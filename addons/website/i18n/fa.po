# Translation of Odoo Server.
# This file contains the translation of the following modules:
# 	* website
#
# Amir <kenevist>, 2021.
msgid ""
msgstr ""
"Project-Id-Version: Odoo Server 14.0+e\n"
"Report-Msgid-Bugs-To: \n"
"POT-Creation-Date: 2021-04-05 10:56+0000\n"
"PO-Revision-Date: 2021-05-10 18:51+0430\n"
"Last-Translator: Amir <a.soleimani@kenevist.ir>\n"
"Language-Team: English <a.soleimani@kenevist.ir>\n"
"MIME-Version: 1.0\n"
"Content-Type: text/plain; charset=UTF-8\n"
"Content-Transfer-Encoding: \n"
"Plural-Forms: \n"
"Language: en_GB\n"
"X-Generator: Lokalize 19.12.3\n"

#. module: website
#. openerp-web
#: code:addons/website/static/src/snippets/s_image_gallery/options.js:0
#, python-format
msgid " Add Images"
msgstr "افرودن تصاویر"

#. module: website
#: model_terms:ir.ui.view,arch_db:website.bs_debug_view
#: model_terms:website.page,arch_db:website.bs_debug_page
msgid "\" alert with a"
msgstr "\" اخطار به همراه"

#. module: website
#: code:addons/website/models/website_rewrite.py:0
#, python-format
msgid "\"URL to\" can not be empty."
msgstr "\"آدرس اینترنتی به\" نمی‌تواند خالی باشد"

#. module: website
#: code:addons/website/models/website_rewrite.py:0
#, python-format
msgid "\"URL to\" must start with a leading slash."
msgstr "\"آدرس اینترنتی به\" باید با \"/\" شروع شود"

#. module: website
#: model:ir.model.fields,field_description:website.field_website_visitor__page_count
msgid "# Visited Pages"
msgstr "تعداد صفحات بازدید شده"

#. module: website
#: model_terms:ir.ui.view,arch_db:website.s_product_catalog
msgid "$10.50"
msgstr "$10.50"

#. module: website
#: model_terms:ir.ui.view,arch_db:website.s_product_catalog
msgid "$12.00"
msgstr "$12.00"

#. module: website
#: model_terms:ir.ui.view,arch_db:website.s_product_catalog
msgid "$15.50"
msgstr "$15.50"

#. module: website
#: model_terms:ir.ui.view,arch_db:website.s_product_catalog
msgid "$7.50"
msgstr "$7.50"

#. module: website
#: model_terms:ir.ui.view,arch_db:website.s_product_catalog
msgid "$9.00"
msgstr "$9.00"

#. module: website
#: code:addons/website/models/website.py:0
#: code:addons/website/models/website.py:0
#, python-format
msgid "%s (id:%s)"
msgstr "%s (آیدی:%s)"

#. module: website
#: model_terms:ir.ui.view,arch_db:website.snippet_options
msgid "&amp;lt;/body&amp;gt;"
msgstr "&amp;lt;/body&amp;gt;"

#. module: website
#: model_terms:ir.ui.view,arch_db:website.snippet_options
msgid "&amp;lt;head&amp;gt;"
msgstr "&amp;lt;head&amp;gt;"

#. module: website
#: model_terms:ir.ui.view,arch_db:website.sitemap_index_xml
#: model_terms:ir.ui.view,arch_db:website.sitemap_xml
msgid "&lt;?xml version=\"1.0\" encoding=\"UTF-8\"?&gt;"
msgstr "&lt;?xml version=\"1.0\" encoding=\"UTF-8\"?&gt;"

#. module: website
#: model_terms:ir.ui.view,arch_db:website.default_xml
msgid "&lt;?xml version=\"1.0\" encoding=\"utf-8\"?&gt;"
msgstr "&lt;?xml version=\"1.0\" encoding=\"utf-8\"?&gt;"

#. module: website
#. openerp-web
#: code:addons/website/static/src/xml/website.xml:0
#, python-format
msgid "&nbsp;"
msgstr "&nbsp;"

#. module: website
#: model_terms:ir.ui.view,arch_db:website.list_website_pages
msgid "' did not match any pages."
msgstr "' یا هیچ صفحه‌ای تطابق نداشت."

#. module: website
#. openerp-web
#: code:addons/website/static/src/xml/website.pageProperties.xml:0
#, python-format
msgid "(could be used in"
msgstr "(می‌تواند استفاده شود در"

#. module: website
#. openerp-web
#: code:addons/website/static/src/xml/website.res_config_settings.xml:0
#, python-format
msgid ""
"(see e.g. Opinion\n"
"            04/2012 on Cookie Consent Exemption by the EU Art.29 WP)."
msgstr ""

#. module: website
#. openerp-web
#: code:addons/website/static/src/xml/website.res_config_settings.xml:0
#, python-format
msgid ""
"* provided that your analytics is anonymized, which is not the\n"
"            case by default with Google Analytics."
msgstr ""

#. module: website
#: model_terms:ir.ui.view,arch_db:website.footer_custom
#: model_terms:ir.ui.view,arch_db:website.template_footer_centered
#: model_terms:ir.ui.view,arch_db:website.template_footer_contact
#: model_terms:ir.ui.view,arch_db:website.template_footer_descriptive
#: model_terms:ir.ui.view,arch_db:website.template_footer_headline
#: model_terms:ir.ui.view,arch_db:website.template_footer_links
#: model_terms:ir.ui.view,arch_db:website.template_header_contact_oe_structure_header_contact_1
#: model_terms:ir.ui.view,arch_db:website.template_header_hamburger_oe_structure_header_hamburger_3
#: model_terms:ir.ui.view,arch_db:website.template_header_sidebar_oe_structure_header_sidebar_1
#: model_terms:ir.ui.view,arch_db:website.template_header_vertical_oe_structure_header_vertical_2
msgid "+1 (650) 691-3277"
msgstr "+98 (21) 1122 3344"

#. module: website
#: model_terms:ir.ui.view,arch_db:website.show_website_info
msgid ", author:"
msgstr "، نویسنده:"

#. module: website
#: model_terms:ir.ui.view,arch_db:website.cookie_policy
msgid ""
".\n"
"                                                The website will still work"
" if you reject or discard those cookies."
msgstr ""
" .\n"
"                                                اگر این کوکی‌ها را"
" دوربیندازید یا رد کنید، وب‌سایت همچنان کار خواهد کرد. "

#. module: website
#. openerp-web
#: code:addons/website/static/src/xml/website.pageProperties.xml:0
#, python-format
msgid ""
".\n"
"            Changing its name will break these calls."
msgstr ""
".\n"
"تغییر نام این تماس را قطع خواهد کرد"

#. module: website
#: model_terms:ir.ui.view,arch_db:website.s_timeline
msgid "...and switch the timeline contents to fit your needs."
msgstr "... و محتوای جدول زمانی را متناسب با نیازهای خود تغییر دهید. "

#. module: website
#: model_terms:ir.ui.view,arch_db:website.default_csv
msgid "1,2,3"
msgstr "1,2,3"

#. module: website
#: model_terms:ir.ui.view,arch_db:website.s_media_list_options
msgid "1/2 - 1/2"
msgstr "1/2 - 1/2"

#. module: website
#: model_terms:ir.ui.view,arch_db:website.s_media_list_options
msgid "1/3 - 2/3"
msgstr "1/3 - 2/3"

#. module: website
#: model_terms:ir.ui.view,arch_db:website.s_media_list_options
msgid "1/4 - 3/4"
msgstr "1/4 - 3/4"

#. module: website
#: model_terms:ir.ui.view,arch_db:website.s_dynamic_snippet_options_template
msgid "10"
msgstr "10"

#. module: website
#: model_terms:ir.ui.view,arch_db:website.s_hr_options
#: model_terms:ir.ui.view,arch_db:website.snippet_options
msgid "100%"
msgstr "100٪"

#. module: website
#: model_terms:ir.ui.view,arch_db:website.s_dynamic_snippet_options_template
msgid "11"
msgstr "11"

#. module: website
#: model_terms:ir.ui.view,arch_db:website.s_dynamic_snippet_options_template
#: model_terms:ir.ui.view,arch_db:website.s_image_gallery_options
msgid "12"
msgstr "12"

#. module: website
#: model_terms:ir.ui.view,arch_db:website.s_dynamic_snippet_options_template
msgid "13"
msgstr "13"

#. module: website
#: model_terms:ir.ui.view,arch_db:website.s_dynamic_snippet_options_template
msgid "14"
msgstr "14"

#. module: website
#: model_terms:ir.ui.view,arch_db:website.s_dynamic_snippet_options_template
msgid "15"
msgstr "15"

#. module: website
#: model_terms:ir.ui.view,arch_db:website.s_dynamic_snippet_options_template
msgid "16"
msgstr "16"

#. module: website
#: model_terms:ir.ui.view,arch_db:website.bs_debug_view
#: model_terms:website.page,arch_db:website.bs_debug_page
msgid "2 <span class=\"sr-only\">(current)</span>"
msgstr "2 <span class=\"sr-only\">(کنونی)</span>"

#. module: website
#: model_terms:ir.ui.view,arch_db:website.s_comparisons
msgid "24x7 toll-free support"
msgstr "پشتیبانی رایگان 24 ساعته 7 روز هفته"

#. module: website
#: model_terms:ir.ui.view,arch_db:website.color_combinations_debug_view
#: model_terms:ir.ui.view,arch_db:website.s_hr_options
#: model_terms:ir.ui.view,arch_db:website.snippet_options
#: model_terms:website.page,arch_db:website.color_combinations_debug_page
msgid "25%"
msgstr "25٪"

#. module: website
#: model_terms:ir.ui.view,arch_db:website.template_footer_links
msgid ""
"250 Executive Park Blvd, Suite 3400 <br/> San Francisco CA 94134 <br/>United"
" States"
msgstr ""

#. module: website
#: model_terms:ir.ui.view,arch_db:website.template_footer_centered
msgid ""
"250 Executive Park Blvd, Suite 3400 • San Francisco CA 94134 • United States"
msgstr ""

#. module: website
#. openerp-web
#: code:addons/website/static/src/xml/website.pageProperties.xml:0
#: model:ir.model.fields.selection,name:website.selection__website_rewrite__redirect_type__301
#, python-format
msgid "301 Moved permanently"
msgstr "301 به طور دائمی منتقل شد "

#. module: website
#. openerp-web
#: code:addons/website/static/src/xml/website.pageProperties.xml:0
#: model:ir.model.fields.selection,name:website.selection__website_rewrite__redirect_type__302
#, python-format
msgid "302 Moved temporarily"
msgstr "302 به طور موقت منتقل شد "

#. module: website
#: model:ir.model.fields.selection,name:website.selection__website_rewrite__redirect_type__308
msgid "308 Redirect / Rewrite"
msgstr "308 تغییر مسیر/ بازنویسی"

#. module: website
#: model:ir.model.fields.selection,name:website.selection__website_rewrite__redirect_type__404
msgid "404 Not Found"
msgstr "404 صفحه یافت نشد!"

#. module: website
#: model_terms:ir.ui.view,arch_db:website.s_hr_options
#: model_terms:ir.ui.view,arch_db:website.snippet_options
msgid "50%"
msgstr "50٪"

#. module: website
#: model_terms:ir.ui.view,arch_db:website.template_footer_call_to_action
msgid "50,000+ companies run Odoo to grow their businesses."
msgstr "بیش از 50000 شرکت برای رشد تجارت خود از کنویست استفاده می‌کنند"

#. module: website
#: model_terms:ir.ui.view,arch_db:website.s_hr_options
#: model_terms:ir.ui.view,arch_db:website.snippet_options
msgid "75%"
msgstr "75٪"

#. module: website
#. openerp-web
#: code:addons/website/static/src/snippets/s_progress_bar/options.js:0
#, python-format
msgid "80% Development"
msgstr "80٪ توسعه "

#. module: website
#: model_terms:ir.ui.view,arch_db:website.s_call_to_action
msgid "<b>50,000+ companies</b> run Odoo to grow their businesses."
msgstr "<b>بیش از 50000 شرکت</b> برای رشد تجارت خود از کنویست استفاده می‌کنند"

#. module: website
#. openerp-web
#: code:addons/website/static/src/js/tours/tour_utils.js:0
#, python-format
msgid "<b>Add</b> the selected image."
msgstr "تصویر انتخاب شده را <b>اضافه</b>کنید."

#. module: website
#. openerp-web
#: code:addons/website/static/src/js/tours/tour_utils.js:0
#, python-format
msgid "<b>Click Edit</b> to start designing your homepage."
msgstr "برای شروع طراجی صفحه نخست خود برروی <b>ویرایش کلیک کنید</b>."

#. module: website
#. openerp-web
#: code:addons/website/static/src/js/tours/tour_utils.js:0
#, python-format
msgid "<b>Click on a snippet</b> to access its options menu."
msgstr "برای دسترسی به منوی گزینه‌های آن <b>برروی اسنیپت کلیک کنید</b>."

#. module: website
#. openerp-web
#: code:addons/website/static/src/js/tours/tour_utils.js:0
#, python-format
msgid "<b>Click on a text</b> to start editing it."
msgstr "<b>برروی متن کلیک کنید</b> تا آن را ویرایش کنید."

#. module: website
#. openerp-web
#: code:addons/website/static/src/js/tours/tour_utils.js:0
#, python-format
msgid "<b>Click</b> on this column to access its options."
msgstr "برروی این ستون <b>کلیک کنید</b> تا به گزینه‌های آن دسترسی پیدا کنید."

#. module: website
#. openerp-web
#: code:addons/website/static/src/js/tours/tour_utils.js:0
#, python-format
msgid "<b>Click</b> on this header to configure it."
msgstr "برال تنظیم سربرگ برروی آن <b>کلیک کنید</b>. "

#. module: website
#. openerp-web
#: code:addons/website/static/src/js/tours/tour_utils.js:0
#, python-format
msgid ""
"<b>Click</b> on this option to change the ${optionTooltipLabel} of the "
"block."
msgstr ""
"برروی این گزینه <b>کلیک کنید</b> تا ${optionTooltipLabel} بلوک را تغییر دهید"

#. module: website
#. openerp-web
#: code:addons/website/static/src/js/tours/tour_utils.js:0
#, python-format
msgid ""
"<b>Customize</b> any block through this menu. Try to change the background "
"color of this block."
msgstr ""
"هر بلوکی را در این منو <b>به دلخواه تغییر دهید</b>. سعی کنید رنگ پس‌زمینه "
"این بلوک را تغییر دهید."

#. module: website
#. openerp-web
#: code:addons/website/static/src/js/tours/tour_utils.js:0
#, python-format
msgid ""
"<b>Customize</b> any block through this menu. Try to change the background "
"image of this block."
msgstr ""
"هر بلوکی را در این منو <b>به دلخواه تغییر دهید</b>. سعی کنید تصویر پس‌زمینه "
"این بلوک را تغییر دهید."

#. module: website
#: model_terms:ir.ui.view,arch_db:website.template_footer_headline
msgid "<b>Designed</b> <br/>for Companies"
msgstr "<b>طراحی شده</b> <br/> برای شرکت‌ها"

#. module: website
#: model_terms:ir.ui.view,arch_db:website.template_footer_descriptive
msgid "<b>Designed</b> for companies"
msgstr "<b>طراحی شده</b> برای شرکت‌ها"

#. module: website
#. openerp-web
#: code:addons/website/static/src/js/tours/tour_utils.js:0
#, python-format
msgid "<b>Double click on an icon</b> to change it with one of your choice."
msgstr ""
"<b>برروی آیکون‌ها دبل‌کلیک کنید</b> تا آیکون دلخواه خود را جایگزین آن کنید."

#. module: website
#. openerp-web
#: code:addons/website/static/src/js/tours/tour_utils.js:0
#, python-format
msgid "<b>Double click on an image</b> to change it with one of your choice."
msgstr ""
"<b>برروی تصویری دبل‌کلیک کنید</b> تا تصویر دلخواه خود را جایگزین آن کنید."

#. module: website
#: model_terms:ir.ui.view,arch_db:website.template_footer_descriptive
msgid ""
"<b>My Company</b><br/>250 Executive Park Blvd, Suite 3400 <br/> San "
"Francisco CA 94134 <br/>United States"
msgstr ""

#. module: website
#. openerp-web
#: code:addons/website/static/src/js/tours/tour_utils.js:0
#, python-format
msgid "<b>Select</b> a ${optionTooltipLabel}."
msgstr "یک ${optionTooltipLabel} <b>انتخاب کنید</b>."

#. module: website
#. openerp-web
#: code:addons/website/static/src/js/tours/tour_utils.js:0
#, python-format
msgid "<b>Select</b> a Color Palette."
msgstr "یک پالت رنگ <b>انتخاب کنید</b>."

#. module: website
#. openerp-web
#: code:addons/website/static/src/js/tours/tour_utils.js:0
#, python-format
msgid "<b>Slide</b> this button to change the ${direction} padding"
msgstr "برای تغییر ${direction} پدینگ، این دکمه را <b>بلغزانید</b>"

#. module: website
#. openerp-web
#: code:addons/website/static/src/js/tours/tour_utils.js:0
#, python-format
msgid "<b>Slide</b> this button to change the column size."
msgstr "برای تغییر اندازه ستون، این دکمه را <b>بلغزانید</b>"

#. module: website
#: model_terms:ir.ui.view,arch_db:website.view_edit_robots
msgid ""
"<br/><br/>\n"
"                    Example of rule:<br/>\n"
"                    <code class=\"ml-4\">Disallow: /web/login</code><br/>\n"
"                    <code class=\"ml-4\">Allow: *</code>"
msgstr ""
"<br/><br/>\n"
"                    مثال برای قوانین<br/>\n"
"                    <code class=\"ml-4\">غیرمجاز: /web/login</code><br/>\n"
"                    <code class=\"ml-4\">مجاز: *</code>"

#. module: website
#: model_terms:ir.ui.view,arch_db:website.s_carousel
msgid ""
"<font style=\"background-color: rgb(255, 255, 255);\">Good writing is "
"simple, but not simplistic.</font>"
msgstr ""
"<font style=\"background-color: rgb(255, 255, 255);\"> یک متن خوب ساده‌ست، "
"اما نه سطحی.</font>"

#. module: website
#: model_terms:ir.ui.view,arch_db:website.s_carousel
msgid ""
"<font style=\"font-size: 62px; background-color: rgb(255, 255, 255);\">Edit "
"this title</font>"
msgstr ""
"<font style=\"font-size: 62px; background-color: rgb(255, 255, 255);\">این "
"عنوان را ویرایش کنید</font>"

#. module: website
#: model_terms:ir.ui.view,arch_db:website.s_cover
msgid ""
"<font style=\"font-size: 62px; font-weight: bold;\">Catchy Headline</font>"
msgstr "<font style=\"font-size: 62px; font-weight: bold;\">تیتر جذاب</font>"

#. module: website
#: model_terms:ir.ui.view,arch_db:website.s_picture
msgid "<font style=\"font-size: 62px;\">A punchy Headline</font>"
msgstr "<font style=\"font-size: 62px;\">تیتر پرقدرت </font>"

#. module: website
#: model_terms:ir.ui.view,arch_db:website.s_banner
msgid "<font style=\"font-size: 62px;\">Sell Online. Easily.</font>"
msgstr "<font style=\"font-size: 62px;\">به راحتی آنلاین بفروشید.</font>"

#. module: website
#: model_terms:ir.ui.view,arch_db:website.s_carousel
msgid "<font style=\"font-size: 62px;\">Slide Title</font>"
msgstr "<font style=\"font-size: 62px;\">عنوان اسلاید </font>"

#. module: website
#: model_terms:ir.ui.view,arch_db:website.s_popup
msgid "<font style=\"font-size: 62px;\">Win $20</font>"
msgstr "<font style=\"font-size: 62px;\"> $20 ببرید</font>"

#. module: website
#: model_terms:ir.ui.view,arch_db:website.s_title
msgid "<font style=\"font-size: 62px;\">Your Site Title</font>"
msgstr "<font style=\"font-size: 62px;\">عنوان سایت شما </font>"

#. module: website
#: model_terms:ir.ui.view,arch_db:website.s_card
msgid "<i class=\"fa fa-1x fa-clock-o mr8\"/><small>2 days ago</small>"
msgstr "<i class=\"fa fa-1x fa-clock-o mr8\"/><small>2 روز پیش</small>"

#. module: website
#: model_terms:ir.ui.view,arch_db:website.template_footer_call_to_action
msgid ""
"<i class=\"fa fa-1x fa-fw fa-map-marker mr-2\"/>250 Executive Park Blvd, "
"Suite 3400 • San Francisco CA 94134 • United States"
msgstr ""

#. module: website
#: model_terms:ir.ui.view,arch_db:website.res_config_settings_view_form
msgid ""
"<i class=\"fa fa-arrow-right\"/>\n"
"                                            Create a Google Project and Get a"
" Key"
msgstr ""
"<i class=\"fa fa-arrow-right\"/>\n"
"                                            گوگل پروژکت ایجاد کنید و کلید"
" بگیرید"

#. module: website
#: model_terms:ir.ui.view,arch_db:website.res_config_settings_view_form
msgid ""
"<i class=\"fa fa-arrow-right\"/>\n"
"                                            Enable billing on your Google"
" Project"
msgstr ""
"<i class=\"fa fa-arrow-right\"/>\n"
"                                            صدور صورت‌حساب را در گوگل پروژکت"
" خود فعال کنید"

#. module: website
#: model_terms:ir.ui.view,arch_db:website.res_config_settings_view_form
msgid ""
"<i class=\"fa fa-arrow-right\"/>\n"
"                                            How to get my Client ID"
msgstr ""
"<i class=\"fa fa-arrow-right\"/>\n"
"                                            نحوه دریافت شناسه مشتری من "

#. module: website
#: model_terms:ir.ui.view,arch_db:website.res_config_settings_view_form
msgid ""
"<i class=\"fa fa-arrow-right\"/>\n"
"                                            How to get my Tracking ID"
msgstr ""
"<i class=\"fa fa-arrow-right\"/>\n"
"                                            نحوه دریافت شناسه رهگیری من "

#. module: website
#: model_terms:ir.ui.view,arch_db:website.s_rating_options
msgid "<i class=\"fa fa-fw fa-circle\"/> Circles"
msgstr "<i class=\"fa fa-fw fa-circle\"/> دایره‌ها"

#. module: website
#: model_terms:ir.ui.view,arch_db:website.s_rating_options
msgid "<i class=\"fa fa-fw fa-heart\"/> Hearts"
msgstr "<i class=\"fa fa-fw fa-heart\"/> قلب‌ها"

#. module: website
#: model_terms:ir.ui.view,arch_db:website.s_rating_options
msgid "<i class=\"fa fa-fw fa-refresh mr-1\"/> Replace Icon"
msgstr "<i class=\"fa fa-fw fa-refresh mr-1\"/> تغییر آیکون"

#. module: website
#: model_terms:ir.ui.view,arch_db:website.s_rating_options
msgid "<i class=\"fa fa-fw fa-square\"/> Squares"
msgstr "<i class=\"fa fa-fw fa-square\"/> مربع‌ها"

#. module: website
#: model_terms:ir.ui.view,arch_db:website.s_rating_options
msgid "<i class=\"fa fa-fw fa-star\"/> Stars"
msgstr "<i class=\"fa fa-fw fa-star\"/> ستاره‌ها"

#. module: website
#: model_terms:ir.ui.view,arch_db:website.s_rating_options
msgid "<i class=\"fa fa-fw fa-thumbs-up\"/> Thumbs"
msgstr "<i class=\"fa fa-fw fa-thumbs-up\"/> شست‌ها"

#. module: website
#: model_terms:ir.ui.view,arch_db:website.website_visitor_view_form
msgid ""
"<i class=\"fa fa-fw o_button_icon fa-circle text-danger\"/>\n"
"                            <span>Offline</span>"
msgstr ""
"<i class=\"fa fa-fw o_button_icon fa-circle text-danger\"/>\n"
"                            <span>آفلاین</span>"

#. module: website
#: model_terms:ir.ui.view,arch_db:website.website_visitor_view_form
msgid ""
"<i class=\"fa fa-fw o_button_icon fa-circle text-success\"/>\n"
"                            <span>Connected</span>"
msgstr ""
"<i class=\"fa fa-fw o_button_icon fa-circle text-success\"/>\n"
"                            <span>متصل</span>"

#. module: website
#: model_terms:ir.ui.view,arch_db:website.protected_403
msgid ""
"<i class=\"fa fa-lock fa-2x\"/><br/>\n"
"                            <span class=\"mt-1\">A password is required to"
" access this page.</span>"
msgstr ""
"<i class=\"fa fa-lock fa-2x\"/><br/>\n"
"                            <span class=\"mt-1\">برای دسترسی به این صفحه نیاز"
" به گذرواژه دارید.</span>"

#. module: website
#: model_terms:ir.ui.view,arch_db:website.protected_403
msgid ""
"<i class=\"fa fa-lock fa-2x\"/><br/>\n"
"                            <span class=\"mt-1\">Wrong password</span>"
msgstr ""
"<i class=\"fa fa-lock fa-2x\"/><br/>\n"
"                            <span class=\"mt-1\">گذرواژه اشتباه می‌باشد</span>"

#. module: website
#: model_terms:ir.ui.view,arch_db:website.company_description_google_map
msgid ""
"<i class=\"fa fa-plus-circle\"/>\n"
"                The Google map option is enabled but"
msgstr ""
"<i class=\"fa fa-plus-circle\"/>\n"
"                گزینه گوگل مپ فعال می‌باشد، اما"

#. module: website
#: model_terms:ir.ui.view,arch_db:website.language_selector_add_language
msgid ""
"<i class=\"fa fa-plus-circle\"/>\n"
"        Add a language..."
msgstr ""
"<i class=\"fa fa-plus-circle\"/>\n"
"        افزودن زبان..."

#. module: website
#: model_terms:ir.ui.view,arch_db:website.user_navbar
msgid "<i class=\"fa fa-th-large\"/> WEBSITE"
msgstr "<i class=\"fa fa-th-large\"/> وب‌سایت"

#. module: website
#: model_terms:ir.ui.view,arch_db:website.list_website_pages
msgid "<i title=\"Is the page SEO optimized?\" class=\"fa fa-search\"/>"
msgstr ""
"<i title=\"آیا صفحه بوسیله سئو بهینه شده است؟\" class=\"fa fa-search\"/>"

#. module: website
#: model_terms:ir.ui.view,arch_db:website.list_website_pages
msgid ""
"<i title=\"Is the page included in the main menu?\" class=\"fa fa-thumb-"
"tack\"/>"
msgstr ""
"<i title=\"آیا این صفحه در منوی اصلی می‌باشد؟\" class=\"fa fa-thumb-tack\"/>"

#. module: website
#: model_terms:ir.ui.view,arch_db:website.list_website_pages
msgid ""
"<i title=\"Is the page indexed by search engines?\" class=\"fa fa-globe\"/>"
msgstr ""
"<i title=\"آیا صفحه توسط موتورهای جستجو ایندکس می‌شود \" class=\"fa fa-"
"globe\"/>"

#. module: website
#: model_terms:ir.ui.view,arch_db:website.list_website_pages
msgid "<i title=\"Is the page published?\" class=\"fa fa-eye\"/>"
msgstr "<i title=\"آیا این صفحه منتشر شده است؟\" class=\"fa fa-eye\"/>"

#. module: website
#: model_terms:ir.ui.view,arch_db:website.s_product_catalog_dish
msgid "<i>Add a description here</i>"
msgstr "<i>توضیحات را اینجا اضافه کنید</i>"

#. module: website
#: model_terms:ir.ui.view,arch_db:website.s_comparisons
msgid "<i>Instant setup, satisfied or reimbursed.</i>"
msgstr "<i>راه اندازی سری، راضی یا بازپرداخت شده. </i>"

#. module: website
#: model_terms:ir.ui.view,arch_db:website.template_header_magazine_oe_structure_header_magazine_1
msgid "<small class=\"s_share_title d-none\"><b>Follow us</b></small>"
msgstr "<small class=\"s_share_title d-none\"><b>ما را دنبال کنید</b></small>"

#. module: website
#: model_terms:ir.ui.view,arch_db:website.template_header_contact_oe_structure_header_contact_1
msgid "<small class=\"s_share_title text-muted\"><b>Follow us</b></small>"
msgstr ""
"<small class=\"s_share_title text-muted\"><b>ما را دنبال کنید</b></small>"

#. module: website
#: model_terms:ir.ui.view,arch_db:website.res_config_settings_view_form
msgid ""
"<small class=\"text-muted\">\n"
"                                            <i class=\"fa fa-info\"/>: type"
" some of the first chars after 'google' is enough, we'll guess the rest.\n"
"                                        </small>"
msgstr ""
"<small class=\"text-muted\">\n"
"                                            <i class=\"fa fa-info\"/>:  تایپ"
" یک کاراکتر بعداز 'گوگل' کافیست. مابقیه آن را ما حدس می‌زنیم.\n"
"                                        </small>"

#. module: website
#: model_terms:ir.ui.view,arch_db:website.color_combinations_debug_view
#: model_terms:website.page,arch_db:website.color_combinations_debug_page
msgid ""
"<small id=\"emailHelp\" class=\"form-text text-muted\">Form field help "
"text</small>"
msgstr ""
"<small id=\"emailHelp\" class=\"form-text text-muted\">متن کمکی فیلد فرم<"
"/small>"

#. module: website
#: model_terms:ir.ui.view,arch_db:website.bs_debug_view
#: model_terms:website.page,arch_db:website.bs_debug_page
msgid ""
"<small id=\"emailHelp\" class=\"form-text text-muted\">We'll never share "
"your email with anyone else.</small>"
msgstr ""
"<small id=\"emailHelp\" class=\"form-text text-muted\">ما به هیچ عنوان آدرس"
" ایمیل شما را در اختیار شخص دیگری نمی‌گذاریم.</small>"

#. module: website
#: model_terms:ir.ui.view,arch_db:website.s_comparisons
msgid "<small>/ month</small>"
msgstr "<small>/ ماه</small>"

#. module: website
#: model_terms:ir.ui.view,arch_db:website.color_combinations_debug_view
#: model_terms:website.page,arch_db:website.color_combinations_debug_page
msgid "<small>TABS</small>"
msgstr "<small>تب‌ها</small>"

#. module: website
#: model_terms:ir.ui.view,arch_db:website.template_header_magazine_oe_structure_header_magazine_1
msgid "<small>We help you grow your business</small>"
msgstr "<small>ما به شما کمک می‌کنیم تجارت خود را توسعه دهید </small>"

#. module: website
#: model_terms:ir.ui.view,arch_db:website.s_timeline
msgid "<span class=\"bg-white\"><b>2015</b></span>"
msgstr "<span class=\"bg-white\"><b>1394</b></span>"

#. module: website
#: model_terms:ir.ui.view,arch_db:website.s_timeline
msgid "<span class=\"bg-white\"><b>2018</b></span>"
msgstr "<span class=\"bg-white\"><b>1397</b></span>"

#. module: website
#: model_terms:ir.ui.view,arch_db:website.s_timeline
msgid "<span class=\"bg-white\"><b>2019</b></span>"
msgstr "<span class=\"bg-white\"><b>1398</b></span>"

#. module: website
#: model_terms:ir.ui.view,arch_db:website.s_carousel
#: model_terms:ir.ui.view,arch_db:website.s_quotes_carousel
msgid ""
"<span class=\"carousel-control-next-icon\"/>\n"
"                <span class=\"sr-only\">Next</span>"
msgstr ""
"<span class=\"carousel-control-next-icon\"/>\n"
"                <span class=\"sr-only\">بعدی</span>"

#. module: website
#: model_terms:ir.ui.view,arch_db:website.s_carousel
#: model_terms:ir.ui.view,arch_db:website.s_quotes_carousel
msgid ""
"<span class=\"carousel-control-prev-icon\"/>\n"
"                <span class=\"sr-only\">Previous</span>"
msgstr ""
"<span class=\"carousel-control-prev-icon\"/>\n"
"                <span class=\"sr-only\">قبلی</span>"

#. module: website
#: model_terms:ir.ui.view,arch_db:website.res_config_settings_view_form
msgid ""
"<span class=\"fa fa-lg fa-globe\" title=\"Values set here are website-"
"specific.\" groups=\"website.group_multi_website\"/>"
msgstr ""
"<span class=\"fa fa-lg fa-globe\" title=\"مقادیری که در اینجا تنظیم می‌شود "
"مشخصه‌های وب‌سایت می‌باشد.\" groups=\"website.group_multi_website\"/>"

#. module: website
#: model_terms:ir.ui.view,arch_db:website.company_description
msgid ""
"<span class=\"fa fa-map-marker fa-fw mt16\" role=\"img\" aria-"
"label=\"Address\" title=\"Address\"/>"
msgstr ""
"<span class=\"fa fa-map-marker fa-fw mt16\" role=\"img\" aria-"
"label=\"نشانی\" title=\"نشانی\"/>"

#. module: website
#: model_terms:ir.ui.view,arch_db:website.user_navbar
msgid "<span class=\"fa fa-pencil mr-2\"/>Edit"
msgstr "<span class=\"fa fa-pencil mr-2\"/>ویرایش"

#. module: website
#: model_terms:ir.ui.view,arch_db:website.user_navbar
msgid "<span class=\"fa fa-plus mr-2\"/>New"
msgstr "<span class=\"fa fa-plus mr-2\"/>جدید"

#. module: website
#: model_terms:ir.ui.view,arch_db:website.list_website_pages
msgid ""
"<span class=\"fa fa-sort fa-lg\" role=\"img\" aria-label=\"Sort\""
" title=\"Sort\"/>"
msgstr ""
"<span class=\"fa fa-sort fa-lg\" role=\"img\" aria-label=\"مرتب سازی \" "
"title=\"مرتب سازی \"/>"

#. module: website
#: model_terms:ir.ui.view,arch_db:website.s_image_gallery
#: model_terms:ir.ui.view,arch_db:website.s_images_wall
msgid ""
"<span class=\"o_add_images\" style=\"cursor: pointer;\"><i class=\"fa fa-"
"plus-circle\"/> Add Images</span>"
msgstr ""
"<span class=\"o_add_images\" style=\"cursor: pointer;\"><i class=\"fa fa-"
"plus-circle\"/> افزودن تصاویر</span>"

#. module: website
#: model_terms:ir.ui.view,arch_db:website.res_config_settings_view_form
msgid ""
"<span class=\"o_form_label\">Robots.txt</span>\n"
"                                    <span class=\"fa fa-lg fa-globe\""
" title=\"Values set here are website-specific.\""
" groups=\"website.group_multi_website\"/>"
msgstr ""
"<span class=\"o_form_label\">Robots.txt</span>\n"
"                                    <span class=\"fa fa-lg fa-globe\""
" title=\"مقادیری که در اینجا تنظیم می‌شود مشخصه‌های وب‌سایت می‌باشد.\""
" groups=\"website.group_multi_website\"/>"

#. module: website
#: model_terms:ir.ui.view,arch_db:website.res_config_settings_view_form
msgid ""
"<span class=\"o_form_label\">Sitemap</span>\n"
"                                    <span class=\"fa fa-lg fa-globe\""
" title=\"Values set here are website-specific.\""
" groups=\"website.group_multi_website\"/>"
msgstr ""
"<span class=\"o_form_label\">نقشه سایت</span>\n"
"                                    <span class=\"fa fa-lg fa-globe\""
" title=\"مقادیری که در اینجا تنظیم می‌شود مشخصه‌های وب‌سایت می‌باشد.\""
" groups=\"website.group_multi_website\"/>"

#. module: website
#: model_terms:ir.ui.view,arch_db:website.s_badge
msgid ""
"<span class=\"s_badge badge badge-secondary o_animable\" data-name=\"Badge\""
">\n"
"        <i class=\"fa fa-1x fa-fw fa-folder o_not-animable\"/>Category\n"
"    </span>"
msgstr ""
"<span class=\"s_badge badge badge-secondary o_animable\" data-name=\"مدال\">\n"
"        <i class=\"fa fa-1x fa-fw fa-folder o_not-animable\"/>دسته\n"
"    </span>"

#. module: website
#: model_terms:ir.ui.view,arch_db:website.s_quotes_carousel
msgid ""
"<span class=\"s_blockquote_author\"><b>Iris DOE</b> • CEO of "
"MyCompany</span>"
msgstr ""
"<span class=\"s_blockquote_author\"><b>Iris DOE</b> • مدیرکل شرکت من</span>"

#. module: website
#: model_terms:ir.ui.view,arch_db:website.s_quotes_carousel
msgid ""
"<span class=\"s_blockquote_author\"><b>Jane DOE</b> • CEO of "
"MyCompany</span>"
msgstr ""
"<span class=\"s_blockquote_author\"><b>Jane DOE</b> • مدیرکل شرکت من</span>"

#. module: website
#: model_terms:ir.ui.view,arch_db:website.s_blockquote
#: model_terms:ir.ui.view,arch_db:website.s_quotes_carousel
msgid ""
"<span class=\"s_blockquote_author\"><b>John DOE</b> • CEO of "
"MyCompany</span>"
msgstr ""
"<span class=\"s_blockquote_author\"><b>John DOE</b> • مدیرکل شرکت من</span>"

#. module: website
#: model_terms:ir.ui.view,arch_db:website.s_comparisons
msgid ""
"<span class=\"s_comparisons_currency\">$</span>\n"
"                                <span class=\"s_comparisons_price\"><b>125</b"
"></span>\n"
"                                <span class=\"s_comparisons_decimal\">.00<"
"/span>"
msgstr ""
"<span class=\"s_comparisons_currency\">$</span>\n"
"                                <span class=\"s_comparisons_price\"><b>125</b"
"></span>\n"
"                                <span class=\"s_comparisons_decimal\">.00<"
"/span>"

#. module: website
#: model_terms:ir.ui.view,arch_db:website.s_comparisons
msgid ""
"<span class=\"s_comparisons_currency\">$</span>\n"
"                                <span class=\"s_comparisons_price\"><b>35</b"
"></span>\n"
"                                <span class=\"s_comparisons_decimal\">.00<"
"/span>"
msgstr ""
"<span class=\"s_comparisons_currency\">$</span>\n"
"                                <span class=\"s_comparisons_price\"><b>35</b"
"></span>\n"
"                                <span class=\"s_comparisons_decimal\">.00<"
"/span>"

#. module: website
#: model_terms:ir.ui.view,arch_db:website.s_comparisons
msgid ""
"<span class=\"s_comparisons_currency\">$</span>\n"
"                                <span class=\"s_comparisons_price\"><b>65</b"
"></span>\n"
"                                <span class=\"s_comparisons_decimal\">.00<"
"/span>"
msgstr ""
"<span class=\"s_comparisons_currency\">$</span>\n"
"                                <span class=\"s_comparisons_price\"><b>65</b"
"></span>\n"
"                                <span class=\"s_comparisons_decimal\">.00<"
"/span>"

#. module: website
#: model_terms:ir.ui.view,arch_db:website.s_numbers
msgid "<span class=\"s_number display-4\">12</span>"
msgstr "<span class=\"s_number display-4\">12</span>"

#. module: website
#: model_terms:ir.ui.view,arch_db:website.s_numbers
msgid "<span class=\"s_number display-4\">37</span>"
msgstr "<span class=\"s_number display-4\">37</span>"

#. module: website
#: model_terms:ir.ui.view,arch_db:website.s_numbers
msgid "<span class=\"s_number display-4\">45</span>"
msgstr "<span class=\"s_number display-4\">45</span>"

#. module: website
#: model_terms:ir.ui.view,arch_db:website.s_progress_bar
msgid "<span class=\"s_progress_bar_text\">80% Development</span>"
msgstr "<span class=\"s_progress_bar_text\">80% توسعه</span>"

#. module: website
#: model_terms:ir.ui.view,arch_db:website.user_navbar
msgid "<span class=\"sr-only\">Toggle Dropdown</span>"
msgstr "<span class=\"sr-only\">بازکردن کرکره</span>"

#. module: website
#: model_terms:ir.ui.view,arch_db:website.template_header_contact_oe_structure_header_contact_1
msgid ""
"<span class=\"text-muted\"><b>Contact us</b></span>\n"
"                                <i class=\"fa fa-1x fa-fw fa-phone ml-3"
" mr-2\"/>"
msgstr ""
"<span class=\"text-muted\"><b>با ما تماس بگیرید</b></span>\n"
"                                <i class=\"fa fa-1x fa-fw fa-phone ml-3"
" mr-2\"/>"

#. module: website
#: model_terms:ir.ui.view,arch_db:website.user_navbar
msgid ""
"<span title=\"Mobile preview\" role=\"img\" aria-label=\"Mobile preview\" "
"class=\"fa fa-mobile\"/>"
msgstr ""
"<span title=\"پیش‌نمایش برای موبایل\" role=\"img\" aria-label=\"پیش‌نمایش "
"برای موبایل\" class=\"fa fa-mobile\"/>"

#. module: website
#: model_terms:ir.ui.view,arch_db:website.website_publisher
msgid ""
"<span/>\n"
"                    <span class=\"css_publish\">Unpublished</span>\n"
"                    <span class=\"css_unpublish\">Published</span>"
msgstr ""
"<span/>\n"
"                    <span class=\"css_publish\">منتشر نشده</span>\n"
"                    <span class=\"css_unpublish\">منتشر شده</span>"

#. module: website
#: model_terms:ir.ui.view,arch_db:website.snippets
msgid "<span>Options</span>"
msgstr "<span>گزینه‌ها</span>"

#. module: website
#: model_terms:ir.ui.view,arch_db:website.res_config_settings_view_form
msgid ""
"A CDN helps you serve your website’s content with high availability and high"
" performance to any visitor wherever they are located."
msgstr ""
"CDN به شما کمک می‌کند محتوای وب‌سایت خود را با دسترسی و عملکرد بالا برای هر "
"بازدید کننده‌ای در هر مکان،  ارائه دهید."

#. module: website
#: model_terms:ir.ui.view,arch_db:website.s_chart
msgid "A Chart Title"
msgstr "عنوان جدول"

#. module: website
#: model_terms:ir.ui.view,arch_db:website.s_text_image
msgid "A Section Subtitle"
msgstr "زیر عنوان بخش"

#. module: website
#: model_terms:ir.ui.view,arch_db:website.s_card
msgid ""
"A card is a flexible and extensible content container. It includes options "
"for headers and footers, a wide variety of content, contextual background "
"colors, and powerful display options."
msgstr ""
"کارت انعطاف‌پذیر و محتوای آن قابل توسعه می‌باشد. این شامل گزینه‌هایی برای "
"سرتیترها و پاورقی‌ها، طیف گسترده‌ای از محتوا، رنگ‌های پس‌زمینه و گزینه‌های "
"قدرتمندی برای نمایش می‌باشد. "

#. module: website
#: model:ir.model.fields,help:website.field_base_automation__website_published
#: model:ir.model.fields,help:website.field_ir_actions_server__website_published
#: model:ir.model.fields,help:website.field_ir_cron__website_published
msgid ""
"A code server action can be executed from the website, using a dedicated "
"controller. The address is <base>/website/action/<website_path>. Set this "
"field as True to allow users to run this action. If it is set to False the "
"action cannot be run through the website."
msgstr ""
"یک کنش کدسرور را می‌توان با استفاده از یک کنترل کننده اختصاصی از وب‌سایت "
"اجرا کرد. آدرس <base>/website/action/<website_path> است. این فیلد را به "
"عنوان True تنظیم کنید تا کاربران بتوانند این کنش را اجرا کنند. اگر روی False"
" تنظیم شده باشد، کنش از طریق وب‌سایت قابل اجرا نیست. "

#. module: website
#: model_terms:ir.ui.view,arch_db:website.s_color_blocks_2
msgid "A color block"
msgstr "بلوک رنگ"

#. module: website
#: model_terms:ir.ui.view,arch_db:website.s_masonry_block
msgid "A great title"
msgstr "یک عنوان عالی"

#. module: website
#: model:ir.model.fields,help:website.field_website_snippet_filter__field_names
msgid "A list of comma-separated field names"
msgstr "لیستی از نام فیلدها که با ویرگول از هم جدا شده‌اند"

#. module: website
#: model:ir.model.fields,help:website.field_website_visitor__visit_count
msgid "A new visit is considered if last connection was more than 8 hours ago."
msgstr ""
"اگر آخرین اتصال بیش از 8 ساعت قبل باشد، بازدید جدیدی در نظر گرفته می‌شود. "

#. module: website
#: model:ir.model.constraint,message:website.constraint_website_visitor_partner_uniq
msgid "A partner is linked to only one visitor."
msgstr "هر مخاطب فقط به یک بازدید کننده ربط داده می‌شود. "

#. module: website
#: model_terms:ir.ui.view,arch_db:website.s_showcase
msgid "A short description of this great feature."
msgstr "شرح مختصری از این ویژگی عالی. "

#. module: website
#: model_terms:ir.ui.view,arch_db:website.s_features
msgid "A small explanation of this great <br/>feature, in clear words."
msgstr "توضیح مختصر از این <br/> ویژگی عالی، به صورت واضح."

#. module: website
#: model_terms:ir.ui.view,arch_db:website.s_timeline
msgid ""
"A timeline is a graphical representation on which important events are "
"marked."
msgstr ""
"تایم‌لاین نمایش گرافیکی از رویدادهای مهمی می‌باشد که بر روی آن مشخص شده است."

#. module: website
#: model:ir.model.fields,help:website.field_website_visitor__is_connected
msgid ""
"A visitor is considered as connected if his last page view was within the "
"last 5 minutes."
msgstr ""
"اگر آخرین بازدید صفحه در 5 دقیقه گذشته باشد، بازدیدکننده به عنوان متصل در "
"نظر گرفته می‌شود. "

#. module: website
#. openerp-web
#: code:addons/website/static/src/xml/website.editor.xml:0
#: model_terms:ir.ui.view,arch_db:website.res_config_settings_view_form
#, python-format
msgid "API Key"
msgstr "کد API"

#. module: website
#: model_terms:ir.ui.view,arch_db:website.footer_custom
#: model_terms:ir.ui.view,arch_db:website.template_footer_contact
#: model_terms:ir.ui.view,arch_db:website.template_footer_minimalist
msgid "About us"
msgstr "درباره ما"

#. module: website
#: code:addons/website/controllers/backend.py:0
#, python-format
msgid "Access Error"
msgstr "خطای دسترسی"

#. module: website
#: model:ir.model.fields,field_description:website.field_website_visitor__access_token
msgid "Access Token"
msgstr "توکن دسترسی"

#. module: website
#: model_terms:ir.ui.view,arch_db:website.protected_403
msgid "Access to this page"
msgstr "دسترسی به این صفحه"

#. module: website
#: model:ir.model.constraint,message:website.constraint_website_visitor_access_token_unique
msgid "Access token should be unique."
msgstr "توکن دسترسی باید یکتا باشد."

#. module: website
#: model_terms:ir.ui.view,arch_db:website.s_comparisons
msgid "Account &amp; Sales management"
msgstr "مدیریت حساب و فروش"

#. module: website
#: model:ir.model.fields,field_description:website.field_website_rewrite__redirect_type
#: model_terms:ir.ui.view,arch_db:website.bs_debug_view
#: model_terms:website.page,arch_db:website.bs_debug_page
msgid "Action"
msgstr "کنش"

#. module: website
#. openerp-web
#: code:addons/website/static/src/js/backend/res_config_settings.js:0
#, python-format
msgid "Activate anyway"
msgstr ""

#. module: website
#: model:ir.model.fields,field_description:website.field_theme_ir_ui_view__active
#: model:ir.model.fields,field_description:website.field_website_page__active
#: model:ir.model.fields,field_description:website.field_website_rewrite__active
#: model:ir.model.fields,field_description:website.field_website_visitor__active
#: model_terms:ir.ui.view,arch_db:website.color_combinations_debug_view
#: model_terms:ir.ui.view,arch_db:website.website_visitor_view_kanban
#: model_terms:website.page,arch_db:website.color_combinations_debug_page
msgid "Active"
msgstr "فعال"

#. module: website
#: model_terms:ir.ui.view,arch_db:website.s_three_columns
msgid ""
"Adapt these three columns to fit your design need. To duplicate, delete or "
"move columns, select the column and use the top icons to perform your "
"action."
msgstr ""
"این سه ستون را متناسب با نیاز طراحی خود تنظیم کنید. برای تکثیر، حذف یا "
"جابجایی ستون‌ها، ستون را انتخاب کرده و از آیکون‌های بالای آن برای انجام عمل "
"خود استفاده کنید. "

#. module: website
#. openerp-web
#: code:addons/website/static/src/xml/website.seo.xml:0
#: model_terms:ir.ui.view,arch_db:website.s_image_gallery_options
#, python-format
msgid "Add"
msgstr "افزودن"

#. module: website
#: model_terms:ir.ui.view,arch_db:website.user_navbar
msgid "Add Features"
msgstr "اضافه کردن خصوصیات"

#. module: website
#. openerp-web
#: code:addons/website/static/src/xml/website.contentMenu.xml:0
#, python-format
msgid "Add Mega Menu Item"
msgstr "افزودن اَبَر منو"

#. module: website
#. openerp-web
#: code:addons/website/static/src/xml/website.contentMenu.xml:0
#, python-format
msgid "Add Menu Item"
msgstr "افزودن آیتم‌های منو"

#. module: website
#: model_terms:ir.ui.view,arch_db:website.s_tabs_options
msgid "Add Tab"
msgstr "افزودن تب"

#. module: website
#. openerp-web
#: code:addons/website/static/src/js/editor/snippets.options.js:0
#: code:addons/website/static/src/xml/website.editor.xml:0
#, python-format
msgid "Add a Google Font"
msgstr "افزودن فونت گوگل"

#. module: website
#: model_terms:ir.ui.view,arch_db:website.s_picture
msgid "Add a caption to enhance the meaning of this image."
msgstr "برای تصویر زیرنویس اضافه کنید تا معنای تصویر را بهتر برسانید. "

#. module: website
#. openerp-web
#: code:addons/website/static/src/snippets/s_product_catalog/options.js:0
#, python-format
msgid "Add a description here"
msgstr "در اینجا توضیح اضافه کنید."

#. module: website
#: model_terms:ir.ui.view,arch_db:website.s_features_grid
msgid "Add a great slogan."
msgstr "یک شعار عالی اضافه کنید."

#. module: website
#: model_terms:ir.ui.view,arch_db:website.s_product_catalog
msgid "Add a menu description."
msgstr "افزودن توضیحات منو "

#. module: website
#. openerp-web
#: code:addons/website/static/src/js/menu/content.js:0
#, python-format
msgid "Add a menu item"
msgstr "افزودن آیتم‌های منو"

#. module: website
#: model_terms:ir.ui.view,arch_db:website.res_config_settings_view_form
msgid "Add features"
msgstr "افزودن ویژگی‌ها"

#. module: website
#: model_terms:ir.ui.view,arch_db:website.res_config_settings_view_form
msgid "Add links to social media on your website"
msgstr "لینک‌های شبکه‌های اجتماعی را به وب‌سایت خود اضافه کنید ."

#. module: website
#: model_terms:ir.ui.view,arch_db:website.s_process_steps
msgid "Add to cart"
msgstr "افزودن به سبد خرید"

#. module: website
#. openerp-web
#: code:addons/website/static/src/js/menu/new_content.js:0
#, python-format
msgid "Add to menu"
msgstr "افزودن به منو"

#. module: website
#. openerp-web
#: code:addons/website/static/src/xml/website.editor.xml:0
#, python-format
msgid ""
"Adding a font requires a reload of the page. This will save all your "
"changes."
msgstr ""
"برای افزودن فونت باید صفحه را دوباره بارگزاری کنید. این کار تغییرات شما را "
"ذخیره می‌کند."

#. module: website
#: model_terms:ir.ui.view,arch_db:website.s_google_map_options
msgid "Address"
msgstr "نشانی"

#. module: website
#: model_terms:ir.ui.view,arch_db:website.cookie_policy
msgid "Advertising &amp; Marketing"
msgstr "تبلیغات و بازاریابی"

#. module: website
#: model_terms:ir.ui.view,arch_db:website.bs_debug_view
#: model_terms:website.page,arch_db:website.bs_debug_page
msgid "Alert"
msgstr "هشدار"

#. module: website
#: model_terms:ir.ui.view,arch_db:website.s_media_list_options
#: model_terms:ir.ui.view,arch_db:website.snippet_options
msgid "Align Bottom"
msgstr "تراز کردن متن از سمت پایین"

#. module: website
#: model_terms:ir.ui.view,arch_db:website.s_media_list_options
#: model_terms:ir.ui.view,arch_db:website.snippet_options
msgid "Align Middle"
msgstr "تراز کردن متن در وسط"

#. module: website
#: model_terms:ir.ui.view,arch_db:website.s_media_list_options
#: model_terms:ir.ui.view,arch_db:website.snippet_options
msgid "Align Top"
msgstr "تراز کردن متن از سمت بالا"

#. module: website
#: model_terms:ir.ui.view,arch_db:website.s_hr_options
#: model_terms:ir.ui.view,arch_db:website.s_tabs_options
#: model_terms:ir.ui.view,arch_db:website.snippet_options
msgid "Alignment"
msgstr "هم ترازی "

#. module: website
#: model_terms:ir.ui.view,arch_db:website.s_company_team
msgid "Aline Turner, CTO"
msgstr ""

#. module: website
#: model_terms:ir.ui.view,arch_db:website.s_company_team
msgid ""
"Aline is one of the iconic people in life who can say they love what they "
"do. She mentors 100+ in-house developers and looks after the community of "
"thousands of developers."
msgstr ""

#. module: website
#: model:ir.model.fields.selection,name:website.selection__ir_ui_view__visibility__
msgid "All"
msgstr "همه"

#. module: website
#: model:ir.model,name:website.model_website_route
msgid "All Website Route"
msgstr "تمام مسیرهای وب‌سایت"

#. module: website
#: model_terms:ir.ui.view,arch_db:website.s_popup_options
msgid "All pages"
msgstr "تمام صفحات"

#. module: website
#: model_terms:ir.ui.view,arch_db:website.s_features_grid
msgid "All these icons are completely free for commercial use."
msgstr "تمام این آیکون‌های برای استفاده تجاری رایگان می‌باشد."

#. module: website
#: model:ir.model.fields,help:website.field_ir_ui_view__track
#: model:ir.model.fields,help:website.field_website_page__track
msgid "Allow to specify for one page of the website to be trackable or not"
msgstr "اجازه می‌دهد که مشخص کنید یک صفحه از وب‌سایت قابل ردیابی باشد یا خیر "

#. module: website
#: model_terms:ir.ui.view,arch_db:website.s_faq_collapse
msgid ""
"Although this Website may be linked to other websites, we are not, directly "
"or indirectly, implying any approval, association, sponsorship, endorsement,"
" or affiliation with any linked website, unless specifically stated herein."
msgstr ""
"اگرچه این وب‌سایت ممکن است به وب‌سایت‌های دیگری پیوند داشته باشد، اما ما به "
"طور مستقیم یا غیرمستقیم هیچ تایید، ارتباط، حمایت مالی، پیشنهاد یا وابستگی به"
" وب‌سایت پیوندی را القا نمی‌کنیم ، مگر اینکه به طور خاص در اینجا ذکر شده "
"باشد. "

#. module: website
#: model_terms:ir.ui.view,arch_db:website.snippet_options
msgid "Always Underlined"
msgstr "همواره خط زیر آن کشیده شود"

#. module: website
#: model_terms:ir.ui.view,arch_db:website.s_numbers
msgid "Amazing pages"
msgstr "صفحات شگفت‌انگیز "

#. module: website
#: model_terms:ir.ui.view,arch_db:website.qweb_500
msgid "An error occured while rendering the template"
msgstr "هنگام رندر کردن قالب خطایی روی داد "

#. module: website
#: model:ir.actions.client,name:website.backend_dashboard
#: model:ir.ui.menu,name:website.menu_website_google_analytics
#: model_terms:ir.ui.view,arch_db:website.cookie_policy
msgid "Analytics"
msgstr "آمار وب‌سایت"

#. module: website
#: model_terms:ir.ui.view,arch_db:website.cookie_policy
msgid "Analytics cookies and privacy information."
msgstr "کوکی‌های تحلیلی و اطلاعات حریم خصوصی"

#. module: website
#. openerp-web
#: code:addons/website/static/src/js/editor/snippets.options.js:0
#, python-format
msgid "Anchor copied to clipboard<br>Link: %s"
msgstr "لنگر در کلیپ‌بورد کپی شد <br> لینک: %s "

#. module: website
#. openerp-web
#: code:addons/website/static/src/xml/website.editor.xml:0
#, python-format
msgid "Anchor name"
msgstr "نام لنگر"

#. module: website
#: model_terms:ir.ui.view,arch_db:website.s_masonry_block
msgid "And a great subtitle"
msgstr "زیرنویس عالی اضافه کنید "

#. module: website
#: model_terms:ir.ui.view,arch_db:website.s_progress_bar_options
msgid "Animated"
msgstr "متحرک"

#. module: website
#: model_terms:ir.ui.view,arch_db:website.s_color_blocks_2
msgid "Another color block"
msgstr "یک بلوک رنگ دیگر"

#. module: website
#: model_terms:ir.ui.view,arch_db:website.s_showcase
msgid "Another feature"
msgstr "یک ویژگی دیگر"

#. module: website
#: model:ir.actions.act_window,name:website.action_website_add_features
#: model:ir.ui.menu,name:website.menu_website_add_features
msgid "Apps"
msgstr "برنامه‌ها"

#. module: website
#: code:addons/website/controllers/main.py:0
#, python-format
msgid "Apps url"
msgstr "آدرس اینترنتی اپلیکیشن‌ها"

#. module: website
#: model:ir.model.fields,field_description:website.field_theme_ir_ui_view__arch
msgid "Arch"
msgstr ""

#. module: website
#: model:ir.model.fields,field_description:website.field_website_page__arch_db
msgid "Arch Blob"
msgstr ""

#. module: website
#: model:ir.model.fields,field_description:website.field_website_page__arch_fs
msgid "Arch Filename"
msgstr ""

#. module: website
#: model:ir.model.fields,field_description:website.field_theme_ir_ui_view__arch_fs
msgid "Arch Fs"
msgstr ""

#. module: website
#: model_terms:ir.ui.view,arch_db:website.view_rewrite_search
#: model_terms:ir.ui.view,arch_db:website.website_visitor_view_search
msgid "Archived"
msgstr "بایگانی شده"

#. module: website
#: model:ir.model.fields,help:website.field_res_config_settings__specific_user_account
msgid "Are newly created user accounts website specific"
msgstr " حساب‌های کاربری خاص وب‌سایت که تازه ایجاد شده‌اند"

#. module: website
#. openerp-web
#: code:addons/website/static/src/xml/website.xml:0
#, python-format
msgid "Are you sure you want to delete this page ?"
msgstr "آیا مطمئن هستید که می‌خواهید این صفحه را حذف کنید؟ "

#. module: website
#: model_terms:ir.ui.view,arch_db:website.s_image_gallery_options
msgid "Arrows"
msgstr "فلش‌ها"

#. module: website
#. openerp-web
#: code:addons/website/static/src/snippets/s_countdown/000.xml:0
#, python-format
msgid "As promised, we will offer 4 free tickets to our next summit."
msgstr ""
"طبق وعده داده شده، ما 4 بلیط رایگان برای نشست بعدی خود تقدیم خواهیم کرد. "

#. module: website
#: model:ir.model,name:website.model_web_editor_assets
msgid "Assets Utils"
msgstr ""

#. module: website
#: model:ir.model,name:website.model_ir_attachment
msgid "Attachment"
msgstr "پیوست"

#. module: website
#: model:ir.model.fields,field_description:website.field_theme_ir_attachment__copy_ids
msgid "Attachment using a copy of me"
msgstr "پیوست با استفاده از یک کپی ازمن"

#. module: website
#: model_terms:ir.ui.view,arch_db:website.cookie_policy
msgid ""
"Authenticate users, protect user data and allow the website to deliver the"
" services users expects,\n"
"                                                such as maintaining the"
" content of their cart, or allowing file uploads."
msgstr ""
"هویت کاربران را احراز و از داده‌های کاربر محافظت کنید و اجازه دهید که وب‌سایت"
" خدماتی که کاربران انتظار دارند ارائه دهد،\n"
" مانند حفظ محتوای سبد خرید یا اجازه بارگذاری فایل."

#. module: website
#: model_terms:ir.ui.view,arch_db:website.theme_view_search
msgid "Author"
msgstr "مولف"

#. module: website
#: model_terms:ir.ui.view,arch_db:website.snippet_options
msgid "Auto"
msgstr "خودکار"

#. module: website
#: model_terms:ir.ui.view,arch_db:website.s_popup_options
msgid ""
"Automatically opens the pop-up if the user stays on a page longer than the "
"specified time."
msgstr ""

#. module: website
#: model:ir.model.fields,field_description:website.field_website__auto_redirect_lang
msgid "Autoredirect Language"
msgstr "تغییر مسیر خودکار زبان"

#. module: website
#: model_terms:ir.ui.view,arch_db:website.bs_debug_view
#: model_terms:website.page,arch_db:website.bs_debug_page
msgid "Autosizing"
msgstr "اندازه‌بندی خودکار"

#. module: website
#: model:ir.model.fields,field_description:website.field_base_automation__website_published
#: model:ir.model.fields,field_description:website.field_ir_actions_server__website_published
#: model:ir.model.fields,field_description:website.field_ir_cron__website_published
msgid "Available on the Website"
msgstr "در دسترس بر روی وب‌سایت"

#. module: website
#. openerp-web
#: code:addons/website/static/src/xml/website.editor.xml:0
#, python-format
msgid "BSgzTvR5L1GB9jriT451iTN4huVPxHmltG6T6eo"
msgstr ""

#. module: website
#: model_terms:ir.ui.view,arch_db:website.color_combinations_debug_view
#: model_terms:website.page,arch_db:website.color_combinations_debug_page
msgid "BTS Base Colors"
msgstr ""

#. module: website
#: model_terms:ir.ui.view,arch_db:website.s_popup_options
msgid "Backdrop"
msgstr "پس‌زمینه "

#. module: website
#. openerp-web
#: code:addons/website/static/src/xml/website.editor.xml:0
#: code:addons/website/static/src/xml/website.editor.xml:0
#: model_terms:ir.ui.view,arch_db:website.s_chart_options
#: model_terms:ir.ui.view,arch_db:website.snippet_options
#, python-format
msgid "Background"
msgstr "پس‌زمینه"

#. module: website
#: model_terms:ir.ui.view,arch_db:website.bs_debug_view
#: model_terms:website.page,arch_db:website.bs_debug_page
msgid "Badge"
msgstr "مدال"

#. module: website
#: model_terms:ir.ui.view,arch_db:website.s_chart_options
msgid "Bar Horizontal"
msgstr "نوار افقی "

#. module: website
#: model_terms:ir.ui.view,arch_db:website.s_chart_options
msgid "Bar Vertical"
msgstr "نوار عمودی "

#. module: website
#: model:ir.model,name:website.model_base
msgid "Base"
msgstr "پایه"

#. module: website
#: model:ir.model.fields,field_description:website.field_website_page__arch_base
msgid "Base View Architecture"
msgstr "معماری نمای پایه"

#. module: website
#: model:ir.model.fields.selection,name:website.selection__theme_ir_ui_view__mode__primary
msgid "Base view"
msgstr "نمای پایه"

#. module: website
#: model_terms:ir.ui.view,arch_db:website.s_comparisons
msgid "Basic sales &amp; marketing for up to 2 users"
msgstr "فروش ابتدایی و بازاریابی برای حداکثر ۲ نفر"

#. module: website
#: model_terms:ir.ui.view,arch_db:website.s_numbers
msgid "Beautiful snippets"
msgstr "اسنیپت‌های زیبا"

#. module: website
#: model_terms:ir.ui.view,arch_db:website.s_product_catalog
msgid "Beef Carpaccio"
msgstr ""

#. module: website
#: model_terms:ir.ui.view,arch_db:website.s_comparisons
msgid "Beginner"
msgstr "تازه‌کار"

#. module: website
#: model_terms:ir.ui.view,arch_db:website.s_progress_bar_options
msgid "Below Each Other"
msgstr "زیر هم‌دیگر"

#. module: website
#: model_terms:ir.ui.view,arch_db:website.s_image_gallery_options
#: model_terms:ir.ui.view,arch_db:website.s_share_options
msgid "Big"
msgstr "بزرگ"

#. module: website
#: model_terms:ir.ui.view,arch_db:website.snippet_options
msgid "Block"
msgstr "اجزای طراحی"

#. module: website
#: model_terms:ir.ui.view,arch_db:website.template_footer_links
msgid "Blog"
msgstr "وبلاگ"

#. module: website
#: model_terms:ir.ui.view,arch_db:website.user_navbar
msgid "Blog Post"
msgstr "پست وبلاگ "

#. module: website
#: model_terms:ir.ui.view,arch_db:website.s_table_of_content
msgid "Bootstrap-based templates"
msgstr "قالب‌هایی براساس بوت‌استرپ"

#. module: website
#. openerp-web
#: code:addons/website/static/src/xml/website.editor.xml:0
#: code:addons/website/static/src/xml/website.editor.xml:0
#: model_terms:ir.ui.view,arch_db:website.s_chart_options
#: model_terms:ir.ui.view,arch_db:website.s_hr_options
#: model_terms:ir.ui.view,arch_db:website.snippet_options_border_widgets
#, python-format
msgid "Border"
msgstr "لبه"

#. module: website
#: model_terms:ir.ui.view,arch_db:website.snippet_options
msgid "Border Bottom"
msgstr "پایین لبه"

#. module: website
#: model_terms:ir.ui.view,arch_db:website.s_blockquote_options
msgid "Border Color"
msgstr "رنگ لبه"

#. module: website
#: model_terms:ir.ui.view,arch_db:website.snippet_options
msgid "Border Radius"
msgstr "شعاع لبه"

#. module: website
#: model_terms:ir.ui.view,arch_db:website.s_chart_options
#: model_terms:ir.ui.view,arch_db:website.snippet_options
msgid "Border Width"
msgstr "پهنای لبه"

#. module: website
#: model_terms:ir.ui.view,arch_db:website.snippet_options
msgid "Bordered"
msgstr "لبه‌دار"

#. module: website
#: model_terms:ir.ui.view,arch_db:website.s_chart_options
#: model_terms:ir.ui.view,arch_db:website.s_popup_options
msgid "Bottom"
msgstr "پایین"

#. module: website
#: model_terms:ir.ui.view,arch_db:website.snippet_options_background_options
msgid "Bottom to Top"
msgstr "پایین به بالا"

#. module: website
#: model_terms:ir.ui.view,arch_db:website.s_image_gallery_options
#: model_terms:ir.ui.view,arch_db:website.snippet_options
msgid "Boxed"
msgstr "بسته‌بندی شد"

#. module: website
#: model_terms:ir.ui.view,arch_db:website.s_countdown_options
msgid "Boxes"
msgstr "بسته‌ها"

#. module: website
#: model_terms:ir.ui.view,arch_db:website.bs_debug_view
#: model_terms:ir.ui.view,arch_db:website.color_combinations_debug_view
#: model_terms:website.page,arch_db:website.bs_debug_page
#: model_terms:website.page,arch_db:website.color_combinations_debug_page
msgid "Breadcrumb"
msgstr "نشان‌گر صفحه"

#. module: website
#: model_terms:ir.ui.view,arch_db:website.s_table_of_content
msgid "Building blocks system"
msgstr "اجزای ساخت سیستم"

#. module: website
#. openerp-web
#: code:addons/website/static/src/xml/theme_preview.xml:0
#, python-format
msgid "Building your website..."
msgstr "وب‌سایت خود را بسازید..."

#. module: website
#: model_terms:ir.ui.view,arch_db:website.bs_debug_view
#: model_terms:website.page,arch_db:website.bs_debug_page
msgid "Button"
msgstr "دکمه"

#. module: website
#: model_terms:ir.ui.view,arch_db:website.s_tabs_options
#: model_terms:ir.ui.view,arch_db:website.snippet_options
msgid "Buttons"
msgstr "دکمه‌ها"

#. module: website
#. openerp-web
#: code:addons/website/static/src/xml/website.cookies_bar.xml:0
#, python-format
msgid "By clicking on this banner, you give us permission to collect data."
msgstr "با کلیک بر روی این بنر، به ما اجازه می‌دهید داده‌ها را جمع‌آوری کنیم. "

#. module: website
#: model:ir.model.fields,field_description:website.field_res_config_settings__cdn_url
#: model:ir.model.fields,field_description:website.field_website__cdn_url
msgid "CDN Base URL"
msgstr "آدرس اینترنتی بر اساس CDN"

#. module: website
#: model:ir.model.fields,field_description:website.field_res_config_settings__cdn_filters
#: model:ir.model.fields,field_description:website.field_website__cdn_filters
msgid "CDN Filters"
msgstr "فیلترهای CDN"

#. module: website
#: model_terms:ir.ui.view,arch_db:website.snippets
msgid "CTA"
msgstr ""

#. module: website
#: model:ir.model.fields,field_description:website.field_website_page__cache_key_expr
msgid "Cache Key Expr"
msgstr "تاریخ انقضای کلید کش"

#. module: website
#: model:ir.model.fields,field_description:website.field_website_page__cache_time
msgid "Cache Time"
msgstr "زمان کش"

#. module: website
#: model_terms:ir.ui.view,arch_db:website.template_footer_contact
msgid "Call us"
msgstr "با ما تماس بگیرید"

#. module: website
#: model_terms:ir.ui.view,arch_db:website.snippet_options
msgid "Call-to-action"
msgstr "فراخوانی برای اقدام "

#. module: website
#: model:ir.model.fields,field_description:website.field_res_partner__can_publish
#: model:ir.model.fields,field_description:website.field_res_users__can_publish
#: model:ir.model.fields,field_description:website.field_website_page__can_publish
#: model:ir.model.fields,field_description:website.field_website_published_mixin__can_publish
#: model:ir.model.fields,field_description:website.field_website_published_multi_mixin__can_publish
#: model:ir.model.fields,field_description:website.field_website_snippet_filter__can_publish
msgid "Can Publish"
msgstr "می‌تواند منتشر کند "

#. module: website
#. openerp-web
#: code:addons/website/static/src/js/backend/dashboard.js:0
#: code:addons/website/static/src/js/editor/snippets.editor.js:0
#: code:addons/website/static/src/js/menu/new_content.js:0
#: code:addons/website/static/src/xml/website.xml:0
#: code:addons/website/static/src/xml/website.xml:0
#: model_terms:ir.ui.view,arch_db:website.qweb_500
#: model_terms:ir.ui.view,arch_db:website.view_edit_robots
#: model_terms:ir.ui.view,arch_db:website.view_website_form_view_themes_modal
#, python-format
msgid "Cancel"
msgstr "لغو"

#. module: website
#: code:addons/website/models/res_lang.py:0
#, python-format
msgid "Cannot deactivate a language that is currently used on a website."
msgstr ""
"نمی‌توان زبانی را که در حال حاضر در وب‌سایت استفاده می‌شود را غیرفعال کرد. "

#. module: website
#. openerp-web
#: code:addons/website/static/src/js/content/website_root.js:0
#, python-format
msgid "Cannot load google map."
msgstr "عدم امکان بارگزاری گوگل مپ. "

#. module: website
#: model_terms:ir.ui.view,arch_db:website.bs_debug_view
#: model_terms:website.page,arch_db:website.bs_debug_page
msgid "Card"
msgstr "کارد"

#. module: website
#: model_terms:ir.ui.view,arch_db:website.bs_debug_view
#: model_terms:website.page,arch_db:website.bs_debug_page
msgid "Card Body"
msgstr "بدنه کارد"

#. module: website
#: model_terms:ir.ui.view,arch_db:website.bs_debug_view
#: model_terms:website.page,arch_db:website.bs_debug_page
msgid "Card Footer"
msgstr "پاورقی کارد"

#. module: website
#: model_terms:ir.ui.view,arch_db:website.bs_debug_view
#: model_terms:website.page,arch_db:website.bs_debug_page
msgid "Card Header"
msgstr "سرتیتر کارد"

#. module: website
#: model_terms:ir.ui.view,arch_db:website.template_footer_links
msgid "Case Studies"
msgstr "مطالعات موردی "

#. module: website
#: model_terms:ir.ui.view,arch_db:website.theme_view_search
msgid "Category"
msgstr "دسته‌بندی"

#. module: website
#: model_terms:ir.ui.view,arch_db:website.cookie_policy
msgid "Category of Cookie"
msgstr "دسته‌بندی کوکی‌ها"

#. module: website
#: model_terms:ir.ui.view,arch_db:website.s_hr_options
#: model_terms:ir.ui.view,arch_db:website.s_tabs_options
#: model_terms:ir.ui.view,arch_db:website.snippet_options
msgid "Center"
msgstr "مرکز"

#. module: website
#: model_terms:ir.ui.view,arch_db:website.snippet_options
msgid "Centered"
msgstr "در مرکز قرار گرفته"

#. module: website
#: model_terms:ir.ui.view,arch_db:website.snippet_options
msgid "Centered Logo"
msgstr "لوگو در مرکز قرار گرفته"

#. module: website
#: model_terms:ir.ui.view,arch_db:website.s_features_grid
msgid "Change Icons"
msgstr "تغیر آیکون‌ها"

#. module: website
#: model_terms:ir.ui.view,arch_db:website.s_table_of_content
msgid ""
"Change theme in a few clicks, and browse through Odoo's catalog of\n"
"                            ready-to-use themes available in our app store."
msgstr ""
"با چند کلیک تم را تغییر دهید و با گشتن در کاتلوگ تم‌های آماده کنویست، در "
"فروشگاه برنامه تم مورد علاقه خود را انتخاب کنید. \\"

#. module: website
#. openerp-web
#: code:addons/website/static/src/js/editor/snippets.options.js:0
#, python-format
msgid ""
"Changing the color palette will reset all your color customizations, are you"
" sure you want to proceed?"
msgstr ""
"با تغییر پالت رنگ، تمام تنظیمات رنگی شما ریست می‌شود، آیا مطمئن هستید که "
"می‌خواهید ادامه دهید؟ "

#. module: website
#. openerp-web
#: code:addons/website/static/src/js/editor/snippets.options.js:0
#, python-format
msgid ""
"Changing theme requires to leave the editor. This will save all your "
"changes, are you sure you want to proceed? Be careful that changing the "
"theme will reset all your color customizations."
msgstr ""
"تغییر تم نیاز به ترک ویرایشگر دارد. با این کار همه تغییرات شما ذخیره می‌شود،"
" آیا مطمئن هستید که می‌خواهید ادامه دهید؟ مراقب باشید که تغییر تم تمام "
"تنظیمات رنگی شما را ریست می‌کند. "

#. module: website
#: model_terms:ir.ui.view,arch_db:website.s_chart_options
msgid "Chart"
msgstr "جدول"

#. module: website
#: model_terms:ir.ui.view,arch_db:website.s_popup
msgid "Check out now and get $20 off your first order."
msgstr "اکنون خرید کنید و 20 دلار از اولین سفارش تخفیف دریافت کنید. "

#. module: website
#. openerp-web
#: code:addons/website/static/src/js/content/website_root.js:0
#, python-format
msgid "Check your configuration."
msgstr "پیکربندی خود را بررسی کنید. "

#. module: website
#: model_terms:ir.ui.view,arch_db:website.s_product_catalog
msgid "Cheese Onion Rings"
msgstr "حلقه‌های پیاز پنیری"

#. module: website
#: model_terms:ir.ui.view,arch_db:website.s_product_catalog
msgid "Chefs Fresh Soup of the Day"
msgstr "سوپ تازه روز آشپز"

#. module: website
#: model:ir.model.fields,field_description:website.field_website_page__field_parent
msgid "Child Field"
msgstr "فیلد فرزند"

#. module: website
#: model:ir.model.fields,field_description:website.field_website_menu__child_id
#: model_terms:ir.ui.view,arch_db:website.website_menus_form_view
msgid "Child Menus"
msgstr "منوهای فرزند"

#. module: website
#: model_terms:ir.ui.view,arch_db:website.s_picture
msgid ""
"Choose a vibrant image and write an inspiring paragraph about it.<br/> It "
"does not have to be long, but it should reinforce your image."
msgstr ""
"یک تصویر زنده انتخاب کنید و یک پاراگراف الهام بخش درباره آن بنویسید. <br/> "
"لازم نیست طولانی باشد، اما باید تصویر شما را تقویت کند. "

#. module: website
#. openerp-web
#: code:addons/website/static/src/xml/website.editor.xml:0
#, python-format
msgid "Choose an anchor name"
msgstr "نام لنگر را انتخاب کنید "

#. module: website
#. openerp-web
#: code:addons/website/static/src/xml/theme_preview.xml:0
#, python-format
msgid "Choose another theme"
msgstr "انتخاب یک تم دیگر "

#. module: website
#: model_terms:ir.ui.view,arch_db:website.s_countdown_options
#: model_terms:ir.ui.view,arch_db:website.s_image_gallery_options
#: model_terms:ir.ui.view,arch_db:website.s_share_options
msgid "Circle"
msgstr "دایره"

#. module: website
#: model_terms:ir.ui.view,arch_db:website.s_blockquote_options
#: model_terms:ir.ui.view,arch_db:website.snippet_options
msgid "Classic"
msgstr "کلاسیک"

#. module: website
#: model_terms:ir.ui.view,arch_db:website.s_countdown_options
msgid "Clean"
msgstr "پاک کردن "

#. module: website
#: model_terms:ir.ui.view,arch_db:website.s_carousel
msgid "Clever Slogan"
msgstr "شعار هوشمندانه"

#. module: website
#: model_terms:ir.ui.view,arch_db:website.s_table_of_content
msgid ""
"Click and change content directly from the front-end: no complex back\n"
"                            end to deal with."
msgstr ""
"کلیک کنید و محتوا را مستقیما از قسمت فرانت‌اند تغییر دهید: برای آن نیاز به \n"
"هیچ بک‌اند پیچیده‌ای نیست."

#. module: website
#. openerp-web
#: code:addons/website/static/src/js/tours/tour_utils.js:0
#, python-format
msgid "Click here to go back to block tab."
msgstr "برای بازگشت به تب بلاک، اینجا را کلیک کنید. "

#. module: website
#. openerp-web
#: code:addons/website/static/src/xml/website.editor.xml:0
#, python-format
msgid "Click on"
msgstr "با کلیک برروی "

#. module: website
#: model_terms:ir.ui.view,arch_db:website.s_process_steps
msgid "Click on the icon to adapt it <br/>to your purpose."
msgstr "برروی آیکون کلیک کنید تا آن را با توجه <br/>به اهدافتان تغییر دهید"

#. module: website
#. openerp-web
#: code:addons/website/static/src/xml/website.seo.xml:0
#, python-format
msgid "Click to choose more images"
msgstr "برای انتخاب تصاویر بیشتر کلیک کنید"

#. module: website
#: model_terms:ir.ui.view,arch_db:website.res_config_settings_view_form
msgid "Client ID"
msgstr "شناسه مشتری"

#. module: website
#: model_terms:ir.ui.view,arch_db:website.res_config_settings_view_form
msgid "Client Secret"
msgstr "رمز کلاینت"

#. module: website
#: model_terms:ir.ui.view,arch_db:website.one_page_line
msgid "Clone this page"
msgstr "کپی مشابه این صفحه"

#. module: website
#. openerp-web
#: code:addons/website/static/src/js/editor/wysiwyg_multizone_translate.js:0
#: code:addons/website/static/src/snippets/s_image_gallery/000.xml:0
#: code:addons/website/static/src/snippets/s_image_gallery/000.xml:0
#: code:addons/website/static/src/xml/website.xml:0
#: model_terms:ir.ui.view,arch_db:website.qweb_500
#: model_terms:ir.ui.view,arch_db:website.s_popup
#: model_terms:ir.ui.view,arch_db:website.show_website_info
#, python-format
msgid "Close"
msgstr "بستن"

#. module: website
#: model_terms:ir.ui.view,arch_db:website.s_popup_options
msgid "Close Button Color"
msgstr "بستن رنگ دکمه "

#. module: website
#: model_terms:ir.ui.view,arch_db:website.res_config_settings_view_form
msgid "Code"
msgstr "کد"

#. module: website
#: model_terms:ir.ui.view,arch_db:website.snippet_options
msgid "Code Injection"
msgstr "تزریق کد"

#. module: website
#: model_terms:ir.ui.view,arch_db:website.s_alert_options
#: model_terms:ir.ui.view,arch_db:website.s_badge_options
#: model_terms:ir.ui.view,arch_db:website.s_share_options
#: model_terms:ir.ui.view,arch_db:website.snippet_options
msgid "Color"
msgstr "رنگ"

#. module: website
#: model_terms:ir.ui.view,arch_db:website.s_color_blocks_2
msgid ""
"Color blocks are a simple and effective way to <b>present and highlight your"
" content</b>. Choose an image or a color for the background. You can even "
"resize and duplicate the blocks to create your own layout. Add images or "
"icons to customize the blocks."
msgstr ""
"بلوک‌های رنگی یک روش ساده و موثر برای <b>ارائه و برجسته‌سازی مطالب شما</ b> "
"می‌باشد. یک تصویر یا یک رنگ برای پس‌زمینه انتخاب کنید. حتی می‌توانید بلوک‌ها"
" را تغییر داده و کپی کنید تا چیدمان خود را ایجاد کنید. برای شخصی‌سازی "
"بلوک‌ها، تصاویر یا آیکون‌ها را اضافه کنید. "

#. module: website
#: model_terms:ir.ui.view,arch_db:website.s_progress_bar_options
#: model_terms:ir.ui.view,arch_db:website.snippet_options
msgid "Colors"
msgstr "رنگ‌ها"

#. module: website
#: model_terms:ir.ui.view,arch_db:website.s_image_gallery_options
#: model_terms:ir.ui.view,arch_db:website.snippet_options
msgid "Columns"
msgstr "ستون‌ها"

#. module: website
#: model:ir.model,name:website.model_res_company
msgid "Companies"
msgstr "شرکت‌ها"

#. module: website
#: model:ir.model.fields,field_description:website.field_website__company_id
#: model_terms:ir.ui.view,arch_db:website.res_config_settings_view_form
msgid "Company"
msgstr "شرکت"

#. module: website
#: model_terms:ir.ui.view,arch_db:website.s_comparisons
msgid "Complete CRM for any size team"
msgstr "CRM کامل برای هر تیم با هر اندازه"

#. module: website
#: model_terms:ir.ui.view,arch_db:website.bs_debug_view
#: model_terms:website.page,arch_db:website.bs_debug_page
msgid "Components"
msgstr "قطعات"

#. module: website
#: model:ir.model,name:website.model_res_config_settings
msgid "Config Settings"
msgstr "تنظیمات پیکربندی"

#. module: website
#: model:ir.ui.menu,name:website.menu_website_global_configuration
msgid "Configuration"
msgstr "پیکربندی"

#. module: website
#: model:ir.model,name:website.model_ir_actions_todo
msgid "Configuration Wizards"
msgstr "ویزارد پیکربندی"

#. module: website
#: model:ir.model.fields,field_description:website.field_res_config_settings__has_social_network
msgid "Configure Social Network"
msgstr "پیکربندی شبکه اجتماعی"

#. module: website
#. openerp-web
#: code:addons/website/static/src/js/editor/snippets.options.js:0
#, python-format
msgid "Confirmation"
msgstr "تاییدیه"

#. module: website
#. openerp-web
#: code:addons/website/static/src/js/backend/dashboard.js:0
#: code:addons/website/static/src/xml/website.backend.xml:0
#, python-format
msgid "Connect Google Analytics"
msgstr "اتصال به گوگل آنالیتیکز"

#. module: website
#: model_terms:ir.ui.view,arch_db:website.footer_custom
msgid "Connect with us"
msgstr "تماس با ما"

#. module: website
#: model:ir.model.fields,field_description:website.field_res_config_settings__has_google_search_console
msgid "Console Google Search"
msgstr "کنسول جستجوی گوگل "

#. module: website
#: model:ir.model,name:website.model_res_partner
#: model_terms:ir.ui.view,arch_db:website.s_tabs
#: model_terms:ir.ui.view,arch_db:website.snippet_options
msgid "Contact"
msgstr "مخاطب"

#. module: website
#: code:addons/website/models/website.py:0
#: model_terms:ir.ui.view,arch_db:website.res_config_settings_view_form
#: model_terms:ir.ui.view,arch_db:website.s_banner
#: model_terms:ir.ui.view,arch_db:website.template_header_boxed_oe_structure_header_boxed_2
#: model_terms:ir.ui.view,arch_db:website.template_header_default_oe_structure_header_default_1
#: model_terms:ir.ui.view,arch_db:website.template_header_hamburger_oe_structure_header_hamburger_1
#: model_terms:ir.ui.view,arch_db:website.template_header_image_oe_structure_header_image_2
#: model_terms:ir.ui.view,arch_db:website.template_header_slogan_oe_structure_header_slogan_2
#, python-format
msgid "Contact Us"
msgstr "تماس با ما"

#. module: website
#: code:addons/website/models/website_visitor.py:0
#, python-format
msgid "Contact Visitor"
msgstr "تماس با بازدید کننده "

#. module: website
#: model:website.menu,name:website.menu_contactus
#: model_terms:ir.ui.view,arch_db:website.contactus
#: model_terms:ir.ui.view,arch_db:website.footer_custom
#: model_terms:ir.ui.view,arch_db:website.s_call_to_action
#: model_terms:ir.ui.view,arch_db:website.s_carousel
#: model_terms:ir.ui.view,arch_db:website.s_comparisons
#: model_terms:ir.ui.view,arch_db:website.s_cover
#: model_terms:ir.ui.view,arch_db:website.template_footer_headline
#: model_terms:website.page,arch_db:website.contactus_page
msgid "Contact us"
msgstr "تماس با ما"

#. module: website
#: model_terms:ir.ui.view,arch_db:website.contactus
#: model_terms:website.page,arch_db:website.contactus_page
msgid ""
"Contact us about anything related to our company or services.<br/>\n"
"                                                                We'll do our"
" best to get back to you as soon as possible."
msgstr ""
"در مورد هر چیزی که مربوط به شرکت یا خدمات ما می‌باشد با ما تماس بگیرید. <br/>"
" \n"
"                                                                 ما تمام تلاش"
" خود را خواهیم کرد تا در اسرع وقت به شما پاسخ دهیم. "

#. module: website
#: model_terms:ir.ui.view,arch_db:website.template_footer_contact
msgid "Contact us anytime"
msgstr "در هر زمان با ما تماس بگیرید "

#. module: website
#: model:ir.model.fields,field_description:website.field_website_robots__content
msgid "Content"
msgstr "محتوا"

#. module: website
#: model:ir.model.fields,field_description:website.field_res_config_settings__cdn_activated
#: model:ir.model.fields,field_description:website.field_website__cdn_activated
msgid "Content Delivery Network (CDN)"
msgstr "شبکه تحویل محتوا  (CDN)"

#. module: website
#: model_terms:ir.ui.view,arch_db:website.snippet_options
msgid "Content Width"
msgstr "پهنای محتوا"

#. module: website
#. openerp-web
#: code:addons/website/static/src/xml/translator.xml:0
#, python-format
msgid "Content to translate"
msgstr "محتوای نیاز به ترجمه "

#. module: website
#. openerp-web
#: code:addons/website/static/src/js/menu/content.js:0
#: code:addons/website/static/src/xml/website.xml:0
#, python-format
msgid "Continue"
msgstr "ادامه"

#. module: website
#: model_terms:ir.ui.view,arch_db:website.s_media_list
msgid ""
"Continue reading <i class=\"fa fa-long-arrow-right align-middle ml-1\"/>"
msgstr ""
"به خواندن ادامه دهید <i class=\"fa fa-long-arrow-right align-middle ml-1\"/"

#. module: website
#. openerp-web
#: code:addons/website/static/src/xml/website.cookies_bar.xml:0
#: code:addons/website/static/src/xml/website.cookies_bar.xml:0
#: code:addons/website/static/src/xml/website.cookies_bar.xml:0
#: model_terms:ir.ui.view,arch_db:website.cookie_policy
#: model_terms:ir.ui.view,arch_db:website.cookies_bar
#, python-format
msgid "Cookie Policy"
msgstr "سیاست کوکی "

#. module: website
#. openerp-web
#: code:addons/website/static/src/xml/website.res_config_settings.xml:0
#, python-format
msgid "Cookie bars may significantly impair the experience"
msgstr "کوکی‌بارها ممکن است به طور قابل توجهی تجربه را خراب کنند "

#. module: website
#: model:ir.model.fields,field_description:website.field_res_config_settings__website_cookies_bar
#: model:ir.model.fields,field_description:website.field_website__cookies_bar
msgid "Cookies Bar"
msgstr "کوکی‌بار"

#. module: website
#: model_terms:ir.ui.view,arch_db:website.cookie_policy
msgid ""
"Cookies are small bits of text sent by our servers to your computer or device"
" when you access our services.\n"
"                            They are stored in your browser and later sent"
" back to our servers so that we can provide contextual content.\n"
"                            Without cookies, using the web would be a much"
" more frustrating experience.\n"
"                            We use them to support your activities on our"
" website. For example, your session (so you don't have to login again) or"
" your shopping cart.\n"
"                            <br/>\n"
"                            Cookies are also used to help us understand your"
" preferences based on previous or current activity on our website (the pages"
" you have\n"
"                            visited), your language and country, which"
" enables us to provide you with improved services.\n"
"                            We also use cookies to help us compile aggregate"
" data about site traffic and site interaction so that we can offer\n"
"                            better site experiences and tools in the future."
msgstr ""
"کوکی‌ها متن کوچکی هستند که هنگام دسترسی به سرویس‌های ما توسط سرورهای ما به"
" رایانه یا دستگاه شما ارسال می‌شوند. \n"
"                            آنها در مرورگر شما ذخیره می‌شوند و بعدا به"
" سرورهای ما ارسال می‌شوند تا بتوانیم محتوایی با توجه به شرایط شما ارائه دهیم."
" \n"
"                            بدون کوکی‌ها، استفاده از وب تجربه بسیار دشوارتری"
" خواهد بود. \n"
"                            ما از آنها برای پشتیبانی از فعالیت‌های شما در"
" وب‌سایت خود استفاده می‌کنیم. به عنوان مثال، ورود شما (دیگر نیاز به ورود مجدد"
" به سیستم نیست) یا سبد خرید شما. \n"
"                            <br/> \n"
"                                                    همچنین کوکی‌ها به ما کمک"
" می‌کند تا با درک تنظیمات شما بر اساس فعالیت‌های قبلی یا فعلی در وب‌سایت ما"
" داشته‌اید (صفحاتی که بازدید کرده‌اید)،\n"
" زبان مورد استفاده و کشور شما، خدمات بهتری به شما ارائه دهیم.\n"
"                            ما همچنین از کوکی‌ها برای جمع‌آوری داده‌های کل در"
" مورد بازدید سایت و تعامل سایت استفاده می‌کنیم تا بتوانیم تجربیات و ابزارهای"
" بهتری را در آینده ارائه دهیم. "

#. module: website
#: model_terms:ir.ui.view,arch_db:website.snippet_options
msgid "Copyright"
msgstr "کپی‌رایت"

#. module: website
#. openerp-web
#: code:addons/website/static/src/snippets/s_countdown/000.js:0
#, python-format
msgid "Countdown ends in"
msgstr "پایان شمارش معکوس در "

#. module: website
#. openerp-web
#: code:addons/website/static/src/snippets/s_countdown/000.xml:0
#, python-format
msgid "Countdown is over - Firework"
msgstr "شمارش معکوس تمام شد - آتش‌بازی "

#. module: website
#: code:addons/website/models/website.py:0
#: model:ir.filters,name:website.dynamic_snippet_country_filter
#, python-format
msgid "Countries"
msgstr "کشورها"

#. module: website
#: model:ir.model.fields,field_description:website.field_website_visitor__country_id
#: model_terms:ir.ui.view,arch_db:website.website_visitor_view_kanban
#: model_terms:ir.ui.view,arch_db:website.website_visitor_view_search
msgid "Country"
msgstr "کشور"

#. module: website
#: model:ir.model.fields,field_description:website.field_website_visitor__country_flag
msgid "Country Flag"
msgstr "پرچم کشورها"

#. module: website
#: model:ir.model.fields,field_description:website.field_res_config_settings__website_country_group_ids
#: model:ir.model.fields,field_description:website.field_website__country_group_ids
msgid "Country Groups"
msgstr "گروه‌های کشور"

#. module: website
#: model_terms:ir.ui.view,arch_db:website.user_navbar
msgid "Course"
msgstr "دوره‌ی آموزشی"

#. module: website
#: model_terms:ir.ui.view,arch_db:website.record_cover
#: model_terms:ir.ui.view,arch_db:website.s_blockquote_options
msgid "Cover"
msgstr "جلد"

#. module: website
#: model_terms:ir.ui.view,arch_db:website.s_facebook_page_options
msgid "Cover Photo"
msgstr "تصویر جلد"

#. module: website
#: model:ir.model.fields,field_description:website.field_website_cover_properties_mixin__cover_properties
msgid "Cover Properties"
msgstr "مشخصات جلد"

#. module: website
#: model:ir.model,name:website.model_website_cover_properties_mixin
msgid "Cover Properties Website Mixin"
msgstr "مشخصات جلد (میکسین وب‌سایت)"

#. module: website
#: model_terms:ir.ui.view,arch_db:website.page_404
msgid "Create Page"
msgstr "ایجاد صفحه"

#. module: website
#: model_terms:ir.ui.view,arch_db:website.brand_promotion
msgid "Create a"
msgstr "ایجاد یک"

#. module: website
#. openerp-web
#: code:addons/website/static/src/xml/website.editor.xml:0
#, python-format
msgid "Create a Google Project and Get a Key"
msgstr "ایجاد یک گوگل پروژکت و دریافت کلید"

#. module: website
#: model_terms:ir.ui.view,arch_db:website.res_config_settings_view_form
msgid "Create a New Website"
msgstr "ایجاد وب‌سایت جدید"

#. module: website
#: model_terms:ir.ui.view,arch_db:website.snippet_options
msgid "Create a link to target this section"
msgstr "ایجاد لینک برای این بخش"

#. module: website
#: model_terms:ir.ui.view,arch_db:website.s_table_of_content
msgid ""
"Create your page from scratch by dragging and dropping pre-made,\n"
"                            fully customizable building blocks."
msgstr ""
"با کشیدن و رها کردن اجزای طراحی از پیش ساخته شده و قابل تنظیم، صفحه خود را "
"ایجاد کنید. "

#. module: website
#: model:ir.model.fields,field_description:website.field_theme_ir_attachment__create_uid
#: model:ir.model.fields,field_description:website.field_theme_ir_ui_view__create_uid
#: model:ir.model.fields,field_description:website.field_theme_website_menu__create_uid
#: model:ir.model.fields,field_description:website.field_theme_website_page__create_uid
#: model:ir.model.fields,field_description:website.field_website__create_uid
#: model:ir.model.fields,field_description:website.field_website_menu__create_uid
#: model:ir.model.fields,field_description:website.field_website_page__create_uid
#: model:ir.model.fields,field_description:website.field_website_rewrite__create_uid
#: model:ir.model.fields,field_description:website.field_website_robots__create_uid
#: model:ir.model.fields,field_description:website.field_website_route__create_uid
#: model:ir.model.fields,field_description:website.field_website_snippet_filter__create_uid
#: model:ir.model.fields,field_description:website.field_website_visitor__create_uid
msgid "Created by"
msgstr "ایجاد شده توسط"

#. module: website
#: model:ir.model.fields,field_description:website.field_theme_ir_attachment__create_date
#: model:ir.model.fields,field_description:website.field_theme_ir_ui_view__create_date
#: model:ir.model.fields,field_description:website.field_theme_website_menu__create_date
#: model:ir.model.fields,field_description:website.field_theme_website_page__create_date
#: model:ir.model.fields,field_description:website.field_website__create_date
#: model:ir.model.fields,field_description:website.field_website_menu__create_date
#: model:ir.model.fields,field_description:website.field_website_page__create_date
#: model:ir.model.fields,field_description:website.field_website_rewrite__create_date
#: model:ir.model.fields,field_description:website.field_website_robots__create_date
#: model:ir.model.fields,field_description:website.field_website_route__create_date
#: model:ir.model.fields,field_description:website.field_website_snippet_filter__create_date
msgid "Created on"
msgstr "ایجاد شده در"

#. module: website
#. openerp-web
#: code:addons/website/static/src/xml/website.seo.xml:0
#: model_terms:ir.ui.view,arch_db:website.s_rating_options
#, python-format
msgid "Custom"
msgstr "دلخواه"

#. module: website
#: model:ir.model.fields,field_description:website.field_website__custom_code_head
msgid "Custom <head> code"
msgstr " <head> کد دلخواه"

#. module: website
#: model_terms:ir.ui.view,arch_db:website.view_website_form
msgid "Custom Code"
msgstr " کد دلخواه"

#. module: website
#: model_terms:ir.ui.view,arch_db:website.snippet_options
msgid "Custom Key"
msgstr " کلید دلخواه"

#. module: website
#. openerp-web
#: code:addons/website/static/src/xml/website.seo.xml:0
#, python-format
msgid "Custom Url"
msgstr " آدرس اینترنتی دلخواه"

#. module: website
#: model:ir.model.fields,field_description:website.field_website__custom_code_footer
msgid "Custom end of <body> code"
msgstr ""

#. module: website
#. openerp-web
#: code:addons/website/static/src/js/editor/snippets.options.js:0
#, python-format
msgid "Custom end of body code"
msgstr "پایان بدنه کد دلخواه"

#. module: website
#. openerp-web
#: code:addons/website/static/src/js/editor/snippets.options.js:0
#, python-format
msgid "Custom head code"
msgstr "هد کد دلخواه"

#. module: website
#: model:ir.model.fields,field_description:website.field_res_config_settings__auth_signup_uninvited
#: model:ir.model.fields,field_description:website.field_website__auth_signup_uninvited
msgid "Customer Account"
msgstr "حساب مشتری"

#. module: website
#: model_terms:ir.ui.view,arch_db:website.website_visitor_view_search
msgid "Customers"
msgstr "مشتریان"

#. module: website
#: model_terms:ir.ui.view,arch_db:website.s_table_of_content
msgid "Customization tool"
msgstr "سفارشی سازی ابزار"

#. module: website
#: model_terms:ir.ui.view,arch_db:website.user_navbar
msgid "Customize"
msgstr "سفارشی سازی"

#. module: website
#: model:ir.model.fields,field_description:website.field_theme_ir_ui_view__customize_show
msgid "Customize Show"
msgstr "سفارشی سازی نمایش"

#. module: website
#: model_terms:ir.ui.view,arch_db:website.s_countdown_options
msgid "D - H - M"
msgstr "روز - ساعت - دقیقه"

#. module: website
#: model_terms:ir.ui.view,arch_db:website.s_countdown_options
msgid "D - H - M - S"
msgstr "روز - ساعت - دقیقه - ثانیه"

#. module: website
#. openerp-web
#: code:addons/website/static/src/js/menu/edit.js:0
#, python-format
msgid "DRAG BUILDING BLOCKS HERE"
msgstr "اجزای طراحی را در اینجا بیندازید"

#. module: website
#: model_terms:ir.ui.view,arch_db:website.s_alert_options
msgid "Danger"
msgstr "خطر"

#. module: website
#: model:ir.ui.menu,name:website.menu_dashboard
msgid "Dashboard"
msgstr "داشبورد"

#. module: website
#: model_terms:ir.ui.view,arch_db:website.snippet_options_border_line_widgets
msgid "Dashed"
msgstr "خط‌چین "

#. module: website
#: model_terms:ir.ui.view,arch_db:website.bs_debug_view
#: model_terms:ir.ui.view,arch_db:website.color_combinations_debug_view
#: model_terms:website.page,arch_db:website.bs_debug_page
#: model_terms:website.page,arch_db:website.color_combinations_debug_page
msgid "Data"
msgstr "داده"

#. module: website
#. openerp-web
#: code:addons/website/static/src/snippets/s_chart/options.js:0
#, python-format
msgid "Data Border"
msgstr "حاشیه داده‌ها"

#. module: website
#. openerp-web
#: code:addons/website/static/src/snippets/s_chart/options.js:0
#, python-format
msgid "Data Color"
msgstr "رنگ داده‌ها"

#. module: website
#. openerp-web
#: code:addons/website/static/src/snippets/s_chart/options.js:0
#, python-format
msgid "Dataset Border"
msgstr "حاشیه مجموعه داده‌ها"

#. module: website
#. openerp-web
#: code:addons/website/static/src/snippets/s_chart/options.js:0
#, python-format
msgid "Dataset Color"
msgstr "رنگ مجموعه داده‌ها"

#. module: website
#: model_terms:ir.ui.view,arch_db:website.website_visitor_page_view_search
msgid "Date"
msgstr "تاریخ"

#. module: website
#. openerp-web
#: code:addons/website/static/src/snippets/s_countdown/000.js:0
#, python-format
msgid "Days"
msgstr "روز"

#. module: website
#: model_terms:ir.ui.view,arch_db:website.res_config_settings_view_form
#: model_terms:ir.ui.view,arch_db:website.s_google_map_options
#: model_terms:ir.ui.view,arch_db:website.snippet_options
msgid "Default"
msgstr "پیش‌فرض"

#. module: website
#: model_terms:ir.ui.view,arch_db:website.res_config_settings_view_form
msgid "Default Access Rights"
msgstr "حق دسترسی‌های پیش‌فرض"

#. module: website
#: model:ir.model.fields,field_description:website.field_website__default_lang_id
msgid "Default Language"
msgstr "زبان پیش‌فرض"

#. module: website
#: model:website.menu,name:website.main_menu
msgid "Default Main Menu"
msgstr "منوی اصلی پیش‌فرض"

#. module: website
#: model:ir.model.fields,field_description:website.field_res_config_settings__social_default_image
#: model:ir.model.fields,field_description:website.field_website__social_default_image
#: model_terms:ir.ui.view,arch_db:website.res_config_settings_view_form
msgid "Default Social Share Image"
msgstr "تصویر به اشتراک گذاشته پیش‌فرض"

#. module: website
#: model:ir.model.fields,field_description:website.field_res_config_settings__website_default_lang_id
msgid "Default language"
msgstr "زبان پیش‌فرض"

#. module: website
#: model:ir.model.fields,field_description:website.field_res_config_settings__website_default_lang_code
msgid "Default language code"
msgstr "کد زبان پیش‌فرض"

#. module: website
#: model_terms:ir.ui.view,arch_db:website.s_popup_options
msgid "Delay"
msgstr "تاخیر"

#. module: website
#: model_terms:ir.ui.view,arch_db:website.s_features_grid
msgid "Delete Blocks"
msgstr "پاک کردن اجزای طراحی"

#. module: website
#. openerp-web
#: code:addons/website/static/src/xml/website.contentMenu.xml:0
#: code:addons/website/static/src/xml/website.contentMenu.xml:0
#, python-format
msgid "Delete Menu Item"
msgstr "حذف آیتم منو"

#. module: website
#. openerp-web
#: code:addons/website/static/src/js/menu/content.js:0
#: code:addons/website/static/src/js/menu/content.js:0
#, python-format
msgid "Delete Page"
msgstr "پاک کردن صفحه"

#. module: website
#: model_terms:ir.ui.view,arch_db:website.s_three_columns
msgid ""
"Delete the above image or replace it with a picture that illustrates your "
"message. Click on the picture to change its <em>rounded corner</em> style."
msgstr ""
"تصویر بالا را حذف کنید یا آن را با تصویری که پیام شما را نشان می‌دهد جایگزین"
" کنید. برای تغییر فرم <em> گوشه‌های گرد </ em> آن، روی عکس کلیک کنید. "

#. module: website
#. openerp-web
#: code:addons/website/static/src/xml/website.editor.xml:0
#, python-format
msgid "Delete this font"
msgstr "پاک کردن این فونت"

#. module: website
#: model_terms:ir.ui.view,arch_db:website.one_page_line
msgid "Delete this page"
msgstr "پاک کردن این صفحه"

#. module: website
#. openerp-web
#: code:addons/website/static/src/js/editor/snippets.options.js:0
#, python-format
msgid ""
"Deleting a font requires a reload of the page. This will save all your "
"changes and reload the page, are you sure you want to proceed?"
msgstr ""
"حذف فونت نیاز به بارگزاری مجدد صفحه دارد. با این کار همه تغییرات شما ذخیره و"
" صفحه دوباره بارگزاری می‌شود، آیا مطمئن هستید که می‌خواهید ادامه دهید؟ "

#. module: website
#. openerp-web
#: code:addons/website/static/src/xml/website.pageProperties.xml:0
#: code:addons/website/static/src/xml/website.pageProperties.xml:0
#, python-format
msgid "Dependencies"
msgstr "وابستگی‌ها"

#. module: website
#. openerp-web
#: code:addons/website/static/src/xml/website.seo.xml:0
#: model_terms:ir.ui.view,arch_db:website.s_google_map_options
#, python-format
msgid "Description"
msgstr "شرح"

#. module: website
#: model_terms:ir.ui.view,arch_db:website.s_product_catalog_options
msgid "Descriptions"
msgstr "توضیحات"

#. module: website
#: model_terms:ir.ui.view,arch_db:website.snippet_options
msgid "Descriptive"
msgstr "توصیفی "

#. module: website
#: model_terms:ir.ui.view,arch_db:website.template_footer_links
msgid "Design"
msgstr "طراحی"

#. module: website
#: model_terms:ir.ui.view,arch_db:website.s_table_of_content
msgid "Design features"
msgstr "ویژگی‌های طراحی"

#. module: website
#. openerp-web
#: code:addons/website/static/src/xml/theme_preview.xml:0
#, python-format
msgid "Desktop"
msgstr "دسک‌تاپ"

#. module: website
#: model_terms:ir.ui.view,arch_db:website.s_tabs_options
msgid "Direction"
msgstr "جهت"

#. module: website
#: model_terms:ir.ui.view,arch_db:website.bs_debug_view
#: model_terms:ir.ui.view,arch_db:website.color_combinations_debug_view
#: model_terms:website.page,arch_db:website.bs_debug_page
#: model_terms:website.page,arch_db:website.color_combinations_debug_page
msgid "Disabled"
msgstr "غیر فعال شده"

#. module: website
#: model_terms:ir.ui.view,arch_db:website.s_countdown_options
msgid "Disappearing"
msgstr "ناپدید شدن "

#. module: website
#: model_terms:ir.ui.view,arch_db:website.snippet_options
msgid "Disappears"
msgstr "ناپدید می‌شود "

#. module: website
#. openerp-web
#: code:addons/website/static/src/js/editor/snippets.options.js:0
#: code:addons/website/static/src/js/editor/snippets.options.js:0
#: code:addons/website/static/src/js/editor/snippets.options.js:0
#: code:addons/website/static/src/js/menu/content.js:0
#: code:addons/website/static/src/js/menu/seo.js:0
#: code:addons/website/static/src/xml/website.editor.xml:0
#, python-format
msgid "Discard"
msgstr "رها کردن"

#. module: website
#. openerp-web
#: code:addons/website/static/src/xml/website.pageProperties.xml:0
#, python-format
msgid "Discard & Edit in backend"
msgstr "رها کردن و ویرایش در بک‌اند"

#. module: website
#: model_terms:ir.ui.view,arch_db:website.s_media_list
msgid "Discover"
msgstr "یافتن"

#. module: website
#: model_terms:ir.ui.view,arch_db:website.s_showcase
msgid "Discover all the features"
msgstr "تمام ویژگی‌ها را بیابید"

#. module: website
#: model_terms:ir.ui.view,arch_db:website.s_image_text
msgid "Discover more"
msgstr "بیشتر بیابید"

#. module: website
#: model_terms:ir.ui.view,arch_db:website.snippet_options
msgid "Discrete"
msgstr "مجرا"

#. module: website
#: model_terms:ir.ui.view,arch_db:website.external_snippets
msgid "Discussion Group"
msgstr "گروه بحث"

#. module: website
#: model_terms:ir.ui.view,arch_db:website.s_share_options
msgid "Disk"
msgstr "دیسک"

#. module: website
#: model_terms:ir.ui.view,arch_db:website.s_blockquote_options
#: model_terms:ir.ui.view,arch_db:website.s_countdown_options
#: model_terms:ir.ui.view,arch_db:website.s_popup_options
#: model_terms:ir.ui.view,arch_db:website.s_progress_bar_options
msgid "Display"
msgstr "نمایش"

#. module: website
#: model_terms:ir.ui.view,arch_db:website.s_rating_options
msgid "Display Inline"
msgstr "نمایش در یک ردیف"

#. module: website
#: model:ir.model.fields,field_description:website.field_base_language_install__display_name
#: model:ir.model.fields,field_description:website.field_ir_actions_server__display_name
#: model:ir.model.fields,field_description:website.field_ir_actions_todo__display_name
#: model:ir.model.fields,field_description:website.field_ir_attachment__display_name
#: model:ir.model.fields,field_description:website.field_ir_http__display_name
#: model:ir.model.fields,field_description:website.field_ir_module_module__display_name
#: model:ir.model.fields,field_description:website.field_ir_qweb__display_name
#: model:ir.model.fields,field_description:website.field_ir_qweb_field_contact__display_name
#: model:ir.model.fields,field_description:website.field_ir_rule__display_name
#: model:ir.model.fields,field_description:website.field_ir_translation__display_name
#: model:ir.model.fields,field_description:website.field_ir_ui_view__display_name
#: model:ir.model.fields,field_description:website.field_res_company__display_name
#: model:ir.model.fields,field_description:website.field_res_config_settings__display_name
#: model:ir.model.fields,field_description:website.field_res_lang__display_name
#: model:ir.model.fields,field_description:website.field_res_partner__display_name
#: model:ir.model.fields,field_description:website.field_res_users__display_name
#: model:ir.model.fields,field_description:website.field_theme_ir_attachment__display_name
#: model:ir.model.fields,field_description:website.field_theme_ir_ui_view__display_name
#: model:ir.model.fields,field_description:website.field_theme_utils__display_name
#: model:ir.model.fields,field_description:website.field_theme_website_menu__display_name
#: model:ir.model.fields,field_description:website.field_theme_website_page__display_name
#: model:ir.model.fields,field_description:website.field_web_editor_assets__display_name
#: model:ir.model.fields,field_description:website.field_website__display_name
#: model:ir.model.fields,field_description:website.field_website_cover_properties_mixin__display_name
#: model:ir.model.fields,field_description:website.field_website_menu__display_name
#: model:ir.model.fields,field_description:website.field_website_multi_mixin__display_name
#: model:ir.model.fields,field_description:website.field_website_page__display_name
#: model:ir.model.fields,field_description:website.field_website_published_mixin__display_name
#: model:ir.model.fields,field_description:website.field_website_published_multi_mixin__display_name
#: model:ir.model.fields,field_description:website.field_website_rewrite__display_name
#: model:ir.model.fields,field_description:website.field_website_robots__display_name
#: model:ir.model.fields,field_description:website.field_website_route__display_name
#: model:ir.model.fields,field_description:website.field_website_seo_metadata__display_name
#: model:ir.model.fields,field_description:website.field_website_snippet_filter__display_name
#: model:ir.model.fields,field_description:website.field_website_track__display_name
#: model:ir.model.fields,field_description:website.field_website_visitor__display_name
msgid "Display Name"
msgstr "نام نمایشی"

#. module: website
#: model:ir.model.fields,help:website.field_res_config_settings__website_cookies_bar
#: model:ir.model.fields,help:website.field_website__cookies_bar
#: model_terms:ir.ui.view,arch_db:website.res_config_settings_view_form
msgid "Display a customizable cookies bar on your website."
msgstr "یک کوکی‌بار قابل تنظیم در وب‌سایت خود نمایش دهید."

#. module: website
#: code:addons/website/models/ir_qweb_fields.py:0
#, python-format
msgid "Display the badges"
msgstr "نمایش مدال‌ها"

#. module: website
#: code:addons/website/models/ir_qweb_fields.py:0
#, python-format
msgid "Display the biography"
msgstr "نمایش بیوگرافی "

#. module: website
#: code:addons/website/models/ir_qweb_fields.py:0
#, python-format
msgid "Display the website description"
msgstr "نمایش توضیحات وب‌سایت  "

#. module: website
#: model:ir.model.fields,help:website.field_res_config_settings__website_logo
#: model:ir.model.fields,help:website.field_website__logo
msgid "Display this logo on the website."
msgstr "نمایش این لوگو برروی وب‌سایت  "

#. module: website
#: model_terms:ir.ui.view,arch_db:website.res_config_settings_view_form
msgid "Display this website when users visit this domain"
<<<<<<< HEAD
msgstr "هنگام بازدید کاربران از این دامنه، این وب‌سایت را نمایش دهید "
=======
msgstr "وقتی کاربران به این دامین مراجعه می کنند این وبسایت را نمایش بده"

#. module: website
#. openerp-web
#: code:addons/website/static/src/js/backend/res_config_settings.js:0
#, python-format
msgid "Do not activate"
msgstr ""

#. module: website
#: model_terms:ir.ui.view,arch_db:website.s_banner
msgid "Do something"
msgstr "کاری انجام بده"
>>>>>>> c8f5bd78

#. module: website
#. openerp-web
#: code:addons/website/static/src/js/editor/snippets.options.js:0
#, python-format
msgid "Do you want to edit the company data ?"
msgstr "آیا شما می‌خواهید داده‌های شرکت ویرایش کنید؟"

#. module: website
#. openerp-web
#: code:addons/website/static/src/js/menu/new_content.js:0
#, python-format
msgid "Do you want to install the \"%s\" App?"
msgstr "آیا شما می‌خواهید اپلیکیشن \"%s\" را نصب کنید؟"

#. module: website
#: model_terms:ir.ui.view,arch_db:website.template_footer_links
msgid "Documentation"
msgstr "مستندات"

#. module: website
#: model_terms:ir.ui.view,arch_db:website.res_config_settings_view_form
msgid "Domain"
msgstr "دامنه"

#. module: website
#. openerp-web
#: code:addons/website/static/src/xml/website.xml:0
#, python-format
msgid "Don't forget to update all links referring to this page."
msgstr "فراموش نکنید همه‌ی لینک‌هایی که به این صفحه ارجاع دارند به‌روز کنید"

#. module: website
#. openerp-web
#: code:addons/website/static/src/js/theme_preview_kanban.js:0
#, python-format
msgid "Don't worry, you can switch later."
msgstr " نگران نباشید، بعدا می‌توانید تغییر دهید."

#. module: website
#: model_terms:ir.ui.view,arch_db:website.s_image_gallery_options
msgid "Dots"
msgstr "نقطه‌ها"

#. module: website
#: model_terms:ir.ui.view,arch_db:website.snippet_options_border_line_widgets
msgid "Dotted"
msgstr "نقطه‌چین"

#. module: website
#: model_terms:ir.ui.view,arch_db:website.snippet_options_border_line_widgets
msgid "Double"
msgstr "دوبل خط"

#. module: website
#: model_terms:ir.ui.view,arch_db:website.s_features_grid
msgid "Double click an icon to replace it with one of your choice."
msgstr "برای جایگزین کردن آیکون با آیکون دلخواه خود روی آن دبل کلیک کنید."

#. module: website
#: model_terms:ir.ui.view,arch_db:website.s_chart_options
msgid "Doughnut"
msgstr "دونات"

#. module: website
#. openerp-web
#: code:addons/website/static/src/js/tours/tour_utils.js:0
#, python-format
msgid ""
"Drag the <b>${snippet.name}</b> building block and drop it at the bottom of "
"the page."
msgstr "اجزای طراحی <b>${snippet.name}</b> را گرفته و در پایین صفحه رها کنید."

#. module: website
#. openerp-web
#: code:addons/website/static/src/xml/website.contentMenu.xml:0
#, python-format
msgid "Drag to the right to get a submenu"
msgstr "به راست بکشید تا زیرمنو آن را بگیرید"

#. module: website
#: model_terms:ir.ui.view,arch_db:website.bs_debug_view
#: model_terms:ir.ui.view,arch_db:website.snippet_options
#: model_terms:website.page,arch_db:website.bs_debug_page
msgid "Dropdown"
msgstr "کرکره‌ای"

#. module: website
#. openerp-web
#: code:addons/website/static/src/xml/website.contentMenu.xml:0
#: code:addons/website/static/src/xml/website.contentMenu.xml:0
#, python-format
msgid "Dropdown menu"
msgstr "منوی بازشو"

#. module: website
#: model_terms:ir.ui.view,arch_db:website.s_countdown_options
msgid "Due Date"
msgstr "تاریخ سررسید"

#. module: website
#: model_terms:ir.ui.view,arch_db:website.s_features_grid
msgid "Duplicate"
msgstr "تکثیر کردن"

#. module: website
#. openerp-web
#: code:addons/website/static/src/js/menu/content.js:0
#: code:addons/website/static/src/js/menu/content.js:0
#, python-format
msgid "Duplicate Page"
msgstr "تکثیر صفحه"

#. module: website
#: model_terms:ir.ui.view,arch_db:website.s_process_steps
msgid "Duplicate blocks <br/>to add more steps."
msgstr "اجزای طراحی را تکثیر کنید <br/> تا مراحل بیشتری به آن بیفزایید"

#. module: website
#: model_terms:ir.ui.view,arch_db:website.s_features_grid
msgid "Duplicate blocks and columns to add more features."
msgstr "برای اضافه کردن ویژگی‌های بیشتر، اجزای طراحی و ستون‌ها را تکثیر کنید "

#. module: website
#: model_terms:ir.ui.view,arch_db:website.snippets
msgid "Dynamic Content"
msgstr "محتوای دینامیک"

#. module: website
#: model_terms:ir.ui.view,arch_db:website.s_table_of_content
msgid ""
"Easily design your own Odoo templates thanks to clean HTML\n"
"                            structure and bootstrap CSS."
msgstr ""
"با استفاده از ساختار تمیز HTML  و CSS بوت‌استرپ، \n"
"به راحتی قالب‌های کنویست خود را طراحی کنید. "

#. module: website
#. openerp-web
#: code:addons/website/static/src/js/editor/snippets.options.js:0
#: code:addons/website/static/src/xml/website.editor.xml:0
#: model_terms:ir.ui.view,arch_db:website.publish_management
#, python-format
msgid "Edit"
msgstr "ویرایش"

#. module: website
#. openerp-web
#: code:addons/website/static/src/js/menu/content.js:0
#: model_terms:ir.ui.view,arch_db:website.user_navbar
#, python-format
msgid "Edit Menu"
msgstr "ویرایش منو"

#. module: website
#. openerp-web
#: code:addons/website/static/src/xml/website.contentMenu.xml:0
#: code:addons/website/static/src/xml/website.contentMenu.xml:0
#, python-format
msgid "Edit Menu Item"
msgstr "ویرایش آیتم منو"

#. module: website
#: model_terms:ir.ui.view,arch_db:website.s_countdown_options
msgid "Edit Message"
msgstr "ویرایش پیام"

#. module: website
#: model_terms:ir.ui.view,arch_db:website.s_features_grid
msgid "Edit Styles"
msgstr "ویرایش استایل‌ها"

#. module: website
#: model_terms:ir.ui.view,arch_db:website.user_navbar
msgid "Edit Top Menu"
msgstr "ویرایش منوی بالا"

#. module: website
#: model_terms:ir.ui.view,arch_db:website.one_page_line
msgid "Edit code in backend"
msgstr "ویرایش کد در بک‌اند"

#. module: website
#: model_terms:ir.ui.view,arch_db:website.publish_management
#: model_terms:ir.ui.view,arch_db:website.user_navbar
msgid "Edit in backend"
msgstr "ویرایش در بک‌تمد"

#. module: website
#. openerp-web
#: code:addons/website/static/src/xml/website.backend.xml:0
#, python-format
msgid "Edit my Analytics Client ID"
msgstr "ویرایش آیدی کلاینت آنالیتیک من"

#. module: website
#: model_terms:ir.ui.view,arch_db:website.res_config_settings_view_form
msgid "Edit robots.txt"
msgstr "ویرایش robots.txt"

#. module: website
#: model_terms:ir.ui.view,arch_db:website.page_404
msgid ""
"Edit the content below this line to adapt the default \"page not found\" "
"page."
msgstr "محتوای زیر این خط برای تغییر صفحه پیش‌فرض «صفحه یافت نشد» ویرایش کنید."

#. module: website
#. openerp-web
#: code:addons/website/static/src/js/editor/snippets.options.js:0
#, python-format
msgid "Edit the menu"
msgstr "ویرایش این منو"

#. module: website
#: model_terms:ir.ui.view,arch_db:website.snippet_options_background_options
msgid "Edit video"
msgstr "ویرایش ویدیو"

#. module: website
#: model:res.groups,name:website.group_website_designer
msgid "Editor and Designer"
msgstr "ویرایشگر و طراح"

#. module: website
#: code:addons/website/models/website_snippet_filter.py:0
#, python-format
msgid "Either action_server_id or filter_id must be provided."
msgstr "یا action_server_id یا filter_id باید فراهم شود."

#. module: website
#: model:ir.model.fields,field_description:website.field_website_visitor__email
#: model_terms:ir.ui.view,arch_db:website.website_visitor_view_kanban
msgid "Email"
msgstr "ایمیل"

#. module: website
#: model_terms:ir.ui.view,arch_db:website.bs_debug_view
#: model_terms:website.page,arch_db:website.bs_debug_page
msgid "Email address"
msgstr "آدرس ایمیل"

#. module: website
#: model_terms:ir.ui.view,arch_db:website.s_comparisons
msgid "Email support"
msgstr "پشتیبانی ایمیل"

#. module: website
#: code:addons/website/models/website_snippet_filter.py:0
#, python-format
msgid "Empty field name in %r"
msgstr "نام فیلد خالی در %r"

#. module: website
#. openerp-web
#: code:addons/website/static/src/xml/website.editor.xml:0
#, python-format
msgid "Enable billing on your Google Project"
msgstr "صدور صورت‌حساب را در گوگل پروژکت خود فعال کنید "

#. module: website
#. openerp-web
#: code:addons/website/static/src/js/editor/snippets.options.js:0
#, python-format
msgid ""
"Enter code that will be added before the </body> of every page of your site."
msgstr "کدی را وارد کنید که قبل از </body> هر صفحه سایت شما اضافه شود. "

#. module: website
#: model_terms:ir.ui.view,arch_db:website.snippet_options
msgid "Enter code that will be added into every page of your site"
msgstr "کدی را وارد کنید که در هر صفحه سایت شما اضافه شود. "

#. module: website
#. openerp-web
#: code:addons/website/static/src/js/editor/snippets.options.js:0
#, python-format
msgid ""
"Enter code that will be added into the <head> of every page of your site."
msgstr "کدی را وارد کنید که به <head> هر صفحه سایت شما اضافه خواهد شد. "

#. module: website
#: model_terms:ir.ui.view,arch_db:website.bs_debug_view
#: model_terms:website.page,arch_db:website.bs_debug_page
msgid "Enter email"
msgstr "ایمیل وارد کنید"

#. module: website
#: model_terms:ir.ui.view,arch_db:website.s_tabs_options
msgid "Equal Widths"
msgstr "پهناهای برابر"

#. module: website
#: model_terms:ir.ui.view,arch_db:website.snippet_options
msgid "Error"
msgstr "خطا"

#. module: website
#: model_terms:ir.ui.view,arch_db:website.user_navbar
msgid "Event"
msgstr "رویداد"

#. module: website
#: model_terms:ir.ui.view,arch_db:website.s_media_list
msgid "Event heading"
msgstr "سرتیتر رویداد"

#. module: website
#: model_terms:ir.ui.view,arch_db:website.s_facebook_page_options
msgid "Events"
msgstr "رویدادها"

#. module: website
#: model_terms:ir.ui.view,arch_db:website.cookie_policy
msgid "Examples"
msgstr "نمونه‌ها"

#. module: website
#: model_terms:ir.ui.view,arch_db:website.s_comparisons
msgid "Expert"
msgstr "کارشناس"

#. module: website
#: model_terms:ir.ui.view,arch_db:website.s_alert
msgid ""
"Explain the benefits you offer. <br/>Don't write about products or services "
"here, write about solutions."
msgstr ""
"درباره مزایایی که ارائه می‌دهید توضیح دهید. <br/> درباره کالاها یا خدمات در"
" اینجا ننویسید، درباره راه حل‌ها بنویسید. "

#. module: website
#: model_terms:ir.ui.view,arch_db:website.template_footer_links
msgid "Explore"
msgstr "کاوش کنید "

#. module: website
#: model:ir.model.fields,help:website.field_website_page__cache_key_expr
msgid ""
"Expression (tuple) to evaluate the cached key. \n"
"E.g.: \"(request.params.get(\"currency\"), )\""
msgstr ""

#. module: website
#: model:ir.model.fields.selection,name:website.selection__theme_ir_ui_view__mode__extension
msgid "Extension View"
msgstr "نمای گسترشی"

#. module: website
#: model:ir.model.fields,field_description:website.field_base_automation__xml_id
#: model:ir.model.fields,field_description:website.field_ir_actions_server__xml_id
#: model:ir.model.fields,field_description:website.field_ir_cron__xml_id
#: model:ir.model.fields,field_description:website.field_website_page__xml_id
msgid "External ID"
msgstr "آیدی خارجی"

#. module: website
#: model_terms:ir.ui.view,arch_db:website.s_popup_options
msgid "Extra Large"
msgstr "خیلی بزرگ"

#. module: website
#: model_terms:ir.ui.view,arch_db:website.snippet_options
msgid "Extra-Large"
msgstr "خیلی بزرگ"

#. module: website
#: model_terms:ir.ui.view,arch_db:website.snippet_options
msgid "Extra-Small"
msgstr "خیلی کوچک"

#. module: website
#: model_terms:ir.ui.view,arch_db:website.res_config_settings_view_form
#: model_terms:ir.ui.view,arch_db:website.template_footer_links
msgid "Facebook"
msgstr "فیس‌بوک"

#. module: website
#: model:ir.model.fields,field_description:website.field_res_config_settings__social_facebook
#: model:ir.model.fields,field_description:website.field_website__social_facebook
msgid "Facebook Account"
msgstr "حساب فیس‌بوک"

#. module: website
#: model_terms:ir.ui.view,arch_db:website.snippet_options
msgid "Fade"
msgstr "محو"

#. module: website
#: model_terms:ir.ui.view,arch_db:website.snippet_options
msgid "Fade Out"
msgstr "محو شده"

#. module: website
#. openerp-web
#: code:addons/website/static/src/js/menu/new_content.js:0
#, python-format
msgid "Failed to install \"%s\""
msgstr "عدم نصب \"%s\""

#. module: website
#: model_terms:ir.ui.view,arch_db:website.s_product_catalog
msgid "Farm Friendly Chicken Supreme"
msgstr ""

#. module: website
#: model:ir.model.fields,field_description:website.field_res_config_settings__favicon
msgid "Favicon"
msgstr "فاوآیکون"

#. module: website
#: model_terms:ir.ui.view,arch_db:website.s_three_columns
msgid "Feature One"
msgstr "ویژگی یک"

#. module: website
#: model_terms:ir.ui.view,arch_db:website.s_three_columns
msgid "Feature Three"
msgstr "ویژگی سه"

#. module: website
#: model_terms:ir.ui.view,arch_db:website.s_card
msgid "Feature Title"
msgstr "عنوان ویژه"

#. module: website
#: model_terms:ir.ui.view,arch_db:website.s_three_columns
msgid "Feature Two"
msgstr "ویژگی دو"

#. module: website
#: model_terms:ir.ui.view,arch_db:website.res_config_settings_view_form
#: model_terms:ir.ui.view,arch_db:website.snippets
msgid "Features"
msgstr "امکانات"

#. module: website
#: model_terms:ir.ui.view,arch_db:website.s_dynamic_snippet_options_template
msgid "Fetched elements"
msgstr "عناصر واکشی شده "

#. module: website
#: model:ir.model.fields,field_description:website.field_website_snippet_filter__field_names
msgid "Field Names"
msgstr "نام‌های فیلد"

#. module: website
#: model:ir.model.fields,help:website.field_website_page__arch_fs
msgid ""
"File from where the view originates.\n"
"                                                          Useful to (hard)"
" reset broken views or to read arch from file in dev-xml mode."
msgstr ""
"پرونده‌ای که از نما منشا می‌گیرد. \n"
"                                                           برای ریست (سخت) "
" نماهای خراب یا خواندن آرچ از پرونده در حالت dev-xml مفید است. "

#. module: website
#: model_terms:ir.ui.view,arch_db:website.s_product_catalog
msgid "Filet Mignon 8oz"
msgstr ""

#. module: website
#: model_terms:ir.ui.view,arch_db:website.snippet_options
msgid "Fill"
msgstr "پرکردن"

#. module: website
#: model_terms:ir.ui.view,arch_db:website.s_tabs_options
msgid "Fill and justify"
msgstr "پر و مرتب کردن"

#. module: website
#: model:ir.model.fields,field_description:website.field_website_snippet_filter__filter_id
#: model_terms:ir.ui.view,arch_db:website.s_dynamic_snippet_options_template
msgid "Filter"
msgstr "فیلتر"

#. module: website
#: model_terms:ir.ui.view,arch_db:website.snippet_options
msgid "Filter Intensity"
msgstr "شدت فیلتر"

#. module: website
#: model_terms:ir.ui.view,arch_db:website.s_features
msgid "First Feature"
msgstr "ویژگی اول"

#. module: website
#: model_terms:ir.ui.view,arch_db:website.s_mega_menu_multi_menus
msgid "First Menu"
msgstr "منوی اول"

#. module: website
#: model:ir.model.fields,field_description:website.field_website_visitor__create_date
msgid "First connection date"
msgstr "تاریخ اولین ارتباط"

#. module: website
#: model_terms:ir.ui.view,arch_db:website.s_showcase
msgid "First feature"
msgstr "ویژگی اول"

#. module: website
#: model_terms:ir.ui.view,arch_db:website.s_features_grid
msgid "First list of Features"
msgstr "لیست ویژگی‌های اول"

#. module: website
#: model:ir.model.fields,help:website.field_ir_ui_view__first_page_id
#: model:ir.model.fields,help:website.field_website_page__first_page_id
msgid "First page linked to this view"
msgstr "اولین صفحه لینک شده به این نما"

#. module: website
#: model_terms:ir.ui.view,arch_db:website.snippet_options
msgid "Fit content"
msgstr "جای دادن محتوا"

#. module: website
#: model_terms:ir.ui.view,arch_db:website.snippet_options
msgid "Fit text"
msgstr "جای دادن متن"

#. module: website
#: model_terms:ir.ui.view,arch_db:website.snippet_options
#: model_terms:ir.ui.view,arch_db:website.snippet_options_background_options
msgid "Fixed"
msgstr "ثابت"

#. module: website
#: model_terms:ir.ui.view,arch_db:website.snippet_options
msgid "Flag"
msgstr "فلگ"

#. module: website
#: model_terms:ir.ui.view,arch_db:website.snippet_options
msgid "Flag and Text"
msgstr "فلگ و متن"

#. module: website
#: model_terms:ir.ui.view,arch_db:website.s_google_map_options
msgid "Flat"
msgstr "صاف"

#. module: website
#: model_terms:ir.ui.view,arch_db:website.s_image_gallery_options
msgid "Float"
msgstr "شناور"

#. module: website
#: model_terms:ir.ui.view,arch_db:website.footer_custom
#: model_terms:ir.ui.view,arch_db:website.template_footer_centered
#: model_terms:ir.ui.view,arch_db:website.template_footer_contact
#: model_terms:ir.ui.view,arch_db:website.template_footer_descriptive
#: model_terms:ir.ui.view,arch_db:website.template_footer_links
#: model_terms:ir.ui.view,arch_db:website.template_footer_minimalist
#: model_terms:ir.ui.view,arch_db:website.template_header_boxed_oe_structure_header_boxed_1
#: model_terms:ir.ui.view,arch_db:website.template_header_hamburger_full_oe_structure_header_hamburger_full_1
#: model_terms:ir.ui.view,arch_db:website.template_header_hamburger_oe_structure_header_hamburger_3
#: model_terms:ir.ui.view,arch_db:website.template_header_sidebar_oe_structure_header_sidebar_1
#: model_terms:ir.ui.view,arch_db:website.template_header_vertical_oe_structure_header_vertical_1
msgid "Follow us"
msgstr "ما را دنبال کنید"

#. module: website
#: model_terms:ir.ui.view,arch_db:website.res_config_settings_view_form
msgid "Follow your website traffic in Odoo."
msgstr "ترافیک وب‌سایت خود را در کنویست دنبال کنید."

#. module: website
#: model_terms:ir.ui.view,arch_db:website.snippet_options
msgid "Font"
msgstr "فونت"

#. module: website
#: model_terms:ir.ui.view,arch_db:website.snippet_options
msgid "Font Size"
msgstr "اندازه فونت"

#. module: website
#: model_terms:ir.ui.view,arch_db:website.snippet_options
msgid "Font family"
msgstr "خانواده فونت"

#. module: website
#: model_terms:ir.ui.view,arch_db:website.snippet_options
msgid "Font size"
msgstr "اندازه فونت"

#. module: website
#: model:ir.model.fields,field_description:website.field_website_page__footer_visible
msgid "Footer Visible"
msgstr "نمایش پاورقی"

#. module: website
#. openerp-web
#: code:addons/website/static/src/xml/website.res_config_settings.xml:0
#, python-format
msgid "For session cookies, authentification and analytics*,"
msgstr ""

#. module: website
#: model_terms:ir.ui.view,arch_db:website.res_config_settings_view_form
msgid "Force your user to create an account per website"
msgstr "کاربر خود را مجبور کنید برای هر وب‌سایت یک حساب درست کند."

#. module: website
#: model_terms:ir.ui.view,arch_db:website.bs_debug_view
#: model_terms:website.page,arch_db:website.bs_debug_page
msgid "Form"
msgstr "فرم"

#. module: website
#: model_terms:ir.ui.view,arch_db:website.external_snippets
msgid "Form Builder"
msgstr "فرم ساز"

#. module: website
#: model_terms:ir.ui.view,arch_db:website.user_navbar
msgid "Forum"
msgstr "انجمن"

#. module: website
#: model_terms:ir.ui.view,arch_db:website.s_company_team
msgid ""
"Founder and chief visionary, Tony is the driving force behind the company. He"
" loves\n"
"                                to keep his hands full by participating in"
" the development of the software,\n"
"                                marketing, and customer experience strategies."
msgstr ""

#. module: website
#: model_terms:ir.ui.view,arch_db:website.snippet_options
msgid "Framed"
msgstr "چارچوب شده "

#. module: website
#: model:ir.model.fields.selection,name:website.selection__website__auth_signup_uninvited__b2c
msgid "Free sign up"
msgstr "ثبت نام آزاد"

#. module: website
#: model_terms:ir.ui.view,arch_db:website.s_facebook_page_options
msgid "Friends' Faces"
msgstr "چهره دوستان "

#. module: website
#: model_terms:ir.ui.view,arch_db:website.s_popup_options
#: model_terms:ir.ui.view,arch_db:website.snippet_options
msgid "Full"
msgstr "تمام صفحه"

#. module: website
#: model_terms:ir.ui.view,arch_db:website.snippet_options
msgid "Full Screen"
msgstr "تمام صفحه"

#. module: website
#: model_terms:ir.ui.view,arch_db:website.s_tabs_options
msgid "Full Width"
msgstr "تمام پهنا"

#. module: website
#: model_terms:ir.ui.view,arch_db:website.snippet_options
msgid "Full screen"
msgstr "تمام صفحه"

#. module: website
#: model_terms:ir.ui.view,arch_db:website.snippet_options
msgid "Full-Width"
msgstr "تمام پهنا"

#. module: website
#: model_terms:ir.ui.view,arch_db:website.s_process_steps
msgid "Get Delivered"
msgstr "تحویل داده شده"

#. module: website
#: model_terms:ir.ui.view,arch_db:website.s_comparisons
msgid "Get access to all modules"
msgstr "دسترسی به همه ماژول‌ها پیدا کن"

#. module: website
#: model_terms:ir.ui.view,arch_db:website.s_comparisons
msgid "Get access to all modules and features"
msgstr "دسترسی به همه ماژول‌ها و ویژگی‌ها پیدا کن"

#. module: website
#: model_terms:ir.ui.view,arch_db:website.template_footer_links
#: model_terms:ir.ui.view,arch_db:website.template_footer_minimalist
msgid "Get in touch"
msgstr "در تماس باشید "

#. module: website
#: model_terms:ir.ui.view,arch_db:website.res_config_settings_view_form
msgid "GitHub"
msgstr "گیت‌هاب"

#. module: website
#: model:ir.model.fields,field_description:website.field_res_config_settings__social_github
#: model:ir.model.fields,field_description:website.field_website__social_github
msgid "GitHub Account"
msgstr "حساب گیت‌هاب"

#. module: website
#. openerp-web
#: code:addons/website/static/src/js/menu/content.js:0
#, python-format
msgid "Go To Page"
msgstr "برو به صفحه"

#. module: website
#. openerp-web
#: code:addons/website/static/src/xml/website.backend.xml:0
#, python-format
msgid "Go to"
msgstr "برو به"

#. module: website
#. openerp-web
#: code:addons/website/static/src/js/editor/snippets.options.js:0
#, python-format
msgid "Go to Link"
msgstr "برو به لینک"

#. module: website
#: model_terms:ir.ui.view,arch_db:website.view_view_form_extend
msgid "Go to Page Manager"
msgstr "برو به مدیر صفحه"

#. module: website
#. openerp-web
#: code:addons/website/static/src/xml/website.backend.xml:0
#: code:addons/website/static/src/xml/website.backend.xml:0
#: model_terms:ir.ui.view,arch_db:website.res_config_settings_view_form
#, python-format
msgid "Go to Website"
msgstr "برو به وب‌سایت"

#. module: website
#. openerp-web
#: code:addons/website/static/src/js/tours/tour_utils.js:0
#, python-format
msgid "Go to the Options tab"
msgstr "برو به تب گزینه‌ها"

#. module: website
#: model_terms:ir.ui.view,arch_db:website.s_carousel
msgid ""
"Good copy starts with understanding how your product or service helps your "
"customers. Simple words communicate better than big words and pompous "
"language."
msgstr ""
"نسخه خوب با درک اینکه محصول یا خدمات شما چگونه به مشتریان شما  کمک می‌کند "
"شروع می‌شود. برای ارتباط برقرار کردن بهتر است از زبان ساده استفاده کنید. "

#. module: website
#. openerp-web
#: code:addons/website/static/src/js/tours/tour_utils.js:0
#, python-format
msgid "Good job! It's time to <b>Save</b> your work."
msgstr "بسیار عالی! الان وقت <b>ذخیره کردن</b> کار شماست"

#. module: website
#: model:ir.model.fields,field_description:website.field_res_config_settings__has_google_analytics
msgid "Google Analytics"
msgstr "گوگل آنالیتیک"

#. module: website
#: model:ir.model.fields,field_description:website.field_res_config_settings__has_google_analytics_dashboard
msgid "Google Analytics Dashboard"
msgstr "داشبورد گوگل آنالیتیک"

#. module: website
#: model:ir.model.fields,field_description:website.field_res_config_settings__google_analytics_key
#: model:ir.model.fields,field_description:website.field_website__google_analytics_key
msgid "Google Analytics Key"
msgstr "کلید گوگل آنالیتیک"

#. module: website
#. openerp-web
#: code:addons/website/static/src/xml/website.backend.xml:0
#, python-format
msgid ""
"Google Analytics initialization failed. Maybe this domain is not whitelisted"
" in your Google Analytics project for this client ID."
msgstr ""
"راه‌اندازی اولیه گوگل آنالیتیکز انجام نشد. شاید این دامنه در پروژه گوگل "
"آنالیتیکز شما برای این شناسه مشتری در لیست سفید قرار نگرفته است. "

#. module: website
#: model:ir.model.fields,field_description:website.field_res_config_settings__google_management_client_id
#: model:ir.model.fields,field_description:website.field_website__google_management_client_id
msgid "Google Client ID"
msgstr "آیدی گوگل کلاینت"

#. module: website
#: model:ir.model.fields,field_description:website.field_res_config_settings__google_management_client_secret
#: model:ir.model.fields,field_description:website.field_website__google_management_client_secret
msgid "Google Client Secret"
msgstr "رمز گوگل کلاینت"

#. module: website
#. openerp-web
#: code:addons/website/static/src/xml/website.editor.xml:0
#, python-format
msgid "Google Font address"
msgstr "آدرس گوگل فونت"

#. module: website
#: model_terms:ir.ui.view,arch_db:website.snippet_options
msgid "Google Map"
msgstr "گوگل مپ"

#. module: website
#. openerp-web
#: code:addons/website/static/src/js/editor/snippets.editor.js:0
#, python-format
msgid "Google Map API Key"
msgstr "کلید API گوگل مپ"

#. module: website
#: model:ir.model.fields,field_description:website.field_res_config_settings__has_google_maps
#: model_terms:ir.ui.view,arch_db:website.company_description
#: model_terms:ir.ui.view,arch_db:website.company_description_google_map
msgid "Google Maps"
msgstr "گوگل مپ"

#. module: website
#: model:ir.model.fields,field_description:website.field_res_config_settings__google_maps_api_key
#: model:ir.model.fields,field_description:website.field_website__google_maps_api_key
msgid "Google Maps API Key"
msgstr "کلید API گوگل مپ"

#. module: website
#: model:ir.model.fields,field_description:website.field_res_config_settings__google_search_console
#: model:ir.model.fields,field_description:website.field_website__google_search_console
msgid "Google Search Console"
msgstr "کنسول جستجوی گوگل "

#. module: website
#: model:ir.model.fields,help:website.field_res_config_settings__google_search_console
#: model:ir.model.fields,help:website.field_website__google_search_console
msgid "Google key, or Enable to access first reply"
msgstr ""

#. module: website
#: model_terms:ir.ui.view,arch_db:website.s_features_grid
msgid "Great Value"
msgstr "ارزش بالا"

#. module: website
#: model_terms:ir.ui.view,arch_db:website.s_text_block
msgid ""
"Great stories are <b>for everyone</b> even when only written <b>for just one"
" person</b>. If you try to write with a wide, general audience in mind, your"
" story will sound fake and lack emotion. No one will be interested. Write "
"for one person. If it’s genuine for the one, it’s genuine for the rest."
msgstr ""
"داستان‌های عالی <b> برای همه می‌باشند</ b>، حتی وقتی فقط <b> فقط برای یک نفر"
" نوشته می‌شوند </ b>. اگر بخواهید در نوشتن همه را مخاطب قرار دهید، داستان "
"شما ساختگی به نظر می‌رسد و فاقد احساسات می‌شود. هیچ کس به آن علاقه‌ای نخواهد"
" داشت. برای یک نفر بنویسید. اگر برای یکی اصیل باشد، برای بقیه هم اصیل است. "

#. module: website
#: model_terms:ir.ui.view,arch_db:website.s_text_block
msgid ""
"Great stories have a <b>personality</b>. Consider telling a great story that"
" provides personality. Writing a story with personality for potential "
"clients will assist with making a relationship connection. This shows up in "
"small quirks like word choices or phrases. Write from your point of view, "
"not from someone else's experience."
msgstr ""
"داستان‌های عالی دارای <b>هویت</b> می‌باشند. یک داستان عالی که دارای هویت "
"می‌باشد را در نظر بگیرید. نوشتن یک داستان با هویت برای مشتریان بالقوه به "
"ارتباط برقرار کردن کمک می‌کند. این در کارهای کوچکی مانند انتخاب کلمات یا "
"عبارات میسر می‌باشد. از دیدگاه خود بنویسید، نه از روی تجربه شخص دیگری. "

#. module: website
#: model_terms:ir.ui.view,arch_db:website.s_image_gallery_options
msgid "Grid"
msgstr "شبکه"

#. module: website
#: model_terms:ir.ui.view,arch_db:website.menu_search
#: model_terms:ir.ui.view,arch_db:website.view_rewrite_search
#: model_terms:ir.ui.view,arch_db:website.website_visitor_page_view_search
#: model_terms:ir.ui.view,arch_db:website.website_visitor_view_search
msgid "Group By"
msgstr "گروه‌بندی بر مبنای"

#. module: website
#: model:ir.model.fields,field_description:website.field_website_page__groups_id
msgid "Groups"
msgstr "گروه‌ها"

#. module: website
#. openerp-web
#: code:addons/website/static/src/xml/website.seo.xml:0
#, python-format
msgid "H1"
msgstr "H1"

#. module: website
#. openerp-web
#: code:addons/website/static/src/xml/website.seo.xml:0
#, python-format
msgid "H2"
msgstr "H2"

#. module: website
#: model_terms:ir.ui.view,arch_db:website.color_combinations_debug_view
#: model_terms:website.page,arch_db:website.color_combinations_debug_page
msgid "H4 Card title"
msgstr "H4 عنوان کارت"

#. module: website
#: model_terms:ir.ui.view,arch_db:website.color_combinations_debug_view
#: model_terms:website.page,arch_db:website.color_combinations_debug_page
msgid "H5 Card subtitle"
msgstr "H5 زیرعنوان کارت"

#. module: website
#: model_terms:ir.ui.view,arch_db:website.user_navbar
msgid "HTML/CSS/JS Editor"
msgstr "ویرایشگر HTML/CSS/JS "

#. module: website
#: model:ir.model,name:website.model_ir_http
msgid "HTTP Routing"
msgstr "مسیریابی HTTP"

#. module: website
#: model_terms:ir.ui.view,arch_db:website.snippet_options
msgid "Half Screen"
msgstr "نصف صفحه"

#. module: website
#: model_terms:ir.ui.view,arch_db:website.snippet_options
msgid "Half screen"
msgstr "نصف صفحه"

#. module: website
#: model_terms:ir.ui.view,arch_db:website.snippet_options
msgid "Hamburger Full"
msgstr "برگر کامل"

#. module: website
#: model_terms:ir.ui.view,arch_db:website.snippet_options
msgid "Hamburger Type"
msgstr "نوع برگر"

#. module: website
#: model_terms:ir.ui.view,arch_db:website.snippet_options
msgid "Hamburger menu"
msgstr "منوی برگر"

#. module: website
#. openerp-web
#: code:addons/website/static/src/snippets/s_countdown/000.xml:0
#, python-format
msgid "Happy Odoo Anniversary!"
msgstr "سالگرد کنویست مبارک!"

#. module: website
#: model:ir.model.fields,field_description:website.field_website__has_social_default_image
msgid "Has Social Default Image"
msgstr "تصویر عمومی پیش‌فرض دارد"

#. module: website
#: model_terms:ir.ui.view,arch_db:website.bs_debug_view
#: model_terms:website.page,arch_db:website.bs_debug_page
msgid "Header"
msgstr "عنوان"

#. module: website
#: model:ir.model.fields,field_description:website.field_website_page__header_color
msgid "Header Color"
msgstr "رنگ سرتیتر"

#. module: website
#: model:ir.model.fields,field_description:website.field_website_page__header_overlay
msgid "Header Overlay"
msgstr "پوشش سرتیتر"

#. module: website
#: model_terms:ir.ui.view,arch_db:website.snippet_options
msgid "Header Position"
msgstr "موقعیت سرتیتر"

#. module: website
#: model:ir.model.fields,field_description:website.field_website_page__header_visible
msgid "Header Visible"
msgstr "نمایش سرتیتر"

#. module: website
#: model_terms:ir.ui.view,arch_db:website.bs_debug_view
#: model_terms:website.page,arch_db:website.bs_debug_page
msgid "Headings 1"
msgstr "عنوان ۱"

#. module: website
#: model_terms:ir.ui.view,arch_db:website.bs_debug_view
#: model_terms:website.page,arch_db:website.bs_debug_page
msgid "Headings 2"
msgstr "عنوان ۲"

#. module: website
#: model_terms:ir.ui.view,arch_db:website.bs_debug_view
#: model_terms:website.page,arch_db:website.bs_debug_page
msgid "Headings 3"
msgstr "عنوان ۳"

#. module: website
#: model_terms:ir.ui.view,arch_db:website.bs_debug_view
#: model_terms:website.page,arch_db:website.bs_debug_page
msgid "Headings 4"
msgstr "عنوان ۴"

#. module: website
#: model_terms:ir.ui.view,arch_db:website.bs_debug_view
#: model_terms:website.page,arch_db:website.bs_debug_page
msgid "Headings 5"
msgstr "عنوان ۵"

#. module: website
#: model_terms:ir.ui.view,arch_db:website.bs_debug_view
#: model_terms:website.page,arch_db:website.bs_debug_page
msgid "Headings 6"
msgstr "عنوان ۶"

#. module: website
#: model_terms:ir.ui.view,arch_db:website.snippet_options
msgid "Headline"
msgstr "عنوان"

#. module: website
#: model_terms:ir.ui.view,arch_db:website.snippet_options
msgid "Height"
msgstr "بلندا"

#. module: website
#. openerp-web
#: code:addons/website/static/src/xml/translator.xml:0
#, python-format
msgid "Here are the visuals used to help you translate efficiently:"
msgstr "در اینجا تصاویری آورده شده است که به شما در ترجمه بهینه کمک می‌کند: "

#. module: website
#: model_terms:ir.ui.view,arch_db:website.cookie_policy
msgid ""
"Here is an overview of the cookies that may be stored on your device when "
"you visit our website:"
msgstr ""
"در اینجا کوکی‌هایی که ممکن است هنگام بازدید شما از وب‌سایت ما در دستگاه شما "
"ذخیره شود نمایش داده شده است: "

#. module: website
#: model_terms:ir.ui.view,arch_db:website.snippet_options
msgid "Hidden"
msgstr "پنهان"

#. module: website
#: model_terms:ir.ui.view,arch_db:website.s_popup_options
msgid "Hide For"
msgstr "پنهان برای"

#. module: website
#: model_terms:ir.ui.view,arch_db:website.s_countdown_options
msgid "Hide countdown at the end"
msgstr "شمارش معکوس را در پایان پنهان کنید"

#. module: website
#. openerp-web
#: code:addons/website/static/src/xml/website.pageProperties.xml:0
#, python-format
msgid "Hide this page from search results"
msgstr "این صفحه را از نتایج جستجو حذف کن"

#. module: website
#: model_terms:ir.ui.view,arch_db:website.snippet_options
msgid "High"
msgstr "بالا"

#. module: website
#. openerp-web
#: code:addons/website/static/src/xml/website.editor.xml:0
#, python-format
msgid ""
"Hint: How to use Google Map on your website (Contact Us page and as a "
"snippet)"
msgstr ""
"نکته: چگونه از گوگل مپ برروی وب‌سایت خود استفاده کنید (صفحه‌ی ارتباط با ما، "
"اسنیپت‌ها و غیره)"

#. module: website
#. openerp-web
#: code:addons/website/static/src/xml/website.editor.xml:0
#, python-format
msgid "Hint: Type '/' to search an existing page and '#' to link to an anchor."
msgstr ""
"نکته: برای جستجوی صفحه موجود '/' و لینک کردن آن به لنگر '#' را تایپ کنید."

#. module: website
#. openerp-web
#: code:addons/website/static/src/xml/website.contentMenu.xml:0
#: code:addons/website/static/src/xml/website.contentMenu.xml:0
#: model:website.menu,name:website.menu_home
#: model_terms:ir.ui.view,arch_db:website.bs_debug_view
#: model_terms:ir.ui.view,arch_db:website.footer_custom
#: model_terms:ir.ui.view,arch_db:website.one_page_line
#: model_terms:ir.ui.view,arch_db:website.s_tabs
#: model_terms:ir.ui.view,arch_db:website.template_footer_contact
#: model_terms:ir.ui.view,arch_db:website.template_footer_headline
#: model_terms:ir.ui.view,arch_db:website.template_footer_links
#: model_terms:ir.ui.view,arch_db:website.template_footer_minimalist
#: model_terms:website.page,arch_db:website.bs_debug_page
#, python-format
msgid "Home"
msgstr "خانه"

#. module: website
#: model_terms:ir.ui.view,arch_db:website.bs_debug_view
#: model_terms:website.page,arch_db:website.bs_debug_page
msgid "Home <span class=\"sr-only\">(current)</span>"
msgstr "صفحه نخست <span class=\"sr-only\">(کنونی)</span>"

#. module: website
#. openerp-web
#: code:addons/website/models/website.py:0
#: code:addons/website/static/src/xml/website.editor.xml:0
#: model:ir.model.fields,field_description:website.field_website__homepage_id
#: model:ir.model.fields,field_description:website.field_website_page__is_homepage
#, python-format
msgid "Homepage"
msgstr "صفحه اصلی"

#. module: website
#: model_terms:ir.ui.view,arch_db:website.s_tabs_options
msgid "Horizontal"
msgstr "افقی"

#. module: website
#. openerp-web
#: code:addons/website/static/src/snippets/s_countdown/000.js:0
#, python-format
msgid "Hours"
msgstr "ساعت"

#. module: website
#: model_terms:ir.ui.view,arch_db:website.template_footer_contact
msgid "How can we help?"
msgstr "چگونه می‌توانم کمک کنم؟"

#. module: website
#. openerp-web
#: code:addons/website/static/src/xml/website.backend.xml:0
#, python-format
msgid "How to get my Client ID"
msgstr "چطور کلاینت آی‌دی خود دریافت کنم"

#. module: website
#. openerp-web
#: code:addons/website/static/src/xml/website.backend.xml:0
#, python-format
msgid "How to get my Tracking ID"
msgstr "چطور آیدی رهگیری خود دریافت کنم"

#. module: website
#: model_terms:ir.ui.view,arch_db:website.s_google_map_options
msgid "Hybrid"
msgstr "ترکیبی"

#. module: website
#. openerp-web
#: code:addons/website/static/src/xml/website.cookies_bar.xml:0
#: code:addons/website/static/src/xml/website.cookies_bar.xml:0
#: code:addons/website/static/src/xml/website.cookies_bar.xml:0
#: model_terms:ir.ui.view,arch_db:website.cookies_bar
#, python-format
msgid "I agree"
msgstr "موافقم"

#. module: website
#: model:ir.model.fields,field_description:website.field_base_language_install__id
#: model:ir.model.fields,field_description:website.field_ir_actions_server__id
#: model:ir.model.fields,field_description:website.field_ir_actions_todo__id
#: model:ir.model.fields,field_description:website.field_ir_attachment__id
#: model:ir.model.fields,field_description:website.field_ir_http__id
#: model:ir.model.fields,field_description:website.field_ir_module_module__id
#: model:ir.model.fields,field_description:website.field_ir_qweb__id
#: model:ir.model.fields,field_description:website.field_ir_qweb_field_contact__id
#: model:ir.model.fields,field_description:website.field_ir_rule__id
#: model:ir.model.fields,field_description:website.field_ir_translation__id
#: model:ir.model.fields,field_description:website.field_ir_ui_view__id
#: model:ir.model.fields,field_description:website.field_res_company__id
#: model:ir.model.fields,field_description:website.field_res_config_settings__id
#: model:ir.model.fields,field_description:website.field_res_lang__id
#: model:ir.model.fields,field_description:website.field_res_partner__id
#: model:ir.model.fields,field_description:website.field_res_users__id
#: model:ir.model.fields,field_description:website.field_theme_ir_attachment__id
#: model:ir.model.fields,field_description:website.field_theme_ir_ui_view__id
#: model:ir.model.fields,field_description:website.field_theme_utils__id
#: model:ir.model.fields,field_description:website.field_theme_website_menu__id
#: model:ir.model.fields,field_description:website.field_theme_website_page__id
#: model:ir.model.fields,field_description:website.field_web_editor_assets__id
#: model:ir.model.fields,field_description:website.field_website__id
#: model:ir.model.fields,field_description:website.field_website_cover_properties_mixin__id
#: model:ir.model.fields,field_description:website.field_website_menu__id
#: model:ir.model.fields,field_description:website.field_website_multi_mixin__id
#: model:ir.model.fields,field_description:website.field_website_page__id
#: model:ir.model.fields,field_description:website.field_website_published_mixin__id
#: model:ir.model.fields,field_description:website.field_website_published_multi_mixin__id
#: model:ir.model.fields,field_description:website.field_website_rewrite__id
#: model:ir.model.fields,field_description:website.field_website_robots__id
#: model:ir.model.fields,field_description:website.field_website_route__id
#: model:ir.model.fields,field_description:website.field_website_seo_metadata__id
#: model:ir.model.fields,field_description:website.field_website_snippet_filter__id
#: model:ir.model.fields,field_description:website.field_website_track__id
#: model:ir.model.fields,field_description:website.field_website_visitor__id
msgid "ID"
msgstr "شناسه"

#. module: website
#: model:ir.model.fields,help:website.field_base_automation__xml_id
#: model:ir.model.fields,help:website.field_ir_actions_server__xml_id
#: model:ir.model.fields,help:website.field_ir_cron__xml_id
msgid "ID of the action if defined in a XML file"
msgstr "شناسه کنش که در فایل XML  تعریف شده است"

#. module: website
#: model:ir.model.fields,help:website.field_website_page__xml_id
msgid "ID of the view defined in xml file"
msgstr "شناسه نما که در فایل xml تعریف شده است"

#. module: website
#: model_terms:ir.ui.view,arch_db:website.s_rating_options
msgid "Icon"
msgstr "آیکون"

#. module: website
#: model:ir.model.fields,help:website.field_website__specific_user_account
msgid "If True, new accounts will be associated to the current website"
msgstr "در صورتی که 'درست' باشد، حساب‌های جدید به وب‌سایت فعلی مرتبط می‌شوند "

#. module: website
#: model:ir.model.fields,help:website.field_res_config_settings__social_default_image
#: model:ir.model.fields,help:website.field_website__social_default_image
#: model_terms:ir.ui.view,arch_db:website.res_config_settings_view_form
msgid "If set, replaces the website logo as the default social share image."
msgstr ""
"در صورت تنظیم، لوگوی وب‌سایت را به عنوان تصویر پیش‌فرض اشتراک‌گذاری اجتماعی "
"جایگزین می‌کند. "

#. module: website
#: model_terms:ir.ui.view,arch_db:website.qweb_500
msgid ""
"If this error is caused by a change of yours in the templates, you have the "
"possibility to reset the template to its <strong>factory settings</strong>."
msgstr ""
"اگر این خطا به دلیل تغییر شما در قالب‌ها ایجاد شده باشد، این امکان را دارید "
"که قالب را به <strong> تنظیمات اولیه </ strong> آن برگردانید. "

#. module: website
#: model:ir.model.fields,help:website.field_website_page__groups_id
msgid ""
"If this field is empty, the view applies to all users. Otherwise, the view "
"applies to the users of those groups only."
msgstr ""
"اگر این فیلد خالی باشد، نما برای همه کاربران اعمال می‌شود. در غیر این صورت، "
"این نما فقط برای کاربران آن گروه‌ها اعمال می‌شود. "

#. module: website
#: model:ir.model.fields,help:website.field_website_page__active
msgid ""
"If this view is inherited,\n"
"* if True, the view always extends its parent\n"
"* if False, the view currently does not extend its parent but can be enabled\n"
"         "
msgstr ""
"اگر این نمای موروثی است، \n"
"* اگر درست باشد، نما همیشه بالادست خود را گسترش می‌دهد \n"
"* اگر نادرست باشد، نما در حال حاضر بالادستین خود را گسترش نمی‌دهد اما می‌تواند"
" فعال شود \n"
" "

#. module: website
#. openerp-web
#: code:addons/website/static/src/js/editor/editor_menu.js:0
#, python-format
msgid ""
"If you discard the current edits, all unsaved changes will be lost. You can "
"cancel to return to edit mode."
msgstr ""
"اگر ویرایش‌های فعلی را نادیده بگیرید، تمام تغییرات ذخیره نشده از بین "
"می‌روند. برای بازگشت به حالت ویرایش می‌توانید لغو کنید. "

#. module: website
#. openerp-web
#: code:addons/website/static/src/snippets/s_image_gallery/options.js:0
#: model:ir.model.fields,field_description:website.field_website_visitor__partner_image
#: model_terms:ir.ui.view,arch_db:website.snippet_options
#, python-format
msgid "Image"
msgstr "تصویر"

#. module: website
#: model_terms:ir.ui.view,arch_db:website.s_image_gallery_options
msgid "Image Cover"
msgstr "کاور تصویر"

#. module: website
#: model_terms:ir.ui.view,arch_db:website.s_media_list_options
msgid "Image Size"
msgstr "اندازه تصویر"

#. module: website
#: model_terms:ir.ui.view,arch_db:website.s_image_gallery_options
msgid "Images"
msgstr "تصاویر"

#. module: website
#: model_terms:ir.ui.view,arch_db:website.s_image_gallery_options
msgid "Images spacing"
msgstr "فاصله تصاویر "

#. module: website
#: model_terms:ir.ui.view,arch_db:website.one_page_line
msgid "In main menu"
msgstr "در منوی اصلی"

#. module: website
#. openerp-web
#: code:addons/website/static/src/xml/translator.xml:0
#, python-format
msgid ""
"In this mode, you can only translate texts. To change the structure of the"
" page, you must edit the master page.\n"
"        Each modification on the master page is automatically applied to all"
" translated versions."
msgstr ""
"در این حالت فقط می‌توانید متون را ترجمه کنید. برای تغییر ساختار صفحه، باید"
" صفحه اصلی را ویرایش کنید. \n"
"         هر اصلاح در صفحه اصلی به طور خودکار برای همه نسخه‌های ترجمه شده"
" اعمال می‌شود. "

#. module: website
#: code:addons/website/controllers/backend.py:0
#, python-format
msgid "Incorrect Client ID / Key"
msgstr "کلید / شناسه مشتری نادرست است "

#. module: website
#. openerp-web
#: code:addons/website/static/src/xml/website.pageProperties.xml:0
#: model_terms:ir.ui.view,arch_db:website.index_management
#: model_terms:ir.ui.view,arch_db:website.one_page_line
#, python-format
msgid "Indexed"
msgstr "شاخص شده"

#. module: website
#: model_terms:ir.ui.view,arch_db:website.s_image_gallery_options
msgid "Indicators"
msgstr "شاخص‌ها "

#. module: website
#. openerp-web
#: code:addons/website/static/src/xml/website.pageProperties.xml:0
#: model_terms:ir.ui.view,arch_db:website.s_alert_options
#: model_terms:ir.ui.view,arch_db:website.snippet_options
#, python-format
msgid "Info"
msgstr "اطلاعات"

#. module: website
#: model_terms:ir.ui.view,arch_db:website.show_website_info
msgid "Information about the"
msgstr "اطلاعات درباره‌ی"

#. module: website
#: model:ir.model.fields,field_description:website.field_theme_ir_ui_view__inherit_id
msgid "Inherit"
msgstr "ارث بردن"

#. module: website
#: model:ir.model.fields,field_description:website.field_website_page__inherit_id
msgid "Inherited View"
msgstr "نمای موروثی"

#. module: website
#: model_terms:ir.ui.view,arch_db:website.s_progress_bar_options
#: model_terms:ir.ui.view,arch_db:website.snippet_options
msgid "Inline"
msgstr "در یک ردیف"

#. module: website
#: model_terms:ir.ui.view,arch_db:website.s_countdown_options
msgid "Inner"
msgstr "درونی"

#. module: website
#: model_terms:ir.ui.view,arch_db:website.snippets
msgid "Inner content"
msgstr "محتوای درونی"

#. module: website
#: model_terms:ir.ui.view,arch_db:website.snippet_options
msgid "Inputs"
msgstr "ورودی‌ها"

#. module: website
#: model_terms:ir.ui.view,arch_db:website.s_table_of_content
msgid ""
"Insert text styles like headers, bold, italic, lists, and fonts with\n"
"                            a simple WYSIWYG editor. Flexible and easy to use."
msgstr ""
"استایل‌های متنی مختلفی مانند سرتیترها ، پررنگ، ایتالیک ، لیست‌ها و فونت‌ها "
"را با یک ویرایشگر ساده‌ی WYSIWYG  وارد کنید. انعطاف‌پذیر و آسان برای "
"استفاده. "

#. module: website
#: model_terms:ir.ui.view,arch_db:website.snippet_options_shadow_widgets
msgid "Inset"
msgstr "به داخل"

#. module: website
#: model_terms:ir.ui.view,arch_db:website.res_config_settings_view_form
#: model_terms:ir.ui.view,arch_db:website.template_footer_links
msgid "Instagram"
msgstr "اینستاگرام"

#. module: website
#: model:ir.model.fields,field_description:website.field_res_config_settings__social_instagram
#: model:ir.model.fields,field_description:website.field_website__social_instagram
msgid "Instagram Account"
msgstr "حساب اینستاگرام"

#. module: website
#. openerp-web
#: code:addons/website/static/src/js/menu/new_content.js:0
#, python-format
msgid "Install"
msgstr "نصب"

#. module: website
#: model:ir.model,name:website.model_base_language_install
msgid "Install Language"
msgstr "نصب زبان"

#. module: website
#: model_terms:ir.ui.view,arch_db:website.res_config_settings_view_form
msgid "Install new language"
msgstr "نصب زبان جدید"

#. module: website
#: model_terms:ir.ui.view,arch_db:website.theme_view_kanban
msgid "Installed"
msgstr "برپاسازی شده"

#. module: website
#: model_terms:ir.ui.view,arch_db:website.show_website_info
msgid "Installed Applications"
msgstr "نصب برنامه‌ها"

#. module: website
#: model_terms:ir.ui.view,arch_db:website.show_website_info
msgid "Installed Localizations / Account Charts"
msgstr "نصب بومی‌سازی/ جدول حساب‌ها"

#. module: website
#: model:ir.model.fields,help:website.field_website__theme_id
msgid "Installed theme"
msgstr "نصب تم"

#. module: website
#. openerp-web
#: code:addons/website/static/src/js/menu/new_content.js:0
#, python-format
msgid "Installing \"%s\""
msgstr "درحال نصب \"%s\""

#. module: website
#: model_terms:ir.actions.act_window,help:website.website_visitors_action
msgid "Interact with them by sending them messages."
msgstr ""

#. module: website
#: model_terms:ir.ui.view,arch_db:website.cookie_policy
msgid "Interaction History"
msgstr ""

#. module: website
#: model_terms:ir.ui.view,arch_db:website.s_table_of_content
msgid "Intuitive system"
msgstr ""

#. module: website
#: model_terms:ir.ui.view,arch_db:website.s_company_team
msgid "Iris Joe, CFO"
msgstr "اصغر قلی زاده، CFO"

#. module: website
#: model_terms:ir.ui.view,arch_db:website.s_company_team
msgid ""
"Iris, with her international experience, helps us easily understand the "
"numbers and improves them. She is determined to drive success and delivers "
"her professional acumen to bring the company to the next level."
msgstr ""

#. module: website
#: model_terms:ir.ui.view,arch_db:website.website_visitor_view_search
msgid "Is Connected"
msgstr "متصل می‌باشد"

#. module: website
#: model:ir.model.fields,field_description:website.field_website_page__website_indexed
msgid "Is Indexed"
msgstr "شاخص شده است"

#. module: website
#: model:ir.model.fields,field_description:website.field_ir_module_module__is_installed_on_current_website
msgid "Is Installed On Current Website"
msgstr "نصب شده برروی وب‌سایت کنونی"

#. module: website
#: model:ir.model.fields,field_description:website.field_website_menu__is_mega_menu
msgid "Is Mega Menu"
msgstr "اَبَر منو است"

#. module: website
#: model:ir.model.fields,field_description:website.field_res_partner__is_published
#: model:ir.model.fields,field_description:website.field_res_users__is_published
#: model:ir.model.fields,field_description:website.field_website_page__is_published
#: model:ir.model.fields,field_description:website.field_website_published_mixin__is_published
#: model:ir.model.fields,field_description:website.field_website_published_multi_mixin__is_published
#: model:ir.model.fields,field_description:website.field_website_snippet_filter__is_published
#: model_terms:ir.ui.view,arch_db:website.website_pages_tree_view
msgid "Is Published"
msgstr "منتشر شده است"

#. module: website
#: model:ir.model.fields,field_description:website.field_website_menu__is_visible
#: model:ir.model.fields,field_description:website.field_website_page__is_visible
msgid "Is Visible"
msgstr "قابل دید است"

#. module: website
#: model:ir.model.fields,field_description:website.field_website_visitor__is_connected
msgid "Is connected ?"
msgstr "آیا متصل است؟"

#. module: website
#. openerp-web
#: code:addons/website/static/src/js/editor/snippets.options.js:0
#, python-format
msgid ""
"It appears you are in debug=assets mode, all theme customization options "
"require a page reload in this mode."
msgstr ""
"به نظر می‌رسد شما در حالت خطایابی وب‌سایت می‌باشید. همه گزینه‌های "
"سفارشی‌سازی تم در این حالت به بارگذاری مجدد صفحه نیاز دارند. "

#. module: website
#: model_terms:ir.ui.view,arch_db:website.snippet_options
msgid ""
"It appears your website is still using the old color system of\n"
"            Odoo 13.0 in some places. We made sure it is still working but\n"
"            we recommend you to try to use the new color system, which is\n"
"            still customizable."
msgstr ""
"به نظر می‌رسد وب‌سایت شما هنوز در برخی از نقاط از سیستم رنگ قدیمی \n"
"کنویست 13.0 استفاده می‌کند. ما مطمئن شدیم که هنوز کار می‌کند اما به شما\n"
" توصیه می‌کنیم سعی کنید از سیستم جدید رنگی که هنوز هم قابل تنظیم اسn  استفاده"
" کنید. "

#. module: website
#. openerp-web
#: code:addons/website/static/src/xml/website.pageProperties.xml:0
#, python-format
msgid "It looks like your file is being called by"
msgstr "به نظر می‌رسد فایل شما فراخوانده شد توسط "

#. module: website
#: model_terms:ir.ui.view,arch_db:website.bs_debug_view
#: model_terms:website.page,arch_db:website.bs_debug_page
msgid "Item 1"
msgstr "آیتم ۱"

#. module: website
#: model_terms:ir.ui.view,arch_db:website.bs_debug_view
#: model_terms:website.page,arch_db:website.bs_debug_page
msgid "Item 2"
msgstr "آیتم ۲"

#. module: website
#: model_terms:ir.ui.view,arch_db:website.s_dynamic_snippet_options
msgid "Items per row"
msgstr "آیتم‌ها در هر ردیف"

#. module: website
#: model_terms:ir.ui.view,arch_db:website.dynamic_snippet_carousel_options_template
msgid "Items per slide"
msgstr "آیتم‌ها در هر اسلاید"

#. module: website
#: model_terms:ir.ui.view,arch_db:website.user_navbar
msgid "Job Offer"
msgstr "پیشنهاد کار"

#. module: website
#: model_terms:ir.ui.view,arch_db:website.s_call_to_action
#: model_terms:ir.ui.view,arch_db:website.template_footer_call_to_action
msgid "Join us and make your company a better place."
msgstr "به ما بپیوندید و شرکت خود را محل بهتری بسازید."

#. module: website
#. openerp-web
#: code:addons/website/static/src/xml/website.seo.xml:0
#: code:addons/website/static/src/xml/website.seo.xml:0
#, python-format
msgid "Keep empty to use default value"
msgstr "برای مقادیر پیش‌فرض خالی قرار دهید."

#. module: website
#: model:ir.model.fields,field_description:website.field_ir_attachment__key
#: model:ir.model.fields,field_description:website.field_theme_ir_attachment__key
#: model:ir.model.fields,field_description:website.field_theme_ir_ui_view__key
#: model:ir.model.fields,field_description:website.field_website_page__key
msgid "Key"
msgstr "کلید"

#. module: website
#. openerp-web
#: code:addons/website/static/src/xml/website.seo.xml:0
#: code:addons/website/static/src/xml/website.seo.xml:0
#, python-format
msgid "Keyword"
msgstr "کلیدواژه"

#. module: website
#. openerp-web
#: code:addons/website/static/src/xml/website.seo.xml:0
#, python-format
msgid "Keywords"
msgstr "کلیدواژه‌ها"

#. module: website
#: model_terms:ir.ui.view,arch_db:website.color_combinations_debug_view
#: model_terms:website.page,arch_db:website.color_combinations_debug_page
msgid "Label"
msgstr "شرح"

#. module: website
#: model:ir.model.fields,field_description:website.field_website_visitor__lang_id
#: model_terms:ir.ui.view,arch_db:website.website_visitor_view_search
msgid "Language"
msgstr "زبان"

#. module: website
#: model_terms:ir.ui.view,arch_db:website.snippet_options
msgid "Language Selector"
msgstr "انتخاب زبان"

#. module: website
#: model:ir.model.fields,help:website.field_website_visitor__lang_id
msgid "Language from the website when visitor has been created"
msgstr "زبان هنگام ایجاد بازدید کننده از وب‌سایت "

#. module: website
#: model:ir.model,name:website.model_res_lang
#: model:ir.model.fields,field_description:website.field_res_config_settings__language_ids
#: model:ir.model.fields,field_description:website.field_website__language_ids
msgid "Languages"
msgstr "زبان‌ها"

#. module: website
#: model_terms:ir.ui.view,arch_db:website.res_config_settings_view_form
msgid "Languages available on your website"
msgstr "زبان‌های موجود در وب‌سایت شما"

#. module: website
#: model_terms:ir.ui.view,arch_db:website.bs_debug_view
#: model_terms:ir.ui.view,arch_db:website.s_alert_options
#: model_terms:ir.ui.view,arch_db:website.s_countdown_options
#: model_terms:ir.ui.view,arch_db:website.s_popup_options
#: model_terms:ir.ui.view,arch_db:website.s_rating_options
#: model_terms:ir.ui.view,arch_db:website.snippet_options
#: model_terms:website.page,arch_db:website.bs_debug_page
msgid "Large"
msgstr "بزرگ"

#. module: website
#: model_terms:ir.ui.view,arch_db:website.website_visitor_view_kanban
msgid "Last Action"
msgstr "آخرین اقدام"

#. module: website
#: model:ir.model.fields,field_description:website.field_website_visitor__last_connection_datetime
msgid "Last Connection"
msgstr "آخرین ارتباط"

#. module: website
#: model_terms:ir.ui.view,arch_db:website.s_showcase
msgid "Last Feature"
msgstr "آخرین ویژگی"

#. module: website
#: model_terms:ir.ui.view,arch_db:website.s_mega_menu_multi_menus
msgid "Last Menu"
msgstr "آخرین منو"

#. module: website
#: model:ir.model.fields,field_description:website.field_base_language_install____last_update
#: model:ir.model.fields,field_description:website.field_ir_actions_server____last_update
#: model:ir.model.fields,field_description:website.field_ir_actions_todo____last_update
#: model:ir.model.fields,field_description:website.field_ir_attachment____last_update
#: model:ir.model.fields,field_description:website.field_ir_http____last_update
#: model:ir.model.fields,field_description:website.field_ir_module_module____last_update
#: model:ir.model.fields,field_description:website.field_ir_qweb____last_update
#: model:ir.model.fields,field_description:website.field_ir_qweb_field_contact____last_update
#: model:ir.model.fields,field_description:website.field_ir_rule____last_update
#: model:ir.model.fields,field_description:website.field_ir_translation____last_update
#: model:ir.model.fields,field_description:website.field_ir_ui_view____last_update
#: model:ir.model.fields,field_description:website.field_res_company____last_update
#: model:ir.model.fields,field_description:website.field_res_config_settings____last_update
#: model:ir.model.fields,field_description:website.field_res_lang____last_update
#: model:ir.model.fields,field_description:website.field_res_partner____last_update
#: model:ir.model.fields,field_description:website.field_res_users____last_update
#: model:ir.model.fields,field_description:website.field_theme_ir_attachment____last_update
#: model:ir.model.fields,field_description:website.field_theme_ir_ui_view____last_update
#: model:ir.model.fields,field_description:website.field_theme_utils____last_update
#: model:ir.model.fields,field_description:website.field_theme_website_menu____last_update
#: model:ir.model.fields,field_description:website.field_theme_website_page____last_update
#: model:ir.model.fields,field_description:website.field_web_editor_assets____last_update
#: model:ir.model.fields,field_description:website.field_website____last_update
#: model:ir.model.fields,field_description:website.field_website_cover_properties_mixin____last_update
#: model:ir.model.fields,field_description:website.field_website_menu____last_update
#: model:ir.model.fields,field_description:website.field_website_multi_mixin____last_update
#: model:ir.model.fields,field_description:website.field_website_page____last_update
#: model:ir.model.fields,field_description:website.field_website_published_mixin____last_update
#: model:ir.model.fields,field_description:website.field_website_published_multi_mixin____last_update
#: model:ir.model.fields,field_description:website.field_website_rewrite____last_update
#: model:ir.model.fields,field_description:website.field_website_robots____last_update
#: model:ir.model.fields,field_description:website.field_website_route____last_update
#: model:ir.model.fields,field_description:website.field_website_seo_metadata____last_update
#: model:ir.model.fields,field_description:website.field_website_snippet_filter____last_update
#: model:ir.model.fields,field_description:website.field_website_track____last_update
#: model:ir.model.fields,field_description:website.field_website_visitor____last_update
msgid "Last Modified on"
msgstr "آخرین تغییر در"

#. module: website
#. openerp-web
#: code:addons/website/static/src/xml/website.backend.xml:0
#, python-format
msgid "Last Month"
msgstr "ماه گذشته"

#. module: website
#: model_terms:ir.ui.view,arch_db:website.website_visitor_view_kanban
msgid "Last Page"
msgstr "آخرین صفحه"

#. module: website
#: model:ir.model.fields,field_description:website.field_theme_ir_attachment__write_uid
#: model:ir.model.fields,field_description:website.field_theme_ir_ui_view__write_uid
#: model:ir.model.fields,field_description:website.field_theme_website_menu__write_uid
#: model:ir.model.fields,field_description:website.field_theme_website_page__write_uid
#: model:ir.model.fields,field_description:website.field_website__write_uid
#: model:ir.model.fields,field_description:website.field_website_menu__write_uid
#: model:ir.model.fields,field_description:website.field_website_page__write_uid
#: model:ir.model.fields,field_description:website.field_website_rewrite__write_uid
#: model:ir.model.fields,field_description:website.field_website_robots__write_uid
#: model:ir.model.fields,field_description:website.field_website_route__write_uid
#: model:ir.model.fields,field_description:website.field_website_snippet_filter__write_uid
#: model:ir.model.fields,field_description:website.field_website_visitor__write_uid
msgid "Last Updated by"
msgstr "آخرین تغییر توسط"

#. module: website
#: model:ir.model.fields,field_description:website.field_theme_ir_attachment__write_date
#: model:ir.model.fields,field_description:website.field_theme_ir_ui_view__write_date
#: model:ir.model.fields,field_description:website.field_theme_website_menu__write_date
#: model:ir.model.fields,field_description:website.field_theme_website_page__write_date
#: model:ir.model.fields,field_description:website.field_website__write_date
#: model:ir.model.fields,field_description:website.field_website_menu__write_date
#: model:ir.model.fields,field_description:website.field_website_page__write_date
#: model:ir.model.fields,field_description:website.field_website_rewrite__write_date
#: model:ir.model.fields,field_description:website.field_website_robots__write_date
#: model:ir.model.fields,field_description:website.field_website_route__write_date
#: model:ir.model.fields,field_description:website.field_website_snippet_filter__write_date
#: model:ir.model.fields,field_description:website.field_website_visitor__write_date
msgid "Last Updated on"
msgstr "آخرین به‌روزرسانی در"

#. module: website
#: model:ir.model.fields,field_description:website.field_website_visitor__last_visited_page_id
msgid "Last Visited Page"
msgstr "آخرین صفحه بازدید شده"

#. module: website
#. openerp-web
#: code:addons/website/static/src/xml/website.backend.xml:0
#, python-format
msgid "Last Week"
msgstr "هفته قبل"

#. module: website
#. openerp-web
#: code:addons/website/static/src/xml/website.backend.xml:0
#, python-format
msgid "Last Year"
msgstr "سال قبل"

#. module: website
#: model:ir.model.fields,field_description:website.field_website_visitor__time_since_last_action
msgid "Last action"
msgstr "آخرین اقدام"

#. module: website
#: code:addons/website/controllers/main.py:0
#, python-format
msgid "Last modified pages"
msgstr "آخرین صفحه‌های تغییر داده شده"

#. module: website
#: model:ir.model.fields,help:website.field_website_visitor__last_connection_datetime
msgid "Last page view date"
msgstr "تاریخ آخرین صفحه بازدید شده"

#. module: website
#: model_terms:ir.ui.view,arch_db:website.s_countdown_options
#: model_terms:ir.ui.view,arch_db:website.s_media_list_options
#: model_terms:ir.ui.view,arch_db:website.s_share_options
#: model_terms:ir.ui.view,arch_db:website.snippet_options
msgid "Layout"
msgstr "چیدمان"

#. module: website
#: model_terms:ir.ui.view,arch_db:website.s_countdown_options
msgid "Layout Background"
msgstr "پیس‌زمینه چیدمان"

#. module: website
#: model_terms:ir.ui.view,arch_db:website.s_countdown_options
msgid "Layout Background Color"
msgstr "رنگ پیس‌زمینه چیدمان"

#. module: website
#: model_terms:ir.ui.view,arch_db:website.s_text_image
msgid "Learn more"
msgstr "بیشتر بدانید"

#. module: website
#: model_terms:ir.ui.view,arch_db:website.s_chart_options
#: model_terms:ir.ui.view,arch_db:website.s_hr_options
#: model_terms:ir.ui.view,arch_db:website.s_media_list_options
#: model_terms:ir.ui.view,arch_db:website.s_share_options
#: model_terms:ir.ui.view,arch_db:website.s_table_of_content_options
#: model_terms:ir.ui.view,arch_db:website.s_tabs_options
#: model_terms:ir.ui.view,arch_db:website.snippet_options
msgid "Left"
msgstr "چپ"

#. module: website
#: model_terms:ir.ui.view,arch_db:website.s_mega_menu_menu_image_menu
msgid "Left Menu"
msgstr "منوی چپ"

#. module: website
#: model_terms:ir.ui.view,arch_db:website.footer_custom
msgid "Legal"
msgstr "قانونی"

#. module: website
#: model_terms:ir.ui.view,arch_db:website.s_chart_options
msgid "Legend"
msgstr "راهنمای نمودار"

#. module: website
#: model_terms:ir.ui.view,arch_db:website.s_process_steps
msgid "Let your customers follow <br/>and understand your process."
msgstr ""
"به مشتریان خود اجازه دهید دنبال کنند<br/>  و روند کار شما را درک کنند. "

#. module: website
#: model_terms:ir.ui.view,arch_db:website.res_config_settings_view_form
msgid "Let your customers log in to see their documents"
msgstr "اجازه بدهید مشتری‌های شما وارد شوند تا اسناد خود را ببینند"

#. module: website
#: model_terms:ir.ui.view,arch_db:website.onboarding_website_theme_step
msgid "Let's start!"
msgstr "بیا شروع کنیم!"

#. module: website
#: model_terms:ir.ui.view,arch_db:website.bs_debug_view
#: model_terms:ir.ui.view,arch_db:website.color_combinations_debug_view
#: model_terms:website.page,arch_db:website.bs_debug_page
#: model_terms:website.page,arch_db:website.color_combinations_debug_page
msgid "Library"
msgstr "کتابخانه"

#. module: website
#: model:ir.model.fields,field_description:website.field_website_snippet_filter__limit
msgid "Limit"
msgstr "محدودیت"

#. module: website
#: model_terms:ir.ui.view,arch_db:website.s_comparisons
msgid "Limited customization"
msgstr "سفارشی‌سازی محدود"

#. module: website
#: model_terms:ir.ui.view,arch_db:website.s_chart_options
msgid "Line"
msgstr "سطر"

#. module: website
#: model_terms:ir.ui.view,arch_db:website.bs_debug_view
#: model_terms:ir.ui.view,arch_db:website.color_combinations_debug_view
#: model_terms:website.page,arch_db:website.bs_debug_page
#: model_terms:website.page,arch_db:website.color_combinations_debug_page
msgid "Link"
msgstr "لینک"

#. module: website
#. openerp-web
#: code:addons/website/static/src/js/editor/snippets.options.js:0
#, python-format
msgid "Link Anchor"
msgstr "لنگر لینک"

#. module: website
#: model_terms:ir.ui.view,arch_db:website.snippet_options
msgid "Link Style"
msgstr "استایل لینک"

#. module: website
#: model_terms:ir.ui.view,arch_db:website.bs_debug_view
#: model_terms:website.page,arch_db:website.bs_debug_page
msgid "Link button"
msgstr "لینک کردن دکمه"

#. module: website
#: model_terms:ir.ui.view,arch_db:website.color_combinations_debug_view
#: model_terms:website.page,arch_db:website.color_combinations_debug_page
msgid "Link text"
msgstr "لینک کردن متن"

#. module: website
#: model:ir.model.fields,field_description:website.field_website_visitor__partner_id
msgid "Linked Partner"
msgstr "مخاطب لینک شده"

#. module: website
#: model_terms:ir.ui.view,arch_db:website.res_config_settings_view_form
msgid "LinkedIn"
msgstr "لینکد‌این"

#. module: website
#: model:ir.model.fields,field_description:website.field_res_config_settings__social_linkedin
#: model:ir.model.fields,field_description:website.field_website__social_linkedin
msgid "LinkedIn Account"
msgstr "حساب لینکد‌این"

#. module: website
#: model_terms:ir.ui.view,arch_db:website.template_footer_links
msgid "Linkedin"
msgstr "لینکد‌این"

#. module: website
#: model_terms:ir.ui.view,arch_db:website.snippet_options
msgid "Links"
msgstr "لینک‌ها"

#. module: website
#: model_terms:ir.ui.view,arch_db:website.snippet_options
msgid "Links Style"
msgstr "استایل لینک"

#. module: website
#: model_terms:ir.ui.view,arch_db:website.s_faq_collapse
msgid "Links to other Websites"
msgstr "لینک به سایت‌های دیگر"

#. module: website
#: model_terms:ir.ui.view,arch_db:website.theme_view_kanban
msgid "Live Preview"
msgstr "پیش‌نمایش مستقیم"

#. module: website
#: model_terms:ir.ui.view,arch_db:website.user_navbar
msgid "Livechat Widget"
msgstr "ویجت گفتگوی زنده"

#. module: website
#. openerp-web
#: code:addons/website/static/src/js/menu/seo.js:0
#: code:addons/website/static/src/xml/website.background.video.xml:0
#: code:addons/website/static/src/xml/website.editor.xml:0
#, python-format
msgid "Loading..."
msgstr "در حال بارگزاری..."

#. module: website
#: model_terms:ir.ui.view,arch_db:website.template_footer_centered
#: model_terms:ir.ui.view,arch_db:website.template_footer_contact
#: model_terms:ir.ui.view,arch_db:website.template_footer_minimalist
msgid "Logo of MyCompany"
msgstr "لوگوی شرکت من"

#. module: website
#: model_terms:ir.ui.view,arch_db:website.snippet_options
msgid "Logo type"
msgstr "نوع لوگو"

#. module: website
#: model_terms:ir.ui.view,arch_db:website.snippet_options
msgid "Low"
msgstr "پایین"

#. module: website
#: model_terms:ir.ui.view,arch_db:website.snippet_options
msgid "Magazine"
msgstr "مجله "

#. module: website
#: model_terms:ir.ui.view,arch_db:website.s_product_catalog
msgid "Main Course"
msgstr "غذای اصلی "

#. module: website
#: model:ir.model.fields,field_description:website.field_website__menu_id
msgid "Main Menu"
msgstr "منوی اصلی"

#. module: website
#. openerp-web
#: code:addons/website/static/src/xml/theme_preview.xml:0
#, python-format
msgid "Main actions"
msgstr "کنش‌های اصلی"

#. module: website
#: model_terms:ir.ui.view,arch_db:website.user_navbar
msgid "Manage Pages"
msgstr "مدیریت صفحات"

#. module: website
#: model_terms:ir.ui.view,arch_db:website.list_website_pages
msgid "Manage Your Pages"
msgstr "صفحات خود را مدیریت کنید"

#. module: website
#: model_terms:ir.ui.view,arch_db:website.user_navbar
msgid "Manage Your Website Pages"
msgstr "صفحات وب‌سایت خود را مدیریت کنید"

#. module: website
#: model_terms:ir.ui.view,arch_db:website.one_page_line
msgid "Manage this page"
msgstr "مدیریت این صفحه"

#. module: website
#: model_terms:ir.ui.view,arch_db:website.s_google_map_options
msgid "Marker style"
msgstr "استایل مارکر"

#. module: website
#: model_terms:ir.ui.view,arch_db:website.template_footer_links
msgid "Marketplace"
msgstr "بازار"

#. module: website
#: model_terms:ir.ui.view,arch_db:website.s_image_gallery_options
msgid "Masonry"
msgstr "بنایی"

#. module: website
#: model_terms:ir.ui.view,arch_db:website.s_media_list
msgid "Media heading"
msgstr "عنوان رسانه "

#. module: website
#: model_terms:ir.ui.view,arch_db:website.s_alert_options
#: model_terms:ir.ui.view,arch_db:website.s_countdown_options
#: model_terms:ir.ui.view,arch_db:website.s_image_gallery_options
#: model_terms:ir.ui.view,arch_db:website.s_popup_options
#: model_terms:ir.ui.view,arch_db:website.s_rating_options
#: model_terms:ir.ui.view,arch_db:website.s_share_options
#: model_terms:ir.ui.view,arch_db:website.snippet_options
msgid "Medium"
msgstr "متوسط"

#. module: website
#. openerp-web
#: code:addons/website/static/src/xml/website.contentMenu.xml:0
#: model_terms:ir.ui.view,arch_db:website.snippets
#, python-format
msgid "Mega Menu"
msgstr "اَبَر منو"

#. module: website
#: model:ir.model.fields,field_description:website.field_website_menu__mega_menu_classes
msgid "Mega Menu Classes"
msgstr "کلاس‌های اَبَر منو"

#. module: website
#: model:ir.model.fields,field_description:website.field_website_menu__mega_menu_content
msgid "Mega Menu Content"
msgstr "محتوای اَبَر منو"

#. module: website
#: code:addons/website/models/website.py:0
#: model:ir.model.fields,field_description:website.field_website_menu__name
#: model_terms:ir.ui.view,arch_db:website.s_product_catalog
#: model_terms:ir.ui.view,arch_db:website.user_navbar
#, python-format
msgid "Menu"
msgstr "منو"

#. module: website
#: model_terms:ir.ui.view,arch_db:website.s_mega_menu_menu_image_menu
#: model_terms:ir.ui.view,arch_db:website.s_mega_menu_multi_menus
msgid "Menu Item %s"
msgstr "آیتم منو %s"

#. module: website
#. openerp-web
#: code:addons/website/static/src/js/menu/content.js:0
#, python-format
msgid "Menu Label"
msgstr "برچسب منو"

#. module: website
#: model:ir.model.fields,field_description:website.field_theme_website_menu__copy_ids
msgid "Menu using a copy of me"
msgstr "منو با استفاده از یک کپی از من "

#. module: website
#: code:addons/website/models/website.py:0
#: model:ir.ui.menu,name:website.menu_website_menu_list
#, python-format
msgid "Menus"
msgstr "منوها"

#. module: website
#: model_terms:ir.ui.view,arch_db:website.s_facebook_page_options
msgid "Messages"
msgstr "پیام‌ها"

#. module: website
#: model_terms:ir.ui.view,arch_db:website.s_company_team
msgid "Mich Stark, COO"
msgstr "جعفر عباسی، مدیر اجرایی"

#. module: website
#: model_terms:ir.ui.view,arch_db:website.s_company_team
msgid ""
"Mich loves taking on challenges. With his multi-year experience as "
"Commercial Director in the software industry, Mich has helped the company to"
" get where it is today. Mich is among the best minds."
msgstr ""

#. module: website
#: model_terms:ir.ui.view,arch_db:website.s_popup_options
msgid "Middle"
msgstr "وسط"

#. module: website
#: model_terms:ir.ui.view,arch_db:website.s_blockquote_options
#: model_terms:ir.ui.view,arch_db:website.snippet_options
msgid "Minimalist"
msgstr "مینیمالیست "

#. module: website
#. openerp-web
#: code:addons/website/static/src/snippets/s_countdown/000.js:0
#, python-format
msgid "Minutes"
msgstr "دقیقه"

#. module: website
#. openerp-web
#: code:addons/website/static/src/xml/theme_preview.xml:0
#, python-format
msgid "Mobile"
msgstr "مبایل"

#. module: website
#: model:ir.model.fields,field_description:website.field_website_visitor__mobile
msgid "Mobile Phone"
msgstr "تلفن همراه "

#. module: website
#. openerp-web
#: code:addons/website/static/src/js/menu/mobile_view.js:0
#, python-format
msgid "Mobile preview"
msgstr "پیش‌نمایش موبایل"

#. module: website
#: model:ir.model.fields,field_description:website.field_theme_ir_ui_view__mode
#: model_terms:ir.ui.view,arch_db:website.s_image_gallery_options
msgid "Mode"
msgstr "حالت"

#. module: website
#: model:ir.model.fields,field_description:website.field_website_page__model
msgid "Model"
msgstr "مدل"

#. module: website
#: model:ir.model.fields,field_description:website.field_website_page__model_data_id
msgid "Model Data"
msgstr "داده‌های مدل"

#. module: website
#: model:ir.model.fields,field_description:website.field_website_page__arch_updated
msgid "Modified Architecture"
msgstr "معماری اصلاح شده "

#. module: website
#: model:ir.model,name:website.model_ir_module_module
msgid "Module"
msgstr "ماژول"

#. module: website
#: model_terms:ir.ui.view,arch_db:website.res_config_settings_view_form
msgid "Monitor Google Search results data"
msgstr "کنترل داده‌های نتیجه جستجوی گوگل"

#. module: website
#: model_terms:digest.tip,tip_description:website.digest_tip_website_0
msgid ""
"Monitor your visitors while they are browsing your website with the Odoo "
"Social app. Engage with them in just a click using a live chat request or a "
"push notification. If they have completed one of your forms, you can send "
"them an SMS, or call them right away while they are browsing your website."
msgstr ""
"بازدیدکنندگان خود را هنگام مرور وب‌سایت خود با برنامه کنویست اجتماعی کنترل "
"کنید. فقط با یک کلیک با استفاده از یک درخواست گفتگوی زنده یا یک "
"پوش‌نوتیفیکیشن با آنها ارتباط برقرار کنید. اگر آنها یکی از فرم‌های شما را "
"تکمیل کرده باشند‌، می‌توانید برای آنها پیامک ارسال کنید یا در حال مرور "
"وب‌سایت خود، بلافاصله با آنها تماس بگیرید. "

#. module: website
#: model_terms:ir.ui.view,arch_db:website.s_color_blocks_2
msgid "More Details"
msgstr "اطلاعات بیشتر"

#. module: website
#. openerp-web
#: code:addons/website/static/src/xml/website.pageProperties.xml:0
#, python-format
msgid "More than one group has been set on the view."
msgstr "بیش از یک گروه روی این نما تنظیم شده است. "

#. module: website
#. openerp-web
#: code:addons/website/static/src/xml/website.seo.xml:0
#, python-format
msgid "Most searched topics related to your keyword, ordered by importance"
msgstr "بیشترین عناوین جستجو شده مرتبط به کلمه کلیدی شما، به ترتیب اهمیت "

#. module: website
#: model_terms:ir.ui.view,arch_db:website.s_image_gallery_options
msgid "Move to first"
msgstr "ببر به اول"

#. module: website
#: model_terms:ir.ui.view,arch_db:website.s_image_gallery_options
msgid "Move to last"
msgstr "ببر به آخر"

#. module: website
#: model_terms:ir.ui.view,arch_db:website.s_image_gallery_options
msgid "Move to next"
msgstr "ببر به بعدی"

#. module: website
#: model_terms:ir.ui.view,arch_db:website.s_image_gallery_options
msgid "Move to previous"
msgstr "ببر به قبلی"

#. module: website
#: model:ir.model,name:website.model_website_multi_mixin
msgid "Multi Website Mixin"
msgstr ""

#. module: website
#: model:ir.model,name:website.model_website_published_multi_mixin
msgid "Multi Website Published Mixin"
msgstr ""

#. module: website
#: model:ir.model.fields,field_description:website.field_res_config_settings__group_multi_website
#: model:res.groups,name:website.group_multi_website
msgid "Multi-website"
msgstr "چندین وب‌سایت"

#. module: website
#: model_terms:ir.ui.view,arch_db:website.option_header_brand_name
#: model_terms:ir.ui.view,arch_db:website.option_header_off_canvas
msgid "My Website"
msgstr "وب‌سایت من"

#. module: website
#: model_terms:ir.ui.view,arch_db:website.template_footer_centered
#: model_terms:ir.ui.view,arch_db:website.template_footer_contact
#: model_terms:ir.ui.view,arch_db:website.template_footer_links
#: model_terms:ir.ui.view,arch_db:website.template_footer_minimalist
msgid "MyCompany"
msgstr "شرکت من"

#. module: website
#. openerp-web
#: code:addons/website/static/src/xml/website.pageProperties.xml:0
#: model:ir.model.fields,field_description:website.field_theme_ir_attachment__name
#: model:ir.model.fields,field_description:website.field_theme_ir_ui_view__name
#: model:ir.model.fields,field_description:website.field_theme_website_menu__name
#: model:ir.model.fields,field_description:website.field_website_rewrite__name
#: model:ir.model.fields,field_description:website.field_website_snippet_filter__name
#: model:ir.model.fields,field_description:website.field_website_visitor__name
#: model_terms:ir.ui.view,arch_db:website.list_website_pages
#: model_terms:ir.ui.view,arch_db:website.menu_search
#: model_terms:ir.ui.view,arch_db:website.res_config_settings_view_form
#, python-format
msgid "Name"
msgstr "نام"

#. module: website
#: model_terms:ir.ui.view,arch_db:website.res_config_settings_view_form
msgid "Name and favicon of your website"
msgstr "نام و فاوآیکون وب‌سایت شما"

#. module: website
#: model_terms:ir.ui.view,arch_db:website.snippet_options
msgid "Narrow"
msgstr "باریک"

#. module: website
#: model_terms:ir.ui.view,arch_db:website.bs_debug_view
#: model_terms:website.page,arch_db:website.bs_debug_page
msgid "Navbar"
msgstr "نوار منو"

#. module: website
#: model_terms:ir.ui.view,arch_db:website.cookie_policy
msgid "Network Advertising Initiative opt-out page"
msgstr "صفحه درخواست عدم استفاده "

#. module: website
#: model_terms:ir.ui.view,arch_db:website.res_config_settings_view_form
msgid "New"
msgstr "جدید"

#. module: website
#. openerp-web
#: code:addons/website/static/src/js/menu/new_content.js:0
#, python-format
msgid "New Page"
msgstr "صفحه جدید"

#. module: website
#: model:ir.model.fields,field_description:website.field_theme_website_menu__new_window
#: model:ir.model.fields,field_description:website.field_website_menu__new_window
msgid "New Window"
msgstr "پنجره‌ جدید"

#. module: website
#: model_terms:ir.ui.view,arch_db:website.s_popup
msgid "New customer"
msgstr "مشتری جدید"

#. module: website
#: model_terms:ir.ui.view,arch_db:website.user_navbar
msgid "New page"
msgstr "صفحه جدید"

#. module: website
#: model_terms:ir.ui.view,arch_db:website.external_snippets
msgid "Newsletter"
msgstr "خبرنامه"

#. module: website
#: model_terms:ir.ui.view,arch_db:website.external_snippets
msgid "Newsletter Popup"
msgstr "پنجره پاپ‌آپ خبرنامه"

#. module: website
#. openerp-web
#: code:addons/website/static/src/snippets/s_dynamic_snippet_carousel/000.xml:0
#: code:addons/website/static/src/snippets/s_dynamic_snippet_carousel/000.xml:0
#: code:addons/website/static/src/snippets/s_dynamic_snippet_carousel/000.xml:0
#: code:addons/website/static/src/snippets/s_image_gallery/000.xml:0
#: code:addons/website/static/src/snippets/s_image_gallery/000.xml:0
#: code:addons/website/static/src/snippets/s_image_gallery/000.xml:0
#: code:addons/website/static/src/snippets/s_image_gallery/000.xml:0
#: code:addons/website/static/src/snippets/s_image_gallery/000.xml:0
#: model_terms:ir.ui.view,arch_db:website.bs_debug_view
#: model_terms:ir.ui.view,arch_db:website.kanban_contain
#: model_terms:ir.ui.view,arch_db:website.s_carousel
#: model_terms:ir.ui.view,arch_db:website.s_quotes_carousel
#: model_terms:website.page,arch_db:website.bs_debug_page
#, python-format
msgid "Next"
msgstr "بعدی"

#. module: website
#: model_terms:ir.ui.view,arch_db:website.s_tabs_options
msgid "No Slide Effect"
msgstr "بدون عوارض"

#. module: website
#. openerp-web
#: code:addons/website/static/src/xml/website_widget.xml:0
#, python-format
msgid "No Url"
msgstr "بدون آدرس اینترنتی"

#. module: website
#: model_terms:ir.ui.view,arch_db:website.s_comparisons
msgid "No customization"
msgstr "بدون سفارشی‌سازی"

#. module: website
#: model_terms:ir.actions.act_window,help:website.website_visitor_page_action
msgid "No page views yet for this visitor"
msgstr "هنوز هیچ صفحه‌ی بازدیدشده‌ای برای این بازدید کننده وجود ندارد "

#. module: website
#: model_terms:ir.actions.act_window,help:website.visitor_partner_action
msgid "No partner linked for this visitor"
msgstr "هیچ مخاطبی به این بازدیدکننده لینک نشده است"

#. module: website
#: model_terms:ir.ui.view,arch_db:website.s_comparisons
msgid "No support"
msgstr "بدون پشتیبانی"

#. module: website
#: model_terms:ir.ui.view,arch_db:website.s_chart_options
#: model_terms:ir.ui.view,arch_db:website.s_countdown_options
#: model_terms:ir.ui.view,arch_db:website.s_image_gallery_options
#: model_terms:ir.ui.view,arch_db:website.s_share_options
#: model_terms:ir.ui.view,arch_db:website.snippet_options
#: model_terms:ir.ui.view,arch_db:website.snippet_options_background_options
#: model_terms:ir.ui.view,arch_db:website.snippet_options_shadow_widgets
msgid "None"
msgstr "هیچ‌کدام"

#. module: website
#: model_terms:ir.ui.view,arch_db:website.snippet_options
msgid "Normal"
msgstr "عادی"

#. module: website
#: model_terms:ir.ui.view,arch_db:website.one_page_line
msgid "Not SEO optimized"
msgstr "با سئو بهینه نشده اسنت"

#. module: website
#: model_terms:ir.ui.view,arch_db:website.one_page_line
msgid "Not in main menu"
msgstr "عدم وجود در منوی اصلی"

#. module: website
#: model_terms:ir.ui.view,arch_db:website.one_page_line
msgid "Not indexed"
msgstr "شاخص گذاری نشده است"

#. module: website
#: model_terms:ir.ui.view,arch_db:website.one_page_line
#: model_terms:ir.ui.view,arch_db:website.website_pages_view_search
msgid "Not published"
msgstr "انتشار نیافته"

#. module: website
#: model_terms:ir.ui.view,arch_db:website.website_pages_view_search
msgid "Not tracked"
msgstr "ردیابی نشده"

#. module: website
#: model_terms:ir.ui.view,arch_db:website.cookie_policy
msgid ""
"Note that some third-party services may install additional cookies on your "
"browser in order to identify you."
msgstr ""
"توجه داشته باشید که برخی از سرویس‌های شخص ثالث برای شناسایی شما ممکن است "
"کوکی‌های اضافی را در مرورگر شما نصب کنند. "

#. module: website
#: model_terms:ir.ui.view,arch_db:website.show_website_info
msgid "Note: To hide this page, uncheck it from the top Customize menu."
msgstr ""
"نکته: برای پنهان کردن این صفحه، از منوی سفارشی سازی بالا انتخاب آن را "
"بردارید."

#. module: website
#: model_terms:ir.ui.view,arch_db:website.s_countdown_options
msgid "Nothing"
msgstr "هیچ چیز"

#. module: website
#: model:ir.model.fields,field_description:website.field_res_config_settings__website_language_count
msgid "Number of languages"
msgstr "تعداد زبان‌ها"

#. module: website
#: model:ir.model.fields,field_description:website.field_website_visitor__visit_count
msgid "Number of visits"
msgstr "تعداد بازدید‌ها"

#. module: website
#: model_terms:ir.ui.view,arch_db:website.show_website_info
msgid "Odoo Version"
msgstr "نسخه کنویست"

#. module: website
#: model_terms:ir.ui.view,arch_db:website.snippet_options
msgid "Off-Canvas"
msgstr "خارج از بوم "

#. module: website
#: model_terms:ir.ui.view,arch_db:website.website_visitor_view_kanban
msgid "Offline"
msgstr "آفلاین"

#. module: website
#. openerp-web
#: code:addons/website/static/src/js/editor/editor_menu_translate.js:0
#, python-format
msgid "Ok"
msgstr "تایید"

#. module: website
#. openerp-web
#: code:addons/website/static/src/js/editor/editor_menu_translate.js:0
#, python-format
msgid "Ok, never show me this again"
msgstr "تایید، دیگر هرگز این را به من نشان نده "

#. module: website
#: model_terms:ir.ui.view,arch_db:website.snippet_options
msgid "On Click"
msgstr "همراه با کلیک"

#. module: website
#: model_terms:ir.ui.view,arch_db:website.s_popup_options
msgid "On Exit"
msgstr "با خارج شدن"

#. module: website
#: model_terms:ir.ui.view,arch_db:website.snippet_options
msgid "On Hover"
msgstr "هنگام قرار گرفتن ماوس"

#. module: website
#. openerp-web
#: code:addons/website/static/src/xml/website.backend.xml:0
#, python-format
msgid "On Website"
msgstr "بر وب‌سایت"

#. module: website
#: model:ir.model.fields.selection,name:website.selection__website__auth_signup_uninvited__b2b
msgid "On invitation"
msgstr "با دعوت"

#. module: website
#: model:ir.model.fields,field_description:website.field_res_company__website_theme_onboarding_done
msgid "Onboarding website theme step done"
msgstr "مرحله سوار کردن تم وب‌سایت انجام شد"

#. module: website
#: model_terms:ir.ui.view,arch_db:website.res_config_settings_view_form
msgid ""
"Once the selection of available websites by domain is done, you can filter "
"by country group."
msgstr ""
"پس از انتخاب وب‌سایت‌های موجود بر اساس دامنه، می‌توانید براساس گروه کشور "
"فیلتر کنید. "

#. module: website
#: model_terms:ir.ui.view,arch_db:website.s_popup_options
msgid ""
"Once the user closes the popup, it won't be shown again for that period of "
"time."
msgstr "هنگامی که کاربر پنجره پاپ‌آپ را بست، برای مدتی نمایش داده نمی‌شود. "

#. module: website
#: model_terms:ir.ui.view,arch_db:website.website_visitor_view_kanban
msgid "Online"
msgstr "آنلاین"

#. module: website
#: model:ir.model.fields,help:website.field_website_page__mode
msgid ""
"Only applies if this view inherits from an other one (inherit_id is not"
" False/Null).\n"
"\n"
"* if extension (default), if this view is requested the closest primary view\n"
"is looked up (via inherit_id), then all views inheriting from it with this\n"
"view's model are applied\n"
"* if primary, the closest primary view is fully resolved (even if it uses a\n"
"different model than this one), then this view's inheritance specs\n"
"(<xpath/>) are applied, and the result is used as if it were this view's\n"
"actual arch.\n"
msgstr ""
"فقط درصورتی اعمال می‌شود که این نما از نمای دیگری به ارث برسد (Heritage_id "
" نادرست / پوچ نباشد). \n"
"\n"
"* اگر نوع وراثت توسعه باشد (پیش‌فرض)، اگر این نما درخواست شود، نزدیک‌ترین"
" نمای \n"
" اصلی جستجو می‌شود (از طریق Heritage_id)، سپس تمام نماهای به ارث برده از آن"
" با\n"
" مدل این نما اعمال می‌شوند. \n"
"* اگر نوع وراثت اصلی باشد، نزدیک‌ترین نمای اصلی انتخاب می‌شود (حتی اگر از"
" مدلی\n"
" متفاوت از این مدل استفاده شود)، سپس مشخصات وراثت (<xpath />) اعمال می‌شود\n"
" و از نتیجه حاصل شده به عنوان نمای اصل آرچ استفاده مي‌شود. \n"

#. module: website
#: model_terms:ir.ui.view,arch_db:website.show_website_info
msgid "Open Source ERP"
msgstr "ERP متن باز"

#. module: website
#. openerp-web
#: code:addons/website/static/src/js/menu/seo.js:0
#: model_terms:ir.ui.view,arch_db:website.user_navbar
#, python-format
msgid "Optimize SEO"
msgstr "بهینه سازی سئو"

#. module: website
#: model_terms:ir.ui.view,arch_db:website.one_page_line
msgid "Optimize SEO of this page"
msgstr "سئو این صفحه را بهینه کنید"

#. module: website
#: model_terms:ir.ui.view,arch_db:website.s_comparisons
msgid "Order now"
msgstr "سفارش اکنون"

#. module: website
#: model_terms:ir.ui.view,arch_db:website.template_footer_links
msgid "Our Company"
msgstr "شرکت ما"

#. module: website
#: model_terms:ir.ui.view,arch_db:website.s_references
msgid "Our References"
msgstr "مراجع ما"

#. module: website
#: model_terms:ir.ui.view,arch_db:website.bs_debug_view
#: model_terms:ir.ui.view,arch_db:website.snippet_options
#: model_terms:website.page,arch_db:website.bs_debug_page
msgid "Outline"
msgstr "کادر"

#. module: website
#: model_terms:ir.ui.view,arch_db:website.snippet_options_shadow_widgets
msgid "Outset"
msgstr "به بیرون"

#. module: website
#: model_terms:ir.ui.view,arch_db:website.s_numbers
msgid "Outstanding images"
msgstr "تصاویر عالی "

#. module: website
#: model_terms:ir.ui.view,arch_db:website.snippet_options
msgid "Over The Content"
msgstr "روی محتوای"

#. module: website
#: model_terms:ir.ui.view,arch_db:website.snippet_options
msgid "Paddings"
msgstr "حاشیه"

#. module: website
#: code:addons/website/models/website.py:0
#: code:addons/website/models/website.py:0
#: model:ir.model,name:website.model_website_page
#: model:ir.model.fields,field_description:website.field_ir_ui_view__page_ids
#: model:ir.model.fields,field_description:website.field_theme_website_menu__page_id
#: model:ir.model.fields,field_description:website.field_website_page__page_ids
#: model:ir.model.fields,field_description:website.field_website_track__page_id
#: model_terms:ir.ui.view,arch_db:website.user_navbar
#: model_terms:ir.ui.view,arch_db:website.website_visitor_page_view_search
#, python-format
msgid "Page"
msgstr "صفحه"

#. module: website
#: code:addons/website/models/website.py:0
#, python-format
msgid "Page <b>%s</b> contains a link to this page"
msgstr "صفحه‌ی <b>%s</b> حاوی لینک به این صفحه می‌باشد"

#. module: website
#: code:addons/website/models/website.py:0
#, python-format
msgid "Page <b>%s</b> is calling this file"
msgstr "صفحه <b>%s</b> این فایل را فرا می‌خواند"

#. module: website
#. openerp-web
#: code:addons/website/static/src/xml/website.editor.xml:0
#, python-format
msgid "Page Anchor"
msgstr "لنگر صفحه"

#. module: website
#: model:ir.model.fields,field_description:website.field_theme_website_page__website_indexed
msgid "Page Indexed"
msgstr "صفحه شاخص شده"

#. module: website
#: model_terms:ir.ui.view,arch_db:website.snippet_options
msgid "Page Layout"
msgstr "چیدمان صفحه"

#. module: website
#. openerp-web
#: code:addons/website/static/src/xml/website.pageProperties.xml:0
#: code:addons/website/static/src/xml/website.xml:0
#, python-format
msgid "Page Name"
msgstr "نام صفحه"

#. module: website
#. openerp-web
#: code:addons/website/static/src/js/menu/content.js:0
#: model_terms:ir.ui.view,arch_db:website.user_navbar
#, python-format
msgid "Page Properties"
msgstr "خصوصیات صفحه"

#. module: website
#. openerp-web
#: code:addons/website/static/src/js/menu/new_content.js:0
#, python-format
msgid "Page Title"
msgstr "عنوان صفحه"

#. module: website
#. openerp-web
#: code:addons/website/static/src/xml/website.pageProperties.xml:0
#: model:ir.model.fields,field_description:website.field_website_page__url
#: model_terms:ir.ui.view,arch_db:website.s_facebook_page_options
#, python-format
msgid "Page URL"
msgstr "آدرس اینترنتی صفحه"

#. module: website
#: model:ir.model.fields,field_description:website.field_website_visitor__visitor_page_count
msgid "Page Views"
msgstr "بازدیدهای صفحه"

#. module: website
#: model:ir.actions.act_window,name:website.website_visitor_page_action
msgid "Page Views History"
msgstr "تاریخچه‌ی بازدیدهای صفحه"

#. module: website
#: model_terms:ir.ui.view,arch_db:website.snippet_options
msgid "Page Visibility"
msgstr "نایان بودن صفحه"

#. module: website
#: model:ir.model.fields,field_description:website.field_theme_website_page__copy_ids
msgid "Page using a copy of me"
msgstr "ایجاد صفحه با استفاده از یک کپی از من"

#. module: website
#: model_terms:ir.ui.view,arch_db:website.website_visitor_view_form
msgid "Page views"
msgstr "بازدیدهای صفحه"

#. module: website
#: code:addons/website/models/website.py:0
#: code:addons/website/models/website.py:0
#: model:ir.ui.menu,name:website.menu_website_pages_list
#: model_terms:ir.ui.view,arch_db:website.user_navbar
#: model_terms:ir.ui.view,arch_db:website.website_visitor_page_view_search
#, python-format
msgid "Pages"
msgstr "صفحات"

#. module: website
#: model_terms:ir.ui.view,arch_db:website.bs_debug_view
#: model_terms:website.page,arch_db:website.bs_debug_page
msgid "Pagination"
msgstr "صفحه‌بندی"

#. module: website
#: model_terms:ir.ui.view,arch_db:website.color_combinations_debug_view
#: model_terms:website.page,arch_db:website.color_combinations_debug_page
msgid ""
"Paragraph text. Lorem <b>ipsum dolor sit amet</b>, consectetur adipiscing "
"elit. <i>Integer posuere erat a ante</i>."
msgstr ""
"لورم <b>ایپسوم متن ساختگی با تولید</b> سادگی نامفهوم از صنعت چاپ و با <i"
">استفاده از طراحان گرافیک</i> است."

#. module: website
#: model_terms:ir.ui.view,arch_db:website.bs_debug_view
#: model_terms:website.page,arch_db:website.bs_debug_page
msgid ""
"Paragraph with <strong>bold</strong>, <span class=\"text-"
"muted\">muted</span> and <em>italic</em> texts"
msgstr ""
"پارگراف‌های با متن<strong>پررنگ</strong>, <span class=\"text-"
"muted\">کم‌رنگ</span> و <em>مورب</em> "

#. module: website
#: model_terms:ir.ui.view,arch_db:website.color_combinations_debug_view
#: model_terms:website.page,arch_db:website.color_combinations_debug_page
msgid "Paragraph."
msgstr "پاراگراف"

#. module: website
#: model:ir.model.fields,field_description:website.field_theme_website_menu__parent_id
msgid "Parent"
msgstr "بالادست"

#. module: website
#: model:ir.model.fields,field_description:website.field_website_menu__parent_id
msgid "Parent Menu"
msgstr "منوی مادر"

#. module: website
#: model:ir.model.fields,field_description:website.field_website_menu__parent_path
msgid "Parent Path"
msgstr "مسیر بالادست"

#. module: website
#: model:ir.model.fields,help:website.field_website_visitor__partner_id
msgid "Partner of the last logged in user."
msgstr "مخاطب مرتبط به آخرین کاربر وارد شده"

#. module: website
#: model:ir.model.fields,help:website.field_website__partner_id
msgid "Partner-related data of the user"
msgstr "داده مربوط به مخاطب کاربر"

#. module: website
#: model:ir.actions.act_window,name:website.visitor_partner_action
msgid "Partners"
msgstr "مخاطبان"

#. module: website
#. openerp-web
#: code:addons/website/static/src/xml/website.pageProperties.xml:0
#, python-format
msgid "Password"
msgstr "گذرواژه"

#. module: website
#: model_terms:ir.ui.view,arch_db:website.snippet_options
msgid "Pattern"
msgstr "الگو"

#. module: website
#: model_terms:ir.ui.view,arch_db:website.s_process_steps
msgid "Pay"
msgstr "پرداخت"

#. module: website
#: model:ir.actions.act_window,name:website.theme_install_kanban_action
#: model_terms:ir.ui.view,arch_db:website.res_config_settings_view_form
#: model_terms:ir.ui.view,arch_db:website.view_website_form_view_themes_modal
msgid "Pick a Theme"
msgstr "انتخاب تم‌ "

#. module: website
#: model_terms:ir.ui.view,arch_db:website.s_chart_options
msgid "Pie"
msgstr "نمودار دایره‌ای"

#. module: website
#: model_terms:ir.ui.view,arch_db:website.bs_debug_view
#: model_terms:website.page,arch_db:website.bs_debug_page
msgid "Pill"
msgstr "کپسول"

#. module: website
#: model_terms:ir.ui.view,arch_db:website.snippet_options
msgid "Pills"
msgstr "کپسول"

#. module: website
#: model_terms:ir.ui.view,arch_db:website.s_countdown_options
msgid "Plain"
msgstr "خالی"

#. module: website
#. openerp-web
#: code:addons/website/static/src/js/backend/res_config_settings.js:0
#, python-format
msgid "Please confirm"
msgstr "لطفا تایید کنید"

#. module: website
#: model_terms:ir.ui.view,arch_db:website.snippet_options
msgid "Popup"
msgstr "صفحه پاپ‌آپ"

#. module: website
#: model_terms:ir.ui.view,arch_db:website.s_popup_options
#: model_terms:ir.ui.view,arch_db:website.s_table_of_content_options
msgid "Position"
msgstr "موقعیت"

#. module: website
#: model_terms:ir.ui.view,arch_db:website.s_media_list
msgid "Post heading"
msgstr "عنوان پست "

#. module: website
#: model_terms:ir.ui.view,arch_db:website.snippet_options
msgid "Postcard"
msgstr "کارت پستال"

#. module: website
#: model_terms:ir.ui.view,arch_db:website.cookie_policy
msgid "Preferences"
msgstr "تنظیمات کاربری"

#. module: website
#: model_terms:ir.ui.view,arch_db:website.color_combinations_debug_view
#: model_terms:website.page,arch_db:website.color_combinations_debug_page
msgid "Preset"
msgstr "از پیش تعیین شده"

#. module: website
#: model_terms:ir.ui.view,arch_db:website.kanban_contain
msgid "Prev"
msgstr "قبلی"

#. module: website
#. openerp-web
#: code:addons/website/static/src/xml/website.seo.xml:0
#, python-format
msgid "Preview"
msgstr "پیش‌نمایش"

#. module: website
#. openerp-web
#: code:addons/website/static/src/snippets/s_dynamic_snippet_carousel/000.xml:0
#: code:addons/website/static/src/snippets/s_dynamic_snippet_carousel/000.xml:0
#: code:addons/website/static/src/snippets/s_dynamic_snippet_carousel/000.xml:0
#: code:addons/website/static/src/snippets/s_image_gallery/000.xml:0
#: code:addons/website/static/src/snippets/s_image_gallery/000.xml:0
#: code:addons/website/static/src/snippets/s_image_gallery/000.xml:0
#: code:addons/website/static/src/snippets/s_image_gallery/000.xml:0
#: code:addons/website/static/src/snippets/s_image_gallery/000.xml:0
#: model_terms:ir.ui.view,arch_db:website.bs_debug_view
#: model_terms:ir.ui.view,arch_db:website.s_carousel
#: model_terms:ir.ui.view,arch_db:website.s_quotes_carousel
#: model_terms:website.page,arch_db:website.bs_debug_page
#, python-format
msgid "Previous"
msgstr "قبلی"

#. module: website
#: model:ir.model.fields,field_description:website.field_website_page__arch_prev
msgid "Previous View Architecture"
msgstr "معماری نمای قبلی"

#. module: website
#: model_terms:ir.ui.view,arch_db:website.s_alert_options
#: model_terms:ir.ui.view,arch_db:website.snippet_options
msgid "Primary"
msgstr "اصلی"

#. module: website
#: model_terms:ir.ui.view,arch_db:website.snippet_options
msgid "Primary Style"
msgstr "استایل اصلی"

#. module: website
#: model:ir.model.fields,field_description:website.field_theme_ir_ui_view__priority
msgid "Priority"
msgstr "اولویت"

#. module: website
#: model_terms:ir.ui.view,arch_db:website.user_navbar
msgid "Product"
msgstr "کالا"

#. module: website
#: model_terms:ir.ui.view,arch_db:website.footer_custom
#: model_terms:ir.ui.view,arch_db:website.template_footer_contact
#: model_terms:ir.ui.view,arch_db:website.template_footer_minimalist
msgid "Products"
msgstr "کالاها"

#. module: website
#: model_terms:ir.ui.view,arch_db:website.s_comparisons
msgid "Professional"
msgstr "حرفه‌ای"

#. module: website
#: model_terms:ir.ui.view,arch_db:website.s_table_of_content
msgid "Professional themes"
msgstr "تم‌های حرفه‌ای"

#. module: website
#: model_terms:ir.ui.view,arch_db:website.s_tabs
msgid "Profile"
msgstr "پروفایل"

#. module: website
#: model_terms:ir.ui.view,arch_db:website.s_countdown_options
msgid "Progress Bar Color"
msgstr "رنگ نوار پیشرفت"

#. module: website
#: model_terms:ir.ui.view,arch_db:website.s_countdown_options
msgid "Progress Bar Style"
msgstr "استایل نوار پیشرفت"

#. module: website
#: model_terms:ir.ui.view,arch_db:website.s_countdown_options
msgid "Progress Bar Weight"
msgstr "وزن نوار پیشرفت"

#. module: website
#: model_terms:ir.ui.view,arch_db:website.user_navbar
msgid "Promote"
msgstr "افزایش رویت"

#. module: website
#: model_terms:ir.ui.view,arch_db:website.user_navbar
msgid "Promote page on the web"
msgstr "ترویج صفحه روی وب"

#. module: website
#. openerp-web
#: code:addons/website/static/src/xml/website.pageProperties.xml:0
#, python-format
msgid "Public"
msgstr "همگانی"

#. module: website
#: model:ir.model.fields,field_description:website.field_website__partner_id
msgid "Public Partner"
msgstr "مخاطب عمومی"

#. module: website
#: model:ir.model.fields,field_description:website.field_website__user_id
msgid "Public User"
msgstr "کاربر عمومی"

#. module: website
#. openerp-web
#: code:addons/website/static/src/js/backend/button.js:0
#: code:addons/website/static/src/xml/website.pageProperties.xml:0
#: code:addons/website/static/src/xml/website.pageProperties.xml:0
#, python-format
msgid "Publish"
msgstr "انتشار"

#. module: website
#. openerp-web
#: code:addons/website/static/src/js/backend/button.js:0
#: code:addons/website/static/src/js/backend/button.js:0
#: model_terms:ir.ui.view,arch_db:website.one_page_line
#: model_terms:ir.ui.view,arch_db:website.publish_management
#: model_terms:ir.ui.view,arch_db:website.publish_short
#: model_terms:ir.ui.view,arch_db:website.website_pages_view_search
#, python-format
msgid "Published"
msgstr "منتشر شده"

#. module: website
#. openerp-web
#: code:addons/website/static/src/js/content/website_root.js:0
#, python-format
msgid "Published with success."
msgstr "با موفقیت منتشر شد"

#. module: website
#. openerp-web
#: code:addons/website/static/src/xml/website.pageProperties.xml:0
#: model:ir.model.fields,field_description:website.field_website_page__date_publish
#, python-format
msgid "Publishing Date"
msgstr "تاریخ انتشار"

#. module: website
#: model_terms:ir.ui.view,arch_db:website.cookie_policy
msgid "Purpose"
msgstr "علت"

#. module: website
#: model_terms:ir.ui.view,arch_db:website.s_text_highlight
msgid "Put the focus on what you have to say!"
msgstr "تمرکز خود را بر آنچه باید بگویید بگذارید!"

#. module: website
#: model_terms:ir.ui.view,arch_db:website.s_rating
msgid "Quality"
msgstr "کیفیت"

#. module: website
#: model:ir.model,name:website.model_ir_qweb
msgid "Qweb"
msgstr "Qweb"

#. module: website
#: model:ir.model,name:website.model_ir_qweb_field_contact
msgid "Qweb Field Contact"
msgstr "فیلد کنتکت Qweb"

#. module: website
#: model_terms:ir.ui.view,arch_db:website.s_chart_options
msgid "Radar"
msgstr "رادار"

#. module: website
#: model_terms:ir.ui.view,arch_db:website.s_image_gallery_options
msgid "Re-order"
msgstr "دوباره مرتب کردن "

#. module: website
#: model_terms:ir.ui.view,arch_db:website.s_countdown_options
msgid "Redirect"
msgstr "تغییر مسیر"

#. module: website
#. openerp-web
#: code:addons/website/static/src/xml/website.pageProperties.xml:0
#, python-format
msgid "Redirect Old URL"
msgstr "تغییر مسیر آدرس اینترنتی قدیمی"

#. module: website
#. openerp-web
#: code:addons/website/static/src/js/editor/snippets.options.js:0
#, python-format
msgid "Redirect to URL in a new tab"
msgstr "تغییر مسیر به آدرس اینترنتی در تبی جدید"

#. module: website
#: model_terms:ir.ui.view,arch_db:website.view_rewrite_search
msgid "Redirection Type"
msgstr "نوع تغییر مسیر"

#. module: website
#: model:ir.ui.menu,name:website.menu_website_rewrite
msgid "Redirects"
msgstr "تغییر مسیرها"

#. module: website
#: model_terms:ir.ui.view,arch_db:website.view_website_rewrite_form
msgid "Refresh route's list"
msgstr "ریفرش مسیرها"

#. module: website
#: model_terms:ir.ui.view,arch_db:website.s_tabs_options
#: model_terms:ir.ui.view,arch_db:website.snippet_options
msgid "Regular"
msgstr "عادی"

#. module: website
#: model_terms:ir.ui.view,arch_db:website.website_pages_form_view
msgid "Related Menu Items"
msgstr "آیتم‌های منو مربوطه"

#. module: website
#: model:ir.model.fields,field_description:website.field_website_page__menu_ids
msgid "Related Menus"
msgstr "منوهای مربوطه"

#. module: website
#: model:ir.model.fields,field_description:website.field_website_menu__page_id
msgid "Related Page"
msgstr "صفحه مربوطه"

#. module: website
#. openerp-web
#: code:addons/website/static/src/xml/website.seo.xml:0
#, python-format
msgid "Related keywords"
msgstr "کلمات کلیدی مرتبط"

#. module: website
#: model_terms:ir.ui.view,arch_db:website.cookie_policy
msgid ""
"Remember information about the preferred look or behavior of the website, "
"such as your preferred language or region."
msgstr ""
"اطلاعات مربوط به ظاهر یا رفتار مطلوب وب‌سایت، مانند زبان یا منطقه مورد نظر "
"خود را به خاطر بسپارید. "

#. module: website
#. openerp-web
#: code:addons/website/static/src/js/editor/snippets.options.js:0
#, python-format
msgid "Remove"
msgstr "حذف"

#. module: website
#: model_terms:ir.ui.view,arch_db:website.s_tabs_options
msgid "Remove Tab"
msgstr "حذف تب"

#. module: website
#: model_terms:ir.ui.view,arch_db:website.s_image_gallery_options
msgid "Remove all"
msgstr "حذف همه"

#. module: website
#: model_terms:ir.ui.view,arch_db:website.theme_view_kanban
msgid "Remove theme"
msgstr "حذف تم"

#. module: website
#. openerp-web
#: code:addons/website/static/src/xml/website.xml:0
#, python-format
msgid "Rename Page To:"
msgstr "صفحه را تغییر نام بده به:"

#. module: website
#: model_terms:ir.ui.view,arch_db:website.qweb_500
msgid "Reset templates"
msgstr "بازنشانی قالب‌ها"

#. module: website
#: model_terms:ir.ui.view,arch_db:website.qweb_500
msgid "Reset to initial version (hard reset)."
msgstr "بازگشت به نسخه اولیه (ریست سخت)"

#. module: website
#: model_terms:ir.ui.view,arch_db:website.template_footer_links
msgid "Resources"
msgstr "منابع"

#. module: website
#. openerp-web
#: code:addons/website/static/src/xml/website.cookies_bar.xml:0
#, python-format
msgid "Respecting your privacy is our priority."
msgstr "احترام به حریم خصوصی شما اولویت ماست"

#. module: website
#: model_terms:ir.ui.view,arch_db:website.qweb_500
msgid "Restore previous version (soft reset)."
msgstr "بازگشت به نسخه قبلی (ریست نرم)"

#. module: website
#: model:ir.model.fields,help:website.field_res_partner__website_id
#: model:ir.model.fields,help:website.field_res_users__website_id
#: model:ir.model.fields,help:website.field_website_multi_mixin__website_id
#: model:ir.model.fields,help:website.field_website_page__website_id
#: model:ir.model.fields,help:website.field_website_published_multi_mixin__website_id
#: model:ir.model.fields,help:website.field_website_snippet_filter__website_id
msgid "Restrict publishing to this website."
msgstr "انتشار در این وب‌سایت را محدود کنید. "

#. module: website
#: model:res.groups,name:website.group_website_publisher
msgid "Restricted Editor"
msgstr "ویرایشگر محدود شده"

#. module: website
#: model:ir.model.fields.selection,name:website.selection__ir_ui_view__visibility__restricted_group
msgid "Restricted Group"
msgstr "گروه‌های محدود شده"

#. module: website
#: model:ir.actions.act_window,name:website.action_website_rewrite_list
msgid "Rewrite"
msgstr "بازنویسی"

#. module: website
#: model_terms:ir.ui.view,arch_db:website.s_chart_options
#: model_terms:ir.ui.view,arch_db:website.s_hr_options
#: model_terms:ir.ui.view,arch_db:website.s_media_list_options
#: model_terms:ir.ui.view,arch_db:website.s_table_of_content_options
#: model_terms:ir.ui.view,arch_db:website.s_tabs_options
#: model_terms:ir.ui.view,arch_db:website.snippet_options
msgid "Right"
msgstr "راست"

#. module: website
#: model_terms:ir.ui.view,arch_db:website.s_mega_menu_menu_image_menu
msgid "Right Menu"
msgstr "منوی راست"

#. module: website
#: model_terms:ir.ui.view,arch_db:website.snippet_options
msgid "Ripple Effect"
msgstr "افکت چین چین"

#. module: website
#: model_terms:ir.ui.view,arch_db:website.s_google_map_options
msgid "RoadMap"
msgstr "نقشه‌راه"

#. module: website
#: code:addons/website/models/res_config_settings.py:0
#: model:ir.model.fields,field_description:website.field_website__robots_txt
#, python-format
msgid "Robots.txt"
msgstr "Robots.txt"

#. module: website
#: model:ir.model,name:website.model_website_robots
msgid "Robots.txt Editor"
msgstr "ویرایشگر Robots.txt "

#. module: website
#: model_terms:ir.ui.view,arch_db:website.res_config_settings_view_form
msgid ""
"Robots.txt: This file tells to search engine crawlers which pages or files "
"they can or can't request from your site.<br/>"
msgstr ""
"Robots.txt: این فایل به خزنده‌های موتور جستجو می‌گوید که کدام صفحات یا "
"پرونده‌ها را می‌توانند یا نمی‌توانند از سایت شما درخواست کنند. <br/> "

#. module: website
#: model_terms:ir.ui.view,arch_db:website.snippet_options_border_widgets
msgid "Round Corners"
msgstr "گوشه‌های گرد"

#. module: website
#: model_terms:ir.ui.view,arch_db:website.s_image_gallery_options
#: model_terms:ir.ui.view,arch_db:website.snippet_options
msgid "Rounded"
msgstr "دایره‌ای"

#. module: website
#: model_terms:ir.ui.view,arch_db:website.s_image_gallery_options
msgid "Rounded Miniatures"
msgstr "دایره‌های ریز"

#. module: website
#: model:ir.model.fields,field_description:website.field_website_rewrite__route_id
#: model:ir.model.fields,field_description:website.field_website_route__path
msgid "Route"
msgstr "مسیر"

#. module: website
#: model:ir.model,name:website.model_ir_rule
msgid "Rule"
msgstr "قاعده"

#. module: website
#: model_terms:ir.ui.view,arch_db:website.res_config_settings_view_form
msgid "SEO"
msgstr "سئو"

#. module: website
#: model:ir.model,name:website.model_website_seo_metadata
msgid "SEO metadata"
msgstr "متادیتا سئو"

#. module: website
#: model:ir.model.fields,field_description:website.field_ir_ui_view__is_seo_optimized
#: model:ir.model.fields,field_description:website.field_website_page__is_seo_optimized
#: model:ir.model.fields,field_description:website.field_website_seo_metadata__is_seo_optimized
#: model_terms:ir.ui.view,arch_db:website.one_page_line
msgid "SEO optimized"
msgstr "سئو بهینه شده"

#. module: website
#: model_terms:ir.ui.view,arch_db:website.s_features_grid
msgid "Sample Icons"
msgstr "نمونه آیکون"

#. module: website
#: model_terms:ir.ui.view,arch_db:website.s_google_map_options
msgid "Satellite"
msgstr "ماهواره"

#. module: website
#. openerp-web
#: code:addons/website/static/src/js/backend/dashboard.js:0
#: code:addons/website/static/src/js/editor/snippets.editor.js:0
#: code:addons/website/static/src/js/editor/snippets.options.js:0
#: code:addons/website/static/src/js/menu/content.js:0
#: code:addons/website/static/src/js/menu/seo.js:0
#: code:addons/website/static/src/xml/website.editor.xml:0
#: model_terms:ir.ui.view,arch_db:website.view_edit_robots
#, python-format
msgid "Save"
msgstr "ذخیره"

#. module: website
#. openerp-web
#: code:addons/website/static/src/js/editor/snippets.options.js:0
#, python-format
msgid "Save & Reload"
msgstr "ذخیره و بارگزاری"

#. module: website
#. openerp-web
#: code:addons/website/static/src/js/editor/snippets.options.js:0
#, python-format
msgid "Save & copy"
msgstr "ذخیره و کپی"

#. module: website
#: model_terms:ir.ui.view,arch_db:website.snippet_options
msgid "Save the block to use it elsewhere"
msgstr "بلاک طراحی شده را برای استفاده در جای دیگر ذخیره کن"

#. module: website
#: model_terms:ir.ui.view,arch_db:website.s_rating_options
msgid "Score"
msgstr "نمره"

#. module: website
#: model:ir.model.fields,field_description:website.field_ir_module_module__image_ids
msgid "Screenshots"
msgstr "تصاویر ثبت شده از صفحه"

#. module: website
#: model_terms:ir.ui.view,arch_db:website.snippet_options
msgid "Scroll"
msgstr "اسکرول"

#. module: website
#: model_terms:ir.ui.view,arch_db:website.snippet_options
msgid "Scroll Effect"
msgstr "افکت اسکرول"

#. module: website
#: model_terms:ir.ui.view,arch_db:website.option_footer_scrolltop
msgid "Scroll To Top"
msgstr "اسکرول به بالا"

#. module: website
#: model_terms:ir.ui.view,arch_db:website.snippet_options
msgid "Scroll Top Button"
msgstr "اسکرول بالا به پایین"

#. module: website
#: model_terms:ir.ui.view,arch_db:website.snippet_options
msgid "Scroll down button"
msgstr "اسکرول پایین به بالا"

#. module: website
#. openerp-web
#: code:addons/website/static/src/js/editor/snippets.options.js:0
#, python-format
msgid "Scroll down to next section"
msgstr "اسکرول به پایین تا قسمت بعدی"

#. module: website
#: model_terms:ir.ui.view,arch_db:website.bs_debug_view
#: model_terms:ir.ui.view,arch_db:website.website_search_box
#: model_terms:website.page,arch_db:website.bs_debug_page
msgid "Search"
msgstr "جستجو"

#. module: website
#: model_terms:ir.ui.view,arch_db:website.menu_search
msgid "Search Menus"
msgstr "منوهای جستجو"

#. module: website
#: model_terms:ir.ui.view,arch_db:website.view_rewrite_search
msgid "Search Redirect"
msgstr "تغییر مسیر جستجو"

#. module: website
#: model_terms:ir.ui.view,arch_db:website.website_visitor_page_view_search
#: model_terms:ir.ui.view,arch_db:website.website_visitor_view_search
msgid "Search Visitor"
msgstr "جستجوی بازدیدکننده‌ها"

#. module: website
#: model_terms:digest.tip,tip_description:website.digest_tip_website_1
msgid ""
"Search in the media dialogue when you need photos to illustrate your "
"website. Odoo's integration with Unsplash, featuring millions of royalty "
"free and high quality photos, makes it possible for you to get the perfect "
"picture, in just a few clicks."
msgstr ""

#. module: website
#: model_terms:ir.ui.view,arch_db:website.s_features
msgid "Second Feature"
msgstr "ویژگی دوم"

#. module: website
#: model_terms:ir.ui.view,arch_db:website.s_mega_menu_multi_menus
msgid "Second Menu"
msgstr "منوی دوم"

#. module: website
#: model_terms:ir.ui.view,arch_db:website.s_showcase
msgid "Second feature"
msgstr "ویژگی دوم"

#. module: website
#: model_terms:ir.ui.view,arch_db:website.s_features_grid
msgid "Second list of Features"
msgstr "لیست دوم ویژگی‌ها"

#. module: website
#: model_terms:ir.ui.view,arch_db:website.s_alert_options
#: model_terms:ir.ui.view,arch_db:website.snippet_options
msgid "Secondary"
msgstr "ثانویه"

#. module: website
#: model_terms:ir.ui.view,arch_db:website.snippet_options
msgid "Secondary Style"
msgstr "استایل ثانویه"

#. module: website
#. openerp-web
#: code:addons/website/static/src/snippets/s_countdown/000.js:0
#, python-format
msgid "Seconds"
msgstr "ثانیه"

#. module: website
#: model_terms:ir.ui.view,arch_db:website.s_image_text
msgid "Section Subtitle"
msgstr "زیرنویس بخش"

#. module: website
#. openerp-web
#: code:addons/website/static/src/js/menu/content.js:0
#, python-format
msgid "Select a Menu"
msgstr "یک منو انتخاب کنید"

#. module: website
#: model_terms:ir.ui.view,arch_db:website.onboarding_website_theme_step
msgid "Select a theme for your website."
msgstr "برای وب‌سایت خود یک تم انتخاب کنید"

#. module: website
#: model_terms:ir.ui.view,arch_db:website.res_config_settings_view_form
msgid "Select a website to load its settings."
msgstr "یک وب‌سایت را برای بارگزاری تنظیمات آن انتخاب کنید. "

#. module: website
#. openerp-web
#: code:addons/website/static/src/xml/website.seo.xml:0
#, python-format
msgid "Select an image for social share"
msgstr "یک تصویر برای اشتراک عموم انتخاب کنید"

#. module: website
#: model_terms:ir.ui.view,arch_db:website.s_process_steps
msgid "Select and delete blocks <br/>to remove some steps."
msgstr "اجزای طراحی را انتخاب و پاک کنید<br/>تا بعضی از مراحل حذف شود."

#. module: website
#: model_terms:ir.ui.view,arch_db:website.s_features_grid
msgid "Select and delete blocks to remove features."
msgstr "برای حذف بعضی از ویژگی‌ها، اجزای طراحی را انتخاب و پاک کنید."

#. module: website
#. openerp-web
#: code:addons/website/static/src/xml/website.editor.xml:0
#, python-format
msgid "Select one font on"
msgstr "انتخاب یک فونت برای"

#. module: website
#: model_terms:ir.ui.view,arch_db:website.res_config_settings_view_form
msgid "Select the Website to Configure"
msgstr "انتخاب وب‌سایت برای پیکربندی "

#. module: website
#: model_terms:ir.ui.view,arch_db:website.website_visitor_view_form
#: model_terms:ir.ui.view,arch_db:website.website_visitor_view_tree
msgid "Send Email"
msgstr "ارسال ایمیل"

#. module: website
#: model_terms:ir.ui.view,arch_db:website.template_footer_contact
msgid "Send us a message"
msgstr "به ما پیام بفرستید"

#. module: website
#: model_terms:ir.ui.view,arch_db:website.contactus
#: model_terms:website.page,arch_db:website.contactus_page
msgid "Send us an email"
msgstr "به ما ایمیل بفرستید"

#. module: website
#: model:ir.model.fields,field_description:website.field_ir_ui_view__seo_name
#: model:ir.model.fields,field_description:website.field_website_page__seo_name
#: model:ir.model.fields,field_description:website.field_website_seo_metadata__seo_name
msgid "Seo name"
msgstr "نام سئو"

#. module: website
#: model_terms:ir.ui.view,arch_db:website.bs_debug_view
#: model_terms:website.page,arch_db:website.bs_debug_page
msgid "Separated link"
msgstr "لینک جدا شده"

#. module: website
#: model:ir.model.fields,field_description:website.field_theme_website_menu__sequence
#: model:ir.model.fields,field_description:website.field_website_menu__sequence
#: model:ir.model.fields,field_description:website.field_website_page__priority
#: model:ir.model.fields,field_description:website.field_website_rewrite__sequence
msgid "Sequence"
msgstr "دنباله"

#. module: website
#: model:ir.model,name:website.model_ir_actions_server
#: model:ir.model.fields,field_description:website.field_website_snippet_filter__action_server_id
msgid "Server Action"
msgstr "اقدام سرور"

#. module: website
#: model_terms:ir.ui.view,arch_db:website.footer_custom
#: model_terms:ir.ui.view,arch_db:website.template_footer_links
#: model_terms:ir.ui.view,arch_db:website.template_footer_minimalist
msgid "Services"
msgstr "خدمات"

#. module: website
#: model_terms:ir.ui.view,arch_db:website.cookie_policy
msgid "Session &amp; Security"
msgstr "اطلاعات سشن و امنیت"

#. module: website
#: model:ir.actions.act_window,name:website.action_website_configuration
#: model:ir.ui.menu,name:website.menu_website_website_settings
msgid "Settings"
msgstr "تنظیمات"

#. module: website
#: model_terms:ir.ui.view,arch_db:website.res_config_settings_view_form
msgid "Settings on this page will apply to this website"
msgstr "تنظیمات برروی این صفحه در کل وب‌سایت اعمال می‌شود"

#. module: website
#: model_terms:ir.ui.view,arch_db:website.snippet_options
#: model_terms:ir.ui.view,arch_db:website.snippet_options_shadow_widgets
msgid "Shadow"
msgstr "سایه"

#. module: website
#: model_terms:ir.ui.view,arch_db:website.s_image_gallery_options
msgid "Shadows"
msgstr "سایه‌ها"

#. module: website
#: model_terms:ir.ui.view,arch_db:website.s_share
#: model_terms:ir.ui.view,arch_db:website.template_footer_headline
msgid "Share"
msgstr "اشتراک گذاری"

#. module: website
#: model:ir.model.fields,help:website.field_website__auto_redirect_lang
msgid "Should users be redirected to their browser's language"
msgstr "آیا کاربران باید به زبان مرورگرشان تغییر مسیر داده شوند"

#. module: website
#: model:ir.model.fields,field_description:website.field_website_page__customize_show
msgid "Show As Optional Inherit"
msgstr "نمایش به عنوان وراثت اختیاری "

#. module: website
#: model_terms:ir.ui.view,arch_db:website.snippet_options
msgid "Show Header"
msgstr "نمایش سرتیتر"

#. module: website
#: model_terms:ir.ui.view,arch_db:website.s_countdown_options
msgid "Show Message"
msgstr "نمایش پیام"

#. module: website
#: model_terms:ir.ui.view,arch_db:website.snippet_options
msgid "Show Sign In"
msgstr "نمایش ورود"

#. module: website
#. openerp-web
#: code:addons/website/static/src/xml/website.pageProperties.xml:0
#, python-format
msgid "Show in Top Menu"
msgstr "نمایش در منوی بالا"

#. module: website
#: model_terms:ir.ui.view,arch_db:website.s_popup_options
msgid "Show on"
msgstr "نمایش بده"

#. module: website
#: model_terms:ir.ui.view,arch_db:website.snippet_options
msgid "Shown On Mobile"
msgstr "نمایش برای موبایل"

#. module: website
#: model_terms:ir.ui.view,arch_db:website.snippet_options
msgid "Sidebar"
msgstr "نوار کناری"

#. module: website
#: model_terms:ir.ui.view,arch_db:website.s_process_steps
msgid "Sign in"
msgstr "ورود "

#. module: website
#. openerp-web
#: code:addons/website/static/src/xml/website.pageProperties.xml:0
#: model:ir.model.fields.selection,name:website.selection__ir_ui_view__visibility__connected
#, python-format
msgid "Signed In"
msgstr "وارد شد"

#. module: website
#: model_terms:ir.ui.view,arch_db:website.res_config_settings_view_form
msgid ""
"Sitemap.xml: Help search engine crawlers to find out what pages are present "
"and which have recently changed, and to crawl your site accordingly. This "
"file is automatically generated by Odoo."
msgstr ""
"Sitemap.xml: به خزنده‌های موتور جستجو کمک کنید تا بفهمند چه صفحاتی وجود "
"دارند و اخیرا تغییر کرده‌اند و بر این اساس سایت شما را جستجو کنند. این "
"پرونده به طور خودکار توسط کنویست تولید می‌شود."

#. module: website
#: model_terms:ir.ui.view,arch_db:website.s_alert_options
#: model_terms:ir.ui.view,arch_db:website.s_countdown_options
#: model_terms:ir.ui.view,arch_db:website.s_popup_options
#: model_terms:ir.ui.view,arch_db:website.s_rating_options
#: model_terms:ir.ui.view,arch_db:website.s_share_options
#: model_terms:ir.ui.view,arch_db:website.snippet_options
msgid "Size"
msgstr "اندازه"

#. module: website
#: model_terms:ir.ui.view,arch_db:website.s_tabs_options
#: model_terms:ir.ui.view,arch_db:website.snippet_options
msgid "Slide"
msgstr "اسلاید"

#. module: website
#: model_terms:ir.ui.view,arch_db:website.s_tabs_options
msgid "Slide Down"
msgstr "اسلاید به پایین"

#. module: website
#: model_terms:ir.ui.view,arch_db:website.snippet_options
msgid "Slide Hover"
msgstr "هنگام قرار گرفتن ماوس برروی اسلاید"

#. module: website
#: model_terms:ir.ui.view,arch_db:website.s_tabs_options
msgid "Slide Left"
msgstr "اسلاید به چپ"

#. module: website
#: model_terms:ir.ui.view,arch_db:website.s_tabs_options
msgid "Slide Right"
msgstr "اسلاید به راست"

#. module: website
#: model_terms:ir.ui.view,arch_db:website.s_tabs_options
msgid "Slide Up"
msgstr "اسلاید به بالا"

#. module: website
#: model_terms:ir.ui.view,arch_db:website.snippet_options
msgid "Slideout Effect"
msgstr "افکت‌های نمایش اسلاید"

#. module: website
#: model_terms:ir.ui.view,arch_db:website.s_image_gallery_options
msgid "Slideshow"
msgstr "اسلاید شو"

#. module: website
#: model_terms:ir.ui.view,arch_db:website.snippet_options
msgid "Slogan"
msgstr "شعار"

#. module: website
#: model_terms:ir.ui.view,arch_db:website.bs_debug_view
#: model_terms:ir.ui.view,arch_db:website.s_alert_options
#: model_terms:ir.ui.view,arch_db:website.s_countdown_options
#: model_terms:ir.ui.view,arch_db:website.s_image_gallery_options
#: model_terms:ir.ui.view,arch_db:website.s_popup_options
#: model_terms:ir.ui.view,arch_db:website.s_rating_options
#: model_terms:ir.ui.view,arch_db:website.s_share_options
#: model_terms:ir.ui.view,arch_db:website.snippet_options
#: model_terms:website.page,arch_db:website.bs_debug_page
msgid "Small"
msgstr "کوچک"

#. module: website
#: model_terms:ir.ui.view,arch_db:website.s_facebook_page_options
msgid "Small Header"
msgstr "سرتیتر کوچک"

#. module: website
#: model_terms:ir.ui.view,arch_db:website.color_combinations_debug_view
#: model_terms:website.page,arch_db:website.color_combinations_debug_page
msgid ""
"Small text. Lorem <b>ipsum dolor sit amet</b>, consectetur adipiscing elit. "
"<i>Integer posuere erat a ante</i>."
msgstr ""

#. module: website
#: model_terms:ir.ui.view,arch_db:website.res_config_settings_view_form
msgid "Social Media"
msgstr "رسانه‌های اجتماعی"

#. module: website
#. openerp-web
#: code:addons/website/static/src/xml/website.seo.xml:0
#, python-format
msgid "Social Preview"
msgstr "پیش‌نمایش عمومی"

#. module: website
#: model_terms:ir.ui.view,arch_db:website.snippet_options_border_line_widgets
msgid "Solid"
msgstr "خط پر"

#. module: website
#. openerp-web
#: code:addons/website/static/src/xml/website.pageProperties.xml:0
#, python-format
msgid "Some Users"
msgstr "بعضی کاربران"

#. module: website
#: model_terms:ir.ui.view,arch_db:website.bs_debug_view
#: model_terms:website.page,arch_db:website.bs_debug_page
msgid "Something else here"
msgstr ""

#. module: website
#: code:addons/website/controllers/main.py:0
#, python-format
msgid "Sort by Name"
msgstr "مرتب‌سازی با نام"

#. module: website
#: code:addons/website/controllers/main.py:0
#, python-format
msgid "Sort by Url"
msgstr "مرتب‌سازی با آدرس"

#. module: website
#: model_terms:ir.ui.view,arch_db:website.s_media_list
msgid ""
"Speakers from all over the world will join our experts to give inspiring "
"talks on various topics. Stay on top of the latest business management "
"trends &amp; technologies"
msgstr ""
"سخنرانان از سراسر جهان به متخصصان ما می‌پیوندند تا در موضوعات مختلف "
"سخنرانی‌های انگیزشی ارائه دهند. از جدیدترین ترندها و فناوری‌ها با خبر باشید."

#. module: website
#: model:ir.model.fields,field_description:website.field_res_config_settings__specific_user_account
#: model:ir.model.fields,field_description:website.field_website__specific_user_account
msgid "Specific User Account"
msgstr "حساب کاربری مشخص"

#. module: website
#: model_terms:ir.ui.view,arch_db:website.dynamic_snippet_carousel_options_template
#: model_terms:ir.ui.view,arch_db:website.s_image_gallery_options
#: model_terms:ir.ui.view,arch_db:website.snippet_options
msgid "Speed"
msgstr "سرعت"

#. module: website
#: model_terms:ir.ui.view,arch_db:website.s_share_options
msgid "Square"
msgstr "مربع"

#. module: website
#: model_terms:ir.ui.view,arch_db:website.s_image_gallery_options
msgid "Squared Miniatures"
msgstr "مربع‌های ریز"

#. module: website
#: model_terms:ir.ui.view,arch_db:website.s_chart_options
msgid "Stacked"
msgstr "انباشته شده"

#. module: website
#: model_terms:ir.ui.view,arch_db:website.s_image_gallery_options
#: model_terms:ir.ui.view,arch_db:website.snippet_options
msgid "Standard"
msgstr "استاندارد"

#. module: website
#: model_terms:ir.ui.view,arch_db:website.template_footer_call_to_action
msgid "Start Button"
msgstr "دکمه شروع"

#. module: website
#. openerp-web
#: code:addons/website/static/src/xml/theme_preview.xml:0
#, python-format
msgid "Start Now"
msgstr "همین الان شروع کنید"

#. module: website
#: model_terms:ir.ui.view,arch_db:website.s_comparisons
msgid "Start now"
msgstr "همین الان شروع کنید"

#. module: website
#: model_terms:ir.ui.view,arch_db:website.s_image_text
#: model_terms:ir.ui.view,arch_db:website.s_text_image
msgid "Start with the customer – find out what they want and give it to them."
msgstr "با مشتری شروع کنید -از آن چه می‌خواهد مطلع شوید و آن را به او بدهید. "

#. module: website
#: model_terms:ir.ui.view,arch_db:website.s_carousel
msgid "Start your journey"
msgstr "سفر خود را آغاز کنید "

#. module: website
#: model_terms:ir.ui.view,arch_db:website.s_product_catalog
msgid "Starter"
msgstr "پیش غذا"

#. module: website
#: model_terms:ir.ui.view,arch_db:website.snippet_options
msgid "Status Colors"
msgstr "رنگ‌های وضعیت"

#. module: website
#. openerp-web
#: code:addons/website/static/src/js/editor/snippets.options.js:0
#, python-format
msgid "Stay on this page"
msgstr "در این صفحه بمان"

#. module: website
#: model_terms:ir.ui.view,arch_db:website.s_table_of_content_options
msgid "Sticky"
msgstr "چسبناک"

#. module: website
#: model_terms:ir.ui.view,arch_db:website.s_carousel
msgid "Storytelling is powerful.<br/> It draws readers in and engages them."
msgstr ""
"داستان‌سرایی ابزاری قدرتمند است. <br/> خوانندگان را به خود جلب می‌کند و آنها"
" را درگیر می‌کند. "

#. module: website
#: model_terms:ir.ui.view,arch_db:website.snippet_options
msgid "Stretch to Equal Height"
msgstr "کشش تا ارتفاع برابر "

#. module: website
#: model_terms:ir.ui.view,arch_db:website.s_progress_bar_options
msgid "Striped"
msgstr "راه راه "

#. module: website
#: model_terms:ir.ui.view,arch_db:website.snippets
msgid "Structure"
msgstr "ساختار"

#. module: website
#: model_terms:ir.ui.view,arch_db:website.s_tabs_options
#: model_terms:ir.ui.view,arch_db:website.snippet_options
msgid "Style"
msgstr "استایل"

#. module: website
#: model_terms:ir.ui.view,arch_db:website.s_image_gallery_options
msgid "Styling"
msgstr "استایل عکس"

#. module: website
#: model_terms:ir.ui.view,arch_db:website.snippet_options
msgid "Sub Menus"
msgstr "زیر منوها"

#. module: website
#: model_terms:ir.ui.view,arch_db:website.res_config_settings_view_form
msgid "Submit sitemap to Google"
msgstr "ارسال نقشه سایت به گوگل"

#. module: website
#: model_terms:ir.ui.view,arch_db:website.s_alert_options
#: model_terms:ir.ui.view,arch_db:website.snippet_options
msgid "Success"
msgstr "موفقیت"

#. module: website
#: model_terms:ir.ui.view,arch_db:website.s_countdown_options
msgid "Surrounded"
msgstr "محصور شده "

#. module: website
#: model_terms:ir.ui.view,arch_db:website.snippet_options
msgid "Switch Theme"
msgstr "تغییر تم"

#. module: website
#. openerp-web
#: code:addons/website/static/src/xml/theme_preview.xml:0
#, python-format
msgid "TIP: Follow the"
msgstr "نکته: با دنبال کردن "

#. module: website
#: model_terms:ir.ui.view,arch_db:website.user_navbar
msgid "TRANSLATE"
msgstr "ترجمه"

#. module: website
#: model_terms:ir.ui.view,arch_db:website.s_tabs_options
msgid "Tabs"
msgstr "تب‌ها"

#. module: website
#: model_terms:ir.ui.view,arch_db:website.s_tabs_options
msgid "Tabs color"
msgstr "رنگ تب‌ها"

#. module: website
#: model:ir.model.fields,help:website.field_ir_attachment__key
msgid ""
"Technical field used to resolve multiple attachments in a multi-website "
"environment."
msgstr ""

#. module: website
#: model_terms:ir.ui.view,arch_db:website.show_website_info
msgid "Technical name:"
msgstr "نام فنی:"

#. module: website
#: model_terms:ir.ui.view,arch_db:website.s_features
msgid "Tell what's the value for the <br/>customer for this feature."
msgstr "بگویید ارزش این ویژگی <br/>برای مشتری  چیست. "

#. module: website
#: code:addons/website/models/website.py:0
#: code:addons/website/models/website.py:0
#: model_terms:ir.ui.view,arch_db:website.s_dynamic_snippet_options_template
#: model_terms:ir.ui.view,arch_db:website.snippet_options
#, python-format
msgid "Template"
msgstr "قالب"

#. module: website
#: code:addons/website/models/website.py:0
#, python-format
msgid "Template <b>%s (id:%s)</b> contains a link to this page"
msgstr "قالب <b>%s (id:%s)</b>حاوی لینک به این صفحه می‌باشد."

#. module: website
#: code:addons/website/models/website.py:0
#, python-format
msgid "Template <b>%s (id:%s)</b> is calling this file"
msgstr "قالب <b>%s (id:%s)</b> این فایل را فرا می‌خواند"

#. module: website
#: model_terms:ir.ui.view,arch_db:website.qweb_500
msgid "Template fallback"
msgstr "خطای قالب"

#. module: website
#: code:addons/website/models/website.py:0
#: code:addons/website/models/website.py:0
#, python-format
msgid "Templates"
msgstr "قالب‌ها"

#. module: website
#: model_terms:ir.ui.view,arch_db:website.template_footer_contact
msgid "Terms of Services"
msgstr "شرایط سرویس‌ها"

#. module: website
#: model_terms:ir.ui.view,arch_db:website.s_faq_collapse
msgid "Terms of service"
msgstr "شرایط سرویس"

#. module: website
#: model_terms:ir.ui.view,arch_db:website.s_google_map_options
msgid "Terrain"
msgstr "سطح زمین"

#. module: website
#: model_terms:ir.ui.view,arch_db:website.view_edit_robots
msgid "Test your robots.txt with Google Search Console"
msgstr "robots.txt خود را با استفاده از کنسول جستجوی گوگل تست کنید"

#. module: website
#: model_terms:ir.ui.view,arch_db:website.snippet_options
msgid "Text"
msgstr "متن"

#. module: website
#: model_terms:ir.ui.view,arch_db:website.snippet_options
msgid "Text Alignment"
msgstr "تراز متن "

#. module: website
#: model_terms:ir.ui.view,arch_db:website.s_countdown_options
msgid "Text Color"
msgstr "رنگ متن"

#. module: website
#: model_terms:ir.ui.view,arch_db:website.s_text_highlight
msgid "Text Highlight"
msgstr "زمینه متن"

#. module: website
#: model_terms:ir.ui.view,arch_db:website.s_countdown_options
msgid "Text Inline"
msgstr "متن در یک ردیف"

#. module: website
#: model_terms:ir.ui.view,arch_db:website.s_media_list_options
msgid "Text Position"
msgstr "موقعیت متن"

#. module: website
#: model_terms:ir.ui.view,arch_db:website.color_combinations_debug_view
#: model_terms:website.page,arch_db:website.color_combinations_debug_page
msgid "Text muted. Lorem <b>ipsum dolor sit amet</b>, consectetur."
msgstr ""

#. module: website
#: code:addons/website/controllers/backend.py:0
#, python-format
msgid "The Google Analytics Client ID or Key you entered seems incorrect."
msgstr ""
"شناسه یا کلید مشتری گوگل آنالیتیکز که وارد کرده‌اید نادرست به نظر می‌رسد."

#. module: website
#. openerp-web
#: code:addons/website/static/src/xml/website.editor.xml:0
#, python-format
msgid "The chosen name already exists"
msgstr "نام انتخاب شده موجود است"

#. module: website
#: model_terms:ir.ui.view,arch_db:website.res_config_settings_view_form
msgid "The company this website belongs to"
msgstr "شرکتی که این وب‌سایت به آن تعلق دارد"

#. module: website
#. openerp-web
#: code:addons/website/static/src/js/menu/seo.js:0
#, python-format
msgid ""
"The description will be generated by search engines based on page content "
"unless you specify one."
msgstr ""
"شرح توسط موتورهای جستجو براساس محتوای صفحه تولید می‌شود، مگر اینکه شما مشخص "
"کنید. "

#. module: website
#. openerp-web
#: code:addons/website/static/src/js/menu/seo.js:0
#, python-format
msgid ""
"The description will be generated by social media based on page content "
"unless you specify one."
msgstr ""
"شرح توسط رسانه‌های اجتماعی بر اساس محتوای صفحه تولید می‌شود، مگر اینکه شما "
"مشخص کنید. "

#. module: website
#. openerp-web
#: code:addons/website/static/src/snippets/s_countdown/000.xml:0
#, python-format
msgid "The following message will become visible"
msgstr "پیام زیر قابل مشاهده خواهد بود "

#. module: website
#: model:ir.model.fields,help:website.field_res_partner__website_url
#: model:ir.model.fields,help:website.field_res_users__website_url
#: model:ir.model.fields,help:website.field_website_page__website_url
#: model:ir.model.fields,help:website.field_website_published_mixin__website_url
#: model:ir.model.fields,help:website.field_website_published_multi_mixin__website_url
#: model:ir.model.fields,help:website.field_website_snippet_filter__website_url
msgid "The full URL to access the document through the website."
msgstr "آدرس اینترنتی برای دسترسی به سند از طریق وب‌سایت"

#. module: website
#: model:ir.model.fields,help:website.field_base_automation__website_url
#: model:ir.model.fields,help:website.field_ir_actions_server__website_url
#: model:ir.model.fields,help:website.field_ir_cron__website_url
msgid "The full URL to access the server action through the website."
msgstr "آدرس اینترنتی کامل برای دسترسی به سرور از طریق وب‌سایت."

#. module: website
#. openerp-web
#: code:addons/website/static/src/js/menu/new_content.js:0
#, python-format
msgid "The installation of an App is already in progress."
msgstr "نصب برنامه‌ای در حال انجام است. "

#. module: website
#. openerp-web
#: code:addons/website/static/src/xml/website.seo.xml:0
#, python-format
msgid "The language of the keyword and related keywords."
msgstr "زبان کلمه کلیدی و کلمات کلیدی مرتبط. "

#. module: website
#: model:ir.model.fields,help:website.field_website_snippet_filter__limit
msgid "The limit is the maximum number of records retrieved"
msgstr "محدودیت حداکثر تعداد رکوردهای بازیابی شده است "

#. module: website
#: code:addons/website/models/website_snippet_filter.py:0
#, python-format
msgid "The limit must be between 1 and 16."
msgstr "محدودیت باد بین ۱ تا ۱۶ باشد"

#. module: website
#: model_terms:ir.ui.view,arch_db:website.qweb_500
msgid "The selected templates will be reset to their factory settings."
msgstr "قالب‌های انتخاب شده به تنظیمات اولیه خود بازگردانده می‌شوند. "

#. module: website
#. openerp-web
#: code:addons/website/static/src/xml/website.seo.xml:0
#, python-format
msgid "The title will take a default value unless you specify one."
msgstr "عنوان یک مقدار پیش‌فرض خواهد گرفت مگر اینکه آن را مشخص کنید. "

#. module: website
#: model_terms:ir.ui.view,arch_db:website.cookie_policy
msgid ""
"The website will not work properly if you reject or discard those cookies."
msgstr ""
"اگر این کوکی‌ها را رد یا کنار بگذارید، وب‌سایت به درستی کار نخواهد کرد."

#. module: website
#: model_terms:ir.ui.view,arch_db:website.cookie_policy
msgid "The website will still work if you reject or discard those cookies."
msgstr ""
"اگر این کوکی‌ها را رد یا از آنها چشم پوشی کنید، وب‌سایت همچنان کار خواهد کرد. "

#. module: website
#: model:ir.model.fields,field_description:website.field_website__theme_id
#: model_terms:ir.ui.view,arch_db:website.snippet_options
#: model_terms:ir.ui.view,arch_db:website.theme_view_search
msgid "Theme"
msgstr "تم"

#. module: website
#: model:ir.model,name:website.model_theme_ir_attachment
msgid "Theme Attachments"
msgstr "پیوست‌های تم"

#. module: website
#. openerp-web
#: code:addons/website/static/src/js/editor/snippets.editor.js:0
#: model_terms:ir.ui.view,arch_db:website.color_combinations_debug_view
#: model_terms:website.page,arch_db:website.color_combinations_debug_page
#, python-format
msgid "Theme Colors"
msgstr "رنگ‌های تم"

#. module: website
#. openerp-web
#: code:addons/website/static/src/js/editor/snippets.editor.js:0
#, python-format
msgid "Theme Options"
msgstr "گزینه‌های تم"

#. module: website
#: model:ir.model.fields,field_description:website.field_ir_attachment__theme_template_id
#: model:ir.model.fields,field_description:website.field_ir_ui_view__theme_template_id
#: model:ir.model.fields,field_description:website.field_website_menu__theme_template_id
#: model:ir.model.fields,field_description:website.field_website_page__theme_template_id
msgid "Theme Template"
msgstr "قالب تم"

#. module: website
#: model:ir.model,name:website.model_theme_ir_ui_view
msgid "Theme UI View"
msgstr "نمای رابط کاربری تم"

#. module: website
#: model:ir.model,name:website.model_theme_utils
msgid "Theme Utils"
msgstr "ابزارهای تم"

#. module: website
#: model_terms:ir.ui.view,arch_db:website.theme_view_kanban
msgid "Theme preview"
msgstr "پیش‌نمایش تم"

#. module: website
#: model_terms:ir.ui.view,arch_db:website.list_website_pages
msgid "There are currently no pages for your website."
msgstr "در حال حاضر هیچ صفحه‌ای برای وب‌سایت شما وجود ندارد"

#. module: website
#: code:addons/website/models/website_visitor.py:0
#, python-format
msgid "There are no contact and/or no email linked to this visitor."
msgstr "هیچ اطلاعات تماس و یا هیچ ایمیلی به این بازدید کننده لینک نشده است. "

#. module: website
#. openerp-web
#: code:addons/website/static/src/xml/website.backend.xml:0
#, python-format
msgid "There is no data currently available."
msgstr "در حال حاضر هیچ داده‌ای موجود نیست."

#. module: website
#: model_terms:ir.ui.view,arch_db:website.res_config_settings_view_form
msgid ""
"There is no website available for this company. You could create a new one."
msgstr "هیچ وب‌سایتی برای این شرکت وجود ندارد. می‌توانید یکی جدید ایجاد کنید."

#. module: website
#: model_terms:ir.ui.view,arch_db:website.s_faq_collapse
msgid ""
"These terms of service (\"Terms\", \"Agreement\") are an agreement between "
"the website (\"Website operator\", \"us\", \"we\" or \"our\") and you "
"(\"User\", \"you\" or \"your\"). This Agreement sets forth the general terms"
" and conditions of your use of this website and any of its products or "
"services (collectively, \"Website\" or \"Services\")."
msgstr ""
"این شرایط‌های سرویس (\"شرایط\"،\"توافق\") توافق‌نامه‌ایست بین وب‌سایت "
"(\"گردانندگان وب‌سایت\"،\"ما\") و شما (\"کاربر\"،\"شما\"). این توافق‌نامه "
"شرایط و ضوابط عمومی استفاده شما از این وب‌سایت و هر یک از کالاها یا خدمات "
"آن را بیان می‌کند (در مجموع \"وب‌سایت\" یا \"خدمات\"). "

#. module: website
#: model_terms:ir.ui.view,arch_db:website.s_countdown_options
msgid "Thick"
msgstr "ضخیم"

#. module: website
#: model_terms:ir.ui.view,arch_db:website.s_countdown_options
msgid "Thin"
msgstr "باریک"

#. module: website
#: model_terms:ir.ui.view,arch_db:website.s_features
msgid "Third Feature"
msgstr "ویژگی سوم"

#. module: website
#: model_terms:ir.ui.view,arch_db:website.s_mega_menu_multi_menus
msgid "Third Menu"
msgstr "منوی سوم"

#. module: website
#: model:ir.model.fields,help:website.field_res_config_settings__favicon
#: model:ir.model.fields,help:website.field_website__favicon
msgid "This field holds the image used to display a favicon on the website."
msgstr ""
"این فیلد تصویری که فیوآیکون را در وب‌سایت نمایش می‌دهد در خود ذخیره می‌کند."

#. module: website
#: model:ir.model.fields,help:website.field_website_page__arch_base
msgid "This field is the same as `arch` field without translations"
msgstr ""

#. module: website
#: model:ir.model.fields,help:website.field_res_config_settings__website_default_lang_code
msgid "This field is used to set/get locales for user"
msgstr "این فیلد برای تنظیم/دریافت زبان‌های کاربر بکارگرفته شده"

#. module: website
#: model:ir.model.fields,help:website.field_website_page__arch
msgid ""
"This field should be used when accessing view arch. It will use translation.\n"
"                               Note that it will read `arch_db` or `arch_fs`"
" if in dev-xml mode."
msgstr ""

#. module: website
#: model:ir.model.fields,help:website.field_website_page__arch_db
msgid "This field stores the view arch."
msgstr ""

#. module: website
#: model:ir.model.fields,help:website.field_website_page__arch_prev
msgid ""
"This field will save the current `arch_db` before writing on it.\n"
"                                                                        "
" Useful to (soft) reset a broken view."
msgstr ""

#. module: website
#: model_terms:ir.ui.view,arch_db:website.bs_debug_view
#: model_terms:website.page,arch_db:website.bs_debug_page
msgid "This is a \""
msgstr "این یک \""

#. module: website
#: model_terms:ir.ui.view,arch_db:website.s_banner
msgid ""
"This is a simple hero unit, a simple jumbotron-style component for calling "
"extra attention to featured content or information."
msgstr ""
"این یک کادر بزرگ است، که می‌تواند توجه زیادی نسبت به محتوای خود جلب کند."

#. module: website
#: model_terms:ir.ui.view,arch_db:website.s_popup_options
msgid "This page"
msgstr "این صفحه"

#. module: website
#: model_terms:ir.ui.view,arch_db:website.page_404
msgid ""
"This page does not exist, but you can create it as you are administrator of "
"this site."
msgstr ""
"این صفحه وجود ندارد، از آنجا که شما ادمین این سایت هستید می‌توانید آن را "
"ایجاد کنید."

#. module: website
#: code:addons/website/models/website.py:0
#, python-format
msgid "This page is in the menu <b>%s</b>"
msgstr "این صفحه در منوی <b>%s</b> قرار دارد"

#. module: website
#: model_terms:ir.ui.view,arch_db:website.one_page_line
msgid "This page will be published on {{ date_formatted }}"
msgstr ".این صفحه در {{ date_formatted }} انتشار خواهد یافت"

#. module: website
#. openerp-web
#: code:addons/website/static/src/js/menu/seo.js:0
#, python-format
msgid ""
"This value will be escaped to be compliant with all major browsers and used "
"in url. Keep it empty to use the default name of the record."
msgstr ""
"این مقدار خالی گذاشته می‌شود تا با تمام مرورگرهای اصلی سازگار باشد و در آدرس"
" اینترنتی استفاده می‌شود. آن را خالی نگه دارید تا از نام پیش‌فرض رکورد "
"استفاده کنید. "

#. module: website
#: model_terms:ir.ui.view,arch_db:website.s_image_gallery_options
msgid "Thumbnails"
msgstr "عکس‌های کوچک "

#. module: website
#: model:ir.model.fields,help:website.field_website_visitor__time_since_last_action
msgid "Time since last page view. E.g.: 2 minutes ago"
msgstr "مدت زمان از آخرین بازدید صفحه. به عنوان مثال، 2 دقیقه پیش."

#. module: website
#: model:ir.model.fields,help:website.field_website_page__cache_time
msgid "Time to cache the page. (0 = no cache)"
msgstr "بازه زمانی برای کش کردن صفحه (0=بدون کش کردن)"

#. module: website
#. openerp-web
#: code:addons/website/static/src/snippets/s_countdown/000.xml:0
#, python-format
msgid "Time's up! You can now visit"
msgstr "وقت تمام شد! شما اکنون می‌توانید مشاهده کنید"

#. module: website
#: model_terms:ir.ui.view,arch_db:website.s_facebook_page_options
msgid "Timeline"
msgstr "تایم‌لاین"

#. module: website
#: model:ir.model.fields,field_description:website.field_website_visitor__timezone
msgid "Timezone"
msgstr "منطقه‌ زمانی"

#. module: website
#: model:digest.tip,name:website.digest_tip_website_0
#: model_terms:digest.tip,tip_description:website.digest_tip_website_0
msgid "Tip: Engage with visitors to convert them into leads"
msgstr ""
"نکته: با بازدیدکنندگان ارتباط برقرار کنید تا آنها را به سرنخ تبدیل کنید "

#. module: website
#: model:digest.tip,name:website.digest_tip_website_2
#: model_terms:digest.tip,tip_description:website.digest_tip_website_2
msgid "Tip: Search Engine Optimization (SEO)"
msgstr "نکته: بهینه‌سازی موتور جستجو (SEO) "

#. module: website
#: model:digest.tip,name:website.digest_tip_website_1
#: model_terms:digest.tip,tip_description:website.digest_tip_website_1
msgid "Tip: Use royalty-free photos"
msgstr "نکته: از عکس‌های بدون حق امتیاز استفاده کنید "

#. module: website
#. openerp-web
#: code:addons/website/static/src/xml/website.seo.xml:0
#, python-format
msgid "Title"
msgstr "عنوان"

#. module: website
#: model_terms:ir.ui.view,arch_db:website.s_share_options
msgid "Title Position"
msgstr "موقعیت عنوان"

#. module: website
#: model_terms:ir.ui.view,arch_db:website.s_three_columns
msgid ""
"To add a fourth column, reduce the size of these three columns using the "
"right icon of each block. Then, duplicate one of the columns to create a new"
" one as a copy."
msgstr ""
"برای افزودن ستون چهارم، اندازه این سه ستون را با استفاده از آیکون سمت راست "
"هر بلوک، کاهش دهید. سپس، یکی از ستون‌ها را کپی کنید تا ستونی جدید به عنوان "
"کپی ایجاد کنید. "

#. module: website
#: model_terms:digest.tip,tip_description:website.digest_tip_website_2
msgid ""
"To get more visitors, you should target keywords that are often searched in "
"Google. With the built-in SEO tool, once you define a few keywords, Odoo "
"will recommend you the best keywords to target. Then adapt your title and "
"description accordingly to boost your traffic."
msgstr ""
"برای به دست آوردن بازدیدکنندگان بیشتر، باید کلمات کلیدی را هدف قرار دهید که "
"اغلب در گوگل جستجو می‌شوند. با استفاده از ابزار داخلی سئو، به محض تعریف چند "
"کلمه کلیدی، کنویست بهترین کلمات کلیدی را به شما پیشنهاد می‌دهد. سپس عنوان و "
"توضیحات خود را متناسب با آن تنظیم کنید تا میزان بازدید شما افزایش یابد. "

#. module: website
#: model_terms:ir.ui.view,arch_db:website.res_config_settings_view_form
msgid ""
"To send invitations in B2B mode, open a contact or select several ones in "
"list view and click on 'Portal Access Management' option in the dropdown "
"menu *Action*."
msgstr ""
"برای ارسال دعوت‌نامه در حالت B2B، مخاطبی را باز کنید یا چندین مورد را در "
"نمای لیست انتخاب کنید و برروی گزینه 'مدریت دسترسی پرتال' در منوی کرکره‌ای * "
"اقدام * کلیک کنید. "

#. module: website
#: model_terms:ir.ui.view,arch_db:website.bs_debug_view
#: model_terms:website.page,arch_db:website.bs_debug_page
msgid "Toggle"
msgstr "فعال کردن"

#. module: website
#: model_terms:ir.ui.view,arch_db:website.bs_debug_view
#: model_terms:ir.ui.view,arch_db:website.option_header_off_canvas
#: model_terms:website.page,arch_db:website.bs_debug_page
msgid "Toggle navigation"
msgstr "فعال و غیرفعال کردن پیمایش"

#. module: website
#: model_terms:ir.ui.view,arch_db:website.s_company_team
msgid "Tony Fred, CEO"
msgstr "سید احمد شیخ‌الاسلامی, مدیر عامل"

#. module: website
#: model_terms:ir.ui.view,arch_db:website.s_chart_options
msgid "Tooltip"
msgstr "تول‌تیپ"

#. module: website
#: model_terms:ir.ui.view,arch_db:website.s_chart_options
#: model_terms:ir.ui.view,arch_db:website.s_popup_options
#: model_terms:ir.ui.view,arch_db:website.s_share_options
#: model_terms:ir.ui.view,arch_db:website.s_table_of_content_options
msgid "Top"
msgstr "بالا"

#. module: website
#. openerp-web
#: code:addons/website/static/src/js/menu/content.js:0
#, python-format
msgid "Top Menu"
msgstr "منوی بالا"

#. module: website
#: code:addons/website/models/website.py:0
#, python-format
msgid "Top Menu for Website %s"
msgstr "منوی بالا برای وب‌سایت %s"

#. module: website
#: model_terms:ir.ui.view,arch_db:website.snippet_options_background_options
msgid "Top to Bottom"
msgstr "بالا به پایین"

#. module: website
#: model:ir.model.fields,help:website.field_website_visitor__page_count
msgid "Total number of tracked page visited"
msgstr "تعداد کل بازدید از صفحات ردیابی شده"

#. module: website
#: model:ir.model.fields,help:website.field_website_visitor__visitor_page_count
msgid "Total number of visits on tracked pages"
msgstr "تعداد کل بازدید از صفحات ردیابی شده"

#. module: website
#: model:ir.model.fields,field_description:website.field_ir_ui_view__track
#: model:ir.model.fields,field_description:website.field_website_page__track
msgid "Track"
msgstr "ردیابی"

#. module: website
#. openerp-web
#: code:addons/website/static/src/xml/track_page.xml:0
#, python-format
msgid "Track Visitor"
msgstr "ردیابی بازدیدکننده"

#. module: website
#: model_terms:ir.ui.view,arch_db:website.res_config_settings_view_form
msgid "Track visits in Google Analytics"
msgstr "رهگیری بازدیدها در گوگل آنالیتیکز"

#. module: website
#: model_terms:ir.ui.view,arch_db:website.website_pages_view_search
msgid "Tracked"
msgstr "ردیابی شده"

#. module: website
#: model_terms:ir.ui.view,arch_db:website.res_config_settings_view_form
msgid "Tracking ID"
msgstr "آیدی رهگیری"

#. module: website
#. openerp-web
#: code:addons/website/static/src/js/editor/rte.summernote.js:0
#, python-format
msgid "Transform the picture (click twice to reset transformation)"
msgstr "تصویر را تغییر شکل دهید (برای تنظیم مجدد تغییر شکل دو بار کلیک کنید)"

#. module: website
#: model_terms:ir.ui.view,arch_db:website.snippet_options
msgid "Transition"
msgstr "انتقال "

#. module: website
#. openerp-web
#: code:addons/website/static/src/js/editor/wysiwyg_multizone_translate.js:0
#, python-format
msgid "Translate Attribute"
msgstr "خصوصیت ترجمه"

#. module: website
#. openerp-web
#: code:addons/website/static/src/xml/translator.xml:0
#, python-format
msgid "Translated content"
msgstr "محتوای ترجمه شده"

#. module: website
#: model:ir.model,name:website.model_ir_translation
msgid "Translation"
msgstr "ترجمه"

#. module: website
#. openerp-web
#: code:addons/website/static/src/js/editor/editor_menu_translate.js:0
#, python-format
msgid "Translation Info"
msgstr "اطلاعات ترجمه"

#. module: website
#: model_terms:ir.ui.view,arch_db:website.s_product_catalog
msgid "Tuna and Salmon Burger"
msgstr "برگر ماهی تن و آزاد"

#. module: website
#: model_terms:ir.ui.view,arch_db:website.s_features_grid
msgid "Turn every feature into a benefit for your reader."
msgstr "تمام ویژگی‌ها را  برای خوانندگان خود تبدیل به مزیت کنید"

#. module: website
#: model_terms:ir.ui.view,arch_db:website.res_config_settings_view_form
#: model_terms:ir.ui.view,arch_db:website.template_footer_links
msgid "Twitter"
msgstr "تویتر"

#. module: website
#: model:ir.model.fields,field_description:website.field_res_config_settings__social_twitter
#: model:ir.model.fields,field_description:website.field_website__social_twitter
msgid "Twitter Account"
msgstr "حساب تویتر"

#. module: website
#: model_terms:ir.ui.view,arch_db:website.external_snippets
msgid "Twitter Scroller"
msgstr "اِسکرولر تویتر"

#. module: website
#. openerp-web
#: code:addons/website/static/src/xml/website.pageProperties.xml:0
#: model:ir.model.fields,field_description:website.field_theme_ir_ui_view__type
#: model_terms:ir.ui.view,arch_db:website.s_alert_options
#: model_terms:ir.ui.view,arch_db:website.s_chart_options
#: model_terms:ir.ui.view,arch_db:website.s_google_map_options
#, python-format
msgid "Type"
msgstr "نوع"

#. module: website
#: model_terms:ir.ui.view,arch_db:website.qweb_500
msgid ""
"Type '<i class=\"confirm_word\">yes</i>' in the box below if you want to "
"confirm."
msgstr ""
"برای آنکه تایید کنید در جعبه زیر  '<i class=\"confirm_word\">بلی</i>' تایپ "
"کنید"

#. module: website
#: model:ir.model.fields,help:website.field_website_rewrite__redirect_type
msgid ""
"Type of redirect/Rewrite:\n"
"\n"
"        301 Moved permanently: The browser will keep in cache the new url.\n"
"        302 Moved temporarily: The browser will not keep in cache the new url"
" and ask again the next time the new url.\n"
"        404 Not Found: If you want remove a specific page/controller (e.g."
" Ecommerce is installed, but you don't want /shop on a specific website)\n"
"        308 Redirect / Rewrite: If you want rename a controller with a new"
" url. (Eg: /shop -> /garden - Both url will be accessible but /shop will"
" automatically be redirected to /garden)\n"
"    "
msgstr ""
"انواع تغییر مسیر / بازنویسی: \n"
"\n"
"         301 به طور دائمی منتقل شد: مرورگر آدرس جدید را در حافظه پنهان نگه"
" می‌دارد. \n"
"         302 به طور موقت منتقل شد: مرورگر آدرس جدید را در حافظه پنهان نگه"
" نمی‌دارد و دفعه دیگر آدرس اینترنتی جدید را دوباره سوال می‌کند. \n"
"         404 یافت نشد: اگر می‌خواهید یک صفحه / کنترلر خاص را حذف کنید (به"
" عنوان مثال تجارت الکترونیکی نصب شده است، اما نمی‌خواهید از یک وب‌سایت خاص"
" خرید کنید) \n"
"         308 تغییر مسیر / بازنویسی: اگر می‌خواهید یک کنترلر را به یک آدرس"
" اینترنتی جدید تغییر نام دهید. (به عنوان مثال:  /shop -> /garden- هر دو آدرس"
" اینترنتی قابل دسترسی است اما /shop به طور خودکار به /garden هدایت می‌شود) \n"

#. module: website
#. openerp-web
#: code:addons/website/static/src/xml/website.backend.xml:0
#: model_terms:ir.ui.view,arch_db:website.res_config_settings_view_form
#, python-format
msgid "UA-XXXXXXXX-Y"
msgstr "UA-XXXXXXXX-Y"

#. module: website
#: model_terms:ir.ui.view,arch_db:website.s_countdown_options
msgid "URL"
msgstr "آدرس اینترنتی"

#. module: website
#: model:ir.model.fields,field_description:website.field_website_rewrite__url_from
#: model_terms:ir.ui.view,arch_db:website.view_website_rewrite_form
msgid "URL from"
msgstr "آدرس اینترنتی از"

#. module: website
#: model:ir.model.fields,help:website.field_res_config_settings__cdn_filters
#: model:ir.model.fields,help:website.field_website__cdn_filters
msgid "URL matching those filters will be rewritten using the CDN Base URL"
msgstr ""
"آدرس‌های اینترنتی که منطبق با فیلترهای اعمال شده می‌باشند، با استفاده از "
"آدرس اینترنتی بر اساس CDN، دوباره بازنویسی می‌شوند."

#. module: website
#: model:ir.model.fields,field_description:website.field_website_rewrite__url_to
msgid "URL to"
msgstr "آدرس اینترنتی به"

#. module: website
#. openerp-web
#: code:addons/website/static/src/xml/website.seo.xml:0
#, python-format
msgid "Unalterable unique identifier"
msgstr "شناسه منحصر به فرد غیرقابل تغییر "

#. module: website
#: model_terms:ir.ui.view,arch_db:website.snippet_options
msgid "Underline On Hover"
msgstr "زیر خط هنگام قرار گرفتن ماوس"

#. module: website
#: model_terms:ir.ui.view,arch_db:website.cookie_policy
msgid ""
"Understand how visitors engage with our website, via Google Analytics.\n"
"                                                Learn more about"
msgstr ""
"از طریق گوگل آنالیتیکز نحوه ارتباط بازدیدکنندگان با وب‌سایت ما را بفهمید. \n"
"                                                 درباره آن بیشتر بدانید"

#. module: website
#: model_terms:ir.ui.view,arch_db:website.index_management
msgid "Unindexed"
msgstr "شاخص نشده"

#. module: website
#: model_terms:ir.ui.view,arch_db:website.s_comparisons
msgid "Unlimited CRM power and support"
msgstr "قدرت و پشتیبانی نامحدود CRM "

#. module: website
#: model_terms:ir.ui.view,arch_db:website.s_comparisons
msgid "Unlimited customization"
msgstr "سفارشی‌سازی بدون محدودیت"

#. module: website
#. openerp-web
#: code:addons/website/static/src/js/backend/button.js:0
#, python-format
msgid "Unpublish"
msgstr "لغو انتشار "

#. module: website
#. openerp-web
#: code:addons/website/static/src/js/backend/button.js:0
#: code:addons/website/static/src/js/backend/button.js:0
#: model_terms:ir.ui.view,arch_db:website.publish_management
#: model_terms:ir.ui.view,arch_db:website.publish_short
#, python-format
msgid "Unpublished"
msgstr "منتشر نشده"

#. module: website
#: model_terms:ir.ui.view,arch_db:website.theme_view_kanban
msgid "Update theme"
msgstr "به‌روزرسانی تم"

#. module: website
#: model:ir.model.fields,field_description:website.field_theme_ir_attachment__url
#: model:ir.model.fields,field_description:website.field_theme_website_menu__url
#: model:ir.model.fields,field_description:website.field_theme_website_page__url
#: model:ir.model.fields,field_description:website.field_website_menu__url
#: model:ir.model.fields,field_description:website.field_website_track__url
#: model_terms:ir.ui.view,arch_db:website.list_website_pages
#: model_terms:ir.ui.view,arch_db:website.menu_search
#: model_terms:ir.ui.view,arch_db:website.website_visitor_page_view_search
msgid "Url"
msgstr "آدرس اینترنتی"

#. module: website
#: model:ir.model.fields,help:website.field_website_visitor__country_flag
msgid "Url of static flag image"
msgstr "آدرس عکس پرچم"

#. module: website
#: model_terms:ir.ui.view,arch_db:website.website_visitor_page_view_search
msgid "Urls & Pages"
msgstr "آدرس‌های اینترنتی و صفحات"

#. module: website
#: model_terms:ir.ui.view,arch_db:website.res_config_settings_view_form
msgid "Use Google Map on your website ("
msgstr "از گوگل مپ در وب‌سایت خود استفاده کنید ("

#. module: website
#. openerp-web
#: code:addons/website/static/src/xml/website.editor.xml:0
#, python-format
msgid "Use Google Map on your website (Contact Us page, snippets, etc)."
msgstr ""
"از گوگل مپ برروی وب‌سایت خود استفاده کنید (صفحه‌ی ارتباط با ما، اسنیپت‌ها و "
"غیره)"

#. module: website
#: model_terms:ir.ui.view,arch_db:website.res_config_settings_view_form
msgid "Use a CDN to optimize the availability of your website's content"
msgstr "برای بهینه‌سازی در دسترس بودن محتوای وب‌سایت خود از CDN استفاده کنید "

#. module: website
#: model:ir.model.fields,field_description:website.field_res_config_settings__has_default_share_image
msgid "Use a image by default for sharing"
msgstr "برای اشتراک‌گذاری به صورت پیش‌فرض از یک تصویر استفاده کنید "

#. module: website
#. openerp-web
#: code:addons/website/static/src/xml/website.pageProperties.xml:0
#, python-format
msgid "Use as Homepage"
msgstr "استفاده به عنوان صفحه اصلی"

#. module: website
#: model_terms:ir.ui.view,arch_db:website.s_faq_collapse
msgid "Use of Cookies"
msgstr "استفاده از کوکی‌ها"

#. module: website
#: model_terms:ir.ui.view,arch_db:website.s_media_list
msgid ""
"Use this component for creating a list of featured elements to which you "
"want to bring attention."
msgstr ""
"از این مولفه برای ایجاد لیستی از المان‌های برجسته‌ای که می‌خواهید به توجه "
"دیگران برسانید استفاده کنید. "

#. module: website
#: model_terms:ir.ui.view,arch_db:website.s_media_list
msgid ""
"Use this snippet to build various types of components that feature a left- "
"or right-aligned image alongside textual content. Duplicate the element to "
"create a list that fits your needs."
msgstr ""
"از این اسنیپت برای ساخت اجزای مختلفی که شامل تصاویر چپ‌چین یا راست‌چین "
"می‌باشند، در کنار محتوای متنی، استفاده کنید. المان‌ها را کپی کنید تا لیستی "
"متناسب با نیازهای شما ایجاد کند. "

#. module: website
#: model_terms:ir.ui.view,arch_db:website.s_carousel
msgid ""
"Use this snippet to presents your content in a slideshow-like format. Don't "
"write about products or services here, write about solutions."
msgstr ""
"از این اسنیپت برای ارائه مطالب خود در قالب اسلاید استفاده کنید. درباره "
"کالاها یا خدمات در اینجا ننویسید، درباره راه حل‌ها بنویسید."

#. module: website
#: model_terms:ir.ui.view,arch_db:website.theme_view_kanban
msgid "Use this theme"
msgstr "از این تم استفاده کنید"

#. module: website
#: model_terms:ir.ui.view,arch_db:website.s_timeline
msgid ""
"Use this timeline as a part of your resume, to show your visitors what "
"you've done in the past."
msgstr ""
"از این تایم‌لاین به عنوان بخشی از رزومه خود استفاده کنید، تا به "
"بازدیدکنندگان خود نشان دهید که در گذشته چه کاری انجام داده‌اید. "

#. module: website
#. openerp-web
#: code:addons/website/static/src/xml/website.seo.xml:0
#, python-format
msgid "Used in page content"
msgstr "در محتوای صفحه استفاده شده است"

#. module: website
#. openerp-web
#: code:addons/website/static/src/xml/website.seo.xml:0
#, python-format
msgid "Used in page description"
msgstr "در توضیحات صفحه استفاده شده است"

#. module: website
#. openerp-web
#: code:addons/website/static/src/xml/website.seo.xml:0
#, python-format
msgid "Used in page first level heading"
msgstr "در عنوان سطح اول صفحه استفاده شده است"

#. module: website
#. openerp-web
#: code:addons/website/static/src/xml/website.seo.xml:0
#, python-format
msgid "Used in page second level heading"
msgstr "در عنوان سطح دوم صفحه استفاده شده است"

#. module: website
#. openerp-web
#: code:addons/website/static/src/xml/website.seo.xml:0
#, python-format
msgid "Used in page title"
msgstr "در عنوان صفحه استفاده شده است"

#. module: website
#: model_terms:ir.ui.view,arch_db:website.cookie_policy
msgid ""
"Used to collect information about your interactions with the website, the"
" pages you've seen,\n"
"                                                and any specific marketing"
" campaign that brought you to the website."
msgstr ""
"برای جمع‌آوری اطلاعات در مورد تعاملات شما با وب‌سایت، صفحاتی که مشاهده"
" کرده‌اید\n"
" و هر کمپین بازاریابی خاصی که شما را به این وب‌سایت آورده است استفاده می‌شود. "

#. module: website
#: model_terms:ir.ui.view,arch_db:website.cookie_policy
msgid ""
"Used to make advertising more engaging to users and more valuable to"
" publishers and advertisers,\n"
"                                                such as providing more"
" relevant ads when you visit other websites that display ads or to improve"
" reporting on ad campaign performance."
msgstr ""
"برای جذابیت بیشتر تبلیغات برای کاربران، و ارزشمندی بیشتر آن برای ناشران و"
" تبلیغ کنندگان،\n"
" با ارائه تبلیغات مرتبط‌تر هنگام بازدید از سایر وب‌سایت‌هایی که تبلیغات را"
" نشان می‌دهند یا بهبود گزارش عملکرد کمپین تبلیغاتی، استفاده می‌شود. "

#. module: website
#: model:ir.model.fields,help:website.field_res_config_settings__website_country_group_ids
#: model:ir.model.fields,help:website.field_website__country_group_ids
msgid "Used when multiple websites have the same domain."
msgstr "زمانی استفاده می‌شود که چندین وب‌سایت دامنه یکسانی دارند. "

#. module: website
#: model_terms:ir.ui.view,arch_db:website.footer_custom
msgid "Useful Links"
msgstr "لینک‌های مفید"

#. module: website
#: model_terms:ir.ui.view,arch_db:website.s_numbers
msgid "Useful options"
msgstr "گزینه‌های مفید"

#. module: website
#: model:ir.model.fields,help:website.field_website_menu__group_ids
msgid "User need to be at least in one of these groups to see the menu"
msgstr "کاربر برای دیدن منو باید حداقل در یکی از این گروه‌ها باشد "

#. module: website
#: model:ir.model,name:website.model_res_users
msgid "Users"
msgstr "کاربران"

#. module: website
#: model_terms:ir.ui.view,arch_db:website.bs_debug_view
#: model_terms:website.page,arch_db:website.bs_debug_page
msgid "Utilities &amp; Typography"
msgstr "نرم‌افزار و تایپوگرافی"

#. module: website
#: model_terms:ir.ui.view,arch_db:website.s_progress_bar_options
msgid "Value"
msgstr "مقدار"

#. module: website
#: model_terms:ir.ui.view,arch_db:website.snippet_options
msgid "Vert. Alignment"
msgstr "تراز عمودی"

#. module: website
#: model_terms:ir.ui.view,arch_db:website.s_tabs_options
#: model_terms:ir.ui.view,arch_db:website.snippet_options
msgid "Vertical"
msgstr "عمودی"

#. module: website
#: model_terms:ir.ui.view,arch_db:website.snippet_options
msgid "Vertical Alignment"
msgstr "تراز عمودی"

#. module: website
#: model_terms:ir.ui.view,arch_db:website.snippet_options_background_options
msgid "Video"
msgstr "ویدئو"

#. module: website
#: model:ir.model,name:website.model_ir_ui_view
#: model:ir.model.fields,field_description:website.field_theme_website_page__view_id
#: model:ir.model.fields,field_description:website.field_website_page__view_id
msgid "View"
msgstr "نما"

#. module: website
#: model:ir.model.fields,field_description:website.field_website_page__arch
msgid "View Architecture"
msgstr "معماری نما"

#. module: website
#: model:ir.model.fields,field_description:website.field_website_page__name
msgid "View Name"
msgstr "نام نما"

#. module: website
#: model:ir.model.fields,field_description:website.field_website_page__type
msgid "View Type"
msgstr "نوع نما"

#. module: website
#: model:ir.model.fields,field_description:website.field_website_page__mode
msgid "View inheritance mode"
msgstr "مشاهده حالت وراثت"

#. module: website
#: model_terms:ir.ui.view,arch_db:website.s_product_list
msgid "View item"
msgstr "دیدن آیتم‌ها"

#. module: website
#: model:ir.actions.act_window,name:website.website_visitor_view_action
#: model:ir.ui.menu,name:website.menu_visitor_view_menu
msgid "Views"
msgstr "نماها"

#. module: website
#: model:ir.model.fields,field_description:website.field_theme_ir_ui_view__copy_ids
msgid "Views using a copy of me"
msgstr "نماها با استفاده از کپی من"

#. module: website
#: model:ir.model.fields,field_description:website.field_website_page__inherit_children_ids
msgid "Views which inherit from this one"
msgstr "نماهایی که از این نما گرفته شده‌اند."

#. module: website
#. openerp-web
#: code:addons/website/static/src/xml/website.pageProperties.xml:0
#: model:ir.model.fields,field_description:website.field_ir_ui_view__visibility
#: model:ir.model.fields,field_description:website.field_website_page__visibility
#, python-format
msgid "Visibility"
msgstr "قابلیت مشاهده"

#. module: website
#: model:ir.model.fields,field_description:website.field_ir_ui_view__visibility_password
#: model:ir.model.fields,field_description:website.field_website_page__visibility_password
#: model_terms:ir.ui.view,arch_db:website.view_view_form_extend
msgid "Visibility Password"
msgstr "گذرواژه مشاهده صفحه"

#. module: website
#: model:ir.model.fields,field_description:website.field_ir_ui_view__visibility_password_display
#: model:ir.model.fields,field_description:website.field_website_page__visibility_password_display
msgid "Visibility Password Display"
msgstr "نمایش گذرواژه "

#. module: website
#: model:ir.model.fields,field_description:website.field_website_menu__group_ids
msgid "Visible Groups"
msgstr "گروه‌های قابل مشاهده "

#. module: website
#: model:ir.model.fields,field_description:website.field_res_partner__website_published
#: model:ir.model.fields,field_description:website.field_res_users__website_published
#: model:ir.model.fields,field_description:website.field_website_page__website_published
#: model:ir.model.fields,field_description:website.field_website_published_mixin__website_published
#: model:ir.model.fields,field_description:website.field_website_published_multi_mixin__website_published
#: model:ir.model.fields,field_description:website.field_website_snippet_filter__website_published
msgid "Visible on current website"
msgstr "قابل رویت در وب‌سایت کنونی"

#. module: website
#: model:ir.model.fields,field_description:website.field_website_track__visit_datetime
msgid "Visit Date"
msgstr "تاریخ بازدید"

#. module: website
#. openerp-web
#: code:addons/website/static/src/snippets/s_countdown/000.xml:0
#, python-format
msgid "Visit our Facebook page to know if you are one of the lucky winners."
msgstr ""
"از صفحه فیس‌بوک ما بازدید کنید تا ببینید که آیا شما یکی از برندگان خوش شانس "
"هستید یا خیر. "

#. module: website
#: model:ir.model,name:website.model_website_track
#: model:ir.model.fields,field_description:website.field_website_visitor__page_ids
#: model_terms:ir.ui.view,arch_db:website.website_visitor_view_kanban
msgid "Visited Pages"
msgstr "صفحات بازدید شده"

#. module: website
#: model:ir.model.fields,field_description:website.field_website_visitor__website_track_ids
msgid "Visited Pages History"
msgstr "تاریخچه صفحات بازدید شده"

#. module: website
#: model:ir.model.fields,field_description:website.field_website_track__visitor_id
#: model_terms:ir.ui.view,arch_db:website.website_visitor_page_view_search
#: model_terms:ir.ui.view,arch_db:website.website_visitor_view_kanban
msgid "Visitor"
msgstr "بازدید کنندگان"

#. module: website
#: model_terms:ir.ui.view,arch_db:website.website_visitor_view_form
msgid "Visitor Information"
msgstr "اطلاعات بازدید کنندگان"

#. module: website
#: model_terms:ir.ui.view,arch_db:website.website_visitor_page_view_graph
msgid "Visitor Page Views"
msgstr "صفحات بازدید شده توسط بازدید کنندگان"

#. module: website
#: model_terms:ir.ui.view,arch_db:website.website_visitor_page_view_tree
msgid "Visitor Page Views History"
msgstr "تارخچه صفحات بازدید شده توسط بازدید کنندگان"

#. module: website
#: model_terms:ir.ui.view,arch_db:website.website_visitor_track_view_graph
msgid "Visitor Views"
msgstr "بازدیدها بازدید کننده"

#. module: website
#: model_terms:ir.ui.view,arch_db:website.website_visitor_track_view_tree
msgid "Visitor Views History"
msgstr "تارخچه بازدیدها بازدید کننده"

#. module: website
#: model:ir.actions.act_window,name:website.website_visitors_action
#: model:ir.model.fields,field_description:website.field_res_partner__visitor_ids
#: model:ir.model.fields,field_description:website.field_res_users__visitor_ids
#: model:ir.ui.menu,name:website.menu_visitor_sub_menu
#: model:ir.ui.menu,name:website.website_visitor_menu
#: model_terms:ir.ui.view,arch_db:website.website_visitor_view_graph
#: model_terms:ir.ui.view,arch_db:website.website_visitor_view_search
msgid "Visitors"
msgstr "بازدید کنندگان"

#. module: website
#. openerp-web
#: code:addons/website/static/src/xml/website.backend.xml:0
#: model_terms:ir.ui.view,arch_db:website.website_visitor_view_form
#: model_terms:ir.ui.view,arch_db:website.website_visitor_view_kanban
#, python-format
msgid "Visits"
msgstr "بازدیدها"

#. module: website
#: model_terms:ir.actions.act_window,help:website.website_visitor_view_action
msgid "Wait for visitors to come to your website to see the pages they viewed."
msgstr ""
"منتظر بمانید تا بازدید کنندگان به وب‌سایت شما بیایند تا صفحاتی را که مشاهده "
"کرده‌اند ببینند. "

#. module: website
#: model_terms:ir.actions.act_window,help:website.website_visitors_action
msgid "Wait for visitors to come to your website to see their history."
msgstr ""
"منتظر بمانید تا بازدید کنندگان به وب‌سایت شما بیایند تا تاریخچه خود را "
"ببینند. "

#. module: website
#: model_terms:ir.ui.view,arch_db:website.s_alert_options
#: model_terms:ir.ui.view,arch_db:website.snippet_options
msgid "Warning"
msgstr "هشدار"

#. module: website
#: model_terms:ir.ui.view,arch_db:website.footer_custom
msgid ""
"We are a team of passionate people whose goal is to improve everyone's life"
" through disruptive products. We build great products to solve your business"
" problems.\n"
"                            <br/><br/>Our products are designed for small to"
" medium size companies willing to optimize their performance."
msgstr ""
"ما یک تیم از افراد مشتاق هستیم که هدف آنها بهبود زندگی همه از طریق کالاهای"
" کارآمد است. ما کالاهای عالی برای حل مشکلات مشاغل شما می‌سازیم. \n"
"                             <br/> <br/> کالاهای ما برای شرکت‌های کوچک تا"
" متوسط طراحی شده‌اند، شرکت‌هایی که مایلند عملکرد خود را بهبود بخشند. "

#. module: website
#: model_terms:ir.ui.view,arch_db:website.template_footer_descriptive
msgid ""
"We are a team of passionate people whose goal is to improve everyone's life "
"through disruptive products. We build great products to solve your business "
"problems. Our products are designed for small to medium size companies "
"willing to optimize their performance."
msgstr ""
"ما یک تیم از افراد مشتاق هستیم که هدف آنها بهبود زندگی همه از طریق کالاهای "
"کارآمد است. ما کالاهای عالی برای حل مشکلات مشاغل شما می‌سازیم. کالاهای ما"
" برای "
"شرکت‌های کوچک تا متوسط طراحی شده‌اند، شرکت‌هایی که مایلند عملکرد خود را "
"بهبود بخشند. "

#. module: website
#: model_terms:ir.ui.view,arch_db:website.template_footer_headline
msgid ""
"We are a team of passionate people whose goal is to improve everyone's "
"life.<br/>Our services are designed for small to medium size companies."
msgstr ""
"ما یک تیم از افراد مشتاق هستیم که هدف آنها بهبود زندگی همه است. <br/> خدمات "
"ما برای شرکت‌های کوچک تا متوسط طراحی شده است. "

#. module: website
#: model_terms:ir.ui.view,arch_db:website.s_progress_bar
msgid "We are almost done!"
msgstr "ما تقریبا کارمان تمام شد! "

#. module: website
#: model_terms:ir.ui.view,arch_db:website.s_references
msgid "We are in good company."
msgstr "ما در شرکت خوبی هستیم."

#. module: website
#: model_terms:ir.ui.view,arch_db:website.cookie_policy
msgid ""
"We do not currently support Do Not Track signals, as there is no industry "
"standard for compliance."
msgstr ""
"ما در حال حاضر از سیگنال‌های \"ردیابی نکن\" پشتیبانی نمی‌کنیم، زیرا "
"استاندارد صنعتی برای برآورده کردن آن وجود ندارد. "

#. module: website
#. openerp-web
#: code:addons/website/static/src/xml/website.xml:0
#, python-format
msgid "We found these ones:"
msgstr "ما اینها را یافتیم:"

#. module: website
#: model_terms:ir.ui.view,arch_db:website.template_header_slogan_oe_structure_header_slogan_1
msgid "We help <b>you</b> grow your business"
msgstr "ما به <b>شما</b>  کمک می‌کنیم تجارت خود را توسعه دهید "

#. module: website
#: model_terms:ir.ui.view,arch_db:website.cookie_policy
msgid ""
"We may not be able to provide the best service to you if you reject those "
"cookies, but the website will work."
msgstr ""
"اگر این کوکی‌ها را رد کنید ممکن است نتوانیم بهترین خدمات را به شما ارائه "
"دهیم، اما وب‌سایت کار می‌کند. "

#. module: website
#. openerp-web
#: code:addons/website/static/src/xml/website.cookies_bar.xml:0
#: code:addons/website/static/src/xml/website.cookies_bar.xml:0
#: model_terms:ir.ui.view,arch_db:website.cookies_bar
#, python-format
msgid "We use cookies to provide you a better user experience."
msgstr ""
"ما از کوکی‌ها استفاده می‌کنیم تا تجربه کاربری بهتری برای شما فراهم کنیم. "

#. module: website
#. openerp-web
#: code:addons/website/static/src/xml/website.cookies_bar.xml:0
#, python-format
msgid ""
"We use them to store info about your habits on our website. It will helps us"
" to provide you the very best experience and customize what you see."
msgstr ""
"ما از آنها برای ذخیره اطلاعات در مورد عادت‌های شما در وب‌سایت خود استفاده "
"می‌کنیم. این به ما کمک می‌کند تا بهترین تجربه را به شما ارائه دهیم و آنچه را"
" می‌بینید برای شما سفارشی کنیم. "

#. module: website
#: model_terms:ir.ui.view,arch_db:website.website_visitor_view_tree
msgid "Web Visitors"
msgstr "بازدید کنندگان وب‌سایت"

#. module: website
#. openerp-web
#: code:addons/website/static/src/xml/website.backend.xml:0
#: model:ir.actions.act_url,name:website.action_website
#: model:ir.actions.act_url,name:website.theme_install_act_url
#: model:ir.model,name:website.model_website
#: model:ir.model.fields,field_description:website.field_ir_attachment__website_id
#: model:ir.model.fields,field_description:website.field_ir_ui_view__website_id
#: model:ir.model.fields,field_description:website.field_res_partner__website_id
#: model:ir.model.fields,field_description:website.field_res_users__website_id
#: model:ir.model.fields,field_description:website.field_website_menu__website_id
#: model:ir.model.fields,field_description:website.field_website_multi_mixin__website_id
#: model:ir.model.fields,field_description:website.field_website_page__website_id
#: model:ir.model.fields,field_description:website.field_website_published_multi_mixin__website_id
#: model:ir.model.fields,field_description:website.field_website_rewrite__website_id
#: model:ir.model.fields,field_description:website.field_website_snippet_filter__website_id
#: model:ir.model.fields,field_description:website.field_website_visitor__website_id
#: model:ir.ui.menu,name:website.menu_website_configuration
#: model_terms:ir.ui.view,arch_db:website.menu_search
#: model_terms:ir.ui.view,arch_db:website.res_config_settings_view_form
#: model_terms:ir.ui.view,arch_db:website.view_server_action_search_website
#, python-format
msgid "Website"
msgstr "وب‌سایت"

#. module: website
#: model:ir.model.fields,field_description:website.field_res_config_settings__website_company_id
msgid "Website Company"
msgstr "شرکت وب‌سایت"

#. module: website
#: model:ir.model.fields,field_description:website.field_res_config_settings__website_domain
#: model:ir.model.fields,field_description:website.field_website__domain
msgid "Website Domain"
msgstr "دامنه وب‌سایت"

#. module: website
#: model:ir.actions.act_url,name:website.action_website_edit
msgid "Website Edit Mode"
msgstr "حالت ویرایش وب‌سایت"

#. module: website
#: model:ir.model.fields,field_description:website.field_website__favicon
msgid "Website Favicon"
msgstr "فاوآیکون وب‌سایت"

#. module: website
#. openerp-web
#: code:addons/website/static/src/xml/website.cookies_bar.xml:0
#: model:ir.model.fields,field_description:website.field_res_config_settings__website_logo
#: model:ir.model.fields,field_description:website.field_website__logo
#, python-format
msgid "Website Logo"
msgstr "لوگوی وب‌سایت"

#. module: website
#: model:ir.actions.act_window,name:website.action_website_menu
#: model:ir.model,name:website.model_website_menu
msgid "Website Menu"
msgstr "منوی وب‌سایت"

#. module: website
#: model_terms:ir.ui.view,arch_db:website.website_menus_form_view
msgid "Website Menus Settings"
msgstr "تنظیمات منوی وب‌سایت"

#. module: website
#: model:ir.model.fields,field_description:website.field_res_config_settings__website_name
#: model:ir.model.fields,field_description:website.field_website__name
msgid "Website Name"
msgstr "نام وب‌سایت"

#. module: website
#: model:ir.model.fields,field_description:website.field_ir_ui_view__first_page_id
#: model:ir.model.fields,field_description:website.field_website_page__first_page_id
msgid "Website Page"
msgstr "صفحه وب‌سایت"

#. module: website
#: model_terms:ir.ui.view,arch_db:website.website_pages_form_view
msgid "Website Page Settings"
msgstr "تنظیمات صفحه وب‌سایت"

#. module: website
#: model:ir.actions.act_window,name:website.action_website_pages_list
#: model_terms:ir.ui.view,arch_db:website.website_pages_tree_view
#: model_terms:ir.ui.view,arch_db:website.website_pages_view_search
msgid "Website Pages"
msgstr "صفحات وب‌سایت"

#. module: website
#: model:ir.model.fields,field_description:website.field_base_automation__website_path
#: model:ir.model.fields,field_description:website.field_ir_actions_server__website_path
#: model:ir.model.fields,field_description:website.field_ir_cron__website_path
msgid "Website Path"
msgstr "مسیر وب‌سایت"

#. module: website
#: model:ir.model,name:website.model_website_published_mixin
msgid "Website Published Mixin"
msgstr "میکسین منتشر شده وب‌سایت"

#. module: website
#. openerp-web
#: code:addons/website/static/src/js/editor/snippets.editor.js:0
#: model_terms:ir.ui.view,arch_db:website.view_website_form
#, python-format
msgid "Website Settings"
msgstr "تنظیمات وب‌سایت"

#. module: website
#: model:ir.model,name:website.model_website_snippet_filter
msgid "Website Snippet Filter"
msgstr "فیلتر اسنیپت وب‌سایت"

#. module: website
#: model_terms:ir.ui.view,arch_db:website.onboarding_website_theme_step
msgid "Website Theme"
msgstr "تم وب‌سایت"

#. module: website
#: model:ir.model,name:website.model_theme_website_menu
msgid "Website Theme Menu"
msgstr "تم منوی وب‌سایت"

#. module: website
#: model:ir.model,name:website.model_theme_website_page
msgid "Website Theme Page"
msgstr "تم صفحه وب‌سایت"

#. module: website
#: model_terms:ir.ui.view,arch_db:website.res_config_settings_view_form
msgid "Website Title"
msgstr "عنوان وب‌سایت"

#. module: website
#: model:ir.model.fields,field_description:website.field_ir_attachment__website_url
#: model:ir.model.fields,field_description:website.field_res_partner__website_url
#: model:ir.model.fields,field_description:website.field_res_users__website_url
#: model:ir.model.fields,field_description:website.field_website_page__website_url
#: model:ir.model.fields,field_description:website.field_website_published_mixin__website_url
#: model:ir.model.fields,field_description:website.field_website_published_multi_mixin__website_url
#: model:ir.model.fields,field_description:website.field_website_snippet_filter__website_url
msgid "Website URL"
msgstr "آدرس اینترنتی وب‌سایت"

#. module: website
#: model:ir.model.fields,field_description:website.field_base_automation__website_url
#: model:ir.model.fields,field_description:website.field_ir_actions_server__website_url
#: model:ir.model.fields,field_description:website.field_ir_cron__website_url
msgid "Website Url"
msgstr "آدرس اینترنتی وب‌سایت"

#. module: website
#: model:ir.model,name:website.model_website_visitor
#: model_terms:ir.ui.view,arch_db:website.website_visitor_view_form
msgid "Website Visitor"
msgstr "بازدید کننده وب‌سایت"

#. module: website
#: code:addons/website/models/website_visitor.py:0
#, python-format
msgid "Website Visitor #%s"
msgstr "بازدید کننده #%s وب‌سایت"

#. module: website
#: model:ir.actions.server,name:website.website_visitor_cron_ir_actions_server
#: model:ir.cron,cron_name:website.website_visitor_cron
#: model:ir.cron,name:website.website_visitor_cron
msgid "Website Visitor : Archive old visitors"
msgstr "بازدید کننده وب‌سایت: بازدید کنندگان قدیمی را بایگانی کنید "

#. module: website
#: model_terms:ir.ui.view,arch_db:website.s_faq_collapse
msgid ""
"Website may use cookies to personalize and facilitate maximum navigation of "
"the User by this site. The User may configure his / her browser to notify "
"and reject the installation of the cookies sent by us."
msgstr ""
"ممکن است وب‌سایت از کوکی‌ها برای شخصی‌سازی و تسهیل حداکثر ناوبری کاربران این"
" سایت استفاده کند. کاربر ممکن است مرورگر خود را برای اطلاع و رد نصب کوکی‌های"
" ارسال شده توسط ما پیکربندی کند. "

#. module: website
#: model_terms:ir.ui.view,arch_db:website.menu_tree
msgid "Website menu"
msgstr "منوی وب‌سایت"

#. module: website
#: model:ir.model.fields,field_description:website.field_ir_ui_view__website_meta_description
#: model:ir.model.fields,field_description:website.field_website_page__website_meta_description
#: model:ir.model.fields,field_description:website.field_website_seo_metadata__website_meta_description
msgid "Website meta description"
msgstr "شرح متا وب‌سایت"

#. module: website
#: model:ir.model.fields,field_description:website.field_ir_ui_view__website_meta_keywords
#: model:ir.model.fields,field_description:website.field_website_page__website_meta_keywords
#: model:ir.model.fields,field_description:website.field_website_seo_metadata__website_meta_keywords
msgid "Website meta keywords"
msgstr "کلیدواژه‌های متا وب‌سایت"

#. module: website
#: model:ir.model.fields,field_description:website.field_ir_ui_view__website_meta_title
#: model:ir.model.fields,field_description:website.field_website_page__website_meta_title
#: model:ir.model.fields,field_description:website.field_website_seo_metadata__website_meta_title
msgid "Website meta title"
msgstr "عنوان متا وب‌سایت"

#. module: website
#: model:ir.model.fields,field_description:website.field_ir_ui_view__website_meta_og_img
#: model:ir.model.fields,field_description:website.field_website_page__website_meta_og_img
#: model:ir.model.fields,field_description:website.field_website_seo_metadata__website_meta_og_img
msgid "Website opengraph image"
msgstr "تصویر اپن‌گراف وب‌سایت"

#. module: website
#: model:ir.model,name:website.model_website_rewrite
msgid "Website rewrite"
msgstr "بازنویسی وب‌سایت"

#. module: website
#: model_terms:ir.ui.view,arch_db:website.view_website_rewrite_form
msgid "Website rewrite Settings"
msgstr "تنظیمات بازنویسی وب‌سایت"

#. module: website
#: model_terms:ir.ui.view,arch_db:website.action_website_rewrite_tree
msgid "Website rewrites"
msgstr "بازنویسی‌های وب‌سایت"

#. module: website
#: model:ir.actions.server,name:website.ir_actions_server_website_google_analytics
msgid "Website: Analytics"
msgstr "وب‌سایت: آنالیتیکز"

#. module: website
#: model:ir.actions.server,name:website.ir_actions_server_website_dashboard
msgid "Website: Dashboard"
msgstr "وب‌سایت: داشبورد"

#. module: website
#: model:ir.actions.act_window,name:website.action_website_list
#: model:ir.ui.menu,name:website.menu_website_websites_list
#: model_terms:ir.ui.view,arch_db:website.view_website_tree
msgid "Websites"
msgstr "وب‌سایت‌ها"

#. module: website
#: model:ir.model.fields,field_description:website.field_base_language_install__website_ids
msgid "Websites to translate"
msgstr "وب‌سایت برای ترجمه"

#. module: website
#. openerp-web
#: code:addons/website/static/src/xml/website.editor.xml:0
#, python-format
msgid "Welcome to your"
msgstr "خوش آمدید به"

#. module: website
#. openerp-web
#: code:addons/website/static/src/xml/website.editor.xml:0
#, python-format
msgid "What do you want to do?"
msgstr "چه کاری می‌خواهید انجام دهید؟"

#. module: website
#: model_terms:ir.ui.view,arch_db:website.s_countdown_options
msgid "What should happen at the end?"
msgstr "در آخر چه اتفاقی باید بیفتد؟ "

#. module: website
#: model_terms:ir.ui.view,arch_db:website.s_table_of_content
msgid "What you see is what you get"
msgstr "آنچه که می‌بینی همانست که در نهایت بدست می‌آید"

#. module: website
#: model_terms:ir.ui.view,arch_db:website.s_hr_options
#: model_terms:ir.ui.view,arch_db:website.snippet_options
msgid "Width"
msgstr "پهنا"

#. module: website
#: model:ir.model.fields,help:website.field_res_config_settings__website_domain
#: model:ir.model.fields,help:website.field_website__domain
msgid "Will be prefixed by http in canonical URLs if no scheme is specified"
msgstr ""
"اگر هیچ طرحی مشخص نشود، در آدرس‌های اینترنتی متعارف پیشوند http برای آن "
"درنظر گرفته می‌شود"

#. module: website
#: model:ir.model.fields.selection,name:website.selection__ir_ui_view__visibility__password
msgid "With Password"
msgstr "همراه با گذرواژه"

#. module: website
#: model_terms:ir.ui.view,arch_db:website.s_blockquote
#: model_terms:ir.ui.view,arch_db:website.s_quotes_carousel
msgid ""
"Write a quote here from one of your customers. Quotes are a great way to "
"build confidence in your products or services."
msgstr ""
"نقل قول یکی از مشتریان خود را در اینجا بنویسید. نقل قول‌های مشتریان راهی "
"عالی برای ایجاد اطمینان در کالاها یا خدمات شما هستند. "

#. module: website
#: model_terms:ir.ui.view,arch_db:website.s_image_text
#: model_terms:ir.ui.view,arch_db:website.s_text_image
msgid ""
"Write one or two paragraphs describing your product or services. To be "
"successful your content needs to be useful to your readers."
msgstr ""
"یک یا دو پاراگراف برای توصیف محصول یا خدمات خود بنویسید. برای موفقیت محتوای "
"شما باید برای خوانندگان مفید باشد. "

#. module: website
#: model_terms:ir.ui.view,arch_db:website.s_cover
msgid ""
"Write one or two paragraphs describing your product, services or a specific "
"feature.<br/> To be successful your content needs to be useful to your "
"readers."
msgstr ""
"یک یا دو پاراگراف برای توصیف محصول خود، خدمات یا ویژگی خاص آن بنویسید. <br/>"
" برای موفقیت محتوای شما باید برای خوانندگان مفید باشد. "

#. module: website
#: model_terms:ir.ui.view,arch_db:website.s_features
msgid ""
"Write what the customer would like to know, <br/>not what you want to show."
msgstr ""
"آنچه مشتری می‌خواهد بداند، بنویسید، <br/> نه آنچه را که می‌خواهید نشان دهید."
" "

#. module: website
#. openerp-web
#: code:addons/website/static/src/xml/translator.xml:0
#, python-format
msgid "You are about to enter the translation mode."
msgstr "شما در حال ورود به حالت ترجمه هستید. "

#. module: website
#: model_terms:ir.ui.view,arch_db:website.cookie_policy
msgid ""
"You can choose to have your computer warn you each time a cookie is being"
" sent, or you can choose to turn off all cookies.\n"
"                            Each browser is a little different, so look at"
" your browser's Help menu to learn the correct way to modify your cookies."
msgstr ""
"می‌توانید هر بار که کوکی ارسال می‌شود، به شما هشدار داده شود و یا اینکه همه"
" کوکی‌ها را خاموش کنید. \n"
"                             هر مرورگر کمی متفاوت است، بنابراین به منوی"
" راهنمای مرورگر خود نگاه کنید تا با روش صحیح اصلاح کوکی‌های خود آشنا شوید. "

#. module: website
#: model_terms:ir.ui.view,arch_db:website.s_features_grid
msgid "You can edit colors and backgrounds to highlight features."
msgstr ""
"برای برجسته کردن ویژگی‌ها می‌توانید رنگ‌ها و پس‌زمینه‌ها را ویرایش کنید. "

#. module: website
#: model_terms:ir.ui.view,arch_db:website.s_timeline
msgid "You can edit, duplicate..."
msgstr "می‌توانید ویرایش کنید، کپی کنید ... "

#. module: website
#: model_terms:ir.ui.view,arch_db:website.res_config_settings_view_form
msgid ""
"You can have 2 websites with same domain AND a condition on country group to"
" select wich website use."
msgstr ""
"شما می‌توانید 2 وب‌سایت با دامنه یکسان داشته باشید و یک شرط در گروه کشور که "
"معین می‌کند کدام وب‌سایت برای کدام کشورها استفاده شود. "

#. module: website
#: code:addons/website/models/res_users.py:0
#: model:ir.model.constraint,message:website.constraint_res_users_login_key
#, python-format
msgid "You can not have two users with the same login!"
msgstr "شما نمی‌توانید دو کاربر با نام ورود یکسان داشته باشید! "

#. module: website
#: code:addons/website/models/website_snippet_filter.py:0
#, python-format
msgid "You can only use template prefixed by dynamic_filter_template_ "
msgstr ""
"شما فقط می‌توانید از پیشوند قالب توسط dynamic_filter_template_ استفاده کنید "

#. module: website
#: code:addons/website/controllers/backend.py:0
#, python-format
msgid "You do not have sufficient rights to perform that action."
msgstr "شما برای انجام آن عمل مجاز نمی‌باشید. "

#. module: website
#: code:addons/website/models/mixins.py:0
#, python-format
msgid "You do not have the rights to publish/unpublish"
msgstr "شما حق انتشار / لغو انتشار را ندارید "

#. module: website
#. openerp-web
#: code:addons/website/static/src/xml/website.backend.xml:0
#, python-format
msgid "You do not seem to have access to this Analytics Account."
msgstr "به نظر می‌آید شما به این حساب آنالیتیک دسترسی ندارید."

#. module: website
#. openerp-web
#: code:addons/website/static/src/js/menu/seo.js:0
#, python-format
msgid ""
"You have hidden this page from search results. It won't be indexed by search"
" engines."
msgstr ""
"شما این صفحه را از نتایج جستجو پنهان کرده‌اید. توسط موتورهای جستجو فهرست "
"نمی‌شود."

#. module: website
#: code:addons/website/models/res_config_settings.py:0
#, python-format
msgid "You haven't defined your domain"
msgstr "دامنه خود را تعریف نکرده‌اید "

#. module: website
#: model_terms:ir.ui.view,arch_db:website.cookie_policy
msgid "You may opt-out of a third-party's use of cookies by visiting the"
msgstr "اگر تمایل ندارید اشخاص ثالث از این اطلاعات بهره‌مند شوند بروید به "

#. module: website
#: code:addons/website/models/website.py:0
#, python-format
msgid "You must keep at least one website."
msgstr "شما باید حداقل یک وب‌سایت را نگه دارید."

#. module: website
#. openerp-web
#: code:addons/website/static/src/xml/website.backend.xml:0
#, python-format
msgid "You need to log in to your Google Account before:"
msgstr "شما باید وارد حساب گوگل خود شوید تا:"

#. module: website
#: model_terms:ir.ui.view,arch_db:website.s_faq_collapse
msgid ""
"You should carefully review the legal statements and other conditions of use"
" of any website which you access through a link from this Website. Your "
"linking to any other off-site pages or other websites is at your own risk."
msgstr ""
"شما باید بیانیه‌های حقوقی و سایر شرایط استفاده از هر وب‌سایتی را که از طریق "
"لینکی از این وب‌سایت به آن دسترسی پیدا می‌کنید، به دقت بررسی کنید. پیوند شما"
" با سایر صفحات خارج از سایت یا وب‌سایت‌های دیگر به عهده خود شماست. "

#. module: website
#. openerp-web
#: code:addons/website/static/src/js/content/website_root.js:0
#, python-format
msgid "You've published your %s."
msgstr "شما %s خود را منتشر کردید."

#. module: website
#: model_terms:ir.ui.view,arch_db:website.res_config_settings_view_form
msgid "YouTube"
msgstr "پوتیوب"

#. module: website
#. openerp-web
#: code:addons/website/static/src/xml/website.backend.xml:0
#, python-format
msgid "Your Client ID:"
msgstr "آیدی کلاینت شما:"

#. module: website
#: model_terms:ir.ui.view,arch_db:website.s_dynamic_snippet_template
msgid ""
"Your Dynamic Snippet will be displayed here... This message is displayed "
"because you did not provided both a filter and a template to use.<br/>"
msgstr ""
"اسنیپت پویای شما در اینجا نمایش داده می‌شود ... علت نمایش این پیام، عدم "
"ارائه فیلتر و قالب برای استفاده می‌باشد. <br/> "

#. module: website
#. openerp-web
#: code:addons/website/static/src/xml/website.backend.xml:0
#, python-format
msgid "Your Tracking ID:"
msgstr "آیدی رهگیری شما:"

#. module: website
#. openerp-web
#: code:addons/website/static/src/xml/website.editor.xml:0
#, python-format
msgid "Your current changes will be saved automatically."
msgstr "تغییرات کنونی شما به صورت خودکار ذخیره می‌شود."

#. module: website
#. openerp-web
#: code:addons/website/static/src/js/menu/seo.js:0
#, python-format
msgid "Your description looks too long."
msgstr "توضیحات شما خیلی بلند به نظر می‌رسد. "

#. module: website
#. openerp-web
#: code:addons/website/static/src/js/menu/seo.js:0
#, python-format
msgid "Your description looks too short."
msgstr "توضیحات شما خیلی کوتاه به نظر می‌رسد. "

#. module: website
#: model_terms:ir.ui.view,arch_db:website.cookie_policy
msgid ""
"Your experience may be degraded if you discard those cookies, but the "
"website will still work."
msgstr ""
"اگر این کوکی‌ها را کنار بگذارید، ممکن است تجربه شما تخریب شود، اما وب‌سایت "
"همچنان کار خواهد کرد. "

#. module: website
#: model_terms:ir.ui.view,arch_db:website.list_website_pages
msgid "Your search '"
msgstr "جستجوی شما '"

#. module: website
#: model_terms:ir.ui.view,arch_db:website.s_timeline
msgid "Your title"
msgstr "عنوان شما"

#. module: website
#: model:ir.model.fields,field_description:website.field_res_config_settings__social_youtube
#: model:ir.model.fields,field_description:website.field_website__social_youtube
msgid "Youtube Account"
msgstr "حساب یوتیوب"

#. module: website
#: model_terms:ir.ui.view,arch_db:website.s_google_map_options
msgid "Zoom"
msgstr "بزرگ‌نمایی"

#. module: website
#: model_terms:ir.ui.view,arch_db:website.cookie_policy
msgid ""
"__gads (Google)<br/>\n"
"                                            __gac (Google)"
msgstr ""
"__gads (Google)<br/>\n"
"                                            __gac (Google)"

#. module: website
#: model_terms:ir.ui.view,arch_db:website.cookie_policy
msgid ""
"_ga (Google)<br/>\n"
"                                            _gat (Google)<br/>\n"
"                                            _gid (Google)<br/>\n"
"                                            _gac_* (Google)"
msgstr ""
"_ga (Google)<br/>\n"
"                                            _gat (Google)<br/>\n"
"                                            _gid (Google)<br/>\n"
"                                            _gac_* (Google)"

#. module: website
#. openerp-web
#: code:addons/website/static/src/xml/website.editor.xml:0
#, python-format
msgid "and copy paste the address of the font page here."
msgstr "و آدرس صفحه فونت را اینجا کپی پیست کنید. "

#. module: website
#: model_terms:ir.ui.view,arch_db:website.snippets
msgid "big"
msgstr "بزرگ"

#. module: website
#: model_terms:ir.ui.view,arch_db:website.bs_debug_view
#: model_terms:ir.ui.view,arch_db:website.color_combinations_debug_view
#: model_terms:website.page,arch_db:website.bs_debug_page
#: model_terms:website.page,arch_db:website.color_combinations_debug_page
msgid "breadcrumb"
msgstr "نشان‌گر صفحه"

#. module: website
#: model_terms:ir.ui.view,arch_db:website.color_combinations_debug_view
#: model_terms:website.page,arch_db:website.color_combinations_debug_page
msgid "btn-outline-primary"
msgstr "btn-outline-primary"

#. module: website
#: model_terms:ir.ui.view,arch_db:website.color_combinations_debug_view
#: model_terms:website.page,arch_db:website.color_combinations_debug_page
msgid "btn-outline-secondary"
msgstr "btn-outline-secondary"

#. module: website
#: model_terms:ir.ui.view,arch_db:website.color_combinations_debug_view
#: model_terms:website.page,arch_db:website.color_combinations_debug_page
msgid "btn-primary"
msgstr "btn-primary"

#. module: website
#: model_terms:ir.ui.view,arch_db:website.color_combinations_debug_view
#: model_terms:website.page,arch_db:website.color_combinations_debug_page
msgid "btn-secondary"
msgstr "btn-secondary"

#. module: website
#: model_terms:ir.ui.view,arch_db:website.snippets
msgid "celebration, launch"
msgstr "جشن، راه نهار "

#. module: website
#: model_terms:ir.ui.view,arch_db:website.snippets
msgid "chart, table, diagram, pie"
msgstr "چارت، جدول، نمودار، نمودار دایره‌ای"

#. module: website
#: model_terms:ir.ui.view,arch_db:website.snippets
msgid "cite"
msgstr "استناد کردن "

#. module: website
#: model_terms:ir.ui.view,arch_db:website.snippets
msgid "columns, description"
msgstr "ستون‌ها، توضیحات "

#. module: website
#: model_terms:ir.ui.view,arch_db:website.snippets
msgid "common answers, common questions"
msgstr "پاسخ‌های متداول ، سوالات متداول "

#. module: website
#: model_terms:ir.ui.view,arch_db:website.snippets
msgid "content"
msgstr "محتوا"

#. module: website
#: model_terms:ir.ui.view,arch_db:website.snippets
msgid "customers, clients"
msgstr "مشتری‌ها"

#. module: website
#: model_terms:ir.ui.view,arch_db:website.s_popup_options
msgid "days"
msgstr "روز"

#. module: website
#: model_terms:ir.ui.view,arch_db:website.s_countdown_options
msgid "e.g. /my-awesome-page"
msgstr "به عنوان مثال /my-awesome-page"

#. module: website
#. openerp-web
#: code:addons/website/static/src/xml/website.xml:0
#, python-format
msgid "e.g. About Us"
msgstr "مثلا درباره ما"

#. module: website
#: model_terms:ir.ui.view,arch_db:website.s_google_map_options
msgid "e.g. De Brouckere, Brussels, Belgium"
msgstr "به عنوان مثال، رستم آباد، تهران، ایران"

#. module: website
#: model:ir.ui.menu,name:website.menu_website_dashboard
msgid "eCommerce Dashboard"
msgstr "داشبورد تجارت الکتورنیکی"

#. module: website
#: model_terms:ir.ui.view,arch_db:website.snippets
msgid "evolution, growth"
msgstr "تکامل، رشد "

#. module: website
#. openerp-web
#: code:addons/website/static/src/xml/website.editor.xml:0
#, python-format
msgid "fonts.google.com"
msgstr "fonts.google.com"

#. module: website
#. openerp-web
#: code:addons/website/static/src/xml/website.xml:0
#, python-format
msgid "found(s)"
msgstr "یافته شد"

#. module: website
#: model_terms:ir.ui.view,arch_db:website.brand_promotion
msgid "free website"
msgstr "وب‌سایت رایگان"

#. module: website
#: model_terms:ir.ui.view,arch_db:website.cookie_policy
msgid "frontend_lang (Odoo)"
msgstr "frontend_lang (Kenevist)"

#. module: website
#: model_terms:ir.ui.view,arch_db:website.snippets
msgid "gallery, carousel"
msgstr "gallery, carousel"

#. module: website
#: model_terms:ir.ui.view,arch_db:website.res_config_settings_view_form
msgid "google1234567890123456.html"
msgstr "google1234567890123456.html"

#. module: website
#: model_terms:ir.ui.view,arch_db:website.snippets
msgid "heading, h1"
msgstr "عنوان، h1"

#. module: website
#: model_terms:ir.ui.view,arch_db:website.template_footer_contact
#: model_terms:ir.ui.view,arch_db:website.template_footer_descriptive
msgid "hello@mycompany.com"
msgstr "hello@mycompany.com"

#. module: website
#: model_terms:ir.ui.view,arch_db:website.snippets
msgid "hero, jumbotron"
msgstr "hero, jumbotron"

#. module: website
#. openerp-web
#: code:addons/website/static/src/xml/website.editor.xml:0
#, python-format
msgid "https://fonts.google.com/specimen/Roboto"
msgstr "https://fonts.google.com/specimen/Roboto"

#. module: website
#: model_terms:ir.ui.view,arch_db:website.cookie_policy
msgid ""
"im_livechat_previous_operator_pid (Odoo)<br/>\n"
"                                            utm_campaign (Odoo)<br/>\n"
"                                            utm_source (Odoo)<br/>\n"
"                                            utm_medium (Odoo)"
msgstr ""
"im_livechat_previous_operator_pid (Kenevist)<br/>\n"
"                                            utm_campaign (Kenevist)<br/>\n"
"                                            utm_source (Kenevist)<br/>\n"
"                                            utm_medium (Kenevist)"

#. module: website
#: model_terms:ir.ui.view,arch_db:website.snippets
msgid "image, media, illustration"
msgstr "تصویر، رسانه، تصویرگری "

#. module: website
#. openerp-web
#: code:addons/website/static/src/xml/website.editor.xml:0
#, python-format
msgid "in the top right corner to start designing."
msgstr "، در گوشه بالای چپ شروع کنید به طراحی"

#. module: website
#: model_terms:ir.ui.view,arch_db:website.template_footer_links
msgid "info@yourcompany.com"
msgstr "info@yourcompany.com"

#. module: website
#: model_terms:ir.ui.view,arch_db:website.footer_custom
#: model_terms:ir.ui.view,arch_db:website.template_footer_call_to_action
#: model_terms:ir.ui.view,arch_db:website.template_footer_centered
#: model_terms:ir.ui.view,arch_db:website.template_footer_headline
#: model_terms:ir.ui.view,arch_db:website.template_header_contact_oe_structure_header_contact_1
#: model_terms:ir.ui.view,arch_db:website.template_header_hamburger_oe_structure_header_hamburger_3
#: model_terms:ir.ui.view,arch_db:website.template_header_sidebar_oe_structure_header_sidebar_1
msgid "info@yourcompany.example.com"
msgstr "info@yourcompany.example.com"

#. module: website
#: model_terms:ir.ui.view,arch_db:website.show_website_info
msgid "instance of Odoo, the"
msgstr "***"

#. module: website
#: model:ir.model.fields.selection,name:website.selection__theme_ir_ui_view__inherit_id__ir_ui_view
msgid "ir.ui.view"
msgstr "ir.ui.view"

#. module: website
#: model_terms:ir.ui.view,arch_db:website.bs_debug_view
#: model_terms:website.page,arch_db:website.bs_debug_page
msgid "link"
msgstr "لینک"

#. module: website
#: model_terms:ir.ui.view,arch_db:website.snippets
msgid "masonry, grid"
msgstr "masonry, grid"

#. module: website
#: model_terms:ir.ui.view,arch_db:website.snippets
msgid "menu, pricing"
msgstr "منو، قیمت گذاری"

#. module: website
#: model_terms:ir.ui.view,arch_db:website.company_description_google_map
msgid "not properly configured"
msgstr "به درستی پیکربندی نشده است "

#. module: website
#: model_terms:ir.ui.view,arch_db:website.color_combinations_debug_view
#: model_terms:website.page,arch_db:website.color_combinations_debug_page
msgid "o-color-"
msgstr "o-color-"

#. module: website
#. openerp-web
#: code:addons/website/static/src/xml/website.res_config_settings.xml:0
#, python-format
msgid ""
"of\n"
"            your visitors. We recommend you avoid them unless you have\n"
"            verified with a legal advisor that you absolutely need cookie\n"
"            consent in your country."
msgstr "***"

#. module: website
#. openerp-web
#: code:addons/website/static/src/snippets/s_countdown/000.xml:0
#, python-format
msgid "once the countdown ends."
msgstr "هنگامی که شمارش معکوس تمام شد."

#. module: website
#. openerp-web
#: code:addons/website/static/src/snippets/s_countdown/000.xml:0
#, python-format
msgid "only"
msgstr "فقط"

#. module: website
#: model_terms:ir.ui.view,arch_db:website.user_navbar
msgid "or Edit Master"
msgstr "یا ویرایش اصلی"

#. module: website
#: model_terms:ir.ui.view,arch_db:website.snippets
msgid "organization, structure"
msgstr "سازمان، ساختار\\ "

#. module: website
#: model_terms:ir.ui.view,arch_db:website.res_config_settings_view_form
msgid "page, snippets, ...)"
msgstr "صفحه، اسنیپت‌ها و ...)"

#. module: website
#: model_terms:ir.ui.view,arch_db:website.theme_view_form_preview
msgid "phone"
msgstr "تلفن"

#. module: website
#: model_terms:ir.ui.view,arch_db:website.color_combinations_debug_view
#: model_terms:website.page,arch_db:website.color_combinations_debug_page
msgid "placeholder"
msgstr "متن نمونه"

#. module: website
#: model_terms:ir.ui.view,arch_db:website.snippets
msgid "pricing"
msgstr "قیمت گذاری"

#. module: website
#: model_terms:ir.ui.view,arch_db:website.snippets
msgid "promotion, characteristic, quality"
msgstr "ارتقا، ویژگی ، کیفیت "

#. module: website
#: model_terms:ir.ui.view,arch_db:website.snippets
msgid "separator, divider"
msgstr "جدا کننده ، تقسیم کننده "

#. module: website
#: model_terms:ir.ui.view,arch_db:website.cookie_policy
msgid ""
"session_id (Odoo)<br/>\n"
"                                            fileToken (Odoo)"
msgstr ""
"session_id (Kenevist)<br/>\n"
"                                            fileToken (Kenevist)"

#. module: website
#: model_terms:ir.ui.view,arch_db:website.snippets
msgid "statistics, stats, KPI"
msgstr "statistics, stats, KPI"

#. module: website
#: model_terms:ir.ui.view,arch_db:website.snippets
msgid "testimonials"
msgstr "سفارش‌ها"

#. module: website
#: model_terms:ir.ui.view,arch_db:website.color_combinations_debug_view
#: model_terms:website.page,arch_db:website.color_combinations_debug_page
msgid "text link"
msgstr "لینک متنی"

#. module: website
#: model:ir.model.fields.selection,name:website.selection__theme_ir_ui_view__inherit_id__theme_ir_ui_view
msgid "theme.ir.ui.view"
msgstr "theme.ir.ui.view"

#. module: website
#. openerp-web
#: code:addons/website/static/src/snippets/s_countdown/000.xml:0
#, python-format
msgid "this page"
msgstr "این صفحه"

#. module: website
#. openerp-web
#: code:addons/website/static/src/xml/theme_preview.xml:0
#, python-format
msgid "to build the perfect page in 5 steps."
msgstr "می‌توانید یک صفحه عالی را در 5 مرحله بسازید."

#. module: website
#: model_terms:ir.ui.view,arch_db:website.snippets
msgid "valuation, rank"
msgstr "ارزیابی، رتبه"

#. module: website
#: model:ir.model.fields,field_description:website.field_res_config_settings__website_id
msgid "website"
msgstr "وب‌سایت"

#. module: website
#: model_terms:ir.ui.view,arch_db:website.res_config_settings_view_form
msgid "www.odoo.com"
msgstr "www.kenevist.com"

#. module: website
#: model_terms:ir.ui.view,arch_db:website.qweb_500
msgid "yes"
msgstr "بله"

#. module: website
#. openerp-web
#: code:addons/website/static/src/xml/website.res_config_settings.xml:0
#, python-format
msgid "you do not need to ask for the consent"
msgstr "شما نیازی به درخواست رضایت ندارید "

#. module: website
#: model_terms:ir.ui.view,arch_db:website.s_rating_options
msgid "⌙ Active"
msgstr "⌙ فعال"

#. module: website
#: model_terms:ir.ui.view,arch_db:website.snippet_options
msgid "⌙ Background"
msgstr "⌙ پس‌زمینه"

#. module: website
#: model_terms:ir.ui.view,arch_db:website.snippet_options_shadow_widgets
msgid "⌙ Blur"
msgstr "⌙ تار"

#. module: website
#: model_terms:ir.ui.view,arch_db:website.snippet_options
msgid "⌙ Buttons"
msgstr "⌙ دکمه‌ها"

#. module: website
#: model_terms:ir.ui.view,arch_db:website.snippet_options_shadow_widgets
msgid "⌙ Color"
msgstr "⌙ رنگ"

#. module: website
#: model_terms:ir.ui.view,arch_db:website.snippet_options
msgid "⌙ Colors"
msgstr "⌙ رنگ‌ها"

#. module: website
#: model_terms:ir.ui.view,arch_db:website.s_popup_options
msgid "⌙ Delay"
msgstr "⌙ تاخیر"

#. module: website
#: model_terms:ir.ui.view,arch_db:website.snippet_options
msgid "⌙ Headings"
msgstr "⌙ عناوین"

#. module: website
#: model_terms:ir.ui.view,arch_db:website.snippet_options
msgid "⌙ Height"
msgstr "⌙ بلندا"

#. module: website
#: model_terms:ir.ui.view,arch_db:website.snippet_options
msgid "⌙ Height (Scrolled)"
msgstr "⌙ بلندا (اسکرول شده)"

#. module: website
#: model_terms:ir.ui.view,arch_db:website.s_rating_options
msgid "⌙ Inactive"
msgstr "⌙ غیرفعال"

#. module: website
#: model_terms:ir.ui.view,arch_db:website.snippet_options_background_options
msgid "⌙ Intensity"
msgstr "⌙ شدت"

#. module: website
#: model_terms:ir.ui.view,arch_db:website.snippet_options
msgid "⌙ Label"
msgstr "⌙ برچسب"

#. module: website
#: model_terms:ir.ui.view,arch_db:website.snippet_options
msgid "⌙ Large"
msgstr "⌙ بزرگ"

#. module: website
#: model_terms:ir.ui.view,arch_db:website.s_dynamic_snippet_options_template
msgid "⌙ Normal devices"
msgstr "⌙ دستگاه عادی"

#. module: website
#: model_terms:ir.ui.view,arch_db:website.snippet_options
msgid "⌙ Off-Canvas Logo"
msgstr "⌙ لوگوی خارج از بوم"

#. module: website
#: model_terms:ir.ui.view,arch_db:website.snippet_options_shadow_widgets
msgid "⌙ Offset (X, Y)"
msgstr "⌙ آفست (X, Y)"

#. module: website
#: model_terms:ir.ui.view,arch_db:website.snippet_options_background_options
msgid "⌙ Parallax"
msgstr "⌙ پارالکس"

#. module: website
#: model_terms:ir.ui.view,arch_db:website.s_product_catalog_options
msgid "⌙ Separator"
msgstr "⌙ جدا کننده"

#. module: website
#: model_terms:ir.ui.view,arch_db:website.snippet_options
msgid "⌙ Small"
msgstr "⌙ کوچک"

#. module: website
#: model_terms:ir.ui.view,arch_db:website.s_dynamic_snippet_options_template
msgid "⌙ Small devices"
msgstr "⌙ دستگاه کوچک"

#. module: website
#: model_terms:ir.ui.view,arch_db:website.snippet_options
msgid "⌙ Spacing"
msgstr "⌙ فاصله گذاری"

#. module: website
#: model_terms:ir.ui.view,arch_db:website.snippet_options_shadow_widgets
msgid "⌙ Spread"
msgstr "⌙ گسترش"

#. module: website
#: model_terms:ir.ui.view,arch_db:website.s_google_map_options
msgid "⌙ Style"
msgstr "⌙ استایل"

#. module: website
#: model_terms:ir.ui.view,arch_db:website.snippet_options_background_options
msgid "⌙ Video"
msgstr "⌙ ویدیو"

#. module: website
#: model_terms:ir.ui.view,arch_db:website.snippet_options
msgid "⌙ Width"
msgstr "⌙ پهنا"<|MERGE_RESOLUTION|>--- conflicted
+++ resolved
@@ -2966,9 +2966,6 @@
 #. module: website
 #: model_terms:ir.ui.view,arch_db:website.res_config_settings_view_form
 msgid "Display this website when users visit this domain"
-<<<<<<< HEAD
-msgstr "هنگام بازدید کاربران از این دامنه، این وب‌سایت را نمایش دهید "
-=======
 msgstr "وقتی کاربران به این دامین مراجعه می کنند این وبسایت را نمایش بده"
 
 #. module: website
@@ -2982,7 +2979,6 @@
 #: model_terms:ir.ui.view,arch_db:website.s_banner
 msgid "Do something"
 msgstr "کاری انجام بده"
->>>>>>> c8f5bd78
 
 #. module: website
 #. openerp-web
