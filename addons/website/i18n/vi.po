--- conflicted
+++ resolved
@@ -188,25 +188,17 @@
 #. module: website
 #: model:ir.model.fields.selection,name:website.selection__website_rewrite__redirect_type__301
 msgid "301 Moved permanently"
-<<<<<<< HEAD
 msgstr "301 - Chuyển hướng vĩnh viễn"
-=======
-msgstr "301 Đã chuyển vĩnh viễn"
->>>>>>> 7b92af31
 
 #. module: website
 #: model:ir.model.fields.selection,name:website.selection__website_rewrite__redirect_type__302
 msgid "302 Moved temporarily"
-<<<<<<< HEAD
 msgstr "302 - Chuyển hướng tạm thời"
-=======
-msgstr "302 Đã chuyển tạm thời"
->>>>>>> 7b92af31
 
 #. module: website
 #: model:ir.model.fields.selection,name:website.selection__website_rewrite__redirect_type__308
 msgid "308 Redirect / Rewrite"
-msgstr "308 Chuyển hướng / Viết lại"
+msgstr ""
 
 #. module: website
 #: model_terms:ir.ui.view,arch_db:website.snippet_options
@@ -3616,7 +3608,7 @@
 #. module: website
 #: model_terms:ir.ui.view,arch_db:website.user_navbar
 msgid "New Course"
-msgstr "Khóa học mới"
+msgstr ""
 
 #. module: website
 #: model_terms:ir.ui.view,arch_db:website.user_navbar
@@ -5151,11 +5143,7 @@
 #. module: website
 #: model_terms:ir.ui.view,arch_db:website.website_pages_view_search
 msgid "Tracked"
-<<<<<<< HEAD
 msgstr "Đã theo vết"
-=======
-msgstr "Đã theo"
->>>>>>> 7b92af31
 
 #. module: website
 #: model_terms:ir.ui.view,arch_db:website.res_config_settings_view_form
@@ -5243,13 +5231,6 @@
 "        308 Redirect / Rewrite: If you want rename a controller with a new url. (Eg: /shop -> /garden - Both url will be accessible but /shop will automatically be redirected to /garden)\n"
 "    "
 msgstr ""
-"Loại chuyển hướng/Viết lại:\n"
-"\n"
-"        301 Đã chuyển đi vĩnh viễn: Trình duyệt sẽ lưu trong bộ nhớ cache url mới.\n"
-"        302 Đã tạm thời bị chuyển: Trình duyệt sẽ không lưu trong bộ nhớ cache url mới và hỏi lại vào lần url mới tiếp theo.\n"
-"        404 Không tìm thấy: Nếu bạn muốn xóa một trang / bộ điều khiển cụ thể (ví dụ: Thương mại điện tử đã được cài đặt, nhưng bạn không muốn / mua sắm trên một trang web cụ thể)\n"
-"        308 Chuyển hướng / Viết lại: Nếu bạn muốn đổi tên bộ điều khiển bằng url mới. (Ví dụ: / shop -> / garden - Cả hai url đều có thể truy cập được nhưng / shop sẽ tự động được chuyển hướng đến / garden)\n"
-"    "
 
 #. module: website
 #. openerp-web
