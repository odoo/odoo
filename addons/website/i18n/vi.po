# Translation of Odoo Server.
# This file contains the translation of the following modules:
# * website
#
# Translators:
# Martin Trigaux, 2017
# fanha99 <fanha99@hotmail.com>, 2017
# file aio <fileaio@gmail.com>, 2017
# Phạm Lân <phamquanglan@gmail.com>, 2017
# Su Pham Nghiep Vu <nghiepvusupham58@gmail.com>, 2017
# thanh nguyen <thanhnguyen.icsc@gmail.com>, 2017
# sao sang <saosangmo@yahoo.com>, 2017
# Hoang Loc Le Huu <loclhh@gmail.com>, 2017
# lam nguyen <lamev.inc@gmail.com>, 2017
# Tuan Tran <tmtuan.projects@gmail.com>, 2017
# son dang <son.dang@doda100.com>, 2017
# Thang Duong Bao <nothingctrl@gmail.com>, 2017
# Philips Nguyen <vmbc.inc@gmail.com>, 2017
# Duc Dao <blakice12@gmail.com>, 2017
<<<<<<< HEAD
# DuyBQ <duybq86@gmail.com>, 2018
=======
# Duy BQ <duybq86@gmail.com>, 2018
>>>>>>> 5316406a
msgid ""
msgstr ""
"Project-Id-Version: Odoo Server 11.0\n"
"Report-Msgid-Bugs-To: \n"
"POT-Creation-Date: 2018-02-19 13:42+0000\n"
"PO-Revision-Date: 2018-02-19 13:42+0000\n"
"Last-Translator: Duy BQ <duybq86@gmail.com>, 2018\n"
"Language-Team: Vietnamese (https://www.transifex.com/odoo/teams/41243/vi/)\n"
"MIME-Version: 1.0\n"
"Content-Type: text/plain; charset=UTF-8\n"
"Content-Transfer-Encoding: \n"
"Language: vi\n"
"Plural-Forms: nplurals=1; plural=0;\n"

#. module: website
#. openerp-web
#: code:addons/website/static/src/js/editor/snippets.options.js:724
#, python-format
msgid " Add Images"
msgstr " Thêm hình"

#. module: website
#: code:addons/website/models/website.py:233
#: code:addons/website/models/website.py:302
#, python-format
msgid "%s (id:%s)"
msgstr ""

#. module: website
#: model:ir.ui.view,arch_db:website.show_website_info
msgid "&amp;times;"
msgstr ""

#. module: website
#: model:ir.ui.view,arch_db:website.sitemap_index_xml
#: model:ir.ui.view,arch_db:website.sitemap_xml
msgid "&lt;?xml version=\"1.0\" encoding=\"UTF-8\"?&gt;"
msgstr ""

#. module: website
#: model:ir.ui.view,arch_db:website.default_xml
msgid "&lt;?xml version=\"1.0\" encoding=\"utf-8\"?&gt;"
msgstr ""

#. module: website
#. openerp-web
#: code:addons/website/static/src/xml/website.xml:40
#, python-format
msgid "&nbsp;"
msgstr "&nbsp;"

#. module: website
#. openerp-web
#: code:addons/website/static/src/xml/website.gallery.xml:51
#, python-format
msgid "&times;"
msgstr "&times;"

#. module: website
#: model:ir.ui.view,arch_db:website.edit_website_pages
msgid "' did not match any pages."
msgstr "' không khớp với bất kỳ trang nào."

#. module: website
#: code:addons/website/models/website.py:723
#: code:addons/website/models/website.py:725
#: code:addons/website/models/website.py:743
#, python-format
msgid "(copy)"
msgstr ""

#. module: website
#. openerp-web
#: code:addons/website/static/src/xml/website.pageProperties.xml:29
#, python-format
msgid "(could be used in"
msgstr "(có thể dùng trong"

#. module: website
#: model:ir.ui.view,arch_db:website.website_planner
msgid ""
"(e.g. business name, location) tends to improve your ranking in search "
"engines and consequently increases your traffic. Do it:"
msgstr ""
"(vd: tên kinh doanh, địa điểm) có xu hướng cải thiện thứ hạng trên các cỗ "
"máy tìm kiếm và vì thế tăng lượng khách đến website của bạn. Thực hiện:"

#. module: website
#: model:ir.ui.view,arch_db:website.layout_footer_copyright
msgid ""
",\n"
"                                                      the #1"
msgstr ""
",\n"
"                                                      the #1"

#. module: website
#: model:ir.ui.view,arch_db:website.show_website_info
msgid ""
",\n"
"                                updated:"
msgstr ""
",\n"
"                                cập nhật:"

#. module: website
#: model:ir.ui.view,arch_db:website.show_website_info
msgid ", author:"
msgstr ", tác giả"

#. module: website
#: model:ir.ui.view,arch_db:website.show_website_info
msgid ", updated:"
msgstr ", cập nhật:"

#. module: website
#: model:ir.ui.view,arch_db:website.website_planner
msgid "- The Odoo Team"
msgstr "- The Odoo ERPOnline Team"

#. module: website
#. openerp-web
#: code:addons/website/static/src/xml/website.pageProperties.xml:23
#, python-format
msgid ""
".\n"
"            Changing its name will break these calls."
msgstr ""
".\n"
"            Thay đổi tên của nó sẽ phá vỡ các liên kết này."

#. module: website
#: model:ir.ui.view,arch_db:website.default_csv
msgid "1,2,3"
msgstr ""

#. module: website
#: model:ir.ui.view,arch_db:website.snippet_options
msgid "10s"
msgstr ""

#. module: website
#: model:ir.ui.view,arch_db:website.snippet_options
msgid "12"
msgstr ""

#. module: website
#: model:ir.ui.view,arch_db:website.snippet_options
msgid "1s"
msgstr ""

#. module: website
#: model:ir.ui.view,arch_db:website.s_comparisons
msgid "24x7 toll-free support"
msgstr "hỗ trợ gọi miễn phí (toll-free) 24x7"

#. module: website
#: model:ir.ui.view,arch_db:website.snippet_options
msgid "2s"
msgstr ""

#. module: website
#: model:ir.ui.view,arch_db:website.snippet_options
msgid "3s"
msgstr ""

#. module: website
#: model:ir.ui.view,arch_db:website.403
msgid "403: Forbidden"
msgstr "403: Bị cấm"

#. module: website
#: model:ir.ui.view,arch_db:website.404
msgid "404: Page not found!"
msgstr "404: Không tìm thấy trang"

#. module: website
#: model:ir.ui.view,arch_db:website.snippet_options
msgid "5s"
msgstr ""

#. module: website
#: model:ir.ui.view,arch_db:website.s_big_picture
msgid "<b>A Small Subtitle</b>"
msgstr "<b>Một tiêu đề nhỏ</b>"

#. module: website
#. openerp-web
#: code:addons/website/static/src/js/tours/banner.js:15
#, python-format
msgid "<b>Click Edit</b> to start designing your homepage."
msgstr "<b>Bấm Sửa</b> để bắt đầu việc thiết kế trang chủ của bạn."

#. module: website
#. openerp-web
#: code:addons/website/static/src/js/tours/banner.js:25
#, python-format
msgid ""
"<b>Click on a text</b> to start editing it. <i>It's that easy to edit your "
"content!</i>"
msgstr ""
"<b>Bấm vào chữ</b> để bắt đầu sửa. <i>Chỉ đơn giản như vậy là có thể soạn "
"thảo nội dung của bạn!</i>"

#. module: website
#: model:ir.ui.view,arch_db:website.s_text_block
msgid ""
"<b>Great stories are for everyone even when only written for\n"
"                        just one person.</b> If you try to write with a wide general\n"
"                        audience in mind, your story will ring false and be bland.\n"
"                        No one will be interested. Write for one person. If it’s genuine for the one, it’s genuine for the rest."
msgstr ""
"<b>Những câu truyện hay cho mọi người thậm chí khi chỉ viết cho một người.</b>\n"
"                        Nếu bạn thử viết nội dung với suy nghĩ tổng quát dành\n"
"                        tất cả mọi người, nội dung có thể sẽ không thành công\n"
"                        và nhạt nhẽo. Sẽ không có ai quan tâm cả. Hãy viết cho\n"
"                        một người. Nếu nội dung là chân thực với một người, nó\n"
"                        sẽ chân thực với số còn lại"

#. module: website
#: model:ir.ui.view,arch_db:website.s_text_block
msgid ""
"<b>Great stories have personality.</b> Consider telling\n"
"                        a great story that provides personality. Writing a story\n"
"                        with personality for potential clients will assists with\n"
"                        making a relationship connection. This shows up in small\n"
"                        quirks like word choices or phrases. Write from your point\n"
"                        of view, not from someone else's experience."
msgstr ""

#. module: website
#. openerp-web
#: code:addons/website/static/src/js/tours/banner.js:74
#, python-format
msgid "<b>Install a contact form</b> to improve this page."
msgstr "<b>Cài form liên hệ</b> để cải thiện trang này."

#. module: website
#. openerp-web
#: code:addons/website/static/src/js/tours/banner.js:79
#, python-format
msgid ""
"<b>Install new apps</b> to get more features. Let's install the <i>'Contact "
"form'</i> app."
msgstr ""
"<b>Cài ứng dụng mới</b> để có thêm tính năng. Hãy cài đặt ứng dụng <i>'Form "
"Liên hệ'</i> app."

#. module: website
#: model:ir.actions.act_window,help:website.action_module_theme
msgid "<b>No theme module found!</b>"
msgstr "<b>Không thấy phân hệ theme nào!</b>"

#. module: website
#: model:ir.actions.act_window,help:website.action_module_website
msgid "<b>No website module found!</b>"
msgstr "<b>Không thấy module website!</b>"

#. module: website
#: model:ir.ui.view,arch_db:website.snippet_options
msgid "<b>Set Custom Image...</b>"
msgstr "<b>Thiết lập hình tuỳ ý...</b>"

#. module: website
#: model:ir.ui.view,arch_db:website.website_planner
msgid ""
"<br/>\n"
"                                    Make sure the Advanced Options are set to your country and language."
msgstr ""

#. module: website
#: model:ir.ui.view,arch_db:website.snippet_options
msgid "<i class=\"fa fa-arrows\"/>Background Image Sizing"
msgstr "<i class=\"fa fa-arrows\"/>Chỉnh cỡ Hình nền"

#. module: website
#: model:ir.ui.view,arch_db:website.snippet_options
msgid "<i class=\"fa fa-arrows-h\"/>Images spacing"
msgstr "<i class=\"fa fa-arrows-h\"/>Khoảng cách các Hình"

#. module: website
#: model:ir.ui.view,arch_db:website.snippet_options
msgid "<i class=\"fa fa-clock-o\"/>Scroll Speed"
msgstr "<i class=\"fa fa-clock-o\"/>Tốc độ Cuộn"

#. module: website
#: model:ir.ui.view,arch_db:website.snippet_options
msgid "<i class=\"fa fa-clock-o\"/>Slideshow speed"
msgstr "<i class=\"fa fa-clock-o\"/>Tốc độ Slideshow"

#. module: website
#: model:ir.ui.view,arch_db:website.snippets
msgid "<i class=\"fa fa-diamond\"/> Feature"
msgstr "<i class=\"fa fa-diamond\"/> Tính năng"

#. module: website
#: model:ir.ui.view,arch_db:website.snippet_options
msgid "<i class=\"fa fa-expand\"/>Margin"
msgstr "<i class=\"fa fa-expand\"/>Lề"

#. module: website
#: model:ir.ui.view,arch_db:website.snippet_options
msgid "<i class=\"fa fa-eyedropper\"/>Background Color"
msgstr "<i class=\"fa fa-eyedropper\"/>Màu Nền"

#. module: website
#: model:ir.ui.view,arch_db:website.snippet_options
msgid "<i class=\"fa fa-eyedropper\"/>Overlay color"
msgstr "<i class=\"fa fa-eyedropper\"/>Màu Phủ"

#. module: website
#: model:ir.ui.view,arch_db:website.snippets
msgid "<i class=\"fa fa-indent\"/> Inner content"
msgstr "<i class=\"fa fa-indent\"/> Nội dung bên trong"

#. module: website
#: model:ir.ui.view,arch_db:website.snippets
msgid "<i class=\"fa fa-magic icon-fix\"/> Effect"
msgstr "<i class=\"fa fa-magic icon-fix\"/> Hiệu ứng"

#. module: website
#: model:ir.ui.view,arch_db:website.snippet_options
msgid "<i class=\"fa fa-magic\"/>Mode"
msgstr "<i class=\"fa fa-magic\"/>Chế độ"

#. module: website
#: model:ir.ui.view,arch_db:website.snippet_options
msgid "<i class=\"fa fa-magnet\"/>Float"
msgstr "<i class=\"fa fa-magnet\"/>Nổi"

#. module: website
#: model:ir.ui.view,arch_db:website.snippet_options
msgid "<i class=\"fa fa-paint-brush\"/>Styling"
msgstr "<i class=\"fa fa-paint-brush\"/>Tạo mẫu"

#. module: website
#: model:ir.ui.view,arch_db:website.snippet_options
msgid "<i class=\"fa fa-picture-o\"/>Background Image"
msgstr "<i class=\"fa fa-picture-o\"/>Hình Nền"

#. module: website
#: model:ir.ui.view,arch_db:website.language_selector
msgid ""
"<i class=\"fa fa-plus-circle\"/>\n"
"                Add a language..."
msgstr ""
"<i class=\"fa fa-plus-circle\"/>\n"
"                Thêm ngôn ngữ..."

#. module: website
#: model:ir.ui.view,arch_db:website.snippet_options
msgid "<i class=\"fa fa-plus-circle\"/>Add Slide"
msgstr "<i class=\"fa fa-plus-circle\"/>Thêm Slide"

#. module: website
#: model:ir.ui.view,arch_db:website.snippet_options
msgid "<i class=\"fa fa-plus-circle\"/>Add images"
msgstr "<i class=\"fa fa-plus-circle\"/>Thêm hình"

#. module: website
#: model:ir.ui.view,arch_db:website.snippet_options
msgid "<i class=\"fa fa-refresh\"/>Re-order"
msgstr "<i class=\"fa fa-refresh\"/>Re-order"

#. module: website
#: model:ir.ui.view,arch_db:website.snippet_options
msgid "<i class=\"fa fa-th\"/>Columns"
msgstr "<i class=\"fa fa-th\"/>Cột"

#. module: website
#: model:ir.ui.view,arch_db:website.snippets
msgid "<i class=\"fa fa-th-large\"/> Structure"
msgstr "<i class=\"fa fa-th-large\"/> Cấu trúc"

#. module: website
#: model:ir.ui.view,arch_db:website.user_navbar
msgid "<i class=\"fa fa-th-large\"/> WEBSITE <b class=\"caret\"/>"
msgstr "<i class=\"fa fa-th-large\"/> TRANG WEB <b class=\"caret\"/>"

#. module: website
#: model:ir.ui.view,arch_db:website.snippet_options
msgid "<i class=\"fa fa-trash\"/>Remove all images"
msgstr "<i class=\"fa fa-trash\"/>Gỡ toàn bộ hình"

#. module: website
#: model:ir.ui.view,arch_db:website.snippet_options
msgid "<i class=\"fa fa-trash-o\"/>Remove Slide"
msgstr "<i class=\"fa fa-trash-o\"/>Gỡ Slide"

#. module: website
#: model:ir.ui.view,arch_db:website.website_planner
msgid ""
"<i>\n"
"                        The whole process may take a few hours, some discussions with your colleagues and\n"
"                    several cups of coffee to go through. But don't worry, you can return to this tool at any time.</i>"
msgstr ""
"<i>Toàn bộ quá trình có thể làm bạn mất vài giờ, mất một vài cuộc thảo luận với đồng nghiệp và tiêu tốn của\n"
"                    bạn vài... tách cà phê để đi hết. Nhưng bạn đừng lo, điều đó hoàn toàn đáng giá và bạn vẫn có thể bỏ\n"
"                    giữa chừng để giải lao và quay lại bất kỳ lúc nào.</i>"

#. module: website
#: model:ir.ui.view,arch_db:website.website_planner
msgid ""
"<i>\n"
"                        Whether you're a beginner or a pro, we have everything you need to plan, create,\n"
"                    publish and grow your site, blog or online store.</i>"
msgstr ""
"<i>Cho dù bạn là một người mới bắt đầu hay một chuyên gia, chúng tôi có mọi thứ bạn cần để lập kế\n"
"                    hoạch, tạo, xuất bản và tăng cường sự lớn mạnh cho website, blog hay gian hàng trực tuyến của bạn.</i>"

#. module: website
#: model:ir.ui.view,arch_db:website.website_planner
msgid ""
"<i>\n"
"                    This Planner will help you think about your website and provide tips and ideas to inspire you. There are examples and explanations to guide you through the process of creating a top-notch, high quality website that meets all your needs.</i>"
msgstr ""
"<i>\n"
"                    Trình Quy hoạch này sẽ giúp bạn nghĩ về website của bạn và cung cấp các lời khuyên cũng như ý tưởng để tạo cảm hứng cho bạn. Có một số ví dụ và giải thích đến hướng dẫn bạn đi hết quá trình tạo một website chất lượng, đỉnh cao mà đáp ứng nhu cầu của bạn.</i>"

#. module: website
#: model:ir.ui.view,arch_db:website.website_planner
msgid ""
"<i>Congratulations on taking the leap and deciding to build your own "
"website!</i>"
msgstr ""
"<i>Chúc mừng bạn đã thay đổi và quyết định xây dựng website của chính "
"mình!</i>"

#. module: website
#: model:ir.ui.view,arch_db:website.s_comparisons
msgid "<i>Instant setup, satisfied or reimbursed.</i>"
msgstr "<i>Cài đặt nhanh chóng, thoả mãn hoặc sẽ hoàn tiền.</i>"

#. module: website
#: model:ir.ui.view,arch_db:website.website_planner
msgid "<i>We wish you a fun time!</i>"
msgstr "<i>Chúc bạn có thời gian vui vẻ!</i>"

#. module: website
#. openerp-web
#: code:addons/website/static/src/js/tours/banner.js:54
#, python-format
msgid ""
"<p><b>That's it.</b> Your homepage is live.</p><p>Continue adding more pages"
" to your site or edit this page to make it even more awesome.</p>"
msgstr ""
"<p><b>Vậy thôi.</b> Trang web của bạn đã live.</p><p>Tiếp tục thêm các trang"
" khác cho site của bạn hoặc sửa trang này để làm nó tuyệt hảo hơn.</p>"

#. module: website
#: model:ir.ui.view,arch_db:website.s_image_floating
msgid ""
"<small class=\"text-muted\">A great way to catch your reader's attention is "
"to tell a story. Everything you consider writing can be told as a "
"story.</small>"
msgstr ""
"<small class=\"text-muted\">Một cách tuyệt với để thu hút sự chú ý của độc "
"giả là kể về một câu chuyện. Mọi thứ mà muốn viết đều có thể được viết dưới "
"dạng một câu chuyện.</small>"

#. module: website
#: model:ir.ui.view,arch_db:website.s_parallax_slider
msgid "<small>Author of this quote</small>"
msgstr "<small>Tác giả của câu trích dẫn này</small>"

#. module: website
#: model:ir.ui.view,arch_db:website.s_parallax_slider
msgid "<small>John Doe, CEO</small>"
msgstr ""

#. module: website
#: model:ir.ui.view,arch_db:website.user_navbar
msgid ""
"<span class=\"caret\"/>\n"
"                            <span class=\"sr-only\">Toggle Dropdown</span>"
msgstr ""

#. module: website
#: model:ir.ui.view,arch_db:website.website_planner
msgid "<span class=\"fa fa-arrow-circle-o-down\"/> Install now"
msgstr "<span class=\"fa fa-arrow-circle-o-down\"/> Cài ngay"

#. module: website
#: model:ir.ui.view,arch_db:website.website_planner
msgid ""
"<span class=\"fa fa-lightbulb-o fa-2x\"/>\n"
"                                <strong>Tips for a good domain:</strong>"
msgstr ""
"<span class=\"fa fa-lightbulb-o fa-2x\"/>\n"
"                                <strong>Lời khuyên về một tên miền tốt:</strong>"

#. module: website
#: model:ir.ui.view,arch_db:website.user_navbar
msgid "<span class=\"fa fa-pencil\"/>Edit"
msgstr "<span class=\"fa fa-pencil\"/>Sửa"

#. module: website
#: model:ir.ui.view,arch_db:website.user_navbar
msgid "<span class=\"fa fa-plus\"/>New"
msgstr "<span class=\"fa fa-plus\"/>Mới"

#. module: website
#: model:ir.ui.view,arch_db:website.s_image_gallery
msgid ""
"<span class=\"o_add_images\" style=\"cursor: pointer;\"><i class=\"fa fa-"
"plus-circle\"/> Add Images</span>"
msgstr ""

#. module: website
#: model:ir.ui.view,arch_db:website.website_planner
msgid ""
"<span class=\"panel-title\">\n"
"                                        <span class=\"fa fa-pencil\"/>\n"
"                                        <strong>On your own</strong><br/>\n"
"                                    </span>"
msgstr ""
"<span class=\"panel-title\">\n"
"                                        <span class=\"fa fa-pencil\"/>\n"
"                                        <strong>Tự bạn</strong><br/>\n"
"                                    </span>"

#. module: website
#: model:ir.ui.view,arch_db:website.website_planner
msgid ""
"<span class=\"panel-title\">\n"
"                                        <span class=\"fa fa-user\"/>\n"
"                                        <strong>External services</strong><br/>\n"
"                                    </span>"
msgstr ""
"<span class=\"panel-title\">\n"
"                                        <span class=\"fa fa-user\"/>\n"
"                                        <strong>Dịch vụ Thuê ngoài</strong><br/>\n"
"                                    </span>"

#. module: website
#: model:ir.ui.view,arch_db:website.layout
msgid ""
"<span class=\"sr-only\">Toggle navigation</span>\n"
"                <span class=\"icon-bar\"/>\n"
"                <span class=\"icon-bar\"/>\n"
"                <span class=\"icon-bar\"/>"
msgstr ""

#. module: website
#: model:ir.ui.view,arch_db:website.user_navbar
msgid ""
"<span/>\n"
"                                <span class=\"css_publish\">Unpublished</span>\n"
"                                <span class=\"css_unpublish\">Published</span>"
msgstr ""

#. module: website
#: model:ir.ui.view,arch_db:website.s_comparisons
msgid "<span>$</span><b style=\"font-size: 60px\">125</b><small>.00</small>"
msgstr ""

#. module: website
#: model:ir.ui.view,arch_db:website.s_comparisons
msgid "<span>$</span><b style=\"font-size: 60px\">35</b><small>.00</small>"
msgstr ""

#. module: website
#: model:ir.ui.view,arch_db:website.s_comparisons
msgid "<span>$</span><b style=\"font-size: 60px\">65</b><small>.00</small>"
msgstr ""

#. module: website
#: model:ir.ui.view,arch_db:website.s_button
msgid ""
"<span>Contact Us Now</span>\n"
"                        <i class=\"fa fa-chevron-right\"/>"
msgstr ""
"Liên hệ chúng tôi Ngay\n"
"                        <i class=\"fa fa-chevron-right\"/>"

#. module: website
#: model:ir.ui.view,arch_db:website.s_share
msgid "<span>Share</span>"
msgstr ""
"Chia sẻ<strong>1. Xác định đối tượng để kiểm thử</strong><br/>\n"
"                                Mục tiêu chủ yếu là để tăng ROI của bạn. Hãy phác hoạ (các) trang tốt nhất\n"
"                                để thử. Đây là một vài ví dụ về các biến thể kiểm thử tốt:"

#. module: website
#: model:ir.ui.view,arch_db:website.website_planner
msgid ""
"<strong>... and your location too!</strong><br/>\n"
"                                Millions of people use Google Maps everyday. Whether you are a restaurant\n"
"                                or a huge business, you have no excuse not to register your location in"
msgstr ""
"<strong>... và cả vị trí của bạn nữa!</strong><br/>\n"
"                                Nhiều triệu người sử dụng Google Maps mỗi ngày. Cho dù bạn là một nhà hàng nhỏ\n"
"                                hay một tập đoàn lớn, bạn cũng không có lý do gì để không đăng ký địa điểm của bạn vào"

#. module: website
#: model:ir.ui.view,arch_db:website.website_planner
msgid ""
"<strong>1. Your main menu items</strong> and 2. Your secondary menu items"
msgstr ""
"<strong>1. Các hạng mục trong Trình đơn chính</strong> và 2. Các hạng mục "
"trong Trình đơn thứ cấp"

#. module: website
#: model:ir.ui.view,arch_db:website.website_planner
msgid "<strong>3. Your footer titles</strong> and 4. Your footer links"
msgstr "<strong>3. Tiêu đề Chân trang</strong> và 4. Link ở Chân trang"

#. module: website
#: model:ir.ui.view,arch_db:website.s_button
msgid "<strong>50,000+ companies run Odoo to grow their businesses.</strong>"
msgstr ""
"<strong>Hơn 50,000 doanh nghiệp đang dùng Odoo để tăng trưởng hoạt động kinh"
" doanh của họ.</strong>"

#. module: website
#: model:ir.ui.view,arch_db:website.website_planner
msgid ""
"<strong>Add features and content</strong><br/>\n"
"                                You can put more content in the intermediate section of your homepage (one\n"
"                                or two scrolls down from the visible section), but try to keep your\n"
"                                paragraphs easy to read and avoid walls of text."
msgstr ""

#. module: website
#: model:ir.ui.view,arch_db:website.website_planner
msgid ""
"<strong>Advertise</strong><br/>\n"
"                                If you have a small budget to advertise your website (around $100), you\n"
"                                should start a"
msgstr ""

#. module: website
#: model:ir.ui.view,arch_db:website.website_planner
msgid ""
"<strong>Be announced on the Odoo Twitter account</strong><br/>\n"
"                                We like to hear from people using Odoo to build their website. Tweet us"
msgstr ""

#. module: website
#: model:ir.ui.view,arch_db:website.website_planner
msgid ""
"<strong>Be linked by trusted websites</strong><br/>\n"
"                                The more websites that link to your website, the more Google trusts it to be worthwhile. Here are some tips:"
msgstr ""

#. module: website
#: model:ir.ui.view,arch_db:website.website_planner
msgid ""
"<strong>Call-to-action</strong><br/>\n"
"                                Add one, and only one, call-to-action to your homepage. Your homepage is\n"
"                                the page that gets the most visitors.<br/>\n"
"                                It's good practice to try to engage with your visitors on the homepage:\n"
"                                Contact Us, Subscribe to Get More Information, Check the Catalog, etc."
msgstr ""

#. module: website
#: model:ir.ui.view,arch_db:website.website_planner
msgid "<strong>Discuss live</strong>"
msgstr "<strong>Thảo luận trực tuyến</strong>"

#. module: website
#: model:ir.ui.view,arch_db:website.website_planner
msgid ""
"<strong>Display social proof</strong><br/>\n"
"                                Below your main banner or call-to-action, it's a good practice to put\n"
"                                social proofs about your products or services; customer quotes, videos,\n"
"                                photos of your products in actions, twitter quotes, etc."
msgstr ""

#. module: website
#: model:ir.ui.view,arch_db:website.http_error_debug
msgid "<strong>Error message:</strong>"
msgstr "<strong>Thông điệp lỗi:</strong>"

#. module: website
#: model:ir.ui.view,arch_db:website.website_planner
msgid ""
"<strong>Find 3 websites that you like</strong> and write down what you like "
"about them."
msgstr ""

#. module: website
#: model:ir.ui.view,arch_db:website.website_planner
msgid ""
"<strong>Find a catchy headline</strong><br/>\n"
"                                Make sure anyone who visits your site understands what it’s about without too much reading.<br/>\n"
"                                To do that, the visible section of your homepage (above the fold) needs to be simple and straightforward. For example, use pictures of your work, screenshots of your app, a short and catchy hook."
msgstr ""

#. module: website
#: model:ir.ui.view,arch_db:website.website_planner
msgid "<strong>How to get a custom domain name?</strong><br/>"
msgstr ""

#. module: website
#: model:ir.ui.view,arch_db:website.website_planner
msgid ""
"<strong>Initial Teaser</strong><br/>\n"
"                                Before launching to the masses, it's good practice to tease around 100 of\n"
"                                your contacts. Start with your friends, colleagues and family. Whether or\n"
"                                not they're interested in your business, they will provide you with some precious feedback."
msgstr ""

#. module: website
#: model:ir.ui.view,arch_db:website.website_planner
msgid "<strong>Launch a forum</strong>"
msgstr ""

#. module: website
#: model:ir.ui.view,arch_db:website.website_planner
msgid "<strong>Next actions:</strong>"
msgstr "<strong>Hành động kế tiếp:</strong>"

#. module: website
#: model:ir.ui.view,arch_db:website.website_planner
msgid "<strong>Now try to write down you footer structure:</strong>"
msgstr "<strong>Giờ hãy thử viết ra cấu trúc chân trang của bạn:</strong>"

#. module: website
#: model:ir.ui.view,arch_db:website.website_planner
msgid "<strong>Publish documentation</strong>"
msgstr ""

#. module: website
#: model:ir.ui.view,arch_db:website.website_planner
msgid "<strong>Publish events</strong>"
msgstr ""

#. module: website
#: model:ir.ui.view,arch_db:website.website_planner
msgid ""
"<strong>Reference your images...</strong><br/>\n"
"                                If you are an artist or a photographer, you can potentially bring in a lot\n"
"                                of visitors by referencing your images so they are displayed in image\n"
"                                search engines, like Google Images.\n"
"                                To do that,"
msgstr ""

#. module: website
#: model:ir.ui.view,arch_db:website.website_planner
msgid "<strong>Send mass mails</strong>"
msgstr "<strong>Gửi thư hàng loạt</strong>"

#. module: website
#: model:ir.ui.view,arch_db:website.website_planner
msgid ""
"<strong>Start a blog</strong><br/>\n"
"                                Search engines loves websites that get new content regularly. An excellent way is publishing blog posts. If you have the time and dedication to write good articles,"
msgstr ""

#. module: website
#: model:ir.ui.view,arch_db:website.website_planner
msgid "<strong>The big launch</strong><br/>"
msgstr ""

#. module: website
#: model:ir.ui.view,arch_db:website.website_planner
msgid "<strong>Use Google Webmaster</strong><br/>"
msgstr "<strong>Sử dụng Google Webmaster</strong><br/>"

#. module: website
#: model:ir.ui.view,arch_db:website.website_planner
msgid "<strong>Use contact forms</strong>"
msgstr "<strong>Sử dụng form liên hệ</strong>"

#. module: website
#: model:ir.ui.view,arch_db:website.website_planner
msgid "<strong>Use relevant keywords</strong><br/>"
msgstr "<strong>Sử dụng các từ khoá thích đáng</strong><br/>"

#. module: website
#: model:ir.ui.view,arch_db:website.website_planner
msgid ""
"<strong>With that in mind, try to define the structure of your main "
"menu:</strong>"
msgstr ""
"<strong>Với các gợi ý đó trong đầu, hãy thử kiến trúc hệ thống trình đơn "
"chính của bạn:</strong>"

#. module: website
#: model:ir.ui.view,arch_db:website.website_planner
msgid "<strong>You own your domain name?</strong><br/>"
msgstr "<strong>Tên miền riêng của bạn?</strong><br/>"

#. module: website
#: model:ir.ui.view,arch_db:website.website_planner
msgid "<strong>Your website objectives</strong> by priority:"
msgstr "<strong>Mục tiêu website của bạn</strong> theo mức ưu tiên:"

#. module: website
#: model:ir.ui.view,arch_db:website.website_planner
msgid "@odoo"
msgstr ""

#. module: website
#: model:ir.ui.view,arch_db:website.res_config_settings_view_form
msgid ""
"A CDN helps you serve your website’s content with high availability and high"
" performance to any visitor wherever they are located."
msgstr ""

#. module: website
#: model:ir.ui.view,arch_db:website.s_text_block
msgid "A Great Headline"
msgstr "Một dòng tít lớn"

#. module: website
#: model:ir.ui.view,arch_db:website.s_big_picture
msgid "A Punchy Headline"
msgstr "Một dòng tít có sức thuyết phục"

#. module: website
#: model:ir.ui.view,arch_db:website.s_image_text
#: model:ir.ui.view,arch_db:website.s_text_image
msgid "A Section Subtitle"
msgstr "Một phụ đề"

#. module: website
#: model:ir.model.fields,help:website.field_ir_act_server_website_published
msgid ""
"A code server action can be executed from the website, using a dedicated "
"controller. The address is <base>/website/action/<website_path>. Set this "
"field as True to allow users to run this action. If it is set to False the "
"action cannot be run through the website."
msgstr ""

#. module: website
#: model:ir.ui.view,arch_db:website.s_text_block
msgid "A good subtitle"
msgstr "Một phụ đề tốt"

#. module: website
#: model:ir.ui.view,arch_db:website.s_text_block
msgid ""
"A great way to catch your reader's attention is to tell a story.\n"
"                        Everything you consider writing can be told as a story."
msgstr ""

#. module: website
#: model:ir.ui.view,arch_db:website.s_features
msgid "A small explanation of this great<br/>feature, in clear words."
msgstr ""

#. module: website
#: model:ir.model.fields,field_description:website.field_res_config_settings_module_website_version
msgid "A/B Testing"
msgstr ""

#. module: website
#: model:ir.ui.view,arch_db:website.res_config_settings_view_form
msgid "API Key"
msgstr ""

#. module: website
#: model:ir.ui.view,arch_db:website.aboutus
#: model:ir.ui.view,arch_db:website.aboutus_page_ir_ui_view
#: model:ir.ui.view,arch_db:website.footer_default
#: model:website.page,arch_db:website.aboutus_page
msgid "About us"
msgstr "Về chúng tôi"

#. module: website
#: model:ir.ui.view,arch_db:website.s_comparisons
msgid "Account &amp; Sales management"
msgstr ""

#. module: website
#: model:ir.model.fields,field_description:website.field_website_cdn_activated
msgid "Activate CDN for assets"
msgstr ""

#. module: website
#: model:ir.model.fields,field_description:website.field_website_page_active
#: model:ir.model.fields,field_description:website.field_website_redirect_active
msgid "Active"
msgstr "Có hiệu lực"

#. module: website
#: model:ir.ui.view,arch_db:website.s_three_columns
msgid ""
"Adapt these three columns to fit you design need.\n"
"                        To duplicate, delete or move columns, select the\n"
"                        column and use the top icons to perform your action."
msgstr ""
"Tuỳ chỉnh bộ ba cột này phù hợp với nhu cầu thiết kế của bạn.\n"
"                        Để nhân bản, xoá hoặc di chuyển cột, hãy chọn cột\n"
"                        và sử dụng hình tưởng ở đỉnh để thực hiện hành động."

#. module: website
#. openerp-web
#: code:addons/website/static/src/xml/website.seo.xml:53
#, python-format
msgid "Add"
msgstr "Thêm"

#. module: website
#. openerp-web
#: code:addons/website/static/src/xml/website.contentMenu.xml:49
#, python-format
msgid "Add Menu Entry"
msgstr "Thêm một Trình đơn"

#. module: website
#: model:ir.ui.view,arch_db:website.s_feature_grid
msgid "Add a great slogan"
msgstr "Thêm một khẩu hiệu"

#. module: website
#. openerp-web
#: code:addons/website/static/src/js/menu/new_content.js:49
#, python-format
msgid "Add page in menu"
msgstr "Thêm trang trong trình đơn"

#. module: website
#. openerp-web
#: code:addons/website/static/src/xml/website.backend.xml:55
#, python-format
msgid "Add this feature"
msgstr ""

#. module: website
#: model:ir.ui.view,arch_db:website.website_planner
msgid "Adding relevant and popular keywords"
msgstr ""

#. module: website
#: model:ir.ui.view,arch_db:website.website_planner
msgid ""
"Advertise a keyword if you answer YES to the three following questions:"
msgstr ""

#. module: website
#. openerp-web
#: code:addons/website/static/src/js/tours/banner.js:50
#, python-format
msgid "After having checked how it looks on mobile, <b>close the preview</b>."
msgstr ""

#. module: website
#: model:ir.ui.view,arch_db:website.website_planner
msgid ""
"After working on this step, you may want to go back and refine your "
"objectives or modify your visitors interests. Those 3 first steps are "
"essentially linked, and the more time your spend on refining them, the "
"better your website will be!"
msgstr ""

#. module: website
#: model:ir.ui.view,arch_db:website.website_planner
msgid "Aim for a .com and/or your country extension"
msgstr ""
"Hãy nhắm đến tên miền .com hoặc/và tên miền đuôi quốc gia của bạn (vd: .vn)"

#. module: website
#: model:ir.ui.view,arch_db:website.s_company_team
msgid "Aline Turner, CTO"
msgstr ""

#. module: website
#: model:ir.ui.view,arch_db:website.s_company_team
msgid ""
"Aline is one of the iconic person in life who can say she loves what she does.\n"
"                                She mentors 100+ in-house developers and looks after the community of over\n"
"                                thousands developers."
msgstr ""

#. module: website
#: model:ir.ui.view,arch_db:website.s_feature_grid
msgid ""
"All these icons are licensed under creative commons so that you can use "
"them."
msgstr ""
"Tất cả các icon này được phát hành theo giấy phép sáng tạo công cộng để bạn "
"có thể dùng chúng."

#. module: website
#: model:ir.ui.view,arch_db:website.website_planner
msgid ""
"Allows your community to ask and answer questions about their interests"
msgstr ""

#. module: website
#: model:ir.ui.view,arch_db:website.s_faq_collapse
msgid ""
"Although this Website may be linked to other websites, we are not, directly or\n"
"                                indirectly, implying any approval, association, sponsorship, endorsement, or\n"
"                                affiliation with any linked website, unless specifically stated herein."
msgstr ""

#. module: website
#: model:ir.ui.view,arch_db:website.500
msgid "An error occured while rendering the template"
msgstr ""

#. module: website
#: model:ir.ui.view,arch_db:website.s_title
msgid "And a great subtitle too"
msgstr "Và một phụ đề lớn nữa"

#. module: website
#: model:ir.ui.view,arch_db:website.website_planner
msgid ""
"Announce it on social media: Twitter, Facebook, LinkedIn, Youtube, etc."
msgstr ""

#. module: website
#: model:ir.ui.view,arch_db:website.view_website_form
msgid "Apply"
msgstr "Áp dụng"

#. module: website
#: model:ir.ui.view,arch_db:website.website_planner
msgid "Apply it to your website from your database admin page"
msgstr ""

#. module: website
#: model:ir.model.fields,field_description:website.field_website_page_arch_db
msgid "Arch Blob"
msgstr ""

#. module: website
#: model:ir.model.fields,field_description:website.field_website_page_arch_fs
msgid "Arch Filename"
msgstr ""

#. module: website
#. openerp-web
#: code:addons/website/static/src/xml/website.xml:60
#, python-format
msgid "Are you sure you want to delete this page ?"
msgstr ""

#. module: website
#: model:ir.model.fields,field_description:website.field_ir_attachment_website_url
msgid "Attachment URL"
msgstr "URL Đính kèm"

#. module: website
#: model:ir.ui.view,arch_db:website.website_planner
msgid "Attract new leads"
msgstr "Thu hút tiềm năng mới"

#. module: website
#: model:ir.model.fields,field_description:website.field_website_auto_redirect_lang
msgid "Autoredirect Language"
msgstr ""

#. module: website
#: model:ir.model.fields,field_description:website.field_ir_act_server_website_published
msgid "Available on the Website"
msgstr "Khả dụng ở Website"

#. module: website
#: model:ir.ui.view,arch_db:website.website_planner
msgid "Avoid special characters"
msgstr "Tránh dùng các ký tự đặc biệt"

#. module: website
#: model:ir.ui.view,arch_db:website.website_planner
msgid ""
"Avoid using a mass survey, it's way more efficient to have\n"
"                                personal discussions with everyone. If you engage with them in the\n"
"                                reviewing process, they will even help you promote your website."
msgstr ""

#. module: website
#: model:ir.ui.view,arch_db:website.500
msgid "Back"
msgstr "Quay lại"

#. module: website
#: model:ir.ui.view,arch_db:website.s_comparisons
msgid "Basic sales &amp; marketing for up to 2 users"
msgstr ""

#. module: website
#: model:ir.ui.view,arch_db:website.website_planner
msgid "Be mobile"
msgstr "Tương thích với thiết bị di động"

#. module: website
#: model:ir.ui.view,arch_db:website.s_comparisons
msgid "Beginner"
msgstr "Người bắt đầu"

#. module: website
#: model:ir.ui.view,arch_db:website.website_planner
msgid ""
"Being clear on why you're creating your site is an essential first step to "
"ensure your content and structure meet business objectives."
msgstr ""

#. module: website
#: model:ir.ui.view,arch_db:website.website_planner
msgid "Best if you have language skills"
msgstr ""

#. module: website
#: model:ir.ui.view,arch_db:website.snippet_options
msgid "Big"
msgstr "Lớn"

#. module: website
#: model:ir.ui.view,arch_db:website.website_planner
msgid "Build awareness and credibility"
msgstr "Xây dựng nhận thức và sự tín nhiệm"

#. module: website
#: model:ir.ui.view,arch_db:website.snippet_options
msgid "Building Profile"
msgstr "Xây dựng nhận thức và sự tín nhiệm"

#. module: website
#: model:ir.ui.view,arch_db:website.website_planner
msgid "Buy it at a provider:"
msgstr ""

#. module: website
#: model:ir.model.fields,field_description:website.field_res_config_settings_cdn_url
#: model:ir.model.fields,field_description:website.field_website_cdn_url
msgid "CDN Base URL"
msgstr ""

#. module: website
#: model:ir.model.fields,field_description:website.field_res_config_settings_cdn_filters
#: model:ir.model.fields,field_description:website.field_website_cdn_filters
msgid "CDN Filters"
msgstr ""

#. module: website
#: model:ir.ui.view,arch_db:website.website_planner
msgid "Can I afford for advertising on the keyword?"
msgstr ""

#. module: website
#. openerp-web
#: code:addons/website/static/src/js/backend/dashboard.js:106
#: code:addons/website/static/src/xml/website.xml:27
#: model:ir.ui.view,arch_db:website.500
#: model:ir.ui.view,arch_db:website.view_website_form
#, python-format
msgid "Cancel"
msgstr "Hủy"

#. module: website
#: model:ir.ui.view,arch_db:website.s_feature_grid
msgid "Change Background"
msgstr "Đổi Nền"

#. module: website
#: model:ir.ui.view,arch_db:website.s_feature_grid
msgid "Change Icons"
msgstr "Đổi Icon"

#. module: website
#: model:ir.ui.view,arch_db:website.website_planner
msgid "Check its availability"
msgstr "Kiểm tra tính khả dụng của nó"

#. module: website
#: model:ir.ui.view,arch_db:website.website_planner
msgid "Check your references before deciding to work with you"
msgstr ""
"Kiểm tra các công việc bạn đã làm trước khi quyết định làm việc với bạn"

#. module: website
#: model:ir.model.fields,field_description:website.field_website_page_field_parent
msgid "Child Field"
msgstr "Child Field"

#. module: website
#: model:ir.model.fields,field_description:website.field_website_menu_child_id
msgid "Child Menus"
msgstr "Trình đơn con"

#. module: website
#: model:ir.ui.view,arch_db:website.s_big_picture
msgid ""
"Choose a vibrant image and write an inspiring paragraph\n"
"                        about it. It does not have to be long, but it should\n"
"                        reinforce your image."
msgstr ""

#. module: website
#: model:ir.ui.view,arch_db:website.snippet_options
msgid "Circle"
msgstr "Tròn"

#. module: website
#: model:ir.ui.view,arch_db:website.snippet_options
msgid "City"
msgstr "Thành phố"

#. module: website
#: model:ir.ui.view,arch_db:website.website_planner
msgid "Click here to unfold a Good Footer"
msgstr ""

#. module: website
#: model:ir.ui.view,arch_db:website.website_planner
msgid "Click here to unfold a Good Homepage"
msgstr ""

#. module: website
#: model:ir.ui.view,arch_db:website.s_feature_grid
msgid "Click on the icon to adapt it to your feature"
msgstr ""

#. module: website
#: model:ir.ui.view,arch_db:website.s_banner
#: model:ir.ui.view,arch_db:website.website2_homepage
#: model:ir.ui.view,arch_db:website.website2_homepage_page_ir_ui_view
#: model:website.page,arch_db:website.website2_homepage_page
msgid "Click to customize this text"
msgstr "Bấm để thay đổi nội dung này"

#. module: website
#: model:ir.ui.view,arch_db:website.res_config_settings_view_form
msgid "Client ID"
msgstr ""

#. module: website
#: model:ir.ui.view,arch_db:website.res_config_settings_view_form
msgid "Client Secret"
msgstr ""

#. module: website
#: model:ir.ui.view,arch_db:website.edit_website_pages
msgid "Clone this page"
msgstr ""

#. module: website
#. openerp-web
#: code:addons/website/static/src/xml/website.gallery.xml:51
#, python-format
msgid "Close"
msgstr "Đóng"

#. module: website
#: model:ir.ui.view,arch_db:website.website_planner
msgid "Communicate"
msgstr "Thông tin liên lạc"

#. module: website
#: model:ir.ui.view,arch_db:website.website_planner
msgid ""
"Community &amp; Enterprise users: apply a redirection from your Domain "
"Manager platform"
msgstr ""

#. module: website
#: model:ir.model,name:website.model_res_company
msgid "Companies"
msgstr "Công ty"

#. module: website
#: model:ir.model.fields,field_description:website.field_website_company_id
msgid "Company"
msgstr "Công ty"

#. module: website
#: model:ir.ui.view,arch_db:website.layout_footer_copyright
msgid "Company name"
msgstr "Tên Công ty"

#. module: website
#: model:ir.ui.view,arch_db:website.s_comparisons
msgid "Complete CRM for any size team"
msgstr "CRM hoàn chỉnh cho mọi cỡ công ty"

#. module: website
#: model:ir.ui.menu,name:website.menu_website_global_configuration
msgid "Configuration"
msgstr "Cấu hình"

#. module: website
#. openerp-web
#: code:addons/website/static/src/js/editor/snippets.options.js:24
#, python-format
msgid "Confirmation"
msgstr "Xác nhận"

#. module: website
#: model:ir.ui.view,arch_db:website.website_planner
msgid "Congratulations, you're done!"
msgstr "Chúc mừng, bạn đã hoàn thành!"

#. module: website
#: model:ir.ui.view,arch_db:website.footer_default
msgid "Connect with us"
msgstr "Kết nối với chúng tôi"

#. module: website
#: model:ir.model,name:website.model_res_partner
msgid "Contact"
msgstr "Liên hệ"

#. module: website
#: model:ir.ui.view,arch_db:website.403 model:ir.ui.view,arch_db:website.404
#: model:ir.ui.view,arch_db:website.res_config_settings_view_form
msgid "Contact Us"
msgstr "Liên hệ"

#. module: website
#: model:ir.ui.view,arch_db:website.contactus
#: model:ir.ui.view,arch_db:website.contactus_page_ir_ui_view
#: model:ir.ui.view,arch_db:website.footer_default
#: model:ir.ui.view,arch_db:website.s_banner
#: model:ir.ui.view,arch_db:website.s_big_message
#: model:ir.ui.view,arch_db:website.s_comparisons
#: model:ir.ui.view,arch_db:website.website2_contactus
#: model:ir.ui.view,arch_db:website.website2_contactus_page_ir_ui_view
#: model:ir.ui.view,arch_db:website.website2_homepage
#: model:ir.ui.view,arch_db:website.website2_homepage_page_ir_ui_view
#: model:website.menu,name:website.menu_contactus
#: model:website.menu,name:website.website2_menu_contactus
#: model:website.page,arch_db:website.contactus_page
#: model:website.page,arch_db:website.website2_contactus_page
#: model:website.page,arch_db:website.website2_homepage_page
msgid "Contact us"
msgstr "Liên hệ"

#. module: website
#: model:ir.ui.view,arch_db:website.contactus
#: model:ir.ui.view,arch_db:website.contactus_page_ir_ui_view
#: model:ir.ui.view,arch_db:website.website2_contactus
#: model:ir.ui.view,arch_db:website.website2_contactus_page_ir_ui_view
#: model:website.page,arch_db:website.contactus_page
#: model:website.page,arch_db:website.website2_contactus_page
msgid "Contact us about anything related to our company or services."
msgstr ""
"Liên hệ với chúng tôi về bất kỳ điều gì liên quan đến công ty, sản phẩm và "
"dịch vụ của chúng tôi."

#. module: website
#: model:ir.ui.view,arch_db:website.s_big_picture
msgid "Contact us »"
msgstr "Liên hệ »"

#. module: website
#: model:ir.ui.view,arch_db:website.user_navbar
msgid "Content"
msgstr "Nội dung"

#. module: website
#: model:ir.ui.view,arch_db:website.res_config_settings_view_form
msgid "Content Delivery Network (CDN)"
msgstr ""

#. module: website
#. openerp-web
#: code:addons/website/static/src/js/menu/content.js:388
#: code:addons/website/static/src/xml/website.xml:26
#, python-format
msgid "Continue"
msgstr "Tiếp tục"

#. module: website
#: model:ir.ui.view,arch_db:website.layout_footer_copyright
msgid "Copyright &amp;copy;"
msgstr "Bản quyền &amp;copy;"

#. module: website
#. openerp-web
#: code:addons/website/static/src/js/menu/content.js:328
#, python-format
msgid "Create Menu"
msgstr "Tạo trình đơn"

#. module: website
#: model:ir.ui.view,arch_db:website.page_404
msgid "Create Page"
msgstr "Tạo Trang"

#. module: website
#: model:ir.ui.view,arch_db:website.res_config_settings_view_form
msgid "Create a Google Project and Get a Key"
msgstr ""

#. module: website
#: model:ir.ui.view,arch_db:website.website_planner
msgid "Create a community"
msgstr "Tạo một cộng đồng"

#. module: website
#: model:ir.ui.view,arch_db:website.res_config_settings_view_form
msgid "Create several versions of your website pages"
msgstr ""

#. module: website
#: model:ir.model.fields,field_description:website.field_website_create_uid
#: model:ir.model.fields,field_description:website.field_website_menu_create_uid
#: model:ir.model.fields,field_description:website.field_website_page_create_uid
#: model:ir.model.fields,field_description:website.field_website_redirect_create_uid
msgid "Created by"
msgstr "Được tạo bởi"

#. module: website
#: model:ir.model.fields,field_description:website.field_website_create_date
#: model:ir.model.fields,field_description:website.field_website_menu_create_date
#: model:ir.model.fields,field_description:website.field_website_page_create_date
#: model:ir.model.fields,field_description:website.field_website_redirect_create_date
msgid "Created on"
msgstr "Được tạo vào"

#. module: website
#: model:ir.ui.view,arch_db:website.snippet_options
msgid "Cubes"
msgstr ""

#. module: website
#: model:ir.ui.view,arch_db:website.user_navbar
msgid "Customize"
msgstr "Tuỳ chỉnh"

#. module: website
#: model:ir.ui.view,arch_db:website.user_navbar
msgid "Customize Theme"
msgstr "Tùy biến Theme"

#. module: website
#. openerp-web
#: code:addons/website/static/src/js/tours/banner.js:32
#, python-format
msgid ""
"Customize any block through this menu. Try to change the background of the "
"banner."
msgstr ""
"Tùy chỉnh bất kỳ khối nào thông qua trình đơn này. Hãy thử đổi nền của biểu "
"ngữ"

#. module: website
#: model:ir.actions.client,name:website.backend_dashboard
#: model:ir.ui.menu,name:website.menu_dashboard
msgid "Dashboard"
msgstr "Bảng thông tin"

#. module: website
#: model:ir.ui.view,arch_db:website.res_config_settings_view_form
msgid "Default"
msgstr "Mặc định"

#. module: website
#: model:ir.ui.view,arch_db:website.res_config_settings_view_form
msgid "Default Access Rights"
msgstr ""

#. module: website
#: model:ir.model.fields,field_description:website.field_website_default_lang_id
msgid "Default Language"
msgstr "Ngôn ngữ mặc định"

#. module: website
#: model:ir.model.fields,field_description:website.field_res_config_settings_default_lang_id
msgid "Default language"
msgstr ""

#. module: website
#: model:ir.model.fields,field_description:website.field_res_config_settings_default_lang_code
#: model:ir.model.fields,field_description:website.field_website_default_lang_code
msgid "Default language code"
msgstr "Mã ngôn ngữ mặc định"

#. module: website
#. openerp-web
#: code:addons/website/static/src/xml/website.seo.xml:41
#, python-format
msgid "Define Keywords"
msgstr ""

#. module: website
#: model:ir.ui.view,arch_db:website.s_feature_grid
msgid "Delete Blocks"
msgstr "Xóa khối"

#. module: website
#. openerp-web
#: code:addons/website/static/src/js/menu/content.js:741
#, python-format
msgid "Delete Page"
msgstr "Xóa trang"

#. module: website
#: model:ir.ui.view,arch_db:website.s_three_columns
msgid ""
"Delete the above image or replace it with a picture\n"
"                        that illustrates your message. Click on the picture to\n"
"                        change it's <em>rounded corner</em> style."
msgstr ""
"Xoá hình ở trên và thay nó bằng một hình mà thể hiện\n"
"                        thông điệp của bạn. Bấm vào hình để thay đổi phong cách\n"
"                        <em>bo tròn góc</em> của nó."

#. module: website
#: model:ir.ui.view,arch_db:website.edit_website_pages
msgid "Delete this page"
msgstr ""

#. module: website
#: model:ir.ui.view,arch_db:website.s_references
msgid "Demo Logo"
msgstr ""

#. module: website
#. openerp-web
#: code:addons/website/static/src/xml/website.pageProperties.xml:23
#: code:addons/website/static/src/xml/website.pageProperties.xml:32
#, python-format
msgid "Dependencies"
msgstr "Phụ thuộc"

#. module: website
#. openerp-web
#: code:addons/website/static/src/xml/website.seo.xml:20
#, python-format
msgid "Description"
msgstr "Mô tả"

#. module: website
#: model:ir.ui.view,arch_db:website.website_planner
msgid "Design"
msgstr "Thiết kế"

#. module: website
#: model:ir.ui.view,arch_db:website.snippet_options
msgid "Disable autoplay"
msgstr "Vô hiệu Tự chạy"

#. module: website
#. openerp-web
#: code:addons/website/static/src/js/menu/content.js:45
#: code:addons/website/static/src/js/menu/seo.js:343
#, python-format
msgid "Discard"
msgstr "Huỷ bỏ"

#. module: website
#: model:ir.ui.view,arch_db:website.template_partner_comment
msgid "Discuss and Comments"
msgstr ""

#. module: website
#: model:ir.ui.view,arch_db:website.external_snippets
msgid "Discussion Group"
msgstr ""

#. module: website
#: model:ir.model.fields,field_description:website.field_website_display_name
#: model:ir.model.fields,field_description:website.field_website_menu_display_name
#: model:ir.model.fields,field_description:website.field_website_page_display_name
#: model:ir.model.fields,field_description:website.field_website_published_mixin_display_name
#: model:ir.model.fields,field_description:website.field_website_redirect_display_name
#: model:ir.model.fields,field_description:website.field_website_seo_metadata_display_name
msgid "Display Name"
msgstr "Tên hiển thị"

#. module: website
#. openerp-web
#: code:addons/website/static/src/js/editor/snippets.options.js:89
#, python-format
msgid "Do you want to edit the company data ?"
msgstr "Bạn có muốn sửa dữ liệu công ty?"

#. module: website
#: model:ir.ui.view,arch_db:website.view_website_form
msgid "Domain"
msgstr "Miền"

#. module: website
#: model:ir.ui.view,arch_db:website.website_planner
msgid "Domain Name"
msgstr ""

#. module: website
#. openerp-web
#: code:addons/website/static/src/xml/website.xml:35
#, python-format
msgid "Don't forget to update all links referring to this page."
msgstr ""

#. module: website
#: model:ir.ui.view,arch_db:website.website_planner
msgid ""
"Don't go over 6 items, otherwise your main menu will be difficult to use."
msgstr "Đừng đi quá 6 mục, nếu khong, trình đơn chính của bạn sẽ khó sử dụng."

#. module: website
#: model:ir.ui.view,arch_db:website.website_planner
msgid "Don't hesitate in"
msgstr "Đừng ngần ngại"

#. module: website
#: model:ir.ui.view,arch_db:website.website_planner
msgid "Download the technical documentation of a product"
msgstr "Tài về tài liệu kỹ thuật của một sản phẩm"

#. module: website
#: model:ir.ui.view,arch_db:website.snippet_options
msgid "Downtown"
msgstr ""

#. module: website
#. openerp-web
#: code:addons/website/static/src/xml/website.contentMenu.xml:45
#, python-format
msgid "Drag a menu to the right to create a sub-menu"
msgstr "Kéo một trình đơn về bên phải để tạo trình đơn con"

#. module: website
#. openerp-web
#: code:addons/website/static/src/js/tours/banner.js:36
#, python-format
msgid "Drag another block in your page, below the cover."
msgstr "Kéo một khối khác và trang của bạn, phía dưới cover."

#. module: website
#. openerp-web
#: code:addons/website/static/src/js/tours/banner.js:20
#, python-format
msgid "Drag the <i>Cover</i> block and drop it in your page."
msgstr "Kéo khối <i>Cover</i> và thả nó vào trang của bạn."

#. module: website
#: model:ir.ui.view,arch_db:website.s_feature_grid
msgid "Duplicate"
msgstr "Sao chép"

#. module: website
#: model:ir.ui.view,arch_db:website.s_feature_grid
msgid "Duplicate blocks to add more features."
msgstr "Nhân bản khối để thêm các tính năng"

#. module: website
#: model:ir.ui.view,arch_db:website.website_planner
msgid "Easy to remember and spell"
msgstr "Dễ nhớ và dễ đánh vần"

#. module: website
#: model:ir.ui.view,arch_db:website.publish_management
msgid "Edit"
msgstr "Sửa"

#. module: website
#. openerp-web
#: code:addons/website/static/src/js/menu/content.js:417
#: model:ir.ui.view,arch_db:website.user_navbar
#, python-format
msgid "Edit Menu"
msgstr "Sửa Trình đơn"

#. module: website
#: model:ir.ui.view,arch_db:website.user_navbar
msgid "Edit Top Menu"
msgstr "Sửa Top Menu"

#. module: website
#: model:ir.ui.view,arch_db:website.edit_website_pages
msgid "Edit code in backend"
msgstr ""

#. module: website
#: model:ir.ui.view,arch_db:website.publish_management
#: model:ir.ui.view,arch_db:website.user_navbar
msgid "Edit in backend"
msgstr "Sửa ở backend"

#. module: website
#. openerp-web
#: code:addons/website/static/src/xml/website.backend.xml:73
#, python-format
msgid "Edit my Analytics Client ID"
msgstr ""

#. module: website
#: model:ir.ui.view,arch_db:website.page_404
msgid ""
"Edit the content below this line to adapt the default \"page not found\" "
"page."
msgstr ""
"Sửa nội dung dưới dòng này để thay đổi trang \"không tìm thấy trang\" mặc "
"định."

#. module: website
#. openerp-web
#: code:addons/website/static/src/js/editor/snippets.options.js:35
#, python-format
msgid "Edit the menu"
msgstr "Sửa trình đơn"

#. module: website
#: model:res.groups,name:website.group_website_designer
msgid "Editor and Designer"
msgstr "Biên tập và Thiết kế"

#. module: website
#: model:ir.ui.view,arch_db:website.s_comparisons
msgid "Email support"
msgstr "Hỗ trợ qua Email"

#. module: website
#: model:ir.ui.view,arch_db:website.website_planner
msgid "End"
msgstr "Kết thúc"

#. module: website
#: model:ir.ui.view,arch_db:website.s_comparisons
msgid "Enterprise package"
msgstr "Gói Doanh nghiệp"

#. module: website
#: model:ir.ui.view,arch_db:website.http_error_debug
msgid "Error"
msgstr "Lỗi"

#. module: website
#: model:ir.ui.view,arch_db:website.website_planner
msgid "Examples"
msgstr "Ví dụ"

#. module: website
#. openerp-web
#: code:addons/website/static/src/xml/website.contentMenu.xml:61
#, python-format
msgid "Existing Page, URL or Email"
msgstr ""

#. module: website
#: model:ir.ui.view,arch_db:website.s_comparisons
msgid "Expert"
msgstr "Chuyên gia"

#. module: website
#: model:ir.ui.view,arch_db:website.s_well
msgid ""
"Explain the benefits you offer. Don't write about products or\n"
"            services here, write about solutions."
msgstr ""
"Giải thích lợi ích mà bạn mang đến. Đừng viết về sản phẩm hay dịch vụ ở đây,"
" hay viết về giải pháp."

#. module: website
#: model:ir.model.fields,field_description:website.field_website_page_xml_id
msgid "External ID"
msgstr "External ID"

#. module: website
#: model:ir.ui.view,arch_db:website.snippet_options
msgid "Extra-Large"
msgstr "Cực lớn"

#. module: website
#: model:ir.model.fields,field_description:website.field_website_social_facebook
msgid "Facebook Account"
msgstr "Tài khoản Facebook"

#. module: website
#: model:ir.ui.view,arch_db:website.snippet_options
msgid "Fast"
msgstr "Nhanh"

#. module: website
#: model:ir.model.fields,field_description:website.field_res_config_settings_favicon
msgid "Favicon"
msgstr ""

#. module: website
#: model:ir.ui.view,arch_db:website.s_three_columns
msgid "Feature One"
msgstr "Tính năng Một"

#. module: website
#: model:ir.ui.view,arch_db:website.s_three_columns
msgid "Feature Three"
msgstr "Tính năng Ba"

#. module: website
#: model:ir.ui.view,arch_db:website.s_panel
msgid "Feature Title"
msgstr "Tiêu đề Tính năng"

#. module: website
#: model:ir.ui.view,arch_db:website.s_three_columns
msgid "Feature Two"
msgstr "Tính năng Hai"

#. module: website
#: model:ir.model,name:website.model_ir_model_fields
msgid "Fields"
msgstr "Trường"

#. module: website
#: model:ir.ui.view,arch_db:website.website_planner
msgid ""
"Finally don't try to make all your content accessible from the main menu or the footer.\n"
"                            Indeed, a page can also be accessible through a direct link or button, from any other page of your website."
msgstr ""
"Cuối cùng, đừng cố gắng làm cho mọi nội dung của bạn có thể được truy cập từ trình đơn chính hoặc chân website.\n"
"                            Thay vì thế, một trang có thể được truy cập thông qua một link trực tiếp, một nút bấm, từ một trang khác của website."

#. module: website
#: model:ir.ui.view,arch_db:website.website_planner
msgid "Find Inspiration"
msgstr "Tìm Cảm hứng"

#. module: website
#: model:ir.ui.view,arch_db:website.s_features
msgid "First Feature"
msgstr "Tính năng Đầu tiên"

#. module: website
#: model:ir.ui.view,arch_db:website.snippet_options
msgid "Fixed"
msgstr "Cố định"

#. module: website
#: model:ir.ui.view,arch_db:website.snippet_options
msgid "Float"
msgstr "Nổi"

#. module: website
#: model:ir.ui.view,arch_db:website.snippet_options
msgid "Folded list"
msgstr ""

#. module: website
#. openerp-web
#: code:addons/website/static/src/xml/website.editor.xml:6
#, python-format
msgid "Follow all the"
msgstr "Hãy đi theo các hình tượng"

#. module: website
#: model:ir.ui.view,arch_db:website.website_planner
msgid "Footer"
msgstr ""

#. module: website
#: model:ir.ui.view,arch_db:website.website_planner
msgid ""
"For example, use pictures to help break up large areas of text by altering\n"
"                                    Text-Image and Image-Text blocks. If you prefer icons, use the Features or Feature Grid blocks."
msgstr ""

#. module: website
#: model:ir.ui.view,arch_db:website.website_planner
msgid ""
"For the Odoo Team,<br/>\n"
"                            Fabien Pinckaers, Founder"
msgstr ""
"Thay mặt Odoo Team,<br/>\n"
"                            Fabien Pinckaers, Nhà sáng lập"

#. module: website
#: model:ir.ui.view,arch_db:website.s_company_team
msgid ""
"Founder and chief visionary, Tony is the driving force behind Company. He loves\n"
"                                to keep his hands full by participating in the development of the software,\n"
"                                marketing and the Customer Experience strategies."
msgstr ""

#. module: website
#: model:ir.ui.view,arch_db:website.website_planner
msgid "Free"
msgstr "Miễn phí"

#. module: website
#: model:ir.ui.view,arch_db:website.s_feature_grid
msgid ""
"From the main container, you can change the background to highlight "
"features."
msgstr ""
"Từ khung chứa chính, bạn có thể thay đổi nền để nhấn mạnh các tính năng."

#. module: website
#: model:ir.ui.view,arch_db:website.s_faq_collapse
msgid "General Terms and Conditions / Service Policies"
msgstr ""

#. module: website
#: model:ir.ui.view,arch_db:website.website_planner
msgid "Gengo"
msgstr ""

#. module: website
#: model:ir.ui.view,arch_db:website.s_comparisons
msgid "Get access to all modules"
msgstr "Truy cập đến tất cả các phân hệ"

#. module: website
#: model:ir.ui.view,arch_db:website.s_comparisons
msgid "Get access to all modules and features"
msgstr "Truy cập đến tất cả các phân hệ và tính năng"

#. module: website
#: model:ir.ui.view,arch_db:website.website_planner
msgid "Get an understanding of your methodology"
msgstr "Tìm hiểu về phương pháp luận của bạn"

#. module: website
#. openerp-web
#: code:addons/website/static/src/js/menu/seo.js:340
#, python-format
msgid ""
"Get this page efficiently referenced in search engines to attract more "
"visitors."
msgstr ""

#. module: website
#: model:ir.ui.view,arch_db:website.website_planner
msgid "Get your opportunities filled up in our integrated CRM application"
msgstr ""

#. module: website
#: model:ir.model.fields,field_description:website.field_website_social_github
msgid "GitHub Account"
msgstr "Tài khoản Github"

#. module: website
#. openerp-web
#: code:addons/website/static/src/js/menu/content.js:48
#, python-format
msgid "Go To Page"
msgstr ""

#. module: website
#. openerp-web
#: code:addons/website/static/src/js/editor/snippets.options.js:27
#, python-format
msgid "Go to Link"
msgstr "Đến Liên kết"

#. module: website
#: model:ir.ui.view,arch_db:website.view_view_form_extend
msgid "Go to Page Manager"
msgstr ""

#. module: website
#. openerp-web
#: code:addons/website/static/src/xml/website.backend.xml:20
#: code:addons/website/static/src/xml/website.backend.xml:22
#, python-format
msgid "Go to Website"
msgstr ""

#. module: website
#: model:ir.ui.view,arch_db:website.website_planner
msgid "GoDaddy"
msgstr ""

#. module: website
#. openerp-web
#: code:addons/website/static/src/js/tours/banner.js:46
#, python-format
msgid ""
"Good Job! You created your first page. Let's check how this page looks like "
"on <b>mobile devices</b>."
msgstr ""
"Tốt! Bạn đã tạo được trang đầu tiên. Hãy cùng xem trang này trông thế nào "
"trên <b>thiết bị di động</b>."

#. module: website
#: model:ir.ui.view,arch_db:website.website_planner
msgid "Google Adwords"
msgstr ""

#. module: website
#. openerp-web
#: code:addons/website/static/src/js/backend/dashboard.js:89
#: model:ir.model.fields,field_description:website.field_res_config_settings_has_google_analytics
#, python-format
msgid "Google Analytics"
msgstr "Google Analytics"

#. module: website
#: model:ir.model.fields,field_description:website.field_res_config_settings_google_analytics_key
#: model:ir.model.fields,field_description:website.field_website_google_analytics_key
msgid "Google Analytics Key"
msgstr ""

#. module: website
#: model:ir.model.fields,field_description:website.field_res_config_settings_has_google_analytics_dashboard
msgid "Google Analytics in Dashboard"
msgstr ""

#. module: website
#. openerp-web
#: code:addons/website/static/src/xml/website.backend.xml:92
#, python-format
msgid ""
"Google Analytics initialization failed. Maybe this domain is not whitelisted"
" in your Google Analytics project for this client ID."
msgstr ""

#. module: website
#: model:ir.ui.view,arch_db:website.website_planner
msgid "Google Business"
msgstr ""

#. module: website
#: model:ir.model.fields,field_description:website.field_res_config_settings_google_management_client_id
#: model:ir.model.fields,field_description:website.field_website_google_management_client_id
msgid "Google Client ID"
msgstr ""

#. module: website
#: model:ir.model.fields,field_description:website.field_res_config_settings_google_management_client_secret
#: model:ir.model.fields,field_description:website.field_website_google_management_client_secret
msgid "Google Client Secret"
msgstr ""

#. module: website
#: model:ir.model.fields,field_description:website.field_res_config_settings_has_google_maps
#: model:ir.ui.view,arch_db:website.company_description
msgid "Google Maps"
msgstr ""

#. module: website
#: model:ir.model.fields,field_description:website.field_res_config_settings_google_maps_api_key
msgid "Google Maps API Key"
msgstr ""

#. module: website
#: model:ir.ui.view,arch_db:website.website_planner
msgid "Google Webmaster"
msgstr ""

#. module: website
#: model:ir.model.fields,field_description:website.field_website_social_googleplus
msgid "Google+ Account"
msgstr "Tài khoản Google+"

#. module: website
#: model:ir.ui.view,arch_db:website.s_feature_grid
msgid "Great Value"
msgstr "Giá trị Lớn"

#. module: website
#: model:ir.ui.view,arch_db:website.aboutus
#: model:ir.ui.view,arch_db:website.aboutus_page_ir_ui_view
#: model:website.page,arch_db:website.aboutus_page
msgid "Great products for great people"
msgstr "Sản phẩm tuyệt với dành cho người tuyệt vời"

#. module: website
#: model:ir.ui.view,arch_db:website.snippet_options
msgid "Grid"
<<<<<<< HEAD
msgstr "Lưới"
=======
msgstr "Khung lưới"
>>>>>>> 5316406a

#. module: website
#: model:ir.ui.view,arch_db:website.menu_search
msgid "Group By"
msgstr "Nhóm theo"

#. module: website
#: model:ir.model.fields,field_description:website.field_website_page_groups_id
msgid "Groups"
msgstr "Nhóm"

#. module: website
#: model:ir.ui.view,arch_db:website.website_planner
msgid "Grow"
msgstr ""

#. module: website
#: model:ir.ui.view,arch_db:website.user_navbar
msgid "HTML/CSS Editor"
msgstr ""

#. module: website
#: model:ir.model,name:website.model_ir_http
msgid "HTTP routing"
msgstr "Định tuyến HTTP"

#. module: website
#: model:ir.ui.view,arch_db:website.s_cover
msgid "Headline"
msgstr ""

#. module: website
#: model:ir.ui.view,arch_db:website.website_planner
msgid ""
"Here is a checklist of actions to help you launch a new website efficiently:"
msgstr ""

#. module: website
#. openerp-web
#: code:addons/website/static/src/xml/website.pageProperties.xml:110
#, python-format
msgid "Hide this page from search results"
msgstr ""

#. module: website
#: model:ir.ui.view,arch_db:website.500
#: model:ir.ui.view,arch_db:website.footer_default
#: model:website.menu,name:website.menu_homepage
#: model:website.menu,name:website.website2_menu_homepage
msgid "Home"
msgstr "Trang chủ"

#. module: website
#. openerp-web
#: code:addons/website/static/src/xml/website.editor.xml:4
#: model:ir.model.fields,field_description:website.field_website_homepage_id
#: model:ir.model.fields,field_description:website.field_website_page_is_homepage
#: model:ir.ui.view,arch_db:website.403 model:ir.ui.view,arch_db:website.404
#: model:ir.ui.view,arch_db:website.footer_custom
#: model:ir.ui.view,arch_db:website.website_planner
#, python-format
msgid "Homepage"
msgstr "Trang chủ"

#. module: website
#: model:ir.ui.view,arch_db:website.website2_homepage
#: model:ir.ui.view,arch_db:website.website2_homepage_page_ir_ui_view
#: model:website.page,arch_db:website.website2_homepage_page
msgid "Homepage 0.0.0.0"
msgstr ""

#. module: website
#. openerp-web
#: code:addons/website/static/src/xml/website.backend.xml:102
#: model:ir.ui.view,arch_db:website.res_config_settings_view_form
#, python-format
msgid "How to get my Client ID"
msgstr ""

#. module: website
#. openerp-web
#: code:addons/website/static/src/xml/website.backend.xml:97
#: model:ir.ui.view,arch_db:website.res_config_settings_view_form
#, python-format
msgid "How to get my Tracking ID"
msgstr ""

#. module: website
#: model:ir.model.fields,field_description:website.field_website_id
#: model:ir.model.fields,field_description:website.field_website_menu_id_7241
#: model:ir.model.fields,field_description:website.field_website_page_id
#: model:ir.model.fields,field_description:website.field_website_published_mixin_id
#: model:ir.model.fields,field_description:website.field_website_redirect_id
#: model:ir.model.fields,field_description:website.field_website_seo_metadata_id
msgid "ID"
msgstr "ID"

#. module: website
#: model:ir.model.fields,help:website.field_website_page_xml_id
msgid "ID of the view defined in xml file"
msgstr "ID of the view defined in xml file"

#. module: website
#: model:ir.ui.view,arch_db:website.500
msgid ""
"If this error is caused by a change of yours in the templates, you have the "
"possibility to reset one or more templates to their <strong>factory "
"settings</strong>."
msgstr ""

#. module: website
#: model:ir.model.fields,help:website.field_website_page_groups_id
msgid ""
"If this field is empty, the view applies to all users. Otherwise, the view "
"applies to the users of those groups only."
msgstr ""
"If this field is empty, the view applies to all users. Otherwise, the view "
"applies to the users of those groups only."

#. module: website
#: model:ir.model.fields,help:website.field_website_page_active
msgid ""
"If this view is inherited,\n"
"* if True, the view always extends its parent\n"
"* if False, the view currently does not extend its parent but can be enabled\n"
"         "
msgstr ""

#. module: website
#: model:ir.ui.view,arch_db:website.website_planner
msgid "Improve your conversion from visitors to customers"
msgstr ""

#. module: website
#. openerp-web
#: code:addons/website/static/src/xml/website.seo.xml:68
#, python-format
msgid "In description"
msgstr ""

#. module: website
#. openerp-web
#: code:addons/website/static/src/xml/website.seo.xml:69
#, python-format
msgid "In page's content"
msgstr ""

#. module: website
#. openerp-web
#: code:addons/website/static/src/xml/website.seo.xml:67
#, python-format
msgid "In title"
msgstr ""

#. module: website
#. openerp-web
#: code:addons/website/static/src/xml/website.pageProperties.xml:108
#: model:ir.ui.view,arch_db:website.index_management
#, python-format
msgid "Indexed"
msgstr ""

#. module: website
#: model:ir.ui.view,arch_db:website.show_website_info
msgid "Information about the"
msgstr "Thông tin về"

#. module: website
#: model:ir.model.fields,field_description:website.field_website_page_inherit_id
msgid "Inherited View"
msgstr "Inherited View"

#. module: website
#: model:ir.ui.view,arch_db:website.website_planner
msgid "Install Gengo Translator app"
msgstr "Cài Ứng dụng"

#. module: website
#: model:ir.model,name:website.model_base_language_install
msgid "Install Language"
msgstr "Cài đặt Ngôn ngữ"

#. module: website
#: model:ir.ui.view,arch_db:website.res_config_settings_view_form
msgid "Install new language"
msgstr ""

#. module: website
#: model:ir.ui.view,arch_db:website.website_planner
msgid "Install new languages"
msgstr "Cài ngôn ngữ mới"

#. module: website
#: model:ir.ui.view,arch_db:website.show_website_info
msgid "Installed Applications"
msgstr "Cài ứng dụng"

#. module: website
#: model:ir.ui.view,arch_db:website.show_website_info
msgid "Installed Modules"
msgstr "Các Modun đã cài"

#. module: website
#: model:ir.ui.view,arch_db:website.s_company_team
msgid "Iris Joe, CFO"
msgstr ""

#. module: website
#: model:ir.ui.view,arch_db:website.s_company_team
msgid ""
"Iris, with her international experience, helps us easily understand the numbers and\n"
"                                improves them. She is determined to drive success and delivers her professional\n"
"                                acumen to bring Company at the next level."
msgstr ""

#. module: website
#: model:ir.model.fields,field_description:website.field_website_menu_is_visible
#: model:ir.model.fields,field_description:website.field_website_page_is_visible
msgid "Is Visible"
msgstr ""

#. module: website
#: model:ir.ui.view,arch_db:website.website_planner
msgid "Is the keyword popular in Google?"
msgstr "Từ khoá có phổ biến ở Google không?"

#. module: website
#: model:ir.ui.view,arch_db:website.website_planner
msgid ""
"Is the person searching for it likely to buy my product or\n"
"                                    service? When starting out, you want to advertise on\n"
"                                    “buying intent” keywords (i.e. when people are clearly looking to buy)."
msgstr ""

#. module: website
#. openerp-web
#: code:addons/website/static/src/xml/website.pageProperties.xml:19
#, python-format
msgid "It looks like your file is being called by"
msgstr ""

#. module: website
#. openerp-web
#: code:addons/website/static/src/js/content/website_root.js:212
#, python-format
msgid ""
"It might be possible to edit the relevant items or fix the issue in <a "
"href=\"%s\">the classic Odoo interface</a>"
msgstr ""

#. module: website
#: model:ir.ui.view,arch_db:website.website_planner
msgid ""
"It's often much easier not to start with a blank page. Take a look at your competitors\n"
"                        and similar companies around the world. They probably have the same objectives and\n"
"                        visitors that you do. How did they transform that into a website?<br/>\n"
"                        Try to find 3 websites that have remarkable characteristics."
msgstr ""

#. module: website
#: model:ir.ui.view,arch_db:website.website_planner
msgid "It’s time to grow your traffic!"
msgstr "Đã đến lúc tăng trưởng lượng khách đến website của bạn!"

#. module: website
#: model:ir.ui.view,arch_db:website.s_button
msgid "Join us and make your company a better place."
msgstr "Gia nhập với chúng tôi và tạo cho công ty bạn một vị thế tốt hơn."

#. module: website
#: model:ir.model.fields,field_description:website.field_website_page_key
msgid "Key"
msgstr "Khóa"

#. module: website
#. openerp-web
#: code:addons/website/static/src/xml/website.seo.xml:48
#, python-format
msgid "Keyword"
msgstr ""

#. module: website
#: model:ir.model.fields,field_description:website.field_res_config_settings_language_ids
#: model:ir.model.fields,field_description:website.field_website_language_ids
msgid "Languages"
msgstr "Các ngôn ngữ"

#. module: website
#: model:ir.ui.view,arch_db:website.res_config_settings_view_form
msgid "Languages available on your website"
msgstr ""

#. module: website
#: model:ir.ui.view,arch_db:website.snippet_options
msgid "Large"
msgstr "Lớn"

#. module: website
#: model:ir.model.fields,field_description:website.field_website___last_update
#: model:ir.model.fields,field_description:website.field_website_menu___last_update
#: model:ir.model.fields,field_description:website.field_website_page___last_update
#: model:ir.model.fields,field_description:website.field_website_published_mixin___last_update
#: model:ir.model.fields,field_description:website.field_website_redirect___last_update
#: model:ir.model.fields,field_description:website.field_website_seo_metadata___last_update
msgid "Last Modified on"
msgstr "Sửa lần cuối vào"

#. module: website
#. openerp-web
#: code:addons/website/static/src/xml/website.backend.xml:110
#, python-format
msgid "Last Month"
msgstr ""

#. module: website
#: model:ir.model.fields,field_description:website.field_website_menu_write_uid
#: model:ir.model.fields,field_description:website.field_website_page_write_uid
#: model:ir.model.fields,field_description:website.field_website_redirect_write_uid
#: model:ir.model.fields,field_description:website.field_website_write_uid
msgid "Last Updated by"
msgstr "Cập nhật lần cuối bởi"

#. module: website
#: model:ir.model.fields,field_description:website.field_website_menu_write_date
#: model:ir.model.fields,field_description:website.field_website_page_write_date
#: model:ir.model.fields,field_description:website.field_website_redirect_write_date
#: model:ir.model.fields,field_description:website.field_website_write_date
msgid "Last Updated on"
msgstr "Cập nhật lần cuối"

#. module: website
#. openerp-web
#: code:addons/website/static/src/xml/website.backend.xml:109
#, python-format
msgid "Last Week"
msgstr ""

#. module: website
#. openerp-web
#: code:addons/website/static/src/xml/website.backend.xml:111
#, python-format
msgid "Last Year"
msgstr ""

#. module: website
#: model:ir.ui.view,arch_db:website.website_planner
msgid "Launch"
msgstr "Khai trương"

#. module: website
#: model:ir.ui.view,arch_db:website.website_planner
msgid "Learn what question your customers have, what problems they encounter"
msgstr ""
"Tìm hiểu xem khách ghé thăm đang nghĩ gì, họ có câu hỏi gì, họ đang đối mặt "
"với vấn đề gì"

#. module: website
#: model:ir.ui.view,arch_db:website.snippet_options
msgid "Left"
msgstr "Trái"

#. module: website
#. openerp-web
#: code:addons/website/static/src/xml/website.seo.xml:65
#, python-format
msgid "Legend:"
msgstr ""

#. module: website
#: model:ir.ui.view,arch_db:website.res_config_settings_view_form
msgid "Let your customers log in to see their documents"
msgstr ""

#. module: website
#. openerp-web
#: code:addons/website/static/src/xml/website.editor.xml:5
#, python-format
msgid "Let's start designing."
msgstr "Hãy cùng nhau bắt đầu việc thiết kế."

#. module: website
#: model:ir.ui.view,arch_db:website.s_comparisons
msgid "Limited customization"
msgstr "Tuỳ biến Hạn chế"

#. module: website
#. openerp-web
#: code:addons/website/static/src/xml/website.contentMenu.xml:55
#, python-format
msgid "Link"
msgstr "Liên kết"

#. module: website
#. openerp-web
#: code:addons/website/static/src/xml/website.backend.xml:81
#, python-format
msgid "Link my Analytics Account"
msgstr "Liên kết Tài khoản Analytics của tôi"

#. module: website
#: model:ir.model.fields,field_description:website.field_website_social_linkedin
msgid "LinkedIn Account"
msgstr "Tài khoản LinkedIn"

#. module: website
#: model:ir.ui.view,arch_db:website.s_faq_collapse
msgid "Links to other websites"
msgstr ""

#. module: website
#: model:ir.ui.view,arch_db:website.s_feature_grid
msgid "List of Features"
msgstr "Danh mục Tính năng"

#. module: website
#. openerp-web
#: code:addons/website/static/src/js/menu/seo.js:82
#, python-format
msgid "Loading..."
msgstr "Đang nạp..."

#. module: website
#: model:ir.ui.view,arch_db:website.external_snippets
msgid "Local Events"
msgstr ""

#. module: website
#: model:ir.model.fields,field_description:website.field_website_menu_id
#: model:ir.ui.view,arch_db:website.website_planner
msgid "Main Menu"
msgstr "Trình đơn chính"

#. module: website
#: model:ir.ui.view,arch_db:website.user_navbar
msgid "Manage Pages"
msgstr ""

#. module: website
#: model:ir.ui.view,arch_db:website.edit_website_pages
msgid "Manage Your Pages"
msgstr ""

#. module: website
#: model:ir.ui.view,arch_db:website.user_navbar
msgid "Manage Your Website Pages"
msgstr ""

#. module: website
#: model:ir.ui.view,arch_db:website.website_planner
msgid "Manage channels to structure your content"
msgstr ""

#. module: website
#: model:ir.ui.view,arch_db:website.edit_website_pages
msgid "Manage this page"
msgstr ""

#. module: website
#: model:ir.ui.view,arch_db:website.snippet_options
msgid "Masonry"
msgstr ""

#. module: website
#: model:ir.ui.view,arch_db:website.403 model:ir.ui.view,arch_db:website.404
msgid "Maybe you were looking for one of these popular pages ?"
msgstr "Có phải bạn đang kiếm tìm một trong số các trang phổ biến này?"

#. module: website
#: model:ir.ui.view,arch_db:website.snippet_options
msgid "Medium"
msgstr "Trung bình"

#. module: website
#: model:ir.ui.view,arch_db:website.s_company_team
msgid "Meet the Executive Team"
msgstr ""

#. module: website
#: code:addons/website/models/website.py:241
#: model:ir.model.fields,field_description:website.field_website_menu_name
#, python-format
msgid "Menu"
msgstr "Trình đơn"

#. module: website
#. openerp-web
#: code:addons/website/static/src/js/menu/content.js:338
#, python-format
msgid "Menu Label"
msgstr ""

#. module: website
#: code:addons/website/models/website.py:243
#, python-format
msgid "Menus"
msgstr "Trình đơn"

#. module: website
#: model:ir.ui.view,arch_db:website.template_partner_comment
msgid "Message"
msgstr "Thông điệp"

#. module: website
#: model:ir.ui.view,arch_db:website.s_company_team
msgid "Mich Stark, COO"
msgstr ""

#. module: website
#: model:ir.ui.view,arch_db:website.s_company_team
msgid ""
"Mich loves taking on challenges. With his multi-year experience as Commercial\n"
"                                Director in the software industry, Mich has helped Company to get where it\n"
"                                is today. Mich is among the best minds."
msgstr ""

#. module: website
#. openerp-web
#: code:addons/website/static/src/js/menu/mobile_view.js:54
#, python-format
msgid "Mobile preview"
msgstr "Xem trước Mobile"

#. module: website
#: model:ir.model.fields,field_description:website.field_website_page_model
#: model:ir.model.fields,field_description:website.field_website_page_model_ids
msgid "Model"
msgstr "Mô hình"

#. module: website
#: model:ir.model.fields,field_description:website.field_website_page_model_data_id
msgid "Model Data"
msgstr "Model Data"

#. module: website
#: model:ir.model,name:website.model_ir_model
msgid "Models"
msgstr "Models"

#. module: website
#. openerp-web
#: code:addons/website/static/src/xml/website.seo.xml:58
#, python-format
msgid "Most searched topics related to your keywords, ordered by importance:"
msgstr ""
"Hầu hết các chủ đề được tìm kiếm liên quan đến các từ khoá của bạn, sắp xếp "
"theo mức quan trọng"

#. module: website
#: model:ir.ui.view,arch_db:website.snippet_options
msgid "Move to first"
msgstr "Đến trang đầu"

#. module: website
#: model:ir.ui.view,arch_db:website.snippet_options
msgid "Move to last"
msgstr "Đến trang cuối"

#. module: website
#: model:ir.ui.view,arch_db:website.snippet_options
msgid "Move to next"
msgstr "Kế tiếp"

#. module: website
#: model:ir.ui.view,arch_db:website.snippet_options
msgid "Move to previous"
msgstr "Về trước"

#. module: website
#: selection:website.redirect,type:0
msgid "Moved permanently"
msgstr ""

#. module: website
#: selection:website.redirect,type:0
msgid "Moved temporarily"
msgstr ""

#. module: website
#: model:ir.ui.view,arch_db:website.layout
msgid "My Website"
msgstr "Website của tôi"

#. module: website
#. openerp-web
#: code:addons/website/static/src/xml/website.pageProperties.xml:40
#: model:ir.ui.view,arch_db:website.edit_website_pages
#: model:ir.ui.view,arch_db:website.res_config_settings_view_form
#, python-format
msgid "Name"
msgstr "Tên"

#. module: website
#: model:ir.ui.view,arch_db:website.res_config_settings_view_form
msgid "Name and favicon of your website"
msgstr ""

#. module: website
#: model:ir.ui.view,arch_db:website.website_planner
msgid "Namecheap"
msgstr ""

#. module: website
#. openerp-web
#: code:addons/website/static/src/js/menu/new_content.js:41
#: code:addons/website/static/src/xml/website.contentMenu.xml:58
#: model:ir.ui.view,arch_db:website.user_navbar
#, python-format
msgid "New Page"
msgstr "Trang mới"

#. module: website
#: model:ir.model.fields,field_description:website.field_website_menu_new_window
msgid "New Window"
msgstr "Cửa sổ mới"

#. module: website
#: model:ir.ui.view,arch_db:website.external_snippets
msgid "Newsletter"
msgstr "Newsletter"

#. module: website
#: model:ir.ui.view,arch_db:website.kanban_contain
msgid "Next"
msgstr "Tiếp"

#. module: website
#: model:ir.ui.view,arch_db:website.s_comparisons
msgid "No customization"
msgstr ""

#. module: website
#: model:ir.ui.view,arch_db:website.s_comparisons
msgid "No support"
msgstr "Không hỗ trợ"

#. module: website
#: model:ir.ui.view,arch_db:website.snippet_options
msgid "No-scroll"
msgstr ""

#. module: website
#: model:ir.ui.view,arch_db:website.snippet_options
msgid "None"
msgstr "Không có"

#. module: website
#. openerp-web
#: code:addons/website/static/src/xml/website.seo.xml:66
#, python-format
msgid "Not used"
msgstr ""

#. module: website
#: model:ir.ui.view,arch_db:website.show_website_info
msgid "Note: To hide this page, uncheck it from the top Customize menu."
msgstr ""

#. module: website
#: model:ir.model.fields,field_description:website.field_res_config_settings_language_count
msgid "Number of languages"
msgstr ""

#. module: website
#: model:ir.ui.view,arch_db:website.website_planner
msgid "OVH"
msgstr ""

#. module: website
#: model:ir.ui.view,arch_db:website.website_planner
msgid "Objectives"
msgstr ""

#. module: website
#: model:ir.ui.view,arch_db:website.layout_footer_copyright
msgid "Odoo"
msgstr "Odoo"

#. module: website
#: model:ir.ui.view,arch_db:website.s_three_columns
msgid "Odoo - Sample 1 for three columns"
msgstr ""

#. module: website
#: model:ir.ui.view,arch_db:website.s_three_columns
msgid "Odoo - Sample 2 for three columns"
msgstr ""

#. module: website
#: model:ir.ui.view,arch_db:website.s_three_columns
msgid "Odoo - Sample 3 for three columns"
msgstr ""

#. module: website
#: model:ir.ui.view,arch_db:website.s_big_picture
msgid "Odoo CMS - a big picture"
msgstr ""

#. module: website
#: model:ir.ui.view,arch_db:website.s_image_floating
msgid "Odoo CMS- Sample image floating"
msgstr ""

#. module: website
#: model:ir.ui.view,arch_db:website.show_website_info
msgid "Odoo Version"
msgstr "Phiên bản Odoo"

#. module: website
#: model:ir.ui.view,arch_db:website.s_image_text
msgid "Odoo image and text block"
msgstr ""

#. module: website
#: model:ir.ui.view,arch_db:website.s_parallax_slider
msgid ""
"Odoo provides essential platform for our project management.\n"
"                                                Things are better organized and more visible with it."
msgstr ""

#. module: website
#: model:ir.ui.view,arch_db:website.s_text_image
msgid "Odoo text and image block"
msgstr ""

#. module: website
#. openerp-web
#: code:addons/website/static/src/xml/website.backend.xml:5
#, python-format
msgid "On Website"
msgstr "Trên Website"

#. module: website
#: model:ir.ui.view,arch_db:website.website_planner
msgid ""
"One way is by optimizing your indexing on search engines like Google "
"naturally, without paying anything. The earliest you show up in the search, "
"the more visitors you get. This strategy called <strong>SEO</strong> "
"involves several actions."
msgstr ""

#. module: website
#: model:ir.ui.view,arch_db:website.website_planner
msgid "Online users:"
msgstr ""

#. module: website
#: model:ir.model.fields,help:website.field_website_page_mode
msgid ""
"Only applies if this view inherits from an other one (inherit_id is not False/Null).\n"
"\n"
"* if extension (default), if this view is requested the closest primary view\n"
"is looked up (via inherit_id), then all views inheriting from it with this\n"
"view's model are applied\n"
"* if primary, the closest primary view is fully resolved (even if it uses a\n"
"different model than this one), then this view's inheritance specs\n"
"(<xpath/>) are applied, and the result is used as if it were this view's\n"
"actual arch.\n"
msgstr ""

#. module: website
#: model:ir.ui.view,arch_db:website.show_website_info
msgid "Open Source ERP"
msgstr "ERP Mã nguồn mở"

#. module: website
#: model:ir.ui.view,arch_db:website.layout_footer_copyright
msgid "Open Source eCommerce"
msgstr ""

#. module: website
#: model:ir.ui.view,arch_db:website.user_navbar
msgid "Optimize SEO"
msgstr "Tối ưu hoá SEO"

#. module: website
#: model:ir.ui.view,arch_db:website.s_comparisons
msgid "Order now"
msgstr "Đặt hàng ngay"

#. module: website
#: model:ir.ui.view,arch_db:website.website_planner
msgid "Organize and publish events to meet your prospects and customers"
msgstr ""

#. module: website
#: model:ir.ui.view,arch_db:website.view_website_form
msgid "Other Info"
msgstr "Thông tin khác"

#. module: website
#: model:ir.ui.view,arch_db:website.s_comparisons
msgid "Our Offers"
msgstr "Chúng tôi cung cấp"

#. module: website
#: model:ir.ui.view,arch_db:website.footer_default
msgid "Our Products &amp; Services"
msgstr "Sản phẩm &amp; Dịch vụ"

#. module: website
#: model:ir.ui.view,arch_db:website.s_references
msgid "Our References"
msgstr "Thành tựu của chúng tôi"

#. module: website
#: model:ir.ui.view,arch_db:website.aboutus
#: model:ir.ui.view,arch_db:website.aboutus_page_ir_ui_view
#: model:website.page,arch_db:website.aboutus_page
msgid "Our Team"
msgstr "Đội ngũ của chúng tôi"

#. module: website
#: model:ir.ui.view,arch_db:website.aboutus
#: model:ir.ui.view,arch_db:website.aboutus_page_ir_ui_view
#: model:website.page,arch_db:website.aboutus_page
msgid ""
"Our products are designed for small to medium size companies willing to optimize\n"
"                                                      their performance."
msgstr ""

#. module: website
#: model:ir.ui.view,arch_db:website.footer_default
msgid ""
"Our products are designed for small to medium size companies willing to optimize\n"
"                            their performance."
msgstr ""
"Sản phẩm của chúng tôi được thiết kế cho các doanh nghiệp vừa và nhỏ sẵn lòng thay đối và tối ưu hoá\n"
"                                      các hoạt động của mình."

#. module: website
#: code:addons/website/models/website.py:206
#: code:addons/website/models/website.py:275
#: model:ir.model,name:website.model_website_page
#: model:ir.model.fields,field_description:website.field_ir_ui_view_page_ids
#: model:ir.model.fields,field_description:website.field_website_page_page_ids
#, python-format
msgid "Page"
msgstr "Trang"

#. module: website
#: code:addons/website/models/website.py:213
#, python-format
msgid "Page <b>%s</b> contains a link to this page"
msgstr "Trang <b>%s</b> chứa link đến trang này"

#. module: website
#: code:addons/website/models/website.py:282
#, python-format
msgid "Page <b>%s</b> is calling this file"
msgstr ""

#. module: website
#: model:ir.model.fields,field_description:website.field_website_page_website_indexed
msgid "Page Indexed"
msgstr ""

#. module: website
#. openerp-web
#: code:addons/website/static/src/xml/website.pageProperties.xml:46
#, python-format
msgid "Page Name"
msgstr ""

#. module: website
#. openerp-web
#: code:addons/website/static/src/js/menu/content.js:51
#: model:ir.ui.view,arch_db:website.user_navbar
#, python-format
msgid "Page Properties"
msgstr ""

#. module: website
#. openerp-web
#: code:addons/website/static/src/js/menu/new_content.js:42
#: code:addons/website/static/src/xml/website.seo.xml:14
#, python-format
msgid "Page Title"
msgstr "Tiêu đề trang"

#. module: website
#. openerp-web
#: code:addons/website/static/src/xml/website.pageProperties.xml:53
#: model:ir.model.fields,field_description:website.field_website_page_url
#, python-format
msgid "Page URL"
msgstr ""

#. module: website
#: code:addons/website/models/website.py:208
#: code:addons/website/models/website.py:277
#: model:ir.ui.menu,name:website.menu_website_pages_list
#, python-format
msgid "Pages"
msgstr "Trang"

#. module: website
#: model:ir.ui.view,arch_db:website.snippet_options
msgid "Panama Sky"
msgstr ""

#. module: website
#: model:ir.ui.view,arch_db:website.s_panel
msgid ""
"Panels are a great tool to compare offers or to emphasize on\n"
"                key features. To compare products, use the inside columns."
msgstr ""
"Panel là một công cụ tốt để so sánh các lựa chọn hoặc để nhấn mạnh vào các "
"tính năng cốt lõi. Để so sánh các sản phẩm, hãy sử dụng các cột bên trong."

#. module: website
#: model:ir.model.fields,field_description:website.field_website_menu_parent_left
msgid "Parent Left"
msgstr "Parent Left"

#. module: website
#: model:ir.model.fields,field_description:website.field_website_menu_parent_id
msgid "Parent Menu"
msgstr "Trình đơn cha"

#. module: website
#: model:ir.model.fields,field_description:website.field_website_menu_parent_right
msgid "Parent Rigth"
msgstr ""

#. module: website
#: model:ir.ui.view,arch_db:website.template_partner_post
msgid "Partner Detail"
msgstr ""

#. module: website
#: model:ir.model.fields,help:website.field_website_partner_id
msgid "Partner-related data of the user"
msgstr "Partner-related data of the user"

#. module: website
#: model:ir.ui.view,arch_db:website.template_partner_comment
msgid "Partners"
msgstr "Đối tác"

#. module: website
#: model:ir.ui.view,arch_db:website.website_planner
msgid "Pay services like"
msgstr ""

#. module: website
#: model:ir.ui.view,arch_db:website.snippet_options
msgid "Peak"
msgstr ""

#. module: website
#: model:ir.ui.view,arch_db:website.snippet_options
msgid "People"
msgstr "Con người"

#. module: website
#: model:ir.ui.view,arch_db:website.website_planner
msgid "Plan"
msgstr "Lập kế hoạch"

#. module: website
#: model:web.planner,tooltip_planner:website.planner_website
msgid ""
"Plan your website strategy, design your pages, sell your products and grow "
"your online business!"
msgstr ""

#. module: website
#: model:ir.model,name:website.model_web_planner
msgid "Planner"
msgstr "Trình Quy hoạch"

#. module: website
#: model:ir.ui.view,arch_db:website.theme_customize
msgid "Please install a theme in order to customize your website."
msgstr "Vui lòng cài một theme để có thể tuỳ chính website của bạn."

#. module: website
#: model:ir.ui.view,arch_db:website.website_planner
msgid ""
"Post content on other people blogs, forums, websites, that are related to "
"your environment."
msgstr ""

#. module: website
#: model:ir.ui.view,arch_db:website.layout_footer_copyright
msgid "Powered by"
msgstr "Được hỗ trợ bởi"

#. module: website
#: model:ir.ui.view,arch_db:website.kanban_contain
msgid "Prev"
msgstr "Trước"

#. module: website
#. openerp-web
#: code:addons/website/static/src/xml/website.seo.xml:28
#, python-format
msgid "Preview"
msgstr "Xem trước"

#. module: website
#: model:ir.ui.view,arch_db:website.s_comparisons
msgid "Professional"
msgstr "Chuyên nghiệp"

#. module: website
#: model:ir.ui.view,arch_db:website.user_navbar
#: model:ir.ui.view,arch_db:website.website_planner
msgid "Promote"
msgstr "Thúc đẩy"

#. module: website
#. openerp-web
#: code:addons/website/static/src/js/menu/seo.js:339
#, python-format
msgid "Promote Page"
msgstr ""

#. module: website
#: model:ir.ui.view,arch_db:website.user_navbar
msgid "Promote page on the web"
msgstr "Thúc đẩy trang trên web"

#. module: website
#: model:ir.ui.view,arch_db:website.website_planner
msgid "Promote your catalog of services"
msgstr "Thúc đẩy danh bạ sản phẩm và dịch vụ của bạn"

#. module: website
#: model:ir.ui.view,arch_db:website.website_planner
msgid "Provide fast, professional and accurate information to your visitors"
msgstr ""

#. module: website
#: model:ir.model.fields,field_description:website.field_website_partner_id
msgid "Public Partner"
msgstr ""

#. module: website
#: model:ir.model.fields,field_description:website.field_website_user_id
msgid "Public User"
msgstr ""

#. module: website
#. openerp-web
#: code:addons/website/static/src/xml/website.pageProperties.xml:41
#: code:addons/website/static/src/xml/website.pageProperties.xml:122
#, python-format
msgid "Publish"
msgstr ""

#. module: website
#: model:ir.ui.view,arch_db:website.website_planner
msgid "Publish multimedias to document your products/services"
msgstr ""

#. module: website
#: model:ir.ui.view,arch_db:website.website_planner
msgid ""
"Publish the link of your website through your social media channels "
"(Twitter, Facebook, LinkedIn)."
msgstr ""

#. module: website
#. openerp-web
#: code:addons/website/static/src/js/tours/banner.js:42
#, python-format
msgid "Publish your page by clicking on the <b>Save</b> button."
msgstr ""

#. module: website
#. openerp-web
#: code:addons/website/static/src/js/backend/button.js:37
#: model:ir.ui.view,arch_db:website.publish_management
#: model:ir.ui.view,arch_db:website.publish_short
#, python-format
msgid "Published"
msgstr "Đã xuất bản"

#. module: website
#. openerp-web
#: code:addons/website/static/src/xml/website.pageProperties.xml:133
#: model:ir.model.fields,field_description:website.field_website_page_date_publish
#, python-format
msgid "Publishing Date"
msgstr ""

#. module: website
#: model:ir.ui.view,arch_db:website.http_error_debug
msgid "QWeb"
msgstr "QWeb"

#. module: website
#: model:ir.ui.view,arch_db:website.website_planner
msgid ""
"Qualify your visitors in order to reach them out with marketing campaigns"
msgstr ""

#. module: website
#: model:ir.ui.view,arch_db:website.website_planner
msgid "Reach your customers and prospects on a recurring basis"
msgstr ""

#. module: website
#: model:ir.ui.view,arch_db:website.website_planner
msgid "Ready For Launch!"
msgstr "Sẵn sàng để Khai trương!"

#. module: website
#: model:ir.ui.view,arch_db:website.template_partner_comment
msgid "Recipient"
msgstr "Người nhận"

#. module: website
#: model:ir.ui.view,arch_db:website.website_planner
msgid "Redeem a $75 coupon code to start your campaign."
msgstr ""

#. module: website
#: model:ir.model.fields,field_description:website.field_website_redirect_url_from
msgid "Redirect From"
msgstr ""

#. module: website
#. openerp-web
#: code:addons/website/static/src/xml/website.pageProperties.xml:62
#, python-format
msgid "Redirect Old URL"
msgstr ""

#. module: website
#: model:ir.model.fields,field_description:website.field_website_redirect_url_to
msgid "Redirect To"
msgstr ""

#. module: website
#: model:ir.model.fields,field_description:website.field_website_redirect_type
msgid "Redirection Type"
msgstr ""

#. module: website
#: model:ir.ui.menu,name:website.menu_website_redirect_list
msgid "Redirects"
msgstr ""

#. module: website
#: model:ir.ui.view,arch_db:website.website_planner
msgid "Reduce the time and resources spent on support"
msgstr ""

#. module: website
#: model:ir.ui.view,arch_db:website.website_planner
msgid ""
"Regroup similar pages into a sub-menu, so they will appear under a unique "
"drop-down menu."
msgstr ""

#. module: website
#: model:ir.ui.view,arch_db:website.website_pages_form_view
msgid "Related Menu Items"
msgstr ""

#. module: website
#: model:ir.model.fields,field_description:website.field_website_page_menu_ids
msgid "Related Menus"
msgstr ""

#. module: website
#: model:ir.model.fields,field_description:website.field_website_menu_page_id
msgid "Related Page"
msgstr ""

#. module: website
#. openerp-web
#: code:addons/website/static/src/xml/website.backend.xml:58
#, python-format
msgid "Remove this suggestion from dashboard"
msgstr ""

#. module: website
#. openerp-web
#: code:addons/website/static/src/xml/website.xml:68
#, python-format
msgid "Rename Page To:"
msgstr "Đổi Tên Trang Thành:"

#. module: website
#: model:ir.ui.view,arch_db:website.500
msgid "Reset selected templates"
msgstr "Đạt lại mẫu được chọn"

#. module: website
#: model:ir.ui.view,arch_db:website.500
msgid "Reset templates"
msgstr "Đặt lại mẫu"

#. module: website
#: model:res.groups,name:website.group_website_publisher
msgid "Restricted Editor"
msgstr "Biên tập Hạn chế"

#. module: website
#: model:ir.ui.view,arch_db:website.snippet_options
msgid "Right"
msgstr "Phải"

#. module: website
#: model:ir.ui.view,arch_db:website.snippet_options
msgid "Rounded corners"
msgstr "Bo tròn góc"

#. module: website
#: model:ir.model,name:website.model_website_seo_metadata
msgid "SEO metadata"
msgstr "Siêu dữ liệu SEO"

#. module: website
#: model:ir.ui.view,arch_db:website.snippet_options
msgid "Sails"
msgstr ""

#. module: website
#: model:ir.ui.view,arch_db:website.s_feature_grid
msgid "Sample images"
msgstr "Hình ảnh mẫu"

#. module: website
#. openerp-web
#: code:addons/website/static/src/js/backend/dashboard.js:96
#: code:addons/website/static/src/js/menu/content.js:44
#: code:addons/website/static/src/js/menu/seo.js:342
#, python-format
msgid "Save"
msgstr "Lưu"

#. module: website
#: model:ir.ui.view,arch_db:website.menu_search
msgid "Search Menus"
msgstr ""

#. module: website
#: model:ir.ui.view,arch_db:website.website_search_box
msgid "Search..."
msgstr "Tìm kiếm..."

#. module: website
#: model:ir.ui.view,arch_db:website.s_features
msgid "Second Feature"
msgstr "Tính năng thứ hai"

#. module: website
#: model:ir.ui.view,arch_db:website.s_feature_grid
msgid "Second List"
msgstr "Danh mục thứ hai"

#. module: website
#: model:ir.ui.view,arch_db:website.res_config_settings_view_form
msgid "See Google Analytics data on your Website Dashboard"
msgstr ""

#. module: website
#: model:ir.ui.view,arch_db:website.website_planner
msgid "See and buy your products"
msgstr "Xem và mua các sản phẩm của bạn"

#. module: website
#: model:ir.ui.view,arch_db:website.website_planner
msgid "See how to translate on your own"
msgstr ""

#. module: website
#. openerp-web
#: code:addons/website/static/src/js/menu/content.js:387
#, python-format
msgid "Select a Menu"
msgstr "Chọn một Trình đơn"

#. module: website
#: model:ir.ui.view,arch_db:website.s_feature_grid
msgid "Select and delete blocks to remove some features."
msgstr "Chọn và xóa khối để gỡ bỏ một số tính năng"

#. module: website
#: model:ir.ui.view,arch_db:website.s_big_message
msgid "Sell Online. Easily."
msgstr "Bán trực tuyến? Thật dễ dàng!"

#. module: website
#: model:ir.ui.view,arch_db:website.website_planner
msgid "Sell more online"
msgstr "Bán trực tuyến nhiều hơn nữa"

#. module: website
#: model:ir.ui.view,arch_db:website.template_partner_comment
msgid "Send <span class=\"fa fa-long-arrow-right\"/>"
msgstr ""

#. module: website
#: model:ir.ui.view,arch_db:website.template_partner_comment
msgid "Send a Message to our Partners"
msgstr ""

#. module: website
#: model:ir.ui.view,arch_db:website.website_planner
msgid "Send an email to all your contacts"
msgstr "Gửi một email đến tất cả liên hệ của bạn"

#. module: website
#: model:ir.ui.view,arch_db:website.contactus
#: model:ir.ui.view,arch_db:website.contactus_page_ir_ui_view
#: model:ir.ui.view,arch_db:website.website2_contactus
#: model:ir.ui.view,arch_db:website.website2_contactus_page_ir_ui_view
#: model:website.page,arch_db:website.contactus_page
#: model:website.page,arch_db:website.website2_contactus_page
msgid "Send us an email"
msgstr "Gửi email cho chúng tôi"

#. module: website
#: model:ir.model.fields,field_description:website.field_website_menu_sequence
#: model:ir.model.fields,field_description:website.field_website_page_priority
#: model:ir.model.fields,field_description:website.field_website_redirect_sequence
msgid "Sequence"
msgstr "Trình tự"

#. module: website
#: model:ir.actions.act_window,name:website.action_website_configuration
#: model:ir.ui.menu,name:website.menu_website_website_settings
#: model:ir.ui.view,arch_db:website.user_navbar
msgid "Settings"
msgstr "Thiết lập"

#. module: website
#: model:ir.ui.view,arch_db:website.snippet_options
msgid "Shadows"
msgstr "Đổ bóng"

#. module: website
#: model:ir.ui.view,arch_db:website.website_planner
msgid "Share experience on similar projects"
msgstr "Chia sẻ kinh nghiệm về các sản phẩm tương tự"

#. module: website
#: model:ir.model.fields,help:website.field_website_auto_redirect_lang
msgid "Should users be redirected to their browser's language"
msgstr ""

#. module: website
#: model:ir.model.fields,field_description:website.field_ir_ui_view_customize_show
#: model:ir.model.fields,field_description:website.field_website_page_customize_show
msgid "Show As Optional Inherit"
msgstr "Hiển thị như Kế thừa tùy chọn"

#. module: website
#. openerp-web
#: code:addons/website/static/src/xml/website.pageProperties.xml:86
#, python-format
msgid "Show in Top Menu"
msgstr ""

#. module: website
#: model:ir.ui.view,arch_db:website.res_config_settings_view_form
msgid "Show your address on a map in the"
msgstr ""

#. module: website
#: model:ir.ui.view,arch_db:website.website_planner
msgid "Simple and obvious"
msgstr "Đơn giản và rõ ràng"

#. module: website
#: model:ir.ui.view,arch_db:website.s_banner
msgid "Slider Odoo Image"
msgstr ""

#. module: website
#: model:ir.ui.view,arch_db:website.snippet_options
msgid "Slideshow"
msgstr ""

#. module: website
#: model:ir.ui.view,arch_db:website.snippet_options
msgid "Slow"
msgstr "Chậm"

#. module: website
#: model:ir.ui.view,arch_db:website.snippet_options
msgid "Small"
msgstr "Nhỏ"

#. module: website
#: model:ir.ui.view,arch_db:website.view_company_form_inherit_website
#: model:ir.ui.view,arch_db:website.view_website_form
msgid "Social Media"
msgstr "Truyền thông xã hội"

#. module: website
#: code:addons/website/controllers/main.py:218
#, python-format
msgid "Sort by Name"
msgstr ""

#. module: website
#: code:addons/website/controllers/main.py:217
#, python-format
msgid "Sort by Url"
msgstr ""

#. module: website
#: model:ir.ui.view,arch_db:website.snippet_options
msgid "Square"
msgstr ""

#. module: website
#: model:ir.ui.view,arch_db:website.s_image_text
#: model:ir.ui.view,arch_db:website.s_text_image
msgid ""
"Start with the customer – find out what they want\n"
"                        and give it to them."
msgstr ""
"Bắt đầu với khách hàng – tìm ra điều họ muốn và\n"
"                        mang điều đó đến cho họ."

#. module: website
#: model:ir.ui.view,arch_db:website.s_comparisons
msgid "Starter package"
msgstr "Gói Starter"

#. module: website
#. openerp-web
#: code:addons/website/static/src/js/editor/snippets.options.js:50
#, python-format
msgid "Stay on this page"
msgstr "Ở lại trang này"

#. module: website
#: model:ir.ui.view,arch_db:website.footer_custom
msgid "Subtitle"
msgstr "Phụ đề"

#. module: website
#: model:ir.ui.view,arch_db:website.footer_custom
msgid "Subtitle 2"
msgstr "Phụ đề 2"

#. module: website
#: model:ir.ui.view,arch_db:website.footer_custom
msgid "Subtitle 3"
msgstr "Phụ đề 3"

#. module: website
#. openerp-web
#: code:addons/website/static/src/xml/website.seo.xml:58
#, python-format
msgid "Suggested"
msgstr ""

#. module: website
#: model:ir.ui.view,arch_db:website.user_navbar
msgid "TRANSLATE"
msgstr ""

#. module: website
#: model:ir.ui.view,arch_db:website.show_website_info
msgid "Technical name:"
msgstr "Tên kỹ thuật:"

#. module: website
#: model:ir.ui.view,arch_db:website.s_feature_grid
msgid ""
"Tell features the visitor would like to know, not what you'd like to say."
msgstr ""

#. module: website
#: model:ir.ui.view,arch_db:website.s_features
msgid "Tell what's the value for the<br/>customer for this feature."
msgstr ""

#. module: website
#: code:addons/website/models/website.py:225
#: code:addons/website/models/website.py:295
#, python-format
msgid "Template"
msgstr "Mẫu"

#. module: website
#: code:addons/website/models/website.py:231
#, python-format
msgid "Template <b>%s (id:%s)</b> contains a link to this page"
msgstr ""

#. module: website
#: code:addons/website/models/website.py:301
#, python-format
msgid "Template <b>%s (id:%s)</b> is calling this file"
msgstr ""

#. module: website
#: model:ir.ui.view,arch_db:website.500
msgid "Template fallback"
msgstr ""

#. module: website
#: code:addons/website/models/website.py:227
#: code:addons/website/models/website.py:297
#, python-format
msgid "Templates"
msgstr "Các mẫu"

#. module: website
#: model:ir.ui.view,arch_db:website.s_faq_collapse
msgid "Terms of service"
msgstr ""

#. module: website
#: model:ir.ui.view,arch_db:website.template_partner_post
msgid "Thank you for posting a message !"
msgstr ""

#. module: website
#: model:ir.ui.view,arch_db:website.website_planner
msgid "The Banner or Big Picture building blocks are good choices for that."
msgstr ""

#. module: website
#: model:ir.ui.view,arch_db:website.http_error_debug
msgid "The error occured while rendering the template"
msgstr ""

#. module: website
#: model:ir.ui.view,arch_db:website.http_error_debug
msgid "The following error was raised in the website controller"
msgstr ""

#. module: website
#: model:ir.model.fields,help:website.field_blog_post_website_url
#: model:ir.model.fields,help:website.field_delivery_carrier_website_url
#: model:ir.model.fields,help:website.field_event_event_website_url
#: model:ir.model.fields,help:website.field_event_track_website_url
#: model:ir.model.fields,help:website.field_hr_employee_website_url
#: model:ir.model.fields,help:website.field_hr_job_website_url
#: model:ir.model.fields,help:website.field_im_livechat_channel_website_url
#: model:ir.model.fields,help:website.field_product_template_website_url
#: model:ir.model.fields,help:website.field_res_partner_grade_website_url
#: model:ir.model.fields,help:website.field_res_partner_tag_website_url
#: model:ir.model.fields,help:website.field_res_partner_website_url
#: model:ir.model.fields,help:website.field_slide_channel_website_url
#: model:ir.model.fields,help:website.field_slide_slide_website_url
#: model:ir.model.fields,help:website.field_website_page_website_url
#: model:ir.model.fields,help:website.field_website_published_mixin_website_url
msgid "The full URL to access the document through the website."
msgstr "URL đầy đủ để truy cập tài liệu thông qua website."

#. module: website
#: model:ir.model.fields,help:website.field_ir_act_server_website_url
msgid "The full URL to access the server action through the website."
msgstr ""

#. module: website
#: model:ir.ui.view,arch_db:website.403
msgid "The page you were looking for could not be authorized."
msgstr ""

#. module: website
#: model:ir.ui.view,arch_db:website.404
msgid ""
"The page you were looking for could not be found; it is possible you have\n"
"                        typed the address incorrectly, but it has most probably been removed due\n"
"                        to the recent website reorganisation."
msgstr ""
"Không thấy trang mà bạn yêu cầu. Điều này có thể do bạn gõ nhầm địa chỉ trang,\n"
"                        hoặc cũng có thể trang đã bị xóa hoặc đổi địa chỉ do\n"
"                        hoạt động tái cấu trúc website của chúng tôi."

#. module: website
#: model:ir.ui.view,arch_db:website.500
msgid "The selected templates will be reset to their factory settings."
msgstr ""
"Các mẫu được chọn sẽ được đặt lại về các thiết lập xuất xưởng ban đầu."

#. module: website
#: model:ir.ui.view,arch_db:website.website_planner
msgid "The shorter the better"
msgstr "Càng ngắn càng tốt"

#. module: website
#: model:ir.ui.view,arch_db:website.edit_website_pages
msgid "There are currently no pages for your website."
msgstr ""

#. module: website
#: model:ir.ui.view,arch_db:website.website_planner
msgid ""
"There are so many ways to communicate with your customers, visitors and\n"
"                        prospects that it's sometimes difficult to know what to put your energy into. Here are\n"
"                        some advices on what to focus on next."
msgstr ""

#. module: website
#. openerp-web
#: code:addons/website/static/src/xml/website.backend.xml:80
#, python-format
msgid "There is no data currently available."
msgstr ""

#. module: website
#: model:ir.ui.view,arch_db:website.s_faq_collapse
msgid ""
"These terms of service (\"Terms\", \"Agreement\") are an agreement between the website\n"
"                                (\"Website operator\", \"us\", \"we\" or \"our\") and you (\"User\", \"you\" or \"your\")."
msgstr ""

#. module: website
#: model:ir.ui.view,arch_db:website.s_features
msgid "Third Feature"
msgstr "Tính năng thứ 3"

#. module: website
#: model:ir.ui.view,arch_db:website.s_faq_collapse
msgid ""
"This Agreement sets forth the general terms and conditions of your use of this website\n"
"                                and any of its products or services (collectively, \"Website\" or \"Services\")."
msgstr ""

#. module: website
#: model:ir.model.fields,help:website.field_res_config_settings_favicon
#: model:ir.model.fields,help:website.field_website_favicon
msgid "This field holds the image used to display a favicon on the website."
msgstr ""

#. module: website
#: model:ir.model.fields,help:website.field_res_config_settings_default_lang_code
#: model:ir.model.fields,help:website.field_website_default_lang_code
msgid "This field is used to set/get locales for user"
msgstr "This field is used to set/get locales for user"

#. module: website
#: model:ir.ui.view,arch_db:website.page_404
msgid ""
"This page does not exist, but you can create it as you are administrator of "
"this site."
msgstr ""

#. module: website
#: code:addons/website/models/website.py:246
#, python-format
msgid "This page is in the menu <b>%s</b>"
msgstr ""

#. module: website
#: model:ir.ui.view,arch_db:website.snippet_options
msgid "Thumbnails"
msgstr "Hình thu nhỏ"

#. module: website
#: model:ir.ui.view,arch_db:website.website_planner
msgid "Time-consuming"
msgstr ""

#. module: website
#: model:ir.ui.view,arch_db:website.s_three_columns
msgid ""
"To add a fourth column, reduce the size of these\n"
"                        three columns using the right icon of each block.\n"
"                        Then, duplicate one of the column to create a new\n"
"                        one as a copy."
msgstr ""
"Để thêm cột thứ tư, giảm kích thước của cả ba cột sử dụng hình tượng bên phải\n"
"                        của mối khối, nhân bản một trong số các cột để tạo\n"
"                        cột mới là bản sao của cột này."

#. module: website
#: model:ir.ui.view,arch_db:website.website_planner
msgid ""
"To get an external assessment of your website, you can also submit it to"
msgstr ""
"Để nhận được đánh giá từ bên ngoài về website của bạn, bạn có thể trình nó "
"đến"

#. module: website
#: model:ir.ui.view,arch_db:website.s_company_team
msgid "Tony Fred, CEO"
msgstr ""

#. module: website
#. openerp-web
#: code:addons/website/static/src/js/menu/content.js:382
#: model:website.menu,name:website.main_menu
#: model:website.menu,name:website.website2_main_menu
#, python-format
msgid "Top Menu"
msgstr "Trình đơn Top"

#. module: website
#: model:ir.ui.view,arch_db:website.http_error_debug
msgid "Traceback"
msgstr ""

#. module: website
#: model:ir.ui.view,arch_db:website.res_config_settings_view_form
msgid "Track visits in Google Analytics"
msgstr ""

#. module: website
#: model:ir.ui.view,arch_db:website.res_config_settings_view_form
msgid "Tracking ID"
msgstr ""

#. module: website
#. openerp-web
#: code:addons/website/static/src/js/editor/rte.summernote.js:17
#, python-format
msgid "Transform the picture (click twice to reset transformation)"
msgstr ""

#. module: website
#: model:ir.ui.view,arch_db:website.website_planner
msgid "Translate"
msgstr "Dịch"

#. module: website
#: model:ir.ui.view,arch_db:website.website_planner
msgid ""
"Translating your website into other languages is the best way to broaden its"
" audience."
msgstr ""

#. module: website
#: model:ir.model.fields,field_description:website.field_website_social_twitter
msgid "Twitter Account"
msgstr "Tài khoản Twitter"

#. module: website
#: model:ir.ui.view,arch_db:website.external_snippets
msgid "Twitter Scroller"
msgstr ""

#. module: website
#. openerp-web
#: code:addons/website/static/src/xml/website.pageProperties.xml:76
#: model:ir.ui.view,arch_db:website.snippet_options
#, python-format
msgid "Type"
msgstr "Kiểu"

#. module: website
#: model:ir.ui.view,arch_db:website.500
msgid ""
"Type '<i class=\"confirm_word\">yes</i>' in the box below if you want to "
"confirm."
msgstr ""

#. module: website
#. openerp-web
#: code:addons/website/static/src/xml/website.backend.xml:96
#: model:ir.ui.view,arch_db:website.res_config_settings_view_form
#: model:ir.ui.view,arch_db:website.view_website_form
#, python-format
msgid "UA-XXXXXXXX-Y"
msgstr ""

#. module: website
#: model:ir.model.fields,help:website.field_res_config_settings_cdn_filters
#: model:ir.model.fields,help:website.field_website_cdn_filters
msgid "URL matching those filters will be rewritten using the CDN Base URL"
msgstr ""

#. module: website
#: model:ir.ui.view,arch_db:website.s_comparisons
msgid "Ultimate package"
msgstr "Gói Ultimate"

#. module: website
#: model:ir.ui.view,arch_db:website.index_management
msgid "Unindexed"
msgstr ""

#. module: website
#: model:ir.ui.view,arch_db:website.s_comparisons
msgid "Unlimited CRM power and support"
msgstr "CRM Mạnh mẽ và Hỗ trợ Không giới hạn"

#. module: website
#: model:ir.ui.view,arch_db:website.s_comparisons
msgid "Unlimited customization"
msgstr "Tuỳ biến Không hạn chế"

#. module: website
#. openerp-web
#: code:addons/website/static/src/js/backend/button.js:37
#: model:ir.ui.view,arch_db:website.publish_management
#: model:ir.ui.view,arch_db:website.publish_short
#, python-format
msgid "Unpublished"
msgstr "Chưa xuất bản"

#. module: website
#: model:ir.ui.view,arch_db:website.website_planner
msgid ""
"Update your internal documents: footer of sales order, contracts, invoices, "
"business cards, etc."
msgstr ""

#. module: website
#: model:ir.model.fields,field_description:website.field_website_menu_url
#: model:ir.ui.view,arch_db:website.edit_website_pages
msgid "Url"
msgstr "Url"

#. module: website
#: model:ir.ui.view,arch_db:website.s_faq_collapse
msgid "Use Of Cookies"
msgstr ""

#. module: website
#: model:ir.ui.view,arch_db:website.res_config_settings_view_form
msgid "Use a CDN to optimize the availability of your website's content"
msgstr ""

#. module: website
#: model:ir.model.fields,field_description:website.field_res_config_settings_cdn_activated
msgid "Use a Content Delivery Network (CDN)"
msgstr "Sử dụng Mạng Phân phối Nội dung (CDN)"

#. module: website
#. openerp-web
#: code:addons/website/static/src/xml/website.pageProperties.xml:97
#, python-format
msgid "Use as Homepage"
msgstr ""

#. module: website
#: model:ir.ui.view,arch_db:website.website_planner
msgid ""
"Use the Button block or the Newsletter subscription one (if Mass Mailing "
"installed)."
msgstr ""

#. module: website
#: model:ir.ui.view,arch_db:website.robots
msgid ""
"User-agent: *\n"
"Sitemap:"
msgstr ""

#. module: website
#: model:ir.ui.view,arch_db:website.snippet_options
msgid "Very Fast"
msgstr "Rất nhanh"

#. module: website
#: model:ir.ui.view,arch_db:website.snippet_options
msgid "Very Slow"
msgstr "Rất chậm"

#. module: website
#: model:ir.model.fields,field_description:website.field_website_page_view_id
msgid "View"
msgstr "View"

#. module: website
#: model:ir.model.fields,field_description:website.field_website_page_arch
#: model:ir.model.fields,field_description:website.field_website_page_arch_base
msgid "View Architecture"
msgstr "Kiến trúc Xem"

#. module: website
#: model:ir.model.fields,field_description:website.field_website_page_name
msgid "View Name"
msgstr "View Name"

#. module: website
#: model:ir.model.fields,field_description:website.field_website_page_type
msgid "View Type"
msgstr "View Type"

#. module: website
#: model:ir.model.fields,field_description:website.field_website_page_mode
msgid "View inheritance mode"
msgstr "View inheritance mode"

#. module: website
#: model:ir.model.fields,field_description:website.field_website_page_inherit_children_ids
msgid "Views which inherit from this one"
msgstr ""

#. module: website
#: model:ir.model.fields,field_description:website.field_blog_post_website_published
#: model:ir.model.fields,field_description:website.field_event_track_website_published
#: model:ir.model.fields,field_description:website.field_hr_employee_website_published
#: model:ir.model.fields,field_description:website.field_hr_job_website_published
#: model:ir.model.fields,field_description:website.field_im_livechat_channel_website_published
#: model:ir.model.fields,field_description:website.field_product_template_website_published
#: model:ir.model.fields,field_description:website.field_res_partner_website_published
#: model:ir.model.fields,field_description:website.field_slide_channel_website_published
#: model:ir.model.fields,field_description:website.field_slide_slide_website_published
#: model:ir.model.fields,field_description:website.field_website_page_website_published
#: model:ir.model.fields,field_description:website.field_website_published_mixin_website_published
msgid "Visible in Website"
msgstr "Thấy được ở Website"

#. module: website
#: model:ir.ui.view,arch_db:website.website_planner
msgid ""
"Visitors might not be interested in your products or services when they come"
" to your site. They could want to learn something, improve their life, grow "
"their business, find out more about you, etc. What great content can you "
"offer your visitors? Why should they stay on your website?"
msgstr ""
"Khách ghé thăm website có thể không quan tâm đến sản phẩm hay dịch vụ của "
"bạn. Họ có thể muốn học thêm điều gì đó, cải thiện cuộc sống của họ, tăng "
"trưởng công việc của họ, tìm thêm thông tin về bạn, v.v. Bạn có thể cung cấp"
" nội dùng gì cho khách? Tay sao họ ở lại website của bạn?"

#. module: website
#. openerp-web
#: code:addons/website/static/src/xml/website.backend.xml:70
#, python-format
msgid "Visits"
msgstr "Khách ghé thăm"

#. module: website
#: model:ir.ui.view,arch_db:website.aboutus
#: model:ir.ui.view,arch_db:website.aboutus_page_ir_ui_view
#: model:website.page,arch_db:website.aboutus_page
msgid ""
"We are a team of passionate people whose goal is to improve everyone's\n"
"                                                      life through disruptive products. We build great products to solve your\n"
"                                                      business problems."
msgstr ""

#. module: website
#: model:ir.ui.view,arch_db:website.footer_default
msgid ""
"We are a team of passionate people whose goal is to improve everyone's\n"
"                            life through disruptive products. We build great products to solve your\n"
"                            business problems."
msgstr ""
"Chúng tôi là một nhóm những người sẵn lòng theo đuổi đam mê để đạt mục tiêu "
"thay đổi cuộc sống của con người thông qua việc tạo ra các sản phẩm & dịch "
"vụ tuyệt vời. Chúng tôi xây dựng và phát triển các sản phẩm để giải quyết "
"các khó khăn của doanh nghiệp."

#. module: website
#. openerp-web
#: code:addons/website/static/src/xml/website.xml:37
#, python-format
msgid "We found these ones:"
msgstr ""

#. module: website
#: model:ir.ui.view,arch_db:website.website_planner
msgid "We hope this planner helped you to create your website."
msgstr ""
"Chúng tôi hy vọng bộ hoạch định này đã giúp bạn tạo thành công website của "
"bạn."

#. module: website
#: model:ir.ui.view,arch_db:website.contactus
#: model:ir.ui.view,arch_db:website.contactus_page_ir_ui_view
#: model:ir.ui.view,arch_db:website.website2_contactus
#: model:ir.ui.view,arch_db:website.website2_contactus_page_ir_ui_view
#: model:website.page,arch_db:website.contactus_page
#: model:website.page,arch_db:website.website2_contactus_page
msgid "We'll do our best to get back to you as soon as possible."
msgstr "Chúng tôi sẽ đến ngay với bạn!"

#. module: website
#: model:ir.actions.act_url,name:website.action_website
#: model:ir.model,name:website.model_website
#: model:ir.model.fields,field_description:website.field_ir_ui_view_website_id
#: model:ir.model.fields,field_description:website.field_website_menu_website_id
#: model:ir.model.fields,field_description:website.field_website_page_website_id
#: model:ir.model.fields,field_description:website.field_website_redirect_website_id
#: model:ir.ui.menu,name:website.menu_website_configuration
#: model:ir.ui.view,arch_db:website.res_config_settings_view_form
#: model:ir.ui.view,arch_db:website.view_server_action_search_website
msgid "Website"
msgstr "Trang web"

#. module: website
#: model:ir.actions.act_window,name:website.action_module_website
msgid "Website Apps"
msgstr "Ứng dụng Website"

#. module: website
#: model:ir.model.fields,field_description:website.field_website_domain
msgid "Website Domain"
msgstr "Tên miền Website"

#. module: website
#: model:ir.model.fields,field_description:website.field_website_favicon
msgid "Website Favicon"
msgstr ""

#. module: website
#: model:ir.actions.act_url,name:website.action_website_homepage
msgid "Website Homepage"
msgstr "Trang chủ Website"

#. module: website
#: model:ir.actions.act_window,name:website.action_website_menu
#: model:ir.model,name:website.model_website_menu
msgid "Website Menu"
msgstr "Trình đơn Website"

#. module: website
#: model:ir.model.fields,field_description:website.field_res_config_settings_website_name
#: model:ir.model.fields,field_description:website.field_website_name
msgid "Website Name"
msgstr "Tên Website"

#. module: website
#: model:ir.ui.view,arch_db:website.website_pages_form_view
msgid "Website Page Settings"
msgstr ""

#. module: website
#: model:ir.actions.act_window,name:website.action_website_pages_list
#: model:ir.ui.view,arch_db:website.website_pages_tree_view
msgid "Website Pages"
msgstr ""

#. module: website
#: model:ir.model.fields,field_description:website.field_ir_act_server_website_path
msgid "Website Path"
msgstr "Đường dẫn website"

#. module: website
#: model:ir.model,name:website.model_website_redirect
msgid "Website Redirect"
msgstr ""

#. module: website
#: model:ir.ui.view,arch_db:website.website_redirect_form_view
msgid "Website Redirect Settings"
msgstr ""

#. module: website
#: model:ir.actions.act_window,name:website.action_website_redirect_list
#: model:ir.ui.view,arch_db:website.website_redirect_tree_view
msgid "Website Redirects"
msgstr ""

#. module: website
#: model:ir.ui.view,arch_db:website.view_website_form
msgid "Website Settings"
msgstr "Thiết lập Website"

#. module: website
#: model:ir.actions.act_window,name:website.action_module_theme
msgid "Website Theme"
msgstr ""

#. module: website
#: model:ir.ui.view,arch_db:website.res_config_settings_view_form
msgid "Website Title"
msgstr ""

#. module: website
#: model:ir.model.fields,field_description:website.field_blog_post_website_url
#: model:ir.model.fields,field_description:website.field_delivery_carrier_website_url
#: model:ir.model.fields,field_description:website.field_event_event_website_url
#: model:ir.model.fields,field_description:website.field_event_track_website_url
#: model:ir.model.fields,field_description:website.field_hr_employee_website_url
#: model:ir.model.fields,field_description:website.field_hr_job_website_url
#: model:ir.model.fields,field_description:website.field_im_livechat_channel_website_url
#: model:ir.model.fields,field_description:website.field_product_template_website_url
#: model:ir.model.fields,field_description:website.field_res_partner_grade_website_url
#: model:ir.model.fields,field_description:website.field_res_partner_tag_website_url
#: model:ir.model.fields,field_description:website.field_res_partner_website_url
#: model:ir.model.fields,field_description:website.field_slide_channel_website_url
#: model:ir.model.fields,field_description:website.field_slide_slide_website_url
#: model:ir.model.fields,field_description:website.field_website_page_website_url
#: model:ir.model.fields,field_description:website.field_website_published_mixin_website_url
msgid "Website URL"
msgstr ""

#. module: website
#: model:ir.model.fields,field_description:website.field_ir_act_server_website_url
msgid "Website Url"
msgstr ""

#. module: website
#: model:ir.ui.view,arch_db:website.s_faq_collapse
msgid ""
"Website may use cookies to personalize and facilitate maximum navigation of the\n"
"                                User by this site. The User may configure his / her browser to notify and\n"
"                                reject the installation of the cookies sent by us."
msgstr ""

#. module: website
#: model:ir.ui.view,arch_db:website.menu_tree
msgid "Website menu"
msgstr "Trình đơn website"

#. module: website
#: model:ir.model.fields,field_description:website.field_blog_blog_website_meta_description
#: model:ir.model.fields,field_description:website.field_blog_post_website_meta_description
#: model:ir.model.fields,field_description:website.field_blog_tag_website_meta_description
#: model:ir.model.fields,field_description:website.field_event_event_website_meta_description
#: model:ir.model.fields,field_description:website.field_event_track_website_meta_description
#: model:ir.model.fields,field_description:website.field_forum_documentation_toc_website_meta_description
#: model:ir.model.fields,field_description:website.field_forum_forum_website_meta_description
#: model:ir.model.fields,field_description:website.field_forum_post_website_meta_description
#: model:ir.model.fields,field_description:website.field_forum_tag_website_meta_description
#: model:ir.model.fields,field_description:website.field_hr_job_website_meta_description
#: model:ir.model.fields,field_description:website.field_ir_ui_view_website_meta_description
#: model:ir.model.fields,field_description:website.field_product_public_category_website_meta_description
#: model:ir.model.fields,field_description:website.field_product_template_website_meta_description
#: model:ir.model.fields,field_description:website.field_res_partner_website_meta_description
#: model:ir.model.fields,field_description:website.field_slide_channel_website_meta_description
#: model:ir.model.fields,field_description:website.field_slide_slide_website_meta_description
#: model:ir.model.fields,field_description:website.field_website_page_website_meta_description
#: model:ir.model.fields,field_description:website.field_website_seo_metadata_website_meta_description
msgid "Website meta description"
msgstr ""

#. module: website
#: model:ir.model.fields,field_description:website.field_blog_blog_website_meta_keywords
#: model:ir.model.fields,field_description:website.field_blog_post_website_meta_keywords
#: model:ir.model.fields,field_description:website.field_blog_tag_website_meta_keywords
#: model:ir.model.fields,field_description:website.field_event_event_website_meta_keywords
#: model:ir.model.fields,field_description:website.field_event_track_website_meta_keywords
#: model:ir.model.fields,field_description:website.field_forum_documentation_toc_website_meta_keywords
#: model:ir.model.fields,field_description:website.field_forum_forum_website_meta_keywords
#: model:ir.model.fields,field_description:website.field_forum_post_website_meta_keywords
#: model:ir.model.fields,field_description:website.field_forum_tag_website_meta_keywords
#: model:ir.model.fields,field_description:website.field_hr_job_website_meta_keywords
#: model:ir.model.fields,field_description:website.field_ir_ui_view_website_meta_keywords
#: model:ir.model.fields,field_description:website.field_product_public_category_website_meta_keywords
#: model:ir.model.fields,field_description:website.field_product_template_website_meta_keywords
#: model:ir.model.fields,field_description:website.field_res_partner_website_meta_keywords
#: model:ir.model.fields,field_description:website.field_slide_channel_website_meta_keywords
#: model:ir.model.fields,field_description:website.field_slide_slide_website_meta_keywords
#: model:ir.model.fields,field_description:website.field_website_page_website_meta_keywords
#: model:ir.model.fields,field_description:website.field_website_seo_metadata_website_meta_keywords
msgid "Website meta keywords"
msgstr ""

#. module: website
#: model:ir.model.fields,field_description:website.field_blog_blog_website_meta_title
#: model:ir.model.fields,field_description:website.field_blog_post_website_meta_title
#: model:ir.model.fields,field_description:website.field_blog_tag_website_meta_title
#: model:ir.model.fields,field_description:website.field_event_event_website_meta_title
#: model:ir.model.fields,field_description:website.field_event_track_website_meta_title
#: model:ir.model.fields,field_description:website.field_forum_documentation_toc_website_meta_title
#: model:ir.model.fields,field_description:website.field_forum_forum_website_meta_title
#: model:ir.model.fields,field_description:website.field_forum_post_website_meta_title
#: model:ir.model.fields,field_description:website.field_forum_tag_website_meta_title
#: model:ir.model.fields,field_description:website.field_hr_job_website_meta_title
#: model:ir.model.fields,field_description:website.field_ir_ui_view_website_meta_title
#: model:ir.model.fields,field_description:website.field_product_public_category_website_meta_title
#: model:ir.model.fields,field_description:website.field_product_template_website_meta_title
#: model:ir.model.fields,field_description:website.field_res_partner_website_meta_title
#: model:ir.model.fields,field_description:website.field_slide_channel_website_meta_title
#: model:ir.model.fields,field_description:website.field_slide_slide_website_meta_title
#: model:ir.model.fields,field_description:website.field_website_page_website_meta_title
#: model:ir.model.fields,field_description:website.field_website_seo_metadata_website_meta_title
msgid "Website meta title"
msgstr ""

#. module: website
#: model:ir.actions.server,name:website.ir_actions_server_website_dashboard
msgid "Website: Dashboard"
msgstr ""

#. module: website
#: model:ir.actions.server,name:website.action_partner_post
msgid "Website: Partner Post and Thanks Demo"
msgstr ""

#. module: website
#: model:ir.actions.server,name:website.action_partner_comment
msgid "Website: Partners Comment Form"
msgstr ""

#. module: website
#: model:ir.model.fields,field_description:website.field_website_page_website_ids
#: model:ir.ui.view,arch_db:website.view_website_tree
msgid "Websites"
msgstr ""

#. module: website
#: model:ir.model.fields,field_description:website.field_base_language_install_website_ids
msgid "Websites to translate"
msgstr "Website cần dịch"

#. module: website
#: model:ir.ui.view,arch_db:website.website_planner
msgid "Welcome"
msgstr "Chào mừng"

#. module: website
#. openerp-web
#: code:addons/website/static/src/xml/website.editor.xml:4
#, python-format
msgid "Welcome to your"
msgstr "Chào mừng bạn đến với"

#. module: website
#. openerp-web
#: code:addons/website/static/src/xml/website.editor.xml:10
#, python-format
msgid "What do you want to do?"
msgstr "Bạn muốn làm gì?"

#. module: website
#: model:ir.ui.view,arch_db:website.website_planner
msgid "What may <strong>interest your visitors?</strong>"
msgstr "Điều mà có thể <strong>làm khách ghé thăm quan tâm?</strong>"

#. module: website
#: model:ir.ui.view,arch_db:website.s_cover
msgid "With a great subtitle"
msgstr "Với một phụ đề hay"

#. module: website
#: model:ir.ui.view,arch_db:website.website_planner
msgid ""
"Write a good article about your business and publish it on article database "
"websites (e.g. squidoo.com). Send it to press websites and to your local "
"newspapers."
msgstr ""

#. module: website
#: model:ir.ui.view,arch_db:website.s_parallax_slider
msgid ""
"Write a quote here from one of your customers. Quotes are a\n"
"                                                great way to build confidence in your products or services."
msgstr ""
"Viết một trích dẫn từ một trong số khách hàng của bạn. Đăng lời trích\n"
"                                                dẫn từ khách hàng mà một cách tốt để góp phần xây dựng lòng tin vào sản phẩm và dịch vụ của bạn."

#. module: website
#: model:ir.ui.view,arch_db:website.s_text_image
msgid ""
"Write one or two paragraphs describing your product or\n"
"                        services.<br/>To be successful your content needs to be\n"
"                        useful to your readers."
msgstr ""
"Viết một hoặc hai đoạn mô tả sản phẩm hoặc dịch vụ\n"
"                        của bạn.<br/>Để thành công, nội dung của bạn phải có ích\n"
"                        với người đọc."

#. module: website
#: model:ir.ui.view,arch_db:website.s_image_text
msgid ""
"Write one or two paragraphs describing your product,\n"
"                        services or a specific feature. To be successful\n"
"                        your content needs to be useful to your readers."
msgstr ""
"Viết một hoặc hai đoạn mô tả sản phẩm hoặc dịch vụ\n"
"                        của bạn.<br/>Để thành công, nội dung của bạn phải có ích\n"
"                        với người đọc."

#. module: website
#: model:ir.ui.view,arch_db:website.s_cover
msgid ""
"Write one or two paragraphs describing your product, services or a specific "
"feature. To be successful your content needs to be useful to your readers."
msgstr ""
"Việt một hay hai đoạn văn mô tả sản phẩm, dịch vụ của bạn hay một tính năng "
"đặc thù. Để thành công, nội dung của bạn phải hữu ích với độc giả."

#. module: website
#: model:ir.ui.view,arch_db:website.s_big_message
msgid "Write one sentence to convince visitor about your message."
msgstr ""
"Viết một câu để truyền tải thông điệp của bạn đến khách ghé thăm website."

#. module: website
#: model:ir.ui.view,arch_db:website.s_features
msgid ""
"Write what the customer would like to know,<br/>not what you want to show."
msgstr ""
"Viết điều mà khách hàng muốn biết,<br/>không viết thứ mà bạn muốn trình "
"diễn."

#. module: website
#: model:ir.ui.view,arch_db:website.website_planner
msgid ""
"You can also pay for a sponsored indexing and place advertisements on web pages that show results from search\n"
"                        engine queries. This is called <strong>SEA</strong>."
msgstr ""

#. module: website
#: model:ir.ui.view,arch_db:website.website_planner
msgid ""
"You can set a custom domain name (e.g. yourcompany.com) for both the website\n"
"                        and your emails. Your website address is as important to your branding as the\n"
"                        name of your business or organization, so put some thought into changing it\n"
"                        for a proper domain."
msgstr ""

#. module: website
#. openerp-web
#: code:addons/website/static/src/xml/website.backend.xml:91
#, python-format
msgid "You do not seem to have access to this Analytics Account."
msgstr "Dường như bạn không có quyền truy cập vào Tài khoản Analytics này."

#. module: website
#: model:ir.ui.view,arch_db:website.website_planner
msgid ""
"You have many blocks available: References, Quotes Slider, Twitter "
"Scroller,etc."
msgstr ""

#. module: website
#. openerp-web
#: code:addons/website/static/src/xml/website.backend.xml:90
#, python-format
msgid "You need to log in to your Google Account before:"
msgstr "Bạn cần phải đăng nhập vào Tài khoản Google của bạn trước khi:"

#. module: website
#: model:ir.ui.view,arch_db:website.s_faq_collapse
msgid ""
"You should carefully review the legal statements and other conditions of use of\n"
"                                any website which you access through a link from this Website. Your linking to\n"
"                                any other off-site pages or other websites is at your own risk."
msgstr ""

#. module: website
#: model:ir.actions.act_window,help:website.action_module_theme
#: model:ir.actions.act_window,help:website.action_module_website
msgid "You should try other search criteria."
msgstr "Bạn nên thử tiêu chí tìm kiếm khác."

#. module: website
#. openerp-web
#: code:addons/website/static/src/xml/website.backend.xml:100
#, python-format
msgid "Your Client ID:"
msgstr ""

#. module: website
#: model:ir.ui.view,arch_db:website.s_banner
msgid "Your Slide Title"
msgstr ""

#. module: website
#. openerp-web
#: code:addons/website/static/src/xml/website.backend.xml:95
#, python-format
msgid "Your Tracking ID:"
msgstr ""

#. module: website
#: model:ir.ui.view,arch_db:website.s_title
msgid "Your Website Title"
msgstr "Tiêu đề Website"

#. module: website
#. openerp-web
#: code:addons/website/static/src/xml/website.editor.xml:11
#, python-format
msgid "Your current changes will be saved automatically."
msgstr "Các thay đổi hiện tại của bạn sẽ được lưu tự động."

#. module: website
#: model:ir.ui.view,arch_db:website.website_planner
msgid ""
"Your homepage is the most important page of your website. This is where visitors get their first impressions of you. An efficient homepage will prompt them to stay on your site, guide them towards your content, strengthen your company's branding and more.<br/>\n"
"                        Here are some pointers to help you get started."
msgstr ""
"Trang chủ là phần quan trọng nhất trong website của bạn. Đây là nơi các khách ghé thăm trang web có ấn tượng đầu tiên về bạn. Một trang chủ hiệu quả sẽ giữ chân họ lại ở trang của bạn, hướng dẫn họ đi tiếp đến các nội dung, củng cố thương hiệu công ty bạn và hơn thế nữa.<br/>\n"
"                        Đây là một số các chỉ điểm để bạn có thể bắt đầu."

#. module: website
#: model:ir.ui.view,arch_db:website.website_planner
msgid ""
"Your menu must be built for your visitors and not for your own purposes or objectives.<br/>\n"
"                        It needs to be organized, so that they see all the main content at a glance.<br/>\n"
"                        It needs to be clear, so that they get the content they expect when clicking an item."
msgstr ""
"Cấu trúc trình đơn phải được xây dựng cho khách của bạn chứ không phải cho mục đích hay mục tiêu của bạn.<br/>\n"
"                        Nó cần phải được tổ chức để họ có thể thấy tất cả nội dung chính chỉ với một cái nhìn.<br/>\n"
"                        Nó cũng cần phải rõ ràng để họ có thể có được nội dung họ mong đợi khi họ bấm vào một hạng mục trong trình đơn."

#. module: website
#: model:ir.ui.view,arch_db:website.edit_website_pages
msgid "Your search '"
msgstr ""

#. module: website
#: model:ir.ui.view,arch_db:website.website_planner
msgid ""
"Your visitors won't see the footer immediately. Use it for links you don't "
"want in your main menu (e.g. social media, terms and conditions, privacy "
"terms, etc.)."
msgstr ""

#. module: website
#: model:ir.model.fields,field_description:website.field_website_social_youtube
msgid "Youtube Account"
msgstr "Tài khoản Youtube"

#. module: website
#: model:ir.ui.view,arch_db:website.website_planner
msgid ""
"a reference to your new website. We will retweet it (we have 30,000 "
"followers) and feature it in our different communications."
msgstr ""

#. module: website
#: model:ir.ui.view,arch_db:website.website_planner
msgid "add keywords in picture's description."
msgstr "thêm từ khoá và mô tả cho hình ảnh."

#. module: website
#: model:ir.ui.view,arch_db:website.http_error_debug
msgid "and evaluating the following expression:"
msgstr ""

#. module: website
#: model:ir.ui.view,arch_db:website.website_planner
msgid "campaign."
msgstr "chiến dịch."

#. module: website
#: model:ir.ui.view,arch_db:website.website_planner
msgid "check out our Blog application"
msgstr "xem thử ứng dụng Blog"

#. module: website
#. openerp-web
#: code:addons/website/static/src/xml/website.seo.xml:41
#, python-format
msgid "describing your page content"
msgstr "mô tả nội dung của trang"

#. module: website
#. openerp-web
#: code:addons/website/static/src/xml/website.xml:70
#, python-format
msgid "e.g. About Us"
msgstr "vd: Về chúng tôi"

#. module: website
#: model:ir.ui.view,arch_db:website.website_planner
msgid "etc."
msgstr "v.v."

#. module: website
#: model:ir.ui.view,arch_db:website.website_planner
msgid "ex: About us"
msgstr "vd: Về chúng tôi"

#. module: website
#: model:ir.ui.view,arch_db:website.website_planner
msgid "ex: Blog, Success stories, References, Events, Jobs"
msgstr "vd: Blog, Câu chuyện thành công, Tham khảo, Sự kiện, Việc làm"

#. module: website
#: model:ir.ui.view,arch_db:website.website_planner
msgid "ex: Contact us, Our Customers, Privacy Policy, Events, Blog, Jobs"
msgstr ""
"vd: Liên hệ, Khách hàng của chúng tôi, Chính sách Riêng tư, Sự kiện, Blog, "
"Việc làm"

#. module: website
#: model:ir.ui.view,arch_db:website.website_planner
msgid "ex: interesting contents, texts and articles"
msgstr "vd: nội dung thú vị, trình bày đơn giản nhưng lại rất đầy đủ"

#. module: website
#: model:ir.ui.view,arch_db:website.website_planner
msgid "for a free evaluation of the usability of your homepage."
msgstr ""

#. module: website
#. openerp-web
#: code:addons/website/static/src/xml/website.xml:41
#, python-format
msgid "found(s)"
msgstr "được tìm thấy"

#. module: website
#. openerp-web
#: code:addons/website/static/src/xml/website.seo.xml:28
#, python-format
msgid "how your page will be listed on Google"
msgstr "cách mà trang của bạn hiển thị trên kết quả tìm kiếm của Google"

#. module: website
#: model:ir.ui.view,arch_db:website.view_website_form
msgid "https://plus.google.com/+Odooapps"
msgstr ""

#. module: website
#: model:ir.ui.view,arch_db:website.view_website_form
msgid "https://twitter.com/Odoo"
msgstr ""

#. module: website
#: model:ir.ui.view,arch_db:website.view_website_form
msgid "https://www.facebook.com/odoo"
msgstr ""

#. module: website
#: model:ir.ui.view,arch_db:website.view_website_form
msgid "https://www.linkedin.com/company/odoo"
msgstr ""

#. module: website
#: model:ir.ui.view,arch_db:website.view_website_form
msgid "https://www.youtube.com/user/OpenERPonline"
msgstr ""

#. module: website
#: model:ir.ui.view,arch_db:website.view_website_form
msgid "https://youraccount.github.io"
msgstr ""

#. module: website
#: model:ir.ui.view,arch_db:website.website_planner
msgid "in their SEO metadata, including tags, title and description."
msgstr ""

#. module: website
#: model:ir.ui.view,arch_db:website.show_website_info
msgid "instance of Odoo, the"
msgstr ""

#. module: website
#: model:ir.model,name:website.model_ir_actions_server
msgid "ir.actions.server"
msgstr "ir.actions.server"

#. module: website
#: model:ir.model,name:website.model_ir_attachment
msgid "ir.attachment"
msgstr "ir.attachment"

#. module: website
#: model:ir.model,name:website.model_ir_qweb
msgid "ir.qweb"
msgstr ""

#. module: website
#: model:ir.model,name:website.model_ir_ui_view
msgid "ir.ui.view"
msgstr "ir.ui.view"

#. module: website
#: model:ir.ui.view,arch_db:website.website_planner
msgid "learn how people find your website,"
msgstr "nghiên cứu cách mà người ta tìm ra website của bạn,"

#. module: website
#: model:ir.ui.view,arch_db:website.website_planner
msgid "make optimizations for Google referencing."
msgstr "tối ưu hoá cho Google dấn chiếu"

#. module: website
#: model:ir.ui.view,arch_db:website.menu_search
msgid "name"
msgstr "tên"

#. module: website
#: model:ir.ui.view,arch_db:website.user_navbar
msgid "or Edit Master"
msgstr "hoặc Sửa Bản gốc"

#. module: website
#: model:ir.ui.view,arch_db:website.res_config_settings_view_form
msgid "page"
msgstr ""

#. module: website
#: model:ir.ui.view,arch_db:website.website_planner
msgid "peek.usertesting.com"
msgstr ""

#. module: website
#: model:ir.model,name:website.model_res_config_settings
msgid "res.config.settings"
msgstr "res.config.settings"

#. module: website
#: model:ir.ui.view,arch_db:website.website_planner
msgid "sending us an email"
msgstr "gửi chúng tôi một email"

#. module: website
#. openerp-web
#: code:addons/website/static/src/xml/website.editor.xml:6
#, python-format
msgid "signs to get your website ready in no time."
msgstr "để làm cho website của bạn sẵn sàng ngay lập tức."

#. module: website
#: model:ir.ui.view,arch_db:website.robots
msgid "sitemap.xml"
msgstr ""

#. module: website
#: model:ir.ui.view,arch_db:website.website_planner
msgid "through the content of your pages;"
msgstr "thông qua nội dung các trang của bạn"

#. module: website
#: model:ir.ui.view,arch_db:website.website_planner
msgid ""
"to describe\n"
"                    <br/> your experience or to suggest improvements!"
msgstr ""
"để mô tả\n"
"                    <br/> trả nghiệm của bạn và gợi ý cải tiến!"

#. module: website
#: model:ir.ui.view,arch_db:website.website_planner
msgid "to get started."
msgstr "để được bắt đầu."

#. module: website
#: model:ir.ui.view,arch_db:website.website_planner
msgid ""
"to get your content translated by real professional translators. Quality may"
" vary."
msgstr ""

#. module: website
#: model:ir.ui.view,arch_db:website.website_planner
msgid "understand your search traffic,"
msgstr "hiểu về khách đến site của bạn,"

#. module: website
#: model:ir.ui.view,arch_db:website.menu_search
msgid "url"
msgstr ""

#. module: website
#: model:ir.ui.view,arch_db:website.s_comparisons
msgid "user / month (billed annually)"
msgstr "người dùng / tháng (thanh toán hàng năm)"

#. module: website
#: model:ir.model.fields,field_description:website.field_res_config_settings_website_id
#: model:ir.ui.view,arch_db:website.menu_search
msgid "website"
msgstr "Trang web"

#. module: website
#: model:ir.model,name:website.model_website_published_mixin
msgid "website.published.mixin"
msgstr ""

#. module: website
#: model:ir.ui.view,arch_db:website.website_planner
msgid "will help you:"
msgstr "sẽ giúp bạn:"

#. module: website
#: model:ir.ui.view,arch_db:website.500
msgid "yes"
msgstr "có"<|MERGE_RESOLUTION|>--- conflicted
+++ resolved
@@ -1,7 +1,7 @@
 # Translation of Odoo Server.
 # This file contains the translation of the following modules:
 # * website
-#
+# 
 # Translators:
 # Martin Trigaux, 2017
 # fanha99 <fanha99@hotmail.com>, 2017
@@ -17,18 +17,14 @@
 # Thang Duong Bao <nothingctrl@gmail.com>, 2017
 # Philips Nguyen <vmbc.inc@gmail.com>, 2017
 # Duc Dao <blakice12@gmail.com>, 2017
-<<<<<<< HEAD
 # DuyBQ <duybq86@gmail.com>, 2018
-=======
-# Duy BQ <duybq86@gmail.com>, 2018
->>>>>>> 5316406a
 msgid ""
 msgstr ""
 "Project-Id-Version: Odoo Server 11.0\n"
 "Report-Msgid-Bugs-To: \n"
 "POT-Creation-Date: 2018-02-19 13:42+0000\n"
 "PO-Revision-Date: 2018-02-19 13:42+0000\n"
-"Last-Translator: Duy BQ <duybq86@gmail.com>, 2018\n"
+"Last-Translator: Duc Dao <blakice12@gmail.com>, 2017\n"
 "Language-Team: Vietnamese (https://www.transifex.com/odoo/teams/41243/vi/)\n"
 "MIME-Version: 1.0\n"
 "Content-Type: text/plain; charset=UTF-8\n"
@@ -91,7 +87,7 @@
 #: code:addons/website/models/website.py:743
 #, python-format
 msgid "(copy)"
-msgstr ""
+msgstr "(bản sao)"
 
 #. module: website
 #. openerp-web
@@ -115,8 +111,6 @@
 ",\n"
 "                                                      the #1"
 msgstr ""
-",\n"
-"                                                      the #1"
 
 #. module: website
 #: model:ir.ui.view,arch_db:website.show_website_info
@@ -140,7 +134,7 @@
 #. module: website
 #: model:ir.ui.view,arch_db:website.website_planner
 msgid "- The Odoo Team"
-msgstr "- The Odoo ERPOnline Team"
+msgstr ""
 
 #. module: website
 #. openerp-web
@@ -2069,11 +2063,7 @@
 #. module: website
 #: model:ir.ui.view,arch_db:website.snippet_options
 msgid "Grid"
-<<<<<<< HEAD
 msgstr "Lưới"
-=======
-msgstr "Khung lưới"
->>>>>>> 5316406a
 
 #. module: website
 #: model:ir.ui.view,arch_db:website.menu_search
@@ -4652,7 +4642,7 @@
 #. module: website
 #: model:ir.model,name:website.model_res_config_settings
 msgid "res.config.settings"
-msgstr "res.config.settings"
+msgstr ""
 
 #. module: website
 #: model:ir.ui.view,arch_db:website.website_planner
