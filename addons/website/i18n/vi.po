# Translation of Odoo Server.
# This file contains the translation of the following modules:
# 	* website
# 
# Translators:
# Thang Duong Bao <nothingctrl@gmail.com>, 2020
# file aio <fileaio@gmail.com>, 2020
# Anh Vu <vuna2004@gmail.com>, 2020
# Dung Nguyen Thi <dungnt@trobz.com>, 2020
# Martin Trigaux, 2020
# fanha99 <fanha99@hotmail.com>, 2020
# Minh Nguyen <ndminh210994@gmail.com>, 2020
# Trinh Tran Thi Phuong <trinhttp@trobz.com>, 2020
# Dao Nguyen <trucdao.uel@gmail.com>, 2020
# Trần Hà <tranthuha13590@gmail.com>, 2021
# Duy BQ <duybq86@gmail.com>, 2021
<<<<<<< HEAD
# Vo Thanh Thuy, 2021
#
=======
# Vo Thanh Thuy, 2022
# thanhnguyen.icsc <thanhnguyen.icsc@gmail.com>, 2022
# 
>>>>>>> 1ff58be8
msgid ""
msgstr ""
"Project-Id-Version: Odoo Server 14.0\n"
"Report-Msgid-Bugs-To: \n"
"POT-Creation-Date: 2022-01-07 14:40+0000\n"
"PO-Revision-Date: 2020-09-07 08:20+0000\n"
"Last-Translator: thanhnguyen.icsc <thanhnguyen.icsc@gmail.com>, 2022\n"
"Language-Team: Vietnamese (https://www.transifex.com/odoo/teams/41243/vi/)\n"
"MIME-Version: 1.0\n"
"Content-Type: text/plain; charset=UTF-8\n"
"Content-Transfer-Encoding: \n"
"Language: vi\n"
"Plural-Forms: nplurals=1; plural=0;\n"

#. module: website
#. openerp-web
#: code:addons/website/static/src/snippets/s_image_gallery/options.js:0
#, python-format
msgid " Add Images"
msgstr " Thêm hình"

#. module: website
#: model_terms:ir.ui.view,arch_db:website.bs_debug_view
#: model_terms:website.page,arch_db:website.bs_debug_page
msgid "\" alert with a"
msgstr "\"cảnh báo với một"

#. module: website
#: code:addons/website/models/website_rewrite.py:0
#, python-format
msgid "\"URL to\" can not be empty."
msgstr "\"URL đích\" không thể trống."

#. module: website
#: code:addons/website/models/website_rewrite.py:0
#, python-format
msgid "\"URL to\" cannot contain parameter %s which is not used in \"URL from\"."
msgstr "\"URL tới\" không thể chứa biến %s không được sử dụng trong \"URL từ\". "

#. module: website
#: code:addons/website/models/website_rewrite.py:0
#, python-format
msgid "\"URL to\" is invalid: %s"
msgstr "\"URL tới\" không hợp lệ: %s"

#. module: website
#: code:addons/website/models/website_rewrite.py:0
#, python-format
msgid "\"URL to\" must contain parameter %s used in \"URL from\"."
msgstr "\"URL tới\" phải chứa biến %s được sử dụng trong \"URL từ\". "

#. module: website
#: code:addons/website/models/website_rewrite.py:0
#, python-format
msgid "\"URL to\" must start with a leading slash."
msgstr "\"URL đích\" phải bắt đầu bằng dấu gạch chéo ở đầu."

#. module: website
#: model:ir.model.fields,field_description:website.field_website_visitor__page_count
msgid "# Visited Pages"
msgstr "SL trang được thăm"

#. module: website
#: model_terms:ir.ui.view,arch_db:website.s_product_catalog
msgid "$10.50"
msgstr "242,000đ"

#. module: website
#: model_terms:ir.ui.view,arch_db:website.s_product_catalog
msgid "$12.00"
msgstr "288,000đ"

#. module: website
#: model_terms:ir.ui.view,arch_db:website.s_product_catalog
msgid "$15.50"
msgstr "360,000đ"

#. module: website
#: model_terms:ir.ui.view,arch_db:website.s_product_catalog
msgid "$7.50"
msgstr "175,000đ"

#. module: website
#: model_terms:ir.ui.view,arch_db:website.s_product_catalog
msgid "$9.00"
msgstr "200,000đ"

#. module: website
#: code:addons/website/models/website.py:0
#: code:addons/website/models/website.py:0
#, python-format
msgid "%s (id:%s)"
msgstr "%s (id:%s)"

#. module: website
#: model_terms:ir.ui.view,arch_db:website.snippet_options
msgid "&amp;lt;/body&amp;gt;"
msgstr "&amp;lt;/body&amp;gt;"

#. module: website
#: model_terms:ir.ui.view,arch_db:website.snippet_options
msgid "&amp;lt;head&amp;gt;"
msgstr "&amp;lt;head&amp;gt;"

#. module: website
#. openerp-web
#: code:addons/website/static/src/xml/website.xml:0
#, python-format
msgid "&nbsp;"
msgstr "&nbsp;"

#. module: website
#: model_terms:ir.ui.view,arch_db:website.list_website_pages
msgid "' did not match any pages."
msgstr "' không khớp với bất kỳ trang nào."

#. module: website
#. openerp-web
#: code:addons/website/static/src/xml/website.pageProperties.xml:0
#, python-format
msgid "(could be used in"
msgstr "(có thể dùng trong"

#. module: website
#. openerp-web
#: code:addons/website/static/src/xml/website.res_config_settings.xml:0
#, python-format
msgid ""
"(see e.g. Opinion\n"
"            04/2012 on Cookie Consent Exemption by the EU Art.29 WP)."
msgstr ""
"(see e.g. Opinion\n"
"            04/2012 on Cookie Consent Exemption by the EU Art.29 WP)."

#. module: website
#. openerp-web
#: code:addons/website/static/src/xml/website.res_config_settings.xml:0
#, python-format
msgid ""
"* provided that your analytics is anonymized, which is not the\n"
"            case by default with Google Analytics."
msgstr ""
"* provided that your analytics is anonymized, which is not the\n"
"            case by default with Google Analytics."

#. module: website
#: model_terms:ir.ui.view,arch_db:website.footer_custom
#: model_terms:ir.ui.view,arch_db:website.template_footer_centered
#: model_terms:ir.ui.view,arch_db:website.template_footer_contact
#: model_terms:ir.ui.view,arch_db:website.template_footer_descriptive
#: model_terms:ir.ui.view,arch_db:website.template_footer_headline
#: model_terms:ir.ui.view,arch_db:website.template_footer_links
#: model_terms:ir.ui.view,arch_db:website.template_header_contact_oe_structure_header_contact_1
#: model_terms:ir.ui.view,arch_db:website.template_header_hamburger_oe_structure_header_hamburger_3
#: model_terms:ir.ui.view,arch_db:website.template_header_sidebar_oe_structure_header_sidebar_1
#: model_terms:ir.ui.view,arch_db:website.template_header_vertical_oe_structure_header_vertical_2
msgid "+1 (650) 555-0111"
msgstr "+1 (650) 555-0111"

#. module: website
#: model_terms:ir.ui.view,arch_db:website.show_website_info
msgid ", author:"
msgstr ", tác giả:"

#. module: website
#: model_terms:ir.ui.view,arch_db:website.cookie_policy
msgid ""
".\n"
"                                                The website will still work if you reject or discard those cookies."
msgstr ""
".\n"
"                                                Trang web sẽ vẫn hoạt động nếu bạn từ chối hoặc hủy các cookie đó."

#. module: website
#. openerp-web
#: code:addons/website/static/src/xml/website.pageProperties.xml:0
#, python-format
msgid ""
".\n"
"            Changing its name will break these calls."
msgstr ""
".\n"
"            Thay đổi tên của nó sẽ phá vỡ các liên kết này."

#. module: website
#: model_terms:ir.ui.view,arch_db:website.s_timeline
msgid "...and switch the timeline contents to fit your needs."
msgstr ""
"...và chuyển đổi nội dung dòng thời gian để phù hợp với nhu cầu của bạn."

#. module: website
#: model_terms:ir.ui.view,arch_db:website.s_media_list_options
msgid "1/2 - 1/2"
msgstr "1/2 - 1/2"

#. module: website
#: model_terms:ir.ui.view,arch_db:website.s_media_list_options
msgid "1/3 - 2/3"
msgstr "1/3 - 2/3"

#. module: website
#: model_terms:ir.ui.view,arch_db:website.s_media_list_options
msgid "1/4 - 3/4"
msgstr "1/4 - 3/4"

#. module: website
#: model_terms:ir.ui.view,arch_db:website.s_dynamic_snippet_options_template
msgid "10"
msgstr "10"

#. module: website
#: model_terms:ir.ui.view,arch_db:website.s_hr_options
#: model_terms:ir.ui.view,arch_db:website.snippet_options
msgid "100%"
msgstr "100%"

#. module: website
#: model_terms:ir.ui.view,arch_db:website.s_dynamic_snippet_options_template
msgid "11"
msgstr "11"

#. module: website
#: model_terms:ir.ui.view,arch_db:website.s_dynamic_snippet_options_template
#: model_terms:ir.ui.view,arch_db:website.s_image_gallery_options
msgid "12"
msgstr "12"

#. module: website
#: model_terms:ir.ui.view,arch_db:website.s_dynamic_snippet_options_template
msgid "13"
msgstr "13"

#. module: website
#: model_terms:ir.ui.view,arch_db:website.s_dynamic_snippet_options_template
msgid "14"
msgstr "14"

#. module: website
#: model_terms:ir.ui.view,arch_db:website.s_dynamic_snippet_options_template
msgid "15"
msgstr "15"

#. module: website
#: model_terms:ir.ui.view,arch_db:website.s_dynamic_snippet_options_template
msgid "16"
msgstr "16"

#. module: website
#: model_terms:ir.ui.view,arch_db:website.bs_debug_view
#: model_terms:website.page,arch_db:website.bs_debug_page
msgid "2 <span class=\"sr-only\">(current)</span>"
msgstr "2 <span class=\"sr-only\">(hiện hành)</span>"

#. module: website
#: model_terms:ir.ui.view,arch_db:website.s_comparisons
msgid "24x7 toll-free support"
msgstr "gọi hỗ trợ miễn phí (toll-free) 24x7"

#. module: website
#: model_terms:ir.ui.view,arch_db:website.color_combinations_debug_view
#: model_terms:ir.ui.view,arch_db:website.s_hr_options
#: model_terms:ir.ui.view,arch_db:website.snippet_options
#: model_terms:website.page,arch_db:website.color_combinations_debug_page
msgid "25%"
msgstr "25%"

#. module: website
#: model_terms:ir.ui.view,arch_db:website.template_footer_links
msgid ""
"250 Executive Park Blvd, Suite 3400 <br/> San Francisco CA 94134 <br/>United"
" States"
msgstr ""
"250 Executive Park Blvd, Suite 3400 <br/> San Francisco CA 94134 <br/>United"
" States"

#. module: website
#: model_terms:ir.ui.view,arch_db:website.template_footer_centered
msgid ""
"250 Executive Park Blvd, Suite 3400 • San Francisco CA 94134 • United States"
msgstr ""
"250 Executive Park Blvd, Suite 3400 • San Francisco CA 94134 • United States"

#. module: website
#. openerp-web
#: code:addons/website/static/src/xml/website.pageProperties.xml:0
#: model:ir.model.fields.selection,name:website.selection__website_rewrite__redirect_type__301
#, python-format
msgid "301 Moved permanently"
msgstr "301 - Chuyển hướng vĩnh viễn"

#. module: website
#. openerp-web
#: code:addons/website/static/src/xml/website.pageProperties.xml:0
#: model:ir.model.fields.selection,name:website.selection__website_rewrite__redirect_type__302
#, python-format
msgid "302 Moved temporarily"
msgstr "302 - Chuyển hướng tạm thời"

#. module: website
#: model:ir.model.fields.selection,name:website.selection__website_rewrite__redirect_type__308
msgid "308 Redirect / Rewrite"
msgstr "308 Chuyển hướng / Viết lại"

#. module: website
#: model:ir.model.fields.selection,name:website.selection__website_rewrite__redirect_type__404
msgid "404 Not Found"
msgstr "404 - Không tìm thấy"

#. module: website
#: model_terms:ir.ui.view,arch_db:website.s_hr_options
#: model_terms:ir.ui.view,arch_db:website.snippet_options
msgid "50%"
msgstr "50%"

#. module: website
#: model_terms:ir.ui.view,arch_db:website.template_footer_call_to_action
msgid "50,000+ companies run Odoo to grow their businesses."
msgstr "Hơn 50.000 công ty chạy hệ thống để phát triển doanh nghiệp của họ."

#. module: website
#: model_terms:ir.ui.view,arch_db:website.s_hr_options
#: model_terms:ir.ui.view,arch_db:website.snippet_options
msgid "75%"
msgstr "75%"

#. module: website
#. openerp-web
#: code:addons/website/static/src/snippets/s_progress_bar/options.js:0
#, python-format
msgid "80% Development"
msgstr "Phát triển 80%"

#. module: website
#: model_terms:ir.ui.view,arch_db:website.s_call_to_action
msgid "<b>50,000+ companies</b> run Odoo to grow their businesses."
msgstr ""
"<b>Hơn 50,000 công ty</b> đang sử dụng Odoo để phát triển việc kinh doanh "
"của họ."

#. module: website
#. openerp-web
#: code:addons/website/static/src/js/tours/tour_utils.js:0
#, python-format
msgid "<b>Add</b> the selected image."
msgstr "<b>Thêm</b> ảnh đã chọn."

#. module: website
#. openerp-web
#: code:addons/website/static/src/js/tours/tour_utils.js:0
#, python-format
msgid "<b>Click Edit</b> to start designing your homepage."
msgstr "<b>Bấm Sửa</b> để bắt đầu việc thiết kế trang chủ của bạn."

#. module: website
#. openerp-web
#: code:addons/website/static/src/js/tours/tour_utils.js:0
#, python-format
msgid "<b>Click on a snippet</b> to access its options menu."
msgstr "<b>Nhấp vào một đoạn mã</b> để truy cập menu tùy chọn của nó."

#. module: website
#. openerp-web
#: code:addons/website/static/src/js/tours/tour_utils.js:0
#, python-format
msgid "<b>Click on a text</b> to start editing it."
msgstr "<b>Bấm vào văn bản</b> để bắt đầu sửa. "

#. module: website
#. openerp-web
#: code:addons/website/static/src/js/tours/tour_utils.js:0
#, python-format
msgid "<b>Click</b> on this column to access its options."
msgstr "<b>Bấm</b> vào cột này để truy cập các tùy chọn của nó."

#. module: website
#. openerp-web
#: code:addons/website/static/src/js/tours/tour_utils.js:0
#, python-format
msgid "<b>Click</b> on this header to configure it."
msgstr "<b>Bấm</b> vào tiêu đề này để định cấu hình nó."

#. module: website
#. openerp-web
#: code:addons/website/static/src/js/tours/tour_utils.js:0
#, python-format
msgid "<b>Click</b> on this option to change the %s of the block."
msgstr "<b>Bấm</b> vào tùy chọn này để thay đổi %s của khối. "

#. module: website
#. openerp-web
#: code:addons/website/static/src/js/tours/tour_utils.js:0
#, python-format
msgid ""
"<b>Customize</b> any block through this menu. Try to change the background "
"color of this block."
msgstr ""
"<b>Chỉnh sửa</b> bất kỳ khối nào thông qua menu này. Cố gắng thay đổi màu "
"nền của khối này."

#. module: website
#. openerp-web
#: code:addons/website/static/src/js/tours/tour_utils.js:0
#, python-format
msgid ""
"<b>Customize</b> any block through this menu. Try to change the background "
"image of this block."
msgstr ""
"<b>Chỉnh sửa</b> bất kỳ khối nào thông qua menu này. Cố gắng thay đổi hình "
"nền của khối này."

#. module: website
#: model_terms:ir.ui.view,arch_db:website.template_footer_headline
msgid "<b>Designed</b> <br/>for Companies"
msgstr "<b>Đã thiệt kế</b> <br/>cho công ty"

#. module: website
#: model_terms:ir.ui.view,arch_db:website.template_footer_descriptive
msgid "<b>Designed</b> for companies"
msgstr "<b>Đã thiệt kế</b> cho công ty"

#. module: website
#. openerp-web
#: code:addons/website/static/src/js/tours/tour_utils.js:0
#, python-format
msgid "<b>Double click on an icon</b> to change it with one of your choice."
msgstr ""
"<b>Nhấp đúp vào một biểu tượng</b> để thay đổi nó bằng một trong những lựa "
"chọn của bạn."

#. module: website
#. openerp-web
#: code:addons/website/static/src/js/tours/tour_utils.js:0
#, python-format
msgid "<b>Double click on an image</b> to change it with one of your choice."
msgstr ""
"<b>Nhấp đúp vào một hình ảnh</b> để thay đổi nó bằng một trong những lựa "
"chọn của bạn."

#. module: website
#: model_terms:ir.ui.view,arch_db:website.template_footer_descriptive
msgid ""
"<b>My Company</b><br/>250 Executive Park Blvd, Suite 3400 <br/> San "
"Francisco CA 94134 <br/>United States"
msgstr ""
"<b>My Company</b><br/>Nhà 8 Công viên phần mềm Quang Trung <br/> Thành phố "
"Hồ Chí Minh HCM 70000 <br/>Việt Nam"

#. module: website
#. openerp-web
#: code:addons/website/static/src/js/tours/tour_utils.js:0
#, python-format
msgid "<b>Select</b> a %s."
msgstr "<b>Chọn</b> %s."

#. module: website
#. openerp-web
#: code:addons/website/static/src/js/tours/tour_utils.js:0
#, python-format
msgid "<b>Select</b> a Color Palette."
msgstr "<b>Chọn</b> một bảng màu. "

#. module: website
#. openerp-web
#: code:addons/website/static/src/js/tours/tour_utils.js:0
#, python-format
msgid "<b>Slide</b> this button to change the %s padding"
msgstr "<b>Trượt</b> nút này để thay đổi đệm %s "

#. module: website
#. openerp-web
#: code:addons/website/static/src/js/tours/tour_utils.js:0
#, python-format
msgid "<b>Slide</b> this button to change the column size."
msgstr "<b>Trượt</b> nút này để thay đổi kích thước cột. "

#. module: website
<<<<<<< HEAD
#. openerp-web
#: code:addons/website/static/src/js/tours/homepage.js:0
#, python-format
msgid ""
"<b>That's it!</b><p>Your page is all set to go live. Click the "
"<b>Publish</b> button to publish it on the website.</p>"
msgstr ""
"<b>Vậy thôi!</b><p>Trang của bạn đã sẵn sàng hoạt động. Nhấn vào nút "
"<b>Đăng</b> để đăng nó lên trên trang web.</p>"

#. module: website
=======
>>>>>>> 1ff58be8
#: model_terms:ir.ui.view,arch_db:website.view_edit_robots
msgid ""
"<br/><br/>\n"
"                    Example of rule:<br/>\n"
"                    <code class=\"ml-4\">Disallow: /web/login</code><br/>\n"
"                    <code class=\"ml-4\">Allow: *</code>"
msgstr ""
"<br/><br/>\n"
"                    Ví dụ về quy tắc:<br/>\n"
"                    <code class=\"ml-4\">Không cho phép: /web/login</code><br/>\n"
"                    <code class=\"ml-4\">Cho phép: *</code>"

#. module: website
#: model_terms:ir.ui.view,arch_db:website.s_carousel
msgid ""
"<font style=\"background-color: rgb(255, 255, 255);\">Good writing is "
"simple, but not simplistic.</font>"
msgstr ""
"<font style=\"background-color: rgb(255, 255, 255);\">Viết nội dung đơn giản"
" thì tốt, nhưng không được đơn giản quá. </font>"

#. module: website
#: model_terms:ir.ui.view,arch_db:website.s_carousel
msgid ""
"<font style=\"font-size: 62px; background-color: rgb(255, 255, 255);\">Edit "
"this title</font>"
msgstr ""
"<font style=\"font-size: 62px; background-color: rgb(255, 255, 255);\">Sửa "
"tiêu đề này</font>"

#. module: website
#: model_terms:ir.ui.view,arch_db:website.s_cover
msgid "<font style=\"font-size: 62px; font-weight: bold;\">Catchy Headline</font>"
msgstr ""
"<font style=\"font-size: 62px; font-weight: bold;\">Dòng tiêu đề hấp "
"dẫn</font>"

#. module: website
#: model_terms:ir.ui.view,arch_db:website.s_picture
msgid "<font style=\"font-size: 62px;\">A punchy Headline</font>"
msgstr "<font style=\"font-size: 62px;\">Một tiêu đề thu hút </font>"

#. module: website
#: model_terms:ir.ui.view,arch_db:website.s_banner
msgid "<font style=\"font-size: 62px;\">Sell Online. Easily.</font>"
msgstr "<font style=\"font-size: 62px;\">Bán trực tuyến. Dễ dàng.</font>"

#. module: website
#: model_terms:ir.ui.view,arch_db:website.s_carousel
msgid "<font style=\"font-size: 62px;\">Slide Title</font>"
msgstr "<font style=\"font-size: 62px;\">Tiêu đề Trình chiếu</font>"

#. module: website
#: model_terms:ir.ui.view,arch_db:website.s_popup
msgid "<font style=\"font-size: 62px;\">Win $20</font>"
msgstr "<font style=\"font-size: 62px;\">Thành công 400,000đ</font>"

#. module: website
#: model_terms:ir.ui.view,arch_db:website.s_title
msgid "<font style=\"font-size: 62px;\">Your Site Title</font>"
msgstr "<font style=\"font-size: 62px;\">Tiêu đề Trang của bạn</font>"

#. module: website
#: model_terms:ir.ui.view,arch_db:website.s_card
msgid "<i class=\"fa fa-1x fa-clock-o mr8\"/><small>2 days ago</small>"
msgstr "<i class=\"fa fa-1x fa-clock-o mr8\"/><small>2 ngày trước</small>"

#. module: website
#: model_terms:ir.ui.view,arch_db:website.template_footer_call_to_action
msgid ""
"<i class=\"fa fa-1x fa-fw fa-map-marker mr-2\"/>250 Executive Park Blvd, "
"Suite 3400 • San Francisco CA 94134 • United States"
msgstr ""
"<i class=\"fa fa-1x fa-fw fa-map-marker mr-2\"/>250 Executive Park Blvd, "
"Suite 3400 • San Francisco CA 94134 • United States"

#. module: website
#: model_terms:ir.ui.view,arch_db:website.res_config_settings_view_form
msgid ""
"<i class=\"fa fa-arrow-right\"/>\n"
"                                            Create a Google Project and Get a Key"
msgstr ""
"<i class=\"fa fa-arrow-right\"/>\n"
"                                            Tạo một dự án Google và lấy Key"

#. module: website
#: model_terms:ir.ui.view,arch_db:website.res_config_settings_view_form
msgid ""
"<i class=\"fa fa-arrow-right\"/>\n"
"                                            Enable billing on your Google Project"
msgstr ""
"<i class=\"fa fa-arrow-right\"/>\n"
"                                            Kích hoạt thanh toán trên Google Project của bạn"

#. module: website
#: model_terms:ir.ui.view,arch_db:website.res_config_settings_view_form
msgid ""
"<i class=\"fa fa-arrow-right\"/>\n"
"                                            How to get my Client ID"
msgstr ""
"<i class=\"fa fa-arrow-right\"/>\n"
"                                            Cách lấy ID người dùng của tôi"

#. module: website
#: model_terms:ir.ui.view,arch_db:website.res_config_settings_view_form
msgid ""
"<i class=\"fa fa-arrow-right\"/>\n"
"                                            How to get my Tracking ID"
msgstr ""
"<i class=\"fa fa-arrow-right\"/>\n"
"                                            Cách nhận ID theo dõi của tôi"

#. module: website
#: model_terms:ir.ui.view,arch_db:website.s_rating_options
msgid "<i class=\"fa fa-fw fa-circle\"/> Circles"
msgstr "<i class=\"fa fa-fw fa-circle\"/> Hình tròn"

#. module: website
#: model_terms:ir.ui.view,arch_db:website.s_rating_options
msgid "<i class=\"fa fa-fw fa-heart\"/> Hearts"
msgstr "<i class=\"fa fa-fw fa-heart\"/> Tim"

#. module: website
#: model_terms:ir.ui.view,arch_db:website.s_rating_options
msgid "<i class=\"fa fa-fw fa-refresh mr-1\"/> Replace Icon"
msgstr "<i class=\"fa fa-fw fa-refresh mr-1\"/> Thay Icon"

#. module: website
#: model_terms:ir.ui.view,arch_db:website.s_rating_options
msgid "<i class=\"fa fa-fw fa-square\"/> Squares"
msgstr "<i class=\"fa fa-fw fa-square\"/> Vuông"

#. module: website
#: model_terms:ir.ui.view,arch_db:website.s_rating_options
msgid "<i class=\"fa fa-fw fa-star\"/> Stars"
msgstr "<i class=\"fa fa-fw fa-star\"/> Sao"

#. module: website
#: model_terms:ir.ui.view,arch_db:website.s_rating_options
msgid "<i class=\"fa fa-fw fa-thumbs-up\"/> Thumbs"
msgstr "<i class=\"fa fa-fw fa-thumbs-up\"/> Thumbs"

#. module: website
#: model_terms:ir.ui.view,arch_db:website.website_visitor_view_form
msgid ""
"<i class=\"fa fa-fw o_button_icon fa-circle text-danger\"/>\n"
"                            <span>Offline</span>"
msgstr ""
"<i class=\"fa fa-fw o_button_icon fa-circle text-danger\"/>\n"
"                            <span>Ngoại tuyến</span>"

#. module: website
#: model_terms:ir.ui.view,arch_db:website.website_visitor_view_form
msgid ""
"<i class=\"fa fa-fw o_button_icon fa-circle text-success\"/>\n"
"                            <span>Connected</span>"
msgstr ""
"<i class=\"fa fa-fw o_button_icon fa-circle text-success\"/>\n"
"                            <span>Đã kết nối</span>"

#. module: website
#: model_terms:ir.ui.view,arch_db:website.protected_403
msgid ""
"<i class=\"fa fa-lock fa-2x\"/><br/>\n"
"                            <span class=\"mt-1\">A password is required to access this page.</span>"
msgstr ""
"<i class=\"fa fa-lock fa-2x\"/><br/>\n"
"                            <span class=\"mt-1\">Cần password để truy cập vào trang này.</span>"

#. module: website
#: model_terms:ir.ui.view,arch_db:website.protected_403
msgid ""
"<i class=\"fa fa-lock fa-2x\"/><br/>\n"
"                            <span class=\"mt-1\">Wrong password</span>"
msgstr ""
"<i class=\"fa fa-lock fa-2x\"/><br/>\n"
"                            <span class=\"mt-1\">Sai password</span>"

#. module: website
#: model_terms:ir.ui.view,arch_db:website.company_description_google_map
msgid ""
"<i class=\"fa fa-plus-circle\"/>\n"
"                The Google map option is enabled but"
msgstr ""
"<i class=\"fa fa-plus-circle\"/>\n"
"                Tùy chọn bản đồ của Google được bật nhưng"

#. module: website
#: model_terms:ir.ui.view,arch_db:website.language_selector_add_language
msgid ""
"<i class=\"fa fa-plus-circle\"/>\n"
"        Add a language..."
msgstr ""
"<i class=\"fa fa-plus-circle\"/>\n"
"        Thêm ngôn ngữ..."

#. module: website
#: model_terms:ir.ui.view,arch_db:website.user_navbar
msgid "<i class=\"fa fa-th-large\"/> WEBSITE"
msgstr "<i class=\"fa fa-th-large\"/> WEBSITE"

#. module: website
#: model_terms:ir.ui.view,arch_db:website.list_website_pages
msgid "<i title=\"Is the page SEO optimized?\" class=\"fa fa-search\"/>"
msgstr "<i title=\"Trang đã được tối ưu hoá SEO chưa?\" class=\"fa fa-search\"/>"

#. module: website
#: model_terms:ir.ui.view,arch_db:website.list_website_pages
msgid ""
"<i title=\"Is the page included in the main menu?\" class=\"fa fa-thumb-"
"tack\"/>"
msgstr ""
"<i title=\"Is the page included in the main menu?\" class=\"fa fa-thumb-"
"tack\"/>"

#. module: website
#: model_terms:ir.ui.view,arch_db:website.list_website_pages
msgid "<i title=\"Is the page indexed by search engines?\" class=\"fa fa-globe\"/>"
msgstr "<i title=\"Is the page indexed by search engines?\" class=\"fa fa-globe\"/>"

#. module: website
#: model_terms:ir.ui.view,arch_db:website.list_website_pages
msgid "<i title=\"Is the page published?\" class=\"fa fa-eye\"/>"
msgstr "<i title=\"Is the page published?\" class=\"fa fa-eye\"/>"

#. module: website
#: model_terms:ir.ui.view,arch_db:website.s_product_catalog_dish
msgid "<i>Add a description here</i>"
msgstr "<i>Thêm mô tả ở đây</i>"

#. module: website
#: model_terms:ir.ui.view,arch_db:website.s_comparisons
msgid "<i>Instant setup, satisfied or reimbursed.</i>"
msgstr "<i>Cài đặt nhanh chóng, thoả mãn hoặc sẽ hoàn tiền.</i>"

#. module: website
#: model_terms:ir.ui.view,arch_db:website.template_header_magazine_oe_structure_header_magazine_1
msgid "<small class=\"s_share_title d-none\"><b>Follow us</b></small>"
msgstr "<small class=\"s_share_title d-none\"><b>Theo dõi chúng tôi</b></small>"

#. module: website
#: model_terms:ir.ui.view,arch_db:website.template_header_contact_oe_structure_header_contact_1
msgid "<small class=\"s_share_title text-muted\"><b>Follow us</b></small>"
msgstr ""
"<small class=\"s_share_title text-muted\"><b>Theo dõi chúng tôi</b></small>"

#. module: website
#: model_terms:ir.ui.view,arch_db:website.res_config_settings_view_form
msgid ""
"<small class=\"text-muted\">\n"
"                                            <i class=\"fa fa-info\"/>: type some of the first chars after 'google' is enough, we'll guess the rest.\n"
"                                        </small>"
msgstr ""
"<small class=\"text-muted\">\n"
"                                            <i class=\"fa fa-info\"/>: gõ một số ký tự đầu tiên sau khi 'google' là đủ, chúng tôi sẽ đoán phần còn lại.\n"
"                                        </small>"

#. module: website
#: model_terms:ir.ui.view,arch_db:website.color_combinations_debug_view
#: model_terms:website.page,arch_db:website.color_combinations_debug_page
msgid ""
"<small id=\"emailHelp\" class=\"form-text text-muted\">Form field help "
"text</small>"
msgstr ""
"<small id=\"emailHelp\" class=\"form-text text-muted\">Hướng dẫn trường văn "
"bản</small>"

#. module: website
#: model_terms:ir.ui.view,arch_db:website.bs_debug_view
#: model_terms:website.page,arch_db:website.bs_debug_page
msgid ""
"<small id=\"emailHelp\" class=\"form-text text-muted\">We'll never share "
"your email with anyone else.</small>"
msgstr ""
"<small id=\"emailHelp\" class=\"form-text text-muted\">Chúng tôi sẽ không "
"bao giờ chia sẻ email của bạn với bất cứ ai khác.</small>"

#. module: website
#: model_terms:ir.ui.view,arch_db:website.s_comparisons
msgid "<small>/ month</small>"
msgstr "<small>/ tháng</small>"

#. module: website
#: model_terms:ir.ui.view,arch_db:website.color_combinations_debug_view
#: model_terms:website.page,arch_db:website.color_combinations_debug_page
msgid "<small>TABS</small>"
msgstr "<small>TAB</small>"

#. module: website
#: model_terms:ir.ui.view,arch_db:website.template_header_magazine_oe_structure_header_magazine_1
msgid "<small>We help you grow your business</small>"
msgstr "<small>Chúng tôi giúp bạn phát triển doanh nghiệp của mình</small>"

#. module: website
#: model_terms:ir.ui.view,arch_db:website.s_timeline
msgid "<span class=\"bg-white\"><b>2015</b></span>"
msgstr "<span class=\"bg-white\"><b>2015</b></span>"

#. module: website
#: model_terms:ir.ui.view,arch_db:website.s_timeline
msgid "<span class=\"bg-white\"><b>2018</b></span>"
msgstr "<span class=\"bg-white\"><b>2018</b></span>"

#. module: website
#: model_terms:ir.ui.view,arch_db:website.s_timeline
msgid "<span class=\"bg-white\"><b>2019</b></span>"
msgstr "<span class=\"bg-white\"><b>2019</b></span>"

#. module: website
#: model_terms:ir.ui.view,arch_db:website.s_carousel
#: model_terms:ir.ui.view,arch_db:website.s_quotes_carousel
msgid ""
"<span class=\"carousel-control-next-icon\"/>\n"
"                <span class=\"sr-only\">Next</span>"
msgstr ""
"<span class=\"carousel-control-next-icon\"/>\n"
"                <span class=\"sr-only\">Kế tiếp</span>"

#. module: website
#: model_terms:ir.ui.view,arch_db:website.s_carousel
#: model_terms:ir.ui.view,arch_db:website.s_quotes_carousel
msgid ""
"<span class=\"carousel-control-prev-icon\"/>\n"
"                <span class=\"sr-only\">Previous</span>"
msgstr ""
"<span class=\"carousel-control-prev-icon\"/>\n"
"                <span class=\"sr-only\">Trước đó</span>"

#. module: website
#: model_terms:ir.ui.view,arch_db:website.res_config_settings_view_form
msgid ""
"<span class=\"fa fa-lg fa-globe\" title=\"Values set here are website-"
"specific.\" groups=\"website.group_multi_website\"/>"
msgstr ""
"<span class=\"fa fa-lg fa-globe\" title=\"Đây là các giá trị chi tiết của "
"website website-specific.\" groups=\"website.group_multi_website\"/>"

#. module: website
#: model_terms:ir.ui.view,arch_db:website.company_description
msgid ""
"<span class=\"fa fa-map-marker fa-fw mt16\" role=\"img\" aria-"
"label=\"Address\" title=\"Address\"/>"
msgstr ""
"<span class=\"fa fa-map-marker fa-fw mt16\" role=\"img\" aria-"
"label=\"Address\" title=\"Address\"/>"

#. module: website
#: model_terms:ir.ui.view,arch_db:website.user_navbar
msgid "<span class=\"fa fa-pencil mr-2\"/>Edit"
msgstr "<span class=\"fa fa-pencil mr-2\"/>Sửa"

#. module: website
#: model_terms:ir.ui.view,arch_db:website.user_navbar
msgid "<span class=\"fa fa-plus mr-2\"/>New"
msgstr "<span class=\"fa fa-plus mr-2\"/>Mới"

#. module: website
#: model_terms:ir.ui.view,arch_db:website.list_website_pages
msgid "<span class=\"fa fa-sort fa-lg\" role=\"img\" aria-label=\"Sort\" title=\"Sort\"/>"
msgstr "<span class=\"fa fa-sort fa-lg\" role=\"img\" aria-label=\"Sort\" title=\"Sort\"/>"

#. module: website
#: model_terms:ir.ui.view,arch_db:website.s_image_gallery
#: model_terms:ir.ui.view,arch_db:website.s_images_wall
msgid ""
"<span class=\"o_add_images\" style=\"cursor: pointer;\"><i class=\"fa fa-"
"plus-circle\"/> Add Images</span>"
msgstr ""
"<span class=\"o_add_images\" style=\"cursor: pointer;\"><i class=\"fa fa-"
"plus-circle\"/>Thêm ảnh</span>"

#. module: website
#: model_terms:ir.ui.view,arch_db:website.layout
msgid ""
"<span class=\"o_footer_copyright_name mr-2\">Copyright &amp;copy; Company "
"name</span>"
msgstr ""
"<span class=\"o_footer_copyright_name mr-2\">Bản quyền &amp;copy; Tên công "
"ty</span>"

#. module: website
#: model_terms:ir.ui.view,arch_db:website.res_config_settings_view_form
msgid ""
"<span class=\"o_form_label\">Robots.txt</span>\n"
"                                    <span class=\"fa fa-lg fa-globe\" title=\"Values set here are website-specific.\" groups=\"website.group_multi_website\"/>"
msgstr ""
"<span class=\"o_form_label\">Robots.txt</span>\n"
"                                    <span class=\"fa fa-lg fa-globe\" title=\"Values set here are website-specific.\" groups=\"website.group_multi_website\"/>"

#. module: website
#: model_terms:ir.ui.view,arch_db:website.res_config_settings_view_form
msgid ""
"<span class=\"o_form_label\">Sitemap</span>\n"
"                                    <span class=\"fa fa-lg fa-globe\" title=\"Values set here are website-specific.\" groups=\"website.group_multi_website\"/>"
msgstr ""
"<span class=\"o_form_label\">Sitemap</span>\n"
"                                    <span class=\"fa fa-lg fa-globe\" title=\"Values set here are website-specific.\" groups=\"website.group_multi_website\"/>"

#. module: website
#: model_terms:ir.ui.view,arch_db:website.s_badge
msgid ""
"<span class=\"s_badge badge badge-secondary o_animable\" data-name=\"Badge\">\n"
"        <i class=\"fa fa-1x fa-fw fa-folder o_not-animable\"/>Category\n"
"    </span>"
msgstr ""
"<span class=\"s_badge badge badge-secondary o_animable\" data-name=\"Badge\">\n"
"        <i class=\"fa fa-1x fa-fw fa-folder o_not-animable\"/>Nhóm\n"
"    </span>"

#. module: website
#: model_terms:ir.ui.view,arch_db:website.s_quotes_carousel
msgid ""
"<span class=\"s_blockquote_author\"><b>Iris DOE</b> • CEO of "
"MyCompany</span>"
msgstr ""
"<span class=\"s_blockquote_author\"><b>Nam DOE</b> • CEO of MyCompany</span>"

#. module: website
#: model_terms:ir.ui.view,arch_db:website.s_quotes_carousel
msgid ""
"<span class=\"s_blockquote_author\"><b>Jane DOE</b> • CEO of "
"MyCompany</span>"
msgstr ""
"<span class=\"s_blockquote_author\"><b>Luân DOE</b> • CEO of "
"MyCompany</span>"

#. module: website
#: model_terms:ir.ui.view,arch_db:website.s_blockquote
#: model_terms:ir.ui.view,arch_db:website.s_quotes_carousel
msgid ""
"<span class=\"s_blockquote_author\"><b>John DOE</b> • CEO of "
"MyCompany</span>"
msgstr ""
"<span class=\"s_blockquote_author\"><b>Long DOE</b> • CEO of "
"MyCompany</span>"

#. module: website
#: model_terms:ir.ui.view,arch_db:website.s_comparisons
msgid ""
"<span class=\"s_comparisons_currency\">$</span>\n"
"                                <span class=\"s_comparisons_price\"><b>125</b></span>\n"
"                                <span class=\"s_comparisons_decimal\">.00</span>"
msgstr ""
"<span class=\"s_comparisons_currency\">$</span>\n"
"                                <span class=\"s_comparisons_price\"><b>125</b></span>\n"
"                                <span class=\"s_comparisons_decimal\">.00</span>"

#. module: website
#: model_terms:ir.ui.view,arch_db:website.s_comparisons
msgid ""
"<span class=\"s_comparisons_currency\">$</span>\n"
"                                <span class=\"s_comparisons_price\"><b>35</b></span>\n"
"                                <span class=\"s_comparisons_decimal\">.00</span>"
msgstr ""
"<span class=\"s_comparisons_currency\">$</span>\n"
"                                <span class=\"s_comparisons_price\"><b>35</b></span>\n"
"                                <span class=\"s_comparisons_decimal\">.00</span>"

#. module: website
#: model_terms:ir.ui.view,arch_db:website.s_comparisons
msgid ""
"<span class=\"s_comparisons_currency\">$</span>\n"
"                                <span class=\"s_comparisons_price\"><b>65</b></span>\n"
"                                <span class=\"s_comparisons_decimal\">.00</span>"
msgstr ""
"<span class=\"s_comparisons_currency\">$</span>\n"
"                                <span class=\"s_comparisons_price\"><b>65</b></span>\n"
"                                <span class=\"s_comparisons_decimal\">.00</span>"

#. module: website
#: model_terms:ir.ui.view,arch_db:website.s_numbers
msgid "<span class=\"s_number display-4\">12</span>"
msgstr "<span class=\"s_number display-4\">12</span>"

#. module: website
#: model_terms:ir.ui.view,arch_db:website.s_numbers
msgid "<span class=\"s_number display-4\">37</span>"
msgstr "<span class=\"s_number display-4\">37</span>"

#. module: website
#: model_terms:ir.ui.view,arch_db:website.s_numbers
msgid "<span class=\"s_number display-4\">45</span>"
msgstr "<span class=\"s_number display-4\">45</span>"

#. module: website
#: model_terms:ir.ui.view,arch_db:website.s_progress_bar
msgid "<span class=\"s_progress_bar_text\">80% Development</span>"
msgstr "<span class=\"s_progress_bar_text\">80% Phát triển</span>"

#. module: website
#: model_terms:ir.ui.view,arch_db:website.user_navbar
msgid "<span class=\"sr-only\">Toggle Dropdown</span>"
msgstr "<span class=\"sr-only\">Chuyển đổi thả xuống</span>"

#. module: website
#: model_terms:ir.ui.view,arch_db:website.template_header_contact_oe_structure_header_contact_1
msgid ""
"<span class=\"text-muted\"><b>Contact us</b></span>\n"
"                                <i class=\"fa fa-1x fa-fw fa-phone ml-3 mr-2\"/>"
msgstr ""
"<span class=\"text-muted\"><b>Liên hệ chúng tôi</b></span>\n"
"                                <i class=\"fa fa-1x fa-fw fa-phone ml-3 mr-2\"/>"

#. module: website
#: model_terms:ir.ui.view,arch_db:website.user_navbar
msgid ""
"<span title=\"Mobile preview\" role=\"img\" aria-label=\"Mobile preview\" "
"class=\"fa fa-mobile\"/>"
msgstr ""
"<span title=\"Mobile preview\" role=\"img\" aria-label=\"Xem trên Mobile\" "
"class=\"fa fa-mobile\"/>"

#. module: website
#: model_terms:ir.ui.view,arch_db:website.website_publisher
msgid ""
"<span/>\n"
"                    <span class=\"css_publish\">Unpublished</span>\n"
"                    <span class=\"css_unpublish\">Published</span>"
msgstr ""
"<span/>\n"
"                    <span class=\"css_publish\">Bỏ đăng</span>\n"
"                    <span class=\"css_unpublish\">Đã đăng</span>"

#. module: website
#: model_terms:ir.ui.view,arch_db:website.snippets
msgid "<span>Options</span>"
msgstr "<span>Tùy chọn</span>"

#. module: website
#: model_terms:ir.ui.view,arch_db:website.res_config_settings_view_form
msgid ""
"A CDN helps you serve your website’s content with high availability and high"
" performance to any visitor wherever they are located."
msgstr ""
"CDN giúp bạn phục vụ nội dung trang web của bạn với tính sẵn sàng cao và "
"hiệu suất cao cho bất kỳ khách truy cập nào ở bất cứ nơi nào."

#. module: website
#: model_terms:ir.ui.view,arch_db:website.s_chart
msgid "A Chart Title"
msgstr "Tiêu đề biểu đồ"

#. module: website
#: model_terms:ir.ui.view,arch_db:website.s_text_image
msgid "A Section Subtitle"
msgstr "Một Phụ đề"

#. module: website
#: model_terms:ir.ui.view,arch_db:website.s_card
msgid ""
"A card is a flexible and extensible content container. It includes options "
"for headers and footers, a wide variety of content, contextual background "
"colors, and powerful display options."
msgstr ""
"Thẻ là một thùng chứa nội dung linh hoạt và có thể mở rộng. Nó bao gồm các "
"tùy chọn cho các tiêu đề và chân trang, nhiều nội dung, màu nền theo ngữ "
"cảnh và các tùy chọn hiển thị mạnh mẽ."

#. module: website
#: model:ir.model.fields,help:website.field_base_automation__website_published
#: model:ir.model.fields,help:website.field_ir_actions_server__website_published
#: model:ir.model.fields,help:website.field_ir_cron__website_published
msgid ""
"A code server action can be executed from the website, using a dedicated "
"controller. The address is <base>/website/action/<website_path>. Set this "
"field as True to allow users to run this action. If it is set to False the "
"action cannot be run through the website."
msgstr ""
"Một hành động máy chủ mã có thể được thực hiện từ trang web, sử dụng một bộ "
"điều khiển chuyên dụng. Địa chỉ là <base>/ website / action /<website_path>."
" Đặt trường này là \"Đúng\" để cho phép người dùng chạy tác vụ này. Nếu nó "
"được đặt thành \"Sai\" thì hành động không thể chạy qua trang web."

#. module: website
#: model_terms:ir.ui.view,arch_db:website.s_color_blocks_2
msgid "A color block"
msgstr "Một khối màu"

#. module: website
#: model_terms:ir.ui.view,arch_db:website.s_masonry_block
msgid "A great title"
msgstr "Một tiêu đề tuyệt vời"

#. module: website
#: model:ir.model.fields,help:website.field_website_snippet_filter__field_names
msgid "A list of comma-separated field names"
msgstr "Danh sách các tên trường được phân tách bằng dấu phẩy"

#. module: website
#: model:ir.model.fields,help:website.field_website_visitor__visit_count
msgid ""
"A new visit is considered if last connection was more than 8 hours ago."
msgstr ""
"Sẽ coi là một lượt truy cập mới nếu kết nối lần cuối cách đây hơn 8 giờ."

#. module: website
#: model:ir.model.constraint,message:website.constraint_website_visitor_partner_uniq
msgid "A partner is linked to only one visitor."
msgstr "Một đối tác chỉ được liên kết với một khách truy cập."

#. module: website
#: model_terms:ir.ui.view,arch_db:website.s_showcase
msgid "A short description of this great feature."
msgstr "Một mô tả ngắn về tính năng tuyệt vời này."

#. module: website
#: model_terms:ir.ui.view,arch_db:website.s_features
msgid "A small explanation of this great <br/>feature, in clear words."
msgstr ""
"Một lời giải thích nhỏ về tính năng <br/>tuyệt vời này, bằng những từ ngữ rõ"
" ràng."

#. module: website
#: model_terms:ir.ui.view,arch_db:website.s_timeline
msgid ""
"A timeline is a graphical representation on which important events are "
"marked."
msgstr ""
"Dòng thời gian là một biểu diễn đồ họa mà các sự kiện quan trọng được đánh "
"dấu."

#. module: website
#: model:ir.model.fields,help:website.field_website_visitor__is_connected
msgid ""
"A visitor is considered as connected if his last page view was within the "
"last 5 minutes."
msgstr ""
"Một khách truy cập được coi là đã kết nối nếu lần xem trang cuối cùng của "
"anh ta là trong vòng 5 phút trước."

#. module: website
#. openerp-web
#: code:addons/website/static/src/xml/website.editor.xml:0
#: model_terms:ir.ui.view,arch_db:website.res_config_settings_view_form
#, python-format
msgid "API Key"
msgstr "Khoá API"

#. module: website
#: model_terms:ir.ui.view,arch_db:website.footer_custom
#: model_terms:ir.ui.view,arch_db:website.template_footer_contact
#: model_terms:ir.ui.view,arch_db:website.template_footer_minimalist
msgid "About us"
msgstr "Về Chúng tôi"

#. module: website
#: code:addons/website/controllers/backend.py:0
#, python-format
msgid "Access Error"
msgstr "Lỗi Truy cập"

#. module: website
#: model:ir.model.fields,field_description:website.field_website_visitor__access_token
msgid "Access Token"
msgstr "Token truy cập"

#. module: website
#: model_terms:ir.ui.view,arch_db:website.protected_403
msgid "Access to this page"
msgstr "Truy cập vào trang này"

#. module: website
#: model:ir.model.constraint,message:website.constraint_website_visitor_access_token_unique
msgid "Access token should be unique."
msgstr "Token truy cập phải là duy nhất."

#. module: website
#: model_terms:ir.ui.view,arch_db:website.s_comparisons
msgid "Account &amp; Sales management"
msgstr "Account &amp; Quản lý bán hàng"

#. module: website
#: model:ir.model.fields,field_description:website.field_website_rewrite__redirect_type
#: model_terms:ir.ui.view,arch_db:website.bs_debug_view
#: model_terms:website.page,arch_db:website.bs_debug_page
msgid "Action"
msgstr "Hành động"

#. module: website
#. openerp-web
#: code:addons/website/static/src/js/backend/res_config_settings.js:0
#, python-format
msgid "Activate anyway"
msgstr "Vẫn kích hoạt"

#. module: website
#: model:ir.model.fields,field_description:website.field_theme_ir_ui_view__active
#: model:ir.model.fields,field_description:website.field_website_page__active
#: model:ir.model.fields,field_description:website.field_website_rewrite__active
#: model:ir.model.fields,field_description:website.field_website_visitor__active
#: model_terms:ir.ui.view,arch_db:website.color_combinations_debug_view
#: model_terms:ir.ui.view,arch_db:website.website_visitor_view_kanban
#: model_terms:website.page,arch_db:website.color_combinations_debug_page
msgid "Active"
msgstr "Hiệu lực"

#. module: website
#: model_terms:ir.ui.view,arch_db:website.s_three_columns
msgid ""
"Adapt these three columns to fit your design need. To duplicate, delete or "
"move columns, select the column and use the top icons to perform your "
"action."
msgstr ""
"Điều chỉnh ba cột này để phù hợp với nhu cầu thiết kế của bạn. Để sao chép, "
"xóa hoặc di chuyển cột, hãy chọn cột và sử dụng các biểu tượng trên cùng để "
"thực hiện hành động của bạn."

#. module: website
#. openerp-web
#: code:addons/website/static/src/xml/website.seo.xml:0
#: model_terms:ir.ui.view,arch_db:website.s_image_gallery_options
#, python-format
msgid "Add"
msgstr "Thêm"

#. module: website
#: model_terms:ir.ui.view,arch_db:website.user_navbar
msgid "Add Features"
msgstr "Cài Thêm tính năng"

#. module: website
#. openerp-web
#: code:addons/website/static/src/xml/website.contentMenu.xml:0
#, python-format
msgid "Add Mega Menu Item"
msgstr "Thêm mục Mega Menu"

#. module: website
#. openerp-web
#: code:addons/website/static/src/xml/website.contentMenu.xml:0
#, python-format
msgid "Add Menu Item"
msgstr "Thêm mục menu"

#. module: website
#: model_terms:ir.ui.view,arch_db:website.s_tabs_options
msgid "Add Tab"
msgstr "Thêm tab"

#. module: website
#. openerp-web
#: code:addons/website/static/src/js/editor/snippets.options.js:0
#: code:addons/website/static/src/xml/website.editor.xml:0
#, python-format
msgid "Add a Google Font"
msgstr "Thêm Phông chữ Google"

#. module: website
#: model_terms:ir.ui.view,arch_db:website.s_picture
msgid "Add a caption to enhance the meaning of this image."
msgstr "Thêm chú thích để nâng cao ý nghĩa của hình ảnh này."

#. module: website
#. openerp-web
#: code:addons/website/static/src/snippets/s_product_catalog/options.js:0
#, python-format
msgid "Add a description here"
msgstr "Thêm mô tả ở đây"

#. module: website
#: model_terms:ir.ui.view,arch_db:website.s_features_grid
msgid "Add a great slogan."
msgstr "Thêm một khẩu hiệu (slogan)."

#. module: website
#: model_terms:ir.ui.view,arch_db:website.s_product_catalog
msgid "Add a menu description."
msgstr "Thêm mô tả menu."

#. module: website
#. openerp-web
#: code:addons/website/static/src/js/menu/content.js:0
#, python-format
msgid "Add a menu item"
msgstr "Thêm một mục menu"

#. module: website
#: model_terms:ir.ui.view,arch_db:website.res_config_settings_view_form
msgid "Add features"
msgstr "Cài Thêm tính năng"

#. module: website
#: model_terms:ir.ui.view,arch_db:website.res_config_settings_view_form
msgid "Add links to social media on your website"
msgstr "Thêm liên kết đến các mạng xã hội trên website của bạn"

#. module: website
#: model_terms:ir.ui.view,arch_db:website.s_process_steps
msgid "Add to cart"
msgstr "Thêm vào giỏ hàng"

#. module: website
#. openerp-web
#: code:addons/website/static/src/js/menu/new_content.js:0
#, python-format
msgid "Add to menu"
msgstr "Thêm vào trình đơn"

#. module: website
#. openerp-web
#: code:addons/website/static/src/xml/website.editor.xml:0
#, python-format
msgid ""
"Adding a font requires a reload of the page. This will save all your "
"changes."
msgstr ""
"Thêm phông chữ yêu cầu tải lại trang. Điều này sẽ lưu tất cả các thay đổi "
"của bạn."

#. module: website
#: model_terms:ir.ui.view,arch_db:website.s_google_map_options
msgid "Address"
msgstr "Địa chỉ"

#. module: website
#: model_terms:ir.ui.view,arch_db:website.cookie_policy
msgid "Advertising &amp; Marketing"
msgstr "Quảng cáo &amp; Marketing"

#. module: website
#: model_terms:ir.ui.view,arch_db:website.bs_debug_view
#: model_terms:website.page,arch_db:website.bs_debug_page
msgid "Alert"
msgstr "Cảnh báo"

#. module: website
#: model_terms:ir.ui.view,arch_db:website.s_media_list_options
#: model_terms:ir.ui.view,arch_db:website.snippet_options
msgid "Align Bottom"
msgstr "Align Bottom"

#. module: website
#: model_terms:ir.ui.view,arch_db:website.s_media_list_options
#: model_terms:ir.ui.view,arch_db:website.snippet_options
msgid "Align Middle"
msgstr "Align Middle"

#. module: website
#: model_terms:ir.ui.view,arch_db:website.s_media_list_options
#: model_terms:ir.ui.view,arch_db:website.snippet_options
msgid "Align Top"
msgstr "Align Top"

#. module: website
#: model_terms:ir.ui.view,arch_db:website.s_hr_options
#: model_terms:ir.ui.view,arch_db:website.s_tabs_options
#: model_terms:ir.ui.view,arch_db:website.snippet_options
msgid "Alignment"
msgstr "Căn chỉnh"

#. module: website
#: model_terms:ir.ui.view,arch_db:website.s_company_team
msgid "Aline Turner, CTO"
msgstr "Long Phan, CTO"

#. module: website
#: model_terms:ir.ui.view,arch_db:website.s_company_team
msgid ""
"Aline is one of the iconic people in life who can say they love what they "
"do. She mentors 100+ in-house developers and looks after the community of "
"thousands of developers."
msgstr ""
"Chi là một trong những người mang tính biểu tượng trong cuộc sống, người có "
"thể nói rằng họ yêu thích những gì họ làm. Cô ấy cố vấn cho hơn 100 nhà phát"
" triển nội bộ và chăm sóc cộng đồng hàng nghìn nhà phát triển."

#. module: website
#: model:ir.model.fields.selection,name:website.selection__ir_ui_view__visibility__
msgid "All"
msgstr "Tất cả"

#. module: website
#: model:ir.model,name:website.model_website_route
msgid "All Website Route"
msgstr "Mọi tuyến website"

#. module: website
#: model_terms:ir.ui.view,arch_db:website.s_popup_options
msgid "All pages"
msgstr "Tất cả trang"

#. module: website
#: model_terms:ir.ui.view,arch_db:website.s_features_grid
msgid "All these icons are completely free for commercial use."
msgstr ""
"Tất cả các biểu tượng này là hoàn toàn miễn phí cho mục đích thương mại."

#. module: website
#: model:ir.model.fields,help:website.field_ir_ui_view__track
#: model:ir.model.fields,help:website.field_website_page__track
msgid "Allow to specify for one page of the website to be trackable or not"
msgstr ""
"Cho phép chỉ định một trang của trang web có thể theo dõi được hay không"

#. module: website
#: model_terms:ir.ui.view,arch_db:website.s_faq_collapse
msgid ""
"Although this Website may be linked to other websites, we are not, directly "
"or indirectly, implying any approval, association, sponsorship, endorsement,"
" or affiliation with any linked website, unless specifically stated herein."
msgstr ""
"Mặc dù trang web này có thể được liên kết với các trang web khác, nhưng "
"chúng tôi không, trực tiếp hoặc gián tiếp, ngụ ý bất kỳ sự chấp thuận, liên "
"kết, tài trợ, chứng thực hoặc liên kết với bất kỳ trang web được liên kết "
"nào, trừ khi được quy định cụ thể ở đây."

#. module: website
#: model_terms:ir.ui.view,arch_db:website.snippet_options
msgid "Always Underlined"
msgstr "Luôn gạch chân"

#. module: website
#: model_terms:ir.ui.view,arch_db:website.s_numbers
msgid "Amazing pages"
msgstr "Trang tuyệt vời"

#. module: website
#: model_terms:ir.ui.view,arch_db:website.qweb_500
msgid "An error occured while rendering the template"
msgstr "Xảy ra lỗi trong khi kết xuất mẫu"

#. module: website
#: model:ir.actions.client,name:website.backend_dashboard
#: model:ir.ui.menu,name:website.menu_website_google_analytics
#: model_terms:ir.ui.view,arch_db:website.cookie_policy
msgid "Analytics"
msgstr "Phân tích"

#. module: website
#: model_terms:ir.ui.view,arch_db:website.cookie_policy
msgid "Analytics cookies and privacy information."
msgstr "Cookie phân tích và thông tin bảo mật."

#. module: website
#. openerp-web
#: code:addons/website/static/src/js/editor/snippets.options.js:0
#, python-format
msgid "Anchor copied to clipboard<br>Link: %s"
msgstr "Đã sao chép neo vào khay nhớ tạm<br>Link: %s"

#. module: website
#. openerp-web
#: code:addons/website/static/src/xml/website.editor.xml:0
#, python-format
msgid "Anchor name"
msgstr "Tên neo"

#. module: website
#: model_terms:ir.ui.view,arch_db:website.s_masonry_block
msgid "And a great subtitle"
msgstr "Và một phụ đề tuyệt vời"

#. module: website
#: model_terms:ir.ui.view,arch_db:website.s_progress_bar_options
msgid "Animated"
msgstr "Animated"

#. module: website
#: model_terms:ir.ui.view,arch_db:website.s_color_blocks_2
msgid "Another color block"
msgstr "Một khối màu khác"

#. module: website
#: model_terms:ir.ui.view,arch_db:website.s_showcase
msgid "Another feature"
msgstr "Tính năng khác"

#. module: website
#: model:ir.actions.act_window,name:website.action_website_add_features
#: model:ir.ui.menu,name:website.menu_website_add_features
msgid "Apps"
msgstr "Ứng dụng"

#. module: website
#: code:addons/website/controllers/main.py:0
#, python-format
msgid "Apps url"
msgstr "Apps url"

#. module: website
#: model:ir.model.fields,field_description:website.field_theme_ir_ui_view__arch
msgid "Arch"
msgstr "Arch"

#. module: website
#: model:ir.model.fields,field_description:website.field_website_page__arch_db
msgid "Arch Blob"
msgstr "Arch Blob"

#. module: website
#: model:ir.model.fields,field_description:website.field_website_page__arch_fs
msgid "Arch Filename"
msgstr "Arch Filename"

#. module: website
#: model:ir.model.fields,field_description:website.field_theme_ir_ui_view__arch_fs
msgid "Arch Fs"
msgstr "Kiến trúc FS"

#. module: website
#: model_terms:ir.ui.view,arch_db:website.view_rewrite_search
#: model_terms:ir.ui.view,arch_db:website.website_visitor_view_search
msgid "Archived"
msgstr "Đã lưu trữ"

#. module: website
#: model:ir.model.fields,help:website.field_res_config_settings__specific_user_account
msgid "Are newly created user accounts website specific"
msgstr ""
"Các tài khoản người dùng được tạo mới có thuộc về website cụ thể nào không"

#. module: website
#. openerp-web
#: code:addons/website/static/src/xml/website.xml:0
#, python-format
msgid "Are you sure you want to delete this page ?"
msgstr "Bạn có chắc chắn muốn xóa trang này không?"

#. module: website
#: model_terms:ir.ui.view,arch_db:website.s_image_gallery_options
msgid "Arrows"
msgstr "Arrows"

#. module: website
#. openerp-web
#: code:addons/website/static/src/snippets/s_countdown/000.xml:0
#, python-format
msgid "As promised, we will offer 4 free tickets to our next summit."
msgstr ""
"Như đã hứa, chúng tôi sẽ tặng 4 vé miễn phí cho hội nghị tiếp theo của chúng"
" tôi."

#. module: website
#: model:ir.model,name:website.model_web_editor_assets
msgid "Assets Utils"
msgstr "Assets Utils"

#. module: website
#: model:ir.model,name:website.model_ir_attachment
msgid "Attachment"
msgstr "Đính kèm"

#. module: website
#: model:ir.model.fields,field_description:website.field_theme_ir_attachment__copy_ids
msgid "Attachment using a copy of me"
msgstr "Đính kèm bằng cách sử dụng một bản sao của tôi"

#. module: website
#: model_terms:ir.ui.view,arch_db:website.cookie_policy
msgid ""
"Authenticate users, protect user data and allow the website to deliver the services users expects,\n"
"                                                such as maintaining the content of their cart, or allowing file uploads."
msgstr ""
"Xác thực người dùng, bảo vệ dữ liệu người dùng và cho phép trang web mang lại dịch vụ mà người dùng mong muốn, \n"
"                                                ví dụ như lưu giữ nội dung giỏ hàng hay cho phép tải lên tệp. "

#. module: website
#: model_terms:ir.ui.view,arch_db:website.theme_view_search
msgid "Author"
msgstr "Tác giả"

#. module: website
#: model_terms:ir.ui.view,arch_db:website.snippet_options
msgid "Auto"
msgstr "Tự động"

#. module: website
#: model_terms:ir.ui.view,arch_db:website.s_popup_options
msgid ""
"Automatically opens the pop-up if the user stays on a page longer than the "
"specified time."
msgstr ""
"Tự động mở pop-up nếu người dùng ở lại trang lâu hơn thời gian chỉ định. "

#. module: website
#: model:ir.model.fields,field_description:website.field_website__auto_redirect_lang
msgid "Autoredirect Language"
msgstr "Tự động nhận dạng Ngôn ngữ"

#. module: website
#: model_terms:ir.ui.view,arch_db:website.bs_debug_view
#: model_terms:website.page,arch_db:website.bs_debug_page
msgid "Autosizing"
msgstr "Tự động định cỡ"

#. module: website
#: model:ir.model.fields,field_description:website.field_base_automation__website_published
#: model:ir.model.fields,field_description:website.field_ir_actions_server__website_published
#: model:ir.model.fields,field_description:website.field_ir_cron__website_published
msgid "Available on the Website"
msgstr "Khả dụng ở Website"

#. module: website
#. openerp-web
#: code:addons/website/static/src/xml/website.editor.xml:0
#, python-format
msgid "BSgzTvR5L1GB9jriT451iTN4huVPxHmltG6T6eo"
msgstr "BSgzTvR5L1GB9jriT451iTN4huVPxHmltG6T6eo"

#. module: website
#: model_terms:ir.ui.view,arch_db:website.color_combinations_debug_view
#: model_terms:website.page,arch_db:website.color_combinations_debug_page
msgid "BTS Base Colors"
msgstr "Màu cơ sở BTS"

#. module: website
#: model_terms:ir.ui.view,arch_db:website.s_popup_options
msgid "Backdrop"
msgstr "Backdrop"

#. module: website
#. openerp-web
#: code:addons/website/static/src/xml/website.editor.xml:0
#: code:addons/website/static/src/xml/website.editor.xml:0
#: model_terms:ir.ui.view,arch_db:website.s_chart_options
#: model_terms:ir.ui.view,arch_db:website.snippet_options
#, python-format
msgid "Background"
msgstr "Nền"

#. module: website
#: model_terms:ir.ui.view,arch_db:website.bs_debug_view
#: model_terms:website.page,arch_db:website.bs_debug_page
msgid "Badge"
msgstr "Huy hiệu"

#. module: website
#: model_terms:ir.ui.view,arch_db:website.s_chart_options
msgid "Bar Horizontal"
msgstr "Bar Horizontal"

#. module: website
#: model_terms:ir.ui.view,arch_db:website.s_chart_options
msgid "Bar Vertical"
msgstr "Bar Vertical"

#. module: website
#: model:ir.model,name:website.model_base
msgid "Base"
msgstr "Cơ bản"

#. module: website
#: model:ir.model.fields,field_description:website.field_website_page__arch_base
msgid "Base View Architecture"
msgstr "Cấu trúc giao diện cơ bản"

#. module: website
#: model:ir.model.fields.selection,name:website.selection__theme_ir_ui_view__mode__primary
msgid "Base view"
msgstr "Giao diện cơ sở"

#. module: website
#: model_terms:ir.ui.view,arch_db:website.s_comparisons
msgid "Basic sales &amp; marketing for up to 2 users"
msgstr "Bán hàng &amp; marketing cơ bản cho tối đa 2 người dùng"

#. module: website
#: model_terms:ir.ui.view,arch_db:website.s_numbers
msgid "Beautiful snippets"
msgstr "Beautiful snippets"

#. module: website
#: model_terms:ir.ui.view,arch_db:website.s_product_catalog
msgid "Beef Carpaccio"
msgstr "Thịt bò Carpaccio"

#. module: website
#: model_terms:ir.ui.view,arch_db:website.s_comparisons
msgid "Beginner"
msgstr "Người bắt đầu"

#. module: website
#: model_terms:ir.ui.view,arch_db:website.s_progress_bar_options
msgid "Below Each Other"
msgstr "Dưới mỗi khác"

#. module: website
#: model_terms:ir.ui.view,arch_db:website.s_image_gallery_options
#: model_terms:ir.ui.view,arch_db:website.s_share_options
msgid "Big"
msgstr "Lớn"

#. module: website
#: model_terms:ir.ui.view,arch_db:website.snippet_options
msgid "Block"
msgstr "Khoá"

#. module: website
#: model_terms:ir.ui.view,arch_db:website.template_footer_links
msgid "Blog"
msgstr "Blog"

#. module: website
#: model_terms:ir.ui.view,arch_db:website.user_navbar
msgid "Blog Post"
msgstr "Bài Blog"

#. module: website
#: model_terms:ir.ui.view,arch_db:website.s_table_of_content
msgid "Bootstrap-based templates"
msgstr "Bootstrap-based templates"

#. module: website
#. openerp-web
#: code:addons/website/static/src/xml/website.editor.xml:0
#: code:addons/website/static/src/xml/website.editor.xml:0
#: model_terms:ir.ui.view,arch_db:website.s_chart_options
#: model_terms:ir.ui.view,arch_db:website.s_hr_options
#: model_terms:ir.ui.view,arch_db:website.snippet_options_border_widgets
#, python-format
msgid "Border"
msgstr "Viền"

#. module: website
#: model_terms:ir.ui.view,arch_db:website.snippet_options
msgid "Border Bottom"
msgstr "Border Bottom"

#. module: website
#: model_terms:ir.ui.view,arch_db:website.s_blockquote_options
msgid "Border Color"
msgstr "Border Color"

#. module: website
#: model_terms:ir.ui.view,arch_db:website.snippet_options
msgid "Border Radius"
msgstr "Bán kính viền"

#. module: website
#: model_terms:ir.ui.view,arch_db:website.s_chart_options
#: model_terms:ir.ui.view,arch_db:website.snippet_options
msgid "Border Width"
msgstr "Border Width"

#. module: website
#: model_terms:ir.ui.view,arch_db:website.snippet_options
msgid "Bordered"
msgstr "Có Viền"

#. module: website
#: model_terms:ir.ui.view,arch_db:website.s_chart_options
#: model_terms:ir.ui.view,arch_db:website.s_popup_options
msgid "Bottom"
msgstr "Đáy"

#. module: website
#: model_terms:ir.ui.view,arch_db:website.snippet_options_background_options
msgid "Bottom to Top"
msgstr "Bottom to Top"

#. module: website
#: model_terms:ir.ui.view,arch_db:website.s_image_gallery_options
#: model_terms:ir.ui.view,arch_db:website.snippet_options
msgid "Boxed"
msgstr "Đóng khung"

#. module: website
#: model_terms:ir.ui.view,arch_db:website.s_countdown_options
msgid "Boxes"
msgstr "Hộp"

#. module: website
#: model_terms:ir.ui.view,arch_db:website.bs_debug_view
#: model_terms:ir.ui.view,arch_db:website.color_combinations_debug_view
#: model_terms:website.page,arch_db:website.bs_debug_page
#: model_terms:website.page,arch_db:website.color_combinations_debug_page
msgid "Breadcrumb"
msgstr "Đường dẫn"

#. module: website
#: model_terms:ir.ui.view,arch_db:website.s_table_of_content
msgid "Building blocks system"
msgstr "Hệ thống khối xây dựng"

#. module: website
#. openerp-web
#: code:addons/website/static/src/js/menu/new_content.js:0
#, python-format
msgid "Building your %s"
msgstr "Đang tạo %s"

#. module: website
#. openerp-web
#: code:addons/website/static/src/xml/theme_preview.xml:0
#, python-format
msgid "Building your website..."
msgstr "Đang dựng website của bạn..."

#. module: website
#: model_terms:ir.ui.view,arch_db:website.bs_debug_view
#: model_terms:website.page,arch_db:website.bs_debug_page
msgid "Button"
msgstr "Nút"

#. module: website
#: model_terms:ir.ui.view,arch_db:website.s_tabs_options
#: model_terms:ir.ui.view,arch_db:website.snippet_options
msgid "Buttons"
msgstr "Nút"

#. module: website
#. openerp-web
#: code:addons/website/static/src/xml/website.cookies_bar.xml:0
#, python-format
msgid "By clicking on this banner, you give us permission to collect data."
msgstr ""
"Bằng cách nhấp vào biểu ngữ này, bạn cho phép chúng tôi thu thập dữ liệu."

#. module: website
#: model:ir.model.fields,field_description:website.field_res_config_settings__cdn_url
#: model:ir.model.fields,field_description:website.field_website__cdn_url
msgid "CDN Base URL"
msgstr "CDN Base URL"

#. module: website
#: model:ir.model.fields,field_description:website.field_res_config_settings__cdn_filters
#: model:ir.model.fields,field_description:website.field_website__cdn_filters
msgid "CDN Filters"
msgstr "Bộ lọc CDN"

#. module: website
#: model_terms:ir.ui.view,arch_db:website.snippets
msgid "CTA"
msgstr "CTA"

#. module: website
#: model:ir.model.fields,field_description:website.field_website_page__cache_key_expr
msgid "Cache Key Expr"
msgstr "Cache Key Expr"

#. module: website
#: model:ir.model.fields,field_description:website.field_website_page__cache_time
msgid "Cache Time"
msgstr "Cache Time"

#. module: website
#: model_terms:ir.ui.view,arch_db:website.template_footer_contact
msgid "Call us"
msgstr "Call us"

#. module: website
#: model_terms:ir.ui.view,arch_db:website.snippet_options
msgid "Call-to-action"
msgstr "Call-to-action"

#. module: website
#: model:ir.model.fields,field_description:website.field_res_partner__can_publish
#: model:ir.model.fields,field_description:website.field_res_users__can_publish
#: model:ir.model.fields,field_description:website.field_website_page__can_publish
#: model:ir.model.fields,field_description:website.field_website_published_mixin__can_publish
#: model:ir.model.fields,field_description:website.field_website_published_multi_mixin__can_publish
#: model:ir.model.fields,field_description:website.field_website_snippet_filter__can_publish
msgid "Can Publish"
msgstr "Có thể xuất bản"

#. module: website
#. openerp-web
#: code:addons/website/static/src/js/backend/dashboard.js:0
#: code:addons/website/static/src/js/editor/snippets.editor.js:0
#: code:addons/website/static/src/js/menu/new_content.js:0
#: code:addons/website/static/src/xml/website.xml:0
#: code:addons/website/static/src/xml/website.xml:0
#: model_terms:ir.ui.view,arch_db:website.qweb_500
#: model_terms:ir.ui.view,arch_db:website.view_edit_robots
#: model_terms:ir.ui.view,arch_db:website.view_website_form_view_themes_modal
#, python-format
msgid "Cancel"
msgstr "Hủy"

#. module: website
#: code:addons/website/models/res_lang.py:0
#, python-format
msgid "Cannot deactivate a language that is currently used on a website."
msgstr ""
"Không thể hủy kích hoạt ngôn ngữ hiện đang được sử dụng trên trang web."

#. module: website
#. openerp-web
#: code:addons/website/static/src/js/content/website_root.js:0
#, python-format
msgid "Cannot load google map."
msgstr "Không thể tải bản đồ google."

#. module: website
#: model_terms:ir.ui.view,arch_db:website.bs_debug_view
#: model_terms:website.page,arch_db:website.bs_debug_page
msgid "Card"
msgstr "Thẻ"

#. module: website
#: model_terms:ir.ui.view,arch_db:website.bs_debug_view
#: model_terms:website.page,arch_db:website.bs_debug_page
msgid "Card Body"
msgstr "Thân thẻ"

#. module: website
#: model_terms:ir.ui.view,arch_db:website.bs_debug_view
#: model_terms:website.page,arch_db:website.bs_debug_page
msgid "Card Footer"
msgstr "Chân thẻ"

#. module: website
#: model_terms:ir.ui.view,arch_db:website.bs_debug_view
#: model_terms:website.page,arch_db:website.bs_debug_page
msgid "Card Header"
msgstr "Đầu thẻ"

#. module: website
#: model_terms:ir.ui.view,arch_db:website.template_footer_links
msgid "Case Studies"
msgstr "Nghiên cứu điển hình"

#. module: website
#: model_terms:ir.ui.view,arch_db:website.theme_view_search
msgid "Category"
msgstr "Danh mục"

#. module: website
#: model_terms:ir.ui.view,arch_db:website.cookie_policy
msgid "Category of Cookie"
msgstr "Danh mục Cookie"

#. module: website
#: model_terms:ir.ui.view,arch_db:website.s_hr_options
#: model_terms:ir.ui.view,arch_db:website.s_tabs_options
#: model_terms:ir.ui.view,arch_db:website.snippet_options
msgid "Center"
msgstr "Trung tâm"

#. module: website
#: model_terms:ir.ui.view,arch_db:website.snippet_options
msgid "Centered"
msgstr "Căn giữa"

#. module: website
#: model_terms:ir.ui.view,arch_db:website.snippet_options
msgid "Centered Logo"
msgstr "Biểu trưng căn giữa"

#. module: website
#: model_terms:ir.ui.view,arch_db:website.s_features_grid
msgid "Change Icons"
msgstr "Đổi Icon"

#. module: website
#: model_terms:ir.ui.view,arch_db:website.s_table_of_content
msgid ""
"Change theme in a few clicks, and browse through Odoo's catalog of\n"
"                            ready-to-use themes available in our app store."
msgstr ""
"Thay đổi chủ đề trong vài cú nhấp chuột và duyệt qua danh mục của Odoo về\n"
"                            các chủ đề sẵn sàng sử dụng có sẵn trong cửa hàng ứng dụng của chúng tôi."

#. module: website
#. openerp-web
#: code:addons/website/static/src/js/editor/snippets.options.js:0
#, python-format
msgid ""
"Changing the color palette will reset all your color customizations, are you"
" sure you want to proceed?"
msgstr ""
"Thay đổi bảng màu sẽ đặt lại tất cả các tùy chỉnh màu của bạn, bạn có chắc "
"chắn muốn tiếp tục không?"

#. module: website
#. openerp-web
#: code:addons/website/static/src/js/editor/snippets.options.js:0
#, python-format
msgid ""
"Changing theme requires to leave the editor. This will save all your "
"changes, are you sure you want to proceed? Be careful that changing the "
"theme will reset all your color customizations."
msgstr ""
"Thay đổi chủ đề yêu cầu rời khỏi trình chỉnh sửa. Thao tác này sẽ lưu tất cả"
" các thay đổi của bạn, bạn có chắc chắn muốn tiếp tục không? Hãy cẩn thận "
"rằng việc thay đổi chủ đề sẽ đặt lại tất cả các tùy chỉnh màu sắc của bạn."

#. module: website
#: model_terms:ir.ui.view,arch_db:website.s_chart_options
msgid "Chart"
msgstr "Biểu đồ"

#. module: website
#: model_terms:ir.ui.view,arch_db:website.s_popup
msgid "Check out now and get $20 off your first order."
msgstr ""
"Kiểm tra ngay bây giờ và nhận được 400,000đ giảm giá cho đơn hàng đầu tiên "
"của bạn."

#. module: website
#. openerp-web
#: code:addons/website/static/src/js/content/website_root.js:0
#, python-format
msgid "Check your configuration."
msgstr "Kiểm tra cấu hình của bạn."

#. module: website
#. openerp-web
#: code:addons/website/static/src/js/editor/snippets.editor.js:0
#, python-format
msgid "Check your connection and try again"
msgstr "Kiểm tra kết nối và thử lại"

#. module: website
#: model_terms:ir.ui.view,arch_db:website.s_product_catalog
msgid "Cheese Onion Rings"
msgstr "Vòng hành tây phô mai"

#. module: website
#: model_terms:ir.ui.view,arch_db:website.s_product_catalog
msgid "Chefs Fresh Soup of the Day"
msgstr "Chefs Fresh Soup of the Day"

#. module: website
#: model:ir.model.fields,field_description:website.field_website_page__field_parent
msgid "Child Field"
msgstr "Trường con"

#. module: website
#: model:ir.model.fields,field_description:website.field_website_menu__child_id
#: model_terms:ir.ui.view,arch_db:website.website_menus_form_view
msgid "Child Menus"
msgstr "Trình đơn con"

#. module: website
#: model_terms:ir.ui.view,arch_db:website.s_picture
msgid ""
"Choose a vibrant image and write an inspiring paragraph about it.<br/> It "
"does not have to be long, but it should reinforce your image."
msgstr ""
"Chọn một hình ảnh sống động và viết một đoạn cảm hứng về nó. <br/>Nó không "
"nhất thiết phải dài, nhưng nó sẽ củng cố hình ảnh của bạn."

#. module: website
#. openerp-web
#: code:addons/website/static/src/xml/website.editor.xml:0
#, python-format
msgid "Choose an anchor name"
msgstr "Chọn một tên liên kết"

#. module: website
#. openerp-web
#: code:addons/website/static/src/xml/theme_preview.xml:0
#, python-format
msgid "Choose another theme"
msgstr "Chọn một chủ đề khác"

#. module: website
#: model_terms:ir.ui.view,arch_db:website.s_countdown_options
#: model_terms:ir.ui.view,arch_db:website.s_image_gallery_options
#: model_terms:ir.ui.view,arch_db:website.s_share_options
msgid "Circle"
msgstr "Tròn"

#. module: website
#: model_terms:ir.ui.view,arch_db:website.s_blockquote_options
#: model_terms:ir.ui.view,arch_db:website.snippet_options
msgid "Classic"
msgstr "Cổ điển"

#. module: website
#: model_terms:ir.ui.view,arch_db:website.s_countdown_options
msgid "Clean"
msgstr "Xóa"

#. module: website
#: model_terms:ir.ui.view,arch_db:website.s_carousel
msgid "Clever Slogan"
msgstr "Slogan thông minh"

#. module: website
#: model_terms:ir.ui.view,arch_db:website.s_table_of_content
msgid ""
"Click and change content directly from the front-end: no complex back\n"
"                            end to deal with."
msgstr ""
"Nhấp và thay đổi nội dung trực tiếp từ front-end: không cần tới back\n"
"                            end phức tạp để giải quyết vấn đề này."

#. module: website
#. openerp-web
#: code:addons/website/static/src/js/tours/tour_utils.js:0
#, python-format
msgid "Click here to go back to block tab."
msgstr "Nhấp vào đây để quay lại khối tab."

#. module: website
#. openerp-web
#: code:addons/website/static/src/xml/website.editor.xml:0
#, python-format
msgid "Click on"
msgstr "Bấm vào"

#. module: website
#: model_terms:ir.ui.view,arch_db:website.s_process_steps
msgid "Click on the icon to adapt it <br/>to your purpose."
msgstr "Nhấp vào biểu tượng để điều chỉnh nó <br/>cho mục đích của bạn."

#. module: website
#. openerp-web
#: code:addons/website/static/src/xml/website.seo.xml:0
#, python-format
msgid "Click to choose more images"
msgstr "Nhấn vào đây để chọn thêm hình ảnh"

#. module: website
#: model_terms:ir.ui.view,arch_db:website.res_config_settings_view_form
msgid "Client ID"
msgstr "Client ID"

#. module: website
#: model_terms:ir.ui.view,arch_db:website.res_config_settings_view_form
msgid "Client Secret"
msgstr "Client Secret"

#. module: website
#: model_terms:ir.ui.view,arch_db:website.one_page_line
msgid "Clone this page"
msgstr "Sao chép trang này"

#. module: website
#. openerp-web
#: code:addons/website/static/src/js/editor/wysiwyg_multizone_translate.js:0
#: code:addons/website/static/src/snippets/s_image_gallery/000.xml:0
#: code:addons/website/static/src/snippets/s_image_gallery/000.xml:0
#: code:addons/website/static/src/xml/website.xml:0
#: model_terms:ir.ui.view,arch_db:website.qweb_500
#: model_terms:ir.ui.view,arch_db:website.s_popup
#: model_terms:ir.ui.view,arch_db:website.show_website_info
#, python-format
msgid "Close"
msgstr "Đóng"

#. module: website
#: model_terms:ir.ui.view,arch_db:website.s_popup_options
msgid "Close Button Color"
msgstr "Màu nút đóng"

#. module: website
#: model_terms:ir.ui.view,arch_db:website.res_config_settings_view_form
msgid "Code"
msgstr "Mã"

#. module: website
#: model_terms:ir.ui.view,arch_db:website.snippet_options
msgid "Code Injection"
msgstr "Chèn mã"

#. module: website
#: model_terms:ir.ui.view,arch_db:website.s_alert_options
#: model_terms:ir.ui.view,arch_db:website.s_badge_options
#: model_terms:ir.ui.view,arch_db:website.s_share_options
#: model_terms:ir.ui.view,arch_db:website.snippet_options
msgid "Color"
msgstr "Màu sắc"

#. module: website
#: model_terms:ir.ui.view,arch_db:website.s_color_blocks_2
msgid ""
"Color blocks are a simple and effective way to <b>present and highlight your"
" content</b>. Choose an image or a color for the background. You can even "
"resize and duplicate the blocks to create your own layout. Add images or "
"icons to customize the blocks."
msgstr ""
"Color blocks are a simple and effective way to <b>present and highlight your"
" content</b>. Choose an image or a color for the background. You can even "
"resize and duplicate the blocks to create your own layout. Add images or "
"icons to customize the blocks."

#. module: website
#: model_terms:ir.ui.view,arch_db:website.s_progress_bar_options
#: model_terms:ir.ui.view,arch_db:website.snippet_options
msgid "Colors"
msgstr "Màu"

#. module: website
#: model_terms:ir.ui.view,arch_db:website.s_image_gallery_options
#: model_terms:ir.ui.view,arch_db:website.snippet_options
msgid "Columns"
msgstr "Cột"

#. module: website
#: model:ir.model,name:website.model_res_company
msgid "Companies"
msgstr "Công ty"

#. module: website
#: model:ir.model.fields,field_description:website.field_website__company_id
#: model_terms:ir.ui.view,arch_db:website.res_config_settings_view_form
msgid "Company"
msgstr "Công ty"

#. module: website
#: model_terms:ir.ui.view,arch_db:website.s_comparisons
msgid "Complete CRM for any size team"
msgstr "CRM hoàn chỉnh cho mọi cỡ công ty"

#. module: website
#: model_terms:ir.ui.view,arch_db:website.bs_debug_view
#: model_terms:website.page,arch_db:website.bs_debug_page
msgid "Components"
msgstr "Thành phần"

#. module: website
#: model:ir.model,name:website.model_res_config_settings
msgid "Config Settings"
msgstr "Thiết lập Cấu hình"

#. module: website
#: model:ir.ui.menu,name:website.menu_website_global_configuration
msgid "Configuration"
msgstr "Cấu hình"

#. module: website
#: model:ir.model,name:website.model_ir_actions_todo
msgid "Configuration Wizards"
msgstr "Tính năng cấu hình"

#. module: website
#: model:ir.model.fields,field_description:website.field_res_config_settings__has_social_network
msgid "Configure Social Network"
msgstr "Cấu hình Mạng xã hội"

#. module: website
#. openerp-web
#: code:addons/website/static/src/js/editor/snippets.options.js:0
#, python-format
msgid "Confirmation"
msgstr "Xác nhận"

#. module: website
#. openerp-web
#: code:addons/website/static/src/js/backend/dashboard.js:0
#: code:addons/website/static/src/xml/website.backend.xml:0
#, python-format
msgid "Connect Google Analytics"
msgstr "Kết nối Google Analytics"

#. module: website
#: model_terms:ir.ui.view,arch_db:website.footer_custom
msgid "Connect with us"
msgstr "Kết nối với chúng tôi"

#. module: website
#: model:ir.model.fields,field_description:website.field_res_config_settings__has_google_search_console
msgid "Console Google Search"
msgstr "Bảng điều khiển Google Tìm kiếm"

#. module: website
#: model:ir.model,name:website.model_res_partner
#: model_terms:ir.ui.view,arch_db:website.s_tabs
#: model_terms:ir.ui.view,arch_db:website.snippet_options
msgid "Contact"
msgstr "Liên hệ"

#. module: website
#: code:addons/website/models/website.py:0
#: model_terms:ir.ui.view,arch_db:website.res_config_settings_view_form
#: model_terms:ir.ui.view,arch_db:website.s_banner
#: model_terms:ir.ui.view,arch_db:website.template_header_boxed_oe_structure_header_boxed_2
#: model_terms:ir.ui.view,arch_db:website.template_header_default_oe_structure_header_default_1
#: model_terms:ir.ui.view,arch_db:website.template_header_hamburger_oe_structure_header_hamburger_1
#: model_terms:ir.ui.view,arch_db:website.template_header_image_oe_structure_header_image_2
#: model_terms:ir.ui.view,arch_db:website.template_header_slogan_oe_structure_header_slogan_2
#, python-format
msgid "Contact Us"
msgstr "Liên hệ"

#. module: website
#: code:addons/website/models/website_visitor.py:0
#, python-format
msgid "Contact Visitor"
msgstr "Liên hệ với khách"

#. module: website
#: model:website.menu,name:website.menu_contactus
#: model_terms:ir.ui.view,arch_db:website.contactus
#: model_terms:ir.ui.view,arch_db:website.footer_custom
#: model_terms:ir.ui.view,arch_db:website.s_call_to_action
#: model_terms:ir.ui.view,arch_db:website.s_carousel
#: model_terms:ir.ui.view,arch_db:website.s_comparisons
#: model_terms:ir.ui.view,arch_db:website.s_cover
#: model_terms:ir.ui.view,arch_db:website.template_footer_headline
#: model_terms:website.page,arch_db:website.contactus_page
msgid "Contact us"
msgstr "Liên hệ"

#. module: website
#: model_terms:ir.ui.view,arch_db:website.contactus
#: model_terms:website.page,arch_db:website.contactus_page
msgid ""
"Contact us about anything related to our company or services.<br/>\n"
"                                                                We'll do our best to get back to you as soon as possible."
msgstr ""
"Liên lạc với chúng tôi về bất cứ điều gì liên quan đến công ty hoặc dịch vụ của chúng tôi. <br/>\n"
"                                                               Chúng tôi sẽ làm hết sức mình để liên hệ với bạn càng sớm càng tốt."

#. module: website
#: model_terms:ir.ui.view,arch_db:website.template_footer_contact
msgid "Contact us anytime"
msgstr "Liên hệ với chúng tôi bất cứ lúc nào"

#. module: website
#: model:ir.model.fields,field_description:website.field_website_robots__content
msgid "Content"
msgstr "Nội dung"

#. module: website
#: model:ir.model.fields,field_description:website.field_res_config_settings__cdn_activated
#: model:ir.model.fields,field_description:website.field_website__cdn_activated
msgid "Content Delivery Network (CDN)"
msgstr "Mạng phân phối nội dung (CDN)"

#. module: website
#: model_terms:ir.ui.view,arch_db:website.snippet_options
msgid "Content Width"
msgstr "Chiều rộng nội dung"

#. module: website
#. openerp-web
#: code:addons/website/static/src/xml/translator.xml:0
#, python-format
msgid "Content to translate"
msgstr "Nội dung để dịch"

#. module: website
#. openerp-web
#: code:addons/website/static/src/js/menu/content.js:0
#: code:addons/website/static/src/xml/website.xml:0
#, python-format
msgid "Continue"
msgstr "Tiếp tục"

#. module: website
#: model_terms:ir.ui.view,arch_db:website.s_media_list
msgid "Continue reading <i class=\"fa fa-long-arrow-right align-middle ml-1\"/>"
msgstr "Tiếp tục đọc <i class=\"fa fa-long-arrow-right align-middle ml-1\"/>"

#. module: website
#. openerp-web
#: code:addons/website/static/src/xml/website.cookies_bar.xml:0
#: code:addons/website/static/src/xml/website.cookies_bar.xml:0
#: code:addons/website/static/src/xml/website.cookies_bar.xml:0
#: model_terms:ir.ui.view,arch_db:website.cookie_policy
#: model_terms:ir.ui.view,arch_db:website.cookies_bar
#, python-format
msgid "Cookie Policy"
msgstr "Chính sách Cookie"

#. module: website
#. openerp-web
#: code:addons/website/static/src/xml/website.res_config_settings.xml:0
#, python-format
msgid "Cookie bars may significantly impair the experience"
msgstr "Thanh cookie có thể làm giảm đáng kể trải nghiệm"

#. module: website
#: model:ir.model.fields,field_description:website.field_res_config_settings__website_cookies_bar
#: model:ir.model.fields,field_description:website.field_website__cookies_bar
msgid "Cookies Bar"
msgstr "Thanh Cookies"

#. module: website
#: model_terms:ir.ui.view,arch_db:website.cookie_policy
msgid ""
"Cookies are small bits of text sent by our servers to your computer or device when you access our services.\n"
"                            They are stored in your browser and later sent back to our servers so that we can provide contextual content.\n"
"                            Without cookies, using the web would be a much more frustrating experience.\n"
"                            We use them to support your activities on our website. For example, your session (so you don't have to login again) or your shopping cart.\n"
"                            <br/>\n"
"                            Cookies are also used to help us understand your preferences based on previous or current activity on our website (the pages you have\n"
"                            visited), your language and country, which enables us to provide you with improved services.\n"
"                            We also use cookies to help us compile aggregate data about site traffic and site interaction so that we can offer\n"
"                            better site experiences and tools in the future."
msgstr ""
"Cookies are small bits of text sent by our servers to your computer or device when you access our services.\n"
"                            They are stored in your browser and later sent back to our servers so that we can provide contextual content.\n"
"                            Without cookies, using the web would be a much more frustrating experience.\n"
"                            We use them to support your activities on our website. For example, your session (so you don't have to login again) or your shopping cart.\n"
"                            <br/>\n"
"                            Cookies are also used to help us understand your preferences based on previous or current activity on our website (the pages you have\n"
"                            visited), your language and country, which enables us to provide you with improved services.\n"
"                            We also use cookies to help us compile aggregate data about site traffic and site interaction so that we can offer\n"
"                            better site experiences and tools in the future."

#. module: website
#: model_terms:ir.ui.view,arch_db:website.snippet_options
msgid "Copyright"
msgstr "Bản quyền"

#. module: website
#. openerp-web
#: code:addons/website/static/src/snippets/s_countdown/000.js:0
#, python-format
msgid "Countdown ends in"
msgstr "Đếm ngược kết thúc sau"

#. module: website
#. openerp-web
#: code:addons/website/static/src/snippets/s_countdown/000.xml:0
#, python-format
msgid "Countdown is over - Firework"
msgstr "Đếm ngược kết thúc - Pháo hoa"

#. module: website
#: code:addons/website/models/website.py:0
#: model:ir.filters,name:website.dynamic_snippet_country_filter
#, python-format
msgid "Countries"
msgstr "Quốc gia"

#. module: website
#: model:ir.model.fields,field_description:website.field_website_visitor__country_id
#: model_terms:ir.ui.view,arch_db:website.website_visitor_view_kanban
#: model_terms:ir.ui.view,arch_db:website.website_visitor_view_search
msgid "Country"
msgstr "Quốc gia"

#. module: website
#: model:ir.model.fields,field_description:website.field_website_visitor__country_flag
msgid "Country Flag"
msgstr "Cờ Quốc gia"

#. module: website
#: model:ir.model.fields,field_description:website.field_res_config_settings__website_country_group_ids
#: model:ir.model.fields,field_description:website.field_website__country_group_ids
msgid "Country Groups"
msgstr "Nhóm quốc gia"

#. module: website
#: model_terms:ir.ui.view,arch_db:website.user_navbar
msgid "Course"
msgstr "Khóa học"

#. module: website
#: model_terms:ir.ui.view,arch_db:website.record_cover
#: model_terms:ir.ui.view,arch_db:website.s_blockquote_options
msgid "Cover"
msgstr "Cover"

#. module: website
#: model_terms:ir.ui.view,arch_db:website.s_facebook_page_options
msgid "Cover Photo"
msgstr "Ảnh bìa"

#. module: website
#: model:ir.model.fields,field_description:website.field_website_cover_properties_mixin__cover_properties
msgid "Cover Properties"
msgstr "Thuộc tính Cover"

#. module: website
#: model:ir.model,name:website.model_website_cover_properties_mixin
msgid "Cover Properties Website Mixin"
msgstr "Cover Properties Website Mixin"

#. module: website
#: model_terms:ir.ui.view,arch_db:website.page_404
msgid "Create Page"
msgstr "Tạo Trang"

#. module: website
#: model_terms:ir.ui.view,arch_db:website.brand_promotion
msgid "Create a"
msgstr "Tạo một"

#. module: website
#. openerp-web
#: code:addons/website/static/src/xml/website.editor.xml:0
#, python-format
msgid "Create a Google Project and Get a Key"
msgstr "Tạo một Dự án Google và Nhận một Chìa khóa"

#. module: website
#: model_terms:ir.ui.view,arch_db:website.res_config_settings_view_form
msgid "Create a New Website"
msgstr "Tạo một Website mới."

#. module: website
#: model_terms:ir.ui.view,arch_db:website.snippet_options
msgid "Create a link to target this section"
msgstr "Tạo một liên kết để nhắm mục tiêu phần này"

#. module: website
#: model_terms:ir.ui.view,arch_db:website.s_table_of_content
msgid ""
"Create your page from scratch by dragging and dropping pre-made,\n"
"                            fully customizable building blocks."
msgstr ""
"Tạo trang của bạn từ đầu bằng cách kéo và thả ,\n"
"                            các khối xây dựng có thể tùy chỉnh được tạo sẵn."

#. module: website
#: model:ir.model.fields,field_description:website.field_theme_ir_attachment__create_uid
#: model:ir.model.fields,field_description:website.field_theme_ir_ui_view__create_uid
#: model:ir.model.fields,field_description:website.field_theme_website_menu__create_uid
#: model:ir.model.fields,field_description:website.field_theme_website_page__create_uid
#: model:ir.model.fields,field_description:website.field_website__create_uid
#: model:ir.model.fields,field_description:website.field_website_menu__create_uid
#: model:ir.model.fields,field_description:website.field_website_page__create_uid
#: model:ir.model.fields,field_description:website.field_website_rewrite__create_uid
#: model:ir.model.fields,field_description:website.field_website_robots__create_uid
#: model:ir.model.fields,field_description:website.field_website_route__create_uid
#: model:ir.model.fields,field_description:website.field_website_snippet_filter__create_uid
#: model:ir.model.fields,field_description:website.field_website_visitor__create_uid
msgid "Created by"
msgstr "Được tạo bởi"

#. module: website
#: model:ir.model.fields,field_description:website.field_theme_ir_attachment__create_date
#: model:ir.model.fields,field_description:website.field_theme_ir_ui_view__create_date
#: model:ir.model.fields,field_description:website.field_theme_website_menu__create_date
#: model:ir.model.fields,field_description:website.field_theme_website_page__create_date
#: model:ir.model.fields,field_description:website.field_website__create_date
#: model:ir.model.fields,field_description:website.field_website_menu__create_date
#: model:ir.model.fields,field_description:website.field_website_page__create_date
#: model:ir.model.fields,field_description:website.field_website_rewrite__create_date
#: model:ir.model.fields,field_description:website.field_website_robots__create_date
#: model:ir.model.fields,field_description:website.field_website_route__create_date
#: model:ir.model.fields,field_description:website.field_website_snippet_filter__create_date
msgid "Created on"
msgstr "Thời điểm tạo"

#. module: website
#. openerp-web
#: code:addons/website/static/src/xml/website.seo.xml:0
#: model_terms:ir.ui.view,arch_db:website.s_rating_options
#, python-format
msgid "Custom"
msgstr "Tùy chỉnh"

#. module: website
#: model:ir.model.fields,field_description:website.field_website__custom_code_head
msgid "Custom <head> code"
msgstr "Custom <head> code"

#. module: website
#: model_terms:ir.ui.view,arch_db:website.view_website_form
msgid "Custom Code"
msgstr "Custom Code"

#. module: website
#: model_terms:ir.ui.view,arch_db:website.snippet_options
msgid "Custom Key"
msgstr "Custom Key"

#. module: website
#. openerp-web
#: code:addons/website/static/src/xml/website.seo.xml:0
#, python-format
msgid "Custom Url"
msgstr "URL tùy chỉnh"

#. module: website
#: model:ir.model.fields,field_description:website.field_website__custom_code_footer
msgid "Custom end of <body> code"
msgstr "Custom end of <body> code"

#. module: website
#. openerp-web
#: code:addons/website/static/src/js/editor/snippets.options.js:0
#, python-format
msgid "Custom end of body code"
msgstr "Custom end of body code"

#. module: website
#. openerp-web
#: code:addons/website/static/src/js/editor/snippets.options.js:0
#, python-format
msgid "Custom head code"
msgstr "Custom head code"

#. module: website
#: model:ir.model.fields,field_description:website.field_res_config_settings__auth_signup_uninvited
#: model:ir.model.fields,field_description:website.field_website__auth_signup_uninvited
msgid "Customer Account"
msgstr "Tài khoản Khách hàng"

#. module: website
#: model_terms:ir.ui.view,arch_db:website.website_visitor_view_search
msgid "Customers"
msgstr "Khách hàng"

#. module: website
#: model_terms:ir.ui.view,arch_db:website.s_table_of_content
msgid "Customization tool"
msgstr "Công cụ tùy chỉnh"

#. module: website
#: model_terms:ir.ui.view,arch_db:website.user_navbar
msgid "Customize"
msgstr "Tuỳ chỉnh"

#. module: website
#: model:ir.model.fields,field_description:website.field_theme_ir_ui_view__customize_show
msgid "Customize Show"
msgstr "Tùy chỉnh trình chiếu"

#. module: website
#: model_terms:ir.ui.view,arch_db:website.s_countdown_options
msgid "D - H - M"
msgstr "D - H - M"

#. module: website
#: model_terms:ir.ui.view,arch_db:website.s_countdown_options
msgid "D - H - M - S"
msgstr "D - H - M - S"

#. module: website
#. openerp-web
#: code:addons/website/static/src/js/menu/edit.js:0
#, python-format
msgid "DRAG BUILDING BLOCKS HERE"
msgstr "THẢ CÁC KHỐI DỰNG WEB VÀO ĐÂY"

#. module: website
#: model_terms:ir.ui.view,arch_db:website.s_alert_options
msgid "Danger"
msgstr "Nguy hiểm"

#. module: website
#: model:ir.ui.menu,name:website.menu_dashboard
msgid "Dashboard"
msgstr "Bảng thông tin"

#. module: website
#: model_terms:ir.ui.view,arch_db:website.snippet_options_border_line_widgets
msgid "Dashed"
msgstr "Vượt qua"

#. module: website
#: model_terms:ir.ui.view,arch_db:website.bs_debug_view
#: model_terms:ir.ui.view,arch_db:website.color_combinations_debug_view
#: model_terms:website.page,arch_db:website.bs_debug_page
#: model_terms:website.page,arch_db:website.color_combinations_debug_page
msgid "Data"
msgstr "Dữ liệu"

#. module: website
#. openerp-web
#: code:addons/website/static/src/snippets/s_chart/options.js:0
#, python-format
msgid "Data Border"
msgstr "Viền dữ liệu"

#. module: website
#. openerp-web
#: code:addons/website/static/src/snippets/s_chart/options.js:0
#, python-format
msgid "Data Color"
msgstr "Màu dữ liệu"

#. module: website
#. openerp-web
#: code:addons/website/static/src/snippets/s_chart/options.js:0
#, python-format
msgid "Dataset Border"
msgstr "Viền tập dữ liệu"

#. module: website
#. openerp-web
#: code:addons/website/static/src/snippets/s_chart/options.js:0
#, python-format
msgid "Dataset Color"
msgstr "Màu tập dữ liệu"

#. module: website
#: model_terms:ir.ui.view,arch_db:website.website_visitor_page_view_search
msgid "Date"
msgstr "Ngày"

#. module: website
#. openerp-web
#: code:addons/website/static/src/snippets/s_countdown/000.js:0
#, python-format
msgid "Days"
msgstr "Ngày"

#. module: website
#: model_terms:ir.ui.view,arch_db:website.res_config_settings_view_form
#: model_terms:ir.ui.view,arch_db:website.s_google_map_options
#: model_terms:ir.ui.view,arch_db:website.snippet_options
msgid "Default"
msgstr "Mặc định"

#. module: website
#: model_terms:ir.ui.view,arch_db:website.res_config_settings_view_form
msgid "Default Access Rights"
msgstr "Quyền Truy cập Mặc định"

#. module: website
#: model:ir.model.fields,field_description:website.field_website__default_lang_id
msgid "Default Language"
msgstr "Ngôn ngữ mặc định"

#. module: website
#: model:website.menu,name:website.main_menu
msgid "Default Main Menu"
msgstr "Menu chính mặc định"

#. module: website
#: model:ir.model.fields,field_description:website.field_res_config_settings__social_default_image
#: model:ir.model.fields,field_description:website.field_website__social_default_image
#: model_terms:ir.ui.view,arch_db:website.res_config_settings_view_form
msgid "Default Social Share Image"
msgstr "Hình ảnh chia sẻ xã hội mặc định"

#. module: website
#: model:ir.model.fields,field_description:website.field_res_config_settings__website_default_lang_id
msgid "Default language"
msgstr "Ngôn ngữ mặc định"

#. module: website
#: model:ir.model.fields,field_description:website.field_res_config_settings__website_default_lang_code
msgid "Default language code"
msgstr "Mã ngôn ngữ mặc định"

#. module: website
#: model_terms:ir.ui.view,arch_db:website.s_popup_options
msgid "Delay"
msgstr "Độ trễ"

#. module: website
#: model_terms:ir.ui.view,arch_db:website.s_features_grid
msgid "Delete Blocks"
msgstr "Xóa khối"

#. module: website
#. openerp-web
#: code:addons/website/static/src/xml/website.contentMenu.xml:0
#: code:addons/website/static/src/xml/website.contentMenu.xml:0
#, python-format
msgid "Delete Menu Item"
msgstr "Xóa mục menu"

#. module: website
#. openerp-web
#: code:addons/website/static/src/js/menu/content.js:0
#: code:addons/website/static/src/js/menu/content.js:0
#, python-format
msgid "Delete Page"
msgstr "Xóa trang"

#. module: website
#: model_terms:ir.ui.view,arch_db:website.s_three_columns
msgid ""
"Delete the above image or replace it with a picture that illustrates your "
"message. Click on the picture to change its <em>rounded corner</em> style."
msgstr ""
"Xóa hình trên hoặc thay thế bằng hình ảnh minh họa thông điệp của bạn. Nhấp "
"vào ảnh để thay đổi kiểu <em> góc tròn </em> của nó."

#. module: website
#. openerp-web
#: code:addons/website/static/src/xml/website.editor.xml:0
#, python-format
msgid "Delete this font"
msgstr "Xóa phông chữ này"

#. module: website
#: model_terms:ir.ui.view,arch_db:website.one_page_line
msgid "Delete this page"
msgstr "Xóa trang này"

#. module: website
#. openerp-web
#: code:addons/website/static/src/js/editor/snippets.options.js:0
#, python-format
msgid ""
"Deleting a font requires a reload of the page. This will save all your "
"changes and reload the page, are you sure you want to proceed?"
msgstr ""
"Xóa phông chữ yêu cầu tải lại trang. Thao tác này sẽ lưu tất cả các thay đổi"
" của bạn và tải lại trang, bạn có chắc chắn muốn tiếp tục không?"

#. module: website
#. openerp-web
#: code:addons/website/static/src/xml/website.pageProperties.xml:0
#: code:addons/website/static/src/xml/website.pageProperties.xml:0
#, python-format
msgid "Dependencies"
msgstr "Phụ thuộc"

#. module: website
#. openerp-web
#: code:addons/website/static/src/xml/website.seo.xml:0
#: model_terms:ir.ui.view,arch_db:website.s_google_map_options
#, python-format
msgid "Description"
msgstr "Mô tả"

#. module: website
#: model_terms:ir.ui.view,arch_db:website.s_product_catalog_options
msgid "Descriptions"
msgstr "Mô tả"

#. module: website
#: model_terms:ir.ui.view,arch_db:website.snippet_options
msgid "Descriptive"
msgstr "Mô tả"

#. module: website
#: model_terms:ir.ui.view,arch_db:website.template_footer_links
msgid "Design"
msgstr "Thiết kế"

#. module: website
#: model_terms:ir.ui.view,arch_db:website.s_table_of_content
msgid "Design features"
msgstr "Tính năng thiết kế"

#. module: website
#. openerp-web
#: code:addons/website/static/src/xml/theme_preview.xml:0
#, python-format
msgid "Desktop"
msgstr "Máy tính để bàn"

#. module: website
#: model_terms:ir.ui.view,arch_db:website.s_tabs_options
msgid "Direction"
msgstr "Hướng"

#. module: website
#: model_terms:ir.ui.view,arch_db:website.bs_debug_view
#: model_terms:ir.ui.view,arch_db:website.color_combinations_debug_view
#: model_terms:website.page,arch_db:website.bs_debug_page
#: model_terms:website.page,arch_db:website.color_combinations_debug_page
msgid "Disabled"
msgstr "Đã vô hiệu"

#. module: website
#: model_terms:ir.ui.view,arch_db:website.s_countdown_options
msgid "Disappearing"
msgstr "Biến mất"

#. module: website
#: model_terms:ir.ui.view,arch_db:website.snippet_options
msgid "Disappears"
msgstr "Biến mất"

#. module: website
#. openerp-web
#: code:addons/website/static/src/js/editor/snippets.options.js:0
#: code:addons/website/static/src/js/editor/snippets.options.js:0
#: code:addons/website/static/src/js/editor/snippets.options.js:0
#: code:addons/website/static/src/js/menu/content.js:0
#: code:addons/website/static/src/js/menu/seo.js:0
#: code:addons/website/static/src/xml/website.editor.xml:0
#, python-format
msgid "Discard"
msgstr "Huỷ bỏ"

#. module: website
#. openerp-web
#: code:addons/website/static/src/xml/website.pageProperties.xml:0
#, python-format
msgid "Discard & Edit in backend"
msgstr "Hủy và chỉnh sửa trong backend"

#. module: website
#: model_terms:ir.ui.view,arch_db:website.s_media_list
msgid "Discover"
msgstr "Khám phá"

#. module: website
#: model_terms:ir.ui.view,arch_db:website.s_showcase
msgid "Discover all the features"
msgstr "Khám phá tất cả các tính năng"

#. module: website
#: model_terms:ir.ui.view,arch_db:website.s_image_text
msgid "Discover more"
msgstr "Tìm hiểu thêm"

#. module: website
#: model_terms:ir.ui.view,arch_db:website.snippet_options
msgid "Discrete"
msgstr "Rời rạc"

#. module: website
#: model_terms:ir.ui.view,arch_db:website.external_snippets
msgid "Discussion Group"
msgstr "Nhóm Thảo luận"

#. module: website
#: model_terms:ir.ui.view,arch_db:website.s_share_options
msgid "Disk"
msgstr "Đĩa"

#. module: website
#: model_terms:ir.ui.view,arch_db:website.s_blockquote_options
#: model_terms:ir.ui.view,arch_db:website.s_countdown_options
#: model_terms:ir.ui.view,arch_db:website.s_popup_options
#: model_terms:ir.ui.view,arch_db:website.s_progress_bar_options
msgid "Display"
msgstr "Hiển thị"

#. module: website
#: model_terms:ir.ui.view,arch_db:website.s_rating_options
msgid "Display Inline"
msgstr "Hiển thị trong dòng"

#. module: website
#: model:ir.model.fields,field_description:website.field_base_language_install__display_name
#: model:ir.model.fields,field_description:website.field_ir_actions_server__display_name
#: model:ir.model.fields,field_description:website.field_ir_actions_todo__display_name
#: model:ir.model.fields,field_description:website.field_ir_attachment__display_name
#: model:ir.model.fields,field_description:website.field_ir_http__display_name
#: model:ir.model.fields,field_description:website.field_ir_module_module__display_name
#: model:ir.model.fields,field_description:website.field_ir_qweb__display_name
#: model:ir.model.fields,field_description:website.field_ir_qweb_field_contact__display_name
#: model:ir.model.fields,field_description:website.field_ir_rule__display_name
#: model:ir.model.fields,field_description:website.field_ir_translation__display_name
#: model:ir.model.fields,field_description:website.field_ir_ui_view__display_name
#: model:ir.model.fields,field_description:website.field_res_company__display_name
#: model:ir.model.fields,field_description:website.field_res_config_settings__display_name
#: model:ir.model.fields,field_description:website.field_res_lang__display_name
#: model:ir.model.fields,field_description:website.field_res_partner__display_name
#: model:ir.model.fields,field_description:website.field_res_users__display_name
#: model:ir.model.fields,field_description:website.field_theme_ir_attachment__display_name
#: model:ir.model.fields,field_description:website.field_theme_ir_ui_view__display_name
#: model:ir.model.fields,field_description:website.field_theme_utils__display_name
#: model:ir.model.fields,field_description:website.field_theme_website_menu__display_name
#: model:ir.model.fields,field_description:website.field_theme_website_page__display_name
#: model:ir.model.fields,field_description:website.field_web_editor_assets__display_name
#: model:ir.model.fields,field_description:website.field_website__display_name
#: model:ir.model.fields,field_description:website.field_website_cover_properties_mixin__display_name
#: model:ir.model.fields,field_description:website.field_website_menu__display_name
#: model:ir.model.fields,field_description:website.field_website_multi_mixin__display_name
#: model:ir.model.fields,field_description:website.field_website_page__display_name
#: model:ir.model.fields,field_description:website.field_website_published_mixin__display_name
#: model:ir.model.fields,field_description:website.field_website_published_multi_mixin__display_name
#: model:ir.model.fields,field_description:website.field_website_rewrite__display_name
#: model:ir.model.fields,field_description:website.field_website_robots__display_name
#: model:ir.model.fields,field_description:website.field_website_route__display_name
#: model:ir.model.fields,field_description:website.field_website_seo_metadata__display_name
#: model:ir.model.fields,field_description:website.field_website_snippet_filter__display_name
#: model:ir.model.fields,field_description:website.field_website_track__display_name
#: model:ir.model.fields,field_description:website.field_website_visitor__display_name
msgid "Display Name"
msgstr "Tên hiển thị"

#. module: website
#: model:ir.model.fields,help:website.field_res_config_settings__website_cookies_bar
#: model:ir.model.fields,help:website.field_website__cookies_bar
#: model_terms:ir.ui.view,arch_db:website.res_config_settings_view_form
msgid "Display a customizable cookies bar on your website."
msgstr "Hiển thị thanh cookie có thể tùy chỉnh trên trang web của bạn."

#. module: website
#: code:addons/website/models/ir_qweb_fields.py:0
#, python-format
msgid "Display the badges"
msgstr "Hiện huy hiệu"

#. module: website
#: code:addons/website/models/ir_qweb_fields.py:0
#, python-format
msgid "Display the biography"
msgstr "Hiện tiểu sử"

#. module: website
#: code:addons/website/models/ir_qweb_fields.py:0
#, python-format
msgid "Display the website description"
msgstr "Hiện miêu tả website"

#. module: website
#: model:ir.model.fields,help:website.field_res_config_settings__website_logo
#: model:ir.model.fields,help:website.field_website__logo
msgid "Display this logo on the website."
msgstr "Hiển thị logo này trên trang web."

#. module: website
#: model_terms:ir.ui.view,arch_db:website.res_config_settings_view_form
msgid "Display this website when users visit this domain"
msgstr "Hiện trang web này khi khách hàng ghé thăm tên miền này"

#. module: website
#. openerp-web
#: code:addons/website/static/src/js/backend/res_config_settings.js:0
#, python-format
msgid "Do not activate"
msgstr "Không kích hoạt"

#. module: website
#. openerp-web
#: code:addons/website/static/src/js/editor/snippets.options.js:0
#, python-format
msgid "Do you want to edit the company data ?"
msgstr "Bạn có muốn sửa dữ liệu công ty?"

#. module: website
#. openerp-web
#: code:addons/website/static/src/js/menu/new_content.js:0
#, python-format
msgid "Do you want to install the \"%s\" App?"
msgstr "Bạn có muốn cài đặt Ứng dụng \"%s\" không?"

#. module: website
#: model_terms:ir.ui.view,arch_db:website.template_footer_links
msgid "Documentation"
msgstr "Tài liệu"

#. module: website
#: model_terms:ir.ui.view,arch_db:website.res_config_settings_view_form
msgid "Domain"
msgstr "Miền"

#. module: website
#. openerp-web
#: code:addons/website/static/src/xml/website.xml:0
#, python-format
msgid "Don't forget to update all links referring to this page."
msgstr "Đừng quên cập nhật tất cả liên kết dẫn chiếu đến trang này."

#. module: website
#. openerp-web
#: code:addons/website/static/src/js/theme_preview_kanban.js:0
#, python-format
msgid "Don't worry, you can switch later."
msgstr "Đừng lo lắng, bạn có thể chuyển đổi sau."

#. module: website
#: model_terms:ir.ui.view,arch_db:website.s_image_gallery_options
msgid "Dots"
msgstr "Chấm"

#. module: website
#: model_terms:ir.ui.view,arch_db:website.snippet_options_border_line_widgets
msgid "Dotted"
msgstr "Say mê"

#. module: website
#: model_terms:ir.ui.view,arch_db:website.snippet_options_border_line_widgets
msgid "Double"
msgstr "Gấp đôi"

#. module: website
#: model_terms:ir.ui.view,arch_db:website.s_features_grid
msgid "Double click an icon to replace it with one of your choice."
msgstr ""
"Nhấp đúp chuột vào một biểu tượng để thay thế nó bằng một trong những lựa "
"chọn của bạn."

#. module: website
#: model_terms:ir.ui.view,arch_db:website.s_chart_options
msgid "Doughnut"
msgstr "Bánh vòng"

#. module: website
#. openerp-web
#: code:addons/website/static/src/js/tours/tour_utils.js:0
#, python-format
msgid ""
"Drag the <b>%s</b> building block and drop it at the bottom of the page."
msgstr "Kéo khối dựng <b>%s</b> và thả vào cuối trang. "

#. module: website
#. openerp-web
#: code:addons/website/static/src/xml/website.contentMenu.xml:0
#, python-format
msgid "Drag to the right to get a submenu"
msgstr "Kéo sang phải để có menu con"

#. module: website
#: model_terms:ir.ui.view,arch_db:website.bs_debug_view
#: model_terms:ir.ui.view,arch_db:website.snippet_options
#: model_terms:website.page,arch_db:website.bs_debug_page
msgid "Dropdown"
msgstr "Thả xuống"

#. module: website
#. openerp-web
#: code:addons/website/static/src/xml/website.contentMenu.xml:0
#: code:addons/website/static/src/xml/website.contentMenu.xml:0
#, python-format
msgid "Dropdown menu"
msgstr "Menu"

#. module: website
#: model_terms:ir.ui.view,arch_db:website.s_countdown_options
msgid "Due Date"
msgstr "Ngày phải trả"

#. module: website
#: model_terms:ir.ui.view,arch_db:website.s_features_grid
msgid "Duplicate"
msgstr "Nhân bản"

#. module: website
#. openerp-web
#: code:addons/website/static/src/js/menu/content.js:0
#: code:addons/website/static/src/js/menu/content.js:0
#, python-format
msgid "Duplicate Page"
msgstr "Sao chép trang"

#. module: website
#: model_terms:ir.ui.view,arch_db:website.s_process_steps
msgid "Duplicate blocks <br/>to add more steps."
msgstr "Sao chép khối <br/>để thêm bước."

#. module: website
#: model_terms:ir.ui.view,arch_db:website.s_features_grid
msgid "Duplicate blocks and columns to add more features."
msgstr "Nhân bản các khối và cột để tạo thêm tính năng."

#. module: website
#: model_terms:ir.ui.view,arch_db:website.snippets
msgid "Dynamic Content"
msgstr "Nội dung động"

#. module: website
#: model_terms:ir.ui.view,arch_db:website.s_table_of_content
msgid ""
"Easily design your own Odoo templates thanks to clean HTML\n"
"                            structure and bootstrap CSS."
msgstr ""
"Dễ dàng thiết kế các mẫu Odoo của riêng bạn nhờ cấu trúc HTML\n"
"                            rõ ràng và bootstrap CSS."

#. module: website
#. openerp-web
#: code:addons/website/static/src/js/editor/snippets.options.js:0
#: code:addons/website/static/src/xml/website.editor.xml:0
#: model_terms:ir.ui.view,arch_db:website.publish_management
#, python-format
msgid "Edit"
msgstr "Sửa"

#. module: website
#. openerp-web
#: code:addons/website/static/src/js/menu/content.js:0
#: model_terms:ir.ui.view,arch_db:website.user_navbar
#, python-format
msgid "Edit Menu"
msgstr "Sửa Trình đơn"

#. module: website
#. openerp-web
#: code:addons/website/static/src/xml/website.contentMenu.xml:0
#: code:addons/website/static/src/xml/website.contentMenu.xml:0
#, python-format
msgid "Edit Menu Item"
msgstr "Chỉnh sửa mục menu"

#. module: website
#: model_terms:ir.ui.view,arch_db:website.s_countdown_options
msgid "Edit Message"
msgstr "Chỉnh sửa tin nhắn"

#. module: website
#: model_terms:ir.ui.view,arch_db:website.s_features_grid
msgid "Edit Styles"
msgstr "Sửa Phong cách"

#. module: website
#: model_terms:ir.ui.view,arch_db:website.user_navbar
msgid "Edit Top Menu"
msgstr "Sửa Top Menu"

#. module: website
#: model_terms:ir.ui.view,arch_db:website.one_page_line
msgid "Edit code in backend"
msgstr "Sữa mã ở backend"

#. module: website
#: model_terms:ir.ui.view,arch_db:website.publish_management
#: model_terms:ir.ui.view,arch_db:website.user_navbar
msgid "Edit in backend"
msgstr "Sửa ở backend"

#. module: website
#. openerp-web
#: code:addons/website/static/src/xml/website.backend.xml:0
#, python-format
msgid "Edit my Analytics Client ID"
msgstr "Chỉnh sửa ID Analytics Client"

#. module: website
#: model_terms:ir.ui.view,arch_db:website.res_config_settings_view_form
msgid "Edit robots.txt"
msgstr "Sửa robots.txt"

#. module: website
#: model_terms:ir.ui.view,arch_db:website.page_404
msgid ""
"Edit the content below this line to adapt the default \"page not found\" "
"page."
msgstr ""
"Sửa nội dung dưới dòng này để thay đổi trang \"không tìm thấy trang\" mặc "
"định."

#. module: website
#. openerp-web
#: code:addons/website/static/src/js/editor/snippets.options.js:0
#, python-format
msgid "Edit the menu"
msgstr "Sửa trình đơn"

#. module: website
#: model_terms:ir.ui.view,arch_db:website.snippet_options_background_options
msgid "Edit video"
msgstr "Chỉnh sửa video"

#. module: website
#: model:res.groups,name:website.group_website_designer
msgid "Editor and Designer"
msgstr "Biên tập và Thiết kế"

#. module: website
#: code:addons/website/models/website_snippet_filter.py:0
#, python-format
msgid "Either action_server_id or filter_id must be provided."
msgstr "Hoặc action_server_id hoặc filter_id phải được cấp."

#. module: website
#: model:ir.model.fields,field_description:website.field_website_visitor__email
#: model_terms:ir.ui.view,arch_db:website.website_visitor_view_kanban
msgid "Email"
msgstr "Email"

#. module: website
#: model_terms:ir.ui.view,arch_db:website.bs_debug_view
#: model_terms:website.page,arch_db:website.bs_debug_page
msgid "Email address"
msgstr "Địa chỉ thư"

#. module: website
#: model_terms:ir.ui.view,arch_db:website.s_comparisons
msgid "Email support"
msgstr "Hỗ trợ qua Email"

#. module: website
#: code:addons/website/models/website_snippet_filter.py:0
#, python-format
msgid "Empty field name in %r"
msgstr "Tên trường trống trong %r"

#. module: website
#. openerp-web
#: code:addons/website/static/src/xml/website.editor.xml:0
#, python-format
msgid "Enable billing on your Google Project"
msgstr "Bật thanh toán trên Google Project của bạn"

#. module: website
#. openerp-web
#: code:addons/website/static/src/js/editor/snippets.editor.js:0
#, python-format
msgid "Enter an API Key"
msgstr "Nhập khóa API"

#. module: website
#. openerp-web
#: code:addons/website/static/src/js/editor/snippets.options.js:0
#, python-format
msgid ""
"Enter code that will be added before the </body> of every page of your site."
msgstr ""
"Nhập mã sẽ được thêm vào trước </body> mỗi trang trên trang web của bạn."

#. module: website
#: model_terms:ir.ui.view,arch_db:website.snippet_options
msgid "Enter code that will be added into every page of your site"
msgstr "Nhập mã sẽ được thêm vào mọi trang trên trang web của bạn"

#. module: website
#. openerp-web
#: code:addons/website/static/src/js/editor/snippets.options.js:0
#, python-format
msgid ""
"Enter code that will be added into the <head> of every page of your site."
msgstr "Nhập mã sẽ được thêm vào <head> mỗi trang trên trang web của bạn."

#. module: website
#: model_terms:ir.ui.view,arch_db:website.bs_debug_view
#: model_terms:website.page,arch_db:website.bs_debug_page
msgid "Enter email"
msgstr "Nhập email"

#. module: website
#: model_terms:ir.ui.view,arch_db:website.s_tabs_options
msgid "Equal Widths"
msgstr "Rộng đều"

#. module: website
#: model_terms:ir.ui.view,arch_db:website.snippet_options
msgid "Error"
msgstr "Lỗi"

#. module: website
#: model_terms:ir.ui.view,arch_db:website.user_navbar
msgid "Event"
msgstr "Sự kiện"

#. module: website
#: model_terms:ir.ui.view,arch_db:website.s_media_list
msgid "Event heading"
msgstr "Event heading"

#. module: website
#: model_terms:ir.ui.view,arch_db:website.s_facebook_page_options
msgid "Events"
msgstr "Sự kiện"

#. module: website
#: model_terms:ir.ui.view,arch_db:website.cookie_policy
msgid "Examples"
msgstr "Ví dụ"

#. module: website
#: model_terms:ir.ui.view,arch_db:website.s_comparisons
msgid "Expert"
msgstr "Chuyên gia"

#. module: website
#: model_terms:ir.ui.view,arch_db:website.s_alert
msgid ""
"Explain the benefits you offer. <br/>Don't write about products or services "
"here, write about solutions."
msgstr ""
"Giải thích những lợi ích bạn cung cấp. <br/> Tránh viết về sản phẩm hay dịch"
" vụ ở đây, hãy viết về giải pháp."

#. module: website
#: model_terms:ir.ui.view,arch_db:website.template_footer_links
msgid "Explore"
msgstr "Explore"

#. module: website
#: model:ir.model.fields,help:website.field_website_page__cache_key_expr
msgid ""
"Expression (tuple) to evaluate the cached key. \n"
"E.g.: \"(request.params.get(\"currency\"), )\""
msgstr ""
"Expression (tuple) to evaluate the cached key. \n"
"E.g.: \"(request.params.get(\"currency\"), )\""

#. module: website
#: model:ir.model.fields.selection,name:website.selection__theme_ir_ui_view__mode__extension
msgid "Extension View"
msgstr "Giao diện Mở rộng"

#. module: website
#: model:ir.model.fields,field_description:website.field_base_automation__xml_id
#: model:ir.model.fields,field_description:website.field_ir_actions_server__xml_id
#: model:ir.model.fields,field_description:website.field_ir_cron__xml_id
#: model:ir.model.fields,field_description:website.field_website_page__xml_id
msgid "External ID"
msgstr "External ID"

#. module: website
#: model_terms:ir.ui.view,arch_db:website.s_popup_options
msgid "Extra Large"
msgstr "Extra Large"

#. module: website
#: model_terms:ir.ui.view,arch_db:website.snippet_options
msgid "Extra-Large"
msgstr "Cực lớn"

#. module: website
#: model_terms:ir.ui.view,arch_db:website.snippet_options
msgid "Extra-Small"
msgstr "Cực nhỏ"

#. module: website
#: model_terms:ir.ui.view,arch_db:website.res_config_settings_view_form
#: model_terms:ir.ui.view,arch_db:website.template_footer_links
msgid "Facebook"
msgstr "Facebook"

#. module: website
#: model:ir.model.fields,field_description:website.field_res_config_settings__social_facebook
#: model:ir.model.fields,field_description:website.field_website__social_facebook
msgid "Facebook Account"
msgstr "Tài khoản Facebook"

#. module: website
#: model_terms:ir.ui.view,arch_db:website.snippet_options
msgid "Fade"
msgstr "Fade"

#. module: website
#: model_terms:ir.ui.view,arch_db:website.snippet_options
msgid "Fade Out"
msgstr "Fade Out"

#. module: website
#. openerp-web
#: code:addons/website/static/src/js/menu/new_content.js:0
#, python-format
msgid "Failed to install \"%s\""
msgstr "Đã thất bại khi cài \"%s\""

#. module: website
#: model_terms:ir.ui.view,arch_db:website.s_product_catalog
msgid "Farm Friendly Chicken Supreme"
msgstr "Farm Friendly Chicken Supreme"

#. module: website
#: model:ir.model.fields,field_description:website.field_res_config_settings__favicon
msgid "Favicon"
msgstr "Favicon"

#. module: website
#: model_terms:ir.ui.view,arch_db:website.s_three_columns
msgid "Feature One"
msgstr "Tính năng Một"

#. module: website
#: model_terms:ir.ui.view,arch_db:website.s_three_columns
msgid "Feature Three"
msgstr "Tính năng Ba"

#. module: website
#: model_terms:ir.ui.view,arch_db:website.s_card
msgid "Feature Title"
msgstr "Tiêu đề Tính năng"

#. module: website
#: model_terms:ir.ui.view,arch_db:website.s_three_columns
msgid "Feature Two"
msgstr "Tính năng Hai"

#. module: website
#: model_terms:ir.ui.view,arch_db:website.res_config_settings_view_form
#: model_terms:ir.ui.view,arch_db:website.snippets
msgid "Features"
msgstr "Tính năng"

#. module: website
#: model_terms:ir.ui.view,arch_db:website.s_dynamic_snippet_options_template
msgid "Fetched elements"
msgstr "Fetched elements"

#. module: website
#: model:ir.model.fields,field_description:website.field_website_snippet_filter__field_names
msgid "Field Names"
msgstr "Tên trường"

#. module: website
#: model:ir.model.fields,help:website.field_website_page__arch_fs
msgid ""
"File from where the view originates.\n"
"                                                          Useful to (hard) reset broken views or to read arch from file in dev-xml mode."
msgstr ""
"File from where the view originates.\n"
"                                                          Useful to (hard) reset broken views or to read arch from file in dev-xml mode."

#. module: website
#: model_terms:ir.ui.view,arch_db:website.s_product_catalog
msgid "Filet Mignon 8oz"
msgstr "Filet Mignon 8oz"

#. module: website
#: model_terms:ir.ui.view,arch_db:website.snippet_options
msgid "Fill"
msgstr "Điền vào"

#. module: website
#: model_terms:ir.ui.view,arch_db:website.s_tabs_options
msgid "Fill and justify"
msgstr "Điền và căn chỉnh"

#. module: website
#: model:ir.model.fields,field_description:website.field_website_snippet_filter__filter_id
#: model_terms:ir.ui.view,arch_db:website.s_dynamic_snippet_options_template
msgid "Filter"
msgstr "Bộ lọc"

#. module: website
#: model_terms:ir.ui.view,arch_db:website.snippet_options
msgid "Filter Intensity"
msgstr "Cường độ lọc"

#. module: website
#: model_terms:ir.ui.view,arch_db:website.s_features
msgid "First Feature"
msgstr "Tính năng Đầu tiên"

#. module: website
#: model_terms:ir.ui.view,arch_db:website.s_mega_menu_multi_menus
msgid "First Menu"
msgstr "Menu đầu tiên"

#. module: website
#: model:ir.model.fields,field_description:website.field_website_visitor__create_date
msgid "First connection date"
msgstr "Ngày kết nối đầu tiên"

#. module: website
#: model_terms:ir.ui.view,arch_db:website.s_showcase
msgid "First feature"
msgstr "Tính năng đầu tiên"

#. module: website
#: model_terms:ir.ui.view,arch_db:website.s_features_grid
msgid "First list of Features"
msgstr "Danh sách đầu tiên của tính năng"

#. module: website
#: model:ir.model.fields,help:website.field_ir_ui_view__first_page_id
#: model:ir.model.fields,help:website.field_website_page__first_page_id
msgid "First page linked to this view"
msgstr "Trang đầu tiên được liên kết với giao diện này"

#. module: website
#: model_terms:ir.ui.view,arch_db:website.snippet_options
msgid "Fit content"
msgstr "Phù hợp với nội dung"

#. module: website
#: model_terms:ir.ui.view,arch_db:website.snippet_options
msgid "Fit text"
msgstr "Vừa với văn bản"

#. module: website
#: model_terms:ir.ui.view,arch_db:website.snippet_options
#: model_terms:ir.ui.view,arch_db:website.snippet_options_background_options
msgid "Fixed"
msgstr "Cố định"

#. module: website
#: model_terms:ir.ui.view,arch_db:website.snippet_options
msgid "Flag"
msgstr "Gắn cờ"

#. module: website
#: model_terms:ir.ui.view,arch_db:website.snippet_options
msgid "Flag and Text"
msgstr "Cờ và văn bản"

#. module: website
#: model_terms:ir.ui.view,arch_db:website.s_google_map_options
msgid "Flat"
msgstr "Mặt bằng"

#. module: website
#: model_terms:ir.ui.view,arch_db:website.s_image_gallery_options
msgid "Float"
msgstr "Nổi"

#. module: website
#: model_terms:ir.ui.view,arch_db:website.footer_custom
#: model_terms:ir.ui.view,arch_db:website.template_footer_centered
#: model_terms:ir.ui.view,arch_db:website.template_footer_contact
#: model_terms:ir.ui.view,arch_db:website.template_footer_descriptive
#: model_terms:ir.ui.view,arch_db:website.template_footer_links
#: model_terms:ir.ui.view,arch_db:website.template_footer_minimalist
#: model_terms:ir.ui.view,arch_db:website.template_header_boxed_oe_structure_header_boxed_1
#: model_terms:ir.ui.view,arch_db:website.template_header_hamburger_full_oe_structure_header_hamburger_full_1
#: model_terms:ir.ui.view,arch_db:website.template_header_hamburger_oe_structure_header_hamburger_3
#: model_terms:ir.ui.view,arch_db:website.template_header_sidebar_oe_structure_header_sidebar_1
#: model_terms:ir.ui.view,arch_db:website.template_header_vertical_oe_structure_header_vertical_1
msgid "Follow us"
msgstr "Theo dõi chúng tôi"

#. module: website
#: model_terms:ir.ui.view,arch_db:website.res_config_settings_view_form
msgid "Follow your website traffic in Odoo."
msgstr "Theo dõi lượng truy cập vào website của bạn trong Odoo."

#. module: website
#: model_terms:ir.ui.view,arch_db:website.snippet_options
msgid "Font"
msgstr "Font"

#. module: website
#: model_terms:ir.ui.view,arch_db:website.snippet_options
msgid "Font Size"
msgstr "Cỡ Font"

#. module: website
#: model_terms:ir.ui.view,arch_db:website.snippet_options
msgid "Font family"
msgstr "Font family"

#. module: website
#: model_terms:ir.ui.view,arch_db:website.snippet_options
msgid "Font size"
msgstr "Cỡ chữ"

#. module: website
#: model:ir.model.fields,field_description:website.field_website_page__footer_visible
msgid "Footer Visible"
msgstr "Chân trang hiển thị"

#. module: website
#. openerp-web
#: code:addons/website/static/src/xml/website.res_config_settings.xml:0
#, python-format
msgid "For session cookies, authentification and analytics*,"
msgstr "Đối với cookie phiên, xác thực và phân tích *,"

#. module: website
#: model_terms:ir.ui.view,arch_db:website.res_config_settings_view_form
msgid "Force your user to create an account per website"
msgstr "Buộc người dùng của bạn tạo tài khoản trên mỗi trang web"

#. module: website
#: model_terms:ir.ui.view,arch_db:website.bs_debug_view
#: model_terms:website.page,arch_db:website.bs_debug_page
msgid "Form"
msgstr "Mẫu"

#. module: website
#: model_terms:ir.ui.view,arch_db:website.external_snippets
msgid "Form Builder"
msgstr "Dựng trang"

#. module: website
#: model_terms:ir.ui.view,arch_db:website.user_navbar
msgid "Forum"
msgstr "Diễn đàn"

#. module: website
#: model_terms:ir.ui.view,arch_db:website.s_company_team
msgid ""
"Founder and chief visionary, Tony is the driving force behind the company. He loves\n"
"                                to keep his hands full by participating in the development of the software,\n"
"                                marketing, and customer experience strategies."
msgstr ""
"Founder and chief visionary, Tony is the driving force behind the company. He loves\n"
"                                to keep his hands full by participating in the development of the software,\n"
"                                marketing, and customer experience strategies."

#. module: website
#: model_terms:ir.ui.view,arch_db:website.snippet_options
msgid "Framed"
msgstr "Đóng khung"

#. module: website
#: model:ir.model.fields.selection,name:website.selection__website__auth_signup_uninvited__b2c
msgid "Free sign up"
msgstr "Đăng ký Tự do"

#. module: website
#: model_terms:ir.ui.view,arch_db:website.s_facebook_page_options
msgid "Friends' Faces"
msgstr "Khuôn mặt bạn bè"

#. module: website
#: model_terms:ir.ui.view,arch_db:website.s_popup_options
#: model_terms:ir.ui.view,arch_db:website.snippet_options
msgid "Full"
msgstr "Đầy đủ"

#. module: website
#: model_terms:ir.ui.view,arch_db:website.snippet_options
msgid "Full Screen"
msgstr "Toàn màn hình"

#. module: website
#: model_terms:ir.ui.view,arch_db:website.s_tabs_options
msgid "Full Width"
msgstr "Chiều rộng đầy đủ"

#. module: website
#: model_terms:ir.ui.view,arch_db:website.snippet_options
msgid "Full screen"
msgstr "Toàn màn hình"

#. module: website
#: model_terms:ir.ui.view,arch_db:website.snippet_options
msgid "Full-Width"
msgstr "Toàn chiều rộng"

#. module: website
#: model_terms:ir.ui.view,arch_db:website.s_process_steps
msgid "Get Delivered"
msgstr "Nhận giao hàng"

#. module: website
#: model_terms:ir.ui.view,arch_db:website.s_comparisons
msgid "Get access to all modules"
msgstr "Truy cập đến tất cả các phân hệ"

#. module: website
#: model_terms:ir.ui.view,arch_db:website.s_comparisons
msgid "Get access to all modules and features"
msgstr "Truy cập đến tất cả các phân hệ và tính năng"

#. module: website
#: model_terms:ir.ui.view,arch_db:website.template_footer_links
#: model_terms:ir.ui.view,arch_db:website.template_footer_minimalist
msgid "Get in touch"
msgstr "Liên lạc"

#. module: website
#: model_terms:ir.ui.view,arch_db:website.res_config_settings_view_form
msgid "GitHub"
msgstr "GitHub"

#. module: website
#: model:ir.model.fields,field_description:website.field_res_config_settings__social_github
#: model:ir.model.fields,field_description:website.field_website__social_github
msgid "GitHub Account"
msgstr "Tài khoản Github"

#. module: website
#. openerp-web
#: code:addons/website/static/src/js/menu/content.js:0
#, python-format
msgid "Go To Page"
msgstr "Đến trang"

#. module: website
#. openerp-web
#: code:addons/website/static/src/xml/website.backend.xml:0
#, python-format
msgid "Go to"
msgstr "Đến"

#. module: website
#. openerp-web
#: code:addons/website/static/src/js/editor/snippets.options.js:0
#, python-format
msgid "Go to Link"
msgstr "Đến Liên kết"

#. module: website
#: model_terms:ir.ui.view,arch_db:website.view_view_form_extend
msgid "Go to Page Manager"
msgstr "Đi đến Quản lý trang"

#. module: website
#. openerp-web
#: code:addons/website/static/src/xml/website.backend.xml:0
#: code:addons/website/static/src/xml/website.backend.xml:0
#: model_terms:ir.ui.view,arch_db:website.res_config_settings_view_form
#, python-format
msgid "Go to Website"
msgstr "Đi đến Website"

#. module: website
#. openerp-web
#: code:addons/website/static/src/js/tours/tour_utils.js:0
#, python-format
msgid "Go to the Options tab"
msgstr "Chuyển đến tab Tùy chọn"

#. module: website
#: model_terms:ir.ui.view,arch_db:website.s_carousel
msgid ""
"Good copy starts with understanding how your product or service helps your "
"customers. Simple words communicate better than big words and pompous "
"language."
msgstr ""
"Bản sao tốt bắt đầu bằng việc hiểu làm thế nào sản phẩm hoặc dịch vụ của bạn"
" giúp khách hàng của bạn. Những từ đơn giản giao tiếp tốt hơn những từ lớn "
"và ngôn ngữ hào hoa."

#. module: website
#. openerp-web
#: code:addons/website/static/src/js/tours/tour_utils.js:0
#, python-format
msgid "Good job! It's time to <b>Save</b> your work."
msgstr "Làm tốt lắm! Đến lúc để b>Lưu</b> công việc của bạn."

#. module: website
#: model:ir.model.fields,field_description:website.field_res_config_settings__has_google_analytics
msgid "Google Analytics"
msgstr "Google Analytics"

#. module: website
#: model:ir.model.fields,field_description:website.field_res_config_settings__has_google_analytics_dashboard
msgid "Google Analytics Dashboard"
msgstr "Bảng thông tin Google Analytics"

#. module: website
#: model:ir.model.fields,field_description:website.field_res_config_settings__google_analytics_key
#: model:ir.model.fields,field_description:website.field_website__google_analytics_key
msgid "Google Analytics Key"
msgstr "Khoá Google Analytics"

#. module: website
#. openerp-web
#: code:addons/website/static/src/xml/website.backend.xml:0
#, python-format
msgid ""
"Google Analytics initialization failed. Maybe this domain is not whitelisted"
" in your Google Analytics project for this client ID."
msgstr ""
"Khởi tạo Google Analytics không thành công. Có thể tên miền này không nằm "
"trong danh sách trắng trong dự án Google Analytics của bạn cho ID khách hàng"
" này."

#. module: website
#: model:ir.model.fields,field_description:website.field_res_config_settings__google_management_client_id
#: model:ir.model.fields,field_description:website.field_website__google_management_client_id
msgid "Google Client ID"
msgstr "ID người dùng Google"

#. module: website
#: model:ir.model.fields,field_description:website.field_res_config_settings__google_management_client_secret
#: model:ir.model.fields,field_description:website.field_website__google_management_client_secret
msgid "Google Client Secret"
msgstr "Mã bí mật khách hàng của Google"

#. module: website
#. openerp-web
#: code:addons/website/static/src/xml/website.editor.xml:0
#, python-format
msgid "Google Font address"
msgstr "Địa chỉ Phông chữ của Google"

#. module: website
#: model_terms:ir.ui.view,arch_db:website.snippet_options
msgid "Google Map"
msgstr "Google Map"

#. module: website
#. openerp-web
#: code:addons/website/static/src/js/editor/snippets.editor.js:0
#, python-format
msgid "Google Map API Key"
msgstr "Google Map API Key"

#. module: website
#: model:ir.model.fields,field_description:website.field_res_config_settings__has_google_maps
#: model_terms:ir.ui.view,arch_db:website.company_description
#: model_terms:ir.ui.view,arch_db:website.company_description_google_map
msgid "Google Maps"
msgstr "Google Maps"

#. module: website
#: model:ir.model.fields,field_description:website.field_res_config_settings__google_maps_api_key
#: model:ir.model.fields,field_description:website.field_website__google_maps_api_key
msgid "Google Maps API Key"
msgstr "Khóa API của Google Maps"

#. module: website
#: model:ir.model.fields,field_description:website.field_res_config_settings__google_search_console
#: model:ir.model.fields,field_description:website.field_website__google_search_console
msgid "Google Search Console"
msgstr "Google Search Console"

#. module: website
#: model:ir.model.fields,help:website.field_res_config_settings__google_search_console
#: model:ir.model.fields,help:website.field_website__google_search_console
msgid "Google key, or Enable to access first reply"
msgstr "Khóa Google hoặc Bật để truy cập câu trả lời đầu tiên"

#. module: website
#: model_terms:ir.ui.view,arch_db:website.s_features_grid
msgid "Great Value"
msgstr "Giá trị Lớn"

#. module: website
#: model_terms:ir.ui.view,arch_db:website.s_text_block
msgid ""
"Great stories are <b>for everyone</b> even when only written <b>for just one"
" person</b>. If you try to write with a wide, general audience in mind, your"
" story will sound fake and lack emotion. No one will be interested. Write "
"for one person. If it’s genuine for the one, it’s genuine for the rest."
msgstr ""
"Great stories are <b>for everyone</b> even when only written <b>for just one"
" person</b>. If you try to write with a wide, general audience in mind, your"
" story will sound fake and lack emotion. No one will be interested. Write "
"for one person. If it’s genuine for the one, it’s genuine for the rest."

#. module: website
#: model_terms:ir.ui.view,arch_db:website.s_text_block
msgid ""
"Great stories have a <b>personality</b>. Consider telling a great story that"
" provides personality. Writing a story with personality for potential "
"clients will assist with making a relationship connection. This shows up in "
"small quirks like word choices or phrases. Write from your point of view, "
"not from someone else's experience."
msgstr ""
"Great stories have a <b>personality</b>. Consider telling a great story that"
" provides personality. Writing a story with personality for potential "
"clients will assist with making a relationship connection. This shows up in "
"small quirks like word choices or phrases. Write from your point of view, "
"not from someone else's experience."

#. module: website
#: model_terms:ir.ui.view,arch_db:website.s_image_gallery_options
msgid "Grid"
msgstr "Lưới"

#. module: website
#: model_terms:ir.ui.view,arch_db:website.menu_search
#: model_terms:ir.ui.view,arch_db:website.view_rewrite_search
#: model_terms:ir.ui.view,arch_db:website.website_visitor_page_view_search
#: model_terms:ir.ui.view,arch_db:website.website_visitor_view_search
msgid "Group By"
msgstr "Nhóm theo"

#. module: website
#: model:ir.model.fields,field_description:website.field_website_page__groups_id
msgid "Groups"
msgstr "Nhóm"

#. module: website
#. openerp-web
#: code:addons/website/static/src/xml/website.seo.xml:0
#, python-format
msgid "H1"
msgstr "H1"

#. module: website
#. openerp-web
#: code:addons/website/static/src/xml/website.seo.xml:0
#, python-format
msgid "H2"
msgstr "H2"

#. module: website
#: model_terms:ir.ui.view,arch_db:website.color_combinations_debug_view
#: model_terms:website.page,arch_db:website.color_combinations_debug_page
msgid "H4 Card title"
msgstr "Tiêu đề thẻ H4"

#. module: website
#: model_terms:ir.ui.view,arch_db:website.color_combinations_debug_view
#: model_terms:website.page,arch_db:website.color_combinations_debug_page
msgid "H5 Card subtitle"
msgstr "Tiêu đề phụ thẻ H5"

#. module: website
#: model_terms:ir.ui.view,arch_db:website.user_navbar
msgid "HTML/CSS/JS Editor"
msgstr "Trình soạn thảo HTML/CSS/JS"

#. module: website
#: model:ir.model,name:website.model_ir_http
msgid "HTTP Routing"
msgstr "HTTP Routing"

#. module: website
#: model_terms:ir.ui.view,arch_db:website.snippet_options
msgid "Half Screen"
msgstr "Nửa màn hình"

#. module: website
#: model_terms:ir.ui.view,arch_db:website.snippet_options
msgid "Half screen"
msgstr "Half screen"

#. module: website
#: model_terms:ir.ui.view,arch_db:website.snippet_options
msgid "Hamburger Full"
msgstr "Hamburger Full"

#. module: website
#: model_terms:ir.ui.view,arch_db:website.snippet_options
msgid "Hamburger Type"
msgstr "Kiểu hamburger"

#. module: website
#: model_terms:ir.ui.view,arch_db:website.snippet_options
msgid "Hamburger menu"
msgstr "Hamburger menu"

#. module: website
#. openerp-web
#: code:addons/website/static/src/snippets/s_countdown/000.xml:0
#, python-format
msgid "Happy Odoo Anniversary!"
msgstr "Chúc mừng kỷ niệm hệ thống!"

#. module: website
#: model:ir.model.fields,field_description:website.field_website__has_social_default_image
msgid "Has Social Default Image"
msgstr "Có hình ảnh mặc định trên mạng xã hội"

#. module: website
#: model_terms:ir.ui.view,arch_db:website.bs_debug_view
#: model_terms:website.page,arch_db:website.bs_debug_page
msgid "Header"
msgstr "Đầu trang"

#. module: website
#: model:ir.model.fields,field_description:website.field_website_page__header_color
msgid "Header Color"
msgstr "Màu Tiêu đề"

#. module: website
#: model:ir.model.fields,field_description:website.field_website_page__header_overlay
msgid "Header Overlay"
msgstr "Lớp phủ Tiêu đề"

#. module: website
#: model_terms:ir.ui.view,arch_db:website.snippet_options
msgid "Header Position"
msgstr "Vị trí tiêu đề"

#. module: website
#: model:ir.model.fields,field_description:website.field_website_page__header_visible
msgid "Header Visible"
msgstr "Tiêu đề Hiển thị"

#. module: website
#: model_terms:ir.ui.view,arch_db:website.bs_debug_view
#: model_terms:website.page,arch_db:website.bs_debug_page
msgid "Headings 1"
msgstr "Tiêu đề 1"

#. module: website
#: model_terms:ir.ui.view,arch_db:website.bs_debug_view
#: model_terms:website.page,arch_db:website.bs_debug_page
msgid "Headings 2"
msgstr "Tiêu đề 2"

#. module: website
#: model_terms:ir.ui.view,arch_db:website.bs_debug_view
#: model_terms:website.page,arch_db:website.bs_debug_page
msgid "Headings 3"
msgstr "Tiêu đề 3"

#. module: website
#: model_terms:ir.ui.view,arch_db:website.bs_debug_view
#: model_terms:website.page,arch_db:website.bs_debug_page
msgid "Headings 4"
msgstr "Tiêu đề 4"

#. module: website
#: model_terms:ir.ui.view,arch_db:website.bs_debug_view
#: model_terms:website.page,arch_db:website.bs_debug_page
msgid "Headings 5"
msgstr "Tiêu đề 5"

#. module: website
#: model_terms:ir.ui.view,arch_db:website.bs_debug_view
#: model_terms:website.page,arch_db:website.bs_debug_page
msgid "Headings 6"
msgstr "Tiêu đề 6"

#. module: website
#: model_terms:ir.ui.view,arch_db:website.snippet_options
msgid "Headline"
msgstr "Headline"

#. module: website
#: model_terms:ir.ui.view,arch_db:website.snippet_options
msgid "Height"
msgstr "Chiều cao"

#. module: website
#. openerp-web
#: code:addons/website/static/src/xml/translator.xml:0
#, python-format
msgid "Here are the visuals used to help you translate efficiently:"
msgstr ""
"Đây là các công cụ trực quan được sử dụng để giúp bạn dịch hiệu quả hơn."

#. module: website
#: model_terms:ir.ui.view,arch_db:website.cookie_policy
msgid ""
"Here is an overview of the cookies that may be stored on your device when "
"you visit our website:"
msgstr ""
"Dưới đây là tổng quan về các cookie có thể được lưu trữ trên thiết bị của "
"bạn khi bạn truy cập trang web của chúng tôi:"

#. module: website
#: model_terms:ir.ui.view,arch_db:website.snippet_options
msgid "Hidden"
msgstr "Ẩn"

#. module: website
#: model_terms:ir.ui.view,arch_db:website.s_popup_options
msgid "Hide For"
msgstr "Ẩn Đối với"

#. module: website
#: model_terms:ir.ui.view,arch_db:website.s_countdown_options
msgid "Hide countdown at the end"
msgstr "Ẩn đếm ngược ở cuối"

#. module: website
#. openerp-web
#: code:addons/website/static/src/xml/website.pageProperties.xml:0
#, python-format
msgid "Hide this page from search results"
msgstr "Ẩn trang này khỏi kết quả tìm kiếm"

#. module: website
#: model_terms:ir.ui.view,arch_db:website.snippet_options
msgid "High"
msgstr "Cao"

#. module: website
#. openerp-web
#: code:addons/website/static/src/xml/website.editor.xml:0
#, python-format
msgid ""
"Hint: How to use Google Map on your website (Contact Us page and as a "
"snippet)"
msgstr ""
"Gợi ý: Cách sử dụng Google Map trên trang web của bạn (Trang Liên hệ với "
"chúng tôi và dưới dạng một đoạn trích)"

#. module: website
#. openerp-web
#: code:addons/website/static/src/xml/website.editor.xml:0
#, python-format
msgid ""
"Hint: Type '/' to search an existing page and '#' to link to an anchor."
msgstr ""
"Gợi ý: bấm '/' để tìm ở các trang hiện có và '#' để liên kết tới một liên "
"kết."

#. module: website
#. openerp-web
#: code:addons/website/static/src/xml/website.contentMenu.xml:0
#: code:addons/website/static/src/xml/website.contentMenu.xml:0
#: model:website.menu,name:website.menu_home
#: model_terms:ir.ui.view,arch_db:website.bs_debug_view
#: model_terms:ir.ui.view,arch_db:website.footer_custom
#: model_terms:ir.ui.view,arch_db:website.one_page_line
#: model_terms:ir.ui.view,arch_db:website.s_tabs
#: model_terms:ir.ui.view,arch_db:website.template_footer_contact
#: model_terms:ir.ui.view,arch_db:website.template_footer_headline
#: model_terms:ir.ui.view,arch_db:website.template_footer_links
#: model_terms:ir.ui.view,arch_db:website.template_footer_minimalist
#: model_terms:website.page,arch_db:website.bs_debug_page
#, python-format
msgid "Home"
msgstr "Trang chủ"

#. module: website
#: model_terms:ir.ui.view,arch_db:website.bs_debug_view
#: model_terms:website.page,arch_db:website.bs_debug_page
msgid "Home <span class=\"sr-only\">(current)</span>"
msgstr "Trang chủ <span class=\"sr-only\">(hiện tại)</span>"

#. module: website
#. openerp-web
#: code:addons/website/models/website.py:0
#: code:addons/website/static/src/xml/website.editor.xml:0
#: model:ir.model.fields,field_description:website.field_website__homepage_id
#: model:ir.model.fields,field_description:website.field_website_page__is_homepage
#, python-format
msgid "Homepage"
msgstr "Trang chủ"

#. module: website
#: model_terms:ir.ui.view,arch_db:website.s_tabs_options
msgid "Horizontal"
msgstr "Ngang"

#. module: website
#. openerp-web
#: code:addons/website/static/src/snippets/s_countdown/000.js:0
#, python-format
msgid "Hours"
msgstr "Giờ"

#. module: website
#: model_terms:ir.ui.view,arch_db:website.template_footer_contact
msgid "How can we help?"
msgstr "Tôi có thể giúp gì cho bạn?"

#. module: website
#. openerp-web
#: code:addons/website/static/src/xml/website.backend.xml:0
#, python-format
msgid "How to get my Client ID"
msgstr "Cách lấy Client ID của tôi"

#. module: website
#. openerp-web
#: code:addons/website/static/src/xml/website.backend.xml:0
#, python-format
msgid "How to get my Tracking ID"
msgstr "Cách lấy Tracking ID của tôi"

#. module: website
#: model_terms:ir.ui.view,arch_db:website.s_google_map_options
msgid "Hybrid"
msgstr "Hybrid"

#. module: website
#. openerp-web
#: code:addons/website/static/src/xml/website.cookies_bar.xml:0
#: code:addons/website/static/src/xml/website.cookies_bar.xml:0
#: code:addons/website/static/src/xml/website.cookies_bar.xml:0
#: model_terms:ir.ui.view,arch_db:website.cookies_bar
#, python-format
msgid "I agree"
msgstr "Tôi đồng ý"

#. module: website
#: model:ir.model.fields,field_description:website.field_base_language_install__id
#: model:ir.model.fields,field_description:website.field_ir_actions_server__id
#: model:ir.model.fields,field_description:website.field_ir_actions_todo__id
#: model:ir.model.fields,field_description:website.field_ir_attachment__id
#: model:ir.model.fields,field_description:website.field_ir_http__id
#: model:ir.model.fields,field_description:website.field_ir_module_module__id
#: model:ir.model.fields,field_description:website.field_ir_qweb__id
#: model:ir.model.fields,field_description:website.field_ir_qweb_field_contact__id
#: model:ir.model.fields,field_description:website.field_ir_rule__id
#: model:ir.model.fields,field_description:website.field_ir_translation__id
#: model:ir.model.fields,field_description:website.field_ir_ui_view__id
#: model:ir.model.fields,field_description:website.field_res_company__id
#: model:ir.model.fields,field_description:website.field_res_config_settings__id
#: model:ir.model.fields,field_description:website.field_res_lang__id
#: model:ir.model.fields,field_description:website.field_res_partner__id
#: model:ir.model.fields,field_description:website.field_res_users__id
#: model:ir.model.fields,field_description:website.field_theme_ir_attachment__id
#: model:ir.model.fields,field_description:website.field_theme_ir_ui_view__id
#: model:ir.model.fields,field_description:website.field_theme_utils__id
#: model:ir.model.fields,field_description:website.field_theme_website_menu__id
#: model:ir.model.fields,field_description:website.field_theme_website_page__id
#: model:ir.model.fields,field_description:website.field_web_editor_assets__id
#: model:ir.model.fields,field_description:website.field_website__id
#: model:ir.model.fields,field_description:website.field_website_cover_properties_mixin__id
#: model:ir.model.fields,field_description:website.field_website_menu__id
#: model:ir.model.fields,field_description:website.field_website_multi_mixin__id
#: model:ir.model.fields,field_description:website.field_website_page__id
#: model:ir.model.fields,field_description:website.field_website_published_mixin__id
#: model:ir.model.fields,field_description:website.field_website_published_multi_mixin__id
#: model:ir.model.fields,field_description:website.field_website_rewrite__id
#: model:ir.model.fields,field_description:website.field_website_robots__id
#: model:ir.model.fields,field_description:website.field_website_route__id
#: model:ir.model.fields,field_description:website.field_website_seo_metadata__id
#: model:ir.model.fields,field_description:website.field_website_snippet_filter__id
#: model:ir.model.fields,field_description:website.field_website_track__id
#: model:ir.model.fields,field_description:website.field_website_visitor__id
msgid "ID"
msgstr "ID"

#. module: website
#: model:ir.model.fields,help:website.field_base_automation__xml_id
#: model:ir.model.fields,help:website.field_ir_actions_server__xml_id
#: model:ir.model.fields,help:website.field_ir_cron__xml_id
msgid "ID of the action if defined in a XML file"
msgstr "ID của hành động nếu được xác định trong tệp XML"

#. module: website
#: model:ir.model.fields,help:website.field_website_page__xml_id
msgid "ID of the view defined in xml file"
msgstr "ID of the view defined in xml file"

#. module: website
#: model_terms:ir.ui.view,arch_db:website.s_rating_options
msgid "Icon"
msgstr "Biểu tượng"

#. module: website
#: model:ir.model.fields,help:website.field_website__specific_user_account
msgid "If True, new accounts will be associated to the current website"
msgstr "Nếu True, tài khoản mới sẽ được liên kết với trang web hiện hành"

#. module: website
#: model:ir.model.fields,help:website.field_res_config_settings__social_default_image
#: model:ir.model.fields,help:website.field_website__social_default_image
#: model_terms:ir.ui.view,arch_db:website.res_config_settings_view_form
msgid "If set, replaces the website logo as the default social share image."
msgstr ""
"Nếu được cài, hãy thay thế biểu trưng của trang web làm hình ảnh chia sẻ xã "
"hội mặc định."

#. module: website
#: model_terms:ir.ui.view,arch_db:website.qweb_500
msgid ""
"If this error is caused by a change of yours in the templates, you have the "
"possibility to reset the template to its <strong>factory settings</strong>."
msgstr ""
"Nếu lỗi này do thay đổi của bạn trong các mẫu, bạn có khả năng cài lại mẫu "
"về <strong>thiệt lập xuất xưởng</strong>."

#. module: website
#: model:ir.model.fields,help:website.field_website_page__groups_id
msgid ""
"If this field is empty, the view applies to all users. Otherwise, the view "
"applies to the users of those groups only."
msgstr ""
"Nếu trường này trống, chế độ xem sẽ áp dụng cho tất cả người dùng. Nếu "
"không, chế độ xem chỉ áp dụng cho người dùng của các nhóm đó."

#. module: website
#: model:ir.model.fields,help:website.field_website_page__active
msgid ""
"If this view is inherited,\n"
"* if True, the view always extends its parent\n"
"* if False, the view currently does not extend its parent but can be enabled\n"
"         "
msgstr ""
"If this view is inherited,\n"
"* if True, the view always extends its parent\n"
"* if False, the view currently does not extend its parent but can be enabled\n"
"         "

#. module: website
#. openerp-web
#: code:addons/website/static/src/js/editor/editor_menu.js:0
#, python-format
msgid ""
"If you discard the current edits, all unsaved changes will be lost. You can "
"cancel to return to edit mode."
msgstr ""
"Nếu bạn hủy các chỉnh sửa hiện tại, tất cả các thay đổi chưa được lưu sẽ bị "
"mất. Bạn có thể hủy để quay lại chế độ chỉnh sửa."

#. module: website
#. openerp-web
#: code:addons/website/static/src/snippets/s_image_gallery/options.js:0
#: model:ir.model.fields,field_description:website.field_website_visitor__partner_image
#: model_terms:ir.ui.view,arch_db:website.snippet_options
#, python-format
msgid "Image"
msgstr "Hình ảnh"

#. module: website
#: model_terms:ir.ui.view,arch_db:website.s_image_gallery_options
msgid "Image Cover"
msgstr "Ảnh bìa"

#. module: website
#: model_terms:ir.ui.view,arch_db:website.s_media_list_options
msgid "Image Size"
msgstr "Kích thước hình ảnh"

#. module: website
#: model_terms:ir.ui.view,arch_db:website.s_image_gallery_options
msgid "Images"
msgstr "Hình ảnh"

#. module: website
#: model_terms:ir.ui.view,arch_db:website.s_image_gallery_options
msgid "Images spacing"
msgstr "Khoảng cách hình ảnh"

#. module: website
#: model_terms:ir.ui.view,arch_db:website.one_page_line
msgid "In main menu"
msgstr "Ở trình đơn chính"

#. module: website
#. openerp-web
#: code:addons/website/static/src/xml/translator.xml:0
#, python-format
msgid ""
"In this mode, you can only translate texts. To change the structure of the page, you must edit the master page.\n"
"        Each modification on the master page is automatically applied to all translated versions."
msgstr ""
"In this mode, you can only translate texts. To change the structure of the page, you must edit the master page.\n"
"        Each modification on the master page is automatically applied to all translated versions."

#. module: website
#: code:addons/website/controllers/backend.py:0
#, python-format
msgid "Incorrect Client ID / Key"
msgstr "Client ID / Key không chính xác"

#. module: website
#. openerp-web
#: code:addons/website/static/src/xml/website.pageProperties.xml:0
#: model_terms:ir.ui.view,arch_db:website.index_management
#: model_terms:ir.ui.view,arch_db:website.one_page_line
#, python-format
msgid "Indexed"
msgstr "Được lập chỉ mục"

#. module: website
#: model_terms:ir.ui.view,arch_db:website.s_image_gallery_options
msgid "Indicators"
msgstr "Các chỉ số"

#. module: website
#. openerp-web
#: code:addons/website/static/src/xml/website.pageProperties.xml:0
#: model_terms:ir.ui.view,arch_db:website.s_alert_options
#: model_terms:ir.ui.view,arch_db:website.snippet_options
#, python-format
msgid "Info"
msgstr "Thông tin"

#. module: website
#: model_terms:ir.ui.view,arch_db:website.show_website_info
msgid "Information about the"
msgstr "Thông tin về"

#. module: website
#: model:ir.model.fields,field_description:website.field_theme_ir_ui_view__inherit_id
msgid "Inherit"
msgstr "Kế thừa"

#. module: website
#: model:ir.model.fields,field_description:website.field_website_page__inherit_id
msgid "Inherited View"
msgstr "Giao diện được kế thừa"

#. module: website
#: model_terms:ir.ui.view,arch_db:website.s_progress_bar_options
#: model_terms:ir.ui.view,arch_db:website.snippet_options
msgid "Inline"
msgstr "Inline"

#. module: website
#: model_terms:ir.ui.view,arch_db:website.s_countdown_options
msgid "Inner"
msgstr "Bên trong"

#. module: website
#: model_terms:ir.ui.view,arch_db:website.snippets
msgid "Inner content"
msgstr "Nội dung bên trong"

#. module: website
#: model_terms:ir.ui.view,arch_db:website.snippet_options
msgid "Inputs"
msgstr "Đầu vào"

#. module: website
#: model_terms:ir.ui.view,arch_db:website.s_table_of_content
msgid ""
"Insert text styles like headers, bold, italic, lists, and fonts with\n"
"                            a simple WYSIWYG editor. Flexible and easy to use."
msgstr ""
"Insert text styles like headers, bold, italic, lists, and fonts with\n"
"                            a simple WYSIWYG editor. Flexible and easy to use."

#. module: website
#: model_terms:ir.ui.view,arch_db:website.snippet_options_shadow_widgets
msgid "Inset"
msgstr "Inset"

#. module: website
#: model_terms:ir.ui.view,arch_db:website.res_config_settings_view_form
#: model_terms:ir.ui.view,arch_db:website.template_footer_links
msgid "Instagram"
msgstr "Instagram"

#. module: website
#: model:ir.model.fields,field_description:website.field_res_config_settings__social_instagram
#: model:ir.model.fields,field_description:website.field_website__social_instagram
msgid "Instagram Account"
msgstr "Tài khoản Instagram"

#. module: website
#. openerp-web
#: code:addons/website/static/src/js/menu/new_content.js:0
#, python-format
msgid "Install"
msgstr "Cài đặt"

#. module: website
#: model:ir.model,name:website.model_base_language_install
msgid "Install Language"
msgstr "Cài đặt Ngôn ngữ"

#. module: website
#: model_terms:ir.ui.view,arch_db:website.res_config_settings_view_form
msgid "Install new language"
msgstr "Cài thêm ngôn ngữ mới"

#. module: website
#: model_terms:ir.ui.view,arch_db:website.theme_view_kanban
msgid "Installed"
msgstr "Đã cài đặt"

#. module: website
#: model_terms:ir.ui.view,arch_db:website.show_website_info
msgid "Installed Applications"
msgstr "Cài ứng dụng"

#. module: website
#: model_terms:ir.ui.view,arch_db:website.show_website_info
msgid "Installed Localizations / Account Charts"
msgstr "Bản địa hóa đã cài đặt / Hệ thống tài khoản KT"

#. module: website
#: model:ir.model.fields,help:website.field_website__theme_id
msgid "Installed theme"
msgstr "Theme đã cài"

#. module: website
#. openerp-web
#: code:addons/website/static/src/js/menu/new_content.js:0
#, python-format
msgid "Installing \"%s\""
msgstr "Đang cài \"%s\""

#. module: website
#: model_terms:ir.ui.view,arch_db:website.cookie_policy
msgid "Interaction History"
msgstr "Lịch sử tương tác"

#. module: website
#: model_terms:ir.ui.view,arch_db:website.s_table_of_content
msgid "Intuitive system"
msgstr "Hệ thống trực quan"

#. module: website
#. openerp-web
#: code:addons/website/static/src/js/editor/snippets.editor.js:0
#, python-format
msgid "Invalid API Key. The following error was returned by Google:"
msgstr "Khóa API không hợp lệ. Google đã trả lại lỗi sau: "

#. module: website
#: model_terms:ir.ui.view,arch_db:website.s_company_team
msgid "Iris Joe, CFO"
msgstr "Iris Joe, CFO"

#. module: website
#: model_terms:ir.ui.view,arch_db:website.s_company_team
msgid ""
"Iris, with her international experience, helps us easily understand the "
"numbers and improves them. She is determined to drive success and delivers "
"her professional acumen to bring the company to the next level."
msgstr ""
"Iris, với kinh nghiệm quốc tế của mình, giúp chúng tôi dễ dàng hiểu các con "
"số và cải thiện chúng. Cô quyết tâm thúc đẩy thành công và thể hiện sự nhạy "
"bén trong nghề nghiệp của mình để đưa công ty phát triển lên một tầm cao "
"mới."

#. module: website
#: model_terms:ir.ui.view,arch_db:website.website_visitor_view_search
msgid "Is Connected"
msgstr "Đã kết nối"

#. module: website
#: model:ir.model.fields,field_description:website.field_website_page__website_indexed
msgid "Is Indexed"
msgstr "Is Indexed"

#. module: website
#: model:ir.model.fields,field_description:website.field_ir_module_module__is_installed_on_current_website
msgid "Is Installed On Current Website"
msgstr "Được cài đặt trên trang web hiện tại"

#. module: website
#: model:ir.model.fields,field_description:website.field_website_menu__is_mega_menu
msgid "Is Mega Menu"
msgstr "Is Mega Menu"

#. module: website
#: model:ir.model.fields,field_description:website.field_res_partner__is_published
#: model:ir.model.fields,field_description:website.field_res_users__is_published
#: model:ir.model.fields,field_description:website.field_website_page__is_published
#: model:ir.model.fields,field_description:website.field_website_published_mixin__is_published
#: model:ir.model.fields,field_description:website.field_website_published_multi_mixin__is_published
#: model:ir.model.fields,field_description:website.field_website_snippet_filter__is_published
#: model_terms:ir.ui.view,arch_db:website.website_pages_tree_view
msgid "Is Published"
msgstr "Được xuất bản"

#. module: website
#: model:ir.model.fields,field_description:website.field_website_menu__is_visible
#: model:ir.model.fields,field_description:website.field_website_page__is_visible
msgid "Is Visible"
msgstr "Có thể thấy được"

#. module: website
#: model:ir.model.fields,field_description:website.field_website_visitor__is_connected
msgid "Is connected ?"
msgstr "Đã kết nối?"

#. module: website
#. openerp-web
#: code:addons/website/static/src/js/editor/snippets.options.js:0
#, python-format
msgid ""
"It appears you are in debug=assets mode, all theme customization options "
"require a page reload in this mode."
msgstr ""
"Có vẻ như bạn đang ở chế độ debug = asset, tất cả các tùy chọn tùy chỉnh chủ"
" đề đều yêu cầu tải lại trang ở chế độ này."

#. module: website
#: model_terms:ir.ui.view,arch_db:website.snippet_options
msgid ""
"It appears your website is still using the old color system of\n"
"            Odoo 13.0 in some places. We made sure it is still working but\n"
"            we recommend you to try to use the new color system, which is\n"
"            still customizable."
msgstr ""
"It appears your website is still using the old color system of\n"
"            Odoo 13.0 in some places. We made sure it is still working but\n"
"            we recommend you to try to use the new color system, which is\n"
"            still customizable."

#. module: website
#. openerp-web
#: code:addons/website/static/src/xml/website.pageProperties.xml:0
#, python-format
msgid "It looks like your file is being called by"
msgstr "Có vẻ như tệp của bạn đang được gọi bởi"

#. module: website
#: model_terms:ir.ui.view,arch_db:website.bs_debug_view
#: model_terms:website.page,arch_db:website.bs_debug_page
msgid "Item 1"
msgstr "Mục 1"

#. module: website
#: model_terms:ir.ui.view,arch_db:website.bs_debug_view
#: model_terms:website.page,arch_db:website.bs_debug_page
msgid "Item 2"
msgstr "Mục 2"

#. module: website
#: model_terms:ir.ui.view,arch_db:website.s_dynamic_snippet_options
msgid "Items per row"
msgstr "Mục trên mỗi hàng"

#. module: website
#: model_terms:ir.ui.view,arch_db:website.dynamic_snippet_carousel_options_template
msgid "Items per slide"
msgstr "Mục trên mỗi trang trình bày"

#. module: website
#: model_terms:ir.ui.view,arch_db:website.user_navbar
msgid "Job Offer"
msgstr "Đề nghị việc làm"

#. module: website
#: model_terms:ir.ui.view,arch_db:website.s_call_to_action
#: model_terms:ir.ui.view,arch_db:website.template_footer_call_to_action
msgid "Join us and make your company a better place."
msgstr "Gia nhập với chúng tôi và tạo cho công ty bạn một vị thế tốt hơn."

#. module: website
#. openerp-web
#: code:addons/website/static/src/xml/website.seo.xml:0
#: code:addons/website/static/src/xml/website.seo.xml:0
#, python-format
msgid "Keep empty to use default value"
msgstr "Giữ trống để sử dụng giá trị mặc định"

#. module: website
#: model:ir.model.fields,field_description:website.field_ir_attachment__key
#: model:ir.model.fields,field_description:website.field_theme_ir_attachment__key
#: model:ir.model.fields,field_description:website.field_theme_ir_ui_view__key
#: model:ir.model.fields,field_description:website.field_website_page__key
msgid "Key"
msgstr "Khóa"

#. module: website
#. openerp-web
#: code:addons/website/static/src/xml/website.seo.xml:0
#: code:addons/website/static/src/xml/website.seo.xml:0
#, python-format
msgid "Keyword"
msgstr "Từ khoá"

#. module: website
#. openerp-web
#: code:addons/website/static/src/xml/website.seo.xml:0
#, python-format
msgid "Keywords"
msgstr "Từ khoá"

#. module: website
#: model_terms:ir.ui.view,arch_db:website.color_combinations_debug_view
#: model_terms:website.page,arch_db:website.color_combinations_debug_page
msgid "Label"
msgstr "Nhãn"

#. module: website
#: model:ir.model.fields,field_description:website.field_website_visitor__lang_id
#: model_terms:ir.ui.view,arch_db:website.website_visitor_view_search
msgid "Language"
msgstr "Ngôn ngữ"

#. module: website
#: model_terms:ir.ui.view,arch_db:website.snippet_options
msgid "Language Selector"
msgstr "Bộ chọn ngôn ngữ"

#. module: website
#: model:ir.model.fields,help:website.field_website_visitor__lang_id
msgid "Language from the website when visitor has been created"
msgstr "Ngôn ngữ từ trang web khi khách truy cập đã được tạo"

#. module: website
#: model:ir.model,name:website.model_res_lang
#: model:ir.model.fields,field_description:website.field_res_config_settings__language_ids
#: model:ir.model.fields,field_description:website.field_website__language_ids
msgid "Languages"
msgstr "Ngôn ngữ"

#. module: website
#: model_terms:ir.ui.view,arch_db:website.res_config_settings_view_form
msgid "Languages available on your website"
msgstr "Ngôn ngữ khả dụng trên website của bạn"

#. module: website
#: model_terms:ir.ui.view,arch_db:website.bs_debug_view
#: model_terms:ir.ui.view,arch_db:website.s_alert_options
#: model_terms:ir.ui.view,arch_db:website.s_countdown_options
#: model_terms:ir.ui.view,arch_db:website.s_popup_options
#: model_terms:ir.ui.view,arch_db:website.s_rating_options
#: model_terms:ir.ui.view,arch_db:website.snippet_options
#: model_terms:website.page,arch_db:website.bs_debug_page
msgid "Large"
msgstr "Lớn"

#. module: website
#: model_terms:ir.ui.view,arch_db:website.website_visitor_view_kanban
msgid "Last Action"
msgstr "Hành động cuối cùng"

#. module: website
#: model:ir.model.fields,field_description:website.field_website_visitor__last_connection_datetime
msgid "Last Connection"
msgstr "Kết nối mới nhất"

#. module: website
#: model_terms:ir.ui.view,arch_db:website.s_showcase
msgid "Last Feature"
msgstr "Tính năng mới"

#. module: website
#: model_terms:ir.ui.view,arch_db:website.s_mega_menu_multi_menus
msgid "Last Menu"
msgstr "Menu cuối"

#. module: website
#: model:ir.model.fields,field_description:website.field_base_language_install____last_update
#: model:ir.model.fields,field_description:website.field_ir_actions_server____last_update
#: model:ir.model.fields,field_description:website.field_ir_actions_todo____last_update
#: model:ir.model.fields,field_description:website.field_ir_attachment____last_update
#: model:ir.model.fields,field_description:website.field_ir_http____last_update
#: model:ir.model.fields,field_description:website.field_ir_module_module____last_update
#: model:ir.model.fields,field_description:website.field_ir_qweb____last_update
#: model:ir.model.fields,field_description:website.field_ir_qweb_field_contact____last_update
#: model:ir.model.fields,field_description:website.field_ir_rule____last_update
#: model:ir.model.fields,field_description:website.field_ir_translation____last_update
#: model:ir.model.fields,field_description:website.field_ir_ui_view____last_update
#: model:ir.model.fields,field_description:website.field_res_company____last_update
#: model:ir.model.fields,field_description:website.field_res_config_settings____last_update
#: model:ir.model.fields,field_description:website.field_res_lang____last_update
#: model:ir.model.fields,field_description:website.field_res_partner____last_update
#: model:ir.model.fields,field_description:website.field_res_users____last_update
#: model:ir.model.fields,field_description:website.field_theme_ir_attachment____last_update
#: model:ir.model.fields,field_description:website.field_theme_ir_ui_view____last_update
#: model:ir.model.fields,field_description:website.field_theme_utils____last_update
#: model:ir.model.fields,field_description:website.field_theme_website_menu____last_update
#: model:ir.model.fields,field_description:website.field_theme_website_page____last_update
#: model:ir.model.fields,field_description:website.field_web_editor_assets____last_update
#: model:ir.model.fields,field_description:website.field_website____last_update
#: model:ir.model.fields,field_description:website.field_website_cover_properties_mixin____last_update
#: model:ir.model.fields,field_description:website.field_website_menu____last_update
#: model:ir.model.fields,field_description:website.field_website_multi_mixin____last_update
#: model:ir.model.fields,field_description:website.field_website_page____last_update
#: model:ir.model.fields,field_description:website.field_website_published_mixin____last_update
#: model:ir.model.fields,field_description:website.field_website_published_multi_mixin____last_update
#: model:ir.model.fields,field_description:website.field_website_rewrite____last_update
#: model:ir.model.fields,field_description:website.field_website_robots____last_update
#: model:ir.model.fields,field_description:website.field_website_route____last_update
#: model:ir.model.fields,field_description:website.field_website_seo_metadata____last_update
#: model:ir.model.fields,field_description:website.field_website_snippet_filter____last_update
#: model:ir.model.fields,field_description:website.field_website_track____last_update
#: model:ir.model.fields,field_description:website.field_website_visitor____last_update
msgid "Last Modified on"
msgstr "Sửa lần cuối"

#. module: website
#. openerp-web
#: code:addons/website/static/src/xml/website.backend.xml:0
#, python-format
msgid "Last Month"
msgstr "Tháng trước"

#. module: website
#: model_terms:ir.ui.view,arch_db:website.website_visitor_view_kanban
msgid "Last Page"
msgstr "Trang cuối"

#. module: website
#: model:ir.model.fields,field_description:website.field_theme_ir_attachment__write_uid
#: model:ir.model.fields,field_description:website.field_theme_ir_ui_view__write_uid
#: model:ir.model.fields,field_description:website.field_theme_website_menu__write_uid
#: model:ir.model.fields,field_description:website.field_theme_website_page__write_uid
#: model:ir.model.fields,field_description:website.field_website__write_uid
#: model:ir.model.fields,field_description:website.field_website_menu__write_uid
#: model:ir.model.fields,field_description:website.field_website_page__write_uid
#: model:ir.model.fields,field_description:website.field_website_rewrite__write_uid
#: model:ir.model.fields,field_description:website.field_website_robots__write_uid
#: model:ir.model.fields,field_description:website.field_website_route__write_uid
#: model:ir.model.fields,field_description:website.field_website_snippet_filter__write_uid
#: model:ir.model.fields,field_description:website.field_website_visitor__write_uid
msgid "Last Updated by"
msgstr "Cập nhật lần cuối bởi"

#. module: website
#: model:ir.model.fields,field_description:website.field_theme_ir_attachment__write_date
#: model:ir.model.fields,field_description:website.field_theme_ir_ui_view__write_date
#: model:ir.model.fields,field_description:website.field_theme_website_menu__write_date
#: model:ir.model.fields,field_description:website.field_theme_website_page__write_date
#: model:ir.model.fields,field_description:website.field_website__write_date
#: model:ir.model.fields,field_description:website.field_website_menu__write_date
#: model:ir.model.fields,field_description:website.field_website_page__write_date
#: model:ir.model.fields,field_description:website.field_website_rewrite__write_date
#: model:ir.model.fields,field_description:website.field_website_robots__write_date
#: model:ir.model.fields,field_description:website.field_website_route__write_date
#: model:ir.model.fields,field_description:website.field_website_snippet_filter__write_date
#: model:ir.model.fields,field_description:website.field_website_visitor__write_date
msgid "Last Updated on"
msgstr "Cập nhật lần cuối"

#. module: website
#: model:ir.model.fields,field_description:website.field_website_visitor__last_visited_page_id
msgid "Last Visited Page"
msgstr "Trang được truy cập lần cuối"

#. module: website
#. openerp-web
#: code:addons/website/static/src/xml/website.backend.xml:0
#, python-format
msgid "Last Week"
msgstr "Tuần trước"

#. module: website
#. openerp-web
#: code:addons/website/static/src/xml/website.backend.xml:0
#, python-format
msgid "Last Year"
msgstr "Năm trước"

#. module: website
#: model:ir.model.fields,field_description:website.field_website_visitor__time_since_last_action
msgid "Last action"
msgstr "Hành động cuối cùng"

#. module: website
#: code:addons/website/controllers/main.py:0
#, python-format
msgid "Last modified pages"
msgstr "Các trang sửa đổi lần cuối"

#. module: website
#: model:ir.model.fields,help:website.field_website_visitor__last_connection_datetime
msgid "Last page view date"
msgstr "Ngày xem trang cuối cùng"

#. module: website
#: model_terms:ir.ui.view,arch_db:website.s_countdown_options
#: model_terms:ir.ui.view,arch_db:website.s_media_list_options
#: model_terms:ir.ui.view,arch_db:website.s_share_options
#: model_terms:ir.ui.view,arch_db:website.snippet_options
msgid "Layout"
msgstr "Bố cục"

#. module: website
#: model_terms:ir.ui.view,arch_db:website.s_countdown_options
msgid "Layout Background"
msgstr "Bố cục Background"

#. module: website
#: model_terms:ir.ui.view,arch_db:website.s_countdown_options
msgid "Layout Background Color"
msgstr "Màu Background bố cục"

#. module: website
#: model_terms:ir.ui.view,arch_db:website.s_text_image
msgid "Learn more"
msgstr "Nghiên cứu thêm"

#. module: website
#: model_terms:ir.ui.view,arch_db:website.s_chart_options
#: model_terms:ir.ui.view,arch_db:website.s_hr_options
#: model_terms:ir.ui.view,arch_db:website.s_media_list_options
#: model_terms:ir.ui.view,arch_db:website.s_share_options
#: model_terms:ir.ui.view,arch_db:website.s_table_of_content_options
#: model_terms:ir.ui.view,arch_db:website.s_tabs_options
#: model_terms:ir.ui.view,arch_db:website.snippet_options
msgid "Left"
msgstr "Trái"

#. module: website
#: model_terms:ir.ui.view,arch_db:website.s_mega_menu_menu_image_menu
msgid "Left Menu"
msgstr "Menu bên trái"

#. module: website
#: model_terms:ir.ui.view,arch_db:website.footer_custom
msgid "Legal"
msgstr "Pháp lý"

#. module: website
#: model_terms:ir.ui.view,arch_db:website.s_chart_options
msgid "Legend"
msgstr "Huyền thoại"

#. module: website
#: model_terms:ir.ui.view,arch_db:website.s_process_steps
msgid "Let your customers follow <br/>and understand your process."
msgstr "Hãy để khách hàng của bạn theo dõi <br/> và hiểu quy trình của bạn."

#. module: website
#: model_terms:ir.ui.view,arch_db:website.res_config_settings_view_form
msgid "Let your customers log in to see their documents"
msgstr "Cho phép khách hàng của bạn đăng nhập để xem tài liệu của họ"

#. module: website
#: model_terms:ir.ui.view,arch_db:website.onboarding_website_theme_step
msgid "Let's start!"
msgstr "Bắt đầu!"

#. module: website
#: model_terms:ir.ui.view,arch_db:website.bs_debug_view
#: model_terms:ir.ui.view,arch_db:website.color_combinations_debug_view
#: model_terms:website.page,arch_db:website.bs_debug_page
#: model_terms:website.page,arch_db:website.color_combinations_debug_page
msgid "Library"
msgstr "Thư viện"

#. module: website
#: model:ir.model.fields,field_description:website.field_website_snippet_filter__limit
msgid "Limit"
msgstr "Giới hạn"

#. module: website
#: model_terms:ir.ui.view,arch_db:website.s_comparisons
msgid "Limited customization"
msgstr "Tuỳ biến Hạn chế"

#. module: website
#: model_terms:ir.ui.view,arch_db:website.s_chart_options
msgid "Line"
msgstr "Dòng"

#. module: website
#: model_terms:ir.ui.view,arch_db:website.bs_debug_view
#: model_terms:ir.ui.view,arch_db:website.color_combinations_debug_view
#: model_terms:website.page,arch_db:website.bs_debug_page
#: model_terms:website.page,arch_db:website.color_combinations_debug_page
msgid "Link"
msgstr "Liên kết"

#. module: website
#. openerp-web
#: code:addons/website/static/src/js/editor/snippets.options.js:0
#, python-format
msgid "Link Anchor"
msgstr "Link Anchor"

#. module: website
#: model_terms:ir.ui.view,arch_db:website.snippet_options
msgid "Link Style"
msgstr "Link Style"

#. module: website
#: model_terms:ir.ui.view,arch_db:website.bs_debug_view
#: model_terms:website.page,arch_db:website.bs_debug_page
msgid "Link button"
msgstr "Nút liên kết"

#. module: website
#: model_terms:ir.ui.view,arch_db:website.color_combinations_debug_view
#: model_terms:website.page,arch_db:website.color_combinations_debug_page
msgid "Link text"
msgstr "Nội dung link"

#. module: website
#: model:ir.model.fields,field_description:website.field_website_visitor__partner_id
msgid "Linked Partner"
msgstr "Đối tác được liên kết"

#. module: website
#: model_terms:ir.ui.view,arch_db:website.res_config_settings_view_form
msgid "LinkedIn"
msgstr "LinkedIn"

#. module: website
#: model:ir.model.fields,field_description:website.field_res_config_settings__social_linkedin
#: model:ir.model.fields,field_description:website.field_website__social_linkedin
msgid "LinkedIn Account"
msgstr "Tài khoản LinkedIn"

#. module: website
#: model_terms:ir.ui.view,arch_db:website.template_footer_links
msgid "Linkedin"
msgstr "Linkedin"

#. module: website
#: model_terms:ir.ui.view,arch_db:website.snippet_options
msgid "Links"
msgstr "Liên kết"

#. module: website
#: model_terms:ir.ui.view,arch_db:website.snippet_options
msgid "Links Style"
msgstr "Kiểu link"

#. module: website
#: model_terms:ir.ui.view,arch_db:website.s_faq_collapse
msgid "Links to other Websites"
msgstr "Liên kết đến Website khác"

#. module: website
#: model_terms:ir.ui.view,arch_db:website.theme_view_kanban
msgid "Live Preview"
msgstr "Xem trước trực tiếp"

#. module: website
#: model_terms:ir.ui.view,arch_db:website.user_navbar
msgid "Livechat Widget"
msgstr "Livechat Widget"

#. module: website
#. openerp-web
#: code:addons/website/static/src/js/menu/seo.js:0
#: code:addons/website/static/src/xml/website.background.video.xml:0
#: code:addons/website/static/src/xml/website.editor.xml:0
#, python-format
msgid "Loading..."
msgstr "Đang nạp..."

#. module: website
#: model_terms:ir.ui.view,arch_db:website.template_footer_centered
#: model_terms:ir.ui.view,arch_db:website.template_footer_contact
#: model_terms:ir.ui.view,arch_db:website.template_footer_minimalist
msgid "Logo of MyCompany"
msgstr "Logo của MyCompany"

#. module: website
#: model_terms:ir.ui.view,arch_db:website.snippet_options
msgid "Logo type"
msgstr ""

#. module: website
#: model_terms:ir.ui.view,arch_db:website.snippet_options
msgid "Low"
msgstr "Thấp"

#. module: website
#: model_terms:ir.ui.view,arch_db:website.snippet_options
msgid "Magazine"
msgstr "Magazine"

#. module: website
#: model_terms:ir.ui.view,arch_db:website.s_product_catalog
msgid "Main Course"
msgstr "Khóa học chính"

#. module: website
#: model:ir.model.fields,field_description:website.field_website__menu_id
msgid "Main Menu"
msgstr "Trình đơn chính"

#. module: website
#. openerp-web
#: code:addons/website/static/src/xml/theme_preview.xml:0
#, python-format
msgid "Main actions"
msgstr "Hành động chính"

#. module: website
#: model_terms:ir.ui.view,arch_db:website.user_navbar
msgid "Manage Pages"
msgstr "Quản lý Trang"

#. module: website
#: model_terms:ir.ui.view,arch_db:website.list_website_pages
msgid "Manage Your Pages"
msgstr "Quản lý Trang của bạn"

#. module: website
#: model_terms:ir.ui.view,arch_db:website.user_navbar
msgid "Manage Your Website Pages"
msgstr "Quản lý Trang trên Website của bạn"

#. module: website
#: model_terms:ir.ui.view,arch_db:website.one_page_line
msgid "Manage this page"
msgstr "Quản lý trang này"

#. module: website
#: model_terms:ir.ui.view,arch_db:website.s_google_map_options
msgid "Marker style"
msgstr "Marker style"

#. module: website
#: model_terms:ir.ui.view,arch_db:website.template_footer_links
msgid "Marketplace"
msgstr "Sàn giao dịch"

#. module: website
#: model_terms:ir.ui.view,arch_db:website.s_image_gallery_options
msgid "Masonry"
msgstr "Nề"

#. module: website
#: model_terms:ir.ui.view,arch_db:website.s_media_list
msgid "Media heading"
msgstr "Media heading"

#. module: website
#: model_terms:ir.ui.view,arch_db:website.s_alert_options
#: model_terms:ir.ui.view,arch_db:website.s_countdown_options
#: model_terms:ir.ui.view,arch_db:website.s_image_gallery_options
#: model_terms:ir.ui.view,arch_db:website.s_popup_options
#: model_terms:ir.ui.view,arch_db:website.s_rating_options
#: model_terms:ir.ui.view,arch_db:website.s_share_options
#: model_terms:ir.ui.view,arch_db:website.snippet_options
msgid "Medium"
msgstr "Trung bình"

#. module: website
#. openerp-web
#: code:addons/website/static/src/xml/website.contentMenu.xml:0
#: model_terms:ir.ui.view,arch_db:website.snippets
#, python-format
msgid "Mega Menu"
msgstr "Mega Menu"

#. module: website
#: model:ir.model.fields,field_description:website.field_website_menu__mega_menu_classes
msgid "Mega Menu Classes"
msgstr "Mega Menu Classes"

#. module: website
#: model:ir.model.fields,field_description:website.field_website_menu__mega_menu_content
msgid "Mega Menu Content"
msgstr "Mega Menu Content"

#. module: website
#: code:addons/website/models/website.py:0
#: model:ir.model.fields,field_description:website.field_website_menu__name
#: model_terms:ir.ui.view,arch_db:website.s_product_catalog
#: model_terms:ir.ui.view,arch_db:website.user_navbar
#, python-format
msgid "Menu"
msgstr "Trình đơn"

#. module: website
#: model_terms:ir.ui.view,arch_db:website.s_mega_menu_menu_image_menu
#: model_terms:ir.ui.view,arch_db:website.s_mega_menu_multi_menus
msgid "Menu Item %s"
msgstr "Menu Item %s"

#. module: website
#. openerp-web
#: code:addons/website/static/src/js/menu/content.js:0
#, python-format
msgid "Menu Label"
msgstr "Nhãn Trình đơn"

#. module: website
#: model:ir.model.fields,field_description:website.field_theme_website_menu__copy_ids
msgid "Menu using a copy of me"
msgstr "Menu using a copy of me"

#. module: website
#: code:addons/website/models/website.py:0
#: model:ir.ui.menu,name:website.menu_website_menu_list
#, python-format
msgid "Menus"
msgstr "Trình đơn"

#. module: website
#: model_terms:ir.ui.view,arch_db:website.s_facebook_page_options
msgid "Messages"
msgstr "Thông điệp"

#. module: website
#: model_terms:ir.ui.view,arch_db:website.s_company_team
msgid "Mich Stark, COO"
msgstr "Mich Stark, COO"

#. module: website
#: model_terms:ir.ui.view,arch_db:website.s_company_team
msgid ""
"Mich loves taking on challenges. With his multi-year experience as "
"Commercial Director in the software industry, Mich has helped the company to"
" get where it is today. Mich is among the best minds."
msgstr ""
"Mịch rất thích thử thách. Với kinh nghiệm nhiều năm làm Giám đốc Thương mại "
"trong ngành phần mềm, ông Mịch đã giúp công ty có được vị trí như ngày hôm "
"nay. Mịch nằm trong số những người tâm đầu ý hợp."

#. module: website
#: model_terms:ir.ui.view,arch_db:website.s_popup_options
msgid "Middle"
msgstr "Giữa"

#. module: website
#: model_terms:ir.ui.view,arch_db:website.s_blockquote_options
#: model_terms:ir.ui.view,arch_db:website.snippet_options
msgid "Minimalist"
msgstr "Minimalist"

#. module: website
#. openerp-web
#: code:addons/website/static/src/snippets/s_countdown/000.js:0
#, python-format
msgid "Minutes"
msgstr "Phút"

#. module: website
#. openerp-web
#: code:addons/website/static/src/xml/theme_preview.xml:0
#, python-format
msgid "Mobile"
msgstr "Di động"

#. module: website
#: model:ir.model.fields,field_description:website.field_website_visitor__mobile
msgid "Mobile Phone"
msgstr "Điện thoại di động"

#. module: website
#. openerp-web
#: code:addons/website/static/src/js/menu/mobile_view.js:0
#, python-format
msgid "Mobile preview"
msgstr "Xem trước Mobile"

#. module: website
#: model:ir.model.fields,field_description:website.field_theme_ir_ui_view__mode
#: model_terms:ir.ui.view,arch_db:website.s_image_gallery_options
msgid "Mode"
msgstr "Chế độ"

#. module: website
#: model:ir.model.fields,field_description:website.field_website_page__model
msgid "Model"
msgstr "Mô hình"

#. module: website
#: model:ir.model.fields,field_description:website.field_website_page__model_data_id
msgid "Model Data"
msgstr "Đối tượng dữ liệu"

#. module: website
#: model:ir.model.fields,field_description:website.field_website_page__arch_updated
msgid "Modified Architecture"
msgstr "Sửa đổi cấu trúc"

#. module: website
#: model:ir.model,name:website.model_ir_module_module
msgid "Module"
msgstr "Mô đun"

#. module: website
#: model_terms:ir.ui.view,arch_db:website.res_config_settings_view_form
msgid "Monitor Google Search results data"
msgstr "Theo dõi dữ liệu kết quả của Google Tìm kiếm"

#. module: website
#: model_terms:digest.tip,tip_description:website.digest_tip_website_0
msgid ""
"Monitor your visitors while they are browsing your website with the Odoo "
"Social app. Engage with them in just a click using a live chat request or a "
"push notification. If they have completed one of your forms, you can send "
"them an SMS, or call them right away while they are browsing your website."
msgstr ""
"Giám sát khách truy cập của bạn khi họ đang duyệt trang web của bạn bằng ứng"
" dụng Odoo Social. Tương tác với họ chỉ bằng một cú nhấp chuột bằng cách sử "
"dụng yêu cầu trò chuyện trực tiếp hoặc thông báo đẩy. Nếu họ đã hoàn thành "
"một trong các biểu mẫu của bạn, bạn có thể gửi SMS cho họ hoặc gọi cho họ "
"ngay trong khi họ đang duyệt trang web của bạn."

#. module: website
#: model_terms:ir.ui.view,arch_db:website.s_color_blocks_2
msgid "More Details"
msgstr "Thêm chi tiết"

#. module: website
#. openerp-web
#: code:addons/website/static/src/xml/website.pageProperties.xml:0
#, python-format
msgid "More than one group has been set on the view."
msgstr "Nhiều nhóm đã được thiết lập trên chế độ xem."

#. module: website
#. openerp-web
#: code:addons/website/static/src/xml/website.seo.xml:0
#, python-format
msgid "Most searched topics related to your keyword, ordered by importance"
msgstr ""
"Hầu hết các chủ đề được tìm kiếm liên quan đến từ khóa của bạn, được sắp xếp"
" theo mức độ quan trọng"

#. module: website
#: model_terms:ir.ui.view,arch_db:website.s_image_gallery_options
msgid "Move to first"
msgstr "Đến trang đầu"

#. module: website
#: model_terms:ir.ui.view,arch_db:website.s_image_gallery_options
msgid "Move to last"
msgstr "Đến trang cuối"

#. module: website
#: model_terms:ir.ui.view,arch_db:website.s_image_gallery_options
msgid "Move to next"
msgstr "Kế tiếp"

#. module: website
#: model_terms:ir.ui.view,arch_db:website.s_image_gallery_options
msgid "Move to previous"
msgstr "Về trước"

#. module: website
#: model:ir.model,name:website.model_website_multi_mixin
msgid "Multi Website Mixin"
msgstr "Đa trang web Mixin"

#. module: website
#: model:ir.model,name:website.model_website_published_multi_mixin
msgid "Multi Website Published Mixin"
msgstr "Nhiều trang web được xuất bản Mixin"

#. module: website
#: model:ir.model.fields,field_description:website.field_res_config_settings__group_multi_website
#: model:res.groups,name:website.group_multi_website
msgid "Multi-website"
msgstr "Đa Website"

#. module: website
#: model_terms:ir.ui.view,arch_db:website.option_header_brand_name
#: model_terms:ir.ui.view,arch_db:website.option_header_off_canvas
msgid "My Website"
msgstr "Website của tôi"

#. module: website
#: model_terms:ir.ui.view,arch_db:website.template_footer_centered
#: model_terms:ir.ui.view,arch_db:website.template_footer_contact
#: model_terms:ir.ui.view,arch_db:website.template_footer_links
#: model_terms:ir.ui.view,arch_db:website.template_footer_minimalist
msgid "MyCompany"
msgstr "MyCompany"

#. module: website
#. openerp-web
#: code:addons/website/static/src/xml/website.pageProperties.xml:0
#: model:ir.model.fields,field_description:website.field_theme_ir_attachment__name
#: model:ir.model.fields,field_description:website.field_theme_ir_ui_view__name
#: model:ir.model.fields,field_description:website.field_theme_website_menu__name
#: model:ir.model.fields,field_description:website.field_website_rewrite__name
#: model:ir.model.fields,field_description:website.field_website_snippet_filter__name
#: model:ir.model.fields,field_description:website.field_website_visitor__name
#: model_terms:ir.ui.view,arch_db:website.list_website_pages
#: model_terms:ir.ui.view,arch_db:website.menu_search
#: model_terms:ir.ui.view,arch_db:website.res_config_settings_view_form
#, python-format
msgid "Name"
msgstr "Tên"

#. module: website
#: model_terms:ir.ui.view,arch_db:website.res_config_settings_view_form
msgid "Name and favicon of your website"
msgstr "Tên và biểu tượng website của bạn"

#. module: website
#: model_terms:ir.ui.view,arch_db:website.snippet_options
msgid "Narrow"
msgstr "Hẹp"

#. module: website
#: model_terms:ir.ui.view,arch_db:website.bs_debug_view
#: model_terms:website.page,arch_db:website.bs_debug_page
msgid "Navbar"
msgstr "Navbar"

#. module: website
#: model_terms:ir.ui.view,arch_db:website.cookie_policy
msgid "Network Advertising Initiative opt-out page"
msgstr "Network Advertising Initiative opt-out page"

#. module: website
#: model_terms:ir.ui.view,arch_db:website.res_config_settings_view_form
msgid "New"
msgstr "Mới"

#. module: website
#. openerp-web
#: code:addons/website/static/src/js/menu/new_content.js:0
#, python-format
msgid "New Page"
msgstr "Trang mới"

#. module: website
#: model:ir.model.fields,field_description:website.field_theme_website_menu__new_window
#: model:ir.model.fields,field_description:website.field_website_menu__new_window
msgid "New Window"
msgstr "Cửa sổ mới"

#. module: website
#: model_terms:ir.ui.view,arch_db:website.s_popup
msgid "New customer"
msgstr "Khách hàng mới"

#. module: website
#: model_terms:ir.ui.view,arch_db:website.user_navbar
msgid "New page"
msgstr "Trang Mới"

#. module: website
#: model_terms:ir.ui.view,arch_db:website.external_snippets
msgid "Newsletter"
msgstr "Thư tin"

#. module: website
#: model_terms:ir.ui.view,arch_db:website.external_snippets
msgid "Newsletter Popup"
msgstr "Newsletter Popup"

#. module: website
#. openerp-web
#: code:addons/website/static/src/snippets/s_dynamic_snippet_carousel/000.xml:0
#: code:addons/website/static/src/snippets/s_dynamic_snippet_carousel/000.xml:0
#: code:addons/website/static/src/snippets/s_dynamic_snippet_carousel/000.xml:0
#: code:addons/website/static/src/snippets/s_image_gallery/000.xml:0
#: code:addons/website/static/src/snippets/s_image_gallery/000.xml:0
#: code:addons/website/static/src/snippets/s_image_gallery/000.xml:0
#: code:addons/website/static/src/snippets/s_image_gallery/000.xml:0
#: code:addons/website/static/src/snippets/s_image_gallery/000.xml:0
#: model_terms:ir.ui.view,arch_db:website.bs_debug_view
#: model_terms:ir.ui.view,arch_db:website.kanban_contain
#: model_terms:ir.ui.view,arch_db:website.s_carousel
#: model_terms:ir.ui.view,arch_db:website.s_quotes_carousel
#: model_terms:website.page,arch_db:website.bs_debug_page
#, python-format
msgid "Next"
msgstr "Tiếp"

#. module: website
#: model_terms:ir.ui.view,arch_db:website.s_tabs_options
msgid "No Slide Effect"
msgstr "Không hiệu ứng Slide"

#. module: website
#. openerp-web
#: code:addons/website/static/src/xml/website_widget.xml:0
#, python-format
msgid "No Url"
msgstr "No Url"

#. module: website
#: model_terms:ir.ui.view,arch_db:website.s_comparisons
msgid "No customization"
msgstr "Không tùy chỉnh"

#. module: website
#: model_terms:ir.actions.act_window,help:website.website_visitor_page_action
msgid "No page views yet for this visitor"
msgstr "Chưa có lượt xem trang nào cho khách truy cập này"

#. module: website
#: model_terms:ir.actions.act_window,help:website.visitor_partner_action
msgid "No partner linked for this visitor"
msgstr "Không có đối tác nào được liên kết cho khách truy cập này"

#. module: website
#: model_terms:ir.ui.view,arch_db:website.s_comparisons
msgid "No support"
msgstr "Không hỗ trợ"

#. module: website
#: model_terms:ir.ui.view,arch_db:website.s_chart_options
#: model_terms:ir.ui.view,arch_db:website.s_countdown_options
#: model_terms:ir.ui.view,arch_db:website.s_image_gallery_options
#: model_terms:ir.ui.view,arch_db:website.s_share_options
#: model_terms:ir.ui.view,arch_db:website.snippet_options
#: model_terms:ir.ui.view,arch_db:website.snippet_options_background_options
#: model_terms:ir.ui.view,arch_db:website.snippet_options_shadow_widgets
msgid "None"
msgstr "Không có"

#. module: website
#: model_terms:ir.ui.view,arch_db:website.snippet_options
msgid "Normal"
msgstr "Thông thường"

#. module: website
#: model_terms:ir.ui.view,arch_db:website.one_page_line
msgid "Not SEO optimized"
msgstr "Không được tối ưu SEO"

#. module: website
#: model_terms:ir.ui.view,arch_db:website.one_page_line
msgid "Not in main menu"
msgstr "Không có trong menu chính"

#. module: website
#: model_terms:ir.ui.view,arch_db:website.one_page_line
msgid "Not indexed"
msgstr "Không được lập chỉ mục"

#. module: website
#: model_terms:ir.ui.view,arch_db:website.one_page_line
#: model_terms:ir.ui.view,arch_db:website.website_pages_view_search
msgid "Not published"
msgstr "Chưa xuất bản"

#. module: website
#: model_terms:ir.ui.view,arch_db:website.website_pages_view_search
msgid "Not tracked"
msgstr "Không theo vết"

#. module: website
#: model_terms:ir.ui.view,arch_db:website.cookie_policy
msgid ""
"Note that some third-party services may install additional cookies on your "
"browser in order to identify you."
msgstr ""
"Lưu ý rằng một số dịch vụ của bên thứ ba có thể cài đặt thêm cookie trên "
"trình duyệt của bạn để nhận dạng bạn."

#. module: website
#: model_terms:ir.ui.view,arch_db:website.show_website_info
msgid "Note: To hide this page, uncheck it from the top Customize menu."
msgstr "Chú ý: Để ẩn trang này, bỏ chọn nó từ trình đơn Tùy chỉnh phía trên"

#. module: website
#: model_terms:ir.ui.view,arch_db:website.s_countdown_options
msgid "Nothing"
msgstr "Không có gì"

#. module: website
#: model:ir.model.fields,field_description:website.field_res_config_settings__website_language_count
msgid "Number of languages"
msgstr "Số lượng Ngôn ngữ"

#. module: website
#: model:ir.model.fields,field_description:website.field_website_visitor__visit_count
msgid "Number of visits"
msgstr "Số lượt ghé thăm"

#. module: website
#: model_terms:ir.ui.view,arch_db:website.show_website_info
msgid "Odoo Version"
msgstr "Phiên bản Odoo"

#. module: website
#: model_terms:ir.ui.view,arch_db:website.snippet_options
msgid "Off-Canvas"
msgstr "Off-Canvas"

#. module: website
#: model_terms:ir.ui.view,arch_db:website.website_visitor_view_kanban
msgid "Offline"
msgstr "Ngoại tuyến"

#. module: website
#. openerp-web
#: code:addons/website/static/src/js/editor/editor_menu_translate.js:0
#, python-format
msgid "Ok"
msgstr "Đồng ý"

#. module: website
#. openerp-web
#: code:addons/website/static/src/js/editor/editor_menu_translate.js:0
#, python-format
msgid "Ok, never show me this again"
msgstr "Đồng ý, không bao giờ hiển thị lại"

#. module: website
#: model_terms:ir.ui.view,arch_db:website.snippet_options
msgid "On Click"
msgstr "Khi bấm"

#. module: website
#: model_terms:ir.ui.view,arch_db:website.s_popup_options
msgid "On Exit"
msgstr "Khi thoát"

#. module: website
#: model_terms:ir.ui.view,arch_db:website.snippet_options
msgid "On Hover"
msgstr "Khi để chuột lên"

#. module: website
#. openerp-web
#: code:addons/website/static/src/xml/website.backend.xml:0
#, python-format
msgid "On Website"
msgstr "Trên Website"

#. module: website
#: model:ir.model.fields.selection,name:website.selection__website__auth_signup_uninvited__b2b
msgid "On invitation"
msgstr "Khi được Mời"

#. module: website
#: model:ir.model.fields,field_description:website.field_res_company__website_theme_onboarding_done
msgid "Onboarding website theme step done"
msgstr "Đã hoàn tất bước giới thiệu chủ đề trang web"

#. module: website
#: model_terms:ir.ui.view,arch_db:website.res_config_settings_view_form
msgid ""
"Once the selection of available websites by domain is done, you can filter "
"by country group."
msgstr ""
"Khi lựa chọn các trang web có sẵn theo tên miền được thực hiện, bạn có thể "
"lọc theo nhóm quốc gia."

#. module: website
#: model_terms:ir.ui.view,arch_db:website.s_popup_options
msgid ""
"Once the user closes the popup, it won't be shown again for that period of "
"time."
msgstr ""
"Sau khi người dùng đóng cửa sổ bật lên, nó sẽ không hiển thị lại trong môt "
"khoảng thời gian."

#. module: website
#: model_terms:ir.ui.view,arch_db:website.website_visitor_view_kanban
msgid "Online"
msgstr "Trực tuyến"

#. module: website
#: model:ir.model.fields,help:website.field_website_page__mode
msgid ""
"Only applies if this view inherits from an other one (inherit_id is not False/Null).\n"
"\n"
"* if extension (default), if this view is requested the closest primary view\n"
"is looked up (via inherit_id), then all views inheriting from it with this\n"
"view's model are applied\n"
"* if primary, the closest primary view is fully resolved (even if it uses a\n"
"different model than this one), then this view's inheritance specs\n"
"(<xpath/>) are applied, and the result is used as if it were this view's\n"
"actual arch.\n"
msgstr ""
"Only applies if this view inherits from an other one (inherit_id is not False/Null).\n"
"\n"
"* if extension (default), if this view is requested the closest primary view\n"
"is looked up (via inherit_id), then all views inheriting from it with this\n"
"view's model are applied\n"
"* if primary, the closest primary view is fully resolved (even if it uses a\n"
"different model than this one), then this view's inheritance specs\n"
"(<xpath/>) are applied, and the result is used as if it were this view's\n"
"actual arch.\n"

#. module: website
#: model_terms:ir.ui.view,arch_db:website.show_website_info
msgid "Open Source ERP"
msgstr "ERP Mã nguồn mở"

#. module: website
#. openerp-web
#: code:addons/website/static/src/js/menu/seo.js:0
#: model_terms:ir.ui.view,arch_db:website.user_navbar
#, python-format
msgid "Optimize SEO"
msgstr "Tối ưu hoá SEO"

#. module: website
#: model_terms:ir.ui.view,arch_db:website.one_page_line
msgid "Optimize SEO of this page"
msgstr "Tối ưu SEO cho trang web này"

#. module: website
#: model_terms:ir.ui.view,arch_db:website.s_comparisons
msgid "Order now"
msgstr "Đặt hàng ngay"

#. module: website
#: model_terms:ir.ui.view,arch_db:website.template_footer_links
msgid "Our Company"
msgstr "Công ty của chúng tôi"

#. module: website
#: model_terms:ir.ui.view,arch_db:website.s_references
msgid "Our References"
msgstr "Thành tựu của chúng tôi"

#. module: website
#: model_terms:ir.ui.view,arch_db:website.bs_debug_view
#: model_terms:ir.ui.view,arch_db:website.snippet_options
#: model_terms:website.page,arch_db:website.bs_debug_page
msgid "Outline"
msgstr "Mục lục"

#. module: website
#: model_terms:ir.ui.view,arch_db:website.snippet_options_shadow_widgets
msgid "Outset"
msgstr "Outset"

#. module: website
#: model_terms:ir.ui.view,arch_db:website.s_numbers
msgid "Outstanding images"
msgstr "Hình ảnh nổi bật"

#. module: website
#: model_terms:ir.ui.view,arch_db:website.snippet_options
msgid "Over The Content"
msgstr "Trên nội dung"

#. module: website
#: model_terms:ir.ui.view,arch_db:website.snippet_options
msgid "Paddings"
msgstr "Đệm"

#. module: website
#: code:addons/website/models/website.py:0
#: code:addons/website/models/website.py:0
#: model:ir.model,name:website.model_website_page
#: model:ir.model.fields,field_description:website.field_ir_ui_view__page_ids
#: model:ir.model.fields,field_description:website.field_theme_website_menu__page_id
#: model:ir.model.fields,field_description:website.field_website_page__page_ids
#: model:ir.model.fields,field_description:website.field_website_track__page_id
#: model_terms:ir.ui.view,arch_db:website.user_navbar
#: model_terms:ir.ui.view,arch_db:website.website_visitor_page_view_search
#, python-format
msgid "Page"
msgstr "Trang"

#. module: website
#: code:addons/website/models/website.py:0
#, python-format
msgid "Page <b>%s</b> contains a link to this page"
msgstr "Trang <b>%s</b> chứa link đến trang này"

#. module: website
#: code:addons/website/models/website.py:0
#, python-format
msgid "Page <b>%s</b> is calling this file"
msgstr "Trang <b>%s</b> đang gọi đến tập tin này"

#. module: website
#. openerp-web
#: code:addons/website/static/src/xml/website.editor.xml:0
#, python-format
msgid "Page Anchor"
msgstr "Page Anchor"

#. module: website
#: model:ir.model.fields,field_description:website.field_theme_website_page__website_indexed
msgid "Page Indexed"
msgstr "Trang được lập chỉ mục"

#. module: website
#: model_terms:ir.ui.view,arch_db:website.snippet_options
msgid "Page Layout"
msgstr "Bố cục trang"

#. module: website
#. openerp-web
#: code:addons/website/static/src/xml/website.pageProperties.xml:0
#: code:addons/website/static/src/xml/website.xml:0
#, python-format
msgid "Page Name"
msgstr "Tên trang"

#. module: website
#. openerp-web
#: code:addons/website/static/src/js/menu/content.js:0
#: model_terms:ir.ui.view,arch_db:website.user_navbar
#, python-format
msgid "Page Properties"
msgstr "Thuột tính Trang"

#. module: website
#. openerp-web
#: code:addons/website/static/src/js/menu/new_content.js:0
#, python-format
msgid "Page Title"
msgstr "Tiêu đề trang"

#. module: website
#. openerp-web
#: code:addons/website/static/src/xml/website.pageProperties.xml:0
#: model:ir.model.fields,field_description:website.field_website_page__url
#: model_terms:ir.ui.view,arch_db:website.s_facebook_page_options
#, python-format
msgid "Page URL"
msgstr "URL trang"

#. module: website
#: model:ir.model.fields,field_description:website.field_website_visitor__visitor_page_count
msgid "Page Views"
msgstr "Xem trang"

#. module: website
#: model:ir.actions.act_window,name:website.website_visitor_page_action
msgid "Page Views History"
msgstr "Lịch sử xem trang"

#. module: website
#: model_terms:ir.ui.view,arch_db:website.snippet_options
msgid "Page Visibility"
msgstr "Hiển thị trang"

#. module: website
#: model:ir.model.fields,field_description:website.field_theme_website_page__copy_ids
msgid "Page using a copy of me"
msgstr "Trang sử dụng một bản sao của tôi"

#. module: website
#: model_terms:ir.ui.view,arch_db:website.website_visitor_view_form
msgid "Page views"
msgstr "Lượt xem trang"

#. module: website
#: code:addons/website/models/website.py:0
#: code:addons/website/models/website.py:0
#: model:ir.ui.menu,name:website.menu_website_pages_list
#: model_terms:ir.ui.view,arch_db:website.user_navbar
#: model_terms:ir.ui.view,arch_db:website.website_visitor_page_view_search
#, python-format
msgid "Pages"
msgstr "Trang"

#. module: website
#: model_terms:ir.ui.view,arch_db:website.bs_debug_view
#: model_terms:website.page,arch_db:website.bs_debug_page
msgid "Pagination"
msgstr "Phân trang"

#. module: website
#: model_terms:ir.ui.view,arch_db:website.color_combinations_debug_view
#: model_terms:website.page,arch_db:website.color_combinations_debug_page
msgid ""
"Paragraph text. Lorem <b>ipsum dolor sit amet</b>, consectetur adipiscing "
"elit. <i>Integer posuere erat a ante</i>."
msgstr ""
"Đoạn văn. Lorem <b>ipsum dolor sit amet</b>, consectetur adipiscing elit. "
"<i>Integer posuere erat a ante</i>."

#. module: website
#: model_terms:ir.ui.view,arch_db:website.bs_debug_view
#: model_terms:website.page,arch_db:website.bs_debug_page
msgid ""
"Paragraph with <strong>bold</strong>, <span class=\"text-"
"muted\">muted</span> and <em>italic</em> texts"
msgstr ""
"Văn bản với các văn bản <strong>in đậm</strong>, <span class=\"text-"
"muted\">tắt tiếng</span> và <em>in nghiêng</em>"

#. module: website
#: model_terms:ir.ui.view,arch_db:website.color_combinations_debug_view
#: model_terms:website.page,arch_db:website.color_combinations_debug_page
msgid "Paragraph."
msgstr "Đoạn văn."

#. module: website
#: model:ir.model.fields,field_description:website.field_theme_website_menu__parent_id
msgid "Parent"
msgstr "Cha"

#. module: website
#: model:ir.model.fields,field_description:website.field_website_menu__parent_id
msgid "Parent Menu"
msgstr "Trình đơn cha"

#. module: website
#: model:ir.model.fields,field_description:website.field_website_menu__parent_path
msgid "Parent Path"
msgstr "Path cha"

#. module: website
#: model:ir.model.fields,help:website.field_website_visitor__partner_id
msgid "Partner of the last logged in user."
msgstr "Đối tác của người dùng đăng nhập cuối cùng."

#. module: website
#: model:ir.model.fields,help:website.field_website__partner_id
msgid "Partner-related data of the user"
msgstr "Đối tác liên hệ dữ liệu với tài khoản"

#. module: website
#: model:ir.actions.act_window,name:website.visitor_partner_action
msgid "Partners"
msgstr "Đối tác"

#. module: website
#. openerp-web
#: code:addons/website/static/src/xml/website.pageProperties.xml:0
#, python-format
msgid "Password"
msgstr "Mật khẩu"

#. module: website
#: model_terms:ir.ui.view,arch_db:website.snippet_options
msgid "Pattern"
msgstr "Pattern"

#. module: website
#: model_terms:ir.ui.view,arch_db:website.s_process_steps
msgid "Pay"
msgstr "Thanh toán"

#. module: website
#: model:ir.actions.act_window,name:website.theme_install_kanban_action
#: model_terms:ir.ui.view,arch_db:website.res_config_settings_view_form
#: model_terms:ir.ui.view,arch_db:website.view_website_form_view_themes_modal
msgid "Pick a Theme"
msgstr "Chọn một chủ đề"

#. module: website
#: model_terms:ir.ui.view,arch_db:website.s_chart_options
msgid "Pie"
msgstr "Biểu đồ bánh"

#. module: website
#: model_terms:ir.ui.view,arch_db:website.bs_debug_view
#: model_terms:website.page,arch_db:website.bs_debug_page
msgid "Pill"
msgstr "Viên"

#. module: website
#: model_terms:ir.ui.view,arch_db:website.snippet_options
msgid "Pills"
msgstr "Pills"

#. module: website
#: model_terms:ir.ui.view,arch_db:website.s_countdown_options
msgid "Plain"
msgstr "Plain"

#. module: website
#. openerp-web
#: code:addons/website/static/src/js/backend/res_config_settings.js:0
#, python-format
msgid "Please confirm"
msgstr "Vui lòng xác nhận"

#. module: website
#: model_terms:ir.ui.view,arch_db:website.snippet_options
msgid "Popup"
msgstr "Popup"

#. module: website
#: model_terms:ir.ui.view,arch_db:website.s_popup_options
#: model_terms:ir.ui.view,arch_db:website.s_table_of_content_options
msgid "Position"
msgstr "Vị trí"

#. module: website
#: model_terms:ir.ui.view,arch_db:website.s_media_list
msgid "Post heading"
msgstr "Post heading"

#. module: website
#: model_terms:ir.ui.view,arch_db:website.snippet_options
msgid "Postcard"
msgstr "Bưu thiếp"

#. module: website
#: model_terms:ir.ui.view,arch_db:website.cookie_policy
msgid "Preferences"
msgstr "Tùy chỉnh cá nhân"

#. module: website
#: model_terms:ir.ui.view,arch_db:website.color_combinations_debug_view
#: model_terms:website.page,arch_db:website.color_combinations_debug_page
msgid "Preset"
msgstr "Kiểu định trước "

#. module: website
#: model_terms:ir.ui.view,arch_db:website.kanban_contain
msgid "Prev"
msgstr "Trước"

#. module: website
#. openerp-web
#: code:addons/website/static/src/xml/website.seo.xml:0
#, python-format
msgid "Preview"
msgstr "Xem trước"

#. module: website
#. openerp-web
#: code:addons/website/static/src/snippets/s_dynamic_snippet_carousel/000.xml:0
#: code:addons/website/static/src/snippets/s_dynamic_snippet_carousel/000.xml:0
#: code:addons/website/static/src/snippets/s_dynamic_snippet_carousel/000.xml:0
#: code:addons/website/static/src/snippets/s_image_gallery/000.xml:0
#: code:addons/website/static/src/snippets/s_image_gallery/000.xml:0
#: code:addons/website/static/src/snippets/s_image_gallery/000.xml:0
#: code:addons/website/static/src/snippets/s_image_gallery/000.xml:0
#: code:addons/website/static/src/snippets/s_image_gallery/000.xml:0
#: model_terms:ir.ui.view,arch_db:website.bs_debug_view
#: model_terms:ir.ui.view,arch_db:website.s_carousel
#: model_terms:ir.ui.view,arch_db:website.s_quotes_carousel
#: model_terms:website.page,arch_db:website.bs_debug_page
#, python-format
msgid "Previous"
msgstr "Trước đó"

#. module: website
#: model:ir.model.fields,field_description:website.field_website_page__arch_prev
msgid "Previous View Architecture"
msgstr "Previous View Architecture"

#. module: website
#: model_terms:ir.ui.view,arch_db:website.s_alert_options
#: model_terms:ir.ui.view,arch_db:website.snippet_options
msgid "Primary"
msgstr "Chủ đạo"

#. module: website
#: model_terms:ir.ui.view,arch_db:website.snippet_options
msgid "Primary Style"
msgstr "Phong cách chính"

#. module: website
#: model:ir.model.fields,field_description:website.field_theme_ir_ui_view__priority
msgid "Priority"
msgstr "Độ ưu tiên"

#. module: website
#: model_terms:ir.ui.view,arch_db:website.user_navbar
msgid "Product"
msgstr "Sản phẩm"

#. module: website
#: model_terms:ir.ui.view,arch_db:website.footer_custom
#: model_terms:ir.ui.view,arch_db:website.template_footer_contact
#: model_terms:ir.ui.view,arch_db:website.template_footer_minimalist
msgid "Products"
msgstr "Sản phẩm"

#. module: website
#: model_terms:ir.ui.view,arch_db:website.s_comparisons
msgid "Professional"
msgstr "Chuyên nghiệp"

#. module: website
#: model_terms:ir.ui.view,arch_db:website.s_table_of_content
msgid "Professional themes"
msgstr "Chủ đề chuyên nghiệp"

#. module: website
#: model_terms:ir.ui.view,arch_db:website.s_tabs
msgid "Profile"
msgstr "Hồ sơ"

#. module: website
#: model_terms:ir.ui.view,arch_db:website.s_countdown_options
msgid "Progress Bar Color"
msgstr "Progress Bar Color"

#. module: website
#: model_terms:ir.ui.view,arch_db:website.s_countdown_options
msgid "Progress Bar Style"
msgstr "Progress Bar Style"

#. module: website
#: model_terms:ir.ui.view,arch_db:website.s_countdown_options
msgid "Progress Bar Weight"
msgstr "Progress Bar Weight"

#. module: website
#: model_terms:ir.ui.view,arch_db:website.user_navbar
msgid "Promote"
msgstr "Thúc đẩy"

#. module: website
#: model_terms:ir.ui.view,arch_db:website.user_navbar
msgid "Promote page on the web"
msgstr "Thúc đẩy trang trên web"

#. module: website
#. openerp-web
#: code:addons/website/static/src/xml/website.pageProperties.xml:0
#, python-format
msgid "Public"
msgstr "Public"

#. module: website
#: model:ir.model.fields,field_description:website.field_website__partner_id
msgid "Public Partner"
msgstr "Đối tác Công khai"

#. module: website
#: model:ir.model.fields,field_description:website.field_website__user_id
msgid "Public User"
msgstr "Người dùng Công khai"

#. module: website
#. openerp-web
#: code:addons/website/static/src/js/backend/button.js:0
#: code:addons/website/static/src/xml/website.pageProperties.xml:0
#: code:addons/website/static/src/xml/website.pageProperties.xml:0
#, python-format
msgid "Publish"
msgstr "Xuất bản"

#. module: website
#. openerp-web
#: code:addons/website/static/src/js/backend/button.js:0
#: code:addons/website/static/src/js/backend/button.js:0
#: model_terms:ir.ui.view,arch_db:website.one_page_line
#: model_terms:ir.ui.view,arch_db:website.publish_management
#: model_terms:ir.ui.view,arch_db:website.publish_short
#: model_terms:ir.ui.view,arch_db:website.website_pages_view_search
#, python-format
msgid "Published"
msgstr "Đã Xuất bản"

#. module: website
#. openerp-web
#: code:addons/website/static/src/js/content/website_root.js:0
#, python-format
msgid "Published with success."
msgstr "Đã đăng thành công."

#. module: website
#. openerp-web
#: code:addons/website/static/src/xml/website.pageProperties.xml:0
#: model:ir.model.fields,field_description:website.field_website_page__date_publish
#, python-format
msgid "Publishing Date"
msgstr "Ngày Xuất bản"

#. module: website
#: model_terms:ir.ui.view,arch_db:website.cookie_policy
msgid "Purpose"
msgstr "Mục đích"

#. module: website
#: model_terms:ir.ui.view,arch_db:website.s_text_highlight
msgid "Put the focus on what you have to say!"
msgstr "Hãy tập trung vào những gì bạn phải nói!"

#. module: website
#: model_terms:ir.ui.view,arch_db:website.s_rating
msgid "Quality"
msgstr "Chất lượng"

#. module: website
#: model:ir.model,name:website.model_ir_qweb
msgid "Qweb"
msgstr "Qweb"

#. module: website
#: model:ir.model,name:website.model_ir_qweb_field_contact
msgid "Qweb Field Contact"
msgstr "Liên hệ lĩnh vực Qweb"

#. module: website
#: model_terms:ir.ui.view,arch_db:website.s_chart_options
msgid "Radar"
msgstr "Radar"

#. module: website
#: model_terms:ir.ui.view,arch_db:website.s_image_gallery_options
msgid "Re-order"
msgstr "Re-order"

#. module: website
#: model:ir.model,name:website.model_ir_rule
msgid "Record Rule"
msgstr "Quy tắc truy cập"

#. module: website
#: model_terms:ir.ui.view,arch_db:website.s_countdown_options
msgid "Redirect"
msgstr "Chuyển hướng"

#. module: website
#. openerp-web
#: code:addons/website/static/src/xml/website.pageProperties.xml:0
#, python-format
msgid "Redirect Old URL"
msgstr "Chuyển hướng URL cũ"

#. module: website
#. openerp-web
#: code:addons/website/static/src/js/editor/snippets.options.js:0
#, python-format
msgid "Redirect to URL in a new tab"
msgstr "Chuyển hướng đến URL trong tab mới"

#. module: website
#: model_terms:ir.ui.view,arch_db:website.view_rewrite_search
msgid "Redirection Type"
msgstr "Kiểu chuyển hướng"

#. module: website
#: model:ir.ui.menu,name:website.menu_website_rewrite
msgid "Redirects"
msgstr "Chuyển hướng"

#. module: website
#: model_terms:ir.ui.view,arch_db:website.view_website_rewrite_form
msgid "Refresh route's list"
msgstr "Refresh route's list"

#. module: website
#: model_terms:ir.ui.view,arch_db:website.s_tabs_options
#: model_terms:ir.ui.view,arch_db:website.snippet_options
msgid "Regular"
msgstr "Thông thường"

#. module: website
#: model_terms:ir.ui.view,arch_db:website.website_pages_form_view
msgid "Related Menu Items"
msgstr "Hạng mục trình đơn liên quan"

#. module: website
#: model:ir.model.fields,field_description:website.field_website_page__menu_ids
msgid "Related Menus"
msgstr "Trình đơn liên quan"

#. module: website
#: model:ir.model.fields,field_description:website.field_website_menu__page_id
msgid "Related Page"
msgstr "Trang liên quan"

#. module: website
#. openerp-web
#: code:addons/website/static/src/xml/website.seo.xml:0
#, python-format
msgid "Related keywords"
msgstr "Các từ khóa liên quan"

#. module: website
#: model_terms:ir.ui.view,arch_db:website.cookie_policy
msgid ""
"Remember information about the preferred look or behavior of the website, "
"such as your preferred language or region."
msgstr ""
"Ghi nhớ thông tin về giao diện hoặc hành vi ưa thích của trang web, chẳng "
"hạn như ngôn ngữ hoặc khu vực ưa thích của bạn."

#. module: website
#. openerp-web
#: code:addons/website/static/src/js/editor/snippets.options.js:0
#, python-format
msgid "Remove"
msgstr "Gỡ"

#. module: website
#: model_terms:ir.ui.view,arch_db:website.s_tabs_options
msgid "Remove Tab"
msgstr "Remove Tab"

#. module: website
#: model_terms:ir.ui.view,arch_db:website.s_image_gallery_options
msgid "Remove all"
msgstr "Gỡ bỏ tất cả"

#. module: website
#: model_terms:ir.ui.view,arch_db:website.theme_view_kanban
msgid "Remove theme"
msgstr "Gỡ chủ đề"

#. module: website
#. openerp-web
#: code:addons/website/static/src/xml/website.xml:0
#, python-format
msgid "Rename Page To:"
msgstr "Đổi Tên Trang Thành:"

#. module: website
#: model_terms:ir.ui.view,arch_db:website.qweb_500
msgid "Reset templates"
msgstr "Đặt lại mẫu"

#. module: website
#: model_terms:ir.ui.view,arch_db:website.qweb_500
msgid "Reset to initial version (hard reset)."
msgstr "Cài lại về phiên bản ban đầu (khôi phục cài đặt gốc)."

#. module: website
#: model_terms:ir.ui.view,arch_db:website.template_footer_links
msgid "Resources"
msgstr "Nguồn lực"

#. module: website
#. openerp-web
#: code:addons/website/static/src/xml/website.cookies_bar.xml:0
#, python-format
msgid "Respecting your privacy is our priority."
msgstr "Tôn trọng quyền riêng tư của bạn là ưu tiên của chúng tôi."

#. module: website
#: model_terms:ir.ui.view,arch_db:website.qweb_500
msgid "Restore previous version (soft reset)."
msgstr "Khôi phục phiên bản trước (soft reset)."

#. module: website
#: model:ir.model.fields,help:website.field_res_partner__website_id
#: model:ir.model.fields,help:website.field_res_users__website_id
#: model:ir.model.fields,help:website.field_website_multi_mixin__website_id
#: model:ir.model.fields,help:website.field_website_page__website_id
#: model:ir.model.fields,help:website.field_website_published_multi_mixin__website_id
#: model:ir.model.fields,help:website.field_website_snippet_filter__website_id
msgid "Restrict publishing to this website."
msgstr "Hạn chế phát hành cho website này"

#. module: website
#: model:res.groups,name:website.group_website_publisher
msgid "Restricted Editor"
msgstr "Biên tập Hạn chế"

#. module: website
#: model:ir.model.fields.selection,name:website.selection__ir_ui_view__visibility__restricted_group
msgid "Restricted Group"
msgstr "Nhóm bị hạn chế"

#. module: website
#: model:ir.actions.act_window,name:website.action_website_rewrite_list
msgid "Rewrite"
msgstr "Viết lại"

#. module: website
#: model_terms:ir.ui.view,arch_db:website.s_chart_options
#: model_terms:ir.ui.view,arch_db:website.s_hr_options
#: model_terms:ir.ui.view,arch_db:website.s_media_list_options
#: model_terms:ir.ui.view,arch_db:website.s_table_of_content_options
#: model_terms:ir.ui.view,arch_db:website.s_tabs_options
#: model_terms:ir.ui.view,arch_db:website.snippet_options
msgid "Right"
msgstr "Phải"

#. module: website
#: model_terms:ir.ui.view,arch_db:website.s_mega_menu_menu_image_menu
msgid "Right Menu"
msgstr "Menu bên phải"

#. module: website
#: model_terms:ir.ui.view,arch_db:website.snippet_options
msgid "Ripple Effect"
msgstr "Gợn sóng"

#. module: website
#: model_terms:ir.ui.view,arch_db:website.s_google_map_options
msgid "RoadMap"
msgstr "RoadMap"

#. module: website
#: code:addons/website/models/res_config_settings.py:0
#: model:ir.model.fields,field_description:website.field_website__robots_txt
#, python-format
msgid "Robots.txt"
msgstr "Robots.txt"

#. module: website
#: model:ir.model,name:website.model_website_robots
msgid "Robots.txt Editor"
msgstr "Trình chỉnh sửa Robots.txt"

#. module: website
#: model_terms:ir.ui.view,arch_db:website.res_config_settings_view_form
msgid ""
"Robots.txt: This file tells to search engine crawlers which pages or files "
"they can or can't request from your site.<br/>"
msgstr ""
"Robots.txt: Tệp này cho trình thu thập thông tin của công cụ tìm kiếm biết "
"những trang hoặc tệp nào họ có thể hoặc không thể yêu cầu từ trang web của "
"bạn.<br/>"

#. module: website
#: model_terms:ir.ui.view,arch_db:website.snippet_options_border_widgets
msgid "Round Corners"
msgstr "Round Corners"

#. module: website
#: model_terms:ir.ui.view,arch_db:website.s_image_gallery_options
#: model_terms:ir.ui.view,arch_db:website.snippet_options
msgid "Rounded"
msgstr "Bo tròn"

#. module: website
#: model_terms:ir.ui.view,arch_db:website.s_image_gallery_options
msgid "Rounded Miniatures"
msgstr "Rounded Miniatures"

#. module: website
#: model:ir.model.fields,field_description:website.field_website_rewrite__route_id
#: model:ir.model.fields,field_description:website.field_website_route__path
msgid "Route"
msgstr "Tuyến"

#. module: website
#: model_terms:ir.ui.view,arch_db:website.res_config_settings_view_form
msgid "SEO"
msgstr "SEO"

#. module: website
#: model:ir.model,name:website.model_website_seo_metadata
msgid "SEO metadata"
msgstr "Siêu dữ liệu SEO"

#. module: website
#: model:ir.model.fields,field_description:website.field_ir_ui_view__is_seo_optimized
#: model:ir.model.fields,field_description:website.field_website_page__is_seo_optimized
#: model:ir.model.fields,field_description:website.field_website_seo_metadata__is_seo_optimized
#: model_terms:ir.ui.view,arch_db:website.one_page_line
msgid "SEO optimized"
msgstr "Tối ưu SEO"

#. module: website
#: model_terms:ir.ui.view,arch_db:website.s_features_grid
msgid "Sample Icons"
msgstr "Biểu tượng mẫu"

#. module: website
#: model_terms:ir.ui.view,arch_db:website.s_google_map_options
msgid "Satellite"
msgstr "Vệ tinh"

#. module: website
#. openerp-web
#: code:addons/website/static/src/js/backend/dashboard.js:0
#: code:addons/website/static/src/js/editor/snippets.editor.js:0
#: code:addons/website/static/src/js/editor/snippets.options.js:0
#: code:addons/website/static/src/js/menu/content.js:0
#: code:addons/website/static/src/js/menu/seo.js:0
#: code:addons/website/static/src/xml/website.editor.xml:0
#: model_terms:ir.ui.view,arch_db:website.view_edit_robots
#, python-format
msgid "Save"
msgstr "Lưu"

#. module: website
#. openerp-web
#: code:addons/website/static/src/js/editor/snippets.options.js:0
#, python-format
msgid "Save & Reload"
msgstr "Lưu và tải lại"

#. module: website
#. openerp-web
#: code:addons/website/static/src/js/editor/snippets.options.js:0
#, python-format
msgid "Save & copy"
msgstr "Lưu và sao chép"

#. module: website
#: model_terms:ir.ui.view,arch_db:website.snippet_options
msgid "Save the block to use it elsewhere"
msgstr "Lưu khối để sử dụng ở nơi khác"

#. module: website
#: model_terms:ir.ui.view,arch_db:website.s_rating_options
msgid "Score"
msgstr "Điểm"

#. module: website
#: model:ir.model.fields,field_description:website.field_ir_module_module__image_ids
msgid "Screenshots"
msgstr "Ảnh chụp màn hình"

#. module: website
#: model_terms:ir.ui.view,arch_db:website.snippet_options
msgid "Scroll"
msgstr "Cuộn"

#. module: website
#: model_terms:ir.ui.view,arch_db:website.snippet_options
msgid "Scroll Effect"
msgstr "Hiệu ứng cuộn"

#. module: website
#: model_terms:ir.ui.view,arch_db:website.option_footer_scrolltop
msgid "Scroll To Top"
msgstr "Cuộn lên đầu"

#. module: website
#: model_terms:ir.ui.view,arch_db:website.snippet_options
msgid "Scroll Top Button"
msgstr "Nút cuộn trên cùng"

#. module: website
#: model_terms:ir.ui.view,arch_db:website.snippet_options
msgid "Scroll down button"
msgstr "Nút cuộn xuống"

#. module: website
#. openerp-web
#: code:addons/website/static/src/js/editor/snippets.options.js:0
#, python-format
msgid "Scroll down to next section"
msgstr "Cuộn xuống phần tiếp theo"

#. module: website
#: model_terms:ir.ui.view,arch_db:website.bs_debug_view
#: model_terms:ir.ui.view,arch_db:website.website_search_box
#: model_terms:website.page,arch_db:website.bs_debug_page
msgid "Search"
msgstr "Tìm kiếm"

#. module: website
#: model_terms:ir.ui.view,arch_db:website.menu_search
msgid "Search Menus"
msgstr "Tìm Trình đơn"

#. module: website
#: model_terms:ir.ui.view,arch_db:website.view_rewrite_search
msgid "Search Redirect"
msgstr "Chuyển hướng tìm kiếm"

#. module: website
#: model_terms:ir.ui.view,arch_db:website.website_visitor_page_view_search
#: model_terms:ir.ui.view,arch_db:website.website_visitor_view_search
msgid "Search Visitor"
msgstr "Tìm kiếm khách truy cập"

#. module: website
#: model_terms:digest.tip,tip_description:website.digest_tip_website_1
msgid ""
"Search in the media dialogue when you need photos to illustrate your "
"website. Odoo's integration with Unsplash, featuring millions of royalty "
"free and high quality photos, makes it possible for you to get the perfect "
"picture, in just a few clicks."
msgstr ""
"Tìm kiếm trong đối thoại truyền thông khi bạn cần ảnh để minh họa trang web "
"của mình. Sự tích hợp của Odoo với Unsplash, bao gồm hàng triệu bức ảnh chất"
" lượng cao và miễn phí bản quyền, giúp bạn có thể có được bức ảnh hoàn hảo "
"chỉ trong vài cú nhấp chuột."

#. module: website
#: model_terms:ir.ui.view,arch_db:website.website_search_box
msgid "Search..."
msgstr "Tìm kiếm..."

#. module: website
#: model_terms:ir.ui.view,arch_db:website.s_features
msgid "Second Feature"
msgstr "Tính năng thứ hai"

#. module: website
#: model_terms:ir.ui.view,arch_db:website.s_mega_menu_multi_menus
msgid "Second Menu"
msgstr "Menu thứ hai"

#. module: website
#: model_terms:ir.ui.view,arch_db:website.s_showcase
msgid "Second feature"
msgstr "Tính năng thứ hai"

#. module: website
#: model_terms:ir.ui.view,arch_db:website.s_features_grid
msgid "Second list of Features"
msgstr "Danh sách thứ hai của các tính năng"

#. module: website
#: model_terms:ir.ui.view,arch_db:website.s_alert_options
#: model_terms:ir.ui.view,arch_db:website.snippet_options
msgid "Secondary"
msgstr "Secondary"

#. module: website
#: model_terms:ir.ui.view,arch_db:website.snippet_options
msgid "Secondary Style"
msgstr "Kiểu phụ"

#. module: website
#. openerp-web
#: code:addons/website/static/src/snippets/s_countdown/000.js:0
#, python-format
msgid "Seconds"
msgstr "Giây"

#. module: website
#: model_terms:ir.ui.view,arch_db:website.s_image_text
msgid "Section Subtitle"
msgstr "Phụ đề Mục"

#. module: website
#. openerp-web
#: code:addons/website/static/src/js/menu/content.js:0
#, python-format
msgid "Select a Menu"
msgstr "Chọn một Trình đơn"

#. module: website
#: model_terms:ir.ui.view,arch_db:website.onboarding_website_theme_step
msgid "Select a theme for your website."
msgstr "Chọn chủ đề cho website của bạn."

#. module: website
#: model_terms:ir.ui.view,arch_db:website.res_config_settings_view_form
msgid "Select a website to load its settings."
msgstr "Chọn một website để nạp các thiết lập của nó."

#. module: website
#. openerp-web
#: code:addons/website/static/src/xml/website.seo.xml:0
#, python-format
msgid "Select an image for social share"
msgstr "Chọn một hình để phục vụ cho việc chia sẻ lên mạng xã hội"

#. module: website
#: model_terms:ir.ui.view,arch_db:website.s_process_steps
msgid "Select and delete blocks <br/>to remove some steps."
msgstr "Chọn và xóa khối <br/> để xóa một số bước."

#. module: website
#: model_terms:ir.ui.view,arch_db:website.s_features_grid
msgid "Select and delete blocks to remove features."
msgstr "Chọn và xóa các khối để xóa các tính năng."

#. module: website
#. openerp-web
#: code:addons/website/static/src/xml/website.editor.xml:0
#, python-format
msgid "Select one font on"
msgstr "Chọn một phông chữ trên"

#. module: website
#: model_terms:ir.ui.view,arch_db:website.res_config_settings_view_form
msgid "Select the Website to Configure"
msgstr "Chọn một Website để Cấu hình"

#. module: website
#: model_terms:ir.ui.view,arch_db:website.website_visitor_view_form
#: model_terms:ir.ui.view,arch_db:website.website_visitor_view_tree
msgid "Send Email"
msgstr "Gửi email"

#. module: website
#: model_terms:ir.ui.view,arch_db:website.template_footer_contact
msgid "Send us a message"
msgstr "Gửi tin nhắn cho chúng tôi"

#. module: website
#: model_terms:ir.ui.view,arch_db:website.contactus
#: model_terms:website.page,arch_db:website.contactus_page
msgid "Send us an email"
msgstr "Gửi email cho chúng tôi"

#. module: website
#: model:ir.model.fields,field_description:website.field_ir_ui_view__seo_name
#: model:ir.model.fields,field_description:website.field_website_page__seo_name
#: model:ir.model.fields,field_description:website.field_website_seo_metadata__seo_name
msgid "Seo name"
msgstr "Tên Seo"

#. module: website
#: model_terms:ir.ui.view,arch_db:website.bs_debug_view
#: model_terms:website.page,arch_db:website.bs_debug_page
msgid "Separated link"
msgstr "Liên kết riêng biệt"

#. module: website
#: model:ir.model.fields,field_description:website.field_theme_website_menu__sequence
#: model:ir.model.fields,field_description:website.field_website_menu__sequence
#: model:ir.model.fields,field_description:website.field_website_page__priority
#: model:ir.model.fields,field_description:website.field_website_rewrite__sequence
msgid "Sequence"
msgstr "Trình tự"

#. module: website
#: model:ir.model,name:website.model_ir_actions_server
#: model:ir.model.fields,field_description:website.field_website_snippet_filter__action_server_id
msgid "Server Action"
msgstr "Hoạt động máy chủ"

#. module: website
#: model_terms:ir.ui.view,arch_db:website.footer_custom
#: model_terms:ir.ui.view,arch_db:website.template_footer_links
#: model_terms:ir.ui.view,arch_db:website.template_footer_minimalist
msgid "Services"
msgstr "Các dịch vụ"

#. module: website
#: model_terms:ir.ui.view,arch_db:website.cookie_policy
msgid "Session &amp; Security"
msgstr "Phiên &amp; Bảo vệ"

#. module: website
#: model:ir.actions.act_window,name:website.action_website_configuration
#: model:ir.ui.menu,name:website.menu_website_website_settings
msgid "Settings"
msgstr "Thiết lập"

#. module: website
#: model_terms:ir.ui.view,arch_db:website.res_config_settings_view_form
msgid "Settings on this page will apply to this website"
msgstr "Cài đặt trên trang này sẽ áp dụng cho trang web này"

#. module: website
#: model_terms:ir.ui.view,arch_db:website.snippet_options
#: model_terms:ir.ui.view,arch_db:website.snippet_options_shadow_widgets
msgid "Shadow"
msgstr "Đổ bóng"

#. module: website
#: model_terms:ir.ui.view,arch_db:website.s_image_gallery_options
msgid "Shadows"
msgstr "Đổ bóng"

#. module: website
#: model_terms:ir.ui.view,arch_db:website.s_share
#: model_terms:ir.ui.view,arch_db:website.template_footer_headline
msgid "Share"
msgstr "Chia sẻ"

#. module: website
#: model:ir.model.fields,help:website.field_website__auto_redirect_lang
msgid "Should users be redirected to their browser's language"
msgstr ""
"Người dùng nên được chuyển hướng đến theo ngôn ngữ của trình duyệt của họ"

#. module: website
#: model:ir.model.fields,field_description:website.field_website_page__customize_show
msgid "Show As Optional Inherit"
msgstr "Hiển thị như Kế thừa tùy chọn"

#. module: website
#: model_terms:ir.ui.view,arch_db:website.snippet_options
msgid "Show Header"
msgstr "Hiển thị tiêu đề"

#. module: website
#: model_terms:ir.ui.view,arch_db:website.s_countdown_options
msgid "Show Message"
msgstr "Show Message"

#. module: website
#: model_terms:ir.ui.view,arch_db:website.snippet_options
msgid "Show Sign In"
msgstr "Hiện Đăng nhập"

#. module: website
#. openerp-web
#: code:addons/website/static/src/xml/website.pageProperties.xml:0
#, python-format
msgid "Show in Top Menu"
msgstr "Hiển thị trong Trình đơn Top"

#. module: website
#: model_terms:ir.ui.view,arch_db:website.s_popup_options
msgid "Show on"
msgstr "Hiển thị trên"

#. module: website
#: model_terms:ir.ui.view,arch_db:website.snippet_options
msgid "Shown On Mobile"
msgstr "Hiển thị trên thiết bị di động"

#. module: website
#: model_terms:ir.ui.view,arch_db:website.snippet_options
msgid "Sidebar"
msgstr "Sidebar"

#. module: website
#: model_terms:ir.ui.view,arch_db:website.s_process_steps
msgid "Sign in"
msgstr "Đăng nhập"

#. module: website
#. openerp-web
#: code:addons/website/static/src/xml/website.pageProperties.xml:0
#: model:ir.model.fields.selection,name:website.selection__ir_ui_view__visibility__connected
#, python-format
msgid "Signed In"
msgstr "Đã đăng nhập"

#. module: website
#: model_terms:ir.ui.view,arch_db:website.res_config_settings_view_form
msgid ""
"Sitemap.xml: Help search engine crawlers to find out what pages are present "
"and which have recently changed, and to crawl your site accordingly. This "
"file is automatically generated by Odoo."
msgstr ""
"Sitemap.xml: Help search engine crawlers to find out what pages are present "
"and which have recently changed, and to crawl your site accordingly. This "
"file is automatically generated by Odoo."

#. module: website
#: model_terms:ir.ui.view,arch_db:website.s_alert_options
#: model_terms:ir.ui.view,arch_db:website.s_countdown_options
#: model_terms:ir.ui.view,arch_db:website.s_popup_options
#: model_terms:ir.ui.view,arch_db:website.s_rating_options
#: model_terms:ir.ui.view,arch_db:website.s_share_options
#: model_terms:ir.ui.view,arch_db:website.snippet_options
msgid "Size"
msgstr "Kích thước"

#. module: website
#: model_terms:ir.ui.view,arch_db:website.s_tabs_options
#: model_terms:ir.ui.view,arch_db:website.snippet_options
msgid "Slide"
msgstr "Bài viết"

#. module: website
#: model_terms:ir.ui.view,arch_db:website.s_tabs_options
msgid "Slide Down"
msgstr "Slide Down"

#. module: website
#: model_terms:ir.ui.view,arch_db:website.snippet_options
msgid "Slide Hover"
msgstr "Slide Hover"

#. module: website
#: model_terms:ir.ui.view,arch_db:website.s_tabs_options
msgid "Slide Left"
msgstr "Slide Left"

#. module: website
#: model_terms:ir.ui.view,arch_db:website.s_tabs_options
msgid "Slide Right"
msgstr "Slide Right"

#. module: website
#: model_terms:ir.ui.view,arch_db:website.s_tabs_options
msgid "Slide Up"
msgstr "Slide Up"

#. module: website
#: model_terms:ir.ui.view,arch_db:website.snippet_options
msgid "Slideout Effect"
msgstr "Hiệu ứng trượt"

#. module: website
#: model_terms:ir.ui.view,arch_db:website.s_image_gallery_options
msgid "Slideshow"
msgstr "Trình chiếu"

#. module: website
#: model_terms:ir.ui.view,arch_db:website.snippet_options
msgid "Slogan"
msgstr "Slogan"

#. module: website
#: model_terms:ir.ui.view,arch_db:website.bs_debug_view
#: model_terms:ir.ui.view,arch_db:website.s_alert_options
#: model_terms:ir.ui.view,arch_db:website.s_countdown_options
#: model_terms:ir.ui.view,arch_db:website.s_image_gallery_options
#: model_terms:ir.ui.view,arch_db:website.s_popup_options
#: model_terms:ir.ui.view,arch_db:website.s_rating_options
#: model_terms:ir.ui.view,arch_db:website.s_share_options
#: model_terms:ir.ui.view,arch_db:website.snippet_options
#: model_terms:website.page,arch_db:website.bs_debug_page
msgid "Small"
msgstr "Nhỏ"

#. module: website
#: model_terms:ir.ui.view,arch_db:website.s_facebook_page_options
msgid "Small Header"
msgstr "Small Header"

#. module: website
#: model_terms:ir.ui.view,arch_db:website.color_combinations_debug_view
#: model_terms:website.page,arch_db:website.color_combinations_debug_page
msgid ""
"Small text. Lorem <b>ipsum dolor sit amet</b>, consectetur adipiscing elit. "
"<i>Integer posuere erat a ante</i>."
msgstr ""
"Chữ nhỏ. Lorem <b>ipsum dolor sit amet</b>, consectetur adipiscing elit. "
"<i>Integer posuere erat a ante</i>."

#. module: website
#: model_terms:ir.ui.view,arch_db:website.res_config_settings_view_form
msgid "Social Media"
msgstr "Truyền thông xã hội"

#. module: website
#. openerp-web
#: code:addons/website/static/src/xml/website.seo.xml:0
#, python-format
msgid "Social Preview"
msgstr "Xem trước mạng xã hội"

#. module: website
#: model_terms:ir.ui.view,arch_db:website.snippet_options_border_line_widgets
msgid "Solid"
msgstr "Rắn"

#. module: website
#. openerp-web
#: code:addons/website/static/src/xml/website.pageProperties.xml:0
#, python-format
msgid "Some Users"
msgstr "Một số người dùng"

#. module: website
#: model_terms:ir.ui.view,arch_db:website.bs_debug_view
#: model_terms:website.page,arch_db:website.bs_debug_page
msgid "Something else here"
msgstr "Cái gì khác ở đây"

#. module: website
#: code:addons/website/controllers/main.py:0
#, python-format
msgid "Sort by Name"
msgstr "Sắp xếp theo tên"

#. module: website
#: code:addons/website/controllers/main.py:0
#, python-format
msgid "Sort by Url"
msgstr "Sắp xếp theo Url"

#. module: website
#: model_terms:ir.ui.view,arch_db:website.s_media_list
msgid ""
"Speakers from all over the world will join our experts to give inspiring "
"talks on various topics. Stay on top of the latest business management "
"trends &amp; technologies"
msgstr ""
"Các diễn giả từ khắp nơi trên thế giới sẽ tham gia cùng các chuyên gia của "
"chúng tôi để nói chuyện đầy cảm hứng về các chủ đề khác nhau. Luôn cập nhật "
"các xu hướng quản lý kinh doanh mới nhất &amp; xu hướng công nghệ"

#. module: website
#: model:ir.model.fields,field_description:website.field_res_config_settings__specific_user_account
#: model:ir.model.fields,field_description:website.field_website__specific_user_account
msgid "Specific User Account"
msgstr "Tài khoản Người dùng cụ thể"

#. module: website
#: model_terms:ir.ui.view,arch_db:website.dynamic_snippet_carousel_options_template
#: model_terms:ir.ui.view,arch_db:website.s_image_gallery_options
#: model_terms:ir.ui.view,arch_db:website.snippet_options
msgid "Speed"
msgstr "Tốc độ"

#. module: website
#: model_terms:ir.ui.view,arch_db:website.s_share_options
msgid "Square"
msgstr "Chữ nhật/Vuông"

#. module: website
#: model_terms:ir.ui.view,arch_db:website.s_image_gallery_options
msgid "Squared Miniatures"
msgstr "Thu nhỏ hình vuông"

#. module: website
#: model_terms:ir.ui.view,arch_db:website.s_chart_options
msgid "Stacked"
msgstr "Chồng"

#. module: website
#: model_terms:ir.ui.view,arch_db:website.s_image_gallery_options
#: model_terms:ir.ui.view,arch_db:website.snippet_options
msgid "Standard"
msgstr "Standard"

#. module: website
#: model_terms:ir.ui.view,arch_db:website.template_footer_call_to_action
msgid "Start Button"
msgstr "Nút bắt đầu"

#. module: website
#. openerp-web
#: code:addons/website/static/src/xml/theme_preview.xml:0
#, python-format
msgid "Start Now"
msgstr "Bắt đầu ngay"

#. module: website
#: model_terms:ir.ui.view,arch_db:website.s_comparisons
msgid "Start now"
msgstr "Bắt đầu ngay"

#. module: website
#: model_terms:ir.ui.view,arch_db:website.s_image_text
#: model_terms:ir.ui.view,arch_db:website.s_text_image
msgid "Start with the customer – find out what they want and give it to them."
msgstr "Bắt đầu với khách hàng - tìm hiểu những gì họ muốn và cho họ điều đó."

#. module: website
#: model_terms:ir.ui.view,arch_db:website.s_carousel
msgid "Start your journey"
msgstr "Bắt đầu hành trình của bạn"

#. module: website
#: model_terms:ir.ui.view,arch_db:website.s_product_catalog
msgid "Starter"
msgstr "Người bắt đầu"

#. module: website
#: model_terms:ir.ui.view,arch_db:website.snippet_options
msgid "Status Colors"
msgstr "Màu trạng thái"

#. module: website
#. openerp-web
#: code:addons/website/static/src/js/editor/snippets.options.js:0
#, python-format
msgid "Stay on this page"
msgstr "Ở lại trang này"

#. module: website
#: model_terms:ir.ui.view,arch_db:website.s_table_of_content_options
msgid "Sticky"
msgstr "Sticky"

#. module: website
#: model_terms:ir.ui.view,arch_db:website.s_carousel
msgid "Storytelling is powerful.<br/> It draws readers in and engages them."
msgstr ""
"Việc kể chuyện luôn đầy quyền năng.<br/> Điều đó thu hút độc giả và gắn kết "
"họ."

#. module: website
#: model_terms:ir.ui.view,arch_db:website.snippet_options
msgid "Stretch to Equal Height"
msgstr "Stretch to Equal Height"

#. module: website
#: model_terms:ir.ui.view,arch_db:website.s_progress_bar_options
msgid "Striped"
msgstr "Sọc"

#. module: website
#: model_terms:ir.ui.view,arch_db:website.snippets
msgid "Structure"
msgstr "Cấu trúc"

#. module: website
#: model_terms:ir.ui.view,arch_db:website.s_tabs_options
#: model_terms:ir.ui.view,arch_db:website.snippet_options
msgid "Style"
msgstr "Phong cách"

#. module: website
#: model_terms:ir.ui.view,arch_db:website.s_image_gallery_options
msgid "Styling"
msgstr "Đang nhập"

#. module: website
#: model_terms:ir.ui.view,arch_db:website.snippet_options
msgid "Sub Menus"
msgstr "Sub Menus"

#. module: website
#: model_terms:ir.ui.view,arch_db:website.res_config_settings_view_form
msgid "Submit sitemap to Google"
msgstr "Gửi sơ đồ trang cho Google"

#. module: website
#: model_terms:ir.ui.view,arch_db:website.s_alert_options
#: model_terms:ir.ui.view,arch_db:website.snippet_options
msgid "Success"
msgstr "Thành công"

#. module: website
#: model_terms:ir.ui.view,arch_db:website.s_countdown_options
msgid "Surrounded"
msgstr "Surrounded"

#. module: website
#: model_terms:ir.ui.view,arch_db:website.snippet_options
msgid "Switch Theme"
msgstr "Chuyển chủ đề"

#. module: website
#. openerp-web
#: code:addons/website/static/src/xml/theme_preview.xml:0
#, python-format
msgid "TIP: Follow the"
msgstr ""

#. module: website
#: model_terms:ir.ui.view,arch_db:website.user_navbar
msgid "TRANSLATE"
msgstr "DỊCH"

#. module: website
#: model_terms:ir.ui.view,arch_db:website.s_tabs_options
msgid "Tabs"
msgstr "Tabs"

#. module: website
#: model_terms:ir.ui.view,arch_db:website.s_tabs_options
msgid "Tabs color"
msgstr "Tabs color"

#. module: website
#: model:ir.model.fields,help:website.field_ir_attachment__key
msgid ""
"Technical field used to resolve multiple attachments in a multi-website "
"environment."
msgstr ""
"Lĩnh vực kỹ thuật được sử dụng để giải quyết nhiều tệp đính kèm trong môi "
"trường nhiều trang web."

#. module: website
#: model_terms:ir.ui.view,arch_db:website.show_website_info
msgid "Technical name:"
msgstr "Tên kỹ thuật:"

#. module: website
#: model_terms:ir.ui.view,arch_db:website.s_features
msgid "Tell what's the value for the <br/>customer for this feature."
msgstr "Cho khách hàng biết giá trị <br/>mang đến đối với tính năng này."

#. module: website
#: code:addons/website/models/website.py:0
#: code:addons/website/models/website.py:0
#: model_terms:ir.ui.view,arch_db:website.s_dynamic_snippet_options_template
#: model_terms:ir.ui.view,arch_db:website.snippet_options
#, python-format
msgid "Template"
msgstr "Mẫu"

#. module: website
#: code:addons/website/models/website.py:0
#, python-format
msgid "Template <b>%s (id:%s)</b> contains a link to this page"
msgstr "Mẫu <b>%s (id:%s)</b> chứa liên kết đến trang này"

#. module: website
#: code:addons/website/models/website.py:0
#, python-format
msgid "Template <b>%s (id:%s)</b> is calling this file"
msgstr "Mẫu <b>%s (id:%s)</b> đang gọi tập tin này"

#. module: website
#: model_terms:ir.ui.view,arch_db:website.qweb_500
msgid "Template fallback"
msgstr "Mẫu dự phòng"

#. module: website
#: code:addons/website/models/website.py:0
#: code:addons/website/models/website.py:0
#, python-format
msgid "Templates"
msgstr "Các mẫu"

#. module: website
#: model_terms:ir.ui.view,arch_db:website.template_footer_contact
msgid "Terms of Services"
msgstr "Điều khoản Dịch vụ"

#. module: website
#: model_terms:ir.ui.view,arch_db:website.s_faq_collapse
msgid "Terms of service"
msgstr "Điều khoản Dịch vụ"

#. module: website
#: model_terms:ir.ui.view,arch_db:website.s_google_map_options
msgid "Terrain"
msgstr "Terrain"

#. module: website
#: model_terms:ir.ui.view,arch_db:website.view_edit_robots
msgid "Test your robots.txt with Google Search Console"
msgstr "Kiểm tra tệp robots.txt của bạn bằng Google Search Console"

#. module: website
#: model_terms:ir.ui.view,arch_db:website.snippet_options
msgid "Text"
msgstr "Văn bản"

#. module: website
#: model_terms:ir.ui.view,arch_db:website.snippet_options
msgid "Text Alignment"
msgstr "Text Alignment"

#. module: website
#: model_terms:ir.ui.view,arch_db:website.s_countdown_options
msgid "Text Color"
msgstr "Màu chữ"

#. module: website
#: model_terms:ir.ui.view,arch_db:website.s_text_highlight
msgid "Text Highlight"
msgstr "Text Highlight"

#. module: website
#: model_terms:ir.ui.view,arch_db:website.s_countdown_options
msgid "Text Inline"
msgstr "Text Inline"

#. module: website
#: model_terms:ir.ui.view,arch_db:website.s_media_list_options
msgid "Text Position"
msgstr "Text Position"

#. module: website
#: model_terms:ir.ui.view,arch_db:website.color_combinations_debug_view
#: model_terms:website.page,arch_db:website.color_combinations_debug_page
msgid "Text muted. Lorem <b>ipsum dolor sit amet</b>, consectetur."
msgstr "Chữ mờ. Lorem <b>ipsum dolor sit amet</b>, consectetur."

#. module: website
#: code:addons/website/controllers/backend.py:0
#, python-format
msgid "The Google Analytics Client ID or Key you entered seems incorrect."
msgstr ""
"ID người dùng Google Analytics hoặc mã khóa bạn đã nhập có vẻ không chính "
"xác."

#. module: website
#. openerp-web
#: code:addons/website/static/src/xml/website.editor.xml:0
#, python-format
msgid "The chosen name already exists"
msgstr "Tên được chọn đã tồn tại"

#. module: website
#: model_terms:ir.ui.view,arch_db:website.res_config_settings_view_form
msgid "The company this website belongs to"
msgstr "Công ty mà trang web này thuộc về"

#. module: website
#. openerp-web
#: code:addons/website/static/src/js/menu/seo.js:0
#, python-format
msgid ""
"The description will be generated by search engines based on page content "
"unless you specify one."
msgstr ""
"Mô tả sẽ được tạo bởi các công cụ tìm kiếm dựa trên nội dung trang trừ khi "
"bạn chỉ định cụ thể."

#. module: website
#. openerp-web
#: code:addons/website/static/src/js/menu/seo.js:0
#, python-format
msgid ""
"The description will be generated by social media based on page content "
"unless you specify one."
msgstr ""
"Mô tả sẽ được tạo bởi phương tiện truyền thông xã hội dựa trên nội dung "
"trang trừ khi bạn chỉ định cụ thể."

#. module: website
#. openerp-web
#: code:addons/website/static/src/snippets/s_countdown/000.xml:0
#, python-format
msgid "The following message will become visible"
msgstr "Thông báo sau sẽ hiển thị"

#. module: website
#: model:ir.model.fields,help:website.field_res_partner__website_url
#: model:ir.model.fields,help:website.field_res_users__website_url
#: model:ir.model.fields,help:website.field_website_page__website_url
#: model:ir.model.fields,help:website.field_website_published_mixin__website_url
#: model:ir.model.fields,help:website.field_website_published_multi_mixin__website_url
#: model:ir.model.fields,help:website.field_website_snippet_filter__website_url
msgid "The full URL to access the document through the website."
msgstr "URL đầy đủ để truy cập tài liệu thông qua website."

#. module: website
#: model:ir.model.fields,help:website.field_base_automation__website_url
#: model:ir.model.fields,help:website.field_ir_actions_server__website_url
#: model:ir.model.fields,help:website.field_ir_cron__website_url
msgid "The full URL to access the server action through the website."
msgstr "URL đầy đủ để truy cập hành động máy chủ thông qua trang web."

#. module: website
#. openerp-web
#: code:addons/website/static/src/js/menu/new_content.js:0
#, python-format
msgid "The installation of an App is already in progress."
msgstr "Quá trình cài đặt ứng dụng đã được tiến hành."

#. module: website
#. openerp-web
#: code:addons/website/static/src/xml/website.seo.xml:0
#, python-format
msgid "The language of the keyword and related keywords."
msgstr "Ngôn ngữ của từ khóa và các từ khóa liên quan."

#. module: website
#: model:ir.model.fields,help:website.field_website_snippet_filter__limit
msgid "The limit is the maximum number of records retrieved"
msgstr "Giới hạn là số lượng dữ liệu tối đa được truy xuất"

#. module: website
#: code:addons/website/models/website_snippet_filter.py:0
#, python-format
msgid "The limit must be between 1 and 16."
msgstr "Giới hạn phải từ 1 đến 16."

#. module: website
#: model_terms:ir.ui.view,arch_db:website.qweb_500
msgid "The selected templates will be reset to their factory settings."
msgstr ""
"Các mẫu được chọn sẽ được đặt lại về các thiết lập xuất xưởng ban đầu."

#. module: website
#. openerp-web
#: code:addons/website/static/src/xml/website.seo.xml:0
#, python-format
msgid "The title will take a default value unless you specify one."
msgstr "Tiêu đề sẽ lấy một giá trị mặc định trừ khi bạn chỉ định cụ thể."

#. module: website
#: model_terms:ir.ui.view,arch_db:website.cookie_policy
msgid ""
"The website will not work properly if you reject or discard those cookies."
msgstr ""
"Trang web sẽ không hoạt động bình thường nếu bạn từ chối hoặc loại bỏ các "
"cookie đó."

#. module: website
#: model_terms:ir.ui.view,arch_db:website.cookie_policy
msgid "The website will still work if you reject or discard those cookies."
msgstr ""
"Trang web sẽ vẫn hoạt động nếu bạn từ chối hoặc loại bỏ các cookie đó."

#. module: website
#: model:ir.model.fields,field_description:website.field_website__theme_id
#: model_terms:ir.ui.view,arch_db:website.snippet_options
#: model_terms:ir.ui.view,arch_db:website.theme_view_search
msgid "Theme"
msgstr "Chủ đề"

#. module: website
#: model:ir.model,name:website.model_theme_ir_attachment
msgid "Theme Attachments"
msgstr "Chủ đề đính kèm"

#. module: website
#. openerp-web
#: code:addons/website/static/src/js/editor/snippets.editor.js:0
#: model_terms:ir.ui.view,arch_db:website.color_combinations_debug_view
#: model_terms:website.page,arch_db:website.color_combinations_debug_page
#, python-format
msgid "Theme Colors"
msgstr "Màu sắc chủ đề"

#. module: website
#. openerp-web
#: code:addons/website/static/src/js/editor/snippets.editor.js:0
#, python-format
msgid "Theme Options"
msgstr "Tùy chọn chủ đề"

#. module: website
#: model:ir.model.fields,field_description:website.field_ir_attachment__theme_template_id
#: model:ir.model.fields,field_description:website.field_ir_ui_view__theme_template_id
#: model:ir.model.fields,field_description:website.field_website_menu__theme_template_id
#: model:ir.model.fields,field_description:website.field_website_page__theme_template_id
msgid "Theme Template"
msgstr "Mẫu chủ đề"

#. module: website
#: model:ir.model,name:website.model_theme_ir_ui_view
msgid "Theme UI View"
msgstr "Giao diện chủ đề"

#. module: website
#: model:ir.model,name:website.model_theme_utils
msgid "Theme Utils"
msgstr "Chủ đề Utils"

#. module: website
#: model_terms:ir.ui.view,arch_db:website.theme_view_kanban
msgid "Theme preview"
msgstr "Xem trước chủ đề"

#. module: website
#: model_terms:ir.ui.view,arch_db:website.list_website_pages
msgid "There are currently no pages for your website."
msgstr "Hiện tại không có trang nào cho website của bạn."

#. module: website
#: code:addons/website/models/website_visitor.py:0
#, python-format
msgid "There are no contact and/or no email linked to this visitor."
msgstr ""
"Không có liên hệ và / hoặc không có email nào được liên kết với khách truy "
"cập này."

#. module: website
#. openerp-web
#: code:addons/website/static/src/xml/website.backend.xml:0
#, python-format
msgid "There is no data currently available."
msgstr "Hiện chưa có dữ liệu nào khả dụng."

#. module: website
#: model_terms:ir.ui.view,arch_db:website.res_config_settings_view_form
msgid ""
"There is no website available for this company. You could create a new one."
msgstr ""
"Không có trang web nào khả dụng cho công ty này. Bạn có thể tạo một cái mới."

#. module: website
#: model_terms:ir.ui.view,arch_db:website.s_faq_collapse
msgid ""
"These terms of service (\"Terms\", \"Agreement\") are an agreement between "
"the website (\"Website operator\", \"us\", \"we\" or \"our\") and you "
"(\"User\", \"you\" or \"your\"). This Agreement sets forth the general terms"
" and conditions of your use of this website and any of its products or "
"services (collectively, \"Website\" or \"Services\")."
msgstr ""
"Các điều khoản dịch vụ này (\"Điều khoản\", \"Thỏa thuận\") là một thỏa "
"thuận giữa website (\"Nhà điều hành website\", \"chúng tôi\", \"chúng tôi\" "
"hoặc \"của chúng tôi\") và bạn (\"Người dùng\", \"bạn\" hoặc \"của bạn \"). "
"Thỏa thuận này nêu ra các điều khoản và điều kiện chung về việc bạn sử dụng "
"website này và bất kỳ sản phẩm hoặc dịch vụ nào của nó (gọi chung là "
"\"Website\" hoặc \"Dịch vụ\")."

#. module: website
#: model_terms:ir.ui.view,arch_db:website.s_countdown_options
msgid "Thick"
msgstr "Thick"

#. module: website
#: model_terms:ir.ui.view,arch_db:website.s_countdown_options
msgid "Thin"
msgstr "Mỏng"

#. module: website
#: model_terms:ir.ui.view,arch_db:website.s_features
msgid "Third Feature"
msgstr "Tính năng thứ 3"

#. module: website
#: model_terms:ir.ui.view,arch_db:website.s_mega_menu_multi_menus
msgid "Third Menu"
msgstr "Third Menu"

#. module: website
#: model:ir.model.fields,help:website.field_res_config_settings__favicon
#: model:ir.model.fields,help:website.field_website__favicon
msgid "This field holds the image used to display a favicon on the website."
msgstr ""
"Trường này giữ hình ảnh được sử dụng để hiển thị một biểu tượng trên trang "
"web."

#. module: website
#: model:ir.model.fields,help:website.field_website_page__arch_base
msgid "This field is the same as `arch` field without translations"
msgstr "Trường này giống như trường `arch` không có bản dịch"

#. module: website
#: model:ir.model.fields,help:website.field_res_config_settings__website_default_lang_code
msgid "This field is used to set/get locales for user"
msgstr "Trường này được sử dụng để đặt / lấy ngôn ngữ cho người dùng"

#. module: website
#: model:ir.model.fields,help:website.field_website_page__arch
msgid ""
"This field should be used when accessing view arch. It will use translation.\n"
"                               Note that it will read `arch_db` or `arch_fs` if in dev-xml mode."
msgstr ""
"This field should be used when accessing view arch. It will use translation.\n"
"                               Note that it will read `arch_db` or `arch_fs` if in dev-xml mode."

#. module: website
#: model:ir.model.fields,help:website.field_website_page__arch_db
msgid "This field stores the view arch."
msgstr "Trường này lưu trữ vòm xem."

#. module: website
#: model:ir.model.fields,help:website.field_website_page__arch_prev
msgid ""
"This field will save the current `arch_db` before writing on it.\n"
"                                                                         Useful to (soft) reset a broken view."
msgstr ""
"This field will save the current `arch_db` before writing on it.\n"
"                                                                         Useful to (soft) reset a broken view."

#. module: website
#: model_terms:ir.ui.view,arch_db:website.bs_debug_view
#: model_terms:website.page,arch_db:website.bs_debug_page
msgid "This is a \""
msgstr "Đây là một \""

#. module: website
#: model_terms:ir.ui.view,arch_db:website.s_banner
msgid ""
"This is a simple hero unit, a simple jumbotron-style component for calling "
"extra attention to featured content or information."
msgstr ""
"Đây đơn giản là một mục hết sức hiệu quả, là thành phần kiểu màn hình lớn "
"giúp thu hút sự chú ý đối với nội dung và thông tin nổi bật.  "

#. module: website
#: model_terms:ir.ui.view,arch_db:website.s_popup_options
msgid "This page"
msgstr "Trang này"

#. module: website
#: model_terms:ir.ui.view,arch_db:website.page_404
msgid ""
"This page does not exist, but you can create it as you are administrator of "
"this site."
msgstr ""
"Trang này không tồn tại, nhưng bạn có thể tạo nó nếu bạn là người quản trị "
"của website này."

#. module: website
#: code:addons/website/models/website.py:0
#, python-format
msgid "This page is in the menu <b>%s</b>"
msgstr "Trang này nằm trong trình đơn <b>%s</b>"

#. module: website
#: model_terms:ir.ui.view,arch_db:website.one_page_line
msgid "This page will be published on {{ date_formatted }}"
msgstr "Trang này sẽ được đăng vào {{ date_formatted }}"

#. module: website
#. openerp-web
#: code:addons/website/static/src/js/menu/seo.js:0
#, python-format
msgid ""
"This value will be escaped to be compliant with all major browsers and used "
"in url. Keep it empty to use the default name of the record."
msgstr ""
"Giá trị này sẽ được thoát để phù hợp với tất cả các trình duyệt chính và "
"được sử dụng trong url. Giữ trống để sử dụng tên mặc định của bản ghi."

#. module: website
#: model_terms:ir.ui.view,arch_db:website.s_image_gallery_options
msgid "Thumbnails"
msgstr "Hình thu nhỏ"

#. module: website
#: model:ir.model.fields,help:website.field_website_visitor__time_since_last_action
msgid "Time since last page view. E.g.: 2 minutes ago"
msgstr "Thời gian kể từ lần xem trang cuối cùng. Ví dụ: 2 phút trước"

#. module: website
#: model:ir.model.fields,help:website.field_website_page__cache_time
msgid "Time to cache the page. (0 = no cache)"
msgstr "Thời gian để lưu trang vào bộ nhớ cache. (0 = no cache)"

#. module: website
#. openerp-web
#: code:addons/website/static/src/snippets/s_countdown/000.xml:0
#, python-format
msgid "Time's up! You can now visit"
msgstr "Hết giờ rồi! Bây giờ bạn có thể ghé thăm"

#. module: website
#: model_terms:ir.ui.view,arch_db:website.s_facebook_page_options
msgid "Timeline"
msgstr "Dòng thời gian"

#. module: website
#: model:ir.model.fields,field_description:website.field_website_visitor__timezone
msgid "Timezone"
msgstr "Múi giờ"

#. module: website
#: model:digest.tip,name:website.digest_tip_website_0
#: model_terms:digest.tip,tip_description:website.digest_tip_website_0
msgid "Tip: Engage with visitors to convert them into leads"
msgstr ""
"Mẹo: Tương tác với khách truy cập để chuyển đổi họ thành khách hàng tiềm "
"năng"

#. module: website
#: model:digest.tip,name:website.digest_tip_website_2
#: model_terms:digest.tip,tip_description:website.digest_tip_website_2
msgid "Tip: Search Engine Optimization (SEO)"
msgstr "Mẹo: Tối ưu hóa Công cụ Tìm kiếm (SEO)"

#. module: website
#: model:digest.tip,name:website.digest_tip_website_1
#: model_terms:digest.tip,tip_description:website.digest_tip_website_1
msgid "Tip: Use royalty-free photos"
msgstr "Mẹo: Sử dụng ảnh miễn phí bản quyền"

#. module: website
#. openerp-web
#: code:addons/website/static/src/xml/website.seo.xml:0
#, python-format
msgid "Title"
msgstr "Tiêu đề"

#. module: website
#: model_terms:ir.ui.view,arch_db:website.s_share_options
msgid "Title Position"
msgstr "Vị trí tiêu đề"

#. module: website
#: model_terms:ir.ui.view,arch_db:website.s_three_columns
msgid ""
"To add a fourth column, reduce the size of these three columns using the "
"right icon of each block. Then, duplicate one of the columns to create a new"
" one as a copy."
msgstr ""
"Để thêm cột thứ tư, hãy giảm kích thước của ba cột này bằng cách sử dụng "
"biểu tượng bên phải của mỗi khối. Sau đó, sao chép một trong các cột để tạo "
"một cột mới dưới dạng bản sao."

#. module: website
#: model_terms:digest.tip,tip_description:website.digest_tip_website_2
msgid ""
"To get more visitors, you should target keywords that are often searched in "
"Google. With the built-in SEO tool, once you define a few keywords, Odoo "
"will recommend you the best keywords to target. Then adapt your title and "
"description accordingly to boost your traffic."
msgstr ""
"Để có nhiều khách truy cập, bạn nên nhắm mục tiêu các từ khóa thường được "
"tìm kiếm trên Google. Với công cụ SEO tích hợp sẵn, khi bạn xác định một vài"
" từ khóa, Odoo sẽ giới thiệu cho bạn những từ khóa tốt nhất để nhắm mục "
"tiêu. Sau đó, điều chỉnh tiêu đề và mô tả của bạn cho phù hợp để tăng lưu "
"lượng truy cập."

#. module: website
#: model_terms:ir.ui.view,arch_db:website.res_config_settings_view_form
msgid ""
"To send invitations in B2B mode, open a contact or select several ones in "
"list view and click on 'Portal Access Management' option in the dropdown "
"menu *Action*."
msgstr ""
"Để gửi lời mời trong chế độ B2B, hãy mở một số liên lạc hoặc chọn một số "
"người trong chế độ xem danh sách và nhấp vào tùy chọn 'Quản lý truy cập cổng"
" thông tin' trong menu thả xuống * Hành động *."

#. module: website
#: model_terms:ir.ui.view,arch_db:website.bs_debug_view
#: model_terms:website.page,arch_db:website.bs_debug_page
msgid "Toggle"
msgstr "Chuyển đổi"

#. module: website
#: model_terms:ir.ui.view,arch_db:website.bs_debug_view
#: model_terms:ir.ui.view,arch_db:website.option_header_off_canvas
#: model_terms:website.page,arch_db:website.bs_debug_page
msgid "Toggle navigation"
msgstr "Chuyển đổi điều hướng"

#. module: website
#: model_terms:ir.ui.view,arch_db:website.s_company_team
msgid "Tony Fred, CEO"
msgstr "Thanh, CEO"

#. module: website
#: model_terms:ir.ui.view,arch_db:website.s_chart_options
msgid "Tooltip"
msgstr "Tooltip"

#. module: website
#: model_terms:ir.ui.view,arch_db:website.s_chart_options
#: model_terms:ir.ui.view,arch_db:website.s_popup_options
#: model_terms:ir.ui.view,arch_db:website.s_share_options
#: model_terms:ir.ui.view,arch_db:website.s_table_of_content_options
msgid "Top"
msgstr "Đầu trang"

#. module: website
#. openerp-web
#: code:addons/website/static/src/js/menu/content.js:0
#, python-format
msgid "Top Menu"
msgstr "Trình đơn Top"

#. module: website
#: code:addons/website/models/website.py:0
#, python-format
msgid "Top Menu for Website %s"
msgstr "Menu đỉnh cho Website %s"

#. module: website
#: model_terms:ir.ui.view,arch_db:website.snippet_options_background_options
msgid "Top to Bottom"
msgstr "Từ trên xuống dưới"

#. module: website
#: model:ir.model.fields,help:website.field_website_visitor__page_count
msgid "Total number of tracked page visited"
msgstr "Tổng số trang được theo vết đã truy cập"

#. module: website
#: model:ir.model.fields,help:website.field_website_visitor__visitor_page_count
msgid "Total number of visits on tracked pages"
msgstr "Tổng số lượt truy cập trên các trang được theo vết"

#. module: website
#: model:ir.model.fields,field_description:website.field_ir_ui_view__track
#: model:ir.model.fields,field_description:website.field_website_page__track
msgid "Track"
msgstr "Vết"

#. module: website
#. openerp-web
#: code:addons/website/static/src/xml/track_page.xml:0
#, python-format
msgid "Track Visitor"
msgstr "Theo dõi khách truy cập"

#. module: website
#: model_terms:ir.ui.view,arch_db:website.res_config_settings_view_form
msgid "Track visits in Google Analytics"
msgstr "Theo vết truy cập trong Google Analytics"

#. module: website
#: model_terms:ir.ui.view,arch_db:website.website_pages_view_search
msgid "Tracked"
msgstr "Đã theo vết"

#. module: website
#: model_terms:ir.ui.view,arch_db:website.res_config_settings_view_form
msgid "Tracking ID"
msgstr "ID truy vết"

#. module: website
#. openerp-web
#: code:addons/website/static/src/js/editor/rte.summernote.js:0
#, python-format
msgid "Transform the picture (click twice to reset transformation)"
msgstr "Chuyển đổi hình ảnh (nhấp hai lần để thiết lập lại chuyển đổi)"

#. module: website
#: model_terms:ir.ui.view,arch_db:website.snippet_options
msgid "Transition"
msgstr "Giao dịch"

#. module: website
#. openerp-web
#: code:addons/website/static/src/js/editor/wysiwyg_multizone_translate.js:0
#, python-format
msgid "Translate Attribute"
msgstr "Dịch Thuộc tính"

#. module: website
#. openerp-web
#: code:addons/website/static/src/xml/translator.xml:0
#, python-format
msgid "Translated content"
msgstr "Nội dung được dịch"

#. module: website
#: model:ir.model,name:website.model_ir_translation
msgid "Translation"
msgstr "Bản dịch"

#. module: website
#. openerp-web
#: code:addons/website/static/src/js/editor/editor_menu_translate.js:0
#, python-format
msgid "Translation Info"
msgstr "Thông tin bản dịch"

#. module: website
#: model_terms:ir.ui.view,arch_db:website.s_product_catalog
msgid "Tuna and Salmon Burger"
msgstr "Burger cá ngừ và cá hồi"

#. module: website
#: model_terms:ir.ui.view,arch_db:website.s_features_grid
msgid "Turn every feature into a benefit for your reader."
msgstr "Biến mọi tính năng thành một lợi ích cho người đọc."

#. module: website
#: model_terms:ir.ui.view,arch_db:website.res_config_settings_view_form
#: model_terms:ir.ui.view,arch_db:website.template_footer_links
msgid "Twitter"
msgstr "Twitter"

#. module: website
#: model:ir.model.fields,field_description:website.field_res_config_settings__social_twitter
#: model:ir.model.fields,field_description:website.field_website__social_twitter
msgid "Twitter Account"
msgstr "Tài khoản Twitter"

#. module: website
#: model_terms:ir.ui.view,arch_db:website.external_snippets
msgid "Twitter Scroller"
msgstr "Vùng cuộn Twitter"

#. module: website
#. openerp-web
#: code:addons/website/static/src/xml/website.pageProperties.xml:0
#: model:ir.model.fields,field_description:website.field_theme_ir_ui_view__type
#: model_terms:ir.ui.view,arch_db:website.s_alert_options
#: model_terms:ir.ui.view,arch_db:website.s_chart_options
#: model_terms:ir.ui.view,arch_db:website.s_google_map_options
#, python-format
msgid "Type"
msgstr "Kiểu"

#. module: website
#: model_terms:ir.ui.view,arch_db:website.qweb_500
msgid ""
"Type '<i class=\"confirm_word\">yes</i>' in the box below if you want to "
"confirm."
msgstr ""
"Kiểu '<i class=\"confirm_word\">đồng ý</i>' trong hộp bên dưới nếu bạn muốn "
"xác nhận."

#. module: website
#: model:ir.model.fields,help:website.field_website_rewrite__redirect_type
msgid ""
"Type of redirect/Rewrite:\n"
"\n"
"        301 Moved permanently: The browser will keep in cache the new url.\n"
"        302 Moved temporarily: The browser will not keep in cache the new url and ask again the next time the new url.\n"
"        404 Not Found: If you want remove a specific page/controller (e.g. Ecommerce is installed, but you don't want /shop on a specific website)\n"
"        308 Redirect / Rewrite: If you want rename a controller with a new url. (Eg: /shop -> /garden - Both url will be accessible but /shop will automatically be redirected to /garden)\n"
"    "
msgstr ""
"Loại chuyển hướng/Viết lại:\n"
"\n"
"        301 Đã chuyển đi vĩnh viễn: Trình duyệt sẽ lưu trong bộ nhớ cache url mới.\n"
"        302 Đã tạm thời bị chuyển: Trình duyệt sẽ không lưu trong bộ nhớ cache url mới và hỏi lại vào lần url mới tiếp theo.\n"
"        404 Không tìm thấy: Nếu bạn muốn xóa một trang / bộ điều khiển cụ thể (ví dụ: Thương mại điện tử đã được cài đặt, nhưng bạn không muốn / mua sắm trên một trang web cụ thể)\n"
"        308 Chuyển hướng / Viết lại: Nếu bạn muốn đổi tên bộ điều khiển bằng url mới. (Ví dụ: / shop -> / garden - Cả hai url đều có thể truy cập được nhưng / shop sẽ tự động được chuyển hướng đến / garden)\n"
"    "

#. module: website
#. openerp-web
#: code:addons/website/static/src/xml/website.backend.xml:0
#: model_terms:ir.ui.view,arch_db:website.res_config_settings_view_form
#, python-format
msgid "UA-XXXXXXXX-Y"
msgstr "UA-XXXXXXXX-Y"

#. module: website
#: model_terms:ir.ui.view,arch_db:website.s_countdown_options
msgid "URL"
msgstr "Liên kết"

#. module: website
#: model:ir.model.fields,field_description:website.field_website_rewrite__url_from
#: model_terms:ir.ui.view,arch_db:website.view_website_rewrite_form
msgid "URL from"
msgstr "URL nguồn"

#. module: website
#: model:ir.model.fields,help:website.field_res_config_settings__cdn_filters
#: model:ir.model.fields,help:website.field_website__cdn_filters
msgid "URL matching those filters will be rewritten using the CDN Base URL"
msgstr "URL khớp với các bộ lọc đó sẽ được viết lại bằng URL Cơ sở CDN"

#. module: website
#: model:ir.model.fields,field_description:website.field_website_rewrite__url_to
msgid "URL to"
msgstr "URL đích"

#. module: website
#. openerp-web
#: code:addons/website/static/src/xml/website.seo.xml:0
#, python-format
msgid "Unalterable unique identifier"
msgstr "Mã định danh duy nhất không thể thay đổi"

#. module: website
#: model_terms:ir.ui.view,arch_db:website.snippet_options
msgid "Underline On Hover"
msgstr "Gạch chân khi di chuột"

#. module: website
#: model_terms:ir.ui.view,arch_db:website.cookie_policy
msgid ""
"Understand how visitors engage with our website, via Google Analytics.\n"
"                                                Learn more about"
msgstr ""
"Hiểu cách khách truy cập tương tác với trang web của chúng ta, thông qua Google Analytics.\n"
"                                                Tìm hiểu nhiều hơn về"

#. module: website
#: model_terms:ir.ui.view,arch_db:website.index_management
msgid "Unindexed"
msgstr "Không lập chỉ mục"

#. module: website
#: model_terms:ir.ui.view,arch_db:website.s_comparisons
msgid "Unlimited CRM power and support"
msgstr "CRM Mạnh mẽ và Hỗ trợ Không giới hạn"

#. module: website
#: model_terms:ir.ui.view,arch_db:website.s_comparisons
msgid "Unlimited customization"
msgstr "Tuỳ biến Không hạn chế"

#. module: website
#. openerp-web
#: code:addons/website/static/src/js/backend/button.js:0
#, python-format
msgid "Unpublish"
msgstr "Thôi Xuất bản"

#. module: website
#. openerp-web
#: code:addons/website/static/src/js/backend/button.js:0
#: code:addons/website/static/src/js/backend/button.js:0
#: model_terms:ir.ui.view,arch_db:website.publish_management
#: model_terms:ir.ui.view,arch_db:website.publish_short
#, python-format
msgid "Unpublished"
msgstr "Chưa xuất bản"

#. module: website
#: model_terms:ir.ui.view,arch_db:website.theme_view_kanban
msgid "Update theme"
msgstr "Cập nhật chủ đề"

#. module: website
#: model:ir.model.fields,field_description:website.field_theme_ir_attachment__url
#: model:ir.model.fields,field_description:website.field_theme_website_menu__url
#: model:ir.model.fields,field_description:website.field_theme_website_page__url
#: model:ir.model.fields,field_description:website.field_website_menu__url
#: model:ir.model.fields,field_description:website.field_website_track__url
#: model_terms:ir.ui.view,arch_db:website.list_website_pages
#: model_terms:ir.ui.view,arch_db:website.menu_search
#: model_terms:ir.ui.view,arch_db:website.website_visitor_page_view_search
msgid "Url"
msgstr "Url"

#. module: website
#: model:ir.model.fields,help:website.field_website_visitor__country_flag
msgid "Url of static flag image"
msgstr "Url của hình ảnh cờ tĩnh"

#. module: website
#: model_terms:ir.ui.view,arch_db:website.website_visitor_page_view_search
msgid "Urls & Pages"
msgstr "Url & Trang"

#. module: website
#: model_terms:ir.ui.view,arch_db:website.res_config_settings_view_form
msgid "Use Google Map on your website ("
msgstr "Dùng Google Map cho website của bạn ("

#. module: website
#. openerp-web
#: code:addons/website/static/src/xml/website.editor.xml:0
#, python-format
msgid "Use Google Map on your website (Contact Us page, snippets, etc)."
msgstr ""
"Dùng Google Map trên trang web của bạn (trang Liên hệ với chúng tôi, các "
"đoạn trích, v.v.)."

#. module: website
#: model_terms:ir.ui.view,arch_db:website.res_config_settings_view_form
msgid "Use a CDN to optimize the availability of your website's content"
msgstr ""
"Sử dụng CDN để tối ưu hóa tính khả dụng của nội dung trang web của bạn"

#. module: website
#: model:ir.model.fields,field_description:website.field_res_config_settings__has_default_share_image
msgid "Use a image by default for sharing"
msgstr "Dùng hình ảnh theo mặc định để chia sẻ"

#. module: website
#. openerp-web
#: code:addons/website/static/src/xml/website.pageProperties.xml:0
#, python-format
msgid "Use as Homepage"
msgstr "Dùng như Trang chủ"

#. module: website
#: model_terms:ir.ui.view,arch_db:website.s_faq_collapse
msgid "Use of Cookies"
msgstr "Sử dụng cookie"

#. module: website
#: model_terms:ir.ui.view,arch_db:website.s_media_list
msgid ""
"Use this component for creating a list of featured elements to which you "
"want to bring attention."
msgstr ""
"Dùng thành phần này để tạo danh sách các yếu tố nổi bật mà bạn muốn thu hút "
"sự chú ý."

#. module: website
#: model_terms:ir.ui.view,arch_db:website.s_media_list
msgid ""
"Use this snippet to build various types of components that feature a left- "
"or right-aligned image alongside textual content. Duplicate the element to "
"create a list that fits your needs."
msgstr ""
"Sử dụng đoạn mã này để tạo các loại thành phần khác nhau làm nổi bật hình "
"ảnh căn trái hoặc phải cùng với nội dung văn bản. Nhân đôi phần tử để tạo "
"danh sách phù hợp với nhu cầu của bạn."

#. module: website
#: model_terms:ir.ui.view,arch_db:website.s_carousel
msgid ""
"Use this snippet to presents your content in a slideshow-like format. Don't "
"write about products or services here, write about solutions."
msgstr ""
"Sử dụng đoạn mã này để trình bày nội dung của bạn ở định dạng giống như "
"trình chiếu. Đừng viết về sản phẩm hoặc dịch vụ ở đây, hãy viết về giải "
"pháp."

#. module: website
#: model_terms:ir.ui.view,arch_db:website.theme_view_kanban
msgid "Use this theme"
msgstr "Dùng chủ đề này"

#. module: website
#: model_terms:ir.ui.view,arch_db:website.s_timeline
msgid ""
"Use this timeline as a part of your resume, to show your visitors what "
"you've done in the past."
msgstr ""
"Sử dụng dòng thời gian này như một phần trong sơ yếu lý lịch của bạn, để cho"
" khách truy cập thấy những gì bạn đã làm trong quá khứ."

#. module: website
#. openerp-web
#: code:addons/website/static/src/xml/website.seo.xml:0
#, python-format
msgid "Used in page content"
msgstr "Được sử dụng trong nội dung trang"

#. module: website
#. openerp-web
#: code:addons/website/static/src/xml/website.seo.xml:0
#, python-format
msgid "Used in page description"
msgstr "Được sử dụng trong miêu tả trang"

#. module: website
#. openerp-web
#: code:addons/website/static/src/xml/website.seo.xml:0
#, python-format
msgid "Used in page first level heading"
msgstr "Được sử dụng trong tiêu đề đầu tiên của trang"

#. module: website
#. openerp-web
#: code:addons/website/static/src/xml/website.seo.xml:0
#, python-format
msgid "Used in page second level heading"
msgstr "Được sử dụng trong tiêu đề thứ hai của trang"

#. module: website
#. openerp-web
#: code:addons/website/static/src/xml/website.seo.xml:0
#, python-format
msgid "Used in page title"
msgstr "Được sử dụng trong tiêu đề trang"

#. module: website
#: model_terms:ir.ui.view,arch_db:website.cookie_policy
msgid ""
"Used to collect information about your interactions with the website, the pages you've seen,\n"
"                                                and any specific marketing campaign that brought you to the website."
msgstr ""
"Được sử dụng để thu thập thông tin về tương tác của bạn với trang web, các trang bạn đã xem,\n"
"                                               và bất kỳ chiến dịch tiếp thị cụ thể nào do trang web này mang đến. "

#. module: website
#: model_terms:ir.ui.view,arch_db:website.cookie_policy
msgid ""
"Used to make advertising more engaging to users and more valuable to publishers and advertisers,\n"
"                                                such as providing more relevant ads when you visit other websites that display ads or to improve reporting on ad campaign performance."
msgstr ""
"Được sử dụng để giúp quảng cáo thu hút người dùng và hữu dụng hơn cho người đăng quảng cáo và nhà quảng cáo,\n"
"                                                ví dụ như cung cấp quảng cáo phù hợp khi bạn ghé thăm các website có đặt quảng cáo và để cải thiện báo cáo về hiệu suất của chiến dịch quảng cáo. "

#. module: website
#: model:ir.model.fields,help:website.field_res_config_settings__website_country_group_ids
#: model:ir.model.fields,help:website.field_website__country_group_ids
msgid "Used when multiple websites have the same domain."
msgstr "Được sử dụng khi nhiều trang website trên cùng một tên miền."

#. module: website
#: model_terms:ir.ui.view,arch_db:website.footer_custom
msgid "Useful Links"
msgstr "Liên kết hữu ích"

#. module: website
#: model_terms:ir.ui.view,arch_db:website.s_numbers
msgid "Useful options"
msgstr "Các tùy chọn hữu ích"

#. module: website
#: model:ir.model.fields,help:website.field_website_menu__group_ids
msgid "User need to be at least in one of these groups to see the menu"
msgstr "Người dùng ít nhất phải thuộc một trong các nhóm này để xem menu"

#. module: website
#: model:ir.model,name:website.model_res_users
msgid "Users"
msgstr "Người dùng"

#. module: website
#: model_terms:ir.ui.view,arch_db:website.bs_debug_view
#: model_terms:website.page,arch_db:website.bs_debug_page
msgid "Utilities &amp; Typography"
msgstr "Utilities &amp; Kiểu chữ"

#. module: website
#: model_terms:ir.ui.view,arch_db:website.s_progress_bar_options
msgid "Value"
msgstr "Giá trị"

#. module: website
#: model_terms:ir.ui.view,arch_db:website.snippet_options
msgid "Vert. Alignment"
msgstr "Căn chỉnh dọc"

#. module: website
#: model_terms:ir.ui.view,arch_db:website.s_tabs_options
#: model_terms:ir.ui.view,arch_db:website.snippet_options
msgid "Vertical"
msgstr "Vertical"

#. module: website
#: model_terms:ir.ui.view,arch_db:website.snippet_options
msgid "Vertical Alignment"
msgstr "Căn chỉnh dọc"

#. module: website
#: model_terms:ir.ui.view,arch_db:website.snippet_options_background_options
msgid "Video"
msgstr "Video"

#. module: website
#: model:ir.model,name:website.model_ir_ui_view
#: model:ir.model.fields,field_description:website.field_theme_website_page__view_id
#: model:ir.model.fields,field_description:website.field_website_page__view_id
msgid "View"
msgstr "Giao diện"

#. module: website
#: model:ir.model.fields,field_description:website.field_website_page__arch
msgid "View Architecture"
msgstr "Kiến trúc Giao diện"

#. module: website
#: model:ir.model.fields,field_description:website.field_website_page__name
msgid "View Name"
msgstr "Tên Giao diện"

#. module: website
#: model:ir.model.fields,field_description:website.field_website_page__type
msgid "View Type"
msgstr "Kiểu Giao diện"

#. module: website
#: model:ir.model.fields,field_description:website.field_website_page__mode
msgid "View inheritance mode"
msgstr "Chế độ kế thừa Giao diện"

#. module: website
#: model_terms:ir.ui.view,arch_db:website.s_product_list
msgid "View item"
msgstr "Xem nội dung"

#. module: website
#: model:ir.actions.act_window,name:website.website_visitor_view_action
#: model:ir.ui.menu,name:website.menu_visitor_view_menu
msgid "Views"
msgstr "Views"

#. module: website
#: model:ir.model.fields,field_description:website.field_theme_ir_ui_view__copy_ids
msgid "Views using a copy of me"
msgstr "Dạng hiển thị sử dụng bản sao của tôi"

#. module: website
#: model:ir.model.fields,field_description:website.field_website_page__inherit_children_ids
msgid "Views which inherit from this one"
msgstr "Các giao diện mà kế thừa từ giao diện này"

#. module: website
#. openerp-web
#: code:addons/website/static/src/xml/website.pageProperties.xml:0
#: model:ir.model.fields,field_description:website.field_ir_ui_view__visibility
#: model:ir.model.fields,field_description:website.field_website_page__visibility
#, python-format
msgid "Visibility"
msgstr "Hiển thị"

#. module: website
#: model:ir.model.fields,field_description:website.field_ir_ui_view__visibility_password
#: model:ir.model.fields,field_description:website.field_website_page__visibility_password
#: model_terms:ir.ui.view,arch_db:website.view_view_form_extend
msgid "Visibility Password"
msgstr "Mật khẩu hiển thị"

#. module: website
#: model:ir.model.fields,field_description:website.field_ir_ui_view__visibility_password_display
#: model:ir.model.fields,field_description:website.field_website_page__visibility_password_display
msgid "Visibility Password Display"
msgstr "Hiển thị mật khẩu hiển thị"

#. module: website
#: model:ir.model.fields,field_description:website.field_website_menu__group_ids
msgid "Visible Groups"
msgstr "Nhóm hiển thị"

#. module: website
#: model:ir.model.fields,field_description:website.field_res_partner__website_published
#: model:ir.model.fields,field_description:website.field_res_users__website_published
#: model:ir.model.fields,field_description:website.field_website_page__website_published
#: model:ir.model.fields,field_description:website.field_website_published_mixin__website_published
#: model:ir.model.fields,field_description:website.field_website_published_multi_mixin__website_published
#: model:ir.model.fields,field_description:website.field_website_snippet_filter__website_published
msgid "Visible on current website"
msgstr "Hiển thị ở website hiện hành"

#. module: website
#: model:ir.model.fields,field_description:website.field_website_track__visit_datetime
msgid "Visit Date"
msgstr "Ngày truy cập"

#. module: website
#. openerp-web
#: code:addons/website/static/src/snippets/s_countdown/000.xml:0
#, python-format
msgid "Visit our Facebook page to know if you are one of the lucky winners."
msgstr ""
"Hãy truy cập trang Facebook của chúng tôi để biết bạn có phải là một trong "
"những người may mắn trúng thưởng hay không."

#. module: website
#: model:ir.model,name:website.model_website_track
#: model:ir.model.fields,field_description:website.field_website_visitor__page_ids
#: model_terms:ir.ui.view,arch_db:website.website_visitor_view_kanban
msgid "Visited Pages"
msgstr "Trang đã xem"

#. module: website
#: model:ir.model.fields,field_description:website.field_website_visitor__website_track_ids
msgid "Visited Pages History"
msgstr "Lịch sử các trang đã truy cập"

#. module: website
#: model:ir.model.fields,field_description:website.field_website_track__visitor_id
#: model_terms:ir.ui.view,arch_db:website.website_visitor_page_view_search
#: model_terms:ir.ui.view,arch_db:website.website_visitor_view_kanban
msgid "Visitor"
msgstr "Khách"

#. module: website
#: model_terms:ir.ui.view,arch_db:website.website_visitor_view_form
msgid "Visitor Information"
msgstr "Thông tin khách truy cập"

#. module: website
#: model_terms:ir.ui.view,arch_db:website.website_visitor_page_view_graph
msgid "Visitor Page Views"
msgstr "Lượt xem trang của khách truy cập"

#. module: website
#: model_terms:ir.ui.view,arch_db:website.website_visitor_page_view_tree
msgid "Visitor Page Views History"
msgstr "Lịch sử các trang khách truy cập"

#. module: website
#: model_terms:ir.ui.view,arch_db:website.website_visitor_track_view_graph
msgid "Visitor Views"
msgstr "Lượt xem của khách truy cập"

#. module: website
#: model_terms:ir.ui.view,arch_db:website.website_visitor_track_view_tree
msgid "Visitor Views History"
msgstr "Lịch sử lượt xem của khách truy cập"

#. module: website
#: model:ir.actions.act_window,name:website.website_visitors_action
#: model:ir.model.fields,field_description:website.field_res_partner__visitor_ids
#: model:ir.model.fields,field_description:website.field_res_users__visitor_ids
#: model:ir.ui.menu,name:website.menu_visitor_sub_menu
#: model:ir.ui.menu,name:website.website_visitor_menu
#: model_terms:ir.ui.view,arch_db:website.website_visitor_view_graph
#: model_terms:ir.ui.view,arch_db:website.website_visitor_view_search
msgid "Visitors"
msgstr "Khách truy cập"

#. module: website
#. openerp-web
#: code:addons/website/static/src/xml/website.backend.xml:0
#: model_terms:ir.ui.view,arch_db:website.website_visitor_view_form
#: model_terms:ir.ui.view,arch_db:website.website_visitor_view_kanban
#, python-format
msgid "Visits"
msgstr "Lượt ghé thăm"

#. module: website
#: model_terms:ir.actions.act_window,help:website.website_visitor_view_action
msgid ""
"Wait for visitors to come to your website to see the pages they viewed."
msgstr "Chờ khách truy cập vào trang web của bạn để xem các trang họ đã xem."

#. module: website
#: model_terms:ir.actions.act_window,help:website.website_visitors_action
msgid "Wait for visitors to come to your website to see their history."
msgstr "Chờ khách truy cập vào trang web của bạn để xem lịch sử của họ."

#. module: website
#: model_terms:ir.ui.view,arch_db:website.s_alert_options
#: model_terms:ir.ui.view,arch_db:website.snippet_options
msgid "Warning"
msgstr "Cảnh báo"

#. module: website
#: model_terms:ir.ui.view,arch_db:website.footer_custom
msgid ""
"We are a team of passionate people whose goal is to improve everyone's life through disruptive products. We build great products to solve your business problems.\n"
"                            <br/><br/>Our products are designed for small to medium size companies willing to optimize their performance."
msgstr ""
"Chúng tôi là một nhóm những người đam mê với mục tiêu cải thiện cuộc sống của mọi người thông qua các sản phẩm đột phá. Chúng tôi xây dựng các sản phẩm tuyệt vời để giải quyết các vấn đề kinh doanh của bạn.\n"
"                            <br/><br/>Sản phẩm của chúng tôi được thiết kế cho các công ty vừa và nhỏ sẵn sàng để tối ưu hóa hiệu suất của họ."

#. module: website
#: model_terms:ir.ui.view,arch_db:website.template_footer_descriptive
msgid ""
"We are a team of passionate people whose goal is to improve everyone's life "
"through disruptive products. We build great products to solve your business "
"problems. Our products are designed for small to medium size companies "
"willing to optimize their performance."
msgstr ""
"Chúng tôi là một nhóm những người đam mê với mục tiêu cải thiện cuộc sống "
"của mọi người thông qua các sản phẩm đột phá. Chúng tôi xây dựng các sản "
"phẩm tuyệt vời để giải quyết các vấn đề kinh doanh của bạn. Sản phẩm của "
"chúng tôi được thiết kế cho các công ty vừa và nhỏ sẵn sàng tối ưu hóa hiệu "
"suất của họ."

#. module: website
#: model_terms:ir.ui.view,arch_db:website.template_footer_headline
msgid ""
"We are a team of passionate people whose goal is to improve everyone's "
"life.<br/>Our services are designed for small to medium size companies."
msgstr ""
"Chúng tôi là một đội gồm những người đầy nhiệt huyết với mục tiêu là cải "
"thiện cuộc sống của mọi người.<br/>Dịch vụ của chúng tôi được thiết kế cho "
"các công ty vừa và nhỏ."

#. module: website
#: model_terms:ir.ui.view,arch_db:website.s_progress_bar
msgid "We are almost done!"
msgstr "Chúng ta đang gần hoàn tất!"

#. module: website
#: model_terms:ir.ui.view,arch_db:website.s_references
msgid "We are in good company."
msgstr "Chúng tôi đang ở trong một công ty tốt."

#. module: website
#: model_terms:ir.ui.view,arch_db:website.cookie_policy
msgid ""
"We do not currently support Do Not Track signals, as there is no industry "
"standard for compliance."
msgstr ""
"Chúng tôi hiện không hỗ trợ các tín hiệu Không theo dõi, vì không có tiêu "
"chuẩn ngành nào về việc tuân thủ."

#. module: website
#. openerp-web
#: code:addons/website/static/src/xml/website.xml:0
#, python-format
msgid "We found these ones:"
msgstr "Chúng tôi tìm thấy những cái này:"

#. module: website
#: model_terms:ir.ui.view,arch_db:website.template_header_slogan_oe_structure_header_slogan_1
msgid "We help <b>you</b> grow your business"
msgstr "Chúng tôi giúp <b>bạn</b> phát triển việc kinh doanh của mình"

#. module: website
#: model_terms:ir.ui.view,arch_db:website.cookie_policy
msgid ""
"We may not be able to provide the best service to you if you reject those "
"cookies, but the website will work."
msgstr ""
"Chúng tôi có thể không cung cấp dịch vụ tốt nhất cho bạn nếu bạn từ chối các"
" cookie đó, nhưng trang web sẽ hoạt động."

#. module: website
#. openerp-web
#: code:addons/website/static/src/xml/website.cookies_bar.xml:0
#: code:addons/website/static/src/xml/website.cookies_bar.xml:0
#: model_terms:ir.ui.view,arch_db:website.cookies_bar
#, python-format
msgid "We use cookies to provide you a better user experience."
msgstr ""
"Chúng tôi sử dụng cookie để cung cấp cho bạn trải nghiệm người dùng tốt hơn."

#. module: website
#. openerp-web
#: code:addons/website/static/src/xml/website.cookies_bar.xml:0
#, python-format
msgid ""
"We use them to store info about your habits on our website. It will helps us"
" to provide you the very best experience and customize what you see."
msgstr ""
"Chúng tôi sử dụng chúng để lưu trữ thông tin về thói quen của bạn trên trang"
" web của chúng tôi. Nó sẽ giúp chúng tôi cung cấp cho bạn trải nghiệm tốt "
"nhất và tùy chỉnh những gì bạn thấy."

#. module: website
#: model_terms:ir.ui.view,arch_db:website.website_visitor_view_tree
msgid "Web Visitors"
msgstr "Khách truy cập web"

#. module: website
#. openerp-web
#: code:addons/website/static/src/xml/website.backend.xml:0
#: model:ir.actions.act_url,name:website.action_website
#: model:ir.actions.act_url,name:website.theme_install_act_url
#: model:ir.model,name:website.model_website
#: model:ir.model.fields,field_description:website.field_ir_attachment__website_id
#: model:ir.model.fields,field_description:website.field_ir_ui_view__website_id
#: model:ir.model.fields,field_description:website.field_res_partner__website_id
#: model:ir.model.fields,field_description:website.field_res_users__website_id
#: model:ir.model.fields,field_description:website.field_website_menu__website_id
#: model:ir.model.fields,field_description:website.field_website_multi_mixin__website_id
#: model:ir.model.fields,field_description:website.field_website_page__website_id
#: model:ir.model.fields,field_description:website.field_website_published_multi_mixin__website_id
#: model:ir.model.fields,field_description:website.field_website_rewrite__website_id
#: model:ir.model.fields,field_description:website.field_website_snippet_filter__website_id
#: model:ir.model.fields,field_description:website.field_website_visitor__website_id
#: model:ir.ui.menu,name:website.menu_website_configuration
#: model_terms:ir.ui.view,arch_db:website.menu_search
#: model_terms:ir.ui.view,arch_db:website.res_config_settings_view_form
#: model_terms:ir.ui.view,arch_db:website.view_server_action_search_website
#, python-format
msgid "Website"
msgstr "Website"

#. module: website
#: model:ir.model.fields,field_description:website.field_res_config_settings__website_company_id
msgid "Website Company"
msgstr "Website Công ty"

#. module: website
#: model:ir.model.fields,field_description:website.field_res_config_settings__website_domain
#: model:ir.model.fields,field_description:website.field_website__domain
msgid "Website Domain"
msgstr "Tên miền Website"

#. module: website
#: model:ir.actions.act_url,name:website.action_website_edit
msgid "Website Edit Mode"
msgstr "Chế độ chỉnh sửa trang web"

#. module: website
#: model:ir.model.fields,field_description:website.field_website__favicon
msgid "Website Favicon"
msgstr "Biểu tượng Website"

#. module: website
#. openerp-web
#: code:addons/website/static/src/xml/website.cookies_bar.xml:0
#: model:ir.model.fields,field_description:website.field_res_config_settings__website_logo
#: model:ir.model.fields,field_description:website.field_website__logo
#, python-format
msgid "Website Logo"
msgstr "Website Logo"

#. module: website
#: model:ir.actions.act_window,name:website.action_website_menu
#: model:ir.model,name:website.model_website_menu
msgid "Website Menu"
msgstr "Trình đơn Website"

#. module: website
#: model_terms:ir.ui.view,arch_db:website.website_menus_form_view
msgid "Website Menus Settings"
msgstr "Thiết lập Trình đơn Website"

#. module: website
#: model:ir.model.fields,field_description:website.field_res_config_settings__website_name
#: model:ir.model.fields,field_description:website.field_website__name
msgid "Website Name"
msgstr "Tên Website"

#. module: website
#: model:ir.model.fields,field_description:website.field_ir_ui_view__first_page_id
#: model:ir.model.fields,field_description:website.field_website_page__first_page_id
msgid "Website Page"
msgstr "Trang của Website"

#. module: website
#: model_terms:ir.ui.view,arch_db:website.website_pages_form_view
msgid "Website Page Settings"
msgstr "Thiết lập Trang của Website"

#. module: website
#: model:ir.actions.act_window,name:website.action_website_pages_list
#: model_terms:ir.ui.view,arch_db:website.website_pages_tree_view
#: model_terms:ir.ui.view,arch_db:website.website_pages_view_search
msgid "Website Pages"
msgstr "Trang của Website"

#. module: website
#: model:ir.model.fields,field_description:website.field_base_automation__website_path
#: model:ir.model.fields,field_description:website.field_ir_actions_server__website_path
#: model:ir.model.fields,field_description:website.field_ir_cron__website_path
msgid "Website Path"
msgstr "Đường dẫn website"

#. module: website
#: model:ir.model,name:website.model_website_published_mixin
msgid "Website Published Mixin"
msgstr "Trang web được xuất bản Mixin"

#. module: website
#. openerp-web
#: code:addons/website/static/src/js/editor/snippets.editor.js:0
#: model_terms:ir.ui.view,arch_db:website.view_website_form
#, python-format
msgid "Website Settings"
msgstr "Thiết lập Website"

#. module: website
#: model:ir.model,name:website.model_website_snippet_filter
msgid "Website Snippet Filter"
msgstr "Bộ lọc đoạn mã trang web"

#. module: website
#: model_terms:ir.ui.view,arch_db:website.onboarding_website_theme_step
msgid "Website Theme"
msgstr "Giao diện Website"

#. module: website
#: model:ir.model,name:website.model_theme_website_menu
msgid "Website Theme Menu"
msgstr "Menu chủ đề Website"

#. module: website
#: model:ir.model,name:website.model_theme_website_page
msgid "Website Theme Page"
msgstr "Trang chủ đề Website"

#. module: website
#: model_terms:ir.ui.view,arch_db:website.res_config_settings_view_form
msgid "Website Title"
msgstr "Tiêu đề Website"

#. module: website
#: model:ir.model.fields,field_description:website.field_ir_attachment__website_url
#: model:ir.model.fields,field_description:website.field_res_partner__website_url
#: model:ir.model.fields,field_description:website.field_res_users__website_url
#: model:ir.model.fields,field_description:website.field_website_page__website_url
#: model:ir.model.fields,field_description:website.field_website_published_mixin__website_url
#: model:ir.model.fields,field_description:website.field_website_published_multi_mixin__website_url
#: model:ir.model.fields,field_description:website.field_website_snippet_filter__website_url
msgid "Website URL"
msgstr "Địa chỉ website"

#. module: website
#: model:ir.model.fields,field_description:website.field_base_automation__website_url
#: model:ir.model.fields,field_description:website.field_ir_actions_server__website_url
#: model:ir.model.fields,field_description:website.field_ir_cron__website_url
msgid "Website Url"
msgstr "Đường dẫn Website"

#. module: website
#: model:ir.model,name:website.model_website_visitor
#: model_terms:ir.ui.view,arch_db:website.website_visitor_view_form
msgid "Website Visitor"
msgstr "Khách truy cập website"

#. module: website
#: code:addons/website/models/website_visitor.py:0
#, python-format
msgid "Website Visitor #%s"
msgstr "Khách truy cập website #%s"

#. module: website
#: model:ir.actions.server,name:website.website_visitor_cron_ir_actions_server
#: model:ir.cron,cron_name:website.website_visitor_cron
#: model:ir.cron,name:website.website_visitor_cron
msgid "Website Visitor : Archive old visitors"
msgstr "Khách truy cập web: Lưu trữ khách truy cập cũ"

#. module: website
#: model_terms:ir.ui.view,arch_db:website.s_faq_collapse
msgid ""
"Website may use cookies to personalize and facilitate maximum navigation of "
"the User by this site. The User may configure his / her browser to notify "
"and reject the installation of the cookies sent by us."
msgstr ""
"Website có thể sử dụng cookie để cá nhân hóa và hỗ trợ điều hướng tối đa cho"
" người dùng bởi trang web này. Người dùng có thể định cấu hình trình duyệt "
"của mình để thông báo và từ chối cài đặt cookie do chúng tôi gửi."

#. module: website
#: model_terms:ir.ui.view,arch_db:website.menu_tree
msgid "Website menu"
msgstr "Trình đơn website"

#. module: website
#: model:ir.model.fields,field_description:website.field_ir_ui_view__website_meta_description
#: model:ir.model.fields,field_description:website.field_website_page__website_meta_description
#: model:ir.model.fields,field_description:website.field_website_seo_metadata__website_meta_description
msgid "Website meta description"
msgstr "Dữ liệu Mô tả Website"

#. module: website
#: model:ir.model.fields,field_description:website.field_ir_ui_view__website_meta_keywords
#: model:ir.model.fields,field_description:website.field_website_page__website_meta_keywords
#: model:ir.model.fields,field_description:website.field_website_seo_metadata__website_meta_keywords
msgid "Website meta keywords"
msgstr "Dữ liệu Từ khoá Website"

#. module: website
#: model:ir.model.fields,field_description:website.field_ir_ui_view__website_meta_title
#: model:ir.model.fields,field_description:website.field_website_page__website_meta_title
#: model:ir.model.fields,field_description:website.field_website_seo_metadata__website_meta_title
msgid "Website meta title"
msgstr "Dữ liệu Tiêu đề Website"

#. module: website
#: model:ir.model.fields,field_description:website.field_ir_ui_view__website_meta_og_img
#: model:ir.model.fields,field_description:website.field_website_page__website_meta_og_img
#: model:ir.model.fields,field_description:website.field_website_seo_metadata__website_meta_og_img
msgid "Website opengraph image"
msgstr "Hình ảnh trang web"

#. module: website
#: model:ir.model,name:website.model_website_rewrite
msgid "Website rewrite"
msgstr "Viết lại trang web"

#. module: website
#: model_terms:ir.ui.view,arch_db:website.view_website_rewrite_form
msgid "Website rewrite Settings"
msgstr "Cài đặt viết lại trang web"

#. module: website
#: model_terms:ir.ui.view,arch_db:website.action_website_rewrite_tree
msgid "Website rewrites"
msgstr "Viết lại trang web"

#. module: website
#: model:ir.actions.server,name:website.ir_actions_server_website_google_analytics
msgid "Website: Analytics"
msgstr "Website: Phân tích"

#. module: website
#: model:ir.actions.server,name:website.ir_actions_server_website_dashboard
msgid "Website: Dashboard"
msgstr "Website: Bảng tin"

#. module: website
#: model:ir.actions.act_window,name:website.action_website_list
#: model:ir.ui.menu,name:website.menu_website_websites_list
#: model_terms:ir.ui.view,arch_db:website.view_website_tree
msgid "Websites"
msgstr "Website"

#. module: website
#: model:ir.model.fields,field_description:website.field_base_language_install__website_ids
msgid "Websites to translate"
msgstr "Website cần dịch"

#. module: website
#. openerp-web
#: code:addons/website/static/src/xml/website.editor.xml:0
#, python-format
msgid "Welcome to your"
msgstr "Chào mừng bạn đến với"

#. module: website
#. openerp-web
#: code:addons/website/static/src/xml/website.editor.xml:0
#, python-format
msgid "What do you want to do?"
msgstr "Bạn muốn làm gì?"

#. module: website
#: model_terms:ir.ui.view,arch_db:website.s_countdown_options
msgid "What should happen at the end?"
msgstr "Điều gì nên xảy ra cuối cùng?"

#. module: website
#: model_terms:ir.ui.view,arch_db:website.s_table_of_content
msgid "What you see is what you get"
msgstr "Những gì bạn thấy là những gì bạn nhận được"

#. module: website
#: model_terms:ir.ui.view,arch_db:website.s_hr_options
#: model_terms:ir.ui.view,arch_db:website.snippet_options
msgid "Width"
msgstr "Chiều rộng"

#. module: website
#: model:ir.model.fields,help:website.field_res_config_settings__website_domain
#: model:ir.model.fields,help:website.field_website__domain
msgid "Will be prefixed by http in canonical URLs if no scheme is specified"
msgstr ""
"Sẽ có tiền tố là http trong URL chuẩn nếu không có lược đồ nào được chỉ định"

#. module: website
#: model:ir.model.fields.selection,name:website.selection__ir_ui_view__visibility__password
msgid "With Password"
msgstr "Kèm Password"

#. module: website
#: model_terms:ir.ui.view,arch_db:website.s_blockquote
#: model_terms:ir.ui.view,arch_db:website.s_quotes_carousel
msgid ""
"Write a quote here from one of your customers. Quotes are a great way to "
"build confidence in your products or services."
msgstr ""
"Viết một trích dẫn ở đây từ một trong những khách hàng của bạn. Báo giá là "
"một cách tuyệt vời để xây dựng niềm tin vào sản phẩm hoặc dịch vụ của bạn."

#. module: website
#: model_terms:ir.ui.view,arch_db:website.s_image_text
#: model_terms:ir.ui.view,arch_db:website.s_text_image
msgid ""
"Write one or two paragraphs describing your product or services. To be "
"successful your content needs to be useful to your readers."
msgstr ""
"Viết một hoặc hai đoạn văn mô tả sản phẩm hoặc dịch vụ của bạn. Để thành "
"công, nội dung của bạn cần phải hữu ích cho người đọc."

#. module: website
#: model_terms:ir.ui.view,arch_db:website.s_cover
msgid ""
"Write one or two paragraphs describing your product, services or a specific "
"feature.<br/> To be successful your content needs to be useful to your "
"readers."
msgstr ""
"Viết một hoặc hai đoạn mô tả sản phẩm, dịch vụ của bạn hoặc một tính năng cụ"
" thể. <br/> Để thành công, nội dung của bạn cần phải hữu ích cho độc giả của"
" bạn."

#. module: website
#: model_terms:ir.ui.view,arch_db:website.s_features
msgid ""
"Write what the customer would like to know, <br/>not what you want to show."
msgstr ""
"Viết những gì khách hàng muốn biết, <br/> không phải những gì bạn muốn thể "
"hiện."

#. module: website
#. openerp-web
#: code:addons/website/static/src/xml/translator.xml:0
#, python-format
msgid "You are about to enter the translation mode."
msgstr "Bạn chuẩn bị chuyển sang chế độ dịch"

#. module: website
#: model_terms:ir.ui.view,arch_db:website.cookie_policy
msgid ""
"You can choose to have your computer warn you each time a cookie is being sent, or you can choose to turn off all cookies.\n"
"                            Each browser is a little different, so look at your browser's Help menu to learn the correct way to modify your cookies."
msgstr ""
"You can choose to have your computer warn you each time a cookie is being sent, or you can choose to turn off all cookies.\n"
"                            Each browser is a little different, so look at your browser's Help menu to learn the correct way to modify your cookies."

#. module: website
#: model_terms:ir.ui.view,arch_db:website.s_features_grid
msgid "You can edit colors and backgrounds to highlight features."
msgstr ""
"Bạn có thể chỉnh sửa màu sắc và hình nền để làm nổi bật các tính năng."

#. module: website
#: model_terms:ir.ui.view,arch_db:website.s_timeline
msgid "You can edit, duplicate..."
msgstr "Bạn có thể chỉnh sửa, sao chép ..."

#. module: website
#: model_terms:ir.ui.view,arch_db:website.res_config_settings_view_form
msgid ""
"You can have 2 websites with same domain AND a condition on country group to"
" select wich website use."
msgstr ""
"Bạn có thể có 2 trang web có cùng tên miền VÀ một điều kiện trên nhóm quốc "
"gia để chọn sử dụng trang web."

#. module: website
#: code:addons/website/models/res_users.py:0
#: model:ir.model.constraint,message:website.constraint_res_users_login_key
#, python-format
msgid "You can not have two users with the same login!"
msgstr "Bạn không thể có hai người dùng có cùng tên đăng nhập!"

#. module: website
#: code:addons/website/models/website_snippet_filter.py:0
#, python-format
msgid "You can only use template prefixed by dynamic_filter_template_ "
msgstr "Bạn chỉ có thể sử dụng mẫu có tiền tố là dynamic_filter_template_ "

#. module: website
#: code:addons/website/controllers/backend.py:0
#, python-format
msgid "You do not have sufficient rights to perform that action."
msgstr "Bạn không có đủ quyền để thực hiện hành động đó."

#. module: website
#: code:addons/website/models/mixins.py:0
#, python-format
msgid "You do not have the rights to publish/unpublish"
msgstr "Bạn không có quyền xuất bản/thôi xuất bản"

#. module: website
#. openerp-web
#: code:addons/website/static/src/xml/website.backend.xml:0
#, python-format
msgid "You do not seem to have access to this Analytics Account."
msgstr "Dường như bạn không có quyền truy cập vào Tài khoản Analytics này."

#. module: website
#. openerp-web
#: code:addons/website/static/src/js/menu/seo.js:0
#, python-format
msgid ""
"You have hidden this page from search results. It won't be indexed by search"
" engines."
msgstr ""
"Bạn đã ẩn trang này khỏi kết quả tìm kiếm. Nó sẽ không được lập chỉ mục bởi "
"các công cụ tìm kiếm."

#. module: website
#: code:addons/website/models/res_config_settings.py:0
#, python-format
msgid "You haven't defined your domain"
msgstr "Bạn chưa xác định tên miền của mình"

#. module: website
#: model_terms:ir.ui.view,arch_db:website.cookie_policy
msgid "You may opt-out of a third-party's use of cookies by visiting the"
msgstr "Bạn có thể từ chối sử dụng cookie của bên thứ ba bằng cách truy cập"

#. module: website
#: code:addons/website/models/website.py:0
#, python-format
msgid "You must keep at least one website."
msgstr "Bạn phải giữ ít nhất một website."

#. module: website
#. openerp-web
#: code:addons/website/static/src/xml/website.backend.xml:0
#, python-format
msgid "You need to log in to your Google Account before:"
msgstr "Bạn cần phải đăng nhập vào Tài khoản Google của bạn trước khi:"

#. module: website
#: model_terms:ir.ui.view,arch_db:website.s_faq_collapse
msgid ""
"You should carefully review the legal statements and other conditions of use"
" of any website which you access through a link from this Website. Your "
"linking to any other off-site pages or other websites is at your own risk."
msgstr ""
"Bạn nên xem xét cẩn thận các tuyên bố pháp lý và các điều kiện sử dụng khác "
"của bất kỳ trang web nào bạn truy cập thông qua một liên kết từ trang web "
"này. Liên kết của bạn đến bất kỳ trang ngoài trang web hoặc các trang web "
"khác là nguy cơ của riêng bạn."

#. module: website
#. openerp-web
#: code:addons/website/static/src/js/content/website_root.js:0
#, python-format
msgid "You've published your %s."
msgstr "Bạn đã đăng %s của bạn."

#. module: website
#: model_terms:ir.ui.view,arch_db:website.res_config_settings_view_form
msgid "YouTube"
msgstr "YouTube"

#. module: website
#. openerp-web
#: code:addons/website/static/src/xml/website.backend.xml:0
#, python-format
msgid "Your Client ID:"
msgstr "Your Client ID:"

#. module: website
#: model_terms:ir.ui.view,arch_db:website.s_dynamic_snippet_template
msgid ""
"Your Dynamic Snippet will be displayed here... This message is displayed "
"because you did not provided both a filter and a template to use.<br/>"
msgstr ""
"Your Dynamic Snippet will be displayed here... This message is displayed "
"because you did not provided both a filter and a template to use.<br/>"

#. module: website
#. openerp-web
#: code:addons/website/static/src/xml/website.backend.xml:0
#, python-format
msgid "Your Tracking ID:"
msgstr "ID theo dõi của bạn:"

#. module: website
#. openerp-web
#: code:addons/website/static/src/xml/website.editor.xml:0
#, python-format
msgid "Your current changes will be saved automatically."
msgstr "Các thay đổi hiện tại của bạn sẽ được lưu tự động."

#. module: website
#. openerp-web
#: code:addons/website/static/src/js/menu/seo.js:0
#, python-format
msgid "Your description looks too long."
msgstr "Mô tả của bạn trông có vẻ quá dài."

#. module: website
#. openerp-web
#: code:addons/website/static/src/js/menu/seo.js:0
#, python-format
msgid "Your description looks too short."
msgstr "Mô tả của bạn trông có vẻ quá ngắn."

#. module: website
#: model_terms:ir.ui.view,arch_db:website.cookie_policy
msgid ""
"Your experience may be degraded if you discard those cookies, but the "
"website will still work."
msgstr ""
"Trải nghiệm của bạn có thể bị giảm sút nếu bạn hủy các cookie đó, nhưng "
"trang web sẽ vẫn hoạt động."

#. module: website
#: model_terms:ir.ui.view,arch_db:website.list_website_pages
msgid "Your search '"
msgstr "Tìm kiếm của ban '"

#. module: website
#: model_terms:ir.ui.view,arch_db:website.s_timeline
msgid "Your title"
msgstr "Tiêu đề của bạn"

#. module: website
#: model:ir.model.fields,field_description:website.field_res_config_settings__social_youtube
#: model:ir.model.fields,field_description:website.field_website__social_youtube
msgid "Youtube Account"
msgstr "Tài khoản Youtube"

#. module: website
#: model_terms:ir.ui.view,arch_db:website.s_google_map_options
msgid "Zoom"
msgstr "Zoom"

#. module: website
#: model_terms:ir.ui.view,arch_db:website.cookie_policy
msgid ""
"__gads (Google)<br/>\n"
"                                            __gac (Google)"
msgstr ""
"__gads (Google)<br/>\n"
"                                            __gac (Google)"

#. module: website
#: model_terms:ir.ui.view,arch_db:website.cookie_policy
msgid ""
"_ga (Google)<br/>\n"
"                                            _gat (Google)<br/>\n"
"                                            _gid (Google)<br/>\n"
"                                            _gac_* (Google)"
msgstr ""
"_ga (Google)<br/>\n"
"                                            _gat (Google)<br/>\n"
"                                            _gid (Google)<br/>\n"
"                                            _gac_* (Google)"

#. module: website
#. openerp-web
#: code:addons/website/static/src/xml/website.editor.xml:0
#, python-format
msgid "and copy paste the address of the font page here."
msgstr "và sao chép, dán địa chỉ của trang phông chữ vào đây."

#. module: website
#: model_terms:ir.ui.view,arch_db:website.snippets
msgid "big"
msgstr "lớn"

#. module: website
#: model_terms:ir.ui.view,arch_db:website.bs_debug_view
#: model_terms:ir.ui.view,arch_db:website.color_combinations_debug_view
#: model_terms:website.page,arch_db:website.bs_debug_page
#: model_terms:website.page,arch_db:website.color_combinations_debug_page
msgid "breadcrumb"
msgstr "breadcrumb"

#. module: website
#: model_terms:ir.ui.view,arch_db:website.color_combinations_debug_view
#: model_terms:website.page,arch_db:website.color_combinations_debug_page
msgid "btn-outline-primary"
msgstr "nút-viền-chính"

#. module: website
#: model_terms:ir.ui.view,arch_db:website.color_combinations_debug_view
#: model_terms:website.page,arch_db:website.color_combinations_debug_page
msgid "btn-outline-secondary"
msgstr "nút-viền-phụ"

#. module: website
#: model_terms:ir.ui.view,arch_db:website.color_combinations_debug_view
#: model_terms:website.page,arch_db:website.color_combinations_debug_page
msgid "btn-primary"
msgstr "nút-chính"

#. module: website
#: model_terms:ir.ui.view,arch_db:website.color_combinations_debug_view
#: model_terms:website.page,arch_db:website.color_combinations_debug_page
msgid "btn-secondary"
msgstr "nút-phụ"

#. module: website
#: model_terms:ir.ui.view,arch_db:website.snippets
msgid "celebration, launch"
msgstr "lễ kỷ niệm, ra mắt"

#. module: website
#: model_terms:ir.ui.view,arch_db:website.snippets
msgid "chart, table, diagram, pie"
msgstr "biểu đồ, bảng, sơ đồ, hình tròn"

#. module: website
#: model_terms:ir.ui.view,arch_db:website.snippets
msgid "cite"
msgstr "dẫn"

#. module: website
#: model_terms:ir.ui.view,arch_db:website.snippets
msgid "columns, description"
msgstr "cột, mô tả"

#. module: website
#: model_terms:ir.ui.view,arch_db:website.snippets
msgid "common answers, common questions"
msgstr "câu trả lời phổ biến, câu hỏi phổ biến"

#. module: website
#: model_terms:ir.ui.view,arch_db:website.snippets
msgid "content"
msgstr "nội dung"

#. module: website
#: model_terms:ir.ui.view,arch_db:website.snippets
msgid "customers, clients"
msgstr "khách hàng"

#. module: website
#: model_terms:ir.ui.view,arch_db:website.s_popup_options
msgid "days"
msgstr "ngày"

#. module: website
#: model_terms:ir.ui.view,arch_db:website.s_countdown_options
msgid "e.g. /my-awesome-page"
msgstr "e.g. /my-awesome-page"

#. module: website
#. openerp-web
#: code:addons/website/static/src/xml/website.xml:0
#, python-format
msgid "e.g. About Us"
msgstr "vd: Về chúng tôi"

#. module: website
#: model_terms:ir.ui.view,arch_db:website.s_google_map_options
msgid "e.g. De Brouckere, Brussels, Belgium"
msgstr "e.g. Quận 12, Thành phố Hồ Chí Minh, Việt Nam"

#. module: website
#: model:ir.ui.menu,name:website.menu_website_dashboard
msgid "eCommerce Dashboard"
msgstr "Bảng tin eCommerce"

#. module: website
#: model_terms:ir.ui.view,arch_db:website.snippets
msgid "evolution, growth"
msgstr "tiến hóa, tăng trưởng"

#. module: website
#. openerp-web
#: code:addons/website/static/src/xml/website.editor.xml:0
#, python-format
msgid "fonts.google.com"
msgstr "fonts.google.com"

#. module: website
#. openerp-web
#: code:addons/website/static/src/xml/website.xml:0
#, python-format
msgid "found(s)"
msgstr "được tìm thấy"

#. module: website
#: model_terms:ir.ui.view,arch_db:website.brand_promotion
msgid "free website"
msgstr "website miễn phí"

#. module: website
#: model_terms:ir.ui.view,arch_db:website.cookie_policy
msgid "frontend_lang (Odoo)"
msgstr "frontend_lang (Odoo)"

#. module: website
#: model_terms:ir.ui.view,arch_db:website.snippets
msgid "gallery, carousel"
msgstr "phòng trưng bày, băng chuyền"

#. module: website
#: model_terms:ir.ui.view,arch_db:website.res_config_settings_view_form
msgid "google1234567890123456.html"
msgstr "google1234567890123456.html"

#. module: website
#: model_terms:ir.ui.view,arch_db:website.snippets
msgid "heading, h1"
msgstr "heading, h1"

#. module: website
#: model_terms:ir.ui.view,arch_db:website.template_footer_contact
#: model_terms:ir.ui.view,arch_db:website.template_footer_descriptive
msgid "hello@mycompany.com"
msgstr "support@openerp.vn"

#. module: website
#: model_terms:ir.ui.view,arch_db:website.snippets
msgid "hero, jumbotron"
msgstr "anh hùng, jumbotron"

#. module: website
#. openerp-web
#: code:addons/website/static/src/xml/website.editor.xml:0
#, python-format
msgid "https://fonts.google.com/specimen/Roboto"
msgstr "https://fonts.google.com/specimen/Roboto"

#. module: website
#: model_terms:ir.ui.view,arch_db:website.res_config_settings_view_form
msgid "https://www.odoo.com"
msgstr "https://www.odoo.com"

#. module: website
#: model_terms:ir.ui.view,arch_db:website.cookie_policy
msgid ""
"im_livechat_previous_operator_pid (Odoo)<br/>\n"
"                                            utm_campaign (Odoo)<br/>\n"
"                                            utm_source (Odoo)<br/>\n"
"                                            utm_medium (Odoo)"
msgstr ""
"im_livechat_previous_operator_pid (Odoo)<br/>\n"
"                                            utm_campaign (Odoo)<br/>\n"
"                                            utm_source (Odoo)<br/>\n"
"                                            utm_medium (Odoo)"

#. module: website
#: model_terms:ir.ui.view,arch_db:website.snippets
msgid "image, media, illustration"
msgstr "hình ảnh, phương tiện, minh họa"

#. module: website
#. openerp-web
#: code:addons/website/static/src/xml/website.editor.xml:0
#, python-format
msgid "in the top right corner to start designing."
msgstr "ở góc trên cùng bên phải để bắt đầu thiết kế."

#. module: website
#: model_terms:ir.ui.view,arch_db:website.template_footer_links
msgid "info@yourcompany.com"
msgstr "support@openerp.vn"

#. module: website
#: model_terms:ir.ui.view,arch_db:website.footer_custom
#: model_terms:ir.ui.view,arch_db:website.template_footer_call_to_action
#: model_terms:ir.ui.view,arch_db:website.template_footer_centered
#: model_terms:ir.ui.view,arch_db:website.template_footer_headline
#: model_terms:ir.ui.view,arch_db:website.template_header_contact_oe_structure_header_contact_1
#: model_terms:ir.ui.view,arch_db:website.template_header_hamburger_oe_structure_header_hamburger_3
#: model_terms:ir.ui.view,arch_db:website.template_header_sidebar_oe_structure_header_sidebar_1
msgid "info@yourcompany.example.com"
msgstr "support@openerp.vn"

#. module: website
#: model_terms:ir.ui.view,arch_db:website.show_website_info
msgid "instance of Odoo, the"
msgstr "instance of Odoo, the"

#. module: website
#: model:ir.model.fields.selection,name:website.selection__theme_ir_ui_view__inherit_id__ir_ui_view
msgid "ir.ui.view"
msgstr "ir.ui.view"

#. module: website
#: model_terms:ir.ui.view,arch_db:website.bs_debug_view
#: model_terms:website.page,arch_db:website.bs_debug_page
msgid "link"
msgstr "link"

#. module: website
#: model_terms:ir.ui.view,arch_db:website.snippets
msgid "masonry, grid"
msgstr "nề, lưới"

#. module: website
#: model_terms:ir.ui.view,arch_db:website.snippets
msgid "menu, pricing"
msgstr "menu, giá cả"

#. module: website
#: model_terms:ir.ui.view,arch_db:website.company_description_google_map
msgid "not properly configured"
msgstr "không được cấu hình đúng"

#. module: website
#: model_terms:ir.ui.view,arch_db:website.color_combinations_debug_view
#: model_terms:website.page,arch_db:website.color_combinations_debug_page
msgid "o-color-"
msgstr "o-color-"

#. module: website
#. openerp-web
#: code:addons/website/static/src/xml/website.res_config_settings.xml:0
#, python-format
msgid ""
"of\n"
"            your visitors. We recommend you avoid them unless you have\n"
"            verified with a legal advisor that you absolutely need cookie\n"
"            consent in your country."
msgstr ""
"of\n"
"            your visitors. We recommend you avoid them unless you have\n"
"            verified with a legal advisor that you absolutely need cookie\n"
"            consent in your country."

#. module: website
#. openerp-web
#: code:addons/website/static/src/snippets/s_countdown/000.xml:0
#, python-format
msgid "once the countdown ends."
msgstr "khi kết thúc đếm ngược."

#. module: website
#. openerp-web
#: code:addons/website/static/src/snippets/s_countdown/000.xml:0
#, python-format
msgid "only"
msgstr "chỉ"

#. module: website
#: model_terms:ir.ui.view,arch_db:website.user_navbar
msgid "or Edit Master"
msgstr "hoặc Sửa Bản gốc"

#. module: website
#: model_terms:ir.ui.view,arch_db:website.snippets
msgid "organization, structure"
msgstr "cấu trúc, tổ chức"

#. module: website
#: model_terms:ir.ui.view,arch_db:website.res_config_settings_view_form
msgid "page, snippets, ...)"
msgstr "trang, snippets, ...)"

#. module: website
#: model_terms:ir.ui.view,arch_db:website.theme_view_form_preview
msgid "phone"
msgstr "điện thoại"

#. module: website
#: model_terms:ir.ui.view,arch_db:website.color_combinations_debug_view
#: model_terms:website.page,arch_db:website.color_combinations_debug_page
msgid "placeholder"
msgstr "trình giữ chỗ"

#. module: website
#: model_terms:ir.ui.view,arch_db:website.snippets
msgid "pricing"
msgstr "giá"

#. module: website
#: model_terms:ir.ui.view,arch_db:website.snippets
msgid "promotion, characteristic, quality"
msgstr "khuyến mãi, đặc tính, chất lượng"

#. module: website
#: model_terms:ir.ui.view,arch_db:website.snippets
msgid "separator, divider"
msgstr "dấu phân cách, dải phân cách"

#. module: website
#: model_terms:ir.ui.view,arch_db:website.cookie_policy
msgid ""
"session_id (Odoo)<br/>\n"
"                                            fileToken (Odoo)"
msgstr ""
"session_id (Odoo)<br/>\n"
"                                            fileToken (Odoo)"

#. module: website
#: model_terms:ir.ui.view,arch_db:website.snippets
msgid "statistics, stats, KPI"
msgstr "thống kê, chỉ số thống kê, KPI"

#. module: website
#: model_terms:ir.ui.view,arch_db:website.snippets
msgid "testimonials"
msgstr "lời chứng thực"

#. module: website
#: model_terms:ir.ui.view,arch_db:website.color_combinations_debug_view
#: model_terms:website.page,arch_db:website.color_combinations_debug_page
msgid "text link"
msgstr "văn bản link"

#. module: website
#: model:ir.model.fields.selection,name:website.selection__theme_ir_ui_view__inherit_id__theme_ir_ui_view
msgid "theme.ir.ui.view"
msgstr "theme.ir.ui.view"

#. module: website
#. openerp-web
#: code:addons/website/static/src/snippets/s_countdown/000.xml:0
#, python-format
msgid "this page"
msgstr "trang này"

#. module: website
#. openerp-web
#: code:addons/website/static/src/xml/theme_preview.xml:0
#, python-format
msgid "to build the perfect page in 5 steps."
msgstr ""

#. module: website
#: model_terms:ir.ui.view,arch_db:website.snippets
msgid "valuation, rank"
msgstr "định giá, xếp hạng"

#. module: website
#: model:ir.model.fields,field_description:website.field_res_config_settings__website_id
msgid "website"
msgstr "website"

#. module: website
#: model_terms:ir.ui.view,arch_db:website.qweb_500
msgid "yes"
msgstr "có"

#. module: website
#. openerp-web
#: code:addons/website/static/src/xml/website.res_config_settings.xml:0
#, python-format
msgid "you do not need to ask for the consent"
msgstr "bạn không cần phải yêu cầu sự đồng ý"

#. module: website
#: model_terms:ir.ui.view,arch_db:website.s_rating_options
msgid "⌙ Active"
msgstr "⌙ Active"

#. module: website
#: model_terms:ir.ui.view,arch_db:website.snippet_options
msgid "⌙ Background"
msgstr "⌙ Background"

#. module: website
#: model_terms:ir.ui.view,arch_db:website.snippet_options_shadow_widgets
msgid "⌙ Blur"
msgstr "⌙ Blur"

#. module: website
#: model_terms:ir.ui.view,arch_db:website.snippet_options
msgid "⌙ Buttons"
msgstr "⌙ Buttons"

#. module: website
#: model_terms:ir.ui.view,arch_db:website.snippet_options_shadow_widgets
msgid "⌙ Color"
msgstr "⌙ Color"

#. module: website
#: model_terms:ir.ui.view,arch_db:website.snippet_options
msgid "⌙ Colors"
msgstr "⌙ Colors"

#. module: website
#: model_terms:ir.ui.view,arch_db:website.s_popup_options
msgid "⌙ Delay"
msgstr "⌙ Delay"

#. module: website
#: model_terms:ir.ui.view,arch_db:website.snippet_options
msgid "⌙ Headings"
msgstr "⌙ Headings"

#. module: website
#: model_terms:ir.ui.view,arch_db:website.snippet_options
msgid "⌙ Height"
msgstr "⌙ Height"

#. module: website
#: model_terms:ir.ui.view,arch_db:website.snippet_options
msgid "⌙ Height (Scrolled)"
msgstr "⌙ Height (Scrolled)"

#. module: website
#: model_terms:ir.ui.view,arch_db:website.s_rating_options
msgid "⌙ Inactive"
msgstr "⌙ Inactive"

#. module: website
#: model_terms:ir.ui.view,arch_db:website.snippet_options_background_options
msgid "⌙ Intensity"
msgstr "⌙ Intensity"

#. module: website
#: model_terms:ir.ui.view,arch_db:website.snippet_options
msgid "⌙ Label"
msgstr "⌙ Label"

#. module: website
#: model_terms:ir.ui.view,arch_db:website.snippet_options
msgid "⌙ Large"
msgstr "⌙ Large"

#. module: website
#: model_terms:ir.ui.view,arch_db:website.s_dynamic_snippet_options_template
msgid "⌙ Normal devices"
msgstr "⌙ Normal devices"

#. module: website
#: model_terms:ir.ui.view,arch_db:website.snippet_options
msgid "⌙ Off-Canvas Logo"
msgstr "⌙ Logo Off-Canvas "

#. module: website
#: model_terms:ir.ui.view,arch_db:website.snippet_options_shadow_widgets
msgid "⌙ Offset (X, Y)"
msgstr "⌙ Offset (X, Y)"

#. module: website
#: model_terms:ir.ui.view,arch_db:website.snippet_options_background_options
msgid "⌙ Parallax"
msgstr "⌙ Parallax"

#. module: website
#: model_terms:ir.ui.view,arch_db:website.s_product_catalog_options
msgid "⌙ Separator"
msgstr "⌙ Separator"

#. module: website
#: model_terms:ir.ui.view,arch_db:website.snippet_options
msgid "⌙ Small"
msgstr "⌙ Small"

#. module: website
#: model_terms:ir.ui.view,arch_db:website.s_dynamic_snippet_options_template
msgid "⌙ Small devices"
msgstr "⌙ Small devices"

#. module: website
#: model_terms:ir.ui.view,arch_db:website.snippet_options
msgid "⌙ Spacing"
msgstr "⌙ Khoảng cách"

#. module: website
#: model_terms:ir.ui.view,arch_db:website.snippet_options_shadow_widgets
msgid "⌙ Spread"
msgstr "⌙ Spread"

#. module: website
#: model_terms:ir.ui.view,arch_db:website.s_google_map_options
msgid "⌙ Style"
msgstr "⌙ Style"

#. module: website
#: model_terms:ir.ui.view,arch_db:website.snippet_options_background_options
msgid "⌙ Video"
msgstr "⌙ Video"

#. module: website
#: model_terms:ir.ui.view,arch_db:website.snippet_options
msgid "⌙ Width"
msgstr "⌙ Width"<|MERGE_RESOLUTION|>--- conflicted
+++ resolved
@@ -14,14 +14,9 @@
 # Dao Nguyen <trucdao.uel@gmail.com>, 2020
 # Trần Hà <tranthuha13590@gmail.com>, 2021
 # Duy BQ <duybq86@gmail.com>, 2021
-<<<<<<< HEAD
-# Vo Thanh Thuy, 2021
-#
-=======
 # Vo Thanh Thuy, 2022
 # thanhnguyen.icsc <thanhnguyen.icsc@gmail.com>, 2022
 # 
->>>>>>> 1ff58be8
 msgid ""
 msgstr ""
 "Project-Id-Version: Odoo Server 14.0\n"
@@ -59,19 +54,19 @@
 #: code:addons/website/models/website_rewrite.py:0
 #, python-format
 msgid "\"URL to\" cannot contain parameter %s which is not used in \"URL from\"."
-msgstr "\"URL tới\" không thể chứa biến %s không được sử dụng trong \"URL từ\". "
+msgstr "\"URL đích\" không thể chứa tham số %s mà không được sử dụng trong \"URL nguồn\"."
 
 #. module: website
 #: code:addons/website/models/website_rewrite.py:0
 #, python-format
 msgid "\"URL to\" is invalid: %s"
-msgstr "\"URL tới\" không hợp lệ: %s"
+msgstr "\"URL đích\" không hợp lệ: %s"
 
 #. module: website
 #: code:addons/website/models/website_rewrite.py:0
 #, python-format
 msgid "\"URL to\" must contain parameter %s used in \"URL from\"."
-msgstr "\"URL tới\" phải chứa biến %s được sử dụng trong \"URL từ\". "
+msgstr "\"URL đích\" phải chứa tham số %s được sử dụng trong \"URL nguồn\". "
 
 #. module: website
 #: code:addons/website/models/website_rewrite.py:0
@@ -82,7 +77,7 @@
 #. module: website
 #: model:ir.model.fields,field_description:website.field_website_visitor__page_count
 msgid "# Visited Pages"
-msgstr "SL trang được thăm"
+msgstr "SL trang được truy cập"
 
 #. module: website
 #: model_terms:ir.ui.view,arch_db:website.s_product_catalog
@@ -498,20 +493,6 @@
 msgstr "<b>Trượt</b> nút này để thay đổi kích thước cột. "
 
 #. module: website
-<<<<<<< HEAD
-#. openerp-web
-#: code:addons/website/static/src/js/tours/homepage.js:0
-#, python-format
-msgid ""
-"<b>That's it!</b><p>Your page is all set to go live. Click the "
-"<b>Publish</b> button to publish it on the website.</p>"
-msgstr ""
-"<b>Vậy thôi!</b><p>Trang của bạn đã sẵn sàng hoạt động. Nhấn vào nút "
-"<b>Đăng</b> để đăng nó lên trên trang web.</p>"
-
-#. module: website
-=======
->>>>>>> 1ff58be8
 #: model_terms:ir.ui.view,arch_db:website.view_edit_robots
 msgid ""
 "<br/><br/>\n"
