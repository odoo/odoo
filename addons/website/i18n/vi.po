# Translation of Odoo Server.
# This file contains the translation of the following modules:
# 	* website
# 
# Translators:
# file aio <fileaio@gmail.com>, 2019
# sao sang <saosangmo@yahoo.com>, 2019
# Anh Vu <vuna2004@gmail.com>, 2019
# Dung Nguyen Thi <dungnt@trobz.com>, 2019
# Dao Nguyen <trucdao.uel@gmail.com>, 2019
# Martin Trigaux, 2019
# fanha99 <fanha99@hotmail.com>, 2019
# Minh Nguyen <ndminh210994@gmail.com>, 2019
# Trinh Tran Thi Phuong <trinhttp@trobz.com>, 2019
# Duy BQ <duybq86@gmail.com>, 2020
# Nancy Momoland <thanhnguyen.icsc@gmail.com>, 2021
# Trần Hà <tranthuha13590@gmail.com>, 2021
# 
msgid ""
msgstr ""
"Project-Id-Version: Odoo Server 13.0\n"
"Report-Msgid-Bugs-To: \n"
"POT-Creation-Date: 2020-04-27 09:21+0000\n"
"PO-Revision-Date: 2019-08-26 09:15+0000\n"
"Last-Translator: Trần Hà <tranthuha13590@gmail.com>, 2021\n"
"Language-Team: Vietnamese (https://www.transifex.com/odoo/teams/41243/vi/)\n"
"MIME-Version: 1.0\n"
"Content-Type: text/plain; charset=UTF-8\n"
"Content-Transfer-Encoding: \n"
"Language: vi\n"
"Plural-Forms: nplurals=1; plural=0;\n"

#. module: website
#. openerp-web
#: code:addons/website/static/src/js/editor/snippets.options.js:0
#, python-format
msgid " Add Images"
msgstr " Thêm hình"

#. module: website
#: model_terms:ir.ui.view,arch_db:website.bs_debug_page_ir_ui_view
#: model_terms:website.page,arch_db:website.bs_debug_page
msgid "\" alert with a"
msgstr "\"cảnh báo với một"

#. module: website
#: code:addons/website/models/website_rewrite.py:0
#, python-format
msgid "\"URL to\" can not be empty."
msgstr "\"URL đích\" không thể trống."

#. module: website
#: code:addons/website/models/website_rewrite.py:0
#, python-format
msgid "\"URL to\" must start with a leading slash."
msgstr "\"URL đích\" phải bắt đầu bằng dấu gạch chéo ở đầu."

#. module: website
#: model:ir.model.fields,field_description:website.field_website_visitor__page_count
msgid "# Visited Pages"
msgstr "SL trang được thăm"

#. module: website
#: code:addons/website/models/website.py:0
#: code:addons/website/models/website.py:0
#, python-format
msgid "%s (id:%s)"
msgstr "%s (id:%s)"

#. module: website
#: model_terms:ir.ui.view,arch_db:website.show_website_info
msgid "&amp;times;"
msgstr "&amp;times;"

#. module: website
#: model_terms:ir.ui.view,arch_db:website.sitemap_index_xml
#: model_terms:ir.ui.view,arch_db:website.sitemap_xml
msgid "&lt;?xml version=\"1.0\" encoding=\"UTF-8\"?&gt;"
msgstr "&lt;?xml version=\"1.0\" encoding=\"UTF-8\"?&gt;"

#. module: website
#: model_terms:ir.ui.view,arch_db:website.default_xml
msgid "&lt;?xml version=\"1.0\" encoding=\"utf-8\"?&gt;"
msgstr "&lt;?xml version=\"1.0\" encoding=\"utf-8\"?&gt;"

#. module: website
#. openerp-web
#: code:addons/website/static/src/xml/website.xml:0
#, python-format
msgid "&nbsp;"
msgstr "&nbsp;"

#. module: website
#. openerp-web
#: code:addons/website/static/src/xml/website.gallery.xml:0
#, python-format
msgid "&times;"
msgstr "&times;"

#. module: website
#: model_terms:ir.ui.view,arch_db:website.list_website_pages
msgid "' did not match any pages."
msgstr "' không khớp với bất kỳ trang nào."

#. module: website
#. openerp-web
#: code:addons/website/static/src/xml/website.pageProperties.xml:0
#, python-format
msgid "(could be used in"
msgstr "(có thể dùng trong"

#. module: website
#: model_terms:ir.ui.view,arch_db:website.show_website_info
msgid ", author:"
msgstr ", tác giả:"

#. module: website
#. openerp-web
#: code:addons/website/static/src/xml/website.pageProperties.xml:0
#, python-format
msgid ""
".\n"
"            Changing its name will break these calls."
msgstr ""
".\n"
"            Thay đổi tên của nó sẽ phá vỡ các liên kết này."

#. module: website
#: model_terms:ir.ui.view,arch_db:website.default_csv
msgid "1,2,3"
msgstr "1,2,3"

#. module: website
#: model_terms:ir.ui.view,arch_db:website.snippet_options
msgid "1/5"
msgstr "1/5"

#. module: website
#: model_terms:ir.ui.view,arch_db:website.snippet_options
msgid "100%"
msgstr "100%"

#. module: website
#: model_terms:ir.ui.view,arch_db:website.snippet_options
msgid "10s"
msgstr "10s"

#. module: website
#: model_terms:ir.ui.view,arch_db:website.snippet_options
msgid "12"
msgstr "12"

#. module: website
#: model_terms:ir.ui.view,arch_db:website.snippet_options
msgid "1s"
msgstr "1s"

#. module: website
#: model_terms:ir.ui.view,arch_db:website.bs_debug_page_ir_ui_view
#: model_terms:website.page,arch_db:website.bs_debug_page
msgid "2 <span class=\"sr-only\">(current)</span>"
msgstr "2 <span class=\"sr-only\">(hiện hành)</span>"

#. module: website
#: model_terms:ir.ui.view,arch_db:website.snippet_options
msgid "2/5"
msgstr "2/5"

#. module: website
#: model_terms:ir.ui.view,arch_db:website.s_comparisons
msgid "24x7 toll-free support"
msgstr "gọi hỗ trợ miễn phí (toll-free) 24x7"

#. module: website
#: model_terms:ir.ui.view,arch_db:website.snippet_options
msgid "25%"
msgstr "25%"

#. module: website
#: model_terms:ir.ui.view,arch_db:website.snippet_options
msgid "2s"
msgstr "2s"

#. module: website
#: model_terms:ir.ui.view,arch_db:website.snippet_options
msgid "3/5"
msgstr "3/5"

#. module: website
#: model:ir.model.fields.selection,name:website.selection__website_rewrite__redirect_type__301
msgid "301 Moved permanently"
msgstr "301 - Chuyển hướng vĩnh viễn"

#. module: website
#: model:ir.model.fields.selection,name:website.selection__website_rewrite__redirect_type__302
msgid "302 Moved temporarily"
msgstr "302 - Chuyển hướng tạm thời"

#. module: website
#: model:ir.model.fields.selection,name:website.selection__website_rewrite__redirect_type__308
msgid "308 Redirect / Rewrite"
msgstr ""

#. module: website
#: model_terms:ir.ui.view,arch_db:website.snippet_options
msgid "3s"
msgstr "3s"

#. module: website
#: model_terms:ir.ui.view,arch_db:website.snippet_options
msgid "4/5"
msgstr "4/5"

#. module: website
#: model:ir.model.fields.selection,name:website.selection__website_rewrite__redirect_type__404
msgid "404 Not Found"
msgstr "404 - Không tìm thấy"

#. module: website
#: model_terms:ir.ui.view,arch_db:website.snippet_options
msgid "5/5"
msgstr "5/5"

#. module: website
#: model_terms:ir.ui.view,arch_db:website.snippet_options
msgid "50%"
msgstr "50%"

#. module: website
#: model_terms:ir.ui.view,arch_db:website.snippet_options
msgid "5s"
msgstr "5s"

#. module: website
#: model_terms:ir.ui.view,arch_db:website.snippet_options
msgid "75%"
msgstr "75%"

#. module: website
#: model_terms:ir.ui.view,arch_db:website.s_call_to_action
msgid "<b>50,000+ companies</b> run Odoo to grow their businesses."
msgstr ""
"<b>Hơn 50,000 công ty</b> đang sử dụng Odoo để phát triển việc kinh doanh "
"của họ."

#. module: website
#. openerp-web
#: code:addons/website/static/src/js/tours/banner.js:0
#, python-format
msgid "<b>Click Edit</b> to start designing your homepage."
msgstr "<b>Bấm Sửa</b> để bắt đầu việc thiết kế trang chủ của bạn."

#. module: website
#. openerp-web
#: code:addons/website/static/src/js/tours/banner.js:0
#, python-format
msgid ""
"<b>Click on a text</b> to start editing it. <i>It's that easy to edit your "
"content!</i>"
msgstr ""
"<b>Bấm vào chữ</b> để bắt đầu sửa. <i>Chỉ đơn giản như vậy là có thể soạn "
"thảo nội dung của bạn!</i>"

#. module: website
#: model_terms:ir.ui.view,arch_db:website.s_tabs
#: model_terms:ir.ui.view,arch_db:website.s_text_block
msgid ""
"<b>Great stories are for everyone even when only written for just one "
"person.</b> If you try to write with a wide general audience in mind, your "
"story will ring false and be bland. No one will be interested. Write for one"
" person. If it’s genuine for the one, it’s genuine for the rest."
msgstr ""
"<b>Những câu truyện hay cho mọi người thậm chí khi chỉ viết cho một người.</b>\n"
"                        Nếu bạn thử viết nội dung với suy nghĩ tổng quát dành\n"
"                        tất cả mọi người, nội dung có thể sẽ không thành công\n"
"                        và nhạt nhẽo. Sẽ không có ai quan tâm cả. Hãy viết cho\n"
"                        một người. Nếu nội dung là chân thực với một người, nó\n"
"                        sẽ chân thực với số còn lại"

#. module: website
#: model_terms:ir.ui.view,arch_db:website.s_tabs
#: model_terms:ir.ui.view,arch_db:website.s_text_block
msgid ""
"<b>Great stories have personality.</b> Consider telling a great story that "
"provides personality. Writing a story with personality for potential clients"
" will assists with making a relationship connection. This shows up in small "
"quirks like word choices or phrases. Write from your point of view, not from"
" someone else's experience."
msgstr ""
"<b>Những câu chuyện tuyệt vời có cá tính.</b> Xem xét kể một câu chuyện "
"tuyệt vời thể hiện tính cách. Viết một câu chuyện có cá tính cho các khách "
"hàng tiềm năng sẽ hỗ trợ tạo mối liên hệ. Điều này hiển thị trong các thói "
"quen nhỏ như lựa chọn từ hoặc cụm từ. Viết theo quan điểm của bạn, không "
"phải từ kinh nghiệm của người khác."

#. module: website
#. openerp-web
#: code:addons/website/static/src/js/tours/banner.js:0
#, python-format
msgid "<b>Install a contact form</b> to improve this page."
msgstr "<b>Cài form liên hệ</b> để cải thiện trang này."

#. module: website
#. openerp-web
#: code:addons/website/static/src/js/tours/banner.js:0
#, python-format
msgid ""
"<b>Install new apps</b> to get more features. Let's install the <i>'Contact "
"form'</i> app."
msgstr ""
"<b>Cài ứng dụng mới</b> để có thêm tính năng. Hãy cài đặt ứng dụng <i>'Form "
"Liên hệ'</i> app."

#. module: website
#. openerp-web
#: code:addons/website/static/src/js/tours/banner.js:0
#, python-format
msgid ""
"<b>That's it!</b><p>Your page is all set to go live. Click the "
"<b>Publish</b> button to publish it on the website.</p>"
msgstr ""
"<b>Vậy thôi!</b><p>Trang của bạn đã sẵn sàng hoạt động. Nhấn vào nút "
"<b>Đăng</b> để đăng nó lên trên trang web.</p>"

#. module: website
#: model_terms:ir.ui.view,arch_db:website.s_carousel
msgid ""
"<font style=\"background-color: rgb(255, 255, 255);\">Good writing is "
"simple, but not simplistic.</font>"
msgstr ""
"<font style=\"background-color: rgb(255, 255, 255);\">Viết nội dung đơn giản"
" thì tốt, nhưng không được đơn giản quá. </font>"

#. module: website
#: model_terms:ir.ui.view,arch_db:website.s_carousel
msgid ""
"<font style=\"font-size: 62px; background-color: rgb(255, 255, 255);\">Edit "
"this title</font>"
msgstr ""
"<font style=\"font-size: 62px; background-color: rgb(255, 255, 255);\">Sửa "
"tiêu đề này</font>"

#. module: website
#: model_terms:ir.ui.view,arch_db:website.s_banner
msgid "<font style=\"font-size: 62px;\"><b>Sell Online.</b> Easily.</font>"
msgstr "<font style=\"font-size: 62px;\"><b>Bán Online.</b> Thật dễ dàng.</font>"

#. module: website
#: model_terms:ir.ui.view,arch_db:website.s_picture
msgid "<font style=\"font-size: 62px;\">A punchy Headline</font>"
msgstr "<font style=\"font-size: 62px;\">Một tiêu đề thu hút </font>"

#. module: website
#: model_terms:ir.ui.view,arch_db:website.s_faq_collapse
msgid "<font style=\"font-size: 62px;\">FAQ</font>"
msgstr "<font style=\"font-size: 62px;\">FAQ</font>"

#. module: website
#: model_terms:ir.ui.view,arch_db:website.s_comparisons
msgid "<font style=\"font-size: 62px;\">Our offers</font>"
msgstr "<font style=\"font-size: 62px;\">Chúng tôi cung cấp</font>"

#. module: website
#: model_terms:ir.ui.view,arch_db:website.s_carousel
msgid "<font style=\"font-size: 62px;\">Slide Title</font>"
msgstr "<font style=\"font-size: 62px;\">Tiêu đề Trình chiếu</font>"

#. module: website
#: model_terms:ir.ui.view,arch_db:website.s_parallax
#: model_terms:ir.ui.view,arch_db:website.s_title
msgid "<font style=\"font-size: 62px;\">Your Site Title</font>"
msgstr "<font style=\"font-size: 62px;\">Tiêu đề Trang của bạn</font>"

#. module: website
#: model_terms:ir.ui.view,arch_db:website.s_card
msgid "<i class=\"fa fa-1x fa-clock-o mr8\"/><small>2 days ago</small>"
msgstr "<i class=\"fa fa-1x fa-clock-o mr8\"/><small>2 ngày trước</small>"

#. module: website
#: model_terms:ir.ui.view,arch_db:website.s_picture
msgid ""
"<i class=\"fa fa-1x fa-picture-o mr-2\"/>Add a caption to enhance the "
"meaning of this image."
msgstr ""
"<i class=\"fa fa-1x fa-picture-o mr-2\"/>Thêm chú thích để tăng cường ý "
"nghĩa của hình ảnh này."

#. module: website
#: model_terms:ir.ui.view,arch_db:website.res_config_settings_view_form
msgid ""
"<i class=\"fa fa-arrow-right\"/>\n"
"                                            Create a Google Project and Get a Key"
msgstr ""
"<i class=\"fa fa-arrow-right\"/>\n"
"                                            Tạo một dự án Google và lấy Key"

#. module: website
#: model_terms:ir.ui.view,arch_db:website.res_config_settings_view_form
msgid ""
"<i class=\"fa fa-arrow-right\"/>\n"
"                                            Enable billing on your Google Project"
msgstr ""
"<i class=\"fa fa-arrow-right\"/>\n"
"                                            Kích hoạt thanh toán trên Google Project của bạn"

#. module: website
#: model_terms:ir.ui.view,arch_db:website.res_config_settings_view_form
msgid ""
"<i class=\"fa fa-arrow-right\"/>\n"
"                                            How to get my Client ID"
msgstr ""
"<i class=\"fa fa-arrow-right\"/>\n"
"                                            Cách lấy ID người dùng của tôi"

#. module: website
#: model_terms:ir.ui.view,arch_db:website.res_config_settings_view_form
msgid ""
"<i class=\"fa fa-arrow-right\"/>\n"
"                                            How to get my Tracking ID"
msgstr ""
"<i class=\"fa fa-arrow-right\"/>\n"
"                                            Cách nhận ID theo dõi của tôi"

#. module: website
#: model_terms:ir.ui.view,arch_db:website.snippets
msgid "<i class=\"fa fa-diamond\"/> Features"
msgstr ""

#. module: website
#: model_terms:ir.ui.view,arch_db:website.snippet_options
msgid "<i class=\"fa fa-fw fa-align-left\"/> Alignment"
msgstr ""

#. module: website
#: model_terms:ir.ui.view,arch_db:website.snippet_options
msgid "<i class=\"fa fa-fw fa-anchor\"/> Link Anchor"
msgstr ""

#. module: website
#: model_terms:ir.ui.view,arch_db:website.snippet_options
msgid "<i class=\"fa fa-fw fa-arrows\"/> Background Image Sizing"
msgstr ""

#. module: website
#: model_terms:ir.ui.view,arch_db:website.snippet_options
msgid "<i class=\"fa fa-fw fa-arrows\"/> Size"
msgstr ""

#. module: website
#: model_terms:ir.ui.view,arch_db:website.snippet_options
msgid "<i class=\"fa fa-fw fa-arrows-h\"/> Images spacing"
msgstr ""

#. module: website
#: model_terms:ir.ui.view,arch_db:website.snippet_options
msgid "<i class=\"fa fa-fw fa-arrows-h\"/> Size"
msgstr ""

#. module: website
#: model_terms:ir.ui.view,arch_db:website.snippet_options
msgid "<i class=\"fa fa-fw fa-arrows-h\"/> Width"
msgstr ""

#. module: website
#: model_terms:ir.ui.view,arch_db:website.snippet_options
msgid "<i class=\"fa fa-fw fa-arrows-v\"/> Alignment"
msgstr ""

#. module: website
#: model_terms:ir.ui.view,arch_db:website.snippet_options
msgid "<i class=\"fa fa-fw fa-clock-o\"/> Scroll Speed"
msgstr ""

#. module: website
#: model_terms:ir.ui.view,arch_db:website.snippet_options
msgid "<i class=\"fa fa-fw fa-clock-o\"/> Slideshow speed"
msgstr ""

#. module: website
#: model_terms:ir.ui.view,arch_db:website.snippet_options
msgid "<i class=\"fa fa-fw fa-clock-o\"/> Speed"
msgstr ""

#. module: website
#: model_terms:ir.ui.view,arch_db:website.snippet_options
msgid "<i class=\"fa fa-fw fa-clone\"/> Transition"
msgstr ""

#. module: website
#: model_terms:ir.ui.view,arch_db:website.snippet_options
msgid "<i class=\"fa fa-fw fa-columns\"/> Number of columns"
msgstr ""

#. module: website
#: model_terms:ir.ui.view,arch_db:website.snippet_options
msgid "<i class=\"fa fa-fw fa-eye-slash\"/> Transparent"
msgstr ""

#. module: website
#: model_terms:ir.ui.view,arch_db:website.snippet_options
msgid "<i class=\"fa fa-fw fa-eyedropper\"/> Background Color"
msgstr ""

#. module: website
#: model_terms:ir.ui.view,arch_db:website.snippet_options
msgid "<i class=\"fa fa-fw fa-eyedropper\"/> Color"
msgstr ""

#. module: website
#: model_terms:ir.ui.view,arch_db:website.snippet_options
msgid "<i class=\"fa fa-fw fa-eyedropper\"/> Filter"
msgstr ""

#. module: website
#: model_terms:ir.ui.view,arch_db:website.snippet_options
msgid "<i class=\"fa fa-fw fa-facebook\"/> Options"
msgstr ""

#. module: website
#: model_terms:ir.ui.view,arch_db:website.snippet_options
msgid "<i class=\"fa fa-fw fa-font\"/> Typography"
msgstr ""

#. module: website
#: model_terms:ir.ui.view,arch_db:website.snippet_options
msgid "<i class=\"fa fa-fw fa-heart\"/> Hearts"
msgstr "<i class=\"fa fa-fw fa-heart\"/> Tim"

#. module: website
#: model_terms:ir.ui.view,arch_db:website.snippet_options
msgid "<i class=\"fa fa-fw fa-magic\"/> Mode"
msgstr "<i class=\"fa fa-fw fa-magic\"/> Chế độ"

#. module: website
#: model_terms:ir.ui.view,arch_db:website.snippet_options
msgid "<i class=\"fa fa-fw fa-magic\"/> Style"
msgstr "<i class=\"fa fa-fw fa-magic\"/> Phong cách"

#. module: website
#: model_terms:ir.ui.view,arch_db:website.snippet_options
msgid "<i class=\"fa fa-fw fa-magic\"/> Styles"
msgstr "<i class=\"fa fa-fw fa-magic\"/> Phong cách"

#. module: website
#: model_terms:ir.ui.view,arch_db:website.snippet_options
msgid "<i class=\"fa fa-fw fa-minus\"/> Remove Tab"
msgstr "<i class=\"fa fa-fw fa-minus\"/> Xoá Tab"

#. module: website
#: model_terms:ir.ui.view,arch_db:website.snippet_options
msgid "<i class=\"fa fa-fw fa-minus\"/> Thickness"
msgstr ""

#. module: website
#: model_terms:ir.ui.view,arch_db:website.snippet_options
msgid "<i class=\"fa fa-fw fa-paint-brush\"/> Styling"
msgstr "<i class=\"fa fa-fw fa-paint-brush\"/> Phong cách"

#. module: website
#: model_terms:ir.ui.view,arch_db:website.snippet_options
msgid "<i class=\"fa fa-fw fa-pencil\"/> Style"
msgstr "<i class=\"fa fa-fw fa-pencil\"/> Phong cách"

#. module: website
#: model_terms:ir.ui.view,arch_db:website.snippet_options
msgid "<i class=\"fa fa-fw fa-picture-o\"/> Background"
msgstr "<i class=\"fa fa-fw fa-picture-o\"/> Nền"

#. module: website
#: model_terms:ir.ui.view,arch_db:website.snippet_options
msgid "<i class=\"fa fa-fw fa-plus\"/> Add Tab"
msgstr "<i class=\"fa fa-fw fa-plus\"/> Thêm Tab"

#. module: website
#: model_terms:ir.ui.view,arch_db:website.snippet_options
msgid "<i class=\"fa fa-fw fa-plus-circle\"/> Add Slide"
msgstr "<i class=\"fa fa-fw fa-plus-circle\"/> Thêm Slide"

#. module: website
#: model_terms:ir.ui.view,arch_db:website.snippet_options
msgid "<i class=\"fa fa-fw fa-plus-circle\"/> Add images"
msgstr "<i class=\"fa fa-fw fa-plus-circle\"/> Add hình"

#. module: website
#: model_terms:ir.ui.view,arch_db:website.snippet_options
msgid "<i class=\"fa fa-fw fa-refresh\"/> Re-order"
msgstr "<i class=\"fa fa-fw fa-refresh\"/> Tái sắp xếp"

#. module: website
#: model_terms:ir.ui.view,arch_db:website.snippet_options
msgid "<i class=\"fa fa-fw fa-square\"/> Squares"
msgstr "<i class=\"fa fa-fw fa-square\"/> Vuông"

#. module: website
#: model_terms:ir.ui.view,arch_db:website.snippet_options
msgid "<i class=\"fa fa-fw fa-star\"/> Stars"
msgstr "<i class=\"fa fa-fw fa-star\"/> Sao"

#. module: website
#: model_terms:ir.ui.view,arch_db:website.snippet_options
msgid "<i class=\"fa fa-fw fa-tasks\"/> Progress Bar"
msgstr ""

#. module: website
#: model_terms:ir.ui.view,arch_db:website.snippet_options
msgid "<i class=\"fa fa-fw fa-th\"/> Columns"
msgstr ""

#. module: website
#: model_terms:ir.ui.view,arch_db:website.snippet_options
msgid "<i class=\"fa fa-fw fa-trash\"/> Remove all images"
msgstr ""

#. module: website
#: model_terms:ir.ui.view,arch_db:website.snippet_options
msgid "<i class=\"fa fa-fw fa-trash-o\"/> Remove Slide"
msgstr ""

#. module: website
#: model_terms:ir.ui.view,arch_db:website.website_visitor_view_form
msgid ""
"<i class=\"fa fa-fw o_button_icon fa-circle text-danger\"/>\n"
"                            <span>Offline</span>"
msgstr ""
"<i class=\"fa fa-fw o_button_icon fa-circle text-danger\"/>\n"
"                            <span>Ngoại tuyến</span>"

#. module: website
#: model_terms:ir.ui.view,arch_db:website.website_visitor_view_form
msgid ""
"<i class=\"fa fa-fw o_button_icon fa-circle text-success\"/>\n"
"                            <span>Connected</span>"
msgstr ""
"<i class=\"fa fa-fw o_button_icon fa-circle text-success\"/>\n"
"                            <span>Đã kết nối</span>"

#. module: website
#: model_terms:ir.ui.view,arch_db:website.snippets
msgid "<i class=\"fa fa-indent\"/> Inner content"
msgstr "<i class=\"fa fa-indent\"/> Nội dung bên trong"

#. module: website
#: model_terms:ir.ui.view,arch_db:website.s_three_columns
msgid ""
"<i class=\"fa fa-info-circle mr-1\"/> <small>Additional information</small>"
msgstr "<i class=\"fa fa-info-circle mr-1\"/> <small>Thông tin bổ sung</small>"

#. module: website
#: model_terms:ir.ui.view,arch_db:website.snippets
msgid "<i class=\"fa fa-magic icon-fix\"/> Effects"
msgstr ""

#. module: website
#: model_terms:ir.ui.view,arch_db:website.language_selector
msgid ""
"<i class=\"fa fa-plus-circle\"/>\n"
"                Add a language..."
msgstr ""
"<i class=\"fa fa-plus-circle\"/>\n"
"                Thêm ngôn ngữ..."

#. module: website
#: model_terms:ir.ui.view,arch_db:website.snippets
msgid "<i class=\"fa fa-puzzle-piece\"/> Mega Menu"
msgstr ""

#. module: website
#: model_terms:ir.ui.view,arch_db:website.snippets
msgid "<i class=\"fa fa-th-large\"/> Structure"
msgstr "<i class=\"fa fa-th-large\"/> Cấu trúc"

#. module: website
#: model_terms:ir.ui.view,arch_db:website.user_navbar
msgid "<i class=\"fa fa-th-large\"/> WEBSITE"
msgstr "<i class=\"fa fa-th-large\"/> WEBSITE"

#. module: website
#: model_terms:ir.ui.view,arch_db:website.list_website_pages
msgid "<i title=\"Is the page SEO optimized?\" class=\"fa fa-search\"/>"
msgstr "<i title=\"Trang đã được tối ưu hoá SEO chưa?\" class=\"fa fa-search\"/>"

#. module: website
#: model_terms:ir.ui.view,arch_db:website.list_website_pages
msgid ""
"<i title=\"Is the page included in the main menu?\" class=\"fa fa-thumb-"
"tack\"/>"
msgstr ""
"<i title=\"Is the page included in the main menu?\" class=\"fa fa-thumb-"
"tack\"/>"

#. module: website
#: model_terms:ir.ui.view,arch_db:website.list_website_pages
msgid "<i title=\"Is the page indexed by search engines?\" class=\"fa fa-globe\"/>"
msgstr "<i title=\"Is the page indexed by search engines?\" class=\"fa fa-globe\"/>"

#. module: website
#: model_terms:ir.ui.view,arch_db:website.list_website_pages
msgid "<i title=\"Is the page published?\" class=\"fa fa-eye\"/>"
msgstr "<i title=\"Is the page published?\" class=\"fa fa-eye\"/>"

#. module: website
#: model_terms:ir.ui.view,arch_db:website.s_comparisons
msgid "<i>Instant setup, satisfied or reimbursed.</i>"
msgstr "<i>Cài đặt nhanh chóng, thoả mãn hoặc sẽ hoàn tiền.</i>"

#. module: website
#. openerp-web
#: code:addons/website/static/src/xml/website.editor.xml:0
#, python-format
msgid ""
"<link href='https://fonts.googleapis.com/css?family=Bonbon&display=swap' "
"rel='stylesheet'>"
msgstr ""

#. module: website
#. openerp-web
#: code:addons/website/static/src/js/tours/banner.js:0
#, python-format
msgid "<p><b>Click here</b> to create a new page.</p>"
msgstr "<p><b>Bấm vào đây</b> để tạo trang mới.</p>"

#. module: website
#. openerp-web
#: code:addons/website/static/src/js/tours/banner.js:0
#, python-format
msgid ""
"<p><b>Your homepage is live.</b></p><p>Let's add a new page for your "
"site.</p>"
msgstr ""
"<p><b>Trang chủ của bạn đang hoạt động.</b></p><p>Hãy thêm trang mới vào "
"website của bạn.</p>"

#. module: website
#. openerp-web
#: code:addons/website/static/src/js/tours/banner.js:0
#, python-format
msgid "<p>Enter a title for the page.</p>"
msgstr "<p>Nhập tiêu đề cho trang.</p>"

#. module: website
#: model_terms:ir.ui.view,arch_db:website.bs_debug_page_ir_ui_view
#: model_terms:website.page,arch_db:website.bs_debug_page
msgid ""
"<small id=\"emailHelp\" class=\"form-text text-muted\">We'll never share "
"your email with anyone else.</small>"
msgstr ""
"<small id=\"emailHelp\" class=\"form-text text-muted\">Chúng tôi sẽ không "
"bao giờ chia sẻ email của bạn với bất cứ ai khác.</small>"

#. module: website
#: model_terms:ir.ui.view,arch_db:website.s_comparisons
msgid "<small>/ month</small>"
msgstr "<small>/ tháng</small>"

#. module: website
#: model_terms:ir.ui.view,arch_db:website.s_carousel
#: model_terms:ir.ui.view,arch_db:website.s_quotes_carousel
msgid ""
"<span class=\"carousel-control-next-icon\"/>\n"
"            <span class=\"sr-only\">Next</span>"
msgstr ""
"<span class=\"carousel-control-next-icon\"/>\n"
"            <span class=\"sr-only\">Tiếp</span>"

#. module: website
#: model_terms:ir.ui.view,arch_db:website.s_carousel
#: model_terms:ir.ui.view,arch_db:website.s_quotes_carousel
msgid ""
"<span class=\"carousel-control-prev-icon\"/>\n"
"            <span class=\"sr-only\">Previous</span>"
msgstr ""
"<span class=\"carousel-control-prev-icon\"/>\n"
"            <span class=\"sr-only\">Trước</span>"

#. module: website
#: model_terms:ir.ui.view,arch_db:website.res_config_settings_view_form
msgid ""
"<span class=\"fa fa-lg fa-globe\" title=\"Values set here are website-"
"specific.\" groups=\"website.group_multi_website\"/>"
msgstr ""
"<span class=\"fa fa-lg fa-globe\" title=\"Đây là các giá trị chi tiết của "
"website website-specific.\" groups=\"website.group_multi_website\"/>"

#. module: website
#: model_terms:ir.ui.view,arch_db:website.company_description
msgid ""
"<span class=\"fa fa-map-marker fa-fw mt16\" role=\"img\" aria-"
"label=\"Address\" title=\"Address\"/>"
msgstr ""
"<span class=\"fa fa-map-marker fa-fw mt16\" role=\"img\" aria-"
"label=\"Address\" title=\"Address\"/>"

#. module: website
#: model_terms:ir.ui.view,arch_db:website.user_navbar
msgid "<span class=\"fa fa-pencil mr-2\"/>Edit"
msgstr "<span class=\"fa fa-pencil mr-2\"/>Sửa"

#. module: website
#: model_terms:ir.ui.view,arch_db:website.user_navbar
msgid "<span class=\"fa fa-plus mr-2\"/>New"
msgstr "<span class=\"fa fa-plus mr-2\"/>Mới"

#. module: website
#: model_terms:ir.ui.view,arch_db:website.list_website_pages
msgid "<span class=\"fa fa-sort fa-lg\" role=\"img\" aria-label=\"Sort\" title=\"Sort\"/>"
msgstr "<span class=\"fa fa-sort fa-lg\" role=\"img\" aria-label=\"Sort\" title=\"Sort\"/>"

#. module: website
#: model_terms:ir.ui.view,arch_db:website.s_facebook_page
msgid ""
"<span class=\"o_add_facebook_page\">\n"
"                <i class=\"fa fa-plus-circle\"/> Add Facebook Page\n"
"            </span>"
msgstr ""
"<span class=\"o_add_facebook_page\">\n"
"                <i class=\"fa fa-plus-circle\"/> Thêm Trang Facebook\n"
"            </span>"

#. module: website
#: model_terms:ir.ui.view,arch_db:website.s_image_gallery
msgid ""
"<span class=\"o_add_images\" style=\"cursor: pointer;\"><i class=\"fa fa-"
"plus-circle\"/> Add Images</span>"
msgstr ""
"<span class=\"o_add_images\" style=\"cursor: pointer;\"><i class=\"fa fa-"
"plus-circle\"/>Thêm ảnh</span>"

#. module: website
#: model_terms:ir.ui.view,arch_db:website.s_comparisons
msgid ""
"<span class=\"s_comparisons_currency\">$</span>\n"
"                                <span class=\"s_comparisons_price\"><b>125</b></span>\n"
"                                <span class=\"s_comparisons_decimal\">.00</span>"
msgstr ""
"<span class=\"s_comparisons_currency\">$</span>\n"
"                                <span class=\"s_comparisons_price\"><b>125</b></span>\n"
"                                <span class=\"s_comparisons_decimal\">.00</span>"

#. module: website
#: model_terms:ir.ui.view,arch_db:website.s_comparisons
msgid ""
"<span class=\"s_comparisons_currency\">$</span>\n"
"                                <span class=\"s_comparisons_price\"><b>35</b></span>\n"
"                                <span class=\"s_comparisons_decimal\">.00</span>"
msgstr ""
"<span class=\"s_comparisons_currency\">$</span>\n"
"                                <span class=\"s_comparisons_price\"><b>35</b></span>\n"
"                                <span class=\"s_comparisons_decimal\">.00</span>"

#. module: website
#: model_terms:ir.ui.view,arch_db:website.s_comparisons
msgid ""
"<span class=\"s_comparisons_currency\">$</span>\n"
"                                <span class=\"s_comparisons_price\"><b>65</b></span>\n"
"                                <span class=\"s_comparisons_decimal\">.00</span>"
msgstr ""
"<span class=\"s_comparisons_currency\">$</span>\n"
"                                <span class=\"s_comparisons_price\"><b>65</b></span>\n"
"                                <span class=\"s_comparisons_decimal\">.00</span>"

#. module: website
#: model_terms:ir.ui.view,arch_db:website.user_navbar
msgid "<span class=\"sr-only\">Toggle Dropdown</span>"
msgstr "<span class=\"sr-only\">Chuyển đổi thả xuống</span>"

#. module: website
#: model_terms:ir.ui.view,arch_db:website.user_navbar
msgid ""
"<span title=\"Mobile preview\" role=\"img\" aria-label=\"Mobile preview\" "
"class=\"fa fa-mobile\"/>"
msgstr ""
"<span title=\"Mobile preview\" role=\"img\" aria-label=\"Xem trên Mobile\" "
"class=\"fa fa-mobile\"/>"

#. module: website
#: model_terms:ir.ui.view,arch_db:website.user_navbar
msgid ""
"<span/>\n"
"                            <span class=\"css_publish\">Unpublished</span>\n"
"                            <span class=\"css_unpublish\">Published</span>"
msgstr ""
"<span/>\n"
"                            <span class=\"css_publish\">Chưa Xuất bản</span>\n"
"                            <span class=\"css_unpublish\">Đã Xuất bản</span>"

#. module: website
#: model_terms:ir.ui.view,arch_db:website.s_call_to_action
msgid ""
"<span>Contact us</span>\n"
"                        <i class=\"fa fa-1x fa-fw fa-arrow-circle-right ml-1\"/>"
msgstr ""
"<span>Liên hệ</span>\n"
"                        <i class=\"fa fa-1x fa-fw fa-arrow-circle-right ml-1\"/>"

#. module: website
#: model_terms:ir.ui.view,arch_db:website.s_quotes_carousel
msgid "<span>— Jane DOE, CEO of <b>MyCompany</b></span>"
msgstr "<span>— Jane DOE, CEO của <b>Công ty của tôi</b></span>"

#. module: website
#: model_terms:ir.ui.view,arch_db:website.s_quotes_carousel
msgid "<span>— John DOE, CEO of <b>MyCompany</b></span>"
msgstr "<span>— Jane DOE, CEO của <b>Công ty của tôi </b></span>"

#. module: website
#: model_terms:ir.ui.view,arch_db:website.res_config_settings_view_form
msgid ""
"A CDN helps you serve your website’s content with high availability and high"
" performance to any visitor wherever they are located."
msgstr ""
"CDN giúp bạn phục vụ nội dung trang web của bạn với tính sẵn sàng cao và "
"hiệu suất cao cho bất kỳ khách truy cập nào ở bất cứ nơi nào."

#. module: website
#: model_terms:ir.ui.view,arch_db:website.s_text_image
msgid "A Section Subtitle"
msgstr "Một Phụ đề"

#. module: website
#: model_terms:ir.ui.view,arch_db:website.s_card
msgid ""
"A card is a flexible and extensible content container. It includes options "
"for headers and footers, a wide variety of content, contextual background "
"colors, and powerful display options."
msgstr ""
"Thẻ là một thùng chứa nội dung linh hoạt và có thể mở rộng. Nó bao gồm các "
"tùy chọn cho các tiêu đề và chân trang, nhiều nội dung, màu nền theo ngữ "
"cảnh và các tùy chọn hiển thị mạnh mẽ."

#. module: website
#: model:ir.model.fields,help:website.field_base_automation__website_published
#: model:ir.model.fields,help:website.field_ir_actions_server__website_published
#: model:ir.model.fields,help:website.field_ir_cron__website_published
msgid ""
"A code server action can be executed from the website, using a dedicated "
"controller. The address is <base>/website/action/<website_path>. Set this "
"field as True to allow users to run this action. If it is set to False the "
"action cannot be run through the website."
msgstr ""
"Một hành động máy chủ mã có thể được thực hiện từ trang web, sử dụng một bộ "
"điều khiển chuyên dụng. Địa chỉ là <base>/ website / action /<website_path>."
" Đặt trường này là \"Đúng\" để cho phép người dùng chạy tác vụ này. Nếu nó "
"được đặt thành \"Sai\" thì hành động không thể chạy qua trang web."

#. module: website
#: model_terms:ir.ui.view,arch_db:website.s_text_block
msgid ""
"A great way to catch your reader's attention is to tell a story. "
"<br/>Everything you consider writing can be told as a story."
msgstr ""
"Một cách tuyệt vời để thu hút sự chú ý của độc giả là kể một câu chuyện. "
"<br/>Tất cả mọi thứ bạn coi là viết có thể được kể như một câu chuyện."

#. module: website
#: model:ir.model.fields,help:website.field_website_visitor__visit_count
msgid ""
"A new visit is considered if last connection was more than 8 hours ago."
msgstr ""
"Sẽ coi là một lượt truy cập mới nếu kết nối lần cuối cách đây hơn 8 giờ."

#. module: website
#: model:ir.model.constraint,message:website.constraint_website_visitor_partner_uniq
msgid "A partner is linked to only one visitor."
msgstr "Một đối tác chỉ được liên kết với một khách truy cập."

#. module: website
#: model_terms:ir.ui.view,arch_db:website.s_features
msgid "A small explanation of this great <br/>feature, in clear words."
msgstr ""
"Một lời giải thích nhỏ về tính năng <br/>tuyệt vời này, bằng những từ ngữ rõ"
" ràng."

#. module: website
#: model:ir.model.fields,help:website.field_website_visitor__is_connected
msgid ""
"A visitor is considered as connected if his last page view was within the "
"last 5 minutes."
msgstr ""
"Một khách truy cập được coi là đã kết nối nếu lần xem trang cuối cùng của "
"anh ta là trong vòng 5 phút trước."

#. module: website
#: model:ir.model.fields,field_description:website.field_res_config_settings__module_website_version
msgid "A/B Testing"
msgstr "Thử nghiệm A/B"

#. module: website
#: model_terms:ir.ui.view,arch_db:website.res_config_settings_view_form
msgid "API Key"
msgstr "Khoá API"

#. module: website
#: model_terms:ir.ui.view,arch_db:website.aboutus
#: model_terms:ir.ui.view,arch_db:website.footer_custom
#: model_terms:ir.ui.view,arch_db:website.s_carousel
#: model_terms:ir.ui.view,arch_db:website.s_cover
#: model_terms:website.page,arch_db:website.aboutus_page
msgid "About us"
msgstr "Về Chúng tôi"

#. module: website
#: code:addons/website/controllers/backend.py:0
#, python-format
msgid "Access Error"
msgstr "Lỗi Truy cập"

#. module: website
#: model:ir.model.fields,field_description:website.field_website_visitor__access_token
msgid "Access Token"
msgstr "Token truy cập"

#. module: website
#: model:ir.model.constraint,message:website.constraint_website_visitor_access_token_unique
msgid "Access token should be unique."
msgstr "Token truy cập phải là duy nhất."

#. module: website
#: model_terms:ir.ui.view,arch_db:website.s_comparisons
msgid "Account &amp; Sales management"
msgstr "Account &amp; Quản lý bán hàng"

#. module: website
#: model:ir.model.fields,field_description:website.field_website_rewrite__redirect_type
#: model_terms:ir.ui.view,arch_db:website.bs_debug_page_ir_ui_view
#: model_terms:website.page,arch_db:website.bs_debug_page
msgid "Action"
msgstr "Hành động"

#. module: website
#: model:ir.model.fields,field_description:website.field_website_page__active
#: model:ir.model.fields,field_description:website.field_website_rewrite__active
#: model:ir.model.fields,field_description:website.field_website_visitor__active
#: model_terms:ir.ui.view,arch_db:website.website_visitor_view_kanban
msgid "Active"
msgstr "Có hiệu lực"

#. module: website
#: model_terms:ir.ui.view,arch_db:website.s_three_columns
msgid ""
"Adapt these three columns to fit your design need. To duplicate, delete or "
"move columns, select the column and use the top icons to perform your "
"action."
msgstr ""
"Điều chỉnh ba cột này để phù hợp với nhu cầu thiết kế của bạn. Để sao chép, "
"xóa hoặc di chuyển cột, hãy chọn cột và sử dụng các biểu tượng trên cùng để "
"thực hiện hành động của bạn."

#. module: website
#. openerp-web
#: code:addons/website/static/src/xml/website.seo.xml:0
#, python-format
msgid "Add"
msgstr "Thêm"

#. module: website
#: model_terms:ir.ui.view,arch_db:website.user_navbar
msgid "Add Features"
msgstr "Cài Thêm tính năng"

#. module: website
#. openerp-web
#: code:addons/website/static/src/xml/website.contentMenu.xml:0
#, python-format
msgid "Add Mega Menu Item"
msgstr "Thêm mục Mega Menu"

#. module: website
#. openerp-web
#: code:addons/website/static/src/xml/website.contentMenu.xml:0
#, python-format
msgid "Add Menu Item"
msgstr "Thêm mục menu"

#. module: website
#. openerp-web
#: code:addons/website/static/src/js/widgets/theme.js:0
#: code:addons/website/static/src/xml/website.editor.xml:0
#, python-format
msgid "Add a Google Font"
msgstr "Thêm Phông chữ Google"

#. module: website
#: model_terms:ir.ui.view,arch_db:website.s_features_grid
msgid "Add a great slogan."
msgstr "Thêm một khẩu hiệu (slogan)."

#. module: website
#. openerp-web
#: code:addons/website/static/src/js/menu/content.js:0
#, python-format
msgid "Add a menu item"
msgstr "Thêm một mục menu"

#. module: website
#: model_terms:ir.ui.view,arch_db:website.res_config_settings_view_form
msgid "Add features"
msgstr "Cài Thêm tính năng"

#. module: website
#: model_terms:ir.ui.view,arch_db:website.res_config_settings_view_form
msgid "Add links to social media on your website"
msgstr "Thêm liên kết đến các mạng xã hội trên website của bạn"

#. module: website
#. openerp-web
#: code:addons/website/static/src/js/menu/new_content.js:0
#, python-format
msgid "Add to menu"
msgstr "Thêm vào trình đơn"

#. module: website
#. openerp-web
#: code:addons/website/static/src/js/tours/banner.js:0
#, python-format
msgid "After having checked how it looks on mobile, <b>close the preview</b>."
msgstr ""
"Sau khi kiểm tra xem nó trông như thế nào trên thiết bị di động, <b>hãy đóng"
" bản xem trước</b>."

#. module: website
#: model_terms:ir.ui.view,arch_db:website.bs_debug_page_ir_ui_view
#: model_terms:website.page,arch_db:website.bs_debug_page
msgid "Alert"
msgstr "Cảnh báo"

#. module: website
#: model_terms:ir.ui.view,arch_db:website.s_company_team
msgid "Aline Turner, CTO"
msgstr "Aline Turner, CTO"

#. module: website
#: model_terms:ir.ui.view,arch_db:website.s_company_team
msgid ""
"Aline is one of the iconic person in life who can say she loves what she does.\n"
"                                She mentors 100+ in-house developers and looks after the community of over\n"
"                                thousands developers."
msgstr ""
"Aline là một trong những người có tính biểu tượng trong cuộc sống, người có thể nói rằng cô ấy yêu những gì cô ấy làm.\n"
"                                 Cô cố vấn cho hơn 100 nhà phát triển nội bộ và chăm sóc cộng đồng hơn\n"
"                                 hàng ngàn nhà phát triển."

#. module: website
#: model:ir.model,name:website.model_website_route
msgid "All Website Route"
msgstr ""

#. module: website
#: model_terms:ir.ui.view,arch_db:website.s_features_grid
msgid "All these icons are completely free for commercial use."
msgstr ""
"Tất cả các biểu tượng này là hoàn toàn miễn phí cho mục đích thương mại."

#. module: website
#: model:ir.model.fields,help:website.field_ir_ui_view__track
#: model:ir.model.fields,help:website.field_website_page__track
msgid "Allow to specify for one page of the website to be trackable or not"
msgstr ""
"Cho phép chỉ định một trang của trang web có thể theo dõi được hay không"

#. module: website
#: model_terms:ir.ui.view,arch_db:website.s_faq_collapse
msgid ""
"Although this Website may be linked to other websites, we are not, directly "
"or indirectly, implying any approval, association, sponsorship, endorsement,"
" or affiliation with any linked website, unless specifically stated herein."
msgstr ""
"Mặc dù trang web này có thể được liên kết với các trang web khác, nhưng "
"chúng tôi không, trực tiếp hoặc gián tiếp, ngụ ý bất kỳ sự chấp thuận, liên "
"kết, tài trợ, chứng thực hoặc liên kết với bất kỳ trang web được liên kết "
"nào, trừ khi được quy định cụ thể ở đây."

#. module: website
#: model_terms:ir.ui.view,arch_db:website.qweb_500
msgid "An error occured while rendering the template"
msgstr "Xảy ra lỗi trong khi kết xuất mẫu"

#. module: website
#: model:ir.actions.client,name:website.backend_dashboard
#: model:ir.ui.menu,name:website.menu_website_google_analytics
msgid "Analytics"
msgstr "Phân tích"

#. module: website
#: model_terms:ir.ui.view,arch_db:website.res_config_settings_view_form
msgid ""
"Analyze the efficiency of your marketing campaigns by using trackable UTM "
"trackers (campaigns, medium, sources). Create trackers and follow clicks "
"from the Promote menu of your website. Those trackers can be used in Google "
"Analytics or in Odoo reports where you can see the opportunities and sales "
"revenue generated thanks to your links."
msgstr ""
"Phân tích hiệu quả của các chiến dịch tiếp thị của bạn bằng cách sử dụng "
"trình theo dõi UTM có thể theo dõi (chiến dịch, phương tiện, nguồn). Tạo "
"trình theo dõi và theo dõi các nhấp chuột từ menu Quảng cáo của trang web "
"của bạn. Những trình theo dõi đó có thể được sử dụng trong Google Analytics "
"hoặc trong các báo cáo Odoo nơi bạn có thể thấy các cơ hội và doanh thu bán "
"hàng được tạo nhờ các liên kết của bạn."

#. module: website
#. openerp-web
#: code:addons/website/static/src/xml/website.editor.xml:0
#, python-format
msgid "Anchor name"
msgstr ""

#. module: website
#: model:ir.actions.act_window,name:website.action_website_add_features
#: model:ir.ui.menu,name:website.menu_website_add_features
msgid "Apps"
msgstr "Ứng dụng"

#. module: website
#: model:ir.model.fields,field_description:website.field_website_page__arch_db
msgid "Arch Blob"
msgstr "Arch Blob"

#. module: website
#: model:ir.model.fields,field_description:website.field_website_page__arch_fs
msgid "Arch Filename"
msgstr "Arch Filename"

#. module: website
#: model_terms:ir.ui.view,arch_db:website.view_rewrite_search
#: model_terms:ir.ui.view,arch_db:website.website_visitor_view_search
msgid "Archived"
msgstr "Đã lưu trữ"

#. module: website
#: model:ir.model.fields,help:website.field_res_config_settings__specific_user_account
msgid "Are newly created user accounts website specific"
msgstr ""
"Các tài khoản người dùng được tạo mới có thuộc về website cụ thể nào không"

#. module: website
#. openerp-web
#: code:addons/website/static/src/xml/website.xml:0
#, python-format
msgid "Are you sure you want to delete this page ?"
msgstr "Bạn có chắc chắn muốn xóa trang này không?"

#. module: website
#: model:ir.model,name:website.model_web_editor_assets
msgid "Assets Utils"
msgstr "Assets Utils"

#. module: website
#: model:ir.model,name:website.model_ir_attachment
msgid "Attachment"
msgstr "Đính kèm"

#. module: website
#: model:ir.model.fields,field_description:website.field_website__auto_redirect_lang
msgid "Autoredirect Language"
msgstr "Tự động nhận dạng Ngôn ngữ"

#. module: website
#: model_terms:ir.ui.view,arch_db:website.bs_debug_page_ir_ui_view
#: model_terms:website.page,arch_db:website.bs_debug_page
msgid "Autosizing"
msgstr "Tự động định cỡ"

#. module: website
#: model:ir.model.fields,field_description:website.field_base_automation__website_published
#: model:ir.model.fields,field_description:website.field_ir_actions_server__website_published
#: model:ir.model.fields,field_description:website.field_ir_cron__website_published
msgid "Available on the Website"
msgstr "Khả dụng ở Website"

#. module: website
#: model_terms:ir.ui.view,arch_db:website.theme_customize
msgid "Background"
msgstr "Nền"

#. module: website
#: model_terms:ir.ui.view,arch_db:website.bs_debug_page_ir_ui_view
#: model_terms:website.page,arch_db:website.bs_debug_page
msgid "Badge"
msgstr "Huy hiệu"

#. module: website
#: model:ir.model,name:website.model_base
msgid "Base"
msgstr "Cơ bản"

#. module: website
#: model:ir.model.fields,field_description:website.field_website_page__arch_base
msgid "Base View Architecture"
msgstr "Cấu trúc giao diện cơ bản"

#. module: website
#: model_terms:ir.ui.view,arch_db:website.s_comparisons
msgid "Basic sales &amp; marketing for up to 2 users"
msgstr "Bán hàng &amp; marketing cơ bản cho tối đa 2 người dùng"

#. module: website
#: model_terms:ir.ui.view,arch_db:website.s_comparisons
msgid "Beginner"
msgstr "Người bắt đầu"

#. module: website
#: model_terms:ir.ui.view,arch_db:website.snippet_options
msgid "Big"
msgstr "Lớn"

#. module: website
#: model_terms:ir.ui.view,arch_db:website.snippet_options
msgid "Black"
msgstr "Đen"

#. module: website
#: model_terms:ir.ui.view,arch_db:website.snippet_options
msgid "Blue"
msgstr "Xanh dương"

#. module: website
#: model_terms:ir.ui.view,arch_db:website.theme_customize
msgid "Body"
msgstr "Thân"

#. module: website
#: model_terms:ir.ui.view,arch_db:website.snippet_options
msgid "Border"
msgstr "Viền"

#. module: website
#: model_terms:ir.ui.view,arch_db:website.snippet_options
msgid "Bordered"
msgstr "Có Viền"

#. module: website
#: model_terms:ir.ui.view,arch_db:website.snippet_options
msgid "Bottom"
msgstr "Đáy"

#. module: website
#: model_terms:ir.ui.view,arch_db:website.snippet_options
#: model_terms:ir.ui.view,arch_db:website.theme_customize
msgid "Boxed"
msgstr "Đóng khung"

#. module: website
#: model_terms:ir.ui.view,arch_db:website.bs_debug_page_ir_ui_view
#: model_terms:website.page,arch_db:website.bs_debug_page
msgid "Breadcrumb"
msgstr "Đường dẫn"

#. module: website
#: model_terms:ir.ui.view,arch_db:website.bs_debug_page_ir_ui_view
#: model_terms:ir.ui.view,arch_db:website.theme_customize
#: model_terms:website.page,arch_db:website.bs_debug_page
msgid "Button"
msgstr "Nút"

#. module: website
#: model:ir.model.fields,field_description:website.field_res_config_settings__cdn_url
#: model:ir.model.fields,field_description:website.field_website__cdn_url
msgid "CDN Base URL"
msgstr "CDN Base URL"

#. module: website
#: model:ir.model.fields,field_description:website.field_res_config_settings__cdn_filters
#: model:ir.model.fields,field_description:website.field_website__cdn_filters
msgid "CDN Filters"
msgstr "Bộ lọc CDN"

#. module: website
#: model:ir.model.fields,field_description:website.field_res_partner__can_publish
#: model:ir.model.fields,field_description:website.field_res_users__can_publish
#: model:ir.model.fields,field_description:website.field_website_page__can_publish
#: model:ir.model.fields,field_description:website.field_website_published_mixin__can_publish
#: model:ir.model.fields,field_description:website.field_website_published_multi_mixin__can_publish
msgid "Can Publish"
msgstr "Có thể xuất bản"

#. module: website
#. openerp-web
#: code:addons/website/static/src/js/backend/dashboard.js:0
#: code:addons/website/static/src/js/menu/new_content.js:0
#: code:addons/website/static/src/xml/website.xml:0
#: model_terms:ir.ui.view,arch_db:website.qweb_500
#, python-format
msgid "Cancel"
msgstr "Hủy"

#. module: website
#: code:addons/website/models/res_lang.py:0
#, python-format
msgid "Cannot deactivate a language that is currently used on a website."
msgstr ""
"Không thể hủy kích hoạt ngôn ngữ hiện đang được sử dụng trên trang web."

#. module: website
#: model_terms:ir.ui.view,arch_db:website.bs_debug_page_ir_ui_view
#: model_terms:website.page,arch_db:website.bs_debug_page
msgid "Card"
msgstr "Thẻ"

#. module: website
#: model_terms:ir.ui.view,arch_db:website.bs_debug_page_ir_ui_view
#: model_terms:website.page,arch_db:website.bs_debug_page
msgid "Card Body"
msgstr "Thân thẻ"

#. module: website
#: model_terms:ir.ui.view,arch_db:website.bs_debug_page_ir_ui_view
#: model_terms:website.page,arch_db:website.bs_debug_page
msgid "Card Footer"
msgstr "Chân thẻ"

#. module: website
#: model_terms:ir.ui.view,arch_db:website.bs_debug_page_ir_ui_view
#: model_terms:website.page,arch_db:website.bs_debug_page
msgid "Card Header"
msgstr "Đầu thẻ"

#. module: website
#: model_terms:ir.ui.view,arch_db:website.s_cover
msgid "Catchy Headline"
msgstr "Tiêu đề Hấp dẫn"

#. module: website
#: model_terms:ir.ui.view,arch_db:website.snippet_options
msgid "Center"
msgstr "Trung tâm"

#. module: website
#: model_terms:ir.ui.view,arch_db:website.snippet_options
msgid "Centered"
msgstr "Căn giữa"

#. module: website
#: model_terms:ir.ui.view,arch_db:website.snippet_options
msgid "Change Cover"
msgstr "Đổi Hình bìa"

#. module: website
#: model_terms:ir.ui.view,arch_db:website.s_features_grid
msgid "Change Icons"
msgstr "Đổi Icon"

#. module: website
#. openerp-web
#: code:addons/website/static/src/js/widgets/theme.js:0
#, python-format
msgid "Changing this color will regenerate the default theme color scheme"
msgstr ""

#. module: website
#: model:ir.model.fields,field_description:website.field_website_page__field_parent
msgid "Child Field"
msgstr "Trường con"

#. module: website
#: model:ir.model.fields,field_description:website.field_website_menu__child_id
#: model_terms:ir.ui.view,arch_db:website.website_menus_form_view
msgid "Child Menus"
msgstr "Trình đơn con"

#. module: website
#: model_terms:ir.ui.view,arch_db:website.theme_customize
msgid "Choose a pattern"
msgstr "Chọn một mẫu"

#. module: website
#: model_terms:ir.ui.view,arch_db:website.s_picture
msgid ""
"Choose a vibrant image and write an inspiring paragraph about it.<br/> It "
"does not have to be long, but it should reinforce your image."
msgstr ""
"Chọn một hình ảnh sống động và viết một đoạn cảm hứng về nó. <br/>Nó không "
"nhất thiết phải dài, nhưng nó sẽ củng cố hình ảnh của bạn."

#. module: website
#. openerp-web
#: code:addons/website/static/src/xml/website.editor.xml:0
#, python-format
msgid "Choose an anchor name"
msgstr "Chọn một tên liên kết"

#. module: website
#: model_terms:ir.ui.view,arch_db:website.theme_customize
msgid "Choose an image"
msgstr "Chọn một ảnh"

#. module: website
#: model_terms:ir.ui.view,arch_db:website.theme_customize
msgid "Choose the theme colors"
msgstr "Chọn màu chủ đề"

#. module: website
#: model_terms:ir.ui.view,arch_db:website.theme_customize
msgid "Choose your fonts"
msgstr "Chọn phông chữ của bạn"

#. module: website
#: model_terms:ir.ui.view,arch_db:website.theme_customize
msgid "Choose your layout"
msgstr "Chọn bố cục của bạn"

#. module: website
#: model_terms:ir.ui.view,arch_db:website.theme_customize
msgid "Choose your navbar"
msgstr ""

#. module: website
#: model_terms:ir.ui.view,arch_db:website.snippet_options
msgid "Circle"
msgstr "Tròn"

#. module: website
#: model_terms:ir.ui.view,arch_db:website.s_carousel
msgid "Clever Slogan"
msgstr "Slogan thông minh"

#. module: website
#. openerp-web
#: code:addons/website/static/src/js/tours/customize.js:0
#, python-format
msgid ""
"Click here to choose your main branding color.<br/>It will recompute the "
"palette with suggested matching colors."
msgstr ""
"Nhấn vào đây để chọn màu thương hiệu chính của bạn. <br/> Nó sẽ tính toán "
"lại bảng màu với các màu phù hợp được đề xuất."

#. module: website
#. openerp-web
#: code:addons/website/static/src/js/tours/banner.js:0
#, python-format
msgid "Click on <b>Continue</b> to create the page."
msgstr "Bấm vào <b>Tiếp tục</b> để tạo trang."

#. module: website
#. openerp-web
#: code:addons/website/static/src/js/tours/banner.js:0
#: code:addons/website/static/src/js/tours/banner.js:0
#, python-format
msgid "Click the <b>Save</b> button."
msgstr "Nhấn vào nút <b>Lưu</b>."

#. module: website
#. openerp-web
#: code:addons/website/static/src/xml/website.seo.xml:0
#, python-format
msgid "Click to choose more images"
msgstr "Nhấn vào đây để chọn thêm hình ảnh"

#. module: website
#: model_terms:ir.ui.view,arch_db:website.res_config_settings_view_form
msgid "Client ID"
msgstr "Client ID"

#. module: website
#: model_terms:ir.ui.view,arch_db:website.res_config_settings_view_form
msgid "Client Secret"
msgstr "Client Secret"

#. module: website
#: model_terms:ir.ui.view,arch_db:website.one_page_line
msgid "Clone this page"
msgstr "Sao chép trang này"

#. module: website
#. openerp-web
#: code:addons/website/static/src/js/editor/wysiwyg_multizone_translate.js:0
#: code:addons/website/static/src/xml/website.gallery.xml:0
#: code:addons/website/static/src/xml/website.xml:0
#: model_terms:ir.ui.view,arch_db:website.qweb_500
#: model_terms:ir.ui.view,arch_db:website.show_website_info
#, python-format
msgid "Close"
msgstr "Đóng"

#. module: website
#: model_terms:ir.ui.view,arch_db:website.theme_customize
msgid "Colors"
msgstr "Màu"

#. module: website
#: model:ir.model,name:website.model_res_company
msgid "Companies"
msgstr "Công ty"

#. module: website
#: model:ir.model.fields,field_description:website.field_website__company_id
#: model_terms:ir.ui.view,arch_db:website.res_config_settings_view_form
msgid "Company"
msgstr "Công ty"

#. module: website
#: model_terms:ir.ui.view,arch_db:website.s_company_team
msgid "Company team"
msgstr "Thành viên Công ty"

#. module: website
#: model_terms:ir.ui.view,arch_db:website.s_comparisons
msgid "Complete CRM for any size team"
msgstr "CRM hoàn chỉnh cho mọi cỡ công ty"

#. module: website
#: model_terms:ir.ui.view,arch_db:website.bs_debug_page_ir_ui_view
#: model_terms:website.page,arch_db:website.bs_debug_page
msgid "Components"
msgstr "Thành phần"

#. module: website
#: code:addons/website/models/website_visitor.py:0
#, python-format
msgid "Compose Email"
msgstr "Soạn email"

#. module: website
#: model:ir.model,name:website.model_res_config_settings
msgid "Config Settings"
msgstr "Thiết lập Cấu hình"

#. module: website
#: model:ir.ui.menu,name:website.menu_website_global_configuration
msgid "Configuration"
msgstr "Cấu hình"

#. module: website
#: model:ir.model.fields,field_description:website.field_res_config_settings__has_social_network
msgid "Configure Social Network"
msgstr "Cấu hình Mạng xã hội"

#. module: website
#. openerp-web
#: code:addons/website/static/src/js/editor/snippets.options.js:0
#, python-format
msgid "Confirmation"
msgstr "Xác nhận"

#. module: website
#. openerp-web
#: code:addons/website/static/src/js/backend/dashboard.js:0
#: code:addons/website/static/src/xml/website.backend.xml:0
#, python-format
msgid "Connect Google Analytics"
msgstr "Kết nối Google Analytics"

#. module: website
#: model_terms:ir.ui.view,arch_db:website.footer_custom
msgid "Connect with us"
msgstr "Kết nối với chúng tôi"

#. module: website
#: model:ir.model,name:website.model_res_partner
#: model_terms:ir.ui.view,arch_db:website.s_tabs
msgid "Contact"
msgstr "Liên hệ"

#. module: website
#: model_terms:ir.ui.view,arch_db:website.res_config_settings_view_form
msgid "Contact Us"
msgstr "Liên hệ"

#. module: website
#: model_terms:ir.ui.view,arch_db:website.contactus
#: model_terms:ir.ui.view,arch_db:website.footer_custom
#: model_terms:ir.ui.view,arch_db:website.s_carousel
#: model_terms:ir.ui.view,arch_db:website.s_comparisons
#: model_terms:ir.ui.view,arch_db:website.s_cover
#: model:website.menu,name:website.menu_contactus
#: model_terms:website.page,arch_db:website.contactus_page
msgid "Contact us"
msgstr "Liên hệ"

#. module: website
#: model_terms:ir.ui.view,arch_db:website.contactus
#: model_terms:website.page,arch_db:website.contactus_page
msgid ""
"Contact us about anything related to our company or services.<br/>\n"
"                                                                We'll do our best to get back to you as soon as possible."
msgstr ""
"Liên lạc với chúng tôi về bất cứ điều gì liên quan đến công ty hoặc dịch vụ của chúng tôi. <br/>\n"
"                                                               Chúng tôi sẽ làm hết sức mình để liên hệ với bạn càng sớm càng tốt."

#. module: website
#: model:ir.model.fields,field_description:website.field_res_config_settings__cdn_activated
#: model:ir.model.fields,field_description:website.field_website__cdn_activated
msgid "Content Delivery Network (CDN)"
msgstr "Mạng phân phối nội dung (CDN)"

#. module: website
#. openerp-web
#: code:addons/website/static/src/xml/translator.xml:0
#, python-format
msgid "Content to translate"
msgstr "Nội dung để dịch"

#. module: website
#. openerp-web
#: code:addons/website/static/src/js/menu/content.js:0
#: code:addons/website/static/src/xml/website.xml:0
#, python-format
msgid "Continue"
msgstr "Tiếp tục"

#. module: website
#: model:ir.model.fields,field_description:website.field_website_visitor__country_id
#: model_terms:ir.ui.view,arch_db:website.website_visitor_view_kanban
#: model_terms:ir.ui.view,arch_db:website.website_visitor_view_search
msgid "Country"
msgstr "Quốc gia"

#. module: website
#: model:ir.model.fields,field_description:website.field_website_visitor__country_flag
msgid "Country Flag"
msgstr "Cờ Quốc gia"

#. module: website
#: model:ir.model.fields,field_description:website.field_res_config_settings__website_country_group_ids
#: model:ir.model.fields,field_description:website.field_website__country_group_ids
msgid "Country Groups"
msgstr "Nhóm quốc gia"

#. module: website
#: model_terms:ir.ui.view,arch_db:website.page_404
msgid "Create Page"
msgstr "Tạo Trang"

#. module: website
#: model_terms:ir.ui.view,arch_db:website.brand_promotion
msgid "Create a"
msgstr "Tạo một"

#. module: website
#: model_terms:ir.ui.view,arch_db:website.res_config_settings_view_form
msgid "Create a New Website"
msgstr "Tạo một Website mới."

#. module: website
#: model:ir.model.fields,field_description:website.field_website__create_uid
#: model:ir.model.fields,field_description:website.field_website_menu__create_uid
#: model:ir.model.fields,field_description:website.field_website_page__create_uid
#: model:ir.model.fields,field_description:website.field_website_rewrite__create_uid
#: model:ir.model.fields,field_description:website.field_website_route__create_uid
#: model:ir.model.fields,field_description:website.field_website_visitor__create_uid
msgid "Created by"
msgstr "Được tạo bởi"

#. module: website
#: model:ir.model.fields,field_description:website.field_website__create_date
#: model:ir.model.fields,field_description:website.field_website_menu__create_date
#: model:ir.model.fields,field_description:website.field_website_page__create_date
#: model:ir.model.fields,field_description:website.field_website_rewrite__create_date
#: model:ir.model.fields,field_description:website.field_website_route__create_date
msgid "Created on"
msgstr "Thời điểm tạo"

#. module: website
#. openerp-web
#: code:addons/website/static/src/xml/website.seo.xml:0
#, python-format
msgid "Custom"
msgstr "Tùy chỉnh"

#. module: website
#: model:ir.model.fields,field_description:website.field_res_config_settings__auth_signup_uninvited
#: model:ir.model.fields,field_description:website.field_website__auth_signup_uninvited
msgid "Customer Account"
msgstr "Tài khoản Khách hàng"

#. module: website
#: model_terms:ir.ui.view,arch_db:website.website_visitor_view_search
msgid "Customers"
msgstr "Khách hàng"

#. module: website
#: model_terms:ir.ui.view,arch_db:website.user_navbar
msgid "Customize"
msgstr "Tuỳ chỉnh"

#. module: website
#. openerp-web
#: code:addons/website/static/src/js/widgets/theme.js:0
#: model_terms:ir.ui.view,arch_db:website.user_navbar
#, python-format
msgid "Customize Theme"
msgstr "Tùy biến Theme"

#. module: website
#. openerp-web
#: code:addons/website/static/src/js/tours/banner.js:0
#, python-format
msgid ""
"Customize any block through this menu. Try to change the background color of"
" this block."
msgstr ""
"Tùy chỉnh bất kỳ khối nào thông qua menu này. Cố gắng thay đổi màu nền của "
"khối này."

#. module: website
#. openerp-web
#: code:addons/website/static/src/js/menu/edit.js:0
#, python-format
msgid "DRAG BUILDING BLOCKS HERE"
msgstr "THẢ CÁC KHỐI DỰNG WEB VÀO ĐÂY"

#. module: website
#: model:ir.ui.menu,name:website.menu_dashboard
msgid "Dashboard"
msgstr "Bảng thông tin"

#. module: website
#: model_terms:ir.ui.view,arch_db:website.snippet_options
msgid "Dashed"
msgstr "Vượt qua"

#. module: website
#: model_terms:ir.ui.view,arch_db:website.bs_debug_page_ir_ui_view
#: model_terms:website.page,arch_db:website.bs_debug_page
msgid "Data"
msgstr "Dữ liệu"

#. module: website
#: model_terms:ir.ui.view,arch_db:website.website_visitor_page_view_search
msgid "Date"
msgstr "Ngày"

#. module: website
#: model_terms:ir.ui.view,arch_db:website.res_config_settings_view_form
#: model_terms:ir.ui.view,arch_db:website.snippet_options
msgid "Default"
msgstr "Mặc định"

#. module: website
#: model_terms:ir.ui.view,arch_db:website.res_config_settings_view_form
msgid "Default Access Rights"
msgstr "Quyền Truy cập Mặc định"

#. module: website
#: model:ir.model.fields,field_description:website.field_website__default_lang_id
msgid "Default Language"
msgstr "Ngôn ngữ mặc định"

#. module: website
#: model:website.menu,name:website.main_menu
msgid "Default Main Menu"
msgstr "Menu chính mặc định"

#. module: website
#: model:ir.model.fields,field_description:website.field_res_config_settings__social_default_image
#: model:ir.model.fields,field_description:website.field_website__social_default_image
#: model_terms:ir.ui.view,arch_db:website.res_config_settings_view_form
msgid "Default Social Share Image"
msgstr "Hình ảnh chia sẻ xã hội mặc định"

#. module: website
#: model:ir.model.fields,field_description:website.field_res_config_settings__website_default_lang_id
msgid "Default language"
msgstr "Ngôn ngữ mặc định"

#. module: website
#: model:ir.model.fields,field_description:website.field_res_config_settings__website_default_lang_code
msgid "Default language code"
msgstr "Mã ngôn ngữ mặc định"

#. module: website
#: model_terms:ir.ui.view,arch_db:website.s_features_grid
msgid "Delete Blocks"
msgstr "Xóa khối"

#. module: website
#. openerp-web
#: code:addons/website/static/src/xml/website.contentMenu.xml:0
#, python-format
msgid "Delete Menu Item"
msgstr "Xóa mục menu"

#. module: website
#. openerp-web
#: code:addons/website/static/src/js/menu/content.js:0
#: code:addons/website/static/src/js/menu/content.js:0
#, python-format
msgid "Delete Page"
msgstr "Xóa trang"

#. module: website
#: model_terms:ir.ui.view,arch_db:website.s_three_columns
msgid ""
"Delete the above image or replace it with a picture that illustrates your "
"message. Click on the picture to change its <em>rounded corner</em> style."
msgstr ""
"Xóa hình trên hoặc thay thế bằng hình ảnh minh họa thông điệp của bạn. Nhấp "
"vào ảnh để thay đổi kiểu <em> góc tròn </em> của nó."

#. module: website
#. openerp-web
#: code:addons/website/static/src/xml/website.editor.xml:0
#, python-format
msgid "Delete this font"
msgstr "Xóa phông chữ này"

#. module: website
#: model_terms:ir.ui.view,arch_db:website.one_page_line
msgid "Delete this page"
msgstr "Xóa trang này"

#. module: website
#: model_terms:ir.ui.view,arch_db:website.s_references
msgid "Demo Logo"
msgstr "Biểu tượng Demo"

#. module: website
#. openerp-web
#: code:addons/website/static/src/xml/website.pageProperties.xml:0
#: code:addons/website/static/src/xml/website.pageProperties.xml:0
#, python-format
msgid "Dependencies"
msgstr "Phụ thuộc"

#. module: website
#. openerp-web
#: code:addons/website/static/src/xml/website.seo.xml:0
#, python-format
msgid "Description"
msgstr "Mô tả"

#. module: website
#: model_terms:ir.ui.view,arch_db:website.s_tabs
msgid "Details"
msgstr "Chi tiết"

#. module: website
#: model_terms:ir.ui.view,arch_db:website.snippet_options
msgid "Disable autoplay"
msgstr "Vô hiệu Tự chạy"

#. module: website
#: model_terms:ir.ui.view,arch_db:website.bs_debug_page_ir_ui_view
#: model_terms:website.page,arch_db:website.bs_debug_page
msgid "Disabled"
msgstr "Đã vô hiệu"

#. module: website
#. openerp-web
#: code:addons/website/static/src/js/editor/snippets.options.js:0
#: code:addons/website/static/src/js/menu/content.js:0
#: code:addons/website/static/src/js/menu/seo.js:0
#: code:addons/website/static/src/js/widgets/theme.js:0
#: code:addons/website/static/src/xml/website.editor.xml:0
#, python-format
msgid "Discard"
msgstr "Huỷ bỏ"

#. module: website
#: model_terms:ir.ui.view,arch_db:website.s_image_text
msgid "Discover more"
msgstr "Tìm hiểu thêm"

#. module: website
#: model_terms:ir.ui.view,arch_db:website.external_snippets
msgid "Discussion Group"
msgstr "Nhóm Thảo luận"

#. module: website
#: model:ir.model.fields,field_description:website.field_website__display_name
#: model:ir.model.fields,field_description:website.field_website_menu__display_name
#: model:ir.model.fields,field_description:website.field_website_multi_mixin__display_name
#: model:ir.model.fields,field_description:website.field_website_page__display_name
#: model:ir.model.fields,field_description:website.field_website_published_mixin__display_name
#: model:ir.model.fields,field_description:website.field_website_published_multi_mixin__display_name
#: model:ir.model.fields,field_description:website.field_website_rewrite__display_name
#: model:ir.model.fields,field_description:website.field_website_route__display_name
#: model:ir.model.fields,field_description:website.field_website_seo_metadata__display_name
#: model:ir.model.fields,field_description:website.field_website_track__display_name
#: model:ir.model.fields,field_description:website.field_website_visitor__display_name
msgid "Display Name"
msgstr "Tên hiển thị"

#. module: website
#: code:addons/website/models/ir_qweb_fields.py:0
#, python-format
msgid "Display the badges"
msgstr "Hiện huy hiệu"

#. module: website
#: code:addons/website/models/ir_qweb_fields.py:0
#, python-format
msgid "Display the biography"
msgstr "Hiện tiểu sử"

#. module: website
#: code:addons/website/models/ir_qweb_fields.py:0
#, python-format
msgid "Display the website description"
msgstr "Hiện miêu tả website"

#. module: website
#: model:ir.model.fields,help:website.field_res_config_settings__website_logo
#: model:ir.model.fields,help:website.field_website__logo
#: model_terms:ir.ui.view,arch_db:website.res_config_settings_view_form
msgid "Display this logo on the website."
msgstr "Hiển thị logo này trên trang web."

#. module: website
#: model_terms:ir.ui.view,arch_db:website.res_config_settings_view_form
msgid "Display this website when users visit this domain"
msgstr "Hiện trang web này khi khách hàng ghé thăm tên miền này"

#. module: website
#: model_terms:ir.ui.view,arch_db:website.s_banner
msgid "Do something"
msgstr "Làm gì đó"

#. module: website
#. openerp-web
#: code:addons/website/static/src/js/editor/snippets.options.js:0
#, python-format
msgid "Do you want to edit the company data ?"
msgstr "Bạn có muốn sửa dữ liệu công ty?"

#. module: website
#. openerp-web
#: code:addons/website/static/src/js/menu/new_content.js:0
#, python-format
msgid "Do you want to install the \"%s\" App?"
msgstr "Bạn có muốn cài đặt Ứng dụng \"%s\" không?"

#. module: website
#: model_terms:ir.ui.view,arch_db:website.res_config_settings_view_form
msgid "Domain"
msgstr "Miền"

#. module: website
#. openerp-web
#: code:addons/website/static/src/xml/website.xml:0
#, python-format
msgid "Don't forget to update all links referring to this page."
msgstr "Đừng quên cập nhật tất cả liên kết dẫn chiếu đến trang này."

#. module: website
#: model_terms:ir.ui.view,arch_db:website.snippet_options
msgid "Dotted"
msgstr "Say mê"

#. module: website
#: model_terms:ir.ui.view,arch_db:website.snippet_options
msgid "Double"
msgstr "Gấp đôi"

#. module: website
#: model_terms:ir.ui.view,arch_db:website.s_features_grid
msgid "Double click an icon to replace it with one of your choice."
msgstr ""
"Nhấp đúp chuột vào một biểu tượng để thay thế nó bằng một trong những lựa "
"chọn của bạn."

#. module: website
#. openerp-web
#: code:addons/website/static/src/js/tours/banner.js:0
#, python-format
msgid "Drag another block in your page, below the cover."
msgstr "Kéo một khối khác và trang của bạn, phía dưới cover."

#. module: website
#. openerp-web
#: code:addons/website/static/src/js/tours/banner.js:0
#, python-format
msgid "Drag the <i>Cover</i> block and drop it in your page."
msgstr "Kéo khối <i>Cover</i> và thả nó vào trang của bạn."

#. module: website
#. openerp-web
#: code:addons/website/static/src/js/tours/banner.js:0
#, python-format
msgid "Drag the block and drop it in your new page."
msgstr "Kéo khối và thả nó vào trang mới của bạn."

#. module: website
#. openerp-web
#: code:addons/website/static/src/xml/website.contentMenu.xml:0
#, python-format
msgid "Drag to the right to get a submenu"
msgstr "Kéo sang phải để có menu con"

#. module: website
#: model_terms:ir.ui.view,arch_db:website.bs_debug_page_ir_ui_view
#: model_terms:website.page,arch_db:website.bs_debug_page
msgid "Dropdown"
msgstr "Thả xuống"

#. module: website
#. openerp-web
#: code:addons/website/static/src/xml/website.contentMenu.xml:0
#, python-format
msgid "Dropdown menu"
msgstr "Menu"

#. module: website
#: model_terms:ir.ui.view,arch_db:website.s_features_grid
msgid "Duplicate"
msgstr "Nhân bản"

#. module: website
#: model_terms:ir.ui.view,arch_db:website.s_features_grid
msgid "Duplicate blocks and columns to add more features."
msgstr "Nhân bản các khối và cột để tạo thêm tính năng."

#. module: website
#: model_terms:ir.ui.view,arch_db:website.publish_management
msgid "Edit"
msgstr "Sửa"

#. module: website
#. openerp-web
#: code:addons/website/static/src/js/menu/content.js:0
#: model_terms:ir.ui.view,arch_db:website.user_navbar
#, python-format
msgid "Edit Menu"
msgstr "Sửa Trình đơn"

#. module: website
#. openerp-web
#: code:addons/website/static/src/xml/website.contentMenu.xml:0
#, python-format
msgid "Edit Menu Item"
msgstr "Chỉnh sửa mục menu"

#. module: website
#: model_terms:ir.ui.view,arch_db:website.s_features_grid
msgid "Edit Styles"
msgstr "Sửa Phong cách"

#. module: website
#: model_terms:ir.ui.view,arch_db:website.user_navbar
msgid "Edit Top Menu"
msgstr "Sửa Top Menu"

#. module: website
#: model_terms:ir.ui.view,arch_db:website.one_page_line
msgid "Edit code in backend"
msgstr "Sữa mã ở backend"

#. module: website
#: model_terms:ir.ui.view,arch_db:website.publish_management
#: model_terms:ir.ui.view,arch_db:website.user_navbar
msgid "Edit in backend"
msgstr "Sửa ở backend"

#. module: website
#. openerp-web
#: code:addons/website/static/src/xml/website.backend.xml:0
#, python-format
msgid "Edit my Analytics Client ID"
msgstr "Chỉnh sửa ID Analytics Client"

#. module: website
#: model_terms:ir.ui.view,arch_db:website.page_404
msgid ""
"Edit the content below this line to adapt the default \"page not found\" "
"page."
msgstr ""
"Sửa nội dung dưới dòng này để thay đổi trang \"không tìm thấy trang\" mặc "
"định."

#. module: website
#. openerp-web
#: code:addons/website/static/src/js/editor/snippets.options.js:0
#, python-format
msgid "Edit the menu"
msgstr "Sửa trình đơn"

#. module: website
#: model:res.groups,name:website.group_website_designer
msgid "Editor and Designer"
msgstr "Biên tập và Thiết kế"

#. module: website
#: model:ir.model.fields,field_description:website.field_website_visitor__email
#: model_terms:ir.ui.view,arch_db:website.website_visitor_view_kanban
msgid "Email"
msgstr "Email"

#. module: website
#: model_terms:ir.ui.view,arch_db:website.bs_debug_page_ir_ui_view
#: model_terms:website.page,arch_db:website.bs_debug_page
msgid "Email address"
msgstr "Địa chỉ thư"

#. module: website
#: model_terms:ir.ui.view,arch_db:website.s_comparisons
msgid "Email support"
msgstr "Hỗ trợ qua Email"

#. module: website
#: model_terms:ir.ui.view,arch_db:website.bs_debug_page_ir_ui_view
#: model_terms:website.page,arch_db:website.bs_debug_page
msgid "Enter email"
msgstr "Nhập email"

#. module: website
#: model_terms:ir.ui.view,arch_db:website.snippet_options
msgid "Equal height"
msgstr "Chiều cao bằng nhau"

#. module: website
#: model_terms:ir.ui.view,arch_db:website.theme_customize
msgid "Error"
msgstr "Lỗi"

#. module: website
#. openerp-web
#: code:addons/website/static/src/xml/website.facebook_page.xml:0
#, python-format
msgid "Events"
msgstr "Sự kiện"

#. module: website
#: model_terms:ir.ui.view,arch_db:website.s_comparisons
msgid "Expert"
msgstr "Chuyên gia"

#. module: website
#: model_terms:ir.ui.view,arch_db:website.s_alert
msgid ""
"Explain the benefits you offer. <br/>Don't write about products or services "
"here, write about solutions."
msgstr ""
"Giải thích những lợi ích bạn cung cấp. <br/> Tránh viết về sản phẩm hay dịch"
" vụ ở đây, hãy viết về giải pháp."

#. module: website
#: model:ir.model.fields,field_description:website.field_base_automation__xml_id
#: model:ir.model.fields,field_description:website.field_ir_actions_server__xml_id
#: model:ir.model.fields,field_description:website.field_ir_cron__xml_id
#: model:ir.model.fields,field_description:website.field_website_page__xml_id
msgid "External ID"
msgstr "External ID"

#. module: website
#. openerp-web
#: code:addons/website/static/src/js/widgets/theme.js:0
#: code:addons/website/static/src/js/widgets/theme.js:0
#: model_terms:ir.ui.view,arch_db:website.theme_customize
#, python-format
msgid "Extra Color"
msgstr "Màu Bổ sung"

#. module: website
#: model_terms:ir.ui.view,arch_db:website.res_config_settings_view_form
msgid "Facebook"
msgstr "Facebook"

#. module: website
#: model:ir.model.fields,field_description:website.field_res_config_settings__social_facebook
#: model:ir.model.fields,field_description:website.field_website__social_facebook
msgid "Facebook Account"
msgstr "Tài khoản Facebook"

#. module: website
#. openerp-web
#: code:addons/website/static/src/js/editor/snippets.options.js:0
#, python-format
msgid "Facebook Page"
msgstr "Trang facebook"

#. module: website
#: model_terms:ir.ui.view,arch_db:website.snippet_options
msgid "Fade"
msgstr ""

#. module: website
#. openerp-web
#: code:addons/website/static/src/js/menu/new_content.js:0
#, python-format
msgid "Failed to install \"%s\""
msgstr "Đã thất bại khi cài \"%s\""

#. module: website
#: model_terms:ir.ui.view,arch_db:website.snippet_options
msgid "Fast"
msgstr "Nhanh"

#. module: website
#: model:ir.model.fields,field_description:website.field_res_config_settings__favicon
msgid "Favicon"
msgstr "Favicon"

#. module: website
#: model_terms:ir.ui.view,arch_db:website.s_three_columns
msgid "Feature One"
msgstr "Tính năng Một"

#. module: website
#: model_terms:ir.ui.view,arch_db:website.s_three_columns
msgid "Feature Three"
msgstr "Tính năng Ba"

#. module: website
#: model_terms:ir.ui.view,arch_db:website.s_card
msgid "Feature Title"
msgstr "Tiêu đề Tính năng"

#. module: website
#: model_terms:ir.ui.view,arch_db:website.s_three_columns
msgid "Feature Two"
msgstr "Tính năng Hai"

#. module: website
#: model_terms:ir.ui.view,arch_db:website.res_config_settings_view_form
msgid "Features"
msgstr "Tính năng"

#. module: website
#: model:ir.model.fields,help:website.field_website_page__arch_fs
msgid ""
"File from where the view originates.\n"
"                                                          Useful to (hard) reset broken views or to read arch from file in dev-xml mode."
msgstr ""
"File from where the view originates.\n"
"                                                          Useful to (hard) reset broken views or to read arch from file in dev-xml mode."

#. module: website
#: model_terms:ir.ui.view,arch_db:website.snippet_options
msgid "Filter Color"
msgstr "Màu bộ lọc"

#. module: website
#: model_terms:ir.ui.view,arch_db:website.snippet_options
msgid "Filter Intensity"
msgstr "Cường độ lọc"

#. module: website
#: model_terms:ir.ui.view,arch_db:website.s_features
msgid "First Feature"
msgstr "Tính năng Đầu tiên"

#. module: website
#: model_terms:ir.ui.view,arch_db:website.s_mega_menu_multi_menus
msgid "First Menu"
msgstr "Menu đầu tiên"

#. module: website
#: model:ir.model.fields,field_description:website.field_website_visitor__create_date
msgid "First connection date"
msgstr "Ngày kết nối đầu tiên"

#. module: website
#: model_terms:ir.ui.view,arch_db:website.s_features_grid
msgid "First list of Features"
msgstr "Danh sách đầu tiên của tính năng"

#. module: website
#: model:ir.model.fields,help:website.field_ir_ui_view__first_page_id
#: model:ir.model.fields,help:website.field_website_page__first_page_id
msgid "First page linked to this view"
msgstr "Trang đầu tiên được liên kết với giao diện này"

#. module: website
#: model_terms:ir.ui.view,arch_db:website.snippet_options
msgid "Fit text"
msgstr "Vừa với văn bản"

#. module: website
#: model_terms:ir.ui.view,arch_db:website.snippet_options
msgid "Fixed"
msgstr "Cố định"

#. module: website
#: model_terms:ir.ui.view,arch_db:website.snippet_options
msgid "Float"
msgstr "Nổi"

#. module: website
#: model_terms:ir.ui.view,arch_db:website.snippet_options
msgid "Folded list"
msgstr "Danh sách đóng"

#. module: website
#. openerp-web
#: code:addons/website/static/src/xml/website.editor.xml:0
#, python-format
msgid "Follow all the"
msgstr "Hãy đi theo các hình tượng"

#. module: website
#: model_terms:ir.ui.view,arch_db:website.res_config_settings_view_form
msgid "Follow your website traffic in Odoo."
msgstr "Theo dõi lượng truy cập vào website của bạn trong Odoo."

#. module: website
#: model_terms:ir.ui.view,arch_db:website.theme_customize
msgid "Font Size"
msgstr "Cỡ Font"

#. module: website
#: model_terms:ir.ui.view,arch_db:website.theme_customize
msgid "Fonts"
msgstr "Phông chữ"

#. module: website
#: model_terms:ir.ui.view,arch_db:website.theme_customize
msgid "Footer"
msgstr "Chân"

#. module: website
#: model_terms:ir.ui.view,arch_db:website.res_config_settings_view_form
msgid "Force your user to create an account per website"
msgstr "Buộc người dùng của bạn tạo tài khoản trên mỗi trang web"

#. module: website
#: model_terms:ir.ui.view,arch_db:website.bs_debug_page_ir_ui_view
#: model_terms:website.page,arch_db:website.bs_debug_page
msgid "Form"
msgstr "Mẫu"

#. module: website
#: model_terms:ir.ui.view,arch_db:website.external_snippets
msgid "Form Builder"
msgstr "Dựng trang"

#. module: website
#: model_terms:ir.ui.view,arch_db:website.s_company_team
msgid ""
"Founder and chief visionary, Tony is the driving force behind Company. He loves\n"
"                                to keep his hands full by participating in the development of the software,\n"
"                                marketing and the Customer Experience strategies."
msgstr ""
"Là Nhà sáng lập và Giám đốc tầm nhìn, Tony là động lực của Công ty. Anh ấy luôn\n"
"                                 giữ mình bận rộn bằng cách tham gia vào việc phát triển phần mềm,\n"
"                                 tiếp thị và các chiến lược Trải nghiệm khách hàng."

#. module: website
#: model:ir.model.fields.selection,name:website.selection__website__auth_signup_uninvited__b2c
msgid "Free sign up"
msgstr "Đăng ký Tự do"

#. module: website
#: model_terms:ir.ui.view,arch_db:website.theme_customize
msgid "Full"
msgstr "Đầy đủ"

#. module: website
#: model_terms:ir.ui.view,arch_db:website.snippet_options
msgid "Full Screen"
msgstr "Toàn màn hình"

#. module: website
#: model_terms:ir.ui.view,arch_db:website.snippet_options
msgid "Full-Width"
msgstr "Toàn chiều rộng"

#. module: website
#: model_terms:ir.ui.view,arch_db:website.s_comparisons
msgid "Get access to all modules"
msgstr "Truy cập đến tất cả các phân hệ"

#. module: website
#: model_terms:ir.ui.view,arch_db:website.s_comparisons
msgid "Get access to all modules and features"
msgstr "Truy cập đến tất cả các phân hệ và tính năng"

#. module: website
#: model_terms:ir.ui.view,arch_db:website.res_config_settings_view_form
msgid "GitHub"
msgstr "GitHub"

#. module: website
#: model:ir.model.fields,field_description:website.field_res_config_settings__social_github
#: model:ir.model.fields,field_description:website.field_website__social_github
msgid "GitHub Account"
msgstr "Tài khoản Github"

#. module: website
#. openerp-web
#: code:addons/website/static/src/js/menu/content.js:0
#, python-format
msgid "Go To Page"
msgstr "Đến trang"

#. module: website
#. openerp-web
#: code:addons/website/static/src/js/tours/banner.js:0
#, python-format
msgid "Go back to the blocks menu."
msgstr "Quay lại menu khối."

#. module: website
#. openerp-web
#: code:addons/website/static/src/xml/website.backend.xml:0
#, python-format
msgid "Go to"
msgstr "Đến"

#. module: website
#. openerp-web
#: code:addons/website/static/src/js/editor/snippets.options.js:0
#, python-format
msgid "Go to Link"
msgstr "Đến Liên kết"

#. module: website
#: model_terms:ir.ui.view,arch_db:website.view_view_form_extend
msgid "Go to Page Manager"
msgstr "Đi đến Quản lý trang"

#. module: website
#. openerp-web
#: code:addons/website/static/src/xml/website.backend.xml:0
#: model_terms:ir.ui.view,arch_db:website.res_config_settings_view_form
#, python-format
msgid "Go to Website"
msgstr "Đi đến Website"

#. module: website
#. openerp-web
#: code:addons/website/static/src/js/tours/banner.js:0
#, python-format
msgid ""
"Good Job! You have designed your homepage. Let's check how this page looks "
"like on <b>mobile devices</b>."
msgstr ""
"Làm tốt lắm! Bạn đã thiết kế trang chủ của mình. Hãy kiểm tra xem trang này "
"trông như thế nào trên <b>thiêt bị di động</b>."

#. module: website
#: model_terms:ir.ui.view,arch_db:website.s_carousel
msgid ""
"Good copy starts with understanding how your product or service helps your "
"customers. Simple words communicate better than big words and pompous "
"language."
msgstr ""
"Bản sao tốt bắt đầu bằng việc hiểu làm thế nào sản phẩm hoặc dịch vụ của bạn"
" giúp khách hàng của bạn. Những từ đơn giản giao tiếp tốt hơn những từ lớn "
"và ngôn ngữ hào hoa."

#. module: website
#: model:ir.model.fields,field_description:website.field_res_config_settings__has_google_analytics
msgid "Google Analytics"
msgstr "Google Analytics"

#. module: website
#: model:ir.model.fields,field_description:website.field_res_config_settings__has_google_analytics_dashboard
msgid "Google Analytics Dashboard"
msgstr "Bảng thông tin Google Analytics"

#. module: website
#: model:ir.model.fields,field_description:website.field_res_config_settings__google_analytics_key
#: model:ir.model.fields,field_description:website.field_website__google_analytics_key
msgid "Google Analytics Key"
msgstr "Khoá Google Analytics"

#. module: website
#. openerp-web
#: code:addons/website/static/src/xml/website.backend.xml:0
#, python-format
msgid ""
"Google Analytics initialization failed. Maybe this domain is not whitelisted"
" in your Google Analytics project for this client ID."
msgstr ""
"Khởi tạo Google Analytics không thành công. Có thể tên miền này không nằm "
"trong danh sách trắng trong dự án Google Analytics của bạn cho ID khách hàng"
" này."

#. module: website
#: model:ir.model.fields,field_description:website.field_res_config_settings__google_management_client_id
#: model:ir.model.fields,field_description:website.field_website__google_management_client_id
msgid "Google Client ID"
msgstr "ID người dùng Google"

#. module: website
#: model:ir.model.fields,field_description:website.field_res_config_settings__google_management_client_secret
#: model:ir.model.fields,field_description:website.field_website__google_management_client_secret
msgid "Google Client Secret"
msgstr "Mã bí mật khách hàng của Google"

#. module: website
#. openerp-web
#: code:addons/website/static/src/xml/website.editor.xml:0
#, python-format
msgid "Google Font HTML"
msgstr ""

#. module: website
#: model:ir.model.fields,field_description:website.field_res_config_settings__has_google_maps
#: model_terms:ir.ui.view,arch_db:website.company_description
msgid "Google Maps"
msgstr "Google Maps"

#. module: website
#: model:ir.model.fields,field_description:website.field_res_config_settings__google_maps_api_key
#: model:ir.model.fields,field_description:website.field_website__google_maps_api_key
msgid "Google Maps API Key"
msgstr "Khóa API của Google Maps"

#. module: website
#: model_terms:ir.ui.view,arch_db:website.s_features_grid
msgid "Great Value"
msgstr "Giá trị Lớn"

#. module: website
#: model_terms:ir.ui.view,arch_db:website.aboutus
#: model_terms:website.page,arch_db:website.aboutus_page
msgid "Great products for great people"
msgstr "Sản phẩm tuyệt với dành cho người tuyệt vời"

#. module: website
#: model_terms:ir.ui.view,arch_db:website.snippet_options
msgid "Green"
msgstr "Xanh lá"

#. module: website
#: model_terms:ir.ui.view,arch_db:website.snippet_options
msgid "Grid"
msgstr "Lưới"

#. module: website
#: model_terms:ir.ui.view,arch_db:website.menu_search
#: model_terms:ir.ui.view,arch_db:website.view_rewrite_search
#: model_terms:ir.ui.view,arch_db:website.website_visitor_page_view_search
#: model_terms:ir.ui.view,arch_db:website.website_visitor_view_search
msgid "Group By"
msgstr "Nhóm theo"

#. module: website
#: model:ir.model.fields,field_description:website.field_website_page__groups_id
msgid "Groups"
msgstr "Nhóm"

#. module: website
#. openerp-web
#: code:addons/website/static/src/xml/website.seo.xml:0
#, python-format
msgid "H1"
msgstr "H1"

#. module: website
#. openerp-web
#: code:addons/website/static/src/xml/website.seo.xml:0
#, python-format
msgid "H2"
msgstr "H2"

#. module: website
#: model_terms:ir.ui.view,arch_db:website.user_navbar
msgid "HTML/CSS/JS Editor"
msgstr "Trình soạn thảo HTML/CSS/JS"

#. module: website
#: model:ir.model,name:website.model_ir_http
msgid "HTTP Routing"
msgstr "HTTP Routing"

#. module: website
#: model_terms:ir.ui.view,arch_db:website.snippet_options
msgid "Half Screen"
<<<<<<< HEAD
msgstr "Nửa màn hình"
=======
msgstr "Half Screen"
>>>>>>> d5884484

#. module: website
#: model_terms:ir.ui.view,arch_db:website.bs_debug_page_ir_ui_view
#: model_terms:website.page,arch_db:website.bs_debug_page
msgid "Header"
msgstr "Đầu trang"

#. module: website
#: model:ir.model.fields,field_description:website.field_website_page__header_color
msgid "Header Color"
msgstr "Màu Tiêu đề"

#. module: website
#: model:ir.model.fields,field_description:website.field_website_page__header_overlay
msgid "Header Overlay"
msgstr "Lớp phủ Tiêu đề"

#. module: website
#: model_terms:ir.ui.view,arch_db:website.bs_debug_page_ir_ui_view
#: model_terms:ir.ui.view,arch_db:website.theme_customize
#: model_terms:website.page,arch_db:website.bs_debug_page
msgid "Headings 1"
msgstr "Tiêu đề 1"

#. module: website
#: model_terms:ir.ui.view,arch_db:website.bs_debug_page_ir_ui_view
#: model_terms:ir.ui.view,arch_db:website.theme_customize
#: model_terms:website.page,arch_db:website.bs_debug_page
msgid "Headings 2"
msgstr "Tiêu đề 2"

#. module: website
#: model_terms:ir.ui.view,arch_db:website.bs_debug_page_ir_ui_view
#: model_terms:ir.ui.view,arch_db:website.theme_customize
#: model_terms:website.page,arch_db:website.bs_debug_page
msgid "Headings 3"
msgstr "Tiêu đề 3"

#. module: website
#: model_terms:ir.ui.view,arch_db:website.bs_debug_page_ir_ui_view
#: model_terms:ir.ui.view,arch_db:website.theme_customize
#: model_terms:website.page,arch_db:website.bs_debug_page
msgid "Headings 4"
msgstr "Tiêu đề 4"

#. module: website
#: model_terms:ir.ui.view,arch_db:website.bs_debug_page_ir_ui_view
#: model_terms:ir.ui.view,arch_db:website.theme_customize
#: model_terms:website.page,arch_db:website.bs_debug_page
msgid "Headings 5"
msgstr "Tiêu đề 5"

#. module: website
#: model_terms:ir.ui.view,arch_db:website.bs_debug_page_ir_ui_view
#: model_terms:ir.ui.view,arch_db:website.theme_customize
#: model_terms:website.page,arch_db:website.bs_debug_page
msgid "Headings 6"
msgstr "Tiêu đề 6"

#. module: website
#. openerp-web
#: code:addons/website/static/src/xml/translator.xml:0
#, python-format
msgid "Here are the visuals used to help you translate efficiently:"
msgstr ""
"Đây là các công cụ trực quan được sử dụng để giúp bạn dịch hiệu quả hơn."

#. module: website
#: model_terms:ir.ui.view,arch_db:website.snippet_options
msgid "Hero"
msgstr "Người hùng"

#. module: website
#. openerp-web
#: code:addons/website/static/src/xml/website.facebook_page.xml:0
#, python-format
msgid "Hide Cover Photo"
msgstr "Ẩn ảnh bìa"

#. module: website
#. openerp-web
#: code:addons/website/static/src/xml/website.pageProperties.xml:0
#, python-format
msgid "Hide this page from search results"
msgstr "Ẩn trang này khỏi kết quả tìm kiếm"

#. module: website
#: model_terms:ir.ui.view,arch_db:website.snippet_options
msgid "High"
msgstr "Cao"

#. module: website
#. openerp-web
#: code:addons/website/static/src/xml/website.editor.xml:0
#, python-format
msgid ""
"Hint: Type '/' to search an existing page and '#' to link to an anchor."
msgstr ""
"Gợi ý: bấm '/' để tìm ở các trang hiện có và '#' để liên kết tới một liên "
"kết."

#. module: website
#. openerp-web
#: code:addons/website/static/src/xml/website.contentMenu.xml:0
#: model_terms:ir.ui.view,arch_db:website.bs_debug_page_ir_ui_view
#: model_terms:ir.ui.view,arch_db:website.footer_custom
#: model_terms:ir.ui.view,arch_db:website.one_page_line
#: model_terms:ir.ui.view,arch_db:website.s_tabs
#: model:website.menu,name:website.menu_home
#: model_terms:website.page,arch_db:website.bs_debug_page
#, python-format
msgid "Home"
msgstr "Trang chủ"

#. module: website
#: model_terms:ir.ui.view,arch_db:website.bs_debug_page_ir_ui_view
#: model_terms:website.page,arch_db:website.bs_debug_page
msgid "Home <span class=\"sr-only\">(current)</span>"
msgstr "Trang chủ <span class=\"sr-only\">(hiện tại)</span>"

#. module: website
#. openerp-web
#: code:addons/website/static/src/xml/website.editor.xml:0
#: model:ir.model.fields,field_description:website.field_website__homepage_id
#: model:ir.model.fields,field_description:website.field_website_page__is_homepage
#: model_terms:ir.ui.view,arch_db:website.portal_404
#, python-format
msgid "Homepage"
msgstr "Trang chủ"

#. module: website
#. openerp-web
#: code:addons/website/static/src/xml/website.backend.xml:0
#, python-format
msgid "How to get my Client ID"
msgstr "Cách lấy Client ID của tôi"

#. module: website
#. openerp-web
#: code:addons/website/static/src/xml/website.backend.xml:0
#, python-format
msgid "How to get my Tracking ID"
msgstr "Cách lấy Tracking ID của tôi"

#. module: website
#: model_terms:ir.ui.view,arch_db:website.snippet_options
msgid "Huge"
msgstr "To lớn"

#. module: website
#: model:ir.model.fields,field_description:website.field_website__id
#: model:ir.model.fields,field_description:website.field_website_menu__id
#: model:ir.model.fields,field_description:website.field_website_multi_mixin__id
#: model:ir.model.fields,field_description:website.field_website_page__id
#: model:ir.model.fields,field_description:website.field_website_published_mixin__id
#: model:ir.model.fields,field_description:website.field_website_published_multi_mixin__id
#: model:ir.model.fields,field_description:website.field_website_rewrite__id
#: model:ir.model.fields,field_description:website.field_website_route__id
#: model:ir.model.fields,field_description:website.field_website_seo_metadata__id
#: model:ir.model.fields,field_description:website.field_website_track__id
#: model:ir.model.fields,field_description:website.field_website_visitor__id
msgid "ID"
msgstr "ID"

#. module: website
#: model:ir.model.fields,help:website.field_base_automation__xml_id
#: model:ir.model.fields,help:website.field_ir_actions_server__xml_id
#: model:ir.model.fields,help:website.field_ir_cron__xml_id
msgid "ID of the action if defined in a XML file"
msgstr "ID của hành động nếu được xác định trong tệp XML"

#. module: website
#: model:ir.model.fields,help:website.field_website_page__xml_id
msgid "ID of the view defined in xml file"
msgstr "ID of the view defined in xml file"

#. module: website
#: model_terms:ir.ui.view,arch_db:website.snippet_options
msgid "Icon"
msgstr "Biểu tượng"

#. module: website
#: model:ir.model.fields,help:website.field_website__specific_user_account
msgid "If True, new accounts will be associated to the current website"
msgstr "Nếu True, tài khoản mới sẽ được liên kết với trang web hiện hành"

#. module: website
#: model:ir.model.fields,help:website.field_res_config_settings__social_default_image
#: model:ir.model.fields,help:website.field_website__social_default_image
#: model_terms:ir.ui.view,arch_db:website.res_config_settings_view_form
msgid "If set, replaces the company logo as the default social share image."
msgstr ""
"Nếu được thiết lập, logo công ty sẽ được thay thế bởi hình này khi chia sẻ "
"lên mạng xã hội."

#. module: website
#: model_terms:ir.ui.view,arch_db:website.qweb_500
msgid ""
"If this error is caused by a change of yours in the templates, you have the "
"possibility to reset the template to its <strong>factory settings</strong>."
msgstr ""
"Nếu lỗi này do thay đổi của bạn trong các mẫu, bạn có khả năng cài lại mẫu "
"về <strong>thiệt lập xuất xưởng</strong>."

#. module: website
#: model:ir.model.fields,help:website.field_website_page__groups_id
msgid ""
"If this field is empty, the view applies to all users. Otherwise, the view "
"applies to the users of those groups only."
msgstr ""
"If this field is empty, the view applies to all users. Otherwise, the view "
"applies to the users of those groups only."

#. module: website
#: model:ir.model.fields,help:website.field_website_page__active
msgid ""
"If this view is inherited,\n"
"* if True, the view always extends its parent\n"
"* if False, the view currently does not extend its parent but can be enabled\n"
"         "
msgstr ""
"If this view is inherited,\n"
"* if True, the view always extends its parent\n"
"* if False, the view currently does not extend its parent but can be enabled\n"
"         "

#. module: website
#. openerp-web
#: code:addons/website/static/src/js/editor/editor_menu.js:0
#, python-format
msgid ""
"If you discard the current edition, all unsaved changes will be lost. You "
"can cancel to return to the edition mode."
msgstr ""
"Nếu bạn Huỷ bỏ ấn bản hiện hành, tất cả các thay đổi mà chưa được lưu sẽ bị "
"mất. Bạn có thể bỏ qua để quay về chế độ soạn thảo."

#. module: website
#: model:ir.model.fields,field_description:website.field_website_visitor__partner_image
msgid "Image"
msgstr "Hình ảnh"

#. module: website
#: model_terms:ir.ui.view,arch_db:website.one_page_line
msgid "In main menu"
msgstr "Ở trình đơn chính"

#. module: website
#. openerp-web
#: code:addons/website/static/src/xml/translator.xml:0
#, python-format
msgid ""
"In this mode, you can only translate texts. To change the structure of the page, you must edit the master page.\n"
"        Each modification on the master page is automatically applied to all translated versions."
msgstr ""

#. module: website
#: code:addons/website/controllers/backend.py:0
#, python-format
msgid "Incorrect Client ID / Key"
msgstr "Client ID / Key không chính xác"

#. module: website
#. openerp-web
#: code:addons/website/static/src/xml/website.pageProperties.xml:0
#: model_terms:ir.ui.view,arch_db:website.index_management
#: model_terms:ir.ui.view,arch_db:website.one_page_line
#, python-format
msgid "Indexed"
msgstr "Được lập chỉ mục"

#. module: website
#. openerp-web
#: code:addons/website/static/src/xml/website.pageProperties.xml:0
#: model_terms:ir.ui.view,arch_db:website.theme_customize
#, python-format
msgid "Info"
msgstr "Thông tin"

#. module: website
#: model_terms:ir.ui.view,arch_db:website.show_website_info
msgid "Information about the"
msgstr "Thông tin về"

#. module: website
#: model:ir.model.fields,field_description:website.field_website_page__inherit_id
msgid "Inherited View"
msgstr "Giao diện được kế thừa"

#. module: website
#: model_terms:ir.ui.view,arch_db:website.res_config_settings_view_form
msgid "Instagram"
msgstr "Instagram"

#. module: website
#: model:ir.model.fields,field_description:website.field_res_config_settings__social_instagram
#: model:ir.model.fields,field_description:website.field_website__social_instagram
msgid "Instagram Account"
msgstr "Tài khoản Instagram"

#. module: website
#. openerp-web
#: code:addons/website/static/src/js/menu/new_content.js:0
#, python-format
msgid "Install"
msgstr "Cài đặt"

#. module: website
#: model:ir.model,name:website.model_base_language_install
msgid "Install Language"
msgstr "Cài đặt Ngôn ngữ"

#. module: website
#: model_terms:ir.ui.view,arch_db:website.res_config_settings_view_form
msgid "Install new language"
msgstr "Cài thêm ngôn ngữ mới"

#. module: website
#: model_terms:ir.ui.view,arch_db:website.show_website_info
msgid "Installed Applications"
msgstr "Cài ứng dụng"

#. module: website
#: model_terms:ir.ui.view,arch_db:website.show_website_info
msgid "Installed Localizations / Account Charts"
msgstr "Bản địa hóa đã cài đặt / Hệ thống tài khoản KT"

#. module: website
#: model:ir.model.fields,help:website.field_website__theme_id
msgid "Installed theme"
msgstr "Theme đã cài"

#. module: website
#. openerp-web
#: code:addons/website/static/src/js/menu/new_content.js:0
#, python-format
msgid "Installing \"%s\""
msgstr "Đang cài \"%s\""

#. module: website
#: model_terms:ir.actions.act_window,help:website.website_visitors_action
msgid "Interact with them by sending them messages."
msgstr "Tương tác với họ bằng cách gửi tin nhắn cho họ."

#. module: website
#. openerp-web
#: code:addons/website/static/src/xml/website.facebook_page.xml:0
#, python-format
msgid "Invalid Facebook Page Url"
msgstr "URL của Trang Facebook không hợp lệ"

#. module: website
#: model_terms:ir.ui.view,arch_db:website.s_company_team
msgid "Iris Joe, CFO"
msgstr "Iris Joe, CFO"

#. module: website
#: model_terms:ir.ui.view,arch_db:website.s_company_team
msgid ""
"Iris, with her international experience, helps us easily understand the numbers and\n"
"                                improves them. She is determined to drive success and delivers her professional\n"
"                                acumen to bring Company at the next level."
msgstr ""
"Iris, với kinh nghiệm quốc tế của mình, giúp chúng tôi dễ dàng hiểu được các con số và\n"
"                                 cải thiện chúng. Cô quyết tâm đi đến thành công và mang đến sự chuyên nghiệp\n"
"                                 nhạy bén để đưa Công ty ở cấp độ tiếp theo."

#. module: website
#: model_terms:ir.ui.view,arch_db:website.website_visitor_view_search
msgid "Is Connected"
msgstr "Đã kết nối"

#. module: website
#: model:ir.model.fields,field_description:website.field_website_menu__is_mega_menu
msgid "Is Mega Menu"
msgstr ""

#. module: website
#: model:ir.model.fields,field_description:website.field_res_partner__is_published
#: model:ir.model.fields,field_description:website.field_res_users__is_published
#: model:ir.model.fields,field_description:website.field_website_page__is_published
#: model:ir.model.fields,field_description:website.field_website_published_mixin__is_published
#: model:ir.model.fields,field_description:website.field_website_published_multi_mixin__is_published
msgid "Is Published"
msgstr "Được xuất bản"

#. module: website
#: model:ir.model.fields,field_description:website.field_website_menu__is_visible
#: model:ir.model.fields,field_description:website.field_website_page__is_visible
msgid "Is Visible"
msgstr "Có thể thấy được"

#. module: website
#: model:ir.model.fields,field_description:website.field_website_visitor__is_connected
msgid "Is connected ?"
msgstr "Đã kết nối?"

#. module: website
#. openerp-web
#: code:addons/website/static/src/xml/website.pageProperties.xml:0
#, python-format
msgid "It looks like your file is being called by"
msgstr "Có vẻ như tệp của bạn đang được gọi bởi"

#. module: website
#. openerp-web
#: code:addons/website/static/src/js/content/website_root.js:0
#, python-format
msgid ""
"It might be possible to edit the relevant items or fix the issue in <a "
"href=\"%s\">the classic Odoo interface</a>"
msgstr ""
"Có thể chỉnh sửa các mục có liên quan hoặc khắc phục sự cố trong <a "
"href=\"%s\"> giao diện Odoo cổ điển </a>"

#. module: website
#: model_terms:ir.ui.view,arch_db:website.bs_debug_page_ir_ui_view
#: model_terms:website.page,arch_db:website.bs_debug_page
msgid "Item 1"
msgstr "Mục 1"

#. module: website
#: model_terms:ir.ui.view,arch_db:website.bs_debug_page_ir_ui_view
#: model_terms:website.page,arch_db:website.bs_debug_page
msgid "Item 2"
msgstr "Mục 2"

#. module: website
#: model_terms:ir.ui.view,arch_db:website.s_call_to_action
msgid "Join us and make your company a better place."
msgstr "Gia nhập với chúng tôi và tạo cho công ty bạn một vị thế tốt hơn."

#. module: website
#. openerp-web
#: code:addons/website/static/src/xml/website.seo.xml:0
#: code:addons/website/static/src/xml/website.seo.xml:0
#, python-format
msgid "Keep empty to use default value"
msgstr "Giữ trống để sử dụng giá trị mặc định"

#. module: website
#: model:ir.model.fields,field_description:website.field_ir_attachment__key
#: model:ir.model.fields,field_description:website.field_mrp_document__key
#: model:ir.model.fields,field_description:website.field_website_page__key
msgid "Key"
msgstr "Khóa"

#. module: website
#. openerp-web
#: code:addons/website/static/src/xml/website.seo.xml:0
#: code:addons/website/static/src/xml/website.seo.xml:0
#, python-format
msgid "Keyword"
msgstr "Từ khoá"

#. module: website
#. openerp-web
#: code:addons/website/static/src/xml/website.seo.xml:0
#, python-format
msgid "Keywords"
msgstr "Từ khoá"

#. module: website
#: model:ir.model.fields,field_description:website.field_website_visitor__lang_id
#: model_terms:ir.ui.view,arch_db:website.website_visitor_view_search
msgid "Language"
msgstr "Ngôn ngữ"

#. module: website
#: model:ir.model.fields,help:website.field_website_visitor__lang_id
msgid "Language from the website when visitor has been created"
msgstr "Ngôn ngữ từ trang web khi khách truy cập đã được tạo"

#. module: website
#: model:ir.model,name:website.model_res_lang
#: model:ir.model.fields,field_description:website.field_res_config_settings__language_ids
#: model:ir.model.fields,field_description:website.field_website__language_ids
msgid "Languages"
msgstr "Ngôn ngữ"

#. module: website
#: model_terms:ir.ui.view,arch_db:website.res_config_settings_view_form
msgid "Languages available on your website"
msgstr "Ngôn ngữ khả dụng trên website của bạn"

#. module: website
#: model_terms:ir.ui.view,arch_db:website.bs_debug_page_ir_ui_view
#: model_terms:ir.ui.view,arch_db:website.snippet_options
#: model_terms:website.page,arch_db:website.bs_debug_page
msgid "Large"
msgstr "Lớn"

#. module: website
#: model_terms:ir.ui.view,arch_db:website.website_visitor_view_kanban
msgid "Last Action"
msgstr "Hành động cuối cùng"

#. module: website
#: model:ir.model.fields,field_description:website.field_website_visitor__last_connection_datetime
msgid "Last Connection"
msgstr "Kết nối mới nhất"

#. module: website
#: model_terms:ir.ui.view,arch_db:website.s_mega_menu_multi_menus
msgid "Last Menu"
msgstr "Menu cuối"

#. module: website
#: model:ir.model.fields,field_description:website.field_website____last_update
#: model:ir.model.fields,field_description:website.field_website_menu____last_update
#: model:ir.model.fields,field_description:website.field_website_multi_mixin____last_update
#: model:ir.model.fields,field_description:website.field_website_page____last_update
#: model:ir.model.fields,field_description:website.field_website_published_mixin____last_update
#: model:ir.model.fields,field_description:website.field_website_published_multi_mixin____last_update
#: model:ir.model.fields,field_description:website.field_website_rewrite____last_update
#: model:ir.model.fields,field_description:website.field_website_route____last_update
#: model:ir.model.fields,field_description:website.field_website_seo_metadata____last_update
#: model:ir.model.fields,field_description:website.field_website_track____last_update
#: model:ir.model.fields,field_description:website.field_website_visitor____last_update
msgid "Last Modified on"
msgstr "Sửa lần cuối"

#. module: website
#. openerp-web
#: code:addons/website/static/src/xml/website.backend.xml:0
#, python-format
msgid "Last Month"
msgstr "Tháng trước"

#. module: website
#: model_terms:ir.ui.view,arch_db:website.website_visitor_view_kanban
msgid "Last Page"
msgstr "Trang cuối"

#. module: website
#: model:ir.model.fields,field_description:website.field_website__write_uid
#: model:ir.model.fields,field_description:website.field_website_menu__write_uid
#: model:ir.model.fields,field_description:website.field_website_page__write_uid
#: model:ir.model.fields,field_description:website.field_website_rewrite__write_uid
#: model:ir.model.fields,field_description:website.field_website_route__write_uid
#: model:ir.model.fields,field_description:website.field_website_visitor__write_uid
msgid "Last Updated by"
msgstr "Cập nhật lần cuối bởi"

#. module: website
#: model:ir.model.fields,field_description:website.field_website__write_date
#: model:ir.model.fields,field_description:website.field_website_menu__write_date
#: model:ir.model.fields,field_description:website.field_website_page__write_date
#: model:ir.model.fields,field_description:website.field_website_rewrite__write_date
#: model:ir.model.fields,field_description:website.field_website_route__write_date
#: model:ir.model.fields,field_description:website.field_website_visitor__write_date
msgid "Last Updated on"
msgstr "Cập nhật lần cuối"

#. module: website
#: model:ir.model.fields,field_description:website.field_website_visitor__last_visited_page_id
msgid "Last Visited Page"
msgstr "Trang được truy cập lần cuối"

#. module: website
#. openerp-web
#: code:addons/website/static/src/xml/website.backend.xml:0
#, python-format
msgid "Last Week"
msgstr "Tuần trước"

#. module: website
#. openerp-web
#: code:addons/website/static/src/xml/website.backend.xml:0
#, python-format
msgid "Last Year"
msgstr "Năm trước"

#. module: website
#: model:ir.model.fields,field_description:website.field_website_visitor__time_since_last_action
msgid "Last action"
msgstr "Hành động cuối cùng"

#. module: website
#: model:ir.model.fields,help:website.field_website_visitor__last_connection_datetime
msgid "Last page view date"
msgstr "Ngày xem trang cuối cùng"

#. module: website
#: model_terms:ir.ui.view,arch_db:website.theme_customize
msgid "Layout"
msgstr "Bố cục"

#. module: website
#: model_terms:ir.ui.view,arch_db:website.s_text_image
#: model_terms:ir.ui.view,arch_db:website.s_three_columns
msgid "Learn more"
msgstr "Nghiên cứu thêm"

#. module: website
#: model_terms:ir.ui.view,arch_db:website.snippet_options
msgid "Left"
msgstr "Trái"

#. module: website
#: model_terms:ir.ui.view,arch_db:website.s_mega_menu_menu_image_menu
msgid "Left Menu"
msgstr "Menu bên trái"

#. module: website
#: model_terms:ir.ui.view,arch_db:website.res_config_settings_view_form
msgid "Let your customers log in to see their documents"
msgstr "Cho phép khách hàng của bạn đăng nhập để xem tài liệu của họ"

#. module: website
#. openerp-web
#: code:addons/website/static/src/xml/website.editor.xml:0
#, python-format
msgid "Let's start designing."
msgstr "Hãy cùng nhau bắt đầu việc thiết kế."

#. module: website
#: model_terms:ir.ui.view,arch_db:website.bs_debug_page_ir_ui_view
#: model_terms:website.page,arch_db:website.bs_debug_page
msgid "Library"
msgstr "Thư viện"

#. module: website
#: model_terms:ir.ui.view,arch_db:website.s_comparisons
msgid "Limited customization"
msgstr "Tuỳ biến Hạn chế"

#. module: website
#: model_terms:ir.ui.view,arch_db:website.snippet_options
msgid "Line-On-Sides"
msgstr "Line-On-Sides"

#. module: website
#: model_terms:ir.ui.view,arch_db:website.bs_debug_page_ir_ui_view
#: model_terms:website.page,arch_db:website.bs_debug_page
msgid "Link"
msgstr "Liên kết"

#. module: website
#. openerp-web
#: code:addons/website/static/src/js/editor/snippets.options.js:0
#, python-format
msgid "Link Anchor"
msgstr ""

#. module: website
#: model:ir.model.fields,field_description:website.field_res_config_settings__module_website_links
msgid "Link Trackers"
msgstr "Theo dõi Link"

#. module: website
#: model_terms:ir.ui.view,arch_db:website.bs_debug_page_ir_ui_view
#: model_terms:website.page,arch_db:website.bs_debug_page
msgid "Link button"
msgstr "Nút liên kết"

#. module: website
#: model:ir.model.fields,field_description:website.field_website_visitor__partner_id
msgid "Linked Partner"
msgstr "Đối tác được liên kết"

#. module: website
#: model_terms:ir.ui.view,arch_db:website.res_config_settings_view_form
msgid "LinkedIn"
msgstr "LinkedIn"

#. module: website
#: model:ir.model.fields,field_description:website.field_res_config_settings__social_linkedin
#: model:ir.model.fields,field_description:website.field_website__social_linkedin
msgid "LinkedIn Account"
msgstr "Tài khoản LinkedIn"

#. module: website
#: model_terms:ir.ui.view,arch_db:website.s_faq_collapse
msgid "Links to other Websites"
msgstr "Liên kết đến Website khác"

#. module: website
#. openerp-web
#: code:addons/website/static/src/js/menu/seo.js:0
#: code:addons/website/static/src/xml/website.background.video.xml:0
#: code:addons/website/static/src/xml/website.editor.xml:0
#, python-format
msgid "Loading..."
msgstr "Đang nạp..."

#. module: website
#: model_terms:ir.ui.view,arch_db:website.external_snippets
msgid "Local Events"
msgstr "Sự kiện Địa phương"

#. module: website
#: model_terms:ir.ui.view,arch_db:website.theme_customize
msgid "Logo"
msgstr "Biểu tượng"

#. module: website
#: model_terms:ir.ui.view,arch_db:website.theme_customize
msgid "Logo Height"
msgstr ""

#. module: website
#: model_terms:ir.ui.view,arch_db:website.snippet_options
msgid "Low"
msgstr "Thấp"

#. module: website
#: model_terms:ir.ui.view,arch_db:website.theme_customize
msgid "Main"
msgstr ""

#. module: website
#: model_terms:ir.ui.view,arch_db:website.theme_customize
msgid "Main Layout"
msgstr ""

#. module: website
#: model:ir.model.fields,field_description:website.field_website__menu_id
msgid "Main Menu"
msgstr "Trình đơn chính"

#. module: website
#: model_terms:ir.ui.view,arch_db:website.user_navbar
msgid "Manage Pages"
msgstr "Quản lý Trang"

#. module: website
#: model_terms:ir.ui.view,arch_db:website.list_website_pages
msgid "Manage Your Pages"
msgstr "Quản lý Trang của bạn"

#. module: website
#: model_terms:ir.ui.view,arch_db:website.user_navbar
msgid "Manage Your Website Pages"
msgstr "Quản lý Trang trên Website của bạn"

#. module: website
#: model_terms:ir.ui.view,arch_db:website.res_config_settings_view_form
msgid "Manage multiple websites"
msgstr "Quản lý nhiều website trong cùng một hệ thống"

#. module: website
#: model_terms:ir.ui.view,arch_db:website.one_page_line
msgid "Manage this page"
msgstr "Quản lý trang này"

#. module: website
#: model_terms:ir.ui.view,arch_db:website.snippet_options
msgid "Masonry"
msgstr "Masonry"

#. module: website
#: model_terms:ir.ui.view,arch_db:website.snippet_options
msgid "Medium"
msgstr "Trung bình"

#. module: website
#: model_terms:ir.ui.view,arch_db:website.s_company_team
msgid "Meet the Executive Team"
msgstr "Gặp gỡ Ban Điều hành"

#. module: website
#. openerp-web
#: code:addons/website/static/src/xml/website.contentMenu.xml:0
#, python-format
msgid "Mega Menu"
msgstr ""

#. module: website
#: model:ir.model.fields,field_description:website.field_website_menu__mega_menu_classes
msgid "Mega Menu Classes"
msgstr "Mega Menu Classes"

#. module: website
#: model:ir.model.fields,field_description:website.field_website_menu__mega_menu_content
msgid "Mega Menu Content"
msgstr "Mega Menu Content"

#. module: website
#: code:addons/website/models/website.py:0
#: model:ir.model.fields,field_description:website.field_website_menu__name
#: model_terms:ir.ui.view,arch_db:website.user_navbar
#, python-format
msgid "Menu"
msgstr "Trình đơn"

#. module: website
#: model_terms:ir.ui.view,arch_db:website.s_mega_menu_menu_image_menu
#: model_terms:ir.ui.view,arch_db:website.s_mega_menu_multi_menus
msgid "Menu Item %s"
msgstr ""

#. module: website
#. openerp-web
#: code:addons/website/static/src/js/menu/content.js:0
#, python-format
msgid "Menu Label"
msgstr "Nhãn Trình đơn"

#. module: website
#: code:addons/website/models/website.py:0
#: model:ir.ui.menu,name:website.menu_website_menu_list
#: model_terms:ir.ui.view,arch_db:website.theme_customize
#, python-format
msgid "Menus"
msgstr "Trình đơn"

#. module: website
#. openerp-web
#: code:addons/website/static/src/xml/website.facebook_page.xml:0
#, python-format
msgid "Messages"
msgstr "Thông điệp"

#. module: website
#: model_terms:ir.ui.view,arch_db:website.s_company_team
msgid "Mich Stark, COO"
msgstr "Mich Stark, COO"

#. module: website
#: model_terms:ir.ui.view,arch_db:website.s_company_team
msgid ""
"Mich loves taking on challenges. With his multi-year experience as Commercial\n"
"                                Director in the software industry, Mich has helped Company to get where it\n"
"                                is today. Mich is among the best minds."
msgstr ""
"Mich thích đối đầu các thử thách. Với kinh nghiệm nhiều năm làm Giám đốc Thương mại\n"
"                                  trong ngành công nghiệp phần mềm, Mich đã giúp công ty phát triển\n"
"                                  như ngày nay. Mich là một trong nguồn lực tốt nhất."

#. module: website
#: model_terms:ir.ui.view,arch_db:website.snippet_options
msgid "Middle"
msgstr "Giữa"

#. module: website
#: model:ir.model.fields,field_description:website.field_website_visitor__mobile
msgid "Mobile Phone"
msgstr "Điện thoại di động"

#. module: website
#. openerp-web
#: code:addons/website/static/src/js/menu/mobile_view.js:0
#, python-format
msgid "Mobile preview"
msgstr "Xem trước Mobile"

#. module: website
#: model:ir.model.fields,field_description:website.field_website_page__model
msgid "Model"
msgstr "Mô hình"

#. module: website
#: model:ir.model.fields,field_description:website.field_website_page__model_data_id
msgid "Model Data"
msgstr "Đối tượng dữ liệu"

#. module: website
#: model:ir.model.fields,field_description:website.field_website_page__model_ids
msgid "Models"
msgstr "Mô hình"

#. module: website
#: model:ir.model.fields,field_description:website.field_website_page__arch_updated
msgid "Modified Architecture"
msgstr ""

#. module: website
#. openerp-web
#: code:addons/website/static/src/xml/website.seo.xml:0
#, python-format
msgid "Most searched topics related to your keyword, ordered by importance"
msgstr ""
"Hầu hết các chủ đề được tìm kiếm liên quan đến từ khóa của bạn, được sắp xếp"
" theo mức độ quan trọng"

#. module: website
#: model_terms:ir.ui.view,arch_db:website.snippet_options
msgid "Move to first"
msgstr "Đến trang đầu"

#. module: website
#: model_terms:ir.ui.view,arch_db:website.snippet_options
msgid "Move to last"
msgstr "Đến trang cuối"

#. module: website
#: model_terms:ir.ui.view,arch_db:website.snippet_options
msgid "Move to next"
msgstr "Kế tiếp"

#. module: website
#: model_terms:ir.ui.view,arch_db:website.snippet_options
msgid "Move to previous"
msgstr "Về trước"

#. module: website
#: model:ir.model,name:website.model_website_multi_mixin
msgid "Multi Website Mixin"
msgstr "Đa trang web Mixin"

#. module: website
#: model:ir.model,name:website.model_website_published_multi_mixin
msgid "Multi Website Published Mixin"
msgstr "Nhiều trang web được xuất bản Mixin"

#. module: website
#: model_terms:ir.ui.view,arch_db:website.res_config_settings_view_form
msgid "Multi-Website"
msgstr ""

#. module: website
#: model:ir.model.fields,field_description:website.field_res_config_settings__group_multi_website
#: model:res.groups,name:website.group_multi_website
msgid "Multi-website"
msgstr "Đa Website"

#. module: website
#: model_terms:ir.ui.view,arch_db:website.layout
msgid "My Website"
msgstr "Website của tôi"

#. module: website
#. openerp-web
#: code:addons/website/static/src/xml/website.pageProperties.xml:0
#: model:ir.model.fields,field_description:website.field_website_rewrite__name
#: model:ir.model.fields,field_description:website.field_website_visitor__name
#: model_terms:ir.ui.view,arch_db:website.list_website_pages
#: model_terms:ir.ui.view,arch_db:website.res_config_settings_view_form
#, python-format
msgid "Name"
msgstr "Tên"

#. module: website
#: model_terms:ir.ui.view,arch_db:website.res_config_settings_view_form
msgid "Name and favicon of your website"
msgstr "Tên và biểu tượng website của bạn"

#. module: website
#: model_terms:ir.ui.view,arch_db:website.snippet_options
msgid "Narrow"
msgstr "Hẹp"

#. module: website
#: model_terms:ir.ui.view,arch_db:website.bs_debug_page_ir_ui_view
#: model_terms:ir.ui.view,arch_db:website.theme_customize
#: model_terms:website.page,arch_db:website.bs_debug_page
msgid "Navbar"
msgstr "Navbar"

#. module: website
#: model_terms:ir.ui.view,arch_db:website.res_config_settings_view_form
msgid "New"
msgstr "Mới"

#. module: website
#: model_terms:ir.ui.view,arch_db:website.user_navbar
msgid "New Blog Post"
msgstr "Đăng bài Blog"

#. module: website
#: model_terms:ir.ui.view,arch_db:website.user_navbar
msgid "New Course"
msgstr ""

#. module: website
#: model_terms:ir.ui.view,arch_db:website.user_navbar
msgid "New Event"
msgstr "Sự kiện Mới"

#. module: website
#: model_terms:ir.ui.view,arch_db:website.user_navbar
msgid "New Forum"
msgstr "Tạo diễn đàn"

#. module: website
#: model_terms:ir.ui.view,arch_db:website.user_navbar
msgid "New Job Offer"
msgstr "Việc làm mới"

#. module: website
#: model_terms:ir.ui.view,arch_db:website.user_navbar
msgid "New Livechat Channel"
msgstr ""

#. module: website
#. openerp-web
#: code:addons/website/static/src/js/menu/new_content.js:0
#: model_terms:ir.ui.view,arch_db:website.user_navbar
#, python-format
msgid "New Page"
msgstr "Trang mới"

#. module: website
#: model_terms:ir.ui.view,arch_db:website.user_navbar
msgid "New Product"
msgstr "Sản phẩm mới"

#. module: website
#: model:ir.model.fields,field_description:website.field_website_menu__new_window
msgid "New Window"
msgstr "Cửa sổ mới"

#. module: website
#: model_terms:ir.ui.view,arch_db:website.user_navbar
msgid "New page"
msgstr "Trang Mới"

#. module: website
#: model_terms:ir.ui.view,arch_db:website.external_snippets
msgid "Newsletter"
msgstr "Thư tin"

#. module: website
#: model_terms:ir.ui.view,arch_db:website.external_snippets
msgid "Newsletter Block"
msgstr ""

#. module: website
#: model_terms:ir.ui.view,arch_db:website.external_snippets
msgid "Newsletter Popup"
msgstr "Newsletter Popup"

#. module: website
#. openerp-web
#: code:addons/website/static/src/xml/website.gallery.xml:0
#: code:addons/website/static/src/xml/website.gallery.xml:0
#: model_terms:ir.ui.view,arch_db:website.bs_debug_page_ir_ui_view
#: model_terms:ir.ui.view,arch_db:website.kanban_contain
#: model_terms:ir.ui.view,arch_db:website.s_carousel
#: model_terms:ir.ui.view,arch_db:website.s_quotes_carousel
#: model_terms:website.page,arch_db:website.bs_debug_page
#, python-format
msgid "Next"
msgstr "Tiếp"

#. module: website
#: model_terms:ir.ui.view,arch_db:website.s_comparisons
msgid "No customization"
msgstr "Không tùy chỉnh"

#. module: website
#: model_terms:ir.actions.act_window,help:website.website_visitor_page_action
msgid "No page views yet for this visitor"
msgstr "Chưa có lượt xem trang nào cho khách truy cập này"

#. module: website
#: model_terms:ir.actions.act_window,help:website.visitor_partner_action
msgid "No partner linked for this visitor"
msgstr "Không có đối tác nào được liên kết cho khách truy cập này"

#. module: website
#: model_terms:ir.ui.view,arch_db:website.s_comparisons
msgid "No support"
msgstr "Không hỗ trợ"

#. module: website
#: model_terms:ir.ui.view,arch_db:website.snippet_options
msgid "No-scroll"
msgstr "Không cuộn"

#. module: website
#: model_terms:ir.ui.view,arch_db:website.snippet_options
#: model_terms:ir.ui.view,arch_db:website.theme_customize
msgid "None"
msgstr "Không có"

#. module: website
#: model_terms:ir.ui.view,arch_db:website.one_page_line
msgid "Not SEO optimized"
msgstr "Không được tối ưu SEO"

#. module: website
#: model_terms:ir.ui.view,arch_db:website.one_page_line
msgid "Not in main menu"
msgstr "Không có trong menu chính"

#. module: website
#: model_terms:ir.ui.view,arch_db:website.one_page_line
msgid "Not indexed"
msgstr "Không được lập chỉ mục"

#. module: website
#: model_terms:ir.ui.view,arch_db:website.website_pages_view_search
msgid "Not published"
msgstr "Chưa xuất bản"

#. module: website
#: model_terms:ir.ui.view,arch_db:website.website_pages_view_search
msgid "Not tracked"
msgstr "Không theo vết"

#. module: website
#: model_terms:ir.ui.view,arch_db:website.one_page_line
msgid "Not visible"
msgstr "Không thể thấy"

#. module: website
#: model_terms:ir.ui.view,arch_db:website.show_website_info
msgid "Note: To hide this page, uncheck it from the top Customize menu."
msgstr "Chú ý: Để ẩn trang này, bỏ chọn nó từ trình đơn Tùy chỉnh phía trên"

#. module: website
#: model:ir.model.fields,field_description:website.field_res_config_settings__website_language_count
msgid "Number of languages"
msgstr "Số lượng Ngôn ngữ"

#. module: website
#: model:ir.model.fields,field_description:website.field_website_visitor__visit_count
msgid "Number of visits"
msgstr "Số lượt ghé thăm"

#. module: website
#: model_terms:ir.ui.view,arch_db:website.s_three_columns
msgid "Odoo - Sample 1 for three columns"
msgstr "Odoo - Mẫu 1 cho ba cột"

#. module: website
#: model_terms:ir.ui.view,arch_db:website.s_three_columns
msgid "Odoo - Sample 2 for three columns"
msgstr "Odoo - Mẫu 2 cho ba cột"

#. module: website
#: model_terms:ir.ui.view,arch_db:website.s_three_columns
msgid "Odoo - Sample 3 for three columns"
msgstr "Odoo - Mẫu 3 cho ba cột"

#. module: website
#: model_terms:ir.ui.view,arch_db:website.show_website_info
msgid "Odoo Version"
msgstr "Phiên bản Odoo"

#. module: website
#: model_terms:ir.ui.view,arch_db:website.s_quotes_carousel
msgid ""
"Odoo provides essential platform for our project management. Things are "
"better organized and more visible with it."
msgstr ""
"Odoo cung cấp nền tảng thiết yếu cho quản lý dự án của chúng tôi. Mọi thứ "
"được tổ chức tốt hơn và hiển thị nhiều hơn với nó."

#. module: website
#: model_terms:ir.ui.view,arch_db:website.s_picture
msgid "Odoo • A picture with a caption"
msgstr "Odoo • Một Hình ảnh có chú thích"

#. module: website
#: model_terms:ir.ui.view,arch_db:website.s_image_text
msgid "Odoo • Image and Text"
msgstr "Odoo • Hình ảnh và Văn bản"

#. module: website
#: model_terms:ir.ui.view,arch_db:website.s_text_image
msgid "Odoo • Text and Image"
msgstr "Odoo • Văn bản và hình ảnh"

#. module: website
#: model_terms:ir.ui.view,arch_db:website.website_visitor_view_kanban
msgid "Offline"
msgstr "Ngoại tuyến"

#. module: website
#. openerp-web
#: code:addons/website/static/src/js/editor/editor_menu_translate.js:0
#, python-format
msgid "Ok"
msgstr "Đồng ý"

#. module: website
#. openerp-web
#: code:addons/website/static/src/js/editor/editor_menu_translate.js:0
#, python-format
msgid "Ok, never show me this again"
msgstr "Đồng ý, không bao giờ hiển thị lại"

#. module: website
#. openerp-web
#: code:addons/website/static/src/xml/website.backend.xml:0
#, python-format
msgid "On Website"
msgstr "Trên Website"

#. module: website
#: model:ir.model.fields.selection,name:website.selection__website__auth_signup_uninvited__b2b
msgid "On invitation"
msgstr "Khi được Mời"

#. module: website
#: model_terms:ir.ui.view,arch_db:website.res_config_settings_view_form
msgid ""
"Once the selection of available websites by domain is done, you can filter "
"by country group."
msgstr ""
"Khi lựa chọn các trang web có sẵn theo tên miền được thực hiện, bạn có thể "
"lọc theo nhóm quốc gia."

#. module: website
#: model_terms:ir.ui.view,arch_db:website.website_visitor_view_kanban
msgid "Online"
msgstr "Trực tuyến"

#. module: website
#: model:ir.model.fields,help:website.field_website_page__mode
msgid ""
"Only applies if this view inherits from an other one (inherit_id is not False/Null).\n"
"\n"
"* if extension (default), if this view is requested the closest primary view\n"
"is looked up (via inherit_id), then all views inheriting from it with this\n"
"view's model are applied\n"
"* if primary, the closest primary view is fully resolved (even if it uses a\n"
"different model than this one), then this view's inheritance specs\n"
"(<xpath/>) are applied, and the result is used as if it were this view's\n"
"actual arch.\n"
msgstr ""
"Only applies if this view inherits from an other one (inherit_id is not False/Null).\n"
"\n"
"* if extension (default), if this view is requested the closest primary view\n"
"is looked up (via inherit_id), then all views inheriting from it with this\n"
"view's model are applied\n"
"* if primary, the closest primary view is fully resolved (even if it uses a\n"
"different model than this one), then this view's inheritance specs\n"
"(<xpath/>) are applied, and the result is used as if it were this view's\n"
"actual arch.\n"

#. module: website
#: model_terms:ir.ui.view,arch_db:website.show_website_info
msgid "Open Source ERP"
msgstr "ERP Mã nguồn mở"

#. module: website
#. openerp-web
#: code:addons/website/static/src/js/menu/seo.js:0
#: model_terms:ir.ui.view,arch_db:website.user_navbar
#, python-format
msgid "Optimize SEO"
msgstr "Tối ưu hoá SEO"

#. module: website
#: model_terms:ir.ui.view,arch_db:website.one_page_line
msgid "Optimize SEO of this page"
msgstr "Tối ưu SEO cho trang web này"

#. module: website
#. openerp-web
#: code:addons/website/static/src/xml/website.facebook_page.xml:0
#, python-format
msgid "Options"
msgstr "Tùy chọn"

#. module: website
#: model_terms:ir.ui.view,arch_db:website.s_comparisons
msgid "Order now"
msgstr "Đặt hàng ngay"

#. module: website
#: model_terms:ir.ui.view,arch_db:website.footer_custom
msgid "Our Products &amp; Services"
msgstr "Sản phẩm &amp; Dịch vụ"

#. module: website
#: model_terms:ir.ui.view,arch_db:website.aboutus
#: model_terms:website.page,arch_db:website.aboutus_page
msgid "Our Team"
msgstr "Đội ngũ của chúng tôi"

#. module: website
#: model_terms:ir.ui.view,arch_db:website.aboutus
#: model_terms:website.page,arch_db:website.aboutus_page
msgid ""
"Our products are designed for small to medium size companies willing to optimize\n"
"                                                    their performance."
msgstr ""
"Sản phẩm của chúng tôi được thiết kế cho các doanh nghiệp vừa và nhỏ sẵn lòng thay đối và tối ưu hoá\n"
"                                      các hoạt động của mình."

#. module: website
#: model_terms:ir.ui.view,arch_db:website.footer_custom
msgid ""
"Our products are designed for small to medium size companies willing to optimize\n"
"                                their performance."
msgstr ""
"Sản phẩm của chúng tôi được thiết kế cho các doanh nghiệp vừa và nhỏ sẵn lòng thay đối và tối ưu hoá\n"
"                                      các hoạt động của mình."

#. module: website
#: model_terms:ir.ui.view,arch_db:website.bs_debug_page_ir_ui_view
#: model_terms:website.page,arch_db:website.bs_debug_page
msgid "Outline"
msgstr "Mục lục"

#. module: website
#: code:addons/website/models/website.py:0
#: code:addons/website/models/website.py:0
#: model:ir.model,name:website.model_website_page
#: model:ir.model.fields,field_description:website.field_ir_ui_view__page_ids
#: model:ir.model.fields,field_description:website.field_website_page__page_ids
#: model:ir.model.fields,field_description:website.field_website_track__page_id
#: model_terms:ir.ui.view,arch_db:website.website_visitor_page_view_search
#, python-format
msgid "Page"
msgstr "Trang"

#. module: website
#: code:addons/website/models/website.py:0
#, python-format
msgid "Page <b>%s</b> contains a link to this page"
msgstr "Trang <b>%s</b> chứa link đến trang này"

#. module: website
#: code:addons/website/models/website.py:0
#, python-format
msgid "Page <b>%s</b> is calling this file"
msgstr "Trang <b>%s</b> đang gọi đến tập tin này"

#. module: website
#. openerp-web
#: code:addons/website/static/src/xml/website.editor.xml:0
#, python-format
msgid "Page Anchor"
msgstr ""

#. module: website
#: model:ir.model.fields,field_description:website.field_website_page__website_indexed
msgid "Page Indexed"
msgstr "Trang được lập chỉ mục"

#. module: website
#. openerp-web
#: code:addons/website/static/src/xml/website.pageProperties.xml:0
#, python-format
msgid "Page Name"
msgstr "Tên trang"

#. module: website
#. openerp-web
#: code:addons/website/static/src/js/menu/content.js:0
#: model_terms:ir.ui.view,arch_db:website.user_navbar
#, python-format
msgid "Page Properties"
msgstr "Thuột tính Trang"

#. module: website
#: model_terms:ir.ui.view,arch_db:website.website_pages_tree_view
msgid "Page Published"
msgstr "Trang được Xuất bản"

#. module: website
#. openerp-web
#: code:addons/website/static/src/js/menu/new_content.js:0
#, python-format
msgid "Page Title"
msgstr "Tiêu đề trang"

#. module: website
#. openerp-web
#: code:addons/website/static/src/xml/website.facebook_page.xml:0
#: code:addons/website/static/src/xml/website.pageProperties.xml:0
#: model:ir.model.fields,field_description:website.field_website_page__url
#, python-format
msgid "Page URL"
msgstr "URL trang"

#. module: website
#: model:ir.model.fields,field_description:website.field_website_visitor__visitor_page_count
msgid "Page Views"
msgstr "Xem trang"

#. module: website
#: model:ir.actions.act_window,name:website.website_visitor_page_action
msgid "Page Views History"
msgstr "Lịch sử xem trang"

#. module: website
#: model_terms:ir.ui.view,arch_db:website.website_visitor_view_form
msgid "Page views"
msgstr ""

#. module: website
#: code:addons/website/models/website.py:0
#: code:addons/website/models/website.py:0
#: model:ir.ui.menu,name:website.menu_website_pages_list
#: model_terms:ir.ui.view,arch_db:website.user_navbar
#: model_terms:ir.ui.view,arch_db:website.website_visitor_page_view_search
#, python-format
msgid "Pages"
msgstr "Trang"

#. module: website
#: model_terms:ir.ui.view,arch_db:website.bs_debug_page_ir_ui_view
#: model_terms:website.page,arch_db:website.bs_debug_page
msgid "Pagination"
msgstr "Phân trang"

#. module: website
#: model_terms:ir.ui.view,arch_db:website.bs_debug_page_ir_ui_view
#: model_terms:website.page,arch_db:website.bs_debug_page
msgid ""
"Paragraph with <strong>bold</strong>, <span class=\"text-"
"muted\">muted</span> and <em>italic</em> texts"
msgstr ""
"Văn bản với các văn bản <strong>in đậm</strong>, <span class=\"text-"
"muted\">tắt tiếng</span> và <em>in nghiêng</em>"

#. module: website
#: model:ir.model.fields,field_description:website.field_website_menu__parent_id
msgid "Parent Menu"
msgstr "Trình đơn cha"

#. module: website
#: model:ir.model.fields,field_description:website.field_website_menu__parent_path
msgid "Parent Path"
msgstr "Path cha"

#. module: website
#: model:ir.model.fields,help:website.field_website_visitor__partner_id
msgid "Partner of the last logged in user."
msgstr "Đối tác của người dùng đăng nhập cuối cùng."

#. module: website
#: model:ir.model.fields,help:website.field_website__partner_id
msgid "Partner-related data of the user"
msgstr "Đối tác liên hệ dữ liệu với tài khoản"

#. module: website
#: model:ir.actions.act_window,name:website.visitor_partner_action
msgid "Partners"
msgstr "Đối tác"

#. module: website
#: model_terms:ir.ui.view,arch_db:website.bs_debug_page_ir_ui_view
#: model_terms:website.page,arch_db:website.bs_debug_page
msgid "Pill"
msgstr ""

#. module: website
#. openerp-web
#: code:addons/website/static/src/xml/website.facebook_page.xml:0
#, python-format
msgid "Please enter valid facebook page URL for preview"
msgstr "Vui lòng nhập URL trang facebook hợp lệ để xem trước"

#. module: website
#: model_terms:ir.ui.view,arch_db:website.kanban_contain
msgid "Prev"
msgstr "Trước"

#. module: website
#. openerp-web
#: code:addons/website/static/src/xml/website.facebook_page.xml:0
#: code:addons/website/static/src/xml/website.seo.xml:0
#, python-format
msgid "Preview"
msgstr "Xem trước"

#. module: website
#. openerp-web
#: code:addons/website/static/src/xml/website.gallery.xml:0
#: code:addons/website/static/src/xml/website.gallery.xml:0
#: model_terms:ir.ui.view,arch_db:website.bs_debug_page_ir_ui_view
#: model_terms:ir.ui.view,arch_db:website.s_carousel
#: model_terms:ir.ui.view,arch_db:website.s_quotes_carousel
#: model_terms:website.page,arch_db:website.bs_debug_page
#, python-format
msgid "Previous"
msgstr "Trước đó"

#. module: website
#: model:ir.model.fields,field_description:website.field_website_page__arch_prev
msgid "Previous View Architecture"
msgstr "Previous View Architecture"

#. module: website
#: model_terms:ir.ui.view,arch_db:website.snippet_options
#: model_terms:ir.ui.view,arch_db:website.theme_customize
msgid "Primary"
msgstr "Chủ đạo"

#. module: website
#: model_terms:ir.ui.view,arch_db:website.external_snippets
msgid "Products Recently Viewed"
msgstr ""

#. module: website
#: model_terms:ir.ui.view,arch_db:website.external_snippets
msgid "Products Search"
msgstr ""

#. module: website
#: model_terms:ir.ui.view,arch_db:website.external_snippets
msgid "Products Search Input"
msgstr ""

#. module: website
#: model_terms:ir.ui.view,arch_db:website.s_comparisons
msgid "Professional"
msgstr "Chuyên nghiệp"

#. module: website
#: model_terms:ir.ui.view,arch_db:website.s_tabs
msgid "Profile"
msgstr "Hồ sơ"

#. module: website
#: model_terms:ir.ui.view,arch_db:website.user_navbar
msgid "Promote"
msgstr "Thúc đẩy"

#. module: website
#: model_terms:ir.ui.view,arch_db:website.user_navbar
msgid "Promote page on the web"
msgstr "Thúc đẩy trang trên web"

#. module: website
#: model:ir.model.fields,field_description:website.field_website__partner_id
msgid "Public Partner"
msgstr "Đối tác Công khai"

#. module: website
#: model:ir.model.fields,field_description:website.field_website__user_id
msgid "Public User"
msgstr "Người dùng Công khai"

#. module: website
#. openerp-web
#: code:addons/website/static/src/js/backend/button.js:0
#: code:addons/website/static/src/xml/website.pageProperties.xml:0
#: code:addons/website/static/src/xml/website.pageProperties.xml:0
#, python-format
msgid "Publish"
msgstr "Xuất bản"

#. module: website
#. openerp-web
#: code:addons/website/static/src/js/backend/button.js:0
#: code:addons/website/static/src/js/backend/button.js:0
#: model_terms:ir.ui.view,arch_db:website.publish_management
#: model_terms:ir.ui.view,arch_db:website.publish_short
#: model_terms:ir.ui.view,arch_db:website.website_pages_view_search
#, python-format
msgid "Published"
msgstr "Đã Xuất bản"

#. module: website
#. openerp-web
#: code:addons/website/static/src/xml/website.pageProperties.xml:0
#: model:ir.model.fields,field_description:website.field_website_page__date_publish
#, python-format
msgid "Publishing Date"
msgstr "Ngày Xuất bản"

#. module: website
#: model_terms:ir.ui.view,arch_db:website.snippet_options
msgid "Purple"
msgstr "Tím"

#. module: website
#: model_terms:ir.ui.view,arch_db:website.s_rating
msgid "Quality"
msgstr "Chất lượng"

#. module: website
#: model:ir.model,name:website.model_ir_qweb
msgid "Qweb"
msgstr "Qweb"

#. module: website
#: model:ir.model,name:website.model_ir_qweb_field_contact
msgid "Qweb Field Contact"
msgstr "Liên hệ lĩnh vực Qweb"

#. module: website
#: model_terms:ir.ui.view,arch_db:website.s_btn
msgid "Read more"
msgstr "Xem thêm"

#. module: website
#: model:ir.model,name:website.model_ir_rule
msgid "Record Rule"
msgstr "Quy tắc truy cập"

#. module: website
#: model_terms:ir.ui.view,arch_db:website.snippet_options
msgid "Red"
msgstr "Đỏ"

#. module: website
#. openerp-web
#: code:addons/website/static/src/xml/website.pageProperties.xml:0
#, python-format
msgid "Redirect Old URL"
msgstr "Chuyển hướng URL cũ"

#. module: website
#: model_terms:ir.ui.view,arch_db:website.view_rewrite_search
msgid "Redirection Type"
msgstr "Kiểu chuyển hướng"

#. module: website
#: model:ir.ui.menu,name:website.menu_website_rewrite
msgid "Redirects"
msgstr "Chuyển hướng"

#. module: website
#: model_terms:ir.ui.view,arch_db:website.s_references
msgid "References"
msgstr "Các tham chiếu"

#. module: website
#: model_terms:ir.ui.view,arch_db:website.view_website_rewrite_form
msgid "Refresh route's list"
msgstr ""

#. module: website
#: model_terms:ir.ui.view,arch_db:website.snippet_options
msgid "Regular"
msgstr "Thông thường"

#. module: website
#: model_terms:ir.ui.view,arch_db:website.website_pages_form_view
msgid "Related Menu Items"
msgstr "Hạng mục trình đơn liên quan"

#. module: website
#: model:ir.model.fields,field_description:website.field_website_page__menu_ids
msgid "Related Menus"
msgstr "Trình đơn liên quan"

#. module: website
#: model:ir.model.fields,field_description:website.field_website_menu__page_id
msgid "Related Page"
msgstr "Trang liên quan"

#. module: website
#. openerp-web
#: code:addons/website/static/src/xml/website.seo.xml:0
#, python-format
msgid "Related keywords"
msgstr "Các từ khóa liên quan"

#. module: website
#. openerp-web
#: code:addons/website/static/src/js/editor/snippets.options.js:0
#, python-format
msgid "Remove"
msgstr "Gỡ"

#. module: website
#: model_terms:ir.ui.view,arch_db:website.snippet_options
msgid "Remove Cover"
msgstr "Gỡ hình bìa"

#. module: website
#. openerp-web
#: code:addons/website/static/src/xml/website.xml:0
#, python-format
msgid "Rename Page To:"
msgstr "Đổi Tên Trang Thành:"

#. module: website
#. openerp-web
#: code:addons/website/static/src/xml/website.editor.xml:0
#, python-format
msgid "Reset"
msgstr "Đặt lại"

#. module: website
#: model_terms:ir.ui.view,arch_db:website.qweb_500
msgid "Reset templates"
msgstr "Đặt lại mẫu"

#. module: website
#: model_terms:ir.ui.view,arch_db:website.qweb_500
msgid "Reset to initial version (hard reset)."
msgstr "Cài lại về phiên bản ban đầu (khôi phục cài đặt gốc)."

#. module: website
#: model_terms:ir.ui.view,arch_db:website.qweb_500
msgid "Restore previous version (soft reset)."
msgstr "Khôi phục phiên bản trước (soft reset)."

#. module: website
#: model:ir.model.fields,help:website.field_res_partner__website_id
#: model:ir.model.fields,help:website.field_res_users__website_id
#: model:ir.model.fields,help:website.field_website_multi_mixin__website_id
#: model:ir.model.fields,help:website.field_website_page__website_id
#: model:ir.model.fields,help:website.field_website_published_multi_mixin__website_id
msgid "Restrict publishing to this website."
msgstr "Hạn chế phát hành cho website này"

#. module: website
#: model:res.groups,name:website.group_website_publisher
msgid "Restricted Editor"
msgstr "Biên tập Hạn chế"

#. module: website
#: model_terms:ir.ui.view,arch_db:website.s_tabs
msgid "Review"
msgstr "Xem trước"

#. module: website
#: model:ir.actions.act_window,name:website.action_website_rewrite_list
msgid "Rewrite"
msgstr ""

#. module: website
#: model_terms:ir.ui.view,arch_db:website.snippet_options
msgid "Right"
msgstr "Phải"

#. module: website
#: model_terms:ir.ui.view,arch_db:website.s_mega_menu_menu_image_menu
msgid "Right Menu"
msgstr "Menu bên phải"

#. module: website
#: model_terms:ir.ui.view,arch_db:website.snippet_options
msgid "Rounded"
msgstr "Bo tròn"

#. module: website
#: model_terms:ir.ui.view,arch_db:website.snippet_options
msgid "Rounded corners"
msgstr "Bo tròn góc"

#. module: website
#: model:ir.model.fields,field_description:website.field_website_rewrite__route_id
#: model:ir.model.fields,field_description:website.field_website_route__path
msgid "Route"
msgstr "Tuyến"

#. module: website
#: model:ir.model,name:website.model_website_seo_metadata
msgid "SEO metadata"
msgstr "Siêu dữ liệu SEO"

#. module: website
#: model:ir.model.fields,field_description:website.field_ir_ui_view__is_seo_optimized
#: model:ir.model.fields,field_description:website.field_website_page__is_seo_optimized
#: model:ir.model.fields,field_description:website.field_website_seo_metadata__is_seo_optimized
#: model_terms:ir.ui.view,arch_db:website.one_page_line
msgid "SEO optimized"
msgstr "Tối ưu SEO"

#. module: website
#: model_terms:ir.ui.view,arch_db:website.s_features_grid
msgid "Sample Icons"
msgstr "Biểu tượng mẫu"

#. module: website
#. openerp-web
#: code:addons/website/static/src/js/backend/dashboard.js:0
#: code:addons/website/static/src/js/editor/snippets.options.js:0
#: code:addons/website/static/src/js/menu/content.js:0
#: code:addons/website/static/src/js/menu/seo.js:0
#: code:addons/website/static/src/js/widgets/theme.js:0
#: code:addons/website/static/src/xml/website.editor.xml:0
#, python-format
msgid "Save"
msgstr "Lưu"

#. module: website
#: model_terms:ir.ui.view,arch_db:website.bs_debug_page_ir_ui_view
#: model_terms:ir.ui.view,arch_db:website.website_search_box
#: model_terms:website.page,arch_db:website.bs_debug_page
msgid "Search"
msgstr "Tìm kiếm"

#. module: website
#: model_terms:ir.ui.view,arch_db:website.menu_search
msgid "Search Menus"
msgstr "Tìm Trình đơn"

#. module: website
#: model_terms:ir.ui.view,arch_db:website.view_rewrite_search
msgid "Search Redirect"
msgstr "Chuyển hướng tìm kiếm"

#. module: website
#: model_terms:ir.ui.view,arch_db:website.website_visitor_page_view_search
#: model_terms:ir.ui.view,arch_db:website.website_visitor_view_search
msgid "Search Visitor"
msgstr "Tìm kiếm khách truy cập"

#. module: website
#: model_terms:ir.ui.view,arch_db:website.website_search_box
msgid "Search..."
msgstr "Tìm kiếm..."

#. module: website
#: model_terms:ir.ui.view,arch_db:website.s_features
msgid "Second Feature"
msgstr "Tính năng thứ hai"

#. module: website
#: model_terms:ir.ui.view,arch_db:website.s_mega_menu_multi_menus
msgid "Second Menu"
msgstr ""

#. module: website
#: model_terms:ir.ui.view,arch_db:website.s_features_grid
msgid "Second list of Features"
msgstr "Danh sách thứ hai của các tính năng"

#. module: website
#: model_terms:ir.ui.view,arch_db:website.snippet_options
#: model_terms:ir.ui.view,arch_db:website.theme_customize
msgid "Secondary"
msgstr "Secondary"

#. module: website
#: model_terms:ir.ui.view,arch_db:website.s_image_text
msgid "Section Subtitle"
msgstr "Phụ đề Mục"

#. module: website
#. openerp-web
#: code:addons/website/static/src/js/menu/content.js:0
#, python-format
msgid "Select a Menu"
msgstr "Chọn một Trình đơn"

#. module: website
#: model_terms:ir.ui.view,arch_db:website.res_config_settings_view_form
msgid "Select a website to load its settings."
msgstr "Chọn một website để nạp các thiết lập của nó."

#. module: website
#. openerp-web
#: code:addons/website/static/src/xml/website.seo.xml:0
#, python-format
msgid "Select an image for social share"
msgstr "Chọn một hình để phục vụ cho việc chia sẻ lên mạng xã hội"

#. module: website
#: model_terms:ir.ui.view,arch_db:website.s_features_grid
msgid "Select and delete blocks to remove some features."
msgstr "Chọn và xóa khối để gỡ bỏ một số tính năng"

#. module: website
#. openerp-web
#: code:addons/website/static/src/xml/website.editor.xml:0
#, python-format
msgid "Select one font on"
msgstr ""

#. module: website
#: model_terms:ir.ui.view,arch_db:website.res_config_settings_view_form
msgid "Select the Website to Configure"
msgstr "Chọn một Website để Cấu hình"

#. module: website
#: model_terms:ir.ui.view,arch_db:website.website_visitor_view_form
#: model_terms:ir.ui.view,arch_db:website.website_visitor_view_tree
msgid "Send Email"
msgstr "Gửi email"

#. module: website
#: model_terms:ir.ui.view,arch_db:website.contactus
#: model_terms:website.page,arch_db:website.contactus_page
msgid "Send us an email"
msgstr "Gửi email cho chúng tôi"

#. module: website
#: model_terms:ir.ui.view,arch_db:website.bs_debug_page_ir_ui_view
#: model_terms:website.page,arch_db:website.bs_debug_page
msgid "Separated link"
msgstr "Liên kết riêng biệt"

#. module: website
#: model:ir.model.fields,field_description:website.field_website_menu__sequence
#: model:ir.model.fields,field_description:website.field_website_page__priority
#: model:ir.model.fields,field_description:website.field_website_rewrite__sequence
msgid "Sequence"
msgstr "Trình tự"

#. module: website
#: model:ir.model,name:website.model_ir_actions_server
msgid "Server Action"
msgstr "Hoạt động máy chủ"

#. module: website
#: model:ir.actions.act_window,name:website.action_website_configuration
#: model:ir.ui.menu,name:website.menu_website_website_settings
msgid "Settings"
msgstr "Thiết lập"

#. module: website
#: model_terms:ir.ui.view,arch_db:website.res_config_settings_view_form
msgid "Settings on this page will apply to this website"
msgstr "Cài đặt trên trang này sẽ áp dụng cho trang web này"

#. module: website
#: model_terms:ir.ui.view,arch_db:website.snippet_options
msgid "Shadow"
msgstr "Đổ bóng"

#. module: website
#: model_terms:ir.ui.view,arch_db:website.snippet_options
msgid "Shadows"
msgstr "Đổ bóng"

#. module: website
#: model_terms:ir.ui.view,arch_db:website.s_share
msgid "Share"
msgstr "Chia sẻ"

#. module: website
#: model_terms:ir.ui.view,arch_db:website.s_tabs
msgid "Shipping"
msgstr "Vận chuyển"

#. module: website
#: model:ir.model.fields,help:website.field_website__auto_redirect_lang
msgid "Should users be redirected to their browser's language"
msgstr ""
"Người dùng nên được chuyển hướng đến theo ngôn ngữ của trình duyệt của họ"

#. module: website
#: model:ir.model.fields,field_description:website.field_ir_ui_view__customize_show
#: model:ir.model.fields,field_description:website.field_website_page__customize_show
msgid "Show As Optional Inherit"
msgstr "Hiển thị như Kế thừa tùy chọn"

#. module: website
#. openerp-web
#: code:addons/website/static/src/xml/website.facebook_page.xml:0
#, python-format
msgid "Show Friend's Faces"
msgstr "Hiển thị khuôn mặt của bạn bè"

#. module: website
#. openerp-web
#: code:addons/website/static/src/xml/website.pageProperties.xml:0
#, python-format
msgid "Show in Top Menu"
msgstr "Hiển thị trong Trình đơn Top"

#. module: website
#: model_terms:ir.ui.view,arch_db:website.snippet_options
msgid "Size"
msgstr "Kích thước"

#. module: website
#: model_terms:ir.ui.view,arch_db:website.snippet_options
msgid "Slide"
msgstr "Slide"

#. module: website
#. openerp-web
#: code:addons/website/static/src/xml/website.gallery.xml:0
#, python-format
msgid "Slide image"
msgstr "Ảnh của slide"

#. module: website
#: model_terms:ir.ui.view,arch_db:website.snippet_options
msgid "Slideshow"
msgstr "Trình chiếu"

#. module: website
#: model_terms:ir.ui.view,arch_db:website.snippet_options
msgid "Slow"
msgstr "Chậm"

#. module: website
#: model_terms:ir.ui.view,arch_db:website.bs_debug_page_ir_ui_view
#: model_terms:ir.ui.view,arch_db:website.snippet_options
#: model_terms:website.page,arch_db:website.bs_debug_page
msgid "Small"
msgstr "Nhỏ"

#. module: website
#: model_terms:ir.ui.view,arch_db:website.snippet_options
msgid "Small Caps"
msgstr ""

#. module: website
#: model_terms:ir.ui.view,arch_db:website.res_config_settings_view_form
msgid "Social Media"
msgstr "Truyền thông xã hội"

#. module: website
#. openerp-web
#: code:addons/website/static/src/xml/website.seo.xml:0
#, python-format
msgid "Social Preview"
msgstr "Xem trước mạng xã hội"

#. module: website
#: model_terms:ir.ui.view,arch_db:website.snippet_options
msgid "Solid"
msgstr "Rắn"

#. module: website
#: model_terms:ir.ui.view,arch_db:website.bs_debug_page_ir_ui_view
#: model_terms:website.page,arch_db:website.bs_debug_page
msgid "Something else here"
msgstr "Cái gì khác ở đây"

#. module: website
#: code:addons/website/controllers/main.py:0
#, python-format
msgid "Sort by Name"
msgstr "Sắp xếp theo tên"

#. module: website
#: code:addons/website/controllers/main.py:0
#, python-format
msgid "Sort by Url"
msgstr "Sắp xếp theo Url"

#. module: website
#: model:ir.model.fields,field_description:website.field_res_config_settings__specific_user_account
#: model:ir.model.fields,field_description:website.field_website__specific_user_account
msgid "Specific User Account"
msgstr "Tài khoản Người dùng cụ thể"

#. module: website
#: model_terms:ir.ui.view,arch_db:website.snippet_options
msgid "Square"
msgstr "Chữ nhật/Vuông"

#. module: website
#: model_terms:ir.ui.view,arch_db:website.s_comparisons
msgid "Start now"
msgstr "Bắt đầu ngay"

#. module: website
#: model_terms:ir.ui.view,arch_db:website.s_image_text
#: model_terms:ir.ui.view,arch_db:website.s_text_image
msgid "Start with the customer – find out what they want and give it to them."
msgstr "Bắt đầu với khách hàng - tìm hiểu những gì họ muốn và cho họ điều đó."

#. module: website
#: model_terms:ir.ui.view,arch_db:website.s_carousel
msgid "Start your journey"
msgstr "Bắt đầu hành trình của bạn"

#. module: website
#: model_terms:ir.ui.view,arch_db:website.theme_customize
msgid "Status"
msgstr "Trạng thái"

#. module: website
#. openerp-web
#: code:addons/website/static/src/js/editor/snippets.options.js:0
#, python-format
msgid "Stay on this page"
msgstr "Ở lại trang này"

#. module: website
#: model_terms:ir.ui.view,arch_db:website.s_carousel
msgid "Storytelling is powerful.<br/> It draws readers in and engages them."
msgstr ""
"Việc kể chuyện luôn đầy quyền năng.<br/> Điều đó thu hút độc giả và gắn kết "
"họ."

#. module: website
#: model_terms:ir.ui.view,arch_db:website.theme_customize
msgid "Success"
msgstr "Thành công"

#. module: website
#: model_terms:ir.ui.view,arch_db:website.user_navbar
msgid "TRANSLATE"
msgstr "DỊCH"

#. module: website
#. openerp-web
#: code:addons/website/static/src/xml/website.facebook_page.xml:0
#, python-format
msgid "Tabs"
msgstr "Tabs"

#. module: website
#: model:ir.model.fields,help:website.field_ir_attachment__key
#: model:ir.model.fields,help:website.field_mrp_document__key
msgid ""
"Technical field used to resolve multiple attachments in a multi-website "
"environment."
msgstr ""
"Lĩnh vực kỹ thuật được sử dụng để giải quyết nhiều tệp đính kèm trong môi "
"trường nhiều trang web."

#. module: website
#: model_terms:ir.ui.view,arch_db:website.show_website_info
msgid "Technical name:"
msgstr "Tên kỹ thuật:"

#. module: website
#: model_terms:ir.ui.view,arch_db:website.s_features
msgid "Tell what's the value for the <br/>customer for this feature."
msgstr "Cho khách hàng biết giá trị <br/>mang đến đối với tính năng này."

#. module: website
#: code:addons/website/models/website.py:0
#: code:addons/website/models/website.py:0
#, python-format
msgid "Template"
msgstr "Mẫu"

#. module: website
#: code:addons/website/models/website.py:0
#, python-format
msgid "Template <b>%s (id:%s)</b> contains a link to this page"
msgstr "Mẫu <b>%s (id:%s)</b> chứa liên kết đến trang này"

#. module: website
#: code:addons/website/models/website.py:0
#, python-format
msgid "Template <b>%s (id:%s)</b> is calling this file"
msgstr "Mẫu <b>%s (id:%s)</b> đang gọi tập tin này"

#. module: website
#: model_terms:ir.ui.view,arch_db:website.qweb_500
msgid "Template fallback"
msgstr "Mẫu dự phòng"

#. module: website
#: code:addons/website/models/website.py:0
#: code:addons/website/models/website.py:0
#, python-format
msgid "Templates"
msgstr "Các mẫu"

#. module: website
#: model_terms:ir.ui.view,arch_db:website.s_faq_collapse
msgid "Terms of service"
msgstr "Điều khoản Dịch vụ"

#. module: website
#: model_terms:ir.ui.view,arch_db:website.theme_customize
msgid "Text"
msgstr "Văn bản"

#. module: website
#: model_terms:ir.ui.view,arch_db:website.snippet_options
msgid "Text Alignment"
msgstr ""

#. module: website
#: model_terms:ir.ui.view,arch_db:website.snippet_options
msgid "Text Size"
msgstr "Cỡ chữ"

#. module: website
#: code:addons/website/controllers/backend.py:0
#, python-format
msgid "The Google Analytics Client ID or Key you entered seems incorrect."
msgstr ""
"ID người dùng Google Analytics hoặc mã khóa bạn đã nhập có vẻ không chính "
"xác."

#. module: website
#. openerp-web
#: code:addons/website/static/src/xml/website.editor.xml:0
#, python-format
msgid "The chosen name already exists"
msgstr "Tên được chọn đã tồn tại"

#. module: website
#. openerp-web
#: code:addons/website/static/src/xml/website.editor.xml:0
#, python-format
msgid "The chosen name is not valid (use only a-Z A-Z 0-9 - _)"
msgstr ""

#. module: website
#: model_terms:ir.ui.view,arch_db:website.res_config_settings_view_form
msgid "The company this website belongs to"
msgstr "Công ty mà trang web này thuộc về"

#. module: website
#. openerp-web
#: code:addons/website/static/src/js/menu/seo.js:0
#, python-format
msgid ""
"The description will be generated by search engines based on page content "
"unless you specify one."
msgstr ""
"Mô tả sẽ được tạo bởi các công cụ tìm kiếm dựa trên nội dung trang trừ khi "
"bạn chỉ định cụ thể."

#. module: website
#. openerp-web
#: code:addons/website/static/src/js/menu/seo.js:0
#, python-format
msgid ""
"The description will be generated by social media based on page content "
"unless you specify one."
msgstr ""
"Mô tả sẽ được tạo bởi phương tiện truyền thông xã hội dựa trên nội dung "
"trang trừ khi bạn chỉ định cụ thể."

#. module: website
#: model:ir.model.fields,help:website.field_res_partner__website_url
#: model:ir.model.fields,help:website.field_res_users__website_url
#: model:ir.model.fields,help:website.field_website_page__website_url
#: model:ir.model.fields,help:website.field_website_published_mixin__website_url
#: model:ir.model.fields,help:website.field_website_published_multi_mixin__website_url
msgid "The full URL to access the document through the website."
msgstr "URL đầy đủ để truy cập tài liệu thông qua website."

#. module: website
#: model:ir.model.fields,help:website.field_base_automation__website_url
#: model:ir.model.fields,help:website.field_ir_actions_server__website_url
#: model:ir.model.fields,help:website.field_ir_cron__website_url
msgid "The full URL to access the server action through the website."
msgstr "URL đầy đủ để truy cập hành động máy chủ thông qua trang web."

#. module: website
#. openerp-web
#: code:addons/website/static/src/js/menu/new_content.js:0
#, python-format
msgid "The installation of an App is already in progress."
msgstr "Quá trình cài đặt ứng dụng đã được tiến hành."

#. module: website
#. openerp-web
#: code:addons/website/static/src/xml/website.seo.xml:0
#, python-format
msgid "The language of the keyword and related keywords."
msgstr "Ngôn ngữ của từ khóa và các từ khóa liên quan."

#. module: website
#: model_terms:ir.ui.view,arch_db:website.qweb_500
msgid "The selected templates will be reset to their factory settings."
msgstr ""
"Các mẫu được chọn sẽ được đặt lại về các thiết lập xuất xưởng ban đầu."

#. module: website
#. openerp-web
#: code:addons/website/static/src/xml/website.seo.xml:0
#, python-format
msgid "The title will take a default value unless you specify one."
msgstr "Tiêu đề sẽ lấy một giá trị mặc định trừ khi bạn chỉ định cụ thể."

#. module: website
#: model:ir.model.fields,field_description:website.field_website__theme_id
msgid "Theme"
msgstr "Chủ đề"

#. module: website
#: model_terms:ir.ui.view,arch_db:website.list_website_pages
msgid "There are currently no pages for your website."
msgstr "Hiện tại không có trang nào cho website của bạn."

#. module: website
#. openerp-web
#: code:addons/website/static/src/xml/website.backend.xml:0
#, python-format
msgid "There is no data currently available."
msgstr "Hiện chưa có dữ liệu nào khả dụng."

#. module: website
#: code:addons/website/models/website_visitor.py:0
#, python-format
msgid "There is no email linked this visitor."
msgstr ""

#. module: website
#: model_terms:ir.ui.view,arch_db:website.res_config_settings_view_form
msgid ""
"There is no website available for this company. You could create a new one."
msgstr ""
"Không có trang web nào khả dụng cho công ty này. Bạn có thể tạo một cái mới."

#. module: website
#: model_terms:ir.ui.view,arch_db:website.s_faq_collapse
msgid ""
"These terms of service (\"Terms\", \"Agreement\") are an agreement between "
"the website (\"Website operator\", \"us\", \"we\" or \"our\") and you "
"(\"User\", \"you\" or \"your\"). This Agreement sets forth the general terms"
" and conditions of your use of this website and any of its products or "
"services (collectively, \"Website\" or \"Services\")."
msgstr ""
"Các điều khoản dịch vụ này (\"Điều khoản\", \"Thỏa thuận\") là một thỏa "
"thuận giữa website (\"Nhà điều hành website\", \"chúng tôi\", \"chúng tôi\" "
"hoặc \"của chúng tôi\") và bạn (\"Người dùng\", \"bạn\" hoặc \"của bạn \"). "
"Thỏa thuận này nêu ra các điều khoản và điều kiện chung về việc bạn sử dụng "
"website này và bất kỳ sản phẩm hoặc dịch vụ nào của nó (gọi chung là "
"\"Website\" hoặc \"Dịch vụ\")."

#. module: website
#: model_terms:ir.ui.view,arch_db:website.snippet_options
msgid "Thin"
msgstr "Mỏng"

#. module: website
#: model_terms:ir.ui.view,arch_db:website.s_features
msgid "Third Feature"
msgstr "Tính năng thứ 3"

#. module: website
#: model_terms:ir.ui.view,arch_db:website.s_mega_menu_multi_menus
msgid "Third Menu"
msgstr "Third Menu"

#. module: website
#: model:ir.model.fields,help:website.field_res_config_settings__favicon
#: model:ir.model.fields,help:website.field_website__favicon
msgid "This field holds the image used to display a favicon on the website."
msgstr ""
"Trường này giữ hình ảnh được sử dụng để hiển thị một biểu tượng trên trang "
"web."

#. module: website
#: model:ir.model.fields,help:website.field_website_page__arch_base
msgid "This field is the same as `arch` field without translations"
msgstr "Trường này giống như trường `arch` không có bản dịch"

#. module: website
#: model:ir.model.fields,help:website.field_res_config_settings__website_default_lang_code
msgid "This field is used to set/get locales for user"
msgstr "This field is used to set/get locales for user"

#. module: website
#: model:ir.model.fields,help:website.field_website_page__arch
msgid ""
"This field should be used when accessing view arch. It will use translation.\n"
"                               Note that it will read `arch_db` or `arch_fs` if in dev-xml mode."
msgstr ""
"This field should be used when accessing view arch. It will use translation.\n"
"                               Note that it will read `arch_db` or `arch_fs` if in dev-xml mode."

#. module: website
#: model:ir.model.fields,help:website.field_website_page__arch_db
msgid "This field stores the view arch."
msgstr ""

#. module: website
#: model:ir.model.fields,help:website.field_website_page__arch_prev
msgid ""
"This field will save the current `arch_db` before writing on it.\n"
"                                                                         Useful to (soft) reset a broken view."
msgstr ""
"This field will save the current `arch_db` before writing on it.\n"
"                                                                         Useful to (soft) reset a broken view."

#. module: website
#: model_terms:ir.ui.view,arch_db:website.bs_debug_page_ir_ui_view
#: model_terms:website.page,arch_db:website.bs_debug_page
msgid "This is a \""
msgstr "Đây là một \""

#. module: website
#: model_terms:ir.ui.view,arch_db:website.s_banner
msgid ""
"This is a simple hero unit, a simple jumbotron-style component <br/>for "
"calling extra attention to featured content or information."
msgstr ""
"Đây là một đơn vị đơn giản, một thành phần kiểu màn hình lớn để kêu gọi thêm"
" sự chú ý đến nội dung hoặc thông tin nổi bật."

#. module: website
#: model_terms:ir.ui.view,arch_db:website.page_404
msgid ""
"This page does not exist, but you can create it as you are administrator of "
"this site."
msgstr ""
"Trang này không tồn tại, nhưng bạn có thể tạo nó nếu bạn là người quản trị "
"của website này."

#. module: website
#: code:addons/website/models/website.py:0
#, python-format
msgid "This page is in the menu <b>%s</b>"
msgstr "Trang này nằm trong trình đơn <b>%s</b>"

#. module: website
#: model_terms:ir.ui.view,arch_db:website.one_page_line
msgid "This page will be visible on {{ date_formatted }}"
msgstr "Trang này sẽ hiển thị trên {{date_formatted}}"

#. module: website
#: model_terms:ir.ui.view,arch_db:website.snippet_options
msgid "Thumbnails"
msgstr "Hình thu nhỏ"

#. module: website
#: model:ir.model.fields,help:website.field_website_visitor__time_since_last_action
msgid "Time since last page view. E.g.: 2 minutes ago"
msgstr "Thời gian kể từ lần xem trang cuối cùng. Ví dụ: 2 phút trước"

#. module: website
#. openerp-web
#: code:addons/website/static/src/xml/website.facebook_page.xml:0
#, python-format
msgid "Timeline"
msgstr "Dòng thời gian"

#. module: website
#: model:ir.model.fields,field_description:website.field_website_visitor__timezone
msgid "Timezone"
msgstr "Múi giờ"

#. module: website
#: model_terms:ir.ui.view,arch_db:website.snippet_options
msgid "Tiny"
msgstr ""

#. module: website
#. openerp-web
#: code:addons/website/static/src/xml/website.seo.xml:0
#: model_terms:ir.ui.view,arch_db:website.theme_customize
#, python-format
msgid "Title"
msgstr "Tiêu đề"

#. module: website
#: model_terms:ir.ui.view,arch_db:website.s_three_columns
msgid ""
"To add a fourth column, reduce the size of these three columns using the "
"right icon of each block. Then, duplicate one of the columns to create a new"
" one as a copy."
msgstr ""
"Để thêm cột thứ tư, hãy giảm kích thước của ba cột này bằng cách sử dụng "
"biểu tượng bên phải của mỗi khối. Sau đó, sao chép một trong các cột để tạo "
"một cột mới dưới dạng bản sao."

#. module: website
#: model_terms:ir.ui.view,arch_db:website.res_config_settings_view_form
msgid ""
"To send invitations in B2B mode, open a contact or select several ones in "
"list view and click on 'Portal Access Management' option in the dropdown "
"menu *Action*."
msgstr ""
"Để gửi lời mời trong chế độ B2B, hãy mở một số liên lạc hoặc chọn một số "
"người trong chế độ xem danh sách và nhấp vào tùy chọn 'Quản lý truy cập cổng"
" thông tin' trong menu thả xuống * Hành động *."

#. module: website
#: model_terms:ir.ui.view,arch_db:website.bs_debug_page_ir_ui_view
#: model_terms:website.page,arch_db:website.bs_debug_page
msgid "Toggle"
msgstr "Chuyển đổi"

#. module: website
#: model_terms:ir.ui.view,arch_db:website.bs_debug_page_ir_ui_view
#: model_terms:website.page,arch_db:website.bs_debug_page
msgid "Toggle navigation"
msgstr "Chuyển đổi điều hướng"

#. module: website
#: model_terms:ir.ui.view,arch_db:website.s_company_team
msgid "Tony Fred, CEO"
msgstr "Tony Fred, CEO"

#. module: website
#: model_terms:ir.ui.view,arch_db:website.snippet_options
msgid "Top"
msgstr "Đầu trang"

#. module: website
#. openerp-web
#: code:addons/website/static/src/js/menu/content.js:0
#, python-format
msgid "Top Menu"
msgstr "Trình đơn Top"

#. module: website
#: code:addons/website/models/website.py:0
#, python-format
msgid "Top Menu for Website %s"
msgstr "Menu đỉnh cho Website %s"

#. module: website
#: model:ir.model.fields,help:website.field_website_visitor__page_count
msgid "Total number of tracked page visited"
msgstr "Tổng số trang được theo vết đã truy cập"

#. module: website
#: model:ir.model.fields,help:website.field_website_visitor__visitor_page_count
msgid "Total number of visits on tracked pages"
msgstr "Tổng số lượt truy cập trên các trang được theo vết"

#. module: website
#: model:ir.model.fields,field_description:website.field_ir_ui_view__track
#: model:ir.model.fields,field_description:website.field_website_page__track
msgid "Track"
msgstr "Vết"

#. module: website
#: model_terms:ir.ui.view,arch_db:website.res_config_settings_view_form
msgid "Track clicks on UTM links"
msgstr "Theo dõi số lần nhấp vào liên kết UTM"

#. module: website
#. openerp-web
#: code:addons/website/static/src/xml/track_page.xml:0
#, python-format
msgid "Track visitor"
msgstr ""

#. module: website
#: model_terms:ir.ui.view,arch_db:website.res_config_settings_view_form
msgid "Track visits in Google Analytics"
msgstr "Theo vết truy cập trong Google Analytics"

#. module: website
#: model_terms:ir.ui.view,arch_db:website.website_pages_view_search
msgid "Tracked"
msgstr "Đã theo vết"

#. module: website
#: model_terms:ir.ui.view,arch_db:website.res_config_settings_view_form
msgid "Tracking ID"
msgstr "ID truy vết"

#. module: website
#. openerp-web
#: code:addons/website/static/src/js/editor/rte.summernote.js:0
#, python-format
msgid "Transform the picture (click twice to reset transformation)"
msgstr "Chuyển đổi hình ảnh (nhấp hai lần để thiết lập lại chuyển đổi)"

#. module: website
#. openerp-web
#: code:addons/website/static/src/js/editor/wysiwyg_multizone_translate.js:0
#, python-format
msgid "Translate Attribute"
msgstr "Dịch Thuộc tính"

#. module: website
#. openerp-web
#: code:addons/website/static/src/xml/translator.xml:0
#, python-format
msgid "Translated content"
msgstr "Nội dung được dịch"

#. module: website
#. openerp-web
#: code:addons/website/static/src/js/editor/editor_menu_translate.js:0
#, python-format
msgid "Translation Info"
msgstr "Thông tin bản dịch"

#. module: website
#: model_terms:ir.ui.view,arch_db:website.snippet_options
msgid "Transparent"
msgstr "Trong suốt"

#. module: website
#: model_terms:ir.ui.view,arch_db:website.s_features_grid
msgid "Turn every feature into a benefit for your reader."
msgstr "Biến mọi tính năng thành một lợi ích cho người đọc."

#. module: website
#: model_terms:ir.ui.view,arch_db:website.res_config_settings_view_form
msgid "Twitter"
msgstr "Twitter"

#. module: website
#: model:ir.model.fields,field_description:website.field_res_config_settings__social_twitter
#: model:ir.model.fields,field_description:website.field_website__social_twitter
msgid "Twitter Account"
msgstr "Tài khoản Twitter"

#. module: website
#: model_terms:ir.ui.view,arch_db:website.external_snippets
msgid "Twitter Scroller"
msgstr "Vùng cuộn Twitter"

#. module: website
#. openerp-web
#: code:addons/website/static/src/xml/website.pageProperties.xml:0
#, python-format
msgid "Type"
msgstr "Kiểu"

#. module: website
#: model_terms:ir.ui.view,arch_db:website.qweb_500
msgid ""
"Type '<i class=\"confirm_word\">yes</i>' in the box below if you want to "
"confirm."
msgstr ""
"Kiểu '<i class=\"confirm_word\">đồng ý</i>' trong hộp bên dưới nếu bạn muốn "
"xác nhận."

#. module: website
#: model:ir.model.fields,help:website.field_website_rewrite__redirect_type
msgid ""
"Type of redirect/Rewrite:\n"
"\n"
"        301 Moved permanently: The browser will keep in cache the new url.\n"
"        302 Moved temporarily: The browser will not keep in cache the new url and ask again the next time the new url.\n"
"        404 Not Found: If you want remove a specific page/controller (e.g. Ecommerce is installed, but you don't want /shop on a specific website)\n"
"        308 Redirect / Rewrite: If you want rename a controller with a new url. (Eg: /shop -> /garden - Both url will be accessible but /shop will automatically be redirected to /garden)\n"
"    "
msgstr ""

#. module: website
#. openerp-web
#: code:addons/website/static/src/xml/website.backend.xml:0
#: model_terms:ir.ui.view,arch_db:website.res_config_settings_view_form
#, python-format
msgid "UA-XXXXXXXX-Y"
msgstr "UA-XXXXXXXX-Y"

#. module: website
#: model:ir.model.fields,field_description:website.field_website_rewrite__url_from
#: model_terms:ir.ui.view,arch_db:website.view_website_rewrite_form
msgid "URL from"
msgstr "URL nguồn"

#. module: website
#: model:ir.model.fields,help:website.field_res_config_settings__cdn_filters
#: model:ir.model.fields,help:website.field_website__cdn_filters
msgid "URL matching those filters will be rewritten using the CDN Base URL"
msgstr "URL khớp với các bộ lọc đó sẽ được viết lại bằng URL Cơ sở CDN"

#. module: website
#: model:ir.model.fields,field_description:website.field_website_rewrite__url_to
msgid "URL to"
msgstr "URL đích"

#. module: website
#: model_terms:ir.ui.view,arch_db:website.snippet_options
msgid "Underlined"
msgstr "Gạch chân"

#. module: website
#: model_terms:ir.ui.view,arch_db:website.index_management
msgid "Unindexed"
msgstr "Không lập chỉ mục"

#. module: website
#: model_terms:ir.ui.view,arch_db:website.s_comparisons
msgid "Unlimited CRM power and support"
msgstr "CRM Mạnh mẽ và Hỗ trợ Không giới hạn"

#. module: website
#: model_terms:ir.ui.view,arch_db:website.s_comparisons
msgid "Unlimited customization"
msgstr "Tuỳ biến Không hạn chế"

#. module: website
#. openerp-web
#: code:addons/website/static/src/js/backend/button.js:0
#, python-format
msgid "Unpublish"
msgstr "Thôi Xuất bản"

#. module: website
#. openerp-web
#: code:addons/website/static/src/js/backend/button.js:0
#: code:addons/website/static/src/js/backend/button.js:0
#: model_terms:ir.ui.view,arch_db:website.publish_management
#: model_terms:ir.ui.view,arch_db:website.publish_short
#, python-format
msgid "Unpublished"
msgstr "Chưa xuất bản"

#. module: website
#: model:ir.model.fields,field_description:website.field_website_menu__url
#: model:ir.model.fields,field_description:website.field_website_track__url
#: model_terms:ir.ui.view,arch_db:website.list_website_pages
#: model_terms:ir.ui.view,arch_db:website.website_visitor_page_view_search
msgid "Url"
msgstr "Url"

#. module: website
#: model_terms:ir.ui.view,arch_db:website.website_visitor_page_view_search
msgid "Urls & Pages"
msgstr "Url & Trang"

#. module: website
#: model_terms:ir.ui.view,arch_db:website.res_config_settings_view_form
msgid "Use Google Map on your website ("
msgstr "Dùng Google Map cho website của bạn ("

#. module: website
#. openerp-web
#: code:addons/website/static/src/xml/website.facebook_page.xml:0
#, python-format
msgid "Use Small Header"
msgstr "Sử dụng tiêu đề nhỏ"

#. module: website
#: model_terms:ir.ui.view,arch_db:website.res_config_settings_view_form
msgid "Use a CDN to optimize the availability of your website's content"
msgstr ""
"Sử dụng CDN để tối ưu hóa tính khả dụng của nội dung trang web của bạn"

#. module: website
#. openerp-web
#: code:addons/website/static/src/xml/website.pageProperties.xml:0
#, python-format
msgid "Use as Homepage"
msgstr "Dùng như Trang chủ"

#. module: website
#: model_terms:ir.ui.view,arch_db:website.s_faq_collapse
msgid "Use of Cookies"
msgstr "Sử dụng cookie"

#. module: website
#: model_terms:ir.ui.view,arch_db:website.s_carousel
msgid ""
"Use this snippet to presents your content in a slideshow-like format.<br/> "
"Don't write about products or services here, write about solutions."
msgstr ""
"Sử dụng đoạn mã này để trình bày nội dung của bạn ở định dạng giống như "
"trình chiếu <br/>. Đừng viết về sản phẩm hay dịch vụ ở đây, hãy viết về giải"
" pháp."

#. module: website
#. openerp-web
#: code:addons/website/static/src/xml/website.seo.xml:0
#, python-format
msgid "Used in page content"
msgstr "Được sử dụng trong nội dung trang"

#. module: website
#. openerp-web
#: code:addons/website/static/src/xml/website.seo.xml:0
#, python-format
msgid "Used in page description"
msgstr "Được sử dụng trong miêu tả trang"

#. module: website
#. openerp-web
#: code:addons/website/static/src/xml/website.seo.xml:0
#, python-format
msgid "Used in page first level heading"
msgstr "Được sử dụng trong tiêu đề đầu tiên của trang"

#. module: website
#. openerp-web
#: code:addons/website/static/src/xml/website.seo.xml:0
#, python-format
msgid "Used in page second level heading"
msgstr "Được sử dụng trong tiêu đề thứ hai của trang"

#. module: website
#. openerp-web
#: code:addons/website/static/src/xml/website.seo.xml:0
#, python-format
msgid "Used in page title"
msgstr "Được sử dụng trong tiêu đề trang"

#. module: website
#: model:ir.model.fields,help:website.field_res_config_settings__website_country_group_ids
#: model:ir.model.fields,help:website.field_website__country_group_ids
msgid "Used when multiple websites have the same domain."
msgstr "Được sử dụng khi nhiều trang website trên cùng một tên miền."

#. module: website
#: model:ir.model.fields,help:website.field_website_menu__group_ids
msgid "User need to be at least in one of these groups to see the menu"
msgstr "Người dùng ít nhất phải thuộc một trong các nhóm này để xem menu"

#. module: website
#: model:ir.model,name:website.model_res_users
msgid "Users"
msgstr "Người dùng"

#. module: website
#: model_terms:ir.ui.view,arch_db:website.bs_debug_page_ir_ui_view
#: model_terms:website.page,arch_db:website.bs_debug_page
msgid "Utilities &amp; Typography"
msgstr "Utilities &amp; Kiểu chữ"

#. module: website
#: model_terms:ir.ui.view,arch_db:website.snippet_options
msgid "Value"
msgstr "Giá trị"

#. module: website
#: model_terms:ir.ui.view,arch_db:website.snippet_options
msgid "Very Fast"
msgstr "Rất nhanh"

#. module: website
#: model_terms:ir.ui.view,arch_db:website.snippet_options
msgid "Very Slow"
msgstr "Rất chậm"

#. module: website
#: model:ir.model,name:website.model_ir_ui_view
#: model:ir.model.fields,field_description:website.field_website_page__view_id
msgid "View"
msgstr "Giao diện"

#. module: website
#: model:ir.model.fields,field_description:website.field_website_page__arch
msgid "View Architecture"
msgstr "Kiến trúc Giao diện"

#. module: website
#: model:ir.model.fields,field_description:website.field_website_page__name
msgid "View Name"
msgstr "Tên Giao diện"

#. module: website
#: model:ir.model.fields,field_description:website.field_website_page__type
msgid "View Type"
msgstr "Kiểu Giao diện"

#. module: website
#: model:ir.model.fields,field_description:website.field_website_page__mode
msgid "View inheritance mode"
msgstr "Chế độ kế thừa Giao diện"

#. module: website
#: model:ir.actions.act_window,name:website.website_visitor_view_action
#: model:ir.ui.menu,name:website.menu_visitor_view_menu
msgid "Views"
msgstr "Views"

#. module: website
#: model:ir.model.fields,field_description:website.field_website_page__inherit_children_ids
msgid "Views which inherit from this one"
msgstr "Các giao diện mà kế thừa từ giao diện này"

#. module: website
#: model_terms:ir.ui.view,arch_db:website.one_page_line
msgid "Visible"
msgstr "Hiện"

#. module: website
#: model:ir.model.fields,field_description:website.field_website_menu__group_ids
msgid "Visible Groups"
msgstr "Nhóm hiển thị"

#. module: website
#: model:ir.model.fields,field_description:website.field_res_partner__website_published
#: model:ir.model.fields,field_description:website.field_res_users__website_published
#: model:ir.model.fields,field_description:website.field_website_page__website_published
#: model:ir.model.fields,field_description:website.field_website_published_mixin__website_published
#: model:ir.model.fields,field_description:website.field_website_published_multi_mixin__website_published
msgid "Visible on current website"
msgstr "Hiển thị ở website hiện hành"

#. module: website
#: model:ir.model.fields,field_description:website.field_website_track__visit_datetime
msgid "Visit Date"
msgstr "Ngày truy cập"

#. module: website
#: model:ir.model,name:website.model_website_track
#: model:ir.model.fields,field_description:website.field_website_visitor__page_ids
#: model_terms:ir.ui.view,arch_db:website.website_visitor_view_kanban
msgid "Visited Pages"
msgstr "Trang đã xem"

#. module: website
#: model:ir.model.fields,field_description:website.field_website_visitor__website_track_ids
msgid "Visited Pages History"
msgstr "Lịch sử các trang đã truy cập"

#. module: website
#: model:ir.model.fields,field_description:website.field_website_track__visitor_id
#: model_terms:ir.ui.view,arch_db:website.website_visitor_page_view_search
#: model_terms:ir.ui.view,arch_db:website.website_visitor_view_kanban
msgid "Visitor"
msgstr "Khách"

#. module: website
#: model_terms:ir.ui.view,arch_db:website.website_visitor_view_form
msgid "Visitor Informations"
msgstr ""

#. module: website
#: model_terms:ir.ui.view,arch_db:website.website_visitor_page_view_graph
msgid "Visitor Page Views"
msgstr "Lượt xem trang của khách truy cập"

#. module: website
#: model_terms:ir.ui.view,arch_db:website.website_visitor_page_view_tree
msgid "Visitor Page Views History"
msgstr "Lịch sử các trang khách truy cập"

#. module: website
#: model_terms:ir.ui.view,arch_db:website.website_visitor_track_view_graph
msgid "Visitor Views"
msgstr "Lượt xem của khách truy cập"

#. module: website
#: model_terms:ir.ui.view,arch_db:website.website_visitor_track_view_tree
msgid "Visitor Views History"
msgstr "Lịch sử lượt xem của khách truy cập"

#. module: website
#: model:ir.actions.act_window,name:website.website_visitors_action
#: model:ir.model.fields,field_description:website.field_res_partner__visitor_ids
#: model:ir.model.fields,field_description:website.field_res_users__visitor_ids
#: model:ir.ui.menu,name:website.menu_visitor_sub_menu
#: model:ir.ui.menu,name:website.website_visitor_menu
#: model_terms:ir.ui.view,arch_db:website.website_visitor_view_graph
#: model_terms:ir.ui.view,arch_db:website.website_visitor_view_search
msgid "Visitors"
msgstr "Khách truy cập"

#. module: website
#. openerp-web
#: code:addons/website/static/src/xml/website.backend.xml:0
#: model_terms:ir.ui.view,arch_db:website.website_visitor_view_form
#: model_terms:ir.ui.view,arch_db:website.website_visitor_view_kanban
#, python-format
msgid "Visits"
msgstr "Lượt ghé thăm"

#. module: website
#: model_terms:ir.actions.act_window,help:website.website_visitor_view_action
msgid ""
"Wait for visitors to come to your website to see the pages they viewed."
msgstr "Chờ khách truy cập vào trang web của bạn để xem các trang họ đã xem."

#. module: website
#: model_terms:ir.actions.act_window,help:website.website_visitors_action
msgid "Wait for visitors to come to your website to see their history."
msgstr "Chờ khách truy cập vào trang web của bạn để xem lịch sử của họ."

#. module: website
#. openerp-web
#: code:addons/website/static/src/xml/website.facebook_page.xml:0
#: model_terms:ir.ui.view,arch_db:website.theme_customize
#, python-format
msgid "Warning"
msgstr "Cảnh báo"

#. module: website
#: model_terms:ir.ui.view,arch_db:website.aboutus
#: model_terms:website.page,arch_db:website.aboutus_page
msgid ""
"We are a team of passionate people whose goal is to improve everyone's\n"
"                                                    life through disruptive products. We build great products to solve your\n"
"                                                    business problems."
msgstr ""
"Chúng tôi là một nhóm những người sẵn lòng theo đuổi đam mê để đạt mục tiêu "
"thay đổi cuộc sống của con người thông qua việc tạo ra các sản phẩm & dịch "
"vụ tuyệt vời. Chúng tôi xây dựng và phát triển các sản phẩm để giải quyết "
"các khó khăn của doanh nghiệp."

#. module: website
#: model_terms:ir.ui.view,arch_db:website.footer_custom
msgid ""
"We are a team of passionate people whose goal is to improve everyone's\n"
"                                life through disruptive products. We build great products to solve your\n"
"                                business problems."
msgstr ""
"Chúng tôi là một nhóm những người sẵn lòng theo đuổi đam mê để đạt mục tiêu "
"thay đổi cuộc sống của con người thông qua việc tạo ra các sản phẩm & dịch "
"vụ tuyệt vời. Chúng tôi xây dựng và phát triển các sản phẩm để giải quyết "
"các khó khăn của doanh nghiệp."

#. module: website
#. openerp-web
#: code:addons/website/static/src/xml/website.xml:0
#, python-format
msgid "We found these ones:"
msgstr "Chúng tôi tìm thấy những cái này:"

#. module: website
#: model_terms:ir.ui.view,arch_db:website.website_visitor_view_tree
msgid "Web Visitors"
msgstr "Khách truy cập web"

#. module: website
#. openerp-web
#: code:addons/website/static/src/xml/website.backend.xml:0
#: model:ir.actions.act_url,name:website.action_website
#: model:ir.model,name:website.model_website
#: model:ir.model.fields,field_description:website.field_ir_attachment__website_id
#: model:ir.model.fields,field_description:website.field_ir_ui_view__website_id
#: model:ir.model.fields,field_description:website.field_mrp_document__website_id
#: model:ir.model.fields,field_description:website.field_res_partner__website_id
#: model:ir.model.fields,field_description:website.field_res_users__website_id
#: model:ir.model.fields,field_description:website.field_website_menu__website_id
#: model:ir.model.fields,field_description:website.field_website_multi_mixin__website_id
#: model:ir.model.fields,field_description:website.field_website_page__website_id
#: model:ir.model.fields,field_description:website.field_website_published_multi_mixin__website_id
#: model:ir.model.fields,field_description:website.field_website_rewrite__website_id
#: model:ir.model.fields,field_description:website.field_website_visitor__website_id
#: model:ir.ui.menu,name:website.menu_website_configuration
#: model_terms:ir.ui.view,arch_db:website.res_config_settings_view_form
#: model_terms:ir.ui.view,arch_db:website.view_server_action_search_website
#, python-format
msgid "Website"
msgstr "Website"

#. module: website
#: model:ir.model.fields,field_description:website.field_res_config_settings__website_company_id
msgid "Website Company"
msgstr "Website Công ty"

#. module: website
#: model:ir.model.fields,field_description:website.field_res_config_settings__website_domain
#: model:ir.model.fields,field_description:website.field_website__domain
msgid "Website Domain"
msgstr "Tên miền Website"

#. module: website
#: model:ir.model.fields,field_description:website.field_website__favicon
msgid "Website Favicon"
msgstr "Biểu tượng Website"

#. module: website
#: model:ir.model.fields,field_description:website.field_res_config_settings__website_logo
#: model:ir.model.fields,field_description:website.field_website__logo
msgid "Website Logo"
msgstr "Website Logo"

#. module: website
#: model:ir.actions.act_window,name:website.action_website_menu
#: model:ir.model,name:website.model_website_menu
msgid "Website Menu"
msgstr "Trình đơn Website"

#. module: website
#: model_terms:ir.ui.view,arch_db:website.website_menus_form_view
msgid "Website Menus Settings"
msgstr "Thiết lập Trình đơn Website"

#. module: website
#: model:ir.model.fields,field_description:website.field_res_config_settings__website_name
#: model:ir.model.fields,field_description:website.field_website__name
msgid "Website Name"
msgstr "Tên Website"

#. module: website
#: model:ir.model.fields,field_description:website.field_ir_ui_view__first_page_id
#: model:ir.model.fields,field_description:website.field_website_page__first_page_id
msgid "Website Page"
msgstr "Trang của Website"

#. module: website
#: model_terms:ir.ui.view,arch_db:website.website_pages_form_view
msgid "Website Page Settings"
msgstr "Thiết lập Trang của Website"

#. module: website
#: model:ir.actions.act_window,name:website.action_website_pages_list
#: model_terms:ir.ui.view,arch_db:website.website_pages_tree_view
#: model_terms:ir.ui.view,arch_db:website.website_pages_view_search
msgid "Website Pages"
msgstr "Trang của Website"

#. module: website
#: model:ir.model.fields,field_description:website.field_base_automation__website_path
#: model:ir.model.fields,field_description:website.field_ir_actions_server__website_path
#: model:ir.model.fields,field_description:website.field_ir_cron__website_path
msgid "Website Path"
msgstr "Đường dẫn website"

#. module: website
#: model:ir.model,name:website.model_website_published_mixin
msgid "Website Published Mixin"
msgstr "Trang web được xuất bản Mixin"

#. module: website
#: model_terms:ir.ui.view,arch_db:website.view_website_form
msgid "Website Settings"
msgstr "Thiết lập Website"

#. module: website
#: model_terms:ir.ui.view,arch_db:website.res_config_settings_view_form
msgid "Website Title"
msgstr "Tiêu đề Website"

#. module: website
#: model:ir.model.fields,field_description:website.field_ir_attachment__website_url
#: model:ir.model.fields,field_description:website.field_mrp_document__website_url
#: model:ir.model.fields,field_description:website.field_res_partner__website_url
#: model:ir.model.fields,field_description:website.field_res_users__website_url
#: model:ir.model.fields,field_description:website.field_website_page__website_url
#: model:ir.model.fields,field_description:website.field_website_published_mixin__website_url
#: model:ir.model.fields,field_description:website.field_website_published_multi_mixin__website_url
msgid "Website URL"
msgstr "Địa chỉ website"

#. module: website
#: model:ir.model.fields,field_description:website.field_base_automation__website_url
#: model:ir.model.fields,field_description:website.field_ir_actions_server__website_url
#: model:ir.model.fields,field_description:website.field_ir_cron__website_url
msgid "Website Url"
msgstr "Đường dẫn Website"

#. module: website
#: model:ir.model,name:website.model_website_visitor
#: model_terms:ir.ui.view,arch_db:website.website_visitor_view_form
msgid "Website Visitor"
msgstr "Khách truy cập website"

#. module: website
#: code:addons/website/models/website_visitor.py:0
#, python-format
msgid "Website Visitor #%s"
msgstr "Khách truy cập website #%s"

#. module: website
#: model:ir.actions.server,name:website.website_visitor_cron_ir_actions_server
#: model:ir.cron,cron_name:website.website_visitor_cron
#: model:ir.cron,name:website.website_visitor_cron
msgid "Website Visitor : Archive old visitors"
msgstr "Khách truy cập web: Lưu trữ khách truy cập cũ"

#. module: website
#: model_terms:ir.ui.view,arch_db:website.s_faq_collapse
msgid ""
"Website may use cookies to personalize and facilitate maximum navigation of "
"the User by this site. The User may configure his / her browser to notify "
"and reject the installation of the cookies sent by us."
msgstr ""
"Website có thể sử dụng cookie để cá nhân hóa và hỗ trợ điều hướng tối đa cho"
" người dùng bởi trang web này. Người dùng có thể định cấu hình trình duyệt "
"của mình để thông báo và từ chối cài đặt cookie do chúng tôi gửi."

#. module: website
#: model_terms:ir.ui.view,arch_db:website.menu_tree
msgid "Website menu"
msgstr "Trình đơn website"

#. module: website
#: model:ir.model.fields,field_description:website.field_ir_ui_view__website_meta_description
#: model:ir.model.fields,field_description:website.field_website_page__website_meta_description
#: model:ir.model.fields,field_description:website.field_website_seo_metadata__website_meta_description
msgid "Website meta description"
msgstr "Dữ liệu Mô tả Website"

#. module: website
#: model:ir.model.fields,field_description:website.field_ir_ui_view__website_meta_keywords
#: model:ir.model.fields,field_description:website.field_website_page__website_meta_keywords
#: model:ir.model.fields,field_description:website.field_website_seo_metadata__website_meta_keywords
msgid "Website meta keywords"
msgstr "Dữ liệu Từ khoá Website"

#. module: website
#: model:ir.model.fields,field_description:website.field_ir_ui_view__website_meta_title
#: model:ir.model.fields,field_description:website.field_website_page__website_meta_title
#: model:ir.model.fields,field_description:website.field_website_seo_metadata__website_meta_title
msgid "Website meta title"
msgstr "Dữ liệu Tiêu đề Website"

#. module: website
#: model:ir.model.fields,field_description:website.field_ir_ui_view__website_meta_og_img
#: model:ir.model.fields,field_description:website.field_website_page__website_meta_og_img
#: model:ir.model.fields,field_description:website.field_website_seo_metadata__website_meta_og_img
msgid "Website opengraph image"
msgstr "Hình ảnh trang web"

#. module: website
#: model:ir.model,name:website.model_website_rewrite
msgid "Website rewrite"
msgstr ""

#. module: website
#: model_terms:ir.ui.view,arch_db:website.view_website_rewrite_form
msgid "Website rewrite Settings"
msgstr ""

#. module: website
#: model_terms:ir.ui.view,arch_db:website.action_website_rewrite_tree
msgid "Website rewrites"
msgstr ""

#. module: website
#: model:ir.actions.server,name:website.ir_actions_server_website_dashboard
#: model:ir.actions.server,name:website.ir_actions_server_website_google_analytics
msgid "Website: Dashboard"
msgstr "Website: Bảng tin"

#. module: website
#: model:ir.actions.act_window,name:website.action_website_list
#: model:ir.ui.menu,name:website.menu_website_websites_list
#: model_terms:ir.ui.view,arch_db:website.view_website_tree
msgid "Websites"
msgstr "Website"

#. module: website
#: model:ir.model.fields,field_description:website.field_base_language_install__website_ids
msgid "Websites to translate"
msgstr "Website cần dịch"

#. module: website
#. openerp-web
#: code:addons/website/static/src/xml/website.editor.xml:0
#, python-format
msgid "Welcome to your"
msgstr "Chào mừng bạn đến với"

#. module: website
#. openerp-web
#: code:addons/website/static/src/xml/website.editor.xml:0
#, python-format
msgid "What do you want to do?"
msgstr "Bạn muốn làm gì?"

#. module: website
#: model_terms:ir.ui.view,arch_db:website.snippet_options
msgid "White"
msgstr "Trắng"

#. module: website
#: model:ir.model.fields,help:website.field_res_config_settings__website_domain
#: model:ir.model.fields,help:website.field_website__domain
msgid "Will be prefixed by http in canonical URLs if no scheme is specified"
msgstr ""
"Sẽ có tiền tố là http trong URL chuẩn nếu không có lược đồ nào được chỉ định"

#. module: website
#: model_terms:ir.ui.view,arch_db:website.s_quotes_carousel
#: model_terms:ir.ui.view,arch_db:website.s_tabs
msgid ""
"Write a quote here from one of your customers. Quotes are a great way to "
"build confidence in your products or services."
msgstr ""
"Viết một trích dẫn ở đây từ một trong những khách hàng của bạn. Báo giá là "
"một cách tuyệt vời để xây dựng niềm tin vào sản phẩm hoặc dịch vụ của bạn."

#. module: website
#: model_terms:ir.ui.view,arch_db:website.s_image_text
#: model_terms:ir.ui.view,arch_db:website.s_text_image
msgid ""
"Write one or two paragraphs describing your product or services. <br/>To be "
"successful your content needs to be useful to your readers."
msgstr ""
"Viết một hoặc hai đoạn mô tả sản phẩm hoặc dịch vụ của bạn. <br/> Để thành "
"công, nội dung của bạn cần phải hữu ích cho độc giả của bạn."

#. module: website
#: model_terms:ir.ui.view,arch_db:website.s_cover
msgid ""
"Write one or two paragraphs describing your product, services or a specific "
"feature.<br/> To be successful your content needs to be useful to your "
"readers."
msgstr ""
"Viết một hoặc hai đoạn mô tả sản phẩm, dịch vụ của bạn hoặc một tính năng cụ"
" thể. <br/> Để thành công, nội dung của bạn cần phải hữu ích cho độc giả của"
" bạn."

#. module: website
#: model_terms:ir.ui.view,arch_db:website.s_features
msgid ""
"Write what the customer would like to know, <br/>not what you want to show."
msgstr ""
"Viết những gì khách hàng muốn biết, <br/> không phải những gì bạn muốn thể "
"hiện."

#. module: website
#: model_terms:ir.ui.view,arch_db:website.snippet_options
msgid "Yellow"
msgstr "Vàng"

#. module: website
#. openerp-web
#: code:addons/website/static/src/xml/translator.xml:0
#, python-format
msgid "You are about to enter the translation mode."
msgstr "Bạn chuẩn bị chuyển sang chế độ dịch"

#. module: website
#: model_terms:ir.ui.view,arch_db:website.s_features_grid
msgid "You can edit colors and background to highlight features."
msgstr "Bạn có thể chỉnh sửa màu sắc và nền để làm nổi bật các tính năng"

#. module: website
#: model_terms:ir.ui.view,arch_db:website.res_config_settings_view_form
msgid ""
"You can have 2 websites with same domain AND a condition on country group to"
" select wich website use."
msgstr ""
"Bạn có thể có 2 trang web có cùng tên miền VÀ một điều kiện trên nhóm quốc "
"gia để chọn sử dụng trang web."

#. module: website
#: code:addons/website/models/res_users.py:0
#: model:ir.model.constraint,message:website.constraint_res_users_login_key
#, python-format
msgid "You can not have two users with the same login!"
msgstr "Bạn không thể có hai người dùng có cùng tên đăng nhập!"

#. module: website
#: code:addons/website/controllers/backend.py:0
#, python-format
msgid "You do not have sufficient rights to perform that action."
msgstr "Bạn không có đủ quyền để thực hiện hành động đó."

#. module: website
#: code:addons/website/models/mixins.py:0
#, python-format
msgid "You do not have the rights to publish/unpublish"
msgstr "Bạn không có quyền xuất bản/thôi xuất bản"

#. module: website
#. openerp-web
#: code:addons/website/static/src/xml/website.backend.xml:0
#, python-format
msgid "You do not seem to have access to this Analytics Account."
msgstr "Dường như bạn không có quyền truy cập vào Tài khoản Analytics này."

#. module: website
#. openerp-web
#: code:addons/website/static/src/js/menu/seo.js:0
#, python-format
msgid ""
"You have hidden this page from search results. It won't be indexed by search"
" engines."
msgstr ""
"Bạn đã ẩn trang này khỏi kết quả tìm kiếm. Nó sẽ không được lập chỉ mục bởi "
"các công cụ tìm kiếm."

#. module: website
#: code:addons/website/models/website.py:162
#, python-format
msgid "You must keep at least one website."
msgstr "Bạn phải giữ ít nhất một website."

#. module: website
#. openerp-web
#: code:addons/website/static/src/xml/website.backend.xml:0
#, python-format
msgid "You need to log in to your Google Account before:"
msgstr "Bạn cần phải đăng nhập vào Tài khoản Google của bạn trước khi:"

#. module: website
#: model_terms:ir.ui.view,arch_db:website.s_faq_collapse
msgid ""
"You should carefully review the legal statements and other conditions of use"
" of any website which you access through a link from this Website. Your "
"linking to any other off-site pages or other websites is at your own risk."
msgstr ""
"Bạn nên xem xét cẩn thận các tuyên bố pháp lý và các điều kiện sử dụng khác "
"của bất kỳ trang web nào bạn truy cập thông qua một liên kết từ trang web "
"này. Liên kết của bạn đến bất kỳ trang ngoài trang web hoặc các trang web "
"khác là nguy cơ của riêng bạn."

#. module: website
#: model_terms:ir.ui.view,arch_db:website.res_config_settings_view_form
msgid "YouTube"
msgstr "YouTube"

#. module: website
#. openerp-web
#: code:addons/website/static/src/xml/website.backend.xml:0
#, python-format
msgid "Your Client ID:"
msgstr "Your Client ID:"

#. module: website
#. openerp-web
#: code:addons/website/static/src/xml/website.backend.xml:0
#, python-format
msgid "Your Tracking ID:"
msgstr "ID theo dõi của bạn:"

#. module: website
#. openerp-web
#: code:addons/website/static/src/xml/website.editor.xml:0
#, python-format
msgid "Your current changes will be saved automatically."
msgstr "Các thay đổi hiện tại của bạn sẽ được lưu tự động."

#. module: website
#. openerp-web
#: code:addons/website/static/src/js/menu/seo.js:0
#, python-format
msgid "Your description looks too long."
msgstr "Mô tả của bạn trông có vẻ quá dài."

#. module: website
#. openerp-web
#: code:addons/website/static/src/js/menu/seo.js:0
#, python-format
msgid "Your description looks too short."
msgstr "Mô tả của bạn trông có vẻ quá ngắn."

#. module: website
#: model_terms:ir.ui.view,arch_db:website.list_website_pages
msgid "Your search '"
msgstr "Tìm kiếm của ban '"

#. module: website
#: model:ir.model.fields,field_description:website.field_res_config_settings__social_youtube
#: model:ir.model.fields,field_description:website.field_website__social_youtube
msgid "Youtube Account"
msgstr "Tài khoản Youtube"

#. module: website
#. openerp-web
#: code:addons/website/static/src/xml/website.editor.xml:0
#, python-format
msgid "and copy paste the embed code here."
msgstr ""

#. module: website
#: model_terms:ir.ui.view,arch_db:website.bs_debug_page_ir_ui_view
#: model_terms:website.page,arch_db:website.bs_debug_page
msgid "breadcrumb"
msgstr "breadcrumb"

#. module: website
#. openerp-web
#: code:addons/website/static/src/xml/website.xml:0
#, python-format
msgid "e.g. About Us"
msgstr "vd: Về chúng tôi"

#. module: website
#: model:ir.ui.menu,name:website.menu_website_dashboard
msgid "eCommerce Dashboard"
msgstr "Bảng tin eCommerce"

#. module: website
#. openerp-web
#: code:addons/website/static/src/xml/website.editor.xml:0
#, python-format
msgid "fonts.google.com"
msgstr "fonts.google.com"

#. module: website
#. openerp-web
#: code:addons/website/static/src/xml/website.xml:0
#, python-format
msgid "found(s)"
msgstr "được tìm thấy"

#. module: website
#: model_terms:ir.ui.view,arch_db:website.brand_promotion
msgid "free website"
msgstr "website miễn phí"

#. module: website
#: model_terms:ir.ui.view,arch_db:website.show_website_info
msgid "instance of Odoo, the"
msgstr "instance of Odoo, the"

#. module: website
#: model_terms:ir.ui.view,arch_db:website.bs_debug_page_ir_ui_view
#: model_terms:website.page,arch_db:website.bs_debug_page
msgid "link"
msgstr "link"

#. module: website
#: model_terms:ir.ui.view,arch_db:website.menu_search
msgid "name"
msgstr "tên"

#. module: website
#: model_terms:ir.ui.view,arch_db:website.user_navbar
msgid "or Edit Master"
msgstr "hoặc Sửa Bản gốc"

#. module: website
#: model_terms:ir.ui.view,arch_db:website.res_config_settings_view_form
msgid "page, snippets, ...)"
msgstr "trang, snippets, ...)"

#. module: website
#: model_terms:ir.ui.view,arch_db:website.snippet_options
msgid "px"
msgstr "px"

#. module: website
#. openerp-web
#: code:addons/website/static/src/xml/website.editor.xml:0
#, python-format
msgid "signs to get your website ready in no time."
msgstr "để giúp website của bạn có thể đi vào hoạt động ngay lập tức."

#. module: website
#: model_terms:ir.ui.view,arch_db:website.menu_search
msgid "url"
msgstr "url"

#. module: website
#: model:ir.model.fields,field_description:website.field_res_config_settings__website_id
#: model_terms:ir.ui.view,arch_db:website.brand_promotion
#: model_terms:ir.ui.view,arch_db:website.menu_search
msgid "website"
msgstr "website"

#. module: website
#: model_terms:ir.ui.view,arch_db:website.res_config_settings_view_form
msgid "www.odoo.com"
msgstr "www.odoo.com"

#. module: website
#: model_terms:ir.ui.view,arch_db:website.qweb_500
msgid "yes"
msgstr "có"

#. module: website
#: model_terms:ir.ui.view,arch_db:website.s_tabs
msgid "— Jane DOE, CEO of <b>MyCompany</b>"
msgstr "— Jane DOE, CEO of <b>Công ty</b>"<|MERGE_RESOLUTION|>--- conflicted
+++ resolved
@@ -1241,7 +1241,7 @@
 #. module: website
 #: model:ir.model,name:website.model_web_editor_assets
 msgid "Assets Utils"
-msgstr "Assets Utils"
+msgstr ""
 
 #. module: website
 #: model:ir.model,name:website.model_ir_attachment
@@ -2310,8 +2310,6 @@
 "File from where the view originates.\n"
 "                                                          Useful to (hard) reset broken views or to read arch from file in dev-xml mode."
 msgstr ""
-"File from where the view originates.\n"
-"                                                          Useful to (hard) reset broken views or to read arch from file in dev-xml mode."
 
 #. module: website
 #: model_terms:ir.ui.view,arch_db:website.snippet_options
@@ -2647,11 +2645,7 @@
 #. module: website
 #: model_terms:ir.ui.view,arch_db:website.snippet_options
 msgid "Half Screen"
-<<<<<<< HEAD
 msgstr "Nửa màn hình"
-=======
-msgstr "Half Screen"
->>>>>>> d5884484
 
 #. module: website
 #: model_terms:ir.ui.view,arch_db:website.bs_debug_page_ir_ui_view
@@ -3423,12 +3417,12 @@
 #. module: website
 #: model:ir.model.fields,field_description:website.field_website_menu__mega_menu_classes
 msgid "Mega Menu Classes"
-msgstr "Mega Menu Classes"
+msgstr ""
 
 #. module: website
 #: model:ir.model.fields,field_description:website.field_website_menu__mega_menu_content
 msgid "Mega Menu Content"
-msgstr "Mega Menu Content"
+msgstr ""
 
 #. module: website
 #: code:addons/website/models/website.py:0
@@ -3673,7 +3667,7 @@
 #. module: website
 #: model_terms:ir.ui.view,arch_db:website.external_snippets
 msgid "Newsletter Popup"
-msgstr "Newsletter Popup"
+msgstr ""
 
 #. module: website
 #. openerp-web
@@ -4121,7 +4115,7 @@
 #. module: website
 #: model:ir.model.fields,field_description:website.field_website_page__arch_prev
 msgid "Previous View Architecture"
-msgstr "Previous View Architecture"
+msgstr ""
 
 #. module: website
 #: model_terms:ir.ui.view,arch_db:website.snippet_options
@@ -4459,7 +4453,7 @@
 #: model_terms:ir.ui.view,arch_db:website.snippet_options
 #: model_terms:ir.ui.view,arch_db:website.theme_customize
 msgid "Secondary"
-msgstr "Secondary"
+msgstr ""
 
 #. module: website
 #: model_terms:ir.ui.view,arch_db:website.s_image_text
@@ -4948,7 +4942,7 @@
 #. module: website
 #: model_terms:ir.ui.view,arch_db:website.s_mega_menu_multi_menus
 msgid "Third Menu"
-msgstr "Third Menu"
+msgstr ""
 
 #. module: website
 #: model:ir.model.fields,help:website.field_res_config_settings__favicon
@@ -4974,8 +4968,6 @@
 "This field should be used when accessing view arch. It will use translation.\n"
 "                               Note that it will read `arch_db` or `arch_fs` if in dev-xml mode."
 msgstr ""
-"This field should be used when accessing view arch. It will use translation.\n"
-"                               Note that it will read `arch_db` or `arch_fs` if in dev-xml mode."
 
 #. module: website
 #: model:ir.model.fields,help:website.field_website_page__arch_db
@@ -4988,8 +4980,6 @@
 "This field will save the current `arch_db` before writing on it.\n"
 "                                                                         Useful to (soft) reset a broken view."
 msgstr ""
-"This field will save the current `arch_db` before writing on it.\n"
-"                                                                         Useful to (soft) reset a broken view."
 
 #. module: website
 #: model_terms:ir.ui.view,arch_db:website.bs_debug_page_ir_ui_view
