# Translation of Odoo Server.
# This file contains the translation of the following modules:
# 	* website
# 
# Translators:
# file aio <fileaio@gmail.com>, 2021
# Dung Nguyen Thi <dungnt@trobz.com>, 2021
# Minh Nguyen <ndminh210994@gmail.com>, 2021
# Anh Vu <vuna2004@gmail.com>, 2021
# fanha99 <fanha99@hotmail.com>, 2021
# Duy BQ <duybq86@gmail.com>, 2021
# Trinh Tran Thi Phuong <trinhttp@trobz.com>, 2021
# Dao Nguyen <trucdao.uel@gmail.com>, 2021
# Cécile Collart <cco@odoo.com>, 2021
# Vo Thanh Thuy, 2022
# Trần Hà <tranthuha13590@gmail.com>, 2022
# Thin Tran <trvathin@gmail.com>, 2022
# Martin Trigaux, 2022
# Nancy Momoland <thanhnguyen.icsc@gmail.com>, 2022
# 
msgid ""
msgstr ""
"Project-Id-Version: Odoo Server 15.0\n"
"Report-Msgid-Bugs-To: \n"
"POT-Creation-Date: 2022-01-10 06:07+0000\n"
"PO-Revision-Date: 2021-09-14 12:27+0000\n"
"Last-Translator: Nancy Momoland <thanhnguyen.icsc@gmail.com>, 2022\n"
"Language-Team: Vietnamese (https://www.transifex.com/odoo/teams/41243/vi/)\n"
"MIME-Version: 1.0\n"
"Content-Type: text/plain; charset=UTF-8\n"
"Content-Transfer-Encoding: \n"
"Language: vi\n"
"Plural-Forms: nplurals=1; plural=0;\n"

#. module: website
#. openerp-web
#: code:addons/website/static/src/snippets/s_image_gallery/options.js:0
#, python-format
msgid " Add Images"
msgstr " Thêm hình"

#. module: website
#: model_terms:ir.ui.view,arch_db:website.bs_debug_view
#: model_terms:website.page,arch_db:website.bs_debug_page
msgid "\" alert with a"
msgstr "\"cảnh báo với một"

#. module: website
#: code:addons/website/models/website_rewrite.py:0
#, python-format
msgid "\"URL to\" can not be empty."
msgstr "\"URL đích\" không thể trống."

#. module: website
#: code:addons/website/models/website_rewrite.py:0
#, python-format
msgid "\"URL to\" cannot contain parameter %s which is not used in \"URL from\"."
msgstr ""
"\"URL đích\" không thể chứa tham số %s mà không được sử dụng trong \"URL "
"nguồn\"."

#. module: website
#: code:addons/website/models/website_rewrite.py:0
#, python-format
msgid "\"URL to\" is invalid: %s"
msgstr "\"URL đích\" không hợp lệ: %s"

#. module: website
#: code:addons/website/models/website_rewrite.py:0
#, python-format
msgid "\"URL to\" must contain parameter %s used in \"URL from\"."
msgstr "\"URL đích\" phải chứa tham số %s được sử dụng trong \"URL nguồn\". "

#. module: website
#: code:addons/website/models/website_rewrite.py:0
#, python-format
msgid "\"URL to\" must start with a leading slash."
msgstr "\"URL đích\" phải bắt đầu bằng dấu gạch chéo ở đầu."

#. module: website
#: model:ir.model.fields,field_description:website.field_website_visitor__page_count
msgid "# Visited Pages"
msgstr "SL trang được truy cập"

#. module: website
#: model:ir.model.fields,field_description:website.field_website_visitor__visit_count
#: model_terms:ir.ui.view,arch_db:website.website_visitor_view_search
msgid "# Visits"
msgstr "# Lượt"

#. module: website
#: model_terms:ir.ui.view,arch_db:website.s_product_catalog
msgid "$10.50"
msgstr "242,000đ"

#. module: website
#: model_terms:ir.ui.view,arch_db:website.s_product_catalog
msgid "$12.00"
msgstr "288,000đ"

#. module: website
#: model_terms:ir.ui.view,arch_db:website.s_product_catalog
msgid "$15.50"
msgstr "360,000đ"

#. module: website
#: model_terms:ir.ui.view,arch_db:website.s_product_catalog
msgid "$7.50"
msgstr "175,000đ"

#. module: website
#: model_terms:ir.ui.view,arch_db:website.s_product_catalog
msgid "$9.00"
msgstr "200,000đ"

#. module: website
#: code:addons/website/models/website.py:0
#: code:addons/website/models/website.py:0
#, python-format
msgid "%s (id:%s)"
msgstr "%s (id:%s)"

#. module: website
#: model_terms:ir.ui.view,arch_db:website.snippet_options
msgid "&amp;lt;/body&amp;gt;"
msgstr "&amp;lt;/body&amp;gt;"

#. module: website
#: model_terms:ir.ui.view,arch_db:website.snippet_options
msgid "&amp;lt;head&amp;gt;"
msgstr "&amp;lt;head&amp;gt;"

#. module: website
#: model_terms:ir.ui.view,arch_db:website.snippet_options
msgid "&gt;"
msgstr "&gt;"

#. module: website
#. openerp-web
#: code:addons/website/static/src/xml/website.xml:0
#, python-format
msgid "&nbsp;"
msgstr "&nbsp;"

#. module: website
#: model_terms:ir.ui.view,arch_db:website.list_website_pages
#: model_terms:ir.ui.view,arch_db:website.list_website_public_pages
msgid "' did not match any pages."
msgstr "' không khớp với bất kỳ trang nào."

#. module: website
#: model_terms:ir.ui.view,arch_db:website.list_hybrid
msgid "' did not match anything."
msgstr "' không khớp. "

#. module: website
#: model_terms:ir.ui.view,arch_db:website.list_hybrid
msgid ""
"' did not match anything.\n"
"                        Results are displayed for '"
msgstr ""
"' không khớp.\n"
"                        Hiển thị kết quả cho '"

#. module: website
#. openerp-web
#: code:addons/website/static/src/xml/website.editor.xml:0
#, python-format
msgid "' to link to an anchor."
msgstr "' để liên kết với một neo. "

#. module: website
#. openerp-web
#: code:addons/website/static/src/xml/website.editor.xml:0
#, python-format
msgid ""
"' to search a page.\n"
"                    '"
msgstr ""
"' để tìm kiếm trang.\n"
"                    '"

#. module: website
#. openerp-web
#: code:addons/website/static/src/snippets/s_website_form/000.js:0
#, python-format
msgid "'%s' is not a correct date"
msgstr "'%s' không phải là ngày đúng"

#. module: website
#. openerp-web
#: code:addons/website/static/src/snippets/s_website_form/000.js:0
#, python-format
msgid "'%s' is not a correct datetime"
msgstr "'%s' không phải là ngày giờ đúng"

#. module: website
#. openerp-web
#: code:addons/website/static/src/snippets/s_searchbar/000.xml:0
#: model_terms:ir.ui.view,arch_db:website.list_website_public_pages
#, python-format
msgid "'. Showing results for '"
msgstr "'. Đang hiện kết quả cho '"

#. module: website
#. openerp-web
#: code:addons/website/static/src/xml/website.pageProperties.xml:0
#, python-format
msgid "(could be used in"
msgstr "(có thể dùng trong"

#. module: website
#. openerp-web
#: code:addons/website/static/src/xml/website.res_config_settings.xml:0
#, python-format
msgid ""
"(see e.g. Opinion\n"
"            04/2012 on Cookie Consent Exemption by the EU Art.29 WP)."
msgstr ""
"(Xem ví dụ Opinion\n"
"            04/2012 on Cookie Consent Exemption bởi EU Art.29 WP)."

#. module: website
#: model_terms:ir.ui.view,arch_db:website.s_website_form_options
msgid "+ Field"
msgstr "+ Trường"

#. module: website
#: model_terms:ir.ui.view,arch_db:website.footer_custom
#: model_terms:ir.ui.view,arch_db:website.template_footer_centered
#: model_terms:ir.ui.view,arch_db:website.template_footer_contact
#: model_terms:ir.ui.view,arch_db:website.template_footer_descriptive
#: model_terms:ir.ui.view,arch_db:website.template_footer_headline
#: model_terms:ir.ui.view,arch_db:website.template_footer_links
#: model_terms:ir.ui.view,arch_db:website.template_header_contact_oe_structure_header_contact_1
#: model_terms:ir.ui.view,arch_db:website.template_header_hamburger_oe_structure_header_hamburger_3
#: model_terms:ir.ui.view,arch_db:website.template_header_sidebar_oe_structure_header_sidebar_1
#: model_terms:ir.ui.view,arch_db:website.template_header_vertical_oe_structure_header_vertical_2
msgid "+1 (650) 555-0111"
msgstr "+1 (650) 555-0111"

#. module: website
#: model_terms:ir.ui.view,arch_db:website.searchbar_input_snippet_options
msgid ", .s_searchbar_input"
msgstr ", .s_searchbar_input"

#. module: website
#: model_terms:ir.ui.view,arch_db:website.s_website_form_options
msgid ", .s_website_form"
msgstr ", .s_website_form"

#. module: website
#: model_terms:ir.ui.view,arch_db:website.show_website_info
msgid ", author:"
msgstr ", tác giả:"

#. module: website
#: model_terms:ir.ui.view,arch_db:website.cookie_policy
msgid ""
".\n"
"                                                The website will still work if you reject or discard those cookies."
msgstr ""
".\n"
"                                                Website sẽ vẫn hoạt động nếu bạn từ chối hoặc hủy các cookie đó."

#. module: website
#. openerp-web
#: code:addons/website/static/src/xml/website.pageProperties.xml:0
#, python-format
msgid ""
".\n"
"            Changing its name will break these calls."
msgstr ""
".\n"
"            Thay đổi tên của nó sẽ phá vỡ các liên kết này."

#. module: website
#: model_terms:ir.ui.view,arch_db:website.s_timeline
msgid "...and switch the timeline contents to fit your needs."
msgstr ""
"...và chuyển đổi nội dung dòng thời gian để phù hợp với nhu cầu của bạn."

#. module: website
#: model_terms:ir.ui.view,arch_db:website.layout
#: model_terms:ir.ui.view,arch_db:website.snippets
msgid "/contactus"
msgstr "/contactus"

#. module: website
#: model_terms:ir.ui.view,arch_db:website.s_map_options
msgid "1 km"
msgstr "1 km"

#. module: website
#: model_terms:ir.ui.view,arch_db:website.s_media_list_options
msgid "1/2 - 1/2"
msgstr "1/2 - 1/2"

#. module: website
#: model_terms:ir.ui.view,arch_db:website.s_media_list_options
msgid "1/3 - 2/3"
msgstr "1/3 - 2/3"

#. module: website
#: model_terms:ir.ui.view,arch_db:website.s_media_list_options
msgid "1/4 - 3/4"
msgstr "1/4 - 3/4"

#. module: website
#: model_terms:ir.ui.view,arch_db:website.s_map_options
msgid "10 m"
msgstr "10 m"

#. module: website
#: model_terms:ir.ui.view,arch_db:website.s_map_options
msgid "100 km"
msgstr "100 km"

#. module: website
#: model_terms:ir.ui.view,arch_db:website.s_map_options
msgid "100 m"
msgstr "100 m"

#. module: website
#: model_terms:ir.ui.view,arch_db:website.s_hr_options
#: model_terms:ir.ui.view,arch_db:website.snippet_options
msgid "100%"
msgstr "100%"

#. module: website
#: model_terms:ir.ui.view,arch_db:website.s_map_options
msgid "1000 km"
msgstr "1000 km"

#. module: website
#: model_terms:ir.ui.view,arch_db:website.s_image_gallery_options
msgid "12"
msgstr "12"

#. module: website
#: model_terms:ir.ui.view,arch_db:website.s_map_options
msgid "15 km"
msgstr "15 km"

#. module: website
#: model_terms:ir.ui.view,arch_db:website.bs_debug_view
#: model_terms:website.page,arch_db:website.bs_debug_page
msgid "2 <span class=\"sr-only\">(current)</span>"
msgstr "2 <span class=\"sr-only\">(hiện hành)</span>"

#. module: website
#: model_terms:ir.ui.view,arch_db:website.s_map_options
msgid "2 km"
msgstr "2 km"

#. module: website
#: model_terms:ir.ui.view,arch_db:website.s_map_options
msgid "2.5 m"
msgstr "2.5 m"

#. module: website
#: model_terms:ir.ui.view,arch_db:website.s_map_options
msgid "20 m"
msgstr "20 m"

#. module: website
#: model_terms:ir.ui.view,arch_db:website.s_map_options
msgid "200 km"
msgstr "200 km"

#. module: website
#: model_terms:ir.ui.view,arch_db:website.s_map_options
msgid "200 m"
msgstr "200 m"

#. module: website
#: model_terms:ir.ui.view,arch_db:website.s_map_options
msgid "2000 km"
msgstr "2000 km"

#. module: website
#: model_terms:ir.ui.view,arch_db:website.s_comparisons
msgid "24x7 toll-free support"
msgstr "gọi hỗ trợ miễn phí (toll-free) 24x7"

#. module: website
#: model_terms:ir.ui.view,arch_db:website.color_combinations_debug_view
#: model_terms:ir.ui.view,arch_db:website.s_hr_options
#: model_terms:ir.ui.view,arch_db:website.snippet_options
#: model_terms:website.page,arch_db:website.color_combinations_debug_page
msgid "25%"
msgstr "25%"

#. module: website
#: model_terms:ir.ui.view,arch_db:website.template_footer_links
msgid ""
"250 Executive Park Blvd, Suite 3400 <br/> San Francisco CA 94134 <br/>United"
" States"
msgstr ""
"250 Executive Park Blvd, Suite 3400 <br/> San Francisco CA 94134 <br/>United"
" States"

#. module: website
#: model_terms:ir.ui.view,arch_db:website.template_footer_centered
msgid ""
"250 Executive Park Blvd, Suite 3400 • San Francisco CA 94134 • United States"
msgstr ""
"250 Executive Park Blvd, Suite 3400 • San Francisco CA 94134 • United States"

#. module: website
#: model_terms:ir.ui.view,arch_db:website.s_map_options
msgid "30 km"
msgstr "30 km"

#. module: website
#. openerp-web
#: code:addons/website/static/src/xml/website.pageProperties.xml:0
#: model:ir.model.fields.selection,name:website.selection__website_rewrite__redirect_type__301
#, python-format
msgid "301 Moved permanently"
msgstr "301 - Chuyển hướng vĩnh viễn"

#. module: website
#. openerp-web
#: code:addons/website/static/src/xml/website.pageProperties.xml:0
#: model:ir.model.fields.selection,name:website.selection__website_rewrite__redirect_type__302
#, python-format
msgid "302 Moved temporarily"
msgstr "302 - Chuyển hướng tạm thời"

#. module: website
#: model:ir.model.fields.selection,name:website.selection__website_rewrite__redirect_type__308
msgid "308 Redirect / Rewrite"
msgstr "308 Chuyển hướng / Viết lại"

#. module: website
#: model_terms:ir.ui.view,arch_db:website.s_map_options
msgid "4 km"
msgstr "4 km"

#. module: website
#. openerp-web
#: code:addons/website/static/src/components/configurator/configurator.xml:0
#, python-format
msgid "4 steps"
msgstr "4 bước"

#. module: website
#: model_terms:ir.ui.view,arch_db:website.s_map_options
msgid "400 km"
msgstr "400 km"

#. module: website
#: model_terms:ir.ui.view,arch_db:website.s_map_options
msgid "400 m"
msgstr "400 m"

#. module: website
#: model:ir.model.fields.selection,name:website.selection__website_rewrite__redirect_type__404
msgid "404 Not Found"
msgstr "404 - Không tìm thấy"

#. module: website
#: model_terms:ir.ui.view,arch_db:website.s_map_options
msgid "5 m"
msgstr "5 m"

#. module: website
#: model_terms:ir.ui.view,arch_db:website.s_map_options
msgid "50 km"
msgstr "50 km"

#. module: website
#: model_terms:ir.ui.view,arch_db:website.s_map_options
msgid "50 m"
msgstr "50 m"

#. module: website
#: model_terms:ir.ui.view,arch_db:website.s_hr_options
#: model_terms:ir.ui.view,arch_db:website.snippet_options
msgid "50%"
msgstr "50%"

#. module: website
#: model_terms:ir.ui.view,arch_db:website.template_footer_call_to_action
msgid "50,000+ companies run Odoo to grow their businesses."
msgstr "Hơn 50.000 công ty chạy hệ thống để phát triển doanh nghiệp của họ."

#. module: website
#: model_terms:ir.ui.view,arch_db:website.s_hr_options
#: model_terms:ir.ui.view,arch_db:website.snippet_options
msgid "75%"
msgstr "75%"

#. module: website
#: model_terms:ir.ui.view,arch_db:website.s_map_options
msgid "8 km"
msgstr "8 km"

#. module: website
#. openerp-web
#: code:addons/website/static/src/snippets/s_progress_bar/options.js:0
#, python-format
msgid "80% Development"
msgstr "Phát triển 80%"

#. module: website
#: model_terms:ir.ui.view,arch_db:website.s_call_to_action
msgid "<b>50,000+ companies</b> run Odoo to grow their businesses."
msgstr ""
"<b>Hơn 50,000 công ty</b> đang sử dụng Odoo để phát triển việc kinh doanh "
"của họ."

#. module: website
#. openerp-web
#: code:addons/website/static/src/js/tours/tour_utils.js:0
#, python-format
msgid "<b>Add</b> the selected image."
msgstr "<b>Thêm</b> ảnh đã chọn."

#. module: website
#. openerp-web
#: code:addons/website/static/src/js/tours/tour_utils.js:0
#, python-format
msgid "<b>Click Edit</b> to start designing your homepage."
msgstr "<b>Bấm Sửa</b> để bắt đầu việc thiết kế trang chủ của bạn."

#. module: website
#. openerp-web
#: code:addons/website/static/src/js/tours/tour_utils.js:0
#, python-format
msgid "<b>Click on a snippet</b> to access its options menu."
msgstr "<b>Nhấp vào một đoạn mã</b> để truy cập menu tùy chọn của nó."

#. module: website
#. openerp-web
#: code:addons/website/static/src/js/tours/tour_utils.js:0
#, python-format
msgid "<b>Click on a text</b> to start editing it."
msgstr "<b>Bấm vào văn bản</b> để bắt đầu sửa. "

#. module: website
#. openerp-web
#: code:addons/website/static/src/js/tours/tour_utils.js:0
#, python-format
msgid "<b>Click</b> on this column to access its options."
msgstr "<b>Bấm</b> vào cột này để truy cập các tùy chọn của nó."

#. module: website
#. openerp-web
#: code:addons/website/static/src/js/tours/tour_utils.js:0
#, python-format
msgid "<b>Click</b> on this header to configure it."
msgstr "<b>Bấm</b> vào tiêu đề này để định cấu hình nó."

#. module: website
#. openerp-web
#: code:addons/website/static/src/js/tours/tour_utils.js:0
#, python-format
msgid "<b>Click</b> on this option to change the %s of the block."
msgstr "<b>Bấm</b> vào tùy chọn này để thay đổi %s của khối. "

#. module: website
#. openerp-web
#: code:addons/website/static/src/js/tours/tour_utils.js:0
#, python-format
msgid ""
"<b>Customize</b> any block through this menu. Try to change the background "
"color of this block."
msgstr ""
"<b>Chỉnh sửa</b> bất kỳ khối nào thông qua menu này. Cố gắng thay đổi màu "
"nền của khối này."

#. module: website
#. openerp-web
#: code:addons/website/static/src/js/tours/tour_utils.js:0
#, python-format
msgid ""
"<b>Customize</b> any block through this menu. Try to change the background "
"image of this block."
msgstr ""
"<b>Chỉnh sửa</b> bất kỳ khối nào thông qua menu này. Cố gắng thay đổi hình "
"nền của khối này."

#. module: website
#: model_terms:ir.ui.view,arch_db:website.template_footer_headline
msgid "<b>Designed</b> <br/>for Companies"
msgstr "<b>Đã thiệt kế</b> <br/>cho công ty"

#. module: website
#: model_terms:ir.ui.view,arch_db:website.template_footer_descriptive
msgid "<b>Designed</b> for companies"
msgstr "<b>Đã thiệt kế</b> cho công ty"

#. module: website
#. openerp-web
#: code:addons/website/static/src/js/tours/tour_utils.js:0
#, python-format
msgid "<b>Double click on an icon</b> to change it with one of your choice."
msgstr ""
"<b>Nhấp đúp vào một biểu tượng</b> để thay đổi nó bằng một trong những lựa "
"chọn của bạn."

#. module: website
#. openerp-web
#: code:addons/website/static/src/js/tours/tour_utils.js:0
#, python-format
msgid "<b>Double click on an image</b> to change it with one of your choice."
msgstr ""
"<b>Nhấp đúp vào một hình ảnh</b> để thay đổi nó bằng một trong những lựa "
"chọn của bạn."

#. module: website
#: model_terms:ir.ui.view,arch_db:website.template_footer_descriptive
msgid ""
"<b>My Company</b><br/>250 Executive Park Blvd, Suite 3400 <br/> San "
"Francisco CA 94134 <br/>United States"
msgstr ""
"<b>My Company</b><br/>Nhà 8 Công viên phần mềm Quang Trung <br/> Thành phố "
"Hồ Chí Minh HCM 70000 <br/>Việt Nam"

#. module: website
#. openerp-web
#: code:addons/website/static/src/js/tours/tour_utils.js:0
#, python-format
msgid "<b>Select</b> a %s."
msgstr "<b>Chọn</b> %s."

#. module: website
#. openerp-web
#: code:addons/website/static/src/js/tours/tour_utils.js:0
#, python-format
msgid "<b>Select</b> a Color Palette."
msgstr "<b>Chọn</b> một bảng màu. "

#. module: website
#. openerp-web
#: code:addons/website/static/src/js/tours/tour_utils.js:0
#, python-format
msgid "<b>Slide</b> this button to change the %s padding"
msgstr "<b>Trượt</b> nút này để thay đổi đệm %s "

#. module: website
#. openerp-web
#: code:addons/website/static/src/js/tours/tour_utils.js:0
#, python-format
msgid "<b>Slide</b> this button to change the column size."
msgstr "<b>Trượt</b> nút này để thay đổi kích thước cột. "

#. module: website
#: model_terms:ir.ui.view,arch_db:website.view_edit_robots
msgid ""
"<br/><br/>\n"
"                    Example of rule:<br/>\n"
"                    <code class=\"ml-4\">Disallow: /web/login</code><br/>\n"
"                    <code class=\"ml-4\">Allow: *</code>"
msgstr ""
"<br/><br/>\n"
"                    Ví dụ về quy tắc:<br/>\n"
"                    <code class=\"ml-4\">Disallow: /web/login</code><br/>\n"
"                    <code class=\"ml-4\">Allow: *</code>"

#. module: website
#: model_terms:ir.ui.view,arch_db:website.s_carousel
msgid ""
"<font style=\"background-color: rgb(255, 255, 255);\">Good writing is "
"simple, but not simplistic.</font>"
msgstr ""
"<font style=\"background-color: rgb(255, 255, 255);\">Viết nội dung đơn giản"
" thì tốt, nhưng không được đơn giản quá. </font>"

#. module: website
#: model_terms:ir.ui.view,arch_db:website.s_mega_menu_images_subtitles
#: model_terms:ir.ui.view,arch_db:website.s_mega_menu_little_icons
msgid ""
"<font style=\"font-size: 14px;\">Created in 2021, the company is young and "
"dynamic. Discover the composition of the team and their skills.</font>"
msgstr ""
"<font style=\"font-size: 14px;\">Được thành lập năm 2021, chúng tôi là một "
"công ty trẻ trung và năng động. Khám phá thành viên các nhóm và kỹ năng của "
"họ.</font>"

#. module: website
#: model_terms:ir.ui.view,arch_db:website.s_carousel
msgid ""
"<font style=\"font-size: 62px; background-color: rgb(255, 255, 255);\">Edit "
"this title</font>"
msgstr ""
"<font style=\"font-size: 62px; background-color: rgb(255, 255, 255);\">Sửa "
"tiêu đề này</font>"

#. module: website
#: model_terms:ir.ui.view,arch_db:website.s_cover
msgid "<font style=\"font-size: 62px; font-weight: bold;\">Catchy Headline</font>"
msgstr ""
"<font style=\"font-size: 62px; font-weight: bold;\">Dòng tiêu đề hấp "
"dẫn</font>"

#. module: website
#: model_terms:ir.ui.view,arch_db:website.s_picture
msgid "<font style=\"font-size: 62px;\">A punchy Headline</font>"
msgstr "<font style=\"font-size: 62px;\">Một tiêu đề thu hút </font>"

#. module: website
#: model_terms:ir.ui.view,arch_db:website.s_banner
msgid "<font style=\"font-size: 62px;\">Sell Online. Easily.</font>"
msgstr "<font style=\"font-size: 62px;\">Bán trực tuyến. Dễ dàng.</font>"

#. module: website
#: model_terms:ir.ui.view,arch_db:website.s_carousel
msgid "<font style=\"font-size: 62px;\">Slide Title</font>"
msgstr "<font style=\"font-size: 62px;\">Tiêu đề Trình chiếu</font>"

#. module: website
#: model_terms:ir.ui.view,arch_db:website.s_popup
msgid "<font style=\"font-size: 62px;\">Win $20</font>"
msgstr "<font style=\"font-size: 62px;\">Kiếm được 400,000đ</font>"

#. module: website
#: model_terms:ir.ui.view,arch_db:website.s_title
msgid "<font style=\"font-size: 62px;\">Your Site Title</font>"
msgstr "<font style=\"font-size: 62px;\">Tiêu đề Trang của bạn</font>"

#. module: website
#: model_terms:ir.ui.view,arch_db:website.s_card
msgid "<i class=\"fa fa-1x fa-clock-o mr8\"/><small>2 days ago</small>"
msgstr "<i class=\"fa fa-1x fa-clock-o mr8\"/><small>2 ngày trước</small>"

#. module: website
#: model_terms:ir.ui.view,arch_db:website.contactus
#: model_terms:ir.ui.view,arch_db:website.contactus_thanks_ir_ui_view
#: model_terms:website.page,arch_db:website.contactus_page
#: model_terms:website.page,arch_db:website.contactus_thanks
msgid ""
"<i class=\"fa fa-1x fa-fw fa-envelope "
"mr-2\"/><span>info@yourcompany.example.com</span>"
msgstr ""
"<i class=\"fa fa-1x fa-fw fa-envelope "
"mr-2\"/><span>info@yourcompany.example.com</span>"

#. module: website
#: model_terms:ir.ui.view,arch_db:website.template_footer_call_to_action
msgid ""
"<i class=\"fa fa-1x fa-fw fa-map-marker mr-2\"/>250 Executive Park Blvd, "
"Suite 3400 • San Francisco CA 94134 • United States"
msgstr ""
"<i class=\"fa fa-1x fa-fw fa-map-marker mr-2\"/>250 Executive Park Blvd, "
"Suite 3400 • San Francisco CA 94134 • United States"

#. module: website
#: model_terms:ir.ui.view,arch_db:website.res_config_settings_view_form
msgid ""
"<i class=\"fa fa-arrow-right\"/>\n"
"                                            Create a Google Project and Get a Key"
msgstr ""
"<i class=\"fa fa-arrow-right\"/>\n"
"                                            Tạo một dự án Google và lấy Key"

#. module: website
#: model_terms:ir.ui.view,arch_db:website.res_config_settings_view_form
msgid ""
"<i class=\"fa fa-arrow-right\"/>\n"
"                                            Enable billing on your Google Project"
msgstr ""
"<i class=\"fa fa-arrow-right\"/>\n"
"                                            Kích hoạt thanh toán trên Google Project của bạn"

#. module: website
#: model_terms:ir.ui.view,arch_db:website.res_config_settings_view_form
msgid ""
"<i class=\"fa fa-arrow-right\"/>\n"
"                                            How to get my Client ID"
msgstr ""
"<i class=\"fa fa-arrow-right\"/>\n"
"                                            Cách lấy ID người dùng của tôi"

#. module: website
#: model_terms:ir.ui.view,arch_db:website.res_config_settings_view_form
msgid ""
"<i class=\"fa fa-arrow-right\"/>\n"
"                                            How to get my Measurement ID"
msgstr ""
"<i class=\"fa fa-arrow-right\"/>\n"
"                                            Cách lấy Measurement ID"

#. module: website
#: model_terms:ir.ui.view,arch_db:website.report_viewhierarchy_children
msgid "<i class=\"fa fa-eye ml-2 text-muted\" title=\"Go to View\"/>"
msgstr "<i class=\"fa fa-eye ml-2 text-muted\" title=\"Đi tới Xem\"/>"

#. module: website
#: model_terms:ir.ui.view,arch_db:website.report_viewhierarchy_children
msgid "<i class=\"fa fa-files-o ml-2 text-muted\" title=\"Show Arch Diff\"/>"
msgstr ""
"<i class=\"fa fa-files-o ml-2 text-muted\" title=\"Hiện chênh lệch kiến "
"trúc\"/>"

#. module: website
#: model_terms:ir.ui.view,arch_db:website.s_rating_options
msgid "<i class=\"fa fa-fw fa-circle\"/> Circles"
msgstr "<i class=\"fa fa-fw fa-circle\"/> Hình tròn"

#. module: website
#: model_terms:ir.ui.view,arch_db:website.s_rating_options
msgid "<i class=\"fa fa-fw fa-heart\"/> Hearts"
msgstr "<i class=\"fa fa-fw fa-heart\"/> Tim"

#. module: website
#: model_terms:ir.ui.view,arch_db:website.s_rating_options
msgid "<i class=\"fa fa-fw fa-refresh mr-1\"/> Replace Icon"
msgstr "<i class=\"fa fa-fw fa-refresh mr-1\"/> Thay Icon"

#. module: website
#: model_terms:ir.ui.view,arch_db:website.s_rating_options
msgid "<i class=\"fa fa-fw fa-square\"/> Squares"
msgstr "<i class=\"fa fa-fw fa-square\"/> Vuông"

#. module: website
#: model_terms:ir.ui.view,arch_db:website.s_rating_options
msgid "<i class=\"fa fa-fw fa-star\"/> Stars"
msgstr "<i class=\"fa fa-fw fa-star\"/> Sao"

#. module: website
#: model_terms:ir.ui.view,arch_db:website.s_rating_options
msgid "<i class=\"fa fa-fw fa-thumbs-up\"/> Thumbs"
msgstr "<i class=\"fa fa-fw fa-thumbs-up\"/> Ngón tay"

#. module: website
#: model_terms:ir.ui.view,arch_db:website.website_visitor_view_form
msgid ""
"<i class=\"fa fa-fw o_button_icon fa-circle text-danger\"/>\n"
"                            <span>Offline</span>"
msgstr ""
"<i class=\"fa fa-fw o_button_icon fa-circle text-danger\"/>\n"
"                            <span>Ngoại tuyến</span>"

#. module: website
#: model_terms:ir.ui.view,arch_db:website.website_visitor_view_form
msgid ""
"<i class=\"fa fa-fw o_button_icon fa-circle text-success\"/>\n"
"                            <span>Connected</span>"
msgstr ""
"<i class=\"fa fa-fw o_button_icon fa-circle text-success\"/>\n"
"                            <span>Đã kết nối</span>"

#. module: website
#: model_terms:ir.ui.view,arch_db:website.page_404
msgid ""
"<i class=\"fa fa-info-circle\"/> Edit the content below this line to adapt "
"the default <strong>Page not found</strong> page."
msgstr ""
"<i class=\"fa fa-info-circle\"/> Sửa nội dung phía dưới dòng này để điều "
"chỉnh mặc định trang <strong>Không tìm thấy trang.</strong>"

#. module: website
#: model_terms:ir.ui.view,arch_db:website.protected_403
msgid ""
"<i class=\"fa fa-lock fa-2x\"/><br/>\n"
"                            <span class=\"mt-1\">A password is required to access this page.</span>"
msgstr ""
"<i class=\"fa fa-lock fa-2x\"/><br/>\n"
"                            <span class=\"mt-1\">Cần password để truy cập vào trang này.</span>"

#. module: website
#: model_terms:ir.ui.view,arch_db:website.protected_403
msgid ""
"<i class=\"fa fa-lock fa-2x\"/><br/>\n"
"                            <span class=\"mt-1\">Wrong password</span>"
msgstr ""
"<i class=\"fa fa-lock fa-2x\"/><br/>\n"
"                            <span class=\"mt-1\">Sai password</span>"

#. module: website
#: model_terms:ir.ui.view,arch_db:website.contactus
#: model_terms:ir.ui.view,arch_db:website.contactus_thanks_ir_ui_view
#: model_terms:website.page,arch_db:website.contactus_page
#: model_terms:website.page,arch_db:website.contactus_thanks
msgid ""
"<i class=\"fa fa-map-marker fa-fw mr-2\"/><span "
"class=\"o_force_ltr\">Chaussée de Namur 40</span>"
msgstr ""
"<i class=\"fa fa-map-marker fa-fw mr-2\"/><span "
"class=\"o_force_ltr\">Chaussée de Namur 40</span>"

#. module: website
#: model_terms:ir.ui.view,arch_db:website.contactus
#: model_terms:ir.ui.view,arch_db:website.contactus_thanks_ir_ui_view
#: model_terms:website.page,arch_db:website.contactus_page
#: model_terms:website.page,arch_db:website.contactus_thanks
msgid ""
"<i class=\"fa fa-phone fa-fw mr-2\"/><span class=\"o_force_ltr\">+ 32 81 81 "
"37 00</span>"
msgstr ""
"<i class=\"fa fa-phone fa-fw mr-2\"/><span class=\"o_force_ltr\">+ 32 81 81 "
"37 00</span>"

#. module: website
#: model_terms:ir.ui.view,arch_db:website.language_selector_add_language
msgid ""
"<i class=\"fa fa-plus-circle\"/>\n"
"        <span>Add a language...</span>"
msgstr ""
"<i class=\"fa fa-plus-circle\"/>\n"
"        <span>Thêm một ngôn ngữ...</span>"

#. module: website
#: model_terms:ir.ui.view,arch_db:website.user_navbar
msgid "<i class=\"fa fa-th-large mr-2\"/> WEBSITE"
msgstr "<i class=\"fa fa-th-large mr-2\"/> WEBSITE"

#. module: website
#: model_terms:ir.ui.view,arch_db:website.s_mega_menu_little_icons
msgid ""
"<i class=\"s_mega_menu_little_icons_icon fa fa-calendar fa-fw mr-2\"/>\n"
"                            <b>Events</b>"
msgstr ""
"<i class=\"s_mega_menu_little_icons_icon fa fa-calendar fa-fw mr-2\"/>\n"
"                            <b>Sự kiện</b>"

#. module: website
#: model_terms:ir.ui.view,arch_db:website.s_mega_menu_little_icons
msgid ""
"<i class=\"s_mega_menu_little_icons_icon fa fa-eye fa-fw mr-2\"/>\n"
"                            <b>About us</b>"
msgstr ""
"<i class=\"s_mega_menu_little_icons_icon fa fa-eye fa-fw mr-2\"/>\n"
"                            <b>Giới thiệu</b>"

#. module: website
#: model_terms:ir.ui.view,arch_db:website.s_mega_menu_little_icons
msgid ""
"<i class=\"s_mega_menu_little_icons_icon fa fa-group fa-fw mr-2\"/>\n"
"                            <b>Partners</b>"
msgstr ""
"<i class=\"s_mega_menu_little_icons_icon fa fa-group fa-fw mr-2\"/>\n"
"                            <b>Đối tác</b>"

#. module: website
#: model_terms:ir.ui.view,arch_db:website.s_mega_menu_little_icons
msgid ""
"<i class=\"s_mega_menu_little_icons_icon fa fa-handshake-o fa-fw mr-2\"/>\n"
"                            <b>Services</b>"
msgstr ""
"<i class=\"s_mega_menu_little_icons_icon fa fa-handshake-o fa-fw mr-2\"/>\n"
"                            <b>Dịch vụ</b>"

#. module: website
#: model_terms:ir.ui.view,arch_db:website.s_mega_menu_little_icons
msgid ""
"<i class=\"s_mega_menu_little_icons_icon fa fa-headphones fa-fw mr-2\"/>\n"
"                            <b>Help center</b>"
msgstr ""
"<i class=\"s_mega_menu_little_icons_icon fa fa-headphones fa-fw mr-2\"/>\n"
"                            <b>Trung tâm hỗ trợ</b>"

#. module: website
#: model_terms:ir.ui.view,arch_db:website.s_mega_menu_little_icons
msgid ""
"<i class=\"s_mega_menu_little_icons_icon fa fa-map-o fa-fw mr-2\"/>\n"
"                            <b>Guides</b>"
msgstr ""
"<i class=\"s_mega_menu_little_icons_icon fa fa-map-o fa-fw mr-2\"/>\n"
"                            <b>Hướng dẫn</b>"

#. module: website
#: model_terms:ir.ui.view,arch_db:website.s_mega_menu_little_icons
msgid ""
"<i class=\"s_mega_menu_little_icons_icon fa fa-newspaper-o fa-fw mr-2\"/>\n"
"                            <b>Our blog</b>"
msgstr ""
"<i class=\"s_mega_menu_little_icons_icon fa fa-newspaper-o fa-fw mr-2\"/>\n"
"                            <b>Blog</b>"

#. module: website
#: model_terms:ir.ui.view,arch_db:website.s_mega_menu_little_icons
msgid ""
"<i class=\"s_mega_menu_little_icons_icon fa fa-star-o fa-fw mr-2\"/>\n"
"                            <b>Customers</b>"
msgstr ""
"<i class=\"s_mega_menu_little_icons_icon fa fa-star-o fa-fw mr-2\"/>\n"
"                            <b>Khách hàng</b>"

#. module: website
#: model_terms:ir.ui.view,arch_db:website.s_mega_menu_little_icons
msgid ""
"<i class=\"s_mega_menu_little_icons_icon fa fa-tags fa-fw mr-2\"/>\n"
"                            <b>Products</b>"
msgstr ""
"<i class=\"s_mega_menu_little_icons_icon fa fa-tags fa-fw mr-2\"/>\n"
"                            <b>Sản phẩm</b>"

#. module: website
#: model_terms:ir.ui.view,arch_db:website.s_mega_menu_thumbnails
msgid "<i class=\"s_mega_menu_thumbnails_icon fa fa-comments mr-2\"/> Contact us"
msgstr "<i class=\"s_mega_menu_thumbnails_icon fa fa-comments mr-2\"/> Liên hệ"

#. module: website
#: model_terms:ir.ui.view,arch_db:website.s_mega_menu_thumbnails
msgid "<i class=\"s_mega_menu_thumbnails_icon fa fa-cube mr-2\"/> Free returns"
msgstr ""
"<i class=\"s_mega_menu_thumbnails_icon fa fa-cube mr-2\"/> Miễn phí trả lại"

#. module: website
#: model_terms:ir.ui.view,arch_db:website.s_mega_menu_thumbnails
msgid ""
"<i class=\"s_mega_menu_thumbnails_icon fa fa-shopping-basket mr-2\"/> Pickup"
" in store"
msgstr ""
"<i class=\"s_mega_menu_thumbnails_icon fa fa-shopping-basket mr-2\"/> Nhận "
"tại cửa hàng"

#. module: website
#: model_terms:ir.ui.view,arch_db:website.s_mega_menu_thumbnails
msgid ""
"<i class=\"s_mega_menu_thumbnails_icon fa fa-truck mr-2\"/> Express delivery"
msgstr ""
"<i class=\"s_mega_menu_thumbnails_icon fa fa-truck mr-2\"/> Giao hàng nhanh"

#. module: website
#: model_terms:ir.ui.view,arch_db:website.list_website_pages
msgid "<i title=\"Is the page SEO optimized?\" class=\"fa fa-search\"/>"
msgstr "<i title=\"Trang đã được tối ưu hoá SEO chưa?\" class=\"fa fa-search\"/>"

#. module: website
#: model_terms:ir.ui.view,arch_db:website.list_website_pages
msgid ""
"<i title=\"Is the page included in the main menu?\" class=\"fa fa-thumb-"
"tack\"/>"
msgstr ""
"<i title=\"Trang này có nằm trong menu chính không?\" class=\"fa fa-thumb-"
"tack\"/>"

#. module: website
#: model_terms:ir.ui.view,arch_db:website.list_website_pages
msgid "<i title=\"Is the page indexed by search engines?\" class=\"fa fa-globe\"/>"
msgstr ""
"<i title=\"Trang này có được công cụ tìm kiếm lập chỉ mục không? \" "
"class=\"fa fa-globe\"/>"

#. module: website
#: model_terms:ir.ui.view,arch_db:website.list_website_pages
msgid "<i title=\"Is the page published?\" class=\"fa fa-eye\"/>"
msgstr "<i title=\"Trang này có được đăng không? \" class=\"fa fa-eye\"/>"

#. module: website
#: model_terms:ir.ui.view,arch_db:website.s_comparisons
msgid "<i>Instant setup, satisfied or reimbursed.</i>"
msgstr "<i>Cài đặt nhanh chóng, thoả mãn hoặc sẽ hoàn tiền.</i>"

#. module: website
#: code:addons/website/controllers/form.py:0
#, python-format
msgid "<p>Attached files : </p>"
msgstr "<p>Tệp đính kèm: </p>"

#. module: website
#: model_terms:ir.ui.view,arch_db:website.template_header_magazine_oe_structure_header_magazine_1
msgid "<small class=\"s_share_title d-none\"><b>Follow us</b></small>"
msgstr "<small class=\"s_share_title d-none\"><b>Theo dõi chúng tôi</b></small>"

#. module: website
#: model_terms:ir.ui.view,arch_db:website.template_header_contact_oe_structure_header_contact_1
msgid "<small class=\"s_share_title text-muted d-none\"><b>Follow us</b></small>"
msgstr "<small class=\"s_share_title text-muted d-none\"><b>Theo dõi</b></small>"

#. module: website
#: model_terms:ir.ui.view,arch_db:website.res_config_settings_view_form
msgid ""
"<small class=\"text-muted\">\n"
"                                            <i class=\"fa fa-info\"/>: type some of the first chars after 'google' is enough, we'll guess the rest.\n"
"                                        </small>"
msgstr ""
"<small class=\"text-muted\">\n"
"                                            <i class=\"fa fa-info\"/>: gõ một số ký tự đầu tiên sau 'google' là đủ, chúng tôi sẽ đoán phần còn lại.\n"
"                                        </small>"

#. module: website
#: model_terms:ir.ui.view,arch_db:website.color_combinations_debug_view
#: model_terms:website.page,arch_db:website.color_combinations_debug_page
msgid ""
"<small id=\"emailHelp\" class=\"form-text text-muted\">Form field help "
"text</small>"
msgstr ""
"<small id=\"emailHelp\" class=\"form-text text-muted\">Hướng dẫn trường văn "
"bản</small>"

#. module: website
#: model_terms:ir.ui.view,arch_db:website.bs_debug_view
#: model_terms:website.page,arch_db:website.bs_debug_page
msgid ""
"<small id=\"emailHelp\" class=\"form-text text-muted\">We'll never share "
"your email with anyone else.</small>"
msgstr ""
"<small id=\"emailHelp\" class=\"form-text text-muted\">Chúng tôi sẽ không "
"bao giờ chia sẻ email của bạn với bất cứ ai khác.</small>"

#. module: website
#: model_terms:ir.ui.view,arch_db:website.s_comparisons
msgid "<small>/ month</small>"
msgstr "<small>/ tháng</small>"

#. module: website
#: model_terms:ir.ui.view,arch_db:website.color_combinations_debug_view
#: model_terms:website.page,arch_db:website.color_combinations_debug_page
msgid "<small>TABS</small>"
msgstr "<small>TAB</small>"

#. module: website
#: model_terms:ir.ui.view,arch_db:website.template_header_magazine_oe_structure_header_magazine_1
msgid "<small>We help you grow your business</small>"
msgstr "<small>Chúng tôi giúp bạn phát triển doanh nghiệp của mình</small>"

#. module: website
#: model_terms:ir.ui.view,arch_db:website.s_timeline
msgid "<span class=\"bg-white\"><b>2015</b></span>"
msgstr "<span class=\"bg-white\"><b>2015</b></span>"

#. module: website
#: model_terms:ir.ui.view,arch_db:website.s_timeline
msgid "<span class=\"bg-white\"><b>2018</b></span>"
msgstr "<span class=\"bg-white\"><b>2018</b></span>"

#. module: website
#: model_terms:ir.ui.view,arch_db:website.s_timeline
msgid "<span class=\"bg-white\"><b>2019</b></span>"
msgstr "<span class=\"bg-white\"><b>2019</b></span>"

#. module: website
#: model_terms:ir.ui.view,arch_db:website.s_carousel
#: model_terms:ir.ui.view,arch_db:website.s_quotes_carousel
msgid ""
"<span class=\"carousel-control-next-icon\"/>\n"
"                <span class=\"sr-only\">Next</span>"
msgstr ""
"<span class=\"carousel-control-next-icon\"/>\n"
"                <span class=\"sr-only\">Kế tiếp</span>"

#. module: website
#: model_terms:ir.ui.view,arch_db:website.s_carousel
#: model_terms:ir.ui.view,arch_db:website.s_quotes_carousel
msgid ""
"<span class=\"carousel-control-prev-icon\"/>\n"
"                <span class=\"sr-only\">Previous</span>"
msgstr ""
"<span class=\"carousel-control-prev-icon\"/>\n"
"                <span class=\"sr-only\">Trước đó</span>"

#. module: website
#: model_terms:ir.ui.view,arch_db:website.s_mega_menu_thumbnails
msgid ""
"<span class=\"d-block p-2\">\n"
"                            <b><font style=\"font-size:14px;\">Discover our new products</font></b>\n"
"                        </span>"
msgstr ""
"<span class=\"d-block p-2\">\n"
"                            <b><font style=\"font-size:14px;\">Khám phá sản phẩm mới</font></b>\n"
"                        </span>"

#. module: website
#: model_terms:ir.ui.view,arch_db:website.contactus_thanks_ir_ui_view
#: model_terms:website.page,arch_db:website.contactus_thanks
msgid ""
"<span class=\"fa fa-check-circle\"/>\n"
"                                            <span>Your message has been sent <b>successfully</b></span>"
msgstr ""
"<span class=\"fa fa-check-circle\"/>\n"
"                                            <span>Tin nhắn của bạn đã được gửi <b>thành công</b></span>"

#. module: website
#: model_terms:ir.ui.view,arch_db:website.s_image_gallery
msgid ""
"<span class=\"fa fa-chevron-left fa-2x text-white\"/>\n"
"                    <span class=\"sr-only\">Previous</span>"
msgstr ""
"<span class=\"fa fa-chevron-left fa-2x text-white\"/>\n"
"                    <span class=\"sr-only\">Trước</span>"

#. module: website
#: model_terms:ir.ui.view,arch_db:website.s_image_gallery
msgid ""
"<span class=\"fa fa-chevron-right fa-2x text-white\"/>\n"
"                    <span class=\"sr-only\">Next</span>"
msgstr ""
"<span class=\"fa fa-chevron-right fa-2x text-white\"/>\n"
"                    <span class=\"sr-only\">Tiếp</span>"

#. module: website
#: model_terms:ir.ui.view,arch_db:website.res_config_settings_view_form
msgid ""
"<span class=\"fa fa-lg fa-globe\" title=\"Values set here are website-"
"specific.\" groups=\"website.group_multi_website\"/>"
msgstr ""
"<span class=\"fa fa-lg fa-globe\" title=\"Đây là các giá trị chi tiết của "
"website website-specific.\" groups=\"website.group_multi_website\"/>"

#. module: website
#: model_terms:ir.ui.view,arch_db:website.user_navbar
msgid "<span class=\"fa fa-pencil mr-2\"/>Edit"
msgstr "<span class=\"fa fa-pencil mr-2\"/>Sửa"

#. module: website
#: model_terms:ir.ui.view,arch_db:website.user_navbar
msgid "<span class=\"fa fa-plus mr-2\"/>New"
msgstr "<span class=\"fa fa-plus mr-2\"/>Mới"

#. module: website
#: model_terms:ir.ui.view,arch_db:website.list_website_pages
msgid "<span class=\"fa fa-sort fa-lg\" role=\"img\" aria-label=\"Sort\" title=\"Sort\"/>"
msgstr ""
"<span class=\"fa fa-sort fa-lg\" role=\"img\" aria-label=\"Sort\" "
"title=\"Phân loại \"/>"

#. module: website
#: model_terms:ir.ui.view,arch_db:website.option_header_off_canvas
msgid "<span class=\"fa-2x\">×</span>"
msgstr "<span class=\"fa-2x\">×</span>"

#. module: website
#: model_terms:ir.ui.view,arch_db:website.language_selector_inline
msgid "<span class=\"list-inline-item\">|</span>"
msgstr "<span class=\"list-inline-item\">|</span>"

#. module: website
#: model_terms:ir.ui.view,arch_db:website.s_rating_options
msgid "<span class=\"mx-2\">/</span>"
msgstr "<span class=\"mx-2\">/</span>"

#. module: website
#: model_terms:ir.ui.view,arch_db:website.language_selector_inline
msgid ""
"<span class=\"o_add_language list-inline-item\" "
"groups=\"website.group_website_publisher\">|</span>"
msgstr ""
"<span class=\"o_add_language list-inline-item\" "
"groups=\"website.group_website_publisher\">|</span>"

#. module: website
#: model_terms:ir.ui.view,arch_db:website.footer_copyright_company_name
msgid ""
"<span class=\"o_footer_copyright_name mr-2\">Copyright &amp;copy; Company "
"name</span>"
msgstr ""
"<span class=\"o_footer_copyright_name mr-2\">Bản quyền &amp;copy; Tên công "
"ty</span>"

#. module: website
#: model_terms:ir.ui.view,arch_db:website.res_config_settings_view_form
msgid ""
"<span class=\"o_form_label\">Robots.txt</span>\n"
"                                    <span class=\"fa fa-lg fa-globe\" title=\"Values set here are website-specific.\" groups=\"website.group_multi_website\"/>"
msgstr ""
"<span class=\"o_form_label\">Robots.txt</span>\n"
"                                    <span class=\"fa fa-lg fa-globe\" title=\"Giá trị đặt tại đây áp dụng cho website cụ thể\" groups=\"website.group_multi_website\"/>"

#. module: website
#: model_terms:ir.ui.view,arch_db:website.res_config_settings_view_form
msgid ""
"<span class=\"o_form_label\">Sitemap</span>\n"
"                                    <span class=\"fa fa-lg fa-globe\" title=\"Values set here are website-specific.\" groups=\"website.group_multi_website\"/>"
msgstr ""
"<span class=\"o_form_label\">Sitemap</span>\n"
"                                    <span class=\"fa fa-lg fa-globe\" title=\"Giá trị đặt tại đây áp dụng cho website cụ thể\" groups=\"website.group_multi_website\"/>"

#. module: website
#: model_terms:ir.ui.view,arch_db:website.s_badge
msgid ""
"<span class=\"s_badge badge badge-secondary o_animable\" data-name=\"Badge\">\n"
"        <i class=\"fa fa-1x fa-fw fa-folder o_not-animable\"/>Category\n"
"    </span>"
msgstr ""
"<span class=\"s_badge badge badge-secondary o_animable\" data-name=\"Badge\">\n"
"        <i class=\"fa fa-1x fa-fw fa-folder o_not-animable\"/>Nhóm\n"
"    </span>"

#. module: website
#: model_terms:ir.ui.view,arch_db:website.s_quotes_carousel
msgid ""
"<span class=\"s_blockquote_author\"><b>Iris DOE</b> • CEO of "
"MyCompany</span>"
msgstr ""
"<span class=\"s_blockquote_author\"><b>Nam DOE</b> • CEO of MyCompany</span>"

#. module: website
#: model_terms:ir.ui.view,arch_db:website.s_quotes_carousel
msgid ""
"<span class=\"s_blockquote_author\"><b>Jane DOE</b> • CEO of "
"MyCompany</span>"
msgstr ""
"<span class=\"s_blockquote_author\"><b>Jane DOE</b> • CEO của "
"MyCompany</span>"

#. module: website
#: model_terms:ir.ui.view,arch_db:website.s_blockquote
#: model_terms:ir.ui.view,arch_db:website.s_quotes_carousel
msgid ""
"<span class=\"s_blockquote_author\"><b>John DOE</b> • CEO of "
"MyCompany</span>"
msgstr ""
"<span class=\"s_blockquote_author\"><b>Long DOE</b> • CEO of "
"MyCompany</span>"

#. module: website
#: model_terms:ir.ui.view,arch_db:website.s_comparisons
msgid ""
"<span class=\"s_comparisons_currency\">$</span>\n"
"                                <span class=\"s_comparisons_price\"><b>125</b></span>\n"
"                                <span class=\"s_comparisons_decimal\">.00</span>"
msgstr ""
"<span class=\"s_comparisons_currency\">$</span>\n"
"                                <span class=\"s_comparisons_price\"><b>125</b></span>\n"
"                                <span class=\"s_comparisons_decimal\">.00</span>"

#. module: website
#: model_terms:ir.ui.view,arch_db:website.s_comparisons
msgid ""
"<span class=\"s_comparisons_currency\">$</span>\n"
"                                <span class=\"s_comparisons_price\"><b>35</b></span>\n"
"                                <span class=\"s_comparisons_decimal\">.00</span>"
msgstr ""
"<span class=\"s_comparisons_currency\">$</span>\n"
"                                <span class=\"s_comparisons_price\"><b>35</b></span>\n"
"                                <span class=\"s_comparisons_decimal\">.00</span>"

#. module: website
#: model_terms:ir.ui.view,arch_db:website.s_comparisons
msgid ""
"<span class=\"s_comparisons_currency\">$</span>\n"
"                                <span class=\"s_comparisons_price\"><b>65</b></span>\n"
"                                <span class=\"s_comparisons_decimal\">.00</span>"
msgstr ""
"<span class=\"s_comparisons_currency\">$</span>\n"
"                                <span class=\"s_comparisons_price\"><b>65</b></span>\n"
"                                <span class=\"s_comparisons_decimal\">.00</span>"

#. module: website
#: model_terms:ir.ui.view,arch_db:website.s_numbers
msgid "<span class=\"s_number display-4\">12</span><br/>"
msgstr "<span class=\"s_number display-4\">12</span><br/>"

#. module: website
#: model_terms:ir.ui.view,arch_db:website.s_numbers
msgid "<span class=\"s_number display-4\">37</span><br/>"
msgstr "<span class=\"s_number display-4\">37</span><br/>"

#. module: website
#: model_terms:ir.ui.view,arch_db:website.s_numbers
msgid "<span class=\"s_number display-4\">45</span><br/>"
msgstr "<span class=\"s_number display-4\">45</span><br/>"

#. module: website
#: model_terms:ir.ui.view,arch_db:website.s_numbers
msgid "<span class=\"s_number display-4\">8</span><br/>"
msgstr "<span class=\"s_number display-4\">8</span><br/>"

#. module: website
#: model_terms:ir.ui.view,arch_db:website.s_progress_bar
msgid "<span class=\"s_progress_bar_text\">80% Development</span>"
msgstr "<span class=\"s_progress_bar_text\">Phát triển 80%</span>"

#. module: website
#: model_terms:ir.ui.view,arch_db:website.contactus
#: model_terms:website.page,arch_db:website.contactus_page
msgid "<span class=\"s_website_form_label_content\">Email To</span>"
msgstr "<span class=\"s_website_form_label_content\">Email tới</span>"

#. module: website
#: model_terms:ir.ui.view,arch_db:website.contactus
#: model_terms:website.page,arch_db:website.contactus_page
msgid "<span class=\"s_website_form_label_content\">Phone Number</span>"
msgstr "<span class=\"s_website_form_label_content\">Số điện thoại</span>"

#. module: website
#: model_terms:ir.ui.view,arch_db:website.contactus
#: model_terms:website.page,arch_db:website.contactus_page
msgid ""
"<span class=\"s_website_form_label_content\">Subject</span>\n"
"                                                            <span class=\"s_website_form_mark\"> *</span>"
msgstr ""
"<span class=\"s_website_form_label_content\">Tiêu đề</span>\n"
"                                                            <span class=\"s_website_form_mark\"> *</span>"

#. module: website
#: model_terms:ir.ui.view,arch_db:website.contactus
#: model_terms:website.page,arch_db:website.contactus_page
msgid "<span class=\"s_website_form_label_content\">Your Company</span>"
msgstr "<span class=\"s_website_form_label_content\">Công ty của bạn</span>"

#. module: website
#: model_terms:ir.ui.view,arch_db:website.contactus
#: model_terms:website.page,arch_db:website.contactus_page
msgid ""
"<span class=\"s_website_form_label_content\">Your Email</span>\n"
"                                                            <span class=\"s_website_form_mark\"> *</span>"
msgstr ""
"<span class=\"s_website_form_label_content\">Email của bạn</span>\n"
"                                                            <span class=\"s_website_form_mark\"> *</span>"

#. module: website
#: model_terms:ir.ui.view,arch_db:website.contactus
#: model_terms:website.page,arch_db:website.contactus_page
msgid ""
"<span class=\"s_website_form_label_content\">Your Name</span>\n"
"                                                            <span class=\"s_website_form_mark\"> *</span>"
msgstr ""
"<span class=\"s_website_form_label_content\">Tên của bạn</span>\n"
"                                                            <span class=\"s_website_form_mark\"> *</span>"

#. module: website
#: model_terms:ir.ui.view,arch_db:website.contactus
#: model_terms:website.page,arch_db:website.contactus_page
msgid "<span class=\"s_website_form_label_content\">Your Question</span>"
msgstr "<span class=\"s_website_form_label_content\">Câu hỏi</span>"

#. module: website
#: model_terms:ir.ui.view,arch_db:website.user_navbar
msgid "<span class=\"sr-only\">Toggle Dropdown</span>"
msgstr "<span class=\"sr-only\">Chuyển đổi thả xuống</span>"

#. module: website
#: model_terms:ir.ui.view,arch_db:website.user_navbar
msgid ""
"<span title=\"Mobile preview\" role=\"img\" aria-label=\"Mobile preview\" "
"class=\"fa fa-mobile\"/>"
msgstr ""
"<span title=\"Mobile preview\" role=\"img\" aria-label=\"Xem trước trên "
"Mobile\" class=\"fa fa-mobile\"/>"

#. module: website
#: model_terms:ir.ui.view,arch_db:website.website_publisher
msgid ""
"<span/>\n"
"                    <span class=\"css_publish\">Unpublished</span>\n"
"                    <span class=\"css_unpublish\">Published</span>"
msgstr ""
"<span/>\n"
"                    <span class=\"css_publish\">Bỏ đăng</span>\n"
"                    <span class=\"css_unpublish\">Đã đăng</span>"

#. module: website
#: model_terms:ir.ui.view,arch_db:website.snippets
msgid "<span>Theme</span>"
msgstr "<span>Chủ đề</span>"

#. module: website
#: model_terms:ir.ui.view,arch_db:website.res_config_settings_view_form
msgid ""
"A CDN helps you serve your website’s content with high availability and high"
" performance to any visitor wherever they are located."
msgstr ""
"CDN giúp bạn phục vụ nội dung trang web của bạn với tính sẵn sàng cao và "
"hiệu suất cao cho bất kỳ khách truy cập nào ở bất cứ nơi nào."

#. module: website
#: model_terms:ir.ui.view,arch_db:website.s_chart
msgid "A Chart Title"
msgstr "Tiêu đề Biểu đồ"

#. module: website
#. openerp-web
#: code:addons/website/static/src/js/editor/snippets.options.js:0
#, python-format
msgid ""
"A Google Map error occurred. Make sure to read the key configuration popup "
"carefully."
msgstr ""

#. module: website
#: model_terms:ir.ui.view,arch_db:website.s_text_image
msgid "A Section Subtitle"
msgstr "Một Phụ đề"

#. module: website
#: model_terms:ir.ui.view,arch_db:website.s_card
msgid ""
"A card is a flexible and extensible content container. It includes options "
"for headers and footers, a wide variety of content, contextual background "
"colors, and powerful display options."
msgstr ""
"Thẻ là một thùng chứa nội dung linh hoạt và có thể mở rộng. Nó bao gồm các "
"tùy chọn cho các tiêu đề và chân trang, nhiều nội dung, màu nền theo ngữ "
"cảnh và các tùy chọn hiển thị."

#. module: website
#: model:ir.model.fields,help:website.field_ir_actions_server__website_published
#: model:ir.model.fields,help:website.field_ir_cron__website_published
msgid ""
"A code server action can be executed from the website, using a dedicated "
"controller. The address is <base>/website/action/<website_path>. Set this "
"field as True to allow users to run this action. If it is set to False the "
"action cannot be run through the website."
msgstr ""
"Một hành động máy chủ mã có thể được thực hiện từ trang web, sử dụng một bộ "
"điều khiển chuyên dụng. Địa chỉ là <base>/ website / action /<website_path>."
" Đặt trường này là \"Đúng\" để cho phép người dùng chạy tác vụ này. Nếu nó "
"được đặt thành \"Sai\" thì hành động không thể chạy qua trang web."

#. module: website
#: model_terms:ir.ui.view,arch_db:website.s_color_blocks_2
msgid "A color block"
msgstr "Một khối màu"

#. module: website
#: model_terms:ir.ui.view,arch_db:website.s_masonry_block_alternation_image_text_template
#: model_terms:ir.ui.view,arch_db:website.s_masonry_block_alternation_text_image_template
#: model_terms:ir.ui.view,arch_db:website.s_masonry_block_alternation_text_image_text_template
#: model_terms:ir.ui.view,arch_db:website.s_masonry_block_alternation_text_template
#: model_terms:ir.ui.view,arch_db:website.s_masonry_block_default_template
#: model_terms:ir.ui.view,arch_db:website.s_masonry_block_image_texts_image_template
#: model_terms:ir.ui.view,arch_db:website.s_masonry_block_mosaic_template
#: model_terms:ir.ui.view,arch_db:website.s_masonry_block_reversed_template
#: model_terms:ir.ui.view,arch_db:website.s_masonry_block_texts_image_texts_template
msgid "A great title"
msgstr "Một tiêu đề tuyệt vời"

#. module: website
#: model:ir.model.fields,help:website.field_website_snippet_filter__field_names
msgid "A list of comma-separated field names"
msgstr "Danh sách các tên trường được phân tách bằng dấu phẩy"

#. module: website
#: model:website.configurator.feature,description:website.feature_module_stores_locator
msgid "A map and a listing of your stores"
msgstr "Bản đồ và danh sách cửa hàng"

#. module: website
#: model:ir.model.fields,help:website.field_website_visitor__visit_count
msgid ""
"A new visit is considered if last connection was more than 8 hours ago."
msgstr ""
"Sẽ coi là một lượt truy cập mới nếu kết nối lần cuối cách đây hơn 8 giờ."

#. module: website
#: model:ir.model.constraint,message:website.constraint_website_visitor_partner_uniq
msgid "A partner is linked to only one visitor."
msgstr "Một đối tác chỉ được liên kết với một khách truy cập."

#. module: website
#: model_terms:ir.ui.view,arch_db:website.s_showcase
msgid "A short description of this great feature."
msgstr "Một mô tả ngắn về tính năng tuyệt vời này."

#. module: website
#: model_terms:ir.ui.view,arch_db:website.s_features
msgid "A small explanation of this great <br/>feature, in clear words."
msgstr ""
"Một lời giải thích nhỏ về tính năng <br/>tuyệt vời này, bằng những từ ngữ rõ"
" ràng."

#. module: website
#: model_terms:ir.ui.view,arch_db:website.s_timeline
msgid ""
"A timeline is a graphical representation on which important events are "
"marked."
msgstr ""
"Dòng thời gian là một biểu diễn đồ họa mà các sự kiện quan trọng được đánh "
"dấu."

#. module: website
#: model:ir.model.fields,help:website.field_website_visitor__is_connected
msgid ""
"A visitor is considered as connected if his last page view was within the "
"last 5 minutes."
msgstr ""
"Một khách truy cập được coi là đã kết nối nếu lần xem trang cuối cùng của "
"anh ta là trong vòng 5 phút trước."

#. module: website
#. openerp-web
#: code:addons/website/static/src/xml/website.editor.xml:0
#: model_terms:ir.ui.view,arch_db:website.res_config_settings_view_form
#, python-format
msgid "API Key"
msgstr "Khoá API"

#. module: website
#: model:website.configurator.feature,name:website.feature_page_about_us
msgid "About Us"
msgstr "Giới thiệu"

#. module: website
#: model_terms:ir.ui.view,arch_db:website.aboutus
#: model_terms:ir.ui.view,arch_db:website.footer_custom
#: model_terms:ir.ui.view,arch_db:website.s_mega_menu_big_icons_subtitles
#: model_terms:ir.ui.view,arch_db:website.s_mega_menu_images_subtitles
#: model_terms:ir.ui.view,arch_db:website.template_footer_contact
#: model_terms:ir.ui.view,arch_db:website.template_footer_minimalist
msgid "About us"
msgstr "Về Chúng tôi"

#. module: website
#: code:addons/website/controllers/backend.py:0
#, python-format
msgid "Access Error"
msgstr "Lỗi Truy cập"

#. module: website
#: model:ir.model.fields,field_description:website.field_website_visitor__access_token
msgid "Access Token"
msgstr "Token truy cập"

#. module: website
#: model_terms:ir.ui.view,arch_db:website.protected_403
msgid "Access to this page"
msgstr "Truy cập vào trang này"

#. module: website
#: model:ir.model.constraint,message:website.constraint_website_visitor_access_token_unique
msgid "Access token should be unique."
msgstr "Token truy cập phải là duy nhất."

#. module: website
#: model_terms:ir.ui.view,arch_db:website.s_mega_menu_menus_logos
#: model_terms:ir.ui.view,arch_db:website.s_mega_menu_odoo_menu
msgid "Accessories"
msgstr "Phụ kiện"

#. module: website
#: model_terms:ir.ui.view,arch_db:website.s_comparisons
msgid "Account &amp; Sales management"
msgstr "Kế toán &amp; Quản lý bán hàng"

#. module: website
#: model:ir.model.fields,field_description:website.field_website_rewrite__redirect_type
#: model_terms:ir.ui.view,arch_db:website.bs_debug_view
#: model_terms:website.page,arch_db:website.bs_debug_page
msgid "Action"
msgstr "Hành động"

#. module: website
#. openerp-web
#: code:addons/website/static/src/js/backend/res_config_settings.js:0
#, python-format
msgid "Activate anyway"
msgstr "Vẫn kích hoạt"

#. module: website
#: model:ir.model.fields,field_description:website.field_theme_ir_asset__active
#: model:ir.model.fields,field_description:website.field_theme_ir_ui_view__active
#: model:ir.model.fields,field_description:website.field_website_page__active
#: model:ir.model.fields,field_description:website.field_website_rewrite__active
#: model:ir.model.fields,field_description:website.field_website_visitor__active
#: model_terms:ir.ui.view,arch_db:website.color_combinations_debug_view
#: model_terms:ir.ui.view,arch_db:website.website_visitor_view_kanban
#: model_terms:website.page,arch_db:website.color_combinations_debug_page
msgid "Active"
msgstr "Có Hiệu lực"

#. module: website
#: model_terms:ir.ui.view,arch_db:website.s_three_columns
msgid ""
"Adapt these three columns to fit your design need. To duplicate, delete or "
"move columns, select the column and use the top icons to perform your "
"action."
msgstr ""
"Điều chỉnh ba cột này để phù hợp với nhu cầu thiết kế của bạn. Để sao chép, "
"xóa hoặc di chuyển cột, hãy chọn cột và sử dụng các biểu tượng trên cùng để "
"thực hiện hành động của bạn."

#. module: website
#. openerp-web
#: code:addons/website/static/src/components/configurator/configurator.xml:0
#: code:addons/website/static/src/xml/website.seo.xml:0
#: model_terms:ir.ui.view,arch_db:website.s_image_gallery_options
#, python-format
msgid "Add"
msgstr "Thêm"

#. module: website
#: model_terms:ir.ui.view,arch_db:website.user_navbar
msgid "Add Features"
msgstr "Thêm Tính năng"

#. module: website
#: model_terms:ir.ui.view,arch_db:website.s_table_of_content_options
#: model_terms:ir.ui.view,arch_db:website.snippet_options
msgid "Add Item"
msgstr "Thêm Mục"

#. module: website
#: model_terms:ir.ui.view,arch_db:website.s_media_list_options
msgid "Add Media"
msgstr "Thêm Phương tiện Truyền thông"

#. module: website
#. openerp-web
#: code:addons/website/static/src/xml/website.contentMenu.xml:0
#, python-format
msgid "Add Mega Menu Item"
msgstr "Thêm hạng mục cho Mega Menu"

#. module: website
#. openerp-web
#: code:addons/website/static/src/xml/website.contentMenu.xml:0
#, python-format
msgid "Add Menu Item"
msgstr "Thêm hạng mục menu"

#. module: website
#: model_terms:ir.ui.view,arch_db:website.s_product_catalog_add_product_widget
msgid "Add Product"
msgstr "Thêm Sản phẩm"

#. module: website
#: model_terms:ir.ui.view,arch_db:website.s_chart_options
msgid "Add Row"
msgstr "Thêm dòng"

#. module: website
#: model_terms:ir.ui.view,arch_db:website.s_chart_options
msgid "Add Serie"
msgstr "Thêm Serie"

#. module: website
#: model_terms:ir.ui.view,arch_db:website.snippet_options
msgid "Add Slide"
msgstr "Thêm Slide"

#. module: website
#: model_terms:ir.ui.view,arch_db:website.s_tabs_options
msgid "Add Tab"
msgstr "Thêm Tab"

#. module: website
#: model_terms:ir.ui.view,arch_db:website.s_timeline_options
msgid "Add Year"
msgstr "Thêm Năm"

#. module: website
#. openerp-web
#: code:addons/website/static/src/js/editor/snippets.options.js:0
#: code:addons/website/static/src/xml/website.editor.xml:0
#, python-format
msgid "Add a Google Font"
msgstr "Thêm Phông chữ từ Google"

#. module: website
#: model_terms:ir.ui.view,arch_db:website.s_picture
msgid "Add a caption to enhance the meaning of this image."
msgstr "Thêm chú thích để nâng cao ý nghĩa của hình ảnh này."

#. module: website
#. openerp-web
#: code:addons/website/static/src/snippets/s_product_catalog/options.js:0
#, python-format
msgid "Add a description here"
msgstr "Thêm mô tả ở đây"

#. module: website
#: model_terms:ir.ui.view,arch_db:website.s_features_grid
msgid "Add a great slogan."
msgstr "Thêm một khẩu hiệu (slogan)."

#. module: website
#: model_terms:ir.ui.view,arch_db:website.s_product_catalog
msgid "Add a menu description."
msgstr "Thêm mô tả cho menu."

#. module: website
#. openerp-web
#: code:addons/website/static/src/js/menu/content.js:0
#, python-format
msgid "Add a menu item"
msgstr "Thêm một mục menu"

#. module: website
#: model_terms:ir.ui.view,arch_db:website.s_website_form_options
msgid "Add a new field after this one"
msgstr "Thêm trường mới sau trường này"

#. module: website
#: model_terms:ir.ui.view,arch_db:website.s_website_form_options
msgid "Add a new field at the end"
msgstr "Thêm trường mới vào cuối"

#. module: website
#: model_terms:ir.ui.view,arch_db:website.res_config_settings_view_form
msgid "Add features"
msgstr "Thêm tính năng"

#. module: website
#: model_terms:ir.ui.view,arch_db:website.res_config_settings_view_form
msgid "Add links to social media on your website"
msgstr "Thêm liên kết đến các mạng xã hội trên website của bạn"

#. module: website
#. openerp-web
#: code:addons/website/static/src/snippets/s_website_form/options.js:0
#, python-format
msgid "Add new %s"
msgstr "Thêm %s mới"

#. module: website
#: model_terms:ir.ui.view,arch_db:website.s_process_steps
msgid "Add to cart"
msgstr "Thêm vào giỏ"

#. module: website
#. openerp-web
#: code:addons/website/static/src/js/menu/new_content.js:0
#, python-format
msgid "Add to menu"
msgstr "Thêm vào menu"

#. module: website
#. openerp-web
#: code:addons/website/static/src/xml/website.editor.xml:0
#, python-format
msgid ""
"Adding a font requires a reload of the page. This will save all your "
"changes."
msgstr ""
"Thêm phông chữ yêu cầu tải lại trang. Điều này sẽ lưu tất cả các thay đổi "
"của bạn."

#. module: website
#: model_terms:ir.ui.view,arch_db:website.s_google_map_options
#: model_terms:ir.ui.view,arch_db:website.s_map_options
msgid "Address"
msgstr "Địa chỉ"

#. module: website
#: model_terms:ir.ui.view,arch_db:website.cookie_policy
msgid "Advertising &amp; Marketing"
msgstr "Quảng cáo &amp; Marketing"

#. module: website
#: model:ir.model.fields.selection,name:website.selection__theme_ir_asset__directive__after
msgid "After"
msgstr "Sau"

#. module: website
#. openerp-web
#: code:addons/website/static/src/js/menu/edit.js:0
#: model_terms:ir.ui.view,arch_db:website.bs_debug_view
#: model_terms:website.page,arch_db:website.bs_debug_page
#, python-format
msgid "Alert"
msgstr "Cảnh báo"

#. module: website
#: model_terms:ir.ui.view,arch_db:website.s_media_list_options
#: model_terms:ir.ui.view,arch_db:website.snippet_options
msgid "Align Bottom"
msgstr "Căn Dưới"

#. module: website
#: model_terms:ir.ui.view,arch_db:website.s_media_list_options
#: model_terms:ir.ui.view,arch_db:website.snippet_options
msgid "Align Middle"
msgstr "Căn Giữa"

#. module: website
#: model_terms:ir.ui.view,arch_db:website.s_media_list_options
#: model_terms:ir.ui.view,arch_db:website.snippet_options
msgid "Align Top"
msgstr "Căn Trên"

#. module: website
#: model_terms:ir.ui.view,arch_db:website.s_embed_code_options
#: model_terms:ir.ui.view,arch_db:website.s_hr_options
#: model_terms:ir.ui.view,arch_db:website.s_tabs_options
#: model_terms:ir.ui.view,arch_db:website.snippet_options
msgid "Alignment"
msgstr "Căn chỉnh"

#. module: website
#: model_terms:ir.ui.view,arch_db:website.s_company_team
msgid "Aline Turner, CTO"
msgstr "Aline Turner, CTO"

#. module: website
#: model_terms:ir.ui.view,arch_db:website.s_company_team
msgid ""
"Aline is one of the iconic people in life who can say they love what they "
"do. She mentors 100+ in-house developers and looks after the community of "
"thousands of developers."
msgstr ""
"Aline là một trong những người mang tính biểu tượng trong cuộc sống, người có "
"thể nói rằng họ yêu thích những gì họ làm. Cô ấy cố vấn cho hơn 100 nhà phát"
" triển nội bộ và chăm sóc cộng đồng hàng nghìn nhà phát triển."

#. module: website
#: model:ir.model.fields.selection,name:website.selection__ir_ui_view__visibility__
msgid "All"
msgstr "Tất cả"

#. module: website
#: model:ir.model,name:website.model_website_route
msgid "All Website Route"
msgstr "Mọi Tuyến Website"

#. module: website
#: model_terms:ir.ui.view,arch_db:website.view_view_qweb
msgid "All Websites"
msgstr "Tất cả website"

#. module: website
#: model_terms:ir.ui.view,arch_db:website.s_mega_menu_big_icons_subtitles
msgid "All informations you need"
msgstr "Mọi thông tin bạn cần"

#. module: website
#: model_terms:ir.ui.view,arch_db:website.s_popup_options
msgid "All pages"
msgstr "Tất cả các trang"

#. module: website
#. openerp-web
#: code:addons/website/static/src/snippets/s_searchbar/000.xml:0
#, python-format
msgid "All results"
msgstr "Tất cả các kết quả"

#. module: website
#: model_terms:ir.ui.view,arch_db:website.s_features_grid
msgid "All these icons are completely free for commercial use."
msgstr ""
"Tất cả các biểu tượng này là hoàn toàn miễn phí cho mục đích thương mại."

#. module: website
#: model:ir.model.fields,help:website.field_ir_ui_view__track
#: model:ir.model.fields,help:website.field_website_page__track
msgid "Allow to specify for one page of the website to be trackable or not"
msgstr ""
"Cho phép chỉ định một trang của trang web có thể theo dõi được hay không"

#. module: website
#: model:ir.model.fields,field_description:website.field_ir_model__website_form_access
msgid "Allowed to use in forms"
msgstr "Cho phép sử dụng trong các biểu mẫu"

#. module: website
#. openerp-web
#: code:addons/website/static/src/components/configurator/configurator.xml:0
#, python-format
msgid "Already installed"
msgstr "Đã cài đặt"

#. module: website
#: model_terms:ir.ui.view,arch_db:website.s_masonry_block_options
msgid "Alternate Image Text"
msgstr "Ảnh Chữ Xen kẽ"

#. module: website
#: model_terms:ir.ui.view,arch_db:website.s_masonry_block_options
msgid "Alternate Text"
msgstr "Chữ Xen kẽ"

#. module: website
#: model_terms:ir.ui.view,arch_db:website.s_masonry_block_options
msgid "Alternate Text Image"
msgstr "Chữ Ảnh Xen kẽ"

#. module: website
#: model_terms:ir.ui.view,arch_db:website.s_masonry_block_options
msgid "Alternate Text Image Text"
msgstr "Chữ Ảnh Chữ Xen kẽ"

#. module: website
#: model_terms:ir.ui.view,arch_db:website.s_faq_collapse
msgid ""
"Although this Website may be linked to other websites, we are not, directly "
"or indirectly, implying any approval, association, sponsorship, endorsement,"
" or affiliation with any linked website, unless specifically stated herein."
msgstr ""
"Mặc dù trang web này có thể được liên kết với các trang web khác, nhưng "
"chúng tôi không, trực tiếp hoặc gián tiếp, ngụ ý bất kỳ sự chấp thuận, liên "
"kết, tài trợ, chứng thực hoặc liên kết với bất kỳ trang web được liên kết "
"nào, trừ khi được quy định cụ thể ở đây."

#. module: website
#: model_terms:ir.ui.view,arch_db:website.snippet_options
msgid "Always Underlined"
msgstr "Luôn gạch chân"

#. module: website
#: model_terms:ir.ui.view,arch_db:website.s_website_form_options
msgid "Always Visible"
msgstr "Luôn Hiện"

#. module: website
#: model_terms:ir.ui.view,arch_db:website.snippet_options
msgid "Always visible"
msgstr "Luôn hiện"

#. module: website
#: model_terms:ir.ui.view,arch_db:website.s_numbers
msgid "Amazing pages"
msgstr "Trang Tuyệt vời"

#. module: website
#: model_terms:ir.ui.view,arch_db:website.s_map
msgid "An address must be specified for a map to be embedded"
msgstr "Phải chỉ định một địa chỉ để nhúng bản đồ vào trang"

#. module: website
#. openerp-web
#: code:addons/website/static/src/snippets/s_website_form/000.js:0
#, python-format
msgid "An error has occured, the form has not been sent."
msgstr "Biểu mẫu chưa được gửi vì có lỗi xảy ra."

#. module: website
#: model_terms:ir.ui.view,arch_db:website.qweb_500
msgid "An error occurred while rendering the template"
msgstr "Đã xảy ra lỗi trong khi kết xuất mẫu"

#. module: website
#: model:ir.actions.client,name:website.backend_dashboard
#: model:ir.ui.menu,name:website.menu_website_google_analytics
#: model_terms:ir.ui.view,arch_db:website.cookie_policy
msgid "Analytics"
msgstr "Phân tích"

#. module: website
#: model_terms:ir.ui.view,arch_db:website.cookie_policy
msgid "Analytics cookies and privacy information."
msgstr "Cookie phân tích và thông tin bảo mật."

#. module: website
#. openerp-web
#: code:addons/website/static/src/js/editor/snippets.options.js:0
#, python-format
msgid "Anchor copied to clipboard<br>Link: %s"
msgstr "Đã sao chép neo vào khay nhớ tạm<br>Link: %s"

#. module: website
#. openerp-web
#: code:addons/website/static/src/xml/website.editor.xml:0
#, python-format
msgid "Anchor name"
msgstr "Tên neo"

#. module: website
#: model_terms:ir.ui.view,arch_db:website.s_masonry_block_alternation_image_text_template
#: model_terms:ir.ui.view,arch_db:website.s_masonry_block_alternation_text_image_template
#: model_terms:ir.ui.view,arch_db:website.s_masonry_block_alternation_text_image_text_template
#: model_terms:ir.ui.view,arch_db:website.s_masonry_block_alternation_text_template
#: model_terms:ir.ui.view,arch_db:website.s_masonry_block_default_template
#: model_terms:ir.ui.view,arch_db:website.s_masonry_block_image_texts_image_template
#: model_terms:ir.ui.view,arch_db:website.s_masonry_block_mosaic_template
#: model_terms:ir.ui.view,arch_db:website.s_masonry_block_reversed_template
#: model_terms:ir.ui.view,arch_db:website.s_masonry_block_texts_image_texts_template
msgid "And a great subtitle"
msgstr "Và một phụ đề tuyệt vời"

#. module: website
#: model_terms:ir.ui.view,arch_db:website.snippet_options
msgid "Animate"
msgstr "Hiệu ứng động"

#. module: website
#. openerp-web
#: code:addons/website/static/src/xml/website.editor.xml:0
#, python-format
msgid "Animate text"
msgstr "Văn bản động"

#. module: website
#: model_terms:ir.ui.view,arch_db:website.s_progress_bar_options
msgid "Animated"
msgstr "Hiệu ứng động"

#. module: website
#: model_terms:ir.ui.view,arch_db:website.snippet_options
msgid "Animation Delay"
msgstr "Hoãn hiệu ứng"

#. module: website
#: model_terms:ir.ui.view,arch_db:website.snippet_options
msgid "Animation Duration"
msgstr "Độ dài hiệu ứng"

#. module: website
#: model_terms:ir.ui.view,arch_db:website.snippet_options
msgid "Animation Launch"
msgstr "Chạy hiệu ứng"

#. module: website
#: model_terms:ir.ui.view,arch_db:website.s_color_blocks_2
msgid "Another color block"
msgstr "Một khối màu khác"

#. module: website
#: model_terms:ir.ui.view,arch_db:website.s_showcase
msgid "Another feature"
msgstr "Tính năng khác"

#. module: website
#: model:ir.model.fields.selection,name:website.selection__theme_ir_asset__directive__append
msgid "Append"
msgstr "Append"

#. module: website
#: model:ir.actions.act_window,name:website.action_website_add_features
#: model:ir.ui.menu,name:website.menu_website_add_features
msgid "Apps"
msgstr "Ứng dụng"

#. module: website
#: code:addons/website/controllers/main.py:0
#, python-format
msgid "Apps url"
msgstr "URL ứng dụng"

#. module: website
#: model:ir.model.fields,field_description:website.field_theme_ir_ui_view__arch
msgid "Arch"
msgstr "Arch"

#. module: website
#: model:ir.model.fields,field_description:website.field_website_page__arch_db
msgid "Arch Blob"
msgstr "Arch Blob"

#. module: website
#: model:ir.model.fields,field_description:website.field_website_page__arch_fs
msgid "Arch Filename"
msgstr "Tên tệp Arch"

#. module: website
#: model:ir.model.fields,field_description:website.field_theme_ir_ui_view__arch_fs
msgid "Arch Fs"
msgstr "Kiến trúc FS"

#. module: website
#: model_terms:ir.ui.view,arch_db:website.view_rewrite_search
#: model_terms:ir.ui.view,arch_db:website.website_visitor_view_search
msgid "Archived"
msgstr "Đã lưu trữ"

#. module: website
#: model:ir.model.fields,help:website.field_res_config_settings__specific_user_account
msgid "Are newly created user accounts website specific"
msgstr ""
"Các tài khoản người dùng được tạo mới có thuộc về website cụ thể nào không"

#. module: website
#. openerp-web
#: code:addons/website/static/src/xml/website.xml:0
#, python-format
msgid "Are you sure you want to delete this page ?"
msgstr "Bạn có chắc chắn muốn xóa trang này không?"

#. module: website
#: model_terms:ir.ui.view,arch_db:website.s_image_gallery_options
msgid "Arrows"
msgstr "Mũi tên"

#. module: website
#. openerp-web
#: code:addons/website/static/src/snippets/s_countdown/000.xml:0
#, python-format
msgid "As promised, we will offer 4 free tickets to our next summit."
msgstr ""
"Như đã hứa, chúng tôi sẽ tặng 4 vé miễn phí cho hội nghị tiếp theo của chúng"
" tôi."

#. module: website
#: model:ir.model,name:website.model_ir_asset
msgid "Asset"
msgstr "Tài sản"

#. module: website
#: model:ir.model,name:website.model_web_editor_assets
msgid "Assets Utils"
msgstr "Assets Utils"

#. module: website
#: model:ir.model.fields,field_description:website.field_theme_ir_asset__copy_ids
msgid "Assets using a copy of me"
msgstr "Asset sử dụng bản sao của tôi"

#. module: website
#: model_terms:ir.ui.view,arch_db:website.s_countdown_options
msgid "At The End"
msgstr "Khi kết thúc"

#. module: website
#: model:ir.model,name:website.model_ir_attachment
msgid "Attachment"
msgstr "Đính kèm"

#. module: website
#: model:ir.model.fields,field_description:website.field_theme_ir_attachment__copy_ids
msgid "Attachment using a copy of me"
msgstr "Đính kèm bằng cách sử dụng một bản sao của tôi"

#. module: website
#: model_terms:ir.ui.view,arch_db:website.cookie_policy
msgid ""
"Authenticate users, protect user data and allow the website to deliver the services users expects,\n"
"                                                such as maintaining the content of their cart, or allowing file uploads."
msgstr ""
"Xác thực người dùng, bảo vệ dữ liệu người dùng và cho phép trang web mang lại dịch vụ mà người dùng mong muốn, \n"
"                                                ví dụ như lưu giữ nội dung giỏ hàng hay cho phép tải lên tệp. "

#. module: website
#: model_terms:ir.ui.view,arch_db:website.theme_view_search
msgid "Author"
msgstr "Tác giả"

#. module: website
#: model_terms:ir.ui.view,arch_db:website.snippet_options
msgid "Auto"
msgstr "Tự động"

#. module: website
#: model_terms:ir.ui.view,arch_db:website.s_popup_options
msgid ""
"Automatically opens the pop-up if the user stays on a page longer than the "
"specified time."
msgstr ""
"Tự động mở pop-up nếu người dùng ở lại trang lâu hơn thời gian chỉ định. "

#. module: website
#: model:ir.model.fields,field_description:website.field_website__auto_redirect_lang
msgid "Autoredirect Language"
msgstr "Tự động nhận dạng Ngôn ngữ"

#. module: website
#: model_terms:ir.ui.view,arch_db:website.bs_debug_view
#: model_terms:website.page,arch_db:website.bs_debug_page
msgid "Autosizing"
msgstr "Tự động định cỡ"

#. module: website
#: model:ir.model.fields,field_description:website.field_ir_actions_server__website_published
#: model:ir.model.fields,field_description:website.field_ir_cron__website_published
msgid "Available on the Website"
msgstr "Khả dụng ở Website"

#. module: website
#. openerp-web
#: code:addons/website/static/src/xml/website.editor.xml:0
#, python-format
msgid "BSgzTvR5L1GB9jriT451iTN4huVPxHmltG6T6eo"
msgstr "BSgzTvR5L1GB9jriT451iTN4huVPxHmltG6T6eo"

#. module: website
#: model_terms:ir.ui.view,arch_db:website.color_combinations_debug_view
#: model_terms:website.page,arch_db:website.color_combinations_debug_page
msgid "BTS Base Colors"
msgstr "Màu cơ sở BTS"

#. module: website
#: model_terms:ir.ui.view,arch_db:website.s_popup_options
msgid "Backdrop"
msgstr "Backdrop"

#. module: website
#. openerp-web
#: code:addons/website/static/src/xml/website.editor.xml:0
#: code:addons/website/static/src/xml/website.editor.xml:0
#: model_terms:ir.ui.view,arch_db:website.s_chart_options
#: model_terms:ir.ui.view,arch_db:website.snippet_options
#, python-format
msgid "Background"
msgstr "Nền"

#. module: website
#. openerp-web
#: code:addons/website/static/src/js/tours/configurator_tour.js:0
#: code:addons/website/static/src/js/tours/configurator_tour.js:0
#, python-format
msgid "Background Shape"
msgstr "Hình dạng nền"

#. module: website
#. openerp-web
#: code:addons/website/static/src/js/menu/edit.js:0
#: model_terms:ir.ui.view,arch_db:website.bs_debug_view
#: model_terms:website.page,arch_db:website.bs_debug_page
#, python-format
msgid "Badge"
msgstr "Huy hiệu"

#. module: website
#: model_terms:ir.ui.view,arch_db:website.s_mega_menu_menus_logos
msgid "Bags"
msgstr "Túi"

#. module: website
#: model_terms:ir.ui.view,arch_db:website.s_chart_options
msgid "Bar Horizontal"
msgstr "Cột ngang"

#. module: website
#: model_terms:ir.ui.view,arch_db:website.s_chart_options
msgid "Bar Vertical"
msgstr "Cột dọc"

#. module: website
#: model:ir.model,name:website.model_base
msgid "Base"
msgstr "Cơ bản"

#. module: website
#: model:ir.model.fields,field_description:website.field_website_page__arch_base
msgid "Base View Architecture"
msgstr "Cấu trúc giao diện cơ bản"

#. module: website
#: model:ir.model.fields.selection,name:website.selection__theme_ir_ui_view__mode__primary
msgid "Base view"
msgstr "Giao diện cơ sở"

#. module: website
#: model_terms:ir.ui.view,arch_db:website.s_comparisons
msgid "Basic sales &amp; marketing for up to 2 users"
msgstr "Bán hàng &amp; marketing cơ bản cho tối đa 2 người dùng"

#. module: website
#: model_terms:ir.ui.view,arch_db:website.s_numbers
msgid "Beautiful snippets"
msgstr "Khối mẫu tuyệt đẹp"

#. module: website
#: model_terms:ir.ui.view,arch_db:website.s_product_catalog
msgid "Beef Carpaccio"
msgstr "Thịt bò Carpaccio"

#. module: website
#: model:ir.model.fields.selection,name:website.selection__theme_ir_asset__directive__before
msgid "Before"
msgstr "Trước"

#. module: website
#: model_terms:ir.ui.view,arch_db:website.s_comparisons
msgid "Beginner"
msgstr "Món khai vị"

#. module: website
#: model_terms:ir.ui.view,arch_db:website.s_progress_bar_options
msgid "Below Each Other"
msgstr "Dưới mỗi khác"

#. module: website
#: model_terms:ir.ui.view,arch_db:website.s_faq_collapse_options
#: model_terms:ir.ui.view,arch_db:website.s_share_options
msgid "Big"
msgstr "Lớn"

#. module: website
#: model_terms:ir.ui.view,arch_db:website.snippet_options
msgid "Big Icons Subtitles"
msgstr "Chú thích icon lớn"

#. module: website
#: model:ir.model.fields,help:website.field_ir_model_fields__website_form_blacklisted
msgid "Blacklist this field for web forms"
msgstr "Đưa trường này vào danh sách đen của biểu mẫu web "

#. module: website
#: model:ir.model.fields,field_description:website.field_ir_model_fields__website_form_blacklisted
msgid "Blacklisted in web forms"
msgstr "Đã đưa vào danh sách đen của biểu mẫu web "

#. module: website
#: model_terms:ir.ui.view,arch_db:website.s_mega_menu_menus_logos
msgid "Blazers"
msgstr "Áo khoác blazer"

#. module: website
#: model_terms:ir.ui.view,arch_db:website.snippet_options
msgid "Block"
msgstr "Khối"

#. module: website
#. openerp-web
#: code:addons/website/static/src/js/menu/edit.js:0
#, python-format
msgid "Blockquote"
msgstr ""

#. module: website
#: model_terms:ir.ui.view,arch_db:website.s_mega_menu_big_icons_subtitles
#: model_terms:ir.ui.view,arch_db:website.s_mega_menu_cards
#: model_terms:ir.ui.view,arch_db:website.s_mega_menu_images_subtitles
#: model_terms:ir.ui.view,arch_db:website.template_footer_links
msgid "Blog"
msgstr "Blog"

#. module: website
#: model_terms:ir.ui.view,arch_db:website.user_navbar
msgid "Blog Post"
msgstr "Bài Blog"

#. module: website
#: model:website.configurator.feature,description:website.feature_module_news
msgid "Blogging and posting relevant content"
msgstr "Viết và đăng nội dung blog phù hợp"

#. module: website
#: model_terms:ir.ui.view,arch_db:website.s_product_list
msgid "Books"
msgstr "Sách"

#. module: website
#: model_terms:ir.ui.view,arch_db:website.s_table_of_content
msgid "Bootstrap-based templates"
msgstr "Các mẫu dựa trên Bootstrap"

#. module: website
#. openerp-web
#: code:addons/website/static/src/xml/website.editor.xml:0
#: code:addons/website/static/src/xml/website.editor.xml:0
#: model_terms:ir.ui.view,arch_db:website.s_chart_options
#: model_terms:ir.ui.view,arch_db:website.s_hr_options
#: model_terms:ir.ui.view,arch_db:website.snippet_options_border_widgets
#, python-format
msgid "Border"
msgstr "Viền"

#. module: website
#: model_terms:ir.ui.view,arch_db:website.snippet_options
msgid "Border Bottom"
msgstr "Viền dưới"

#. module: website
#: model_terms:ir.ui.view,arch_db:website.s_blockquote_options
msgid "Border Color"
msgstr "Màu viền"

#. module: website
#: model_terms:ir.ui.view,arch_db:website.snippet_options
msgid "Border Radius"
msgstr "Bán kính viền"

#. module: website
#: model_terms:ir.ui.view,arch_db:website.s_chart_options
#: model_terms:ir.ui.view,arch_db:website.snippet_options
msgid "Border Width"
msgstr "Độ rộng viền"

#. module: website
#: model_terms:ir.ui.view,arch_db:website.snippet_options
msgid "Bordered"
msgstr "Có Viền"

#. module: website
#: model_terms:ir.ui.view,arch_db:website.s_chart_options
#: model_terms:ir.ui.view,arch_db:website.s_popup_options
msgid "Bottom"
msgstr "Đáy"

#. module: website
#: model_terms:ir.ui.view,arch_db:website.snippet_options_background_options
msgid "Bottom to Top"
msgstr "Từ dưới lên trên"

#. module: website
#: model_terms:ir.ui.view,arch_db:website.snippet_options
msgid "Bounce In"
msgstr "Bounce In"

#. module: website
#: model_terms:ir.ui.view,arch_db:website.snippet_options
msgid "Bounce In-Down"
msgstr "Bounce In-Down"

#. module: website
#: model_terms:ir.ui.view,arch_db:website.snippet_options
msgid "Bounce In-Left"
msgstr "Bounce In-Left"

#. module: website
#: model_terms:ir.ui.view,arch_db:website.snippet_options
msgid "Bounce In-Right"
msgstr "Bounce In-Right"

#. module: website
#: model_terms:ir.ui.view,arch_db:website.s_faq_collapse_options
#: model_terms:ir.ui.view,arch_db:website.s_image_gallery_options
#: model_terms:ir.ui.view,arch_db:website.snippet_options
msgid "Boxed"
msgstr "Đóng khung"

#. module: website
#: model_terms:ir.ui.view,arch_db:website.s_countdown_options
msgid "Boxes"
msgstr "Hộp"

#. module: website
#: model_terms:ir.ui.view,arch_db:website.bs_debug_view
#: model_terms:ir.ui.view,arch_db:website.color_combinations_debug_view
#: model_terms:website.page,arch_db:website.bs_debug_page
#: model_terms:website.page,arch_db:website.color_combinations_debug_page
msgid "Breadcrumb"
msgstr "Đường dẫn"

#. module: website
#. openerp-web
#: code:addons/website/static/src/components/configurator/configurator.xml:0
#, python-format
msgid "Build my website"
msgstr "Dựng website của tôi"

#. module: website
#: model_terms:ir.ui.view,arch_db:website.s_table_of_content
msgid "Building blocks system"
msgstr "Hệ thống khối xây dựng"

#. module: website
#. openerp-web
#: code:addons/website/static/src/js/menu/new_content.js:0
#, python-format
msgid "Building your %s"
msgstr "Đang tạo %s"

#. module: website
#. openerp-web
#: code:addons/website/static/src/xml/theme_preview.xml:0
#: model_terms:ir.ui.view,arch_db:website.user_navbar
#, python-format
msgid "Building your website..."
msgstr "Đang dựng website của bạn..."

#. module: website
#: model:ir.model.fields,field_description:website.field_theme_ir_asset__bundle
msgid "Bundle"
msgstr "Nhóm"

#. module: website
#: model_terms:ir.ui.view,arch_db:website.bs_debug_view
#: model_terms:website.page,arch_db:website.bs_debug_page
msgid "Button"
msgstr "Nút"

#. module: website
#: model_terms:ir.ui.view,arch_db:website.s_website_form_options
msgid "Button Position"
msgstr "Vị trí nút"

#. module: website
#: model_terms:ir.ui.view,arch_db:website.s_tabs_options
#: model_terms:ir.ui.view,arch_db:website.snippet_options
msgid "Buttons"
msgstr "Nút"

#. module: website
#. openerp-web
#: code:addons/website/static/src/xml/website.cookies_bar.xml:0
#, python-format
msgid "By clicking on this banner, you give us permission to collect data."
msgstr ""
"Bằng cách nhấp vào biểu ngữ này, bạn cho phép chúng tôi thu thập dữ liệu."

#. module: website
#: model:ir.model.fields,field_description:website.field_res_config_settings__cdn_url
#: model:ir.model.fields,field_description:website.field_website__cdn_url
msgid "CDN Base URL"
msgstr "URL cơ sở CDN"

#. module: website
#: model:ir.model.fields,field_description:website.field_res_config_settings__cdn_filters
#: model:ir.model.fields,field_description:website.field_website__cdn_filters
msgid "CDN Filters"
msgstr "Bộ lọc CDN"

#. module: website
#: model_terms:ir.ui.view,arch_db:website.snippets
msgid "CTA"
msgstr "CTA"

#. module: website
#: model:ir.model.fields,field_description:website.field_website_page__cache_key_expr
msgid "Cache Key Expr"
msgstr "Biểu thức khóa cache"

#. module: website
#: model:ir.model.fields,field_description:website.field_website_page__cache_time
msgid "Cache Time"
msgstr "Thời gian lưu cache"

#. module: website
#: model_terms:ir.ui.view,arch_db:website.snippet_options
msgid "Call to Action"
msgstr "Nút hành động"

#. module: website
#: model_terms:ir.ui.view,arch_db:website.template_footer_contact
msgid "Call us"
msgstr "Gọi cho chúng tôi"

#. module: website
#: model_terms:ir.ui.view,arch_db:website.snippet_options
msgid "Call-to-action"
msgstr "Nút CTA"

#. module: website
#: model_terms:ir.ui.view,arch_db:website.s_mega_menu_odoo_menu
msgid "Camera"
msgstr "Camera"

#. module: website
#: model:ir.model.fields,field_description:website.field_res_partner__can_publish
#: model:ir.model.fields,field_description:website.field_res_users__can_publish
#: model:ir.model.fields,field_description:website.field_website_page__can_publish
#: model:ir.model.fields,field_description:website.field_website_published_mixin__can_publish
#: model:ir.model.fields,field_description:website.field_website_published_multi_mixin__can_publish
#: model:ir.model.fields,field_description:website.field_website_snippet_filter__can_publish
msgid "Can Publish"
msgstr "Có thể xuất bản"

#. module: website
#. openerp-web
#: code:addons/website/static/src/js/backend/dashboard.js:0
#: code:addons/website/static/src/js/editor/snippets.editor.js:0
#: code:addons/website/static/src/js/menu/new_content.js:0
#: code:addons/website/static/src/js/utils.js:0
#: code:addons/website/static/src/snippets/s_website_form/options.js:0
#: code:addons/website/static/src/xml/website.xml:0
#: model_terms:ir.ui.view,arch_db:website.qweb_500
#: model_terms:ir.ui.view,arch_db:website.view_edit_robots
#: model_terms:ir.ui.view,arch_db:website.view_website_form_view_themes_modal
#, python-format
msgid "Cancel"
msgstr "Hủy"

#. module: website
#: code:addons/website/models/res_lang.py:0
#, python-format
msgid "Cannot deactivate a language that is currently used on a website."
msgstr ""
"Không thể hủy kích hoạt ngôn ngữ hiện đang được sử dụng trên trang web."

#. module: website
#. openerp-web
#: code:addons/website/static/src/js/content/website_root.js:0
#, python-format
msgid "Cannot load google map."
msgstr "Không thể tải bản đồ google."

#. module: website
#. openerp-web
#: code:addons/website/static/src/js/menu/edit.js:0
#: model_terms:ir.ui.view,arch_db:website.bs_debug_view
#: model_terms:website.page,arch_db:website.bs_debug_page
#, python-format
msgid "Card"
msgstr "Thẻ"

#. module: website
#: model_terms:ir.ui.view,arch_db:website.bs_debug_view
#: model_terms:website.page,arch_db:website.bs_debug_page
msgid "Card Body"
msgstr "Thân thẻ"

#. module: website
#: model_terms:ir.ui.view,arch_db:website.bs_debug_view
#: model_terms:website.page,arch_db:website.bs_debug_page
msgid "Card Footer"
msgstr "Chân thẻ"

#. module: website
#: model_terms:ir.ui.view,arch_db:website.bs_debug_view
#: model_terms:website.page,arch_db:website.bs_debug_page
msgid "Card Header"
msgstr "Đầu thẻ"

#. module: website
#: model_terms:ir.ui.view,arch_db:website.s_faq_collapse_options
msgid "Card Style"
msgstr "Kiểu thẻ"

#. module: website
#: model_terms:ir.ui.view,arch_db:website.snippet_options
msgid "Cards"
msgstr "Thẻ"

#. module: website
#: model:website.configurator.feature,name:website.feature_module_career
msgid "Career"
msgstr "Công việc"

#. module: website
#: model_terms:ir.ui.view,arch_db:website.template_footer_links
msgid "Case Studies"
msgstr "Nghiên cứu điển hình"

#. module: website
#: model_terms:ir.ui.view,arch_db:website.theme_view_search
msgid "Category"
msgstr "Danh mục"

#. module: website
#: model_terms:ir.ui.view,arch_db:website.cookie_policy
msgid "Category of Cookie"
msgstr "Danh mục Cookie"

#. module: website
#: model_terms:ir.ui.view,arch_db:website.s_embed_code_options
#: model_terms:ir.ui.view,arch_db:website.s_hr_options
#: model_terms:ir.ui.view,arch_db:website.s_tabs_options
#: model_terms:ir.ui.view,arch_db:website.s_website_form_options
#: model_terms:ir.ui.view,arch_db:website.snippet_options
msgid "Center"
msgstr "Trung tâm"

#. module: website
#: model_terms:ir.ui.view,arch_db:website.snippet_options
msgid "Centered"
msgstr "Căn giữa"

#. module: website
#: model_terms:ir.ui.view,arch_db:website.snippet_options
msgid "Centered Logo"
msgstr "Biểu trưng căn giữa"

#. module: website
#: model_terms:ir.ui.view,arch_db:website.s_features_grid
msgid "Change Icons"
msgstr "Đổi Icon"

#. module: website
#: model_terms:ir.ui.view,arch_db:website.s_table_of_content
msgid ""
"Change theme in a few clicks, and browse through Odoo's catalog of\n"
"                            ready-to-use themes available in our app store."
msgstr ""
"Thay đổi chủ đề trong vài cú nhấp chuột và duyệt qua danh mục của Odoo về\n"
"                            các chủ đề sẵn sàng sử dụng có sẵn trong cửa hàng ứng dụng của chúng tôi."

#. module: website
#. openerp-web
#: code:addons/website/static/src/js/editor/snippets.options.js:0
#, python-format
msgid ""
"Changing the color palette will reset all your color customizations, are you"
" sure you want to proceed?"
msgstr ""
"Thay đổi bảng màu sẽ đặt lại tất cả các tùy chỉnh màu của bạn, bạn có chắc "
"chắn muốn tiếp tục không?"

#. module: website
#. openerp-web
#: code:addons/website/static/src/js/editor/snippets.options.js:0
#, python-format
msgid ""
"Changing theme requires to leave the editor. This will save all your "
"changes, are you sure you want to proceed? Be careful that changing the "
"theme will reset all your color customizations."
msgstr ""
"Thay đổi chủ đề yêu cầu rời khỏi trình chỉnh sửa. Thao tác này sẽ lưu tất cả"
" các thay đổi của bạn, bạn có chắc chắn muốn tiếp tục không? Hãy cẩn thận "
"rằng việc thay đổi chủ đề sẽ đặt lại tất cả các tùy chỉnh màu sắc của bạn."

#. module: website
#. openerp-web
#: code:addons/website/static/src/js/menu/edit.js:0
#: model_terms:ir.ui.view,arch_db:website.s_chart_options
#, python-format
msgid "Chart"
msgstr "Biểu đồ"

#. module: website
#: model:website.configurator.feature,description:website.feature_module_live_chat
msgid "Chat with visitors to improve traction"
msgstr "Trò chuyện để giữ chân khách truy cập"

#. module: website
#: model_terms:ir.ui.view,arch_db:website.s_popup
msgid "Check out now and get $20 off your first order."
msgstr ""
"Kiểm tra ngay bây giờ và nhận được 400,000đ giảm giá cho đơn hàng đầu tiên "
"của bạn."

#. module: website
#. openerp-web
#: code:addons/website/static/src/js/content/website_root.js:0
#, python-format
msgid "Check your configuration."
msgstr "Kiểm tra cấu hình của bạn."

#. module: website
#. openerp-web
#: code:addons/website/static/src/js/editor/snippets.editor.js:0
#, python-format
msgid "Check your connection and try again"
msgstr "Kiểm tra kết nối và thử lại"

#. module: website
#: model_terms:ir.ui.view,arch_db:website.s_website_form_options
msgid "Checkbox"
msgstr "Hộp kiểm"

#. module: website
#: model_terms:ir.ui.view,arch_db:website.s_product_catalog
msgid "Cheese Onion Rings"
msgstr "Vòng hành tây phô mai"

#. module: website
#: model_terms:ir.ui.view,arch_db:website.s_product_catalog
msgid "Chefs Fresh Soup of the Day"
msgstr "Súp tươi ngon trong ngày của đầu bếp"

#. module: website
#: model:ir.model.fields,field_description:website.field_website_page__field_parent
msgid "Child Field"
msgstr "Trường con"

#. module: website
#: model:ir.model.fields,field_description:website.field_website_menu__child_id
#: model_terms:ir.ui.view,arch_db:website.website_menus_form_view
msgid "Child Menus"
msgstr "Menu Con"

#. module: website
#: model_terms:ir.ui.view,arch_db:website.s_mega_menu_menus_logos
msgid "Children"
msgstr "Trẻ em"

#. module: website
#. openerp-web
#: code:addons/website/static/src/components/configurator/configurator.xml:0
#, python-format
msgid "Choose"
msgstr "Chọn"

#. module: website
#: model_terms:ir.ui.view,arch_db:website.s_picture
msgid ""
"Choose a vibrant image and write an inspiring paragraph about it.<br/> It "
"does not have to be long, but it should reinforce your image."
msgstr ""
"Chọn một hình ảnh sống động và viết một đoạn cảm hứng về nó. <br/>Nó không "
"nhất thiết phải dài, nhưng nó sẽ củng cố hình ảnh của bạn."

#. module: website
#. openerp-web
#: code:addons/website/static/src/xml/website.editor.xml:0
#, python-format
msgid "Choose an anchor name"
msgstr "Chọn một tên liên kết"

#. module: website
#. openerp-web
#: code:addons/website/static/src/xml/theme_preview.xml:0
#, python-format
msgid "Choose another theme"
msgstr "Chọn một chủ đề khác"

#. module: website
#. openerp-web
#: code:addons/website/static/src/components/configurator/configurator.xml:0
#, python-format
msgid "Choose your favorite"
msgstr "Chọn một"

#. module: website
#: model_terms:ir.ui.view,arch_db:website.s_countdown_options
#: model_terms:ir.ui.view,arch_db:website.s_image_gallery_options
#: model_terms:ir.ui.view,arch_db:website.s_share_options
msgid "Circle"
msgstr "Tròn"

#. module: website
#: model_terms:ir.ui.view,arch_db:website.s_blockquote_options
#: model_terms:ir.ui.view,arch_db:website.snippet_options
msgid "Classic"
msgstr "Cổ điển"

#. module: website
#: model_terms:ir.ui.view,arch_db:website.s_countdown_options
msgid "Clean"
msgstr "Xóa"

#. module: website
#: model_terms:ir.ui.view,arch_db:website.s_carousel
msgid "Clever Slogan"
msgstr "Slogan thông minh"

#. module: website
#: model_terms:ir.ui.view,arch_db:website.s_table_of_content
msgid ""
"Click and change content directly from the front-end: no complex back\n"
"                            end to deal with."
msgstr ""
"Nhấp và thay đổi nội dung trực tiếp từ front-end: không cần tới back\n"
"                            end phức tạp để giải quyết vấn đề này."

#. module: website
#. openerp-web
#: code:addons/website/static/src/js/tours/tour_utils.js:0
#, python-format
msgid "Click here to go back to block tab."
msgstr "Nhấp vào đây để quay lại khối tab."

#. module: website
#. openerp-web
#: code:addons/website/static/src/xml/website.editor.xml:0
#, python-format
msgid "Click on"
msgstr "Bấm vào"

#. module: website
#: model_terms:ir.ui.view,arch_db:website.s_process_steps
msgid "Click on the icon to adapt it <br/>to your purpose."
msgstr "Nhấp vào biểu tượng để thay đổi <br/>theo mục đích của bạn."

#. module: website
#. openerp-web
#: code:addons/website/static/src/xml/website.seo.xml:0
#, python-format
msgid "Click to choose more images"
msgstr "Nhấn vào đây để chọn thêm hình ảnh"

#. module: website
#. openerp-web
#: code:addons/website/static/src/components/configurator/configurator.xml:0
#: code:addons/website/static/src/components/configurator/configurator.xml:0
#: code:addons/website/static/src/components/configurator/configurator.xml:0
#, python-format
msgid "Click to select"
msgstr "Click để chọn"

#. module: website
#: model_terms:ir.ui.view,arch_db:website.res_config_settings_view_form
msgid "Client ID"
msgstr "ID Khách hàng"

#. module: website
#: model_terms:ir.ui.view,arch_db:website.res_config_settings_view_form
msgid "Client Secret"
msgstr "Bảo mật khách "

#. module: website
#: model_terms:ir.ui.view,arch_db:website.one_page_line
msgid "Clone this page"
msgstr "Sao chép trang này"

#. module: website
#. openerp-web
#: code:addons/website/static/src/js/menu/translate.js:0
#: code:addons/website/static/src/snippets/s_image_gallery/000.xml:0
#: code:addons/website/static/src/snippets/s_image_gallery/000.xml:0
#: code:addons/website/static/src/xml/website.xml:0
#: model_terms:ir.ui.view,arch_db:website.qweb_500
#: model_terms:ir.ui.view,arch_db:website.s_popup
#: model_terms:ir.ui.view,arch_db:website.show_website_info
#, python-format
msgid "Close"
msgstr "Đóng"

#. module: website
#: model_terms:ir.ui.view,arch_db:website.s_popup_options
msgid "Close Button Color"
msgstr "Màu nút đóng"

#. module: website
#: model_terms:ir.ui.view,arch_db:website.s_product_list
msgid "Clothes"
msgstr "Quần áo"

#. module: website
#: model_terms:ir.ui.view,arch_db:website.res_config_settings_view_form
#: model_terms:ir.ui.view,arch_db:website.s_embed_code_options
msgid "Code"
msgstr "Mã"

#. module: website
#: model_terms:ir.ui.view,arch_db:website.snippet_options
msgid "Code Injection"
msgstr "Chèn mã"

#. module: website
#: model_terms:ir.ui.view,arch_db:website.s_faq_collapse_options
msgid "Collapse Icon"
msgstr "Icon thu gọn"

#. module: website
#: model_terms:ir.ui.view,arch_db:website.s_alert_options
#: model_terms:ir.ui.view,arch_db:website.s_badge_options
#: model_terms:ir.ui.view,arch_db:website.s_share_options
#: model_terms:ir.ui.view,arch_db:website.snippet_options
msgid "Color"
msgstr "Màu sắc"

#. module: website
#: model_terms:ir.ui.view,arch_db:website.s_color_blocks_2
msgid ""
"Color blocks are a simple and effective way to <b>present and highlight your"
" content</b>. Choose an image or a color for the background. You can even "
"resize and duplicate the blocks to create your own layout. Add images or "
"icons to customize the blocks."
msgstr ""
"Các khối màu là một cách đơn giản và hiệu quả để <b>thể hiện và nhấn mạnh "
"nội dung của bạn</b>. Hãy chọn một hình ảnh hoặc một màu sắc cho nền. Bạn "
"thậm chí có thể thay đổi kích thước, nhân bản khối để tạo nên một bố cục "
"riêng của chính bạn. Bạn cũng có thể thêm hình ảnh hoặc biểu tượng để tùy "
"biến các khối."

#. module: website
#: model_terms:ir.ui.view,arch_db:website.s_map_options
msgid "Color filter"
msgstr "Bộ lọc màu"

#. module: website
#: model_terms:ir.ui.view,arch_db:website.s_progress_bar_options
#: model_terms:ir.ui.view,arch_db:website.snippet_options
msgid "Colors"
msgstr "Màu sắc"

#. module: website
#: model_terms:ir.ui.view,arch_db:website.s_image_gallery_options
#: model_terms:ir.ui.view,arch_db:website.snippet_options
msgid "Columns"
msgstr "Cột"

#. module: website
#: model:ir.model.fields,help:website.field_website_configurator_feature__website_config_preselection
msgid ""
"Comma-separated list of website type/purpose for which this feature should "
"be pre-selected"
msgstr ""
"Danh sách ngăn cách bởi dấu phẩy về loại website hoặc mục đích mà tính năng "
"này được chọn trước "

#. module: website
#: model:ir.model,name:website.model_res_company
msgid "Companies"
msgstr "Công ty"

#. module: website
#: code:addons/website/models/website.py:0
#: model:ir.model.fields,field_description:website.field_website__company_id
#: model_terms:ir.ui.view,arch_db:website.res_config_settings_view_form
#, python-format
msgid "Company"
msgstr "Công ty"

#. module: website
#: model_terms:ir.ui.view,arch_db:website.s_comparisons
msgid "Complete CRM for any size team"
msgstr "CRM hoàn chỉnh cho mọi cỡ công ty"

#. module: website
#: model_terms:ir.ui.view,arch_db:website.bs_debug_view
#: model_terms:ir.ui.view,arch_db:website.s_mega_menu_odoo_menu
#: model_terms:website.page,arch_db:website.bs_debug_page
msgid "Components"
msgstr "Thành phần"

#. module: website
#: model_terms:ir.ui.view,arch_db:website.s_mega_menu_odoo_menu
msgid "Computers"
msgstr "Máy tính"

#. module: website
#: model_terms:ir.ui.view,arch_db:website.s_mega_menu_odoo_menu
msgid "Computers &amp; Devices"
msgstr "Máy tính &amp; Thiết bị"

#. module: website
#: model_terms:ir.ui.view,arch_db:website.snippet_options
msgid "Conditionally"
msgstr "Có Điều kiện"

#. module: website
#: model:ir.model,name:website.model_res_config_settings
msgid "Config Settings"
msgstr "Thiết lập Cấu hình"

#. module: website
#: model:ir.ui.menu,name:website.menu_website_global_configuration
msgid "Configuration"
msgstr "Cấu hình"

#. module: website
#: model:ir.model.fields,field_description:website.field_website__configurator_done
msgid "Configurator Done"
msgstr "Hoàn tất Cài đặt Cấu hình"

#. module: website
#: model:ir.model.fields,field_description:website.field_res_config_settings__has_social_network
msgid "Configure Social Network"
msgstr "Cấu hình Mạng xã hội"

#. module: website
#. openerp-web
#: code:addons/website/static/src/js/backend/dashboard.js:0
#: code:addons/website/static/src/xml/website.backend.xml:0
#, python-format
msgid "Connect Google Analytics"
msgstr "Kết nối Google Analytics"

#. module: website
#: model_terms:ir.ui.view,arch_db:website.footer_custom
msgid "Connect with us"
msgstr "Kết nối với chúng tôi"

#. module: website
#: model_terms:ir.ui.view,arch_db:website.website_visitor_view_search
msgid "Connected"
msgstr "Đã kết nối"

#. module: website
#: model:ir.model.fields,field_description:website.field_res_config_settings__has_google_search_console
msgid "Console Google Search"
msgstr "Bảng điều khiển Google Tìm kiếm"

#. module: website
#: model:ir.model,name:website.model_res_partner
#: model:ir.model.fields,field_description:website.field_website_visitor__partner_id
#: model_terms:ir.ui.view,arch_db:website.s_tabs
#: model_terms:ir.ui.view,arch_db:website.snippet_options
msgid "Contact"
msgstr "Liên hệ"

#. module: website
#: code:addons/website/models/website.py:0
#: model_terms:ir.ui.view,arch_db:website.header_call_to_action
#: model_terms:ir.ui.view,arch_db:website.res_config_settings_view_form
#: model_terms:ir.ui.view,arch_db:website.s_banner
#, python-format
msgid "Contact Us"
msgstr "Liên hệ"

#. module: website
#: code:addons/website/models/website_visitor.py:0
#, python-format
msgid "Contact Visitor"
msgstr "Liên hệ với khách"

#. module: website
#: model:website.menu,name:website.menu_contactus
#: model_terms:ir.ui.view,arch_db:website.contactus
#: model_terms:ir.ui.view,arch_db:website.footer_custom
#: model_terms:ir.ui.view,arch_db:website.s_call_to_action
#: model_terms:ir.ui.view,arch_db:website.s_carousel
#: model_terms:ir.ui.view,arch_db:website.s_comparisons
#: model_terms:ir.ui.view,arch_db:website.s_cover
#: model_terms:ir.ui.view,arch_db:website.template_footer_headline
#: model_terms:website.page,arch_db:website.contactus_page
msgid "Contact us"
msgstr "Liên hệ"

#. module: website
#: model_terms:ir.ui.view,arch_db:website.contactus
#: model_terms:website.page,arch_db:website.contactus_page
msgid ""
"Contact us about anything related to our company or services.<br/>\n"
"                                    We'll do our best to get back to you as soon as possible."
msgstr ""
"Hãy liên hệ khi bạn gặp bất cứ vấn đề nào liên quan đến công ty hoặc dịch vụ của chúng tôi.<br/>\n"
"                                    Chúng tôi sẽ cố gắng phản hồi trong thời gian sớm nhất. "

#. module: website
#: model_terms:ir.ui.view,arch_db:website.template_footer_contact
msgid "Contact us anytime"
msgstr "Liên hệ với chúng tôi bất cứ lúc nào"

#. module: website
#: model_terms:ir.ui.view,arch_db:website.s_mega_menu_images_subtitles
msgid "Contact us for any issue or question"
msgstr "Liên hệ khi gặp sự cố hoặc có câu hỏi"

#. module: website
#: model_terms:ir.ui.view,arch_db:website.website_visitor_view_search
msgid "Contacts"
msgstr "Liên hệ"

#. module: website
#: model_terms:ir.ui.view,arch_db:website.s_website_form_options
msgid "Contains"
msgstr "Chứa"

#. module: website
#: model:ir.model.fields,field_description:website.field_website_robots__content
#: model_terms:ir.ui.view,arch_db:website.s_table_of_content_options
#: model_terms:ir.ui.view,arch_db:website.searchbar_input_snippet_options
msgid "Content"
msgstr "Nội dung"

#. module: website
#: model:ir.model.fields,field_description:website.field_res_config_settings__cdn_activated
#: model:ir.model.fields,field_description:website.field_website__cdn_activated
msgid "Content Delivery Network (CDN)"
msgstr "Mạng phân phối nội dung (CDN)"

#. module: website
#: model_terms:ir.ui.view,arch_db:website.snippet_options
msgid "Content Width"
msgstr "Chiều rộng"

#. module: website
#. openerp-web
#: code:addons/website/static/src/xml/translator.xml:0
#, python-format
msgid "Content to translate"
msgstr "Nội dung để dịch"

#. module: website
#. openerp-web
#: code:addons/website/static/src/js/menu/content.js:0
#, python-format
msgid "Continue"
msgstr "Tiếp tục"

#. module: website
#: model_terms:ir.ui.view,arch_db:website.s_media_list
msgid "Continue reading <i class=\"fa fa-long-arrow-right align-middle ml-1\"/>"
msgstr "Tiếp tục đọc <i class=\"fa fa-long-arrow-right align-middle ml-1\"/>"

#. module: website
#. openerp-web
#: code:addons/website/static/src/xml/website.cookies_bar.xml:0
#: code:addons/website/static/src/xml/website.cookies_bar.xml:0
#: code:addons/website/static/src/xml/website.cookies_bar.xml:0
#: model_terms:ir.ui.view,arch_db:website.cookie_policy
#: model_terms:ir.ui.view,arch_db:website.cookies_bar
#, python-format
msgid "Cookie Policy"
msgstr "Chính sách Cookie"

#. module: website
#. openerp-web
#: code:addons/website/static/src/xml/website.res_config_settings.xml:0
#, python-format
msgid "Cookie bars may significantly impair the experience"
msgstr "Thanh cookie có thể làm giảm đáng kể trải nghiệm"

#. module: website
#: model:ir.model.fields,field_description:website.field_res_config_settings__website_cookies_bar
#: model:ir.model.fields,field_description:website.field_website__cookies_bar
msgid "Cookies Bar"
msgstr "Thanh Cookies"

#. module: website
#: model_terms:ir.ui.view,arch_db:website.cookie_policy
msgid ""
"Cookies are small bits of text sent by our servers to your computer or device when you access our services.\n"
"                            They are stored in your browser and later sent back to our servers so that we can provide contextual content.\n"
"                            Without cookies, using the web would be a much more frustrating experience.\n"
"                            We use them to support your activities on our website. For example, your session (so you don't have to login again) or your shopping cart.\n"
"                            <br/>\n"
"                            Cookies are also used to help us understand your preferences based on previous or current activity on our website (the pages you have\n"
"                            visited), your language and country, which enables us to provide you with improved services.\n"
"                            We also use cookies to help us compile aggregate data about site traffic and site interaction so that we can offer\n"
"                            better site experiences and tools in the future."
msgstr ""
"Cookie là các đoạn văn bản nhỏ gửi từ máy chủ của chúng tôi tới máy tính hoặc thiết bị của bạn mỗi khi bạn truy cập dịch vụ của chúng tôi.\n"
"                            Chúng được lưu trong trình duyệt của bạn và sau đó được gửi lại máy chủ của chúng tôi để chúng tôi có thể cung cấp các nội dung phù hợp hơn. \n"
"                            Không có cookie, sử dụng web sẽ trở thành một trải nghiệm hết sức khó chịu. \n"
"                            Chúng tôi dùng cookie để hỗ trợ các hoạt động trên website của bạn. Ví dụ như các phiên (để bạn không phải đăng nhập lại) hoặc giỏ hàng của bạn. \n"
"                            <br/>\n"
"                            Cookie cũng được dùng để giúp chúng tôi hiểu lựa chọn của bạn hơn dựa vào hoạt động trước đây hoặc hiện tại trên website của chúng tôi (các trang bạn đã\n"
"                            truy cập), ngôn ngữ và quốc gia, điều này giúp chúng tôi cung cấp dịch vụ tốt hơn nhiều. \n"
"                            Chúng tôi cũng dùng cookie để giúp thu thập tài liệu tổng hợp về lượng truy cập trang và tương tác với trang, nhằm mục đích mang lại\n"
"                            trải nghiệm và công cụ trang tốt hơn trong tương lai. "

#. module: website
#: model_terms:ir.ui.view,arch_db:website.snippet_options
msgid "Copyright"
msgstr "Bản quyền"

#. module: website
#. openerp-web
#: code:addons/website/static/src/snippets/s_countdown/000.js:0
#, python-format
msgid "Countdown ends in"
msgstr "Đếm ngược kết thúc sau"

#. module: website
#. openerp-web
#: code:addons/website/static/src/snippets/s_countdown/000.xml:0
#, python-format
msgid "Countdown is over - Firework"
msgstr "Đếm ngược kết thúc - Pháo hoa"

#. module: website
#: model:ir.model.fields,field_description:website.field_website_visitor__country_id
#: model_terms:ir.ui.view,arch_db:website.website_visitor_view_kanban
#: model_terms:ir.ui.view,arch_db:website.website_visitor_view_search
msgid "Country"
msgstr "Quốc gia"

#. module: website
#: model:ir.model.fields,field_description:website.field_website_visitor__country_flag
msgid "Country Flag"
msgstr "Cờ Quốc gia"

#. module: website
#: model:ir.model.fields,field_description:website.field_res_config_settings__website_country_group_ids
#: model:ir.model.fields,field_description:website.field_website__country_group_ids
msgid "Country Groups"
msgstr "Nhóm Quốc gia"

#. module: website
#: model_terms:ir.ui.view,arch_db:website.user_navbar
msgid "Course"
msgstr "Khóa học"

#. module: website
#: model_terms:ir.ui.view,arch_db:website.record_cover
#: model_terms:ir.ui.view,arch_db:website.s_blockquote_options
msgid "Cover"
msgstr "Bìa"

#. module: website
#: model_terms:ir.ui.view,arch_db:website.s_facebook_page_options
msgid "Cover Photo"
msgstr "Ảnh bìa"

#. module: website
#: model:ir.model.fields,field_description:website.field_website_cover_properties_mixin__cover_properties
msgid "Cover Properties"
msgstr "Thuộc tính Cover"

#. module: website
#: model:ir.model,name:website.model_website_cover_properties_mixin
msgid "Cover Properties Website Mixin"
msgstr "Mixin thuộc tính bìa website"

#. module: website
#. openerp-web
#: code:addons/website/static/src/js/utils.js:0
#: model_terms:ir.ui.view,arch_db:website.view_website_form_view_themes_modal
#, python-format
msgid "Create"
msgstr "Tạo"

#. module: website
#: model_terms:ir.ui.view,arch_db:website.page_404
msgid "Create Page"
msgstr "Tạo Trang"

#. module: website
#: model_terms:ir.ui.view,arch_db:website.brand_promotion
msgid "Create a"
msgstr "Tạo một"

#. module: website
#. openerp-web
#: code:addons/website/static/src/xml/website.editor.xml:0
#, python-format
msgid "Create a Google Project and Get a Key"
msgstr "Tạo một Dự án Google và Nhận một Chìa khóa"

#. module: website
#: model_terms:ir.ui.view,arch_db:website.res_config_settings_view_form
msgid "Create a New Website"
msgstr "Tạo một Website mới."

#. module: website
#: model_terms:ir.ui.view,arch_db:website.snippet_options
msgid "Create a link to target this section"
msgstr "Tạo một liên kết để nhắm mục tiêu phần này"

#. module: website
#. openerp-web
#: code:addons/website/static/src/snippets/s_website_form/options.js:0
#, python-format
msgid "Create new"
msgstr "Tạo mới"

#. module: website
#: model_terms:ir.ui.view,arch_db:website.s_table_of_content
msgid ""
"Create your page from scratch by dragging and dropping pre-made,\n"
"                            fully customizable building blocks."
msgstr ""
"Tạo trang của bạn từ đầu bằng cách kéo và thả ,\n"
"                            các khối xây dựng có thể tùy chỉnh được tạo sẵn."

#. module: website
#: model:ir.model.fields,field_description:website.field_theme_ir_asset__create_uid
#: model:ir.model.fields,field_description:website.field_theme_ir_attachment__create_uid
#: model:ir.model.fields,field_description:website.field_theme_ir_ui_view__create_uid
#: model:ir.model.fields,field_description:website.field_theme_website_menu__create_uid
#: model:ir.model.fields,field_description:website.field_theme_website_page__create_uid
#: model:ir.model.fields,field_description:website.field_website__create_uid
#: model:ir.model.fields,field_description:website.field_website_configurator_feature__create_uid
#: model:ir.model.fields,field_description:website.field_website_menu__create_uid
#: model:ir.model.fields,field_description:website.field_website_page__create_uid
#: model:ir.model.fields,field_description:website.field_website_rewrite__create_uid
#: model:ir.model.fields,field_description:website.field_website_robots__create_uid
#: model:ir.model.fields,field_description:website.field_website_route__create_uid
#: model:ir.model.fields,field_description:website.field_website_snippet_filter__create_uid
#: model:ir.model.fields,field_description:website.field_website_visitor__create_uid
msgid "Created by"
msgstr "Được tạo bởi"

#. module: website
#: model_terms:ir.ui.view,arch_db:website.s_mega_menu_cards
msgid ""
"Created in 2021, the company is young and dynamic. Discover the composition "
"of the team and their skills."
msgstr ""
"Được thành lập năm 2021, chúng tôi là một công ty trẻ trung và năng động. "
"Khám phá thành viên các nhóm và kỹ năng của họ."

#. module: website
#: model:ir.model.fields,field_description:website.field_theme_ir_asset__create_date
#: model:ir.model.fields,field_description:website.field_theme_ir_attachment__create_date
#: model:ir.model.fields,field_description:website.field_theme_ir_ui_view__create_date
#: model:ir.model.fields,field_description:website.field_theme_website_menu__create_date
#: model:ir.model.fields,field_description:website.field_theme_website_page__create_date
#: model:ir.model.fields,field_description:website.field_website__create_date
#: model:ir.model.fields,field_description:website.field_website_configurator_feature__create_date
#: model:ir.model.fields,field_description:website.field_website_menu__create_date
#: model:ir.model.fields,field_description:website.field_website_page__create_date
#: model:ir.model.fields,field_description:website.field_website_rewrite__create_date
#: model:ir.model.fields,field_description:website.field_website_robots__create_date
#: model:ir.model.fields,field_description:website.field_website_route__create_date
#: model:ir.model.fields,field_description:website.field_website_snippet_filter__create_date
msgid "Created on"
msgstr "Thời điểm tạo"

#. module: website
#. openerp-web
#: code:addons/website/static/src/xml/website.seo.xml:0
#: model_terms:ir.ui.view,arch_db:website.s_rating_options
#, python-format
msgid "Custom"
msgstr "Tùy chỉnh"

#. module: website
#: model:ir.model.fields,field_description:website.field_website__custom_code_head
msgid "Custom <head> code"
msgstr "Mã <head> tùy chỉnh"

#. module: website
#: model_terms:ir.ui.view,arch_db:website.view_website_form
msgid "Custom Code"
msgstr "Mã tùy chỉnh"

#. module: website
#: model_terms:ir.ui.view,arch_db:website.snippet_options
msgid "Custom Key"
msgstr "Khóa tùy chỉnh"

#. module: website
#. openerp-web
#: code:addons/website/static/src/xml/website.seo.xml:0
#, python-format
msgid "Custom Url"
msgstr "URL tùy chỉnh"

#. module: website
#: model:ir.model.fields,field_description:website.field_website__custom_code_footer
msgid "Custom end of <body> code"
msgstr " Mã <body> cuối tùy chỉnh"

#. module: website
#. openerp-web
#: code:addons/website/static/src/js/editor/snippets.options.js:0
#, python-format
msgid "Custom end of body code"
msgstr "Mã phần cuối tùy chỉnh"

#. module: website
#: model_terms:ir.ui.view,arch_db:website.s_website_form_options
msgid "Custom field"
msgstr "Trường tuỳ chỉnh"

#. module: website
#. openerp-web
#: code:addons/website/static/src/js/editor/snippets.options.js:0
#, python-format
msgid "Custom head code"
msgstr "Mã phần đầu tùy chỉnh"

#. module: website
#: model:ir.model.fields,field_description:website.field_res_config_settings__auth_signup_uninvited
#: model:ir.model.fields,field_description:website.field_website__auth_signup_uninvited
msgid "Customer Account"
msgstr "Tài khoản Khách hàng"

#. module: website
#: model_terms:ir.ui.view,arch_db:website.s_mega_menu_big_icons_subtitles
#: model_terms:ir.ui.view,arch_db:website.s_mega_menu_cards
#: model_terms:ir.ui.view,arch_db:website.s_mega_menu_images_subtitles
msgid "Customers"
msgstr "Khách hàng"

#. module: website
#: model_terms:ir.ui.view,arch_db:website.s_table_of_content
msgid "Customization tool"
msgstr "Công cụ tùy chỉnh"

#. module: website
#: model_terms:ir.ui.view,arch_db:website.user_navbar
msgid "Customize"
msgstr "Tuỳ chỉnh"

#. module: website
#: model:ir.model.fields,field_description:website.field_theme_ir_ui_view__customize_show
msgid "Customize Show"
msgstr "Tùy chỉnh trình chiếu"

#. module: website
#: model_terms:ir.ui.view,arch_db:website.s_countdown_options
msgid "D - H - M"
msgstr "N - G - P"

#. module: website
#: model_terms:ir.ui.view,arch_db:website.s_countdown_options
msgid "D - H - M - S"
msgstr "N - G - P - Gi"

#. module: website
#. openerp-web
#: code:addons/website/static/src/js/menu/edit.js:0
#, python-format
msgid "DRAG BUILDING BLOCKS HERE"
msgstr "THẢ CÁC KHỐI DỰNG WEB VÀO ĐÂY"

#. module: website
#: model_terms:ir.ui.view,arch_db:website.s_alert_options
msgid "Danger"
msgstr "Nguy hiểm"

#. module: website
#: model:ir.ui.menu,name:website.menu_dashboard
msgid "Dashboard"
msgstr "Bảng thông tin"

#. module: website
#: model_terms:ir.ui.view,arch_db:website.snippet_options_border_line_widgets
msgid "Dashed"
msgstr "Vượt qua"

#. module: website
#: model_terms:ir.ui.view,arch_db:website.bs_debug_view
#: model_terms:ir.ui.view,arch_db:website.color_combinations_debug_view
#: model_terms:website.page,arch_db:website.bs_debug_page
#: model_terms:website.page,arch_db:website.color_combinations_debug_page
msgid "Data"
msgstr "Dữ liệu"

#. module: website
#. openerp-web
#: code:addons/website/static/src/snippets/s_chart/options.js:0
#, python-format
msgid "Data Border"
msgstr "Viền dữ liệu"

#. module: website
#. openerp-web
#: code:addons/website/static/src/snippets/s_chart/options.js:0
#, python-format
msgid "Data Color"
msgstr "Màu dữ liệu"

#. module: website
#. openerp-web
#: code:addons/website/static/src/snippets/s_chart/options.js:0
#, python-format
msgid "Dataset Border"
msgstr "Viền tập dữ liệu"

#. module: website
#. openerp-web
#: code:addons/website/static/src/snippets/s_chart/options.js:0
#, python-format
msgid "Dataset Color"
msgstr "Màu tập dữ liệu"

#. module: website
#: model_terms:ir.ui.view,arch_db:website.s_website_form_options
#: model_terms:ir.ui.view,arch_db:website.website_visitor_page_view_search
msgid "Date"
msgstr "Ngày"

#. module: website
#: model_terms:ir.ui.view,arch_db:website.s_website_form_options
msgid "Date &amp; Time"
msgstr "Ngày &amp; Giờ"

#. module: website
#. openerp-web
#: code:addons/website/static/src/snippets/s_countdown/000.js:0
#, python-format
msgid "Days"
msgstr "Ngày"

#. module: website
#: model_terms:ir.ui.view,arch_db:website.s_website_form_options
msgid "Decimal Number"
msgstr "Số thập phân"

#. module: website
#: model_terms:ir.ui.view,arch_db:website.res_config_settings_view_form
#: model_terms:ir.ui.view,arch_db:website.s_faq_collapse_options
#: model_terms:ir.ui.view,arch_db:website.s_google_map_options
#: model_terms:ir.ui.view,arch_db:website.s_masonry_block_options
#: model_terms:ir.ui.view,arch_db:website.snippet_options
msgid "Default"
msgstr "Mặc định"

#. module: website
#: model_terms:ir.ui.view,arch_db:website.res_config_settings_view_form
msgid "Default Access Rights"
msgstr "Quyền Truy cập Mặc định"

#. module: website
#: model:ir.model.fields,field_description:website.field_website__default_lang_id
msgid "Default Language"
msgstr "Ngôn ngữ Mặc định"

#. module: website
#: model:website.menu,name:website.main_menu
msgid "Default Main Menu"
msgstr "Menu chính mặc định"

#. module: website
#: model_terms:ir.ui.view,arch_db:website.s_masonry_block_options
msgid "Default Reversed"
msgstr "Đảo mặc định"

#. module: website
#: model:ir.model.fields,field_description:website.field_res_config_settings__social_default_image
#: model:ir.model.fields,field_description:website.field_website__social_default_image
#: model_terms:ir.ui.view,arch_db:website.res_config_settings_view_form
msgid "Default Social Share Image"
msgstr "Hình ảnh chia sẻ xã hội mặc định"

#. module: website
#: model_terms:ir.ui.view,arch_db:website.s_website_form_options
msgid "Default Value"
msgstr "Giá trị mặc định"

#. module: website
#: model:ir.model.fields,field_description:website.field_res_config_settings__website_default_lang_id
msgid "Default language"
msgstr "Ngôn ngữ mặc định"

#. module: website
#: model:ir.model.fields,field_description:website.field_res_config_settings__website_default_lang_code
msgid "Default language code"
msgstr "Mã ngôn ngữ mặc định"

#. module: website
#: model_terms:ir.ui.view,arch_db:website.s_popup_options
msgid "Delay"
msgstr "Độ trễ"

#. module: website
#: model_terms:ir.ui.view,arch_db:website.s_features_grid
msgid "Delete Blocks"
msgstr "Xóa khối"

#. module: website
#. openerp-web
#: code:addons/website/static/src/xml/website.contentMenu.xml:0
#: code:addons/website/static/src/xml/website.contentMenu.xml:0
#, python-format
msgid "Delete Menu Item"
msgstr "Xóa mục menu"

#. module: website
#. openerp-web
#: code:addons/website/static/src/js/menu/content.js:0
#: code:addons/website/static/src/js/menu/content.js:0
#, python-format
msgid "Delete Page"
msgstr "Xóa trang"

#. module: website
#: model_terms:ir.ui.view,arch_db:website.s_three_columns
msgid ""
"Delete the above image or replace it with a picture that illustrates your "
"message. Click on the picture to change its <em>rounded corner</em> style."
msgstr ""
"Xóa hình trên hoặc thay thế bằng hình ảnh minh họa thông điệp của bạn. Nhấp "
"vào ảnh để thay đổi kiểu <em> góc tròn </em> của nó."

#. module: website
#. openerp-web
#: code:addons/website/static/src/xml/website.editor.xml:0
#, python-format
msgid "Delete this font"
msgstr "Xóa phông chữ này"

#. module: website
#: model_terms:ir.ui.view,arch_db:website.one_page_line
msgid "Delete this page"
msgstr "Xóa trang này"

#. module: website
#. openerp-web
#: code:addons/website/static/src/js/editor/snippets.options.js:0
#, python-format
msgid ""
"Deleting a font requires a reload of the page. This will save all your "
"changes and reload the page, are you sure you want to proceed?"
msgstr ""
"Xóa phông chữ yêu cầu tải lại trang. Thao tác này sẽ lưu tất cả các thay đổi"
" của bạn và tải lại trang, bạn có chắc chắn muốn tiếp tục không?"

#. module: website
#: model_terms:ir.ui.view,arch_db:website.s_mega_menu_cards
msgid "Deliveries"
msgstr "Giao hàng"

#. module: website
#: model_terms:ir.ui.view,arch_db:website.s_mega_menu_cards
msgid "Departments"
msgstr "Phòng/Ban"

#. module: website
#. openerp-web
#: code:addons/website/static/src/js/menu/content.js:0
#: code:addons/website/static/src/xml/website.pageProperties.xml:0
#, python-format
msgid "Dependencies"
msgstr "Phụ thuộc"

#. module: website
#. openerp-web
#: code:addons/website/static/src/xml/website_form_editor.xml:0
#, python-format
msgid "Describe your field here."
msgstr "Mô tả trường tại đây. "

#. module: website
#. openerp-web
#: code:addons/website/static/src/xml/website.seo.xml:0
#: model:ir.model.fields,field_description:website.field_website_configurator_feature__description
#: model_terms:ir.ui.view,arch_db:website.s_google_map_options
#: model_terms:ir.ui.view,arch_db:website.s_map_options
#: model_terms:ir.ui.view,arch_db:website.s_website_form_options
#: model_terms:ir.ui.view,arch_db:website.searchbar_input_snippet_options
#, python-format
msgid "Description"
msgstr "Mô tả"

#. module: website
#: model:website.configurator.feature,description:website.feature_page_our_services
msgid "Description of your services offer"
msgstr "Mô tả các gói dịch vụ của bạn"

#. module: website
#: model_terms:ir.ui.view,arch_db:website.s_product_catalog_options
msgid "Descriptions"
msgstr "Mô tả"

#. module: website
#: model_terms:ir.ui.view,arch_db:website.snippet_options
msgid "Descriptive"
msgstr "Mô tả"

#. module: website
#: model_terms:ir.ui.view,arch_db:website.template_footer_links
msgid "Design"
msgstr "Thiết kế"

#. module: website
#: model_terms:ir.ui.view,arch_db:website.s_table_of_content
msgid "Design features"
msgstr "Tính năng thiết kế"

#. module: website
#: model:website.configurator.feature,description:website.feature_page_pricing
msgid "Designed to drive conversion"
msgstr "Được thiết kế để tăng chuyển đổi"

#. module: website
#. openerp-web
#: code:addons/website/static/src/xml/theme_preview.xml:0
#, python-format
msgid "Desktop"
msgstr "Máy tính để bàn"

#. module: website
#: model_terms:ir.ui.view,arch_db:website.s_mega_menu_odoo_menu
msgid "Desktop computers"
msgstr "Máy tính để bàn"

#. module: website
#: model_terms:ir.ui.view,arch_db:website.searchbar_input_snippet_options
msgid "Detail"
msgstr "Chi tiết"

#. module: website
#: model_terms:ir.ui.view,arch_db:website.website_visitor_view_form
msgid "Details"
msgstr "Chi tiết"

#. module: website
#. openerp-web
#: code:addons/website/static/src/components/configurator/configurator.xml:0
#, python-format
msgid "Detect"
msgstr "Phát hiện"

#. module: website
#: model_terms:ir.ui.view,arch_db:website.s_tabs_options
msgid "Direction"
msgstr "Hướng"

#. module: website
#: model:ir.model.fields,field_description:website.field_theme_ir_asset__directive
msgid "Directive"
msgstr "Chỉ dẫn"

#. module: website
#: model:ir.actions.server,name:website.website_disable_unused_snippets_assets_ir_actions_server
#: model:ir.cron,cron_name:website.website_disable_unused_snippets_assets
#: model:ir.cron,name:website.website_disable_unused_snippets_assets
msgid "Disable unused snippets assets"
msgstr "Tắt các snippets assets không sử dụng"

#. module: website
#: model_terms:ir.ui.view,arch_db:website.bs_debug_view
#: model_terms:ir.ui.view,arch_db:website.color_combinations_debug_view
#: model_terms:website.page,arch_db:website.bs_debug_page
#: model_terms:website.page,arch_db:website.color_combinations_debug_page
msgid "Disabled"
msgstr "Đã vô hiệu"

#. module: website
#: model_terms:ir.ui.view,arch_db:website.s_countdown_options
msgid "Disappearing"
msgstr "Biến mất"

#. module: website
#: model_terms:ir.ui.view,arch_db:website.snippet_options
msgid "Disappears"
msgstr "Biến mất"

#. module: website
#. openerp-web
#: code:addons/website/static/src/js/editor/snippets.options.js:0
#: code:addons/website/static/src/js/editor/snippets.options.js:0
#: code:addons/website/static/src/js/editor/snippets.options.js:0
#: code:addons/website/static/src/js/menu/content.js:0
#: code:addons/website/static/src/js/menu/seo.js:0
#: code:addons/website/static/src/snippets/s_embed_code/options.js:0
#: code:addons/website/static/src/snippets/s_website_form/options.js:0
#, python-format
msgid "Discard"
msgstr "Huỷ bỏ"

#. module: website
#. openerp-web
#: code:addons/website/static/src/xml/website.pageProperties.xml:0
#, python-format
msgid "Discard & Edit in backend"
msgstr "Hủy và chỉnh sửa trong backend"

#. module: website
#: model_terms:ir.ui.view,arch_db:website.s_media_list
msgid "Discover"
msgstr "Khám phá"

#. module: website
#: model_terms:ir.ui.view,arch_db:website.s_showcase
msgid "Discover all the features"
msgstr "Khám phá tất cả các tính năng"

#. module: website
#: model_terms:ir.ui.view,arch_db:website.s_image_text
msgid "Discover more"
msgstr "Tìm hiểu thêm"

#. module: website
#: model_terms:ir.ui.view,arch_db:website.s_mega_menu_big_icons_subtitles
#: model_terms:ir.ui.view,arch_db:website.s_mega_menu_images_subtitles
msgid "Discover our culture and our values"
msgstr "Khám phá văn hoá và giá trị "

#. module: website
#: model_terms:ir.ui.view,arch_db:website.s_mega_menu_big_icons_subtitles
msgid "Discover our legal notice"
msgstr "Khám phá thông báo pháp lý"

#. module: website
#: model_terms:ir.ui.view,arch_db:website.s_mega_menu_big_icons_subtitles
msgid "Discover our realisations"
msgstr "Thành công của chúng tôi"

#. module: website
#: model_terms:ir.ui.view,arch_db:website.s_mega_menu_images_subtitles
#: model_terms:ir.ui.view,arch_db:website.s_mega_menu_little_icons
msgid "Discover our team"
msgstr "Khám phá đội ngũ của chúng tôi"

#. module: website
#: model_terms:ir.ui.view,arch_db:website.snippet_options
msgid "Discrete"
msgstr "Rời rạc"

#. module: website
#: model_terms:ir.ui.view,arch_db:website.external_snippets
msgid "Discussion Group"
msgstr "Nhóm Thảo luận"

#. module: website
#: model_terms:ir.ui.view,arch_db:website.s_share_options
msgid "Disk"
msgstr "Đĩa"

#. module: website
#: model_terms:ir.ui.view,arch_db:website.s_blockquote_options
#: model_terms:ir.ui.view,arch_db:website.s_countdown_options
#: model_terms:ir.ui.view,arch_db:website.s_popup_options
#: model_terms:ir.ui.view,arch_db:website.s_progress_bar_options
msgid "Display"
msgstr "Hiển thị"

#. module: website
#: model_terms:ir.ui.view,arch_db:website.s_rating_options
msgid "Display Inline"
msgstr "Hiển thị trong dòng"

#. module: website
#: model:ir.model.fields,field_description:website.field_theme_ir_asset__display_name
#: model:ir.model.fields,field_description:website.field_theme_ir_attachment__display_name
#: model:ir.model.fields,field_description:website.field_theme_ir_ui_view__display_name
#: model:ir.model.fields,field_description:website.field_theme_website_menu__display_name
#: model:ir.model.fields,field_description:website.field_theme_website_page__display_name
#: model:ir.model.fields,field_description:website.field_website__display_name
#: model:ir.model.fields,field_description:website.field_website_configurator_feature__display_name
#: model:ir.model.fields,field_description:website.field_website_menu__display_name
#: model:ir.model.fields,field_description:website.field_website_page__display_name
#: model:ir.model.fields,field_description:website.field_website_rewrite__display_name
#: model:ir.model.fields,field_description:website.field_website_robots__display_name
#: model:ir.model.fields,field_description:website.field_website_route__display_name
#: model:ir.model.fields,field_description:website.field_website_snippet_filter__display_name
#: model:ir.model.fields,field_description:website.field_website_track__display_name
#: model:ir.model.fields,field_description:website.field_website_visitor__display_name
msgid "Display Name"
msgstr "Tên hiển thị"

#. module: website
#: model:ir.model.fields,help:website.field_res_config_settings__website_cookies_bar
#: model:ir.model.fields,help:website.field_website__cookies_bar
#: model_terms:ir.ui.view,arch_db:website.res_config_settings_view_form
msgid "Display a customizable cookies bar on your website."
msgstr "Hiển thị thanh cookie có thể tùy chỉnh trên trang web của bạn."

#. module: website
#: code:addons/website/models/ir_qweb_fields.py:0
#, python-format
msgid "Display the badges"
msgstr "Hiện huy hiệu"

#. module: website
#: code:addons/website/models/ir_qweb_fields.py:0
#, python-format
msgid "Display the biography"
msgstr "Hiện tiểu sử"

#. module: website
#: code:addons/website/models/ir_qweb_fields.py:0
#, python-format
msgid "Display the website description"
msgstr "Hiện miêu tả website"

#. module: website
#: model:ir.model.fields,help:website.field_res_config_settings__website_logo
#: model:ir.model.fields,help:website.field_website__logo
msgid "Display this logo on the website."
msgstr "Hiển thị logo này trên trang web."

#. module: website
#: model_terms:ir.ui.view,arch_db:website.res_config_settings_view_form
msgid "Display this website when users visit this domain"
msgstr "Hiện trang web này khi khách hàng ghé thăm tên miền này"

#. module: website
#. openerp-web
#: code:addons/website/static/src/js/backend/res_config_settings.js:0
#, python-format
msgid "Do not activate"
msgstr "Không kích hoạt"

#. module: website
#: model_terms:ir.ui.view,arch_db:website.s_mega_menu_cards
msgid ""
"Do you need specific information? Our specialists will help you with "
"pleasure."
msgstr ""
"Bạn cần tìm thông tin cụ thể? Chuyên gia của chúng tôi sẵn lòng giúp đỡ bạn."
" "

#. module: website
#. openerp-web
#: code:addons/website/static/src/js/editor/snippets.options.js:0
#, python-format
msgid "Do you want to edit the company data ?"
msgstr "Bạn có muốn sửa dữ liệu công ty?"

#. module: website
#. openerp-web
#: code:addons/website/static/src/js/menu/new_content.js:0
#, python-format
msgid "Do you want to install the \"%s\" App?"
msgstr "Bạn có muốn cài đặt Ứng dụng \"%s\" không?"

#. module: website
#: model_terms:ir.ui.view,arch_db:website.template_footer_links
msgid "Documentation"
msgstr "Tài liệu"

#. module: website
#: model_terms:ir.ui.view,arch_db:website.s_website_form_options
msgid "Doesn't contain"
msgstr "Không chứa"

#. module: website
#: model_terms:ir.ui.view,arch_db:website.res_config_settings_view_form
msgid "Domain"
msgstr "Miền"

#. module: website
#. openerp-web
#: code:addons/website/static/src/xml/website.xml:0
#, python-format
msgid "Don't forget to update all links referring to this page."
msgstr "Đừng quên cập nhật tất cả liên kết dẫn chiếu đến trang này."

#. module: website
#. openerp-web
#: code:addons/website/static/src/js/theme_preview_kanban.js:0
#, python-format
msgid "Don't worry, you can switch later."
msgstr "Đừng lo lắng, bạn có thể chuyển đổi sau."

#. module: website
#: model_terms:ir.ui.view,arch_db:website.external_snippets
msgid "Donation"
msgstr "Quyên góp"

#. module: website
#: model_terms:ir.ui.view,arch_db:website.external_snippets
msgid "Donation Button"
msgstr "Nút quyên góp"

#. module: website
#: model_terms:ir.ui.view,arch_db:website.s_image_gallery_options
msgid "Dots"
msgstr "Chấm"

#. module: website
#: model_terms:ir.ui.view,arch_db:website.snippet_options_border_line_widgets
msgid "Dotted"
msgstr "Say mê"

#. module: website
#: model_terms:ir.ui.view,arch_db:website.snippet_options_border_line_widgets
msgid "Double"
msgstr "Gấp đôi"

#. module: website
#: model_terms:ir.ui.view,arch_db:website.s_features_grid
msgid "Double click an icon to replace it with one of your choice."
msgstr ""
"Nhấp đúp chuột vào một biểu tượng để thay thế nó bằng một trong những lựa "
"chọn của bạn."

#. module: website
#: model_terms:ir.ui.view,arch_db:website.s_chart_options
msgid "Doughnut"
msgstr "Bánh vòng"

#. module: website
#. openerp-web
#: code:addons/website/static/src/js/tours/tour_utils.js:0
#, python-format
msgid ""
"Drag the <b>%s</b> building block and drop it at the bottom of the page."
msgstr "Kéo khối dựng <b>%s</b> và thả vào cuối trang. "

#. module: website
#. openerp-web
#: code:addons/website/static/src/xml/website.contentMenu.xml:0
#, python-format
msgid "Drag to the right to get a submenu"
msgstr "Kéo sang phải để menu đó thành menu con"

#. module: website
#: model_terms:ir.ui.view,arch_db:website.s_mega_menu_menus_logos
msgid "Dresses"
msgstr "Váy"

#. module: website
#: model_terms:ir.ui.view,arch_db:website.bs_debug_view
#: model_terms:ir.ui.view,arch_db:website.snippet_options
#: model_terms:website.page,arch_db:website.bs_debug_page
msgid "Dropdown"
msgstr "Thả xuống"

#. module: website
#. openerp-web
#: code:addons/website/static/src/xml/website.contentMenu.xml:0
#: code:addons/website/static/src/xml/website.contentMenu.xml:0
#, python-format
msgid "Dropdown menu"
msgstr "Menu sổ xuống"

#. module: website
#: model_terms:ir.ui.view,arch_db:website.s_countdown_options
msgid "Due Date"
msgstr "Ngày phải trả"

#. module: website
#: model_terms:ir.ui.view,arch_db:website.s_features_grid
msgid "Duplicate"
msgstr "Nhân bản"

#. module: website
#. openerp-web
#: code:addons/website/static/src/js/menu/content.js:0
#: code:addons/website/static/src/js/menu/content.js:0
#, python-format
msgid "Duplicate Page"
msgstr "Sao chép trang"

#. module: website
#: model_terms:ir.ui.view,arch_db:website.s_process_steps
msgid "Duplicate blocks <br/>to add more steps."
msgstr "Nhân bản các khối <br/>để thêm các bước khác."

#. module: website
#: model_terms:ir.ui.view,arch_db:website.s_features_grid
msgid "Duplicate blocks and columns to add more features."
msgstr "Nhân bản các khối và cột để tạo thêm tính năng."

#. module: website
#: model_terms:ir.ui.view,arch_db:website.snippets
msgid "Dynamic Content"
msgstr "Nội dung động"

#. module: website
#: model:ir.model.fields,help:website.field_res_config_settings__website_domain
#: model:ir.model.fields,help:website.field_website__domain
msgid "E.g. https://www.mydomain.com"
msgstr "VD:  https://www.mydomain.com"

#. module: website
#: model_terms:ir.ui.view,arch_db:website.s_table_of_content
msgid ""
"Easily design your own Odoo templates thanks to clean HTML\n"
"                            structure and bootstrap CSS."
msgstr ""
"Dễ dàng thiết kế các mẫu Odoo của riêng bạn nhờ cấu trúc HTML\n"
"                            rõ ràng và bootstrap CSS."

#. module: website
#. openerp-web
#: code:addons/website/static/src/js/editor/snippets.options.js:0
#: code:addons/website/static/src/xml/website.editor.xml:0
#: model_terms:ir.ui.view,arch_db:website.publish_management
#: model_terms:ir.ui.view,arch_db:website.s_embed_code_options
#, python-format
msgid "Edit"
msgstr "Sửa"

#. module: website
#. openerp-web
#: code:addons/website/static/src/js/menu/content.js:0
#: code:addons/website/static/src/js/widgets/link_popover_widget.js:0
#: model_terms:ir.ui.view,arch_db:website.user_navbar
#, python-format
msgid "Edit Menu"
msgstr "Sửa Menu"

#. module: website
#. openerp-web
#: code:addons/website/static/src/xml/website.contentMenu.xml:0
#: code:addons/website/static/src/xml/website.contentMenu.xml:0
#, python-format
msgid "Edit Menu Item"
msgstr "Chỉnh sửa mục menu"

#. module: website
#: model_terms:ir.ui.view,arch_db:website.s_website_form_options
msgid "Edit Message"
msgstr "Chỉnh sửa tin nhắn"

#. module: website
#: model_terms:ir.ui.view,arch_db:website.s_features_grid
msgid "Edit Styles"
msgstr "Sửa Style"

#. module: website
#: model_terms:ir.ui.view,arch_db:website.user_navbar
msgid "Edit Top Menu"
msgstr "Sửa Top Menu"

#. module: website
#: model_terms:ir.ui.view,arch_db:website.one_page_line
msgid "Edit code in backend"
msgstr "Sữa mã ở backend"

#. module: website
#. openerp-web
#: code:addons/website/static/src/snippets/s_embed_code/options.js:0
#: model_terms:ir.ui.view,arch_db:website.s_embed_code_options
#, python-format
msgid "Edit embedded code"
msgstr "Sửa mã nhúng"

#. module: website
#: model_terms:ir.ui.view,arch_db:website.publish_management
#: model_terms:ir.ui.view,arch_db:website.user_navbar
msgid "Edit in backend"
msgstr "Sửa ở backend"

#. module: website
#. openerp-web
#: code:addons/website/static/src/xml/website.backend.xml:0
#, python-format
msgid "Edit my Analytics Client ID"
msgstr "Chỉnh sửa ID Analytics Client"

#. module: website
#: model_terms:ir.ui.view,arch_db:website.res_config_settings_view_form
msgid "Edit robots.txt"
msgstr "Sửa robots.txt"

#. module: website
#: model_terms:ir.ui.view,arch_db:website.snippet_options_background_options
msgid "Edit video"
msgstr "Chỉnh sửa video"

#. module: website
#: model:res.groups,name:website.group_website_designer
msgid "Editor and Designer"
msgstr "Biên tập và Thiết kế"

#. module: website
#: code:addons/website/models/website_snippet_filter.py:0
#, python-format
msgid "Either action_server_id or filter_id must be provided."
msgstr "Hoặc action_server_id hoặc filter_id phải được cấp."

#. module: website
#: model_terms:ir.ui.view,arch_db:website.s_mega_menu_odoo_menu
msgid "Electronics"
msgstr "Thiết bị điện tử"

#. module: website
#: model:ir.model.fields,field_description:website.field_website_visitor__email
#: model_terms:ir.ui.view,arch_db:website.s_website_form_options
#: model_terms:ir.ui.view,arch_db:website.website_visitor_view_kanban
#: model_terms:ir.ui.view,arch_db:website.website_visitor_view_tree
msgid "Email"
msgstr "Email"

#. module: website
#: model_terms:ir.ui.view,arch_db:website.bs_debug_view
#: model_terms:website.page,arch_db:website.bs_debug_page
msgid "Email address"
msgstr "Địa chỉ thư"

#. module: website
#: model_terms:ir.ui.view,arch_db:website.s_comparisons
msgid "Email support"
msgstr "Hỗ trợ qua Email"

#. module: website
#: code:addons/website/models/website_snippet_filter.py:0
#, python-format
msgid "Empty field name in %r"
msgstr "Tên trường trống trong %r"

#. module: website
#. openerp-web
#: code:addons/website/static/src/xml/website.editor.xml:0
#, python-format
msgid "Enable billing on your Google Project"
msgstr "Bật thanh toán trên Google Project của bạn"

#. module: website
#: model:ir.model.fields,help:website.field_ir_model__website_form_access
msgid "Enable the form builder feature for this model."
msgstr "Bật tính năng tạo biểu mẫu cho model này."

#. module: website
#. openerp-web
#: code:addons/website/static/src/xml/website.editor.xml:0
#, python-format
msgid "Enable the right google map APIs in your google account"
msgstr ""

#. module: website
#. openerp-web
#: code:addons/website/static/src/js/editor/snippets.editor.js:0
#, python-format
msgid "Enter an API Key"
msgstr "Nhập khóa API"

#. module: website
#. openerp-web
#: code:addons/website/static/src/js/editor/snippets.options.js:0
#, python-format
msgid ""
"Enter code that will be added before the </body> of every page of your site."
msgstr ""
"Nhập mã sẽ được thêm vào trước </body> mỗi trang trên trang web của bạn."

#. module: website
#: model_terms:ir.ui.view,arch_db:website.snippet_options
msgid "Enter code that will be added into every page of your site"
msgstr "Nhập mã sẽ được thêm vào mọi trang trên trang web của bạn"

#. module: website
#. openerp-web
#: code:addons/website/static/src/js/editor/snippets.options.js:0
#, python-format
msgid ""
"Enter code that will be added into the <head> of every page of your site."
msgstr "Nhập mã sẽ được thêm vào <head> mỗi trang trên trang web của bạn."

#. module: website
#: model_terms:ir.ui.view,arch_db:website.bs_debug_view
#: model_terms:website.page,arch_db:website.bs_debug_page
msgid "Enter email"
msgstr "Nhập email"

#. module: website
#: model_terms:ir.ui.view,arch_db:website.s_tabs_options
msgid "Equal Widths"
msgstr "Rộng đều"

#. module: website
#. openerp-web
#: code:addons/website/static/src/xml/website_form.xml:0
#: code:addons/website/static/src/xml/website_form.xml:0
#: model_terms:ir.ui.view,arch_db:website.snippet_options
#, python-format
msgid "Error"
msgstr "Lỗi"

#. module: website
#: model_terms:ir.ui.view,arch_db:website.s_product_list
msgid "Essential oils"
msgstr "Tinh dầu thơm"

#. module: website
#: model_terms:ir.ui.view,arch_db:website.user_navbar
msgid "Event"
msgstr "Sự kiện"

#. module: website
#: model_terms:ir.ui.view,arch_db:website.s_media_list
msgid "Event heading"
msgstr "Tiêu đề sự kiện"

#. module: website
#: model:website.configurator.feature,name:website.feature_module_event
#: model_terms:ir.ui.view,arch_db:website.s_facebook_page_options
#: model_terms:ir.ui.view,arch_db:website.s_mega_menu_big_icons_subtitles
#: model_terms:ir.ui.view,arch_db:website.s_mega_menu_cards
#: model_terms:ir.ui.view,arch_db:website.s_mega_menu_images_subtitles
msgid "Events"
msgstr "Sự kiện"

#. module: website
#: model_terms:ir.ui.view,arch_db:website.snippet_options
msgid "Every Time"
msgstr "Mọi lần"

#. module: website
#: model_terms:ir.ui.view,arch_db:website.searchbar_input_snippet_options
msgid "Everything"
msgstr "Tất cả"

#. module: website
#: model_terms:ir.ui.view,arch_db:website.cookie_policy
msgid "Examples"
msgstr "Ví dụ"

#. module: website
#: model_terms:ir.ui.view,arch_db:website.s_comparisons
msgid "Expert"
msgstr "Chuyên gia"

#. module: website
#: model:website.configurator.feature,description:website.feature_page_privacy_policy
msgid "Explain how you protect privacy"
msgstr "Giải thích cách bạn bảo vệ quyền riêng tư"

#. module: website
#: model_terms:ir.ui.view,arch_db:website.s_alert
msgid ""
"Explain the benefits you offer. <br/>Don't write about products or services "
"here, write about solutions."
msgstr ""
"Giải thích những lợi ích bạn cung cấp. <br/> Tránh viết về sản phẩm hay dịch"
" vụ ở đây, hãy viết về giải pháp."

#. module: website
#: model_terms:ir.ui.view,arch_db:website.template_footer_links
msgid "Explore"
msgstr "Khám phá"

#. module: website
#: model:ir.model.fields,help:website.field_website_page__cache_key_expr
msgid ""
"Expression (tuple) to evaluate the cached key. \n"
"E.g.: \"(request.params.get(\"currency\"), )\""
msgstr ""
"Biểu thức (tuple) để đánh giá khóa đã được lưu vào cache. \n"
"VD: \"(request.params.get(\"currency\"), )\""

#. module: website
#: model:ir.model.fields.selection,name:website.selection__theme_ir_ui_view__mode__extension
msgid "Extension View"
msgstr "Giao diện Mở rộng"

#. module: website
#: model:ir.model.fields,field_description:website.field_ir_actions_server__xml_id
#: model:ir.model.fields,field_description:website.field_ir_cron__xml_id
#: model:ir.model.fields,field_description:website.field_website_page__xml_id
msgid "External ID"
msgstr "ID bên ngoài"

#. module: website
#: model_terms:ir.ui.view,arch_db:website.s_popup_options
msgid "Extra Large"
msgstr "Cực lớn"

#. module: website
#: model_terms:ir.ui.view,arch_db:website.searchbar_input_snippet_options
msgid "Extra link"
msgstr "Link thêm"

#. module: website
#: model_terms:ir.ui.view,arch_db:website.snippet_options
msgid "Extra-Large"
msgstr "Cực lớn"

#. module: website
#: model_terms:ir.ui.view,arch_db:website.snippet_options
msgid "Extra-Small"
msgstr "Cực nhỏ"

#. module: website
#: model_terms:ir.ui.view,arch_db:website.s_mega_menu_big_icons_subtitles
msgid "F.A.Q."
msgstr "Hỏi - Đáp"

#. module: website
#: model_terms:ir.ui.view,arch_db:website.res_config_settings_view_form
#: model_terms:ir.ui.view,arch_db:website.template_footer_links
msgid "Facebook"
msgstr "Facebook"

#. module: website
#: model:ir.model.fields,field_description:website.field_res_config_settings__social_facebook
#: model:ir.model.fields,field_description:website.field_website__social_facebook
msgid "Facebook Account"
msgstr "Tài khoản Facebook"

#. module: website
#: model_terms:ir.ui.view,arch_db:website.snippet_options
msgid "Fade"
msgstr "Fade"

#. module: website
#: model_terms:ir.ui.view,arch_db:website.snippet_options
msgid "Fade In"
msgstr "Fade In"

#. module: website
#: model_terms:ir.ui.view,arch_db:website.snippet_options
msgid "Fade In-Down"
msgstr "Fade In-Down"

#. module: website
#: model_terms:ir.ui.view,arch_db:website.snippet_options
msgid "Fade In-Left"
msgstr "Fade In-Left"

#. module: website
#: model_terms:ir.ui.view,arch_db:website.snippet_options
msgid "Fade In-Right"
msgstr "Fade In-Right"

#. module: website
#: model_terms:ir.ui.view,arch_db:website.snippet_options
msgid "Fade In-Up"
msgstr "Fade In-Up"

#. module: website
#: model_terms:ir.ui.view,arch_db:website.snippet_options
msgid "Fade Out"
msgstr "Fade Out"

#. module: website
#. openerp-web
#: code:addons/website/static/src/js/menu/new_content.js:0
#, python-format
msgid "Failed to install \"%s\""
msgstr "Đã thất bại khi cài \"%s\""

#. module: website
#: model_terms:ir.ui.view,arch_db:website.s_product_catalog
msgid "Farm Friendly Chicken Supreme"
msgstr "Gà đồng cao cấp"

#. module: website
#: model:ir.model.fields,field_description:website.field_res_config_settings__favicon
msgid "Favicon"
msgstr "Favicon"

#. module: website
#: model_terms:ir.ui.view,arch_db:website.s_three_columns
msgid "Feature One"
msgstr "Tính năng Một"

#. module: website
#: model_terms:ir.ui.view,arch_db:website.s_three_columns
msgid "Feature Three"
msgstr "Tính năng Ba"

#. module: website
#: model_terms:ir.ui.view,arch_db:website.s_card
msgid "Feature Title"
msgstr "Tiêu đề Tính năng"

#. module: website
#: model_terms:ir.ui.view,arch_db:website.s_three_columns
msgid "Feature Two"
msgstr "Tính năng Hai"

#. module: website
#: model:ir.model.fields,field_description:website.field_website_configurator_feature__feature_url
msgid "Feature Url"
msgstr "Url nổi bật"

#. module: website
#. openerp-web
#: code:addons/website/static/src/components/configurator/configurator.xml:0
#: model_terms:ir.ui.view,arch_db:website.res_config_settings_view_form
#: model_terms:ir.ui.view,arch_db:website.snippets
#, python-format
msgid "Features"
msgstr "Tính năng"

#. module: website
#: model_terms:ir.ui.view,arch_db:website.s_dynamic_snippet_options_template
msgid "Fetched elements"
msgstr "Yếu tố được nạp"

#. module: website
#: model:ir.model.fields,field_description:website.field_website_snippet_filter__field_names
msgid "Field Names"
msgstr "Tên trường"

#. module: website
#: model:ir.model.fields,field_description:website.field_ir_model__website_form_default_field_id
msgid "Field for custom form data"
msgstr "Trường cho dữ liệu biểu mẫu tùy chỉnh"

#. module: website
#: model:ir.model,name:website.model_ir_model_fields
msgid "Fields"
msgstr "Trường "

#. module: website
#: model_terms:ir.ui.view,arch_db:website.s_website_form_options
msgid "File Upload"
msgstr "Tệp tải lên"

#. module: website
#: model:ir.model.fields,help:website.field_website_page__arch_fs
msgid ""
"File from where the view originates.\n"
"                                                          Useful to (hard) reset broken views or to read arch from file in dev-xml mode."
msgstr ""
"Tệp gốc của dạng xem.\n"
"                                                          Giúp đặt lại (đặt về cài đặt gốc) dạng xem bị hỏng hoặc đọc kiến trúc từ tệp ở chế độ dev-xml. "

#. module: website
#: model_terms:ir.ui.view,arch_db:website.s_product_catalog
msgid "Filet Mignon 8oz"
msgstr "Thăn phi lê 8oz"

#. module: website
#: model_terms:ir.ui.view,arch_db:website.snippet_options
msgid "Fill"
msgstr "Lấp đầy"

#. module: website
#: model_terms:ir.ui.view,arch_db:website.s_tabs_options
msgid "Fill and justify"
msgstr "Lấp đầy và căn đều"

#. module: website
#: model:ir.model.fields,field_description:website.field_website_snippet_filter__filter_id
#: model_terms:ir.ui.view,arch_db:website.s_dynamic_snippet_options_template
msgid "Filter"
msgstr "Bộ lọc"

#. module: website
#: model_terms:ir.ui.view,arch_db:website.snippet_options
msgid "Filter Intensity"
msgstr "Cường độ lọc"

#. module: website
#: model_terms:ir.ui.view,arch_db:website.s_mega_menu_big_icons_subtitles
msgid "Find a store near you"
msgstr "Tìm cửa hàng ở gần bạn"

#. module: website
#: model_terms:ir.ui.view,arch_db:website.s_mega_menu_cards
msgid ""
"Find all information about our deliveries, express deliveries and all you "
"need to know to return a product."
msgstr ""
"Tìm mọi thông tin về dịch vụ giao hàng, giao hàng nhanh và thủ tục hoàn trả "
"sản phẩm. "

#. module: website
#: model_terms:ir.ui.view,arch_db:website.s_mega_menu_cards
msgid ""
"Find out how we were able helping them and set in place solutions adapted to"
" their needs."
msgstr ""
"Tìm hiểu cách chúng tôi giúp đỡ khách hàng và đưa ra giải pháp phù hợp với "
"nhu cầu của họ. "

#. module: website
#: model_terms:ir.ui.view,arch_db:website.s_mega_menu_big_icons_subtitles
#: model_terms:ir.ui.view,arch_db:website.s_mega_menu_images_subtitles
msgid "Find the perfect solution for you"
msgstr "Tìm giải pháp hoàn hảo cho bạn"

#. module: website
#: model:ir.model.fields,field_description:website.field_website_visitor__create_date
#: model_terms:ir.ui.view,arch_db:website.website_visitor_view_search
msgid "First Connection"
msgstr "Kết nối lần đầu"

#. module: website
#: model_terms:ir.ui.view,arch_db:website.s_features
msgid "First Feature"
msgstr "Tính năng Đầu tiên"

#. module: website
#: model_terms:ir.ui.view,arch_db:website.s_mega_menu_multi_menus
msgid "First Menu"
msgstr "Menu đầu tiên"

#. module: website
#: model_terms:ir.ui.view,arch_db:website.snippet_options
msgid "First Time Only"
msgstr "Chỉ lần đầu tiên"

#. module: website
#: model_terms:ir.ui.view,arch_db:website.s_showcase
msgid "First feature"
msgstr "Tính năng đầu tiên"

#. module: website
#: model_terms:ir.ui.view,arch_db:website.s_features_grid
msgid "First list of Features"
msgstr "Danh sách đầu tiên của tính năng"

#. module: website
#: model:ir.model.fields,help:website.field_ir_ui_view__first_page_id
#: model:ir.model.fields,help:website.field_website_page__first_page_id
msgid "First page linked to this view"
msgstr "Trang đầu tiên được liên kết với giao diện này"

#. module: website
#: model_terms:ir.ui.view,arch_db:website.snippet_options
msgid "Fit content"
msgstr "Phù hợp với nội dung"

#. module: website
#: model_terms:ir.ui.view,arch_db:website.snippet_options
msgid "Fit text"
msgstr "Vừa với văn bản"

#. module: website
#: model_terms:ir.ui.view,arch_db:website.snippet_options
#: model_terms:ir.ui.view,arch_db:website.snippet_options_background_options
msgid "Fixed"
msgstr "Cố định"

#. module: website
#: model_terms:ir.ui.view,arch_db:website.snippet_options
msgid "Flag"
msgstr "Gắn cờ"

#. module: website
#: model_terms:ir.ui.view,arch_db:website.snippet_options
msgid "Flag and Text"
msgstr "Cờ và văn bản"

#. module: website
#: model_terms:ir.ui.view,arch_db:website.snippet_options
msgid "Flash"
msgstr "Flash"

#. module: website
#: model_terms:ir.ui.view,arch_db:website.s_google_map_options
msgid "Flat"
msgstr "Mặt bằng"

#. module: website
#: model_terms:ir.ui.view,arch_db:website.snippet_options
msgid "Flip-In-X"
msgstr "Flip-In-X"

#. module: website
#: model_terms:ir.ui.view,arch_db:website.snippet_options
msgid "Flip-In-Y"
msgstr "Flip-In-Y"

#. module: website
#: model_terms:ir.ui.view,arch_db:website.s_image_gallery_options
msgid "Float"
msgstr "Nổi"

#. module: website
#: model_terms:ir.ui.view,arch_db:website.footer_custom
#: model_terms:ir.ui.view,arch_db:website.template_footer_centered
#: model_terms:ir.ui.view,arch_db:website.template_footer_contact
#: model_terms:ir.ui.view,arch_db:website.template_footer_descriptive
#: model_terms:ir.ui.view,arch_db:website.template_footer_links
#: model_terms:ir.ui.view,arch_db:website.template_footer_minimalist
#: model_terms:ir.ui.view,arch_db:website.template_header_boxed_oe_structure_header_boxed_1
#: model_terms:ir.ui.view,arch_db:website.template_header_hamburger_full_oe_structure_header_hamburger_full_1
#: model_terms:ir.ui.view,arch_db:website.template_header_hamburger_oe_structure_header_hamburger_3
#: model_terms:ir.ui.view,arch_db:website.template_header_sidebar_oe_structure_header_sidebar_1
#: model_terms:ir.ui.view,arch_db:website.template_header_vertical_oe_structure_header_vertical_1
msgid "Follow us"
msgstr "Theo dõi chúng tôi"

#. module: website
#: model_terms:ir.ui.view,arch_db:website.res_config_settings_view_form
msgid "Follow your website traffic in Odoo."
msgstr "Theo dõi lượng truy cập vào website của bạn trong Odoo."

#. module: website
#: model_terms:ir.ui.view,arch_db:website.snippet_options
msgid "Font"
msgstr "Font"

#. module: website
#: model_terms:ir.ui.view,arch_db:website.snippet_options
msgid "Font Size"
msgstr "Cỡ Font"

#. module: website
#: model_terms:ir.ui.view,arch_db:website.snippet_options
msgid "Font family"
msgstr "Nhóm font"

#. module: website
#: model_terms:ir.ui.view,arch_db:website.snippet_options
msgid "Font size"
msgstr "Cỡ chữ"

#. module: website
#: model:ir.model.fields,field_description:website.field_website_page__footer_visible
msgid "Footer Visible"
msgstr "Chân trang hiển thị"

#. module: website
#. openerp-web
#: code:addons/website/static/src/xml/website.res_config_settings.xml:0
#, python-format
msgid "For session cookies, authentification and analytics,"
msgstr "Đối với cookie phiên, xác thực và phân tích, "

#. module: website
#: model_terms:ir.ui.view,arch_db:website.res_config_settings_view_form
msgid "Force your user to create an account per website"
msgstr "Buộc người dùng của bạn tạo tài khoản trên mỗi trang web"

#. module: website
#: model_terms:ir.ui.view,arch_db:website.bs_debug_view
#: model_terms:website.page,arch_db:website.bs_debug_page
msgid "Form"
msgstr "Mẫu"

#. module: website
#: model:ir.model.fields,help:website.field_ir_model__website_form_label
msgid ""
"Form action label. Ex: crm.lead could be 'Send an e-mail' and project.issue "
"could be 'Create an Issue'."
msgstr ""
"Nhãn tác vụ trong biểu mẫu. Ví dụ: crm.lead có thể là 'Gửi email' và "
"project.issue là 'Tạo sự cố.'"

#. module: website
#: model:website.configurator.feature,name:website.feature_module_forum
#: model_terms:ir.ui.view,arch_db:website.user_navbar
msgid "Forum"
msgstr "Diễn đàn"

#. module: website
#: model_terms:ir.ui.view,arch_db:website.s_company_team
msgid ""
"Founder and chief visionary, Tony is the driving force behind the company. He loves\n"
"                                to keep his hands full by participating in the development of the software,\n"
"                                marketing, and customer experience strategies."
msgstr ""
"Người sáng lập và là người có tầm nhìn xa trông rộng, Tony là động lực thúc đẩy công ty.\n"
"                                Anh ấy thích làm cho mình bận rộn bằng cách tham gia vào\n"
"                                quá trình phát triển phần mềm, các chiến lược marketing và trải nghiệm khách hàng."

#. module: website
#: model_terms:ir.ui.view,arch_db:website.snippet_options
msgid "Framed"
msgstr "Đóng khung"

#. module: website
#: model:ir.model.fields.selection,name:website.selection__website__auth_signup_uninvited__b2c
msgid "Free sign up"
msgstr "Đăng ký Tự do"

#. module: website
#: model_terms:ir.ui.view,arch_db:website.s_facebook_page_options
msgid "Friends' Faces"
msgstr "Khuôn mặt bạn bè"

#. module: website
#: model_terms:ir.ui.view,arch_db:website.s_mega_menu_cards
msgid ""
"From seminars to team building activities, we offer a wide choice of events "
"to organize."
msgstr ""
"Từ hội thảo tới hoạt động nhóm, chúng tôi tổ chức đa dạng các sự kiện. "

#. module: website
#: model_terms:ir.ui.view,arch_db:website.s_popup_options
#: model_terms:ir.ui.view,arch_db:website.snippet_options
msgid "Full"
msgstr "Đầy đủ"

#. module: website
#: model_terms:ir.ui.view,arch_db:website.snippet_options
msgid "Full Screen"
msgstr "Toàn màn hình"

#. module: website
#: model_terms:ir.ui.view,arch_db:website.s_tabs_options
msgid "Full Width"
msgstr "Chiều rộng đầy đủ"

#. module: website
#: model_terms:ir.ui.view,arch_db:website.snippet_options
msgid "Full screen"
msgstr "Toàn màn hình"

#. module: website
#: model_terms:ir.ui.view,arch_db:website.snippet_options
msgid "Full-Width"
msgstr "Toàn chiều rộng"

#. module: website
#: model_terms:ir.ui.view,arch_db:website.s_product_list
msgid "Furniture"
msgstr "Đồ nội thất"

#. module: website
#. openerp-web
#: code:addons/website/static/src/xml/website.backend.xml:0
#: model_terms:ir.ui.view,arch_db:website.res_config_settings_view_form
#, python-format
msgid "G-XXXXXXXXXX"
msgstr "G-XXXXXXXXXX"

#. module: website
#: model_terms:ir.ui.view,arch_db:website.s_mega_menu_odoo_menu
msgid "GPS &amp; navigation"
msgstr "GPS &amp; điều hướng"

#. module: website
#: model_terms:ir.ui.view,arch_db:website.s_mega_menu_thumbnails
msgid "Gaming"
msgstr "Thiết bị game"

#. module: website
#: model_terms:ir.ui.view,arch_db:website.s_process_steps
msgid "Get Delivered"
msgstr "Nhận giao hàng"

#. module: website
#: model_terms:ir.ui.view,arch_db:website.s_comparisons
msgid "Get access to all modules"
msgstr "Truy cập đến tất cả các phân hệ"

#. module: website
#: model_terms:ir.ui.view,arch_db:website.s_comparisons
msgid "Get access to all modules and features"
msgstr "Truy cập đến tất cả các phân hệ và tính năng"

#. module: website
#: model_terms:ir.ui.view,arch_db:website.template_footer_links
#: model_terms:ir.ui.view,arch_db:website.template_footer_minimalist
msgid "Get in touch"
msgstr "Liên lạc"

#. module: website
#: model_terms:ir.ui.view,arch_db:website.res_config_settings_view_form
msgid "GitHub"
msgstr "GitHub"

#. module: website
#: model:ir.model.fields,field_description:website.field_res_config_settings__social_github
#: model:ir.model.fields,field_description:website.field_website__social_github
msgid "GitHub Account"
msgstr "Tài khoản Github"

#. module: website
#: model:website.configurator.feature,description:website.feature_module_forum
msgid "Give visitors the information they need"
msgstr "Cung cấp thông tin cần thiết cho khách truy cập"

#. module: website
#: model_terms:ir.ui.view,arch_db:website.s_mega_menu_menus_logos
msgid "Glasses"
msgstr "Kính"

#. module: website
#. openerp-web
#: code:addons/website/static/src/js/menu/content.js:0
#, python-format
msgid "Go To Page"
msgstr "Đến trang"

#. module: website
#. openerp-web
#: code:addons/website/static/src/xml/website.backend.xml:0
#, python-format
msgid "Go to"
msgstr "Đến"

#. module: website
#: model_terms:ir.ui.view,arch_db:website.view_view_form_extend
msgid "Go to Page Manager"
msgstr "Đi đến Quản lý trang"

#. module: website
#. openerp-web
#: code:addons/website/static/src/xml/website.backend.xml:0
#: code:addons/website/static/src/xml/website.backend.xml:0
#: model_terms:ir.ui.view,arch_db:website.res_config_settings_view_form
#, python-format
msgid "Go to Website"
msgstr "Đi đến Website"

#. module: website
#. openerp-web
#: code:addons/website/static/src/js/tours/tour_utils.js:0
#, python-format
msgid "Go to the Theme tab"
msgstr "Đi tới tab Chủ đề"

#. module: website
#: model_terms:ir.ui.view,arch_db:website.s_carousel
msgid ""
"Good copy starts with understanding how your product or service helps your "
"customers. Simple words communicate better than big words and pompous "
"language."
msgstr ""
"Bản sao tốt bắt đầu bằng việc hiểu làm thế nào sản phẩm hoặc dịch vụ của bạn"
" giúp khách hàng của bạn. Những từ đơn giản giao tiếp tốt hơn những từ lớn "
"và ngôn ngữ hào hoa."

#. module: website
#. openerp-web
#: code:addons/website/static/src/js/tours/tour_utils.js:0
#, python-format
msgid "Good job! It's time to <b>Save</b> your work."
msgstr "Làm tốt lắm! Đến lúc để b>Lưu</b> công việc của bạn."

#. module: website
#: model:ir.model.fields,field_description:website.field_res_config_settings__has_google_analytics
msgid "Google Analytics"
msgstr "Google Analytics"

#. module: website
#: model:ir.model.fields,field_description:website.field_res_config_settings__has_google_analytics_dashboard
msgid "Google Analytics Dashboard"
msgstr "Bảng thông tin Google Analytics"

#. module: website
#: model:ir.model.fields,field_description:website.field_res_config_settings__google_analytics_key
#: model:ir.model.fields,field_description:website.field_website__google_analytics_key
msgid "Google Analytics Key"
msgstr "Khoá Google Analytics"

#. module: website
#. openerp-web
#: code:addons/website/static/src/xml/website.backend.xml:0
#, python-format
msgid ""
"Google Analytics initialization failed. Maybe this domain is not whitelisted"
" in your Google Analytics project for this client ID."
msgstr ""
"Khởi tạo Google Analytics không thành công. Có thể tên miền này không nằm "
"trong danh sách trắng trong dự án Google Analytics của bạn đối với client ID"
" này."

#. module: website
#: model:ir.model.fields,field_description:website.field_res_config_settings__google_management_client_id
#: model:ir.model.fields,field_description:website.field_website__google_management_client_id
msgid "Google Client ID"
msgstr "ID khách hàng Google"

#. module: website
#: model:ir.model.fields,field_description:website.field_res_config_settings__google_management_client_secret
#: model:ir.model.fields,field_description:website.field_website__google_management_client_secret
msgid "Google Client Secret"
msgstr "Mã bí mật khách hàng của Google"

#. module: website
#. openerp-web
#: code:addons/website/static/src/xml/website.editor.xml:0
#, python-format
msgid "Google Font address"
msgstr "Địa chỉ Phông chữ của Google"

#. module: website
#: model_terms:ir.ui.view,arch_db:website.snippet_options
msgid "Google Map"
msgstr "Google Map"

#. module: website
#. openerp-web
#: code:addons/website/static/src/js/editor/snippets.editor.js:0
#, python-format
msgid "Google Map API Key"
msgstr "Khóa API Google Map"

#. module: website
#: model:ir.model.fields,field_description:website.field_res_config_settings__has_google_maps
msgid "Google Maps"
msgstr "Google Maps"

#. module: website
#: model:ir.model.fields,field_description:website.field_res_config_settings__google_maps_api_key
#: model:ir.model.fields,field_description:website.field_website__google_maps_api_key
msgid "Google Maps API Key"
msgstr "Khóa API của Google Maps"

#. module: website
#: model:ir.model.fields,field_description:website.field_res_config_settings__google_search_console
#: model:ir.model.fields,field_description:website.field_website__google_search_console
msgid "Google Search Console"
msgstr "Google Search Console"

#. module: website
#. openerp-web
#: code:addons/website/static/src/xml/website.backend.xml:0
#, python-format
msgid ""
"Google deprecated both its \"Universal Analytics\" and \"Google Sign-In\" "
"API. It means that only accounts and keys created before 2020 will be able "
"to integrate their Analytics dashboard in Odoo (or any other website). This "
"will be possible only up to mid 2023. After that, those services won't work "
"anymore, at all."
msgstr ""

#. module: website
#: model:ir.model.fields,help:website.field_res_config_settings__google_search_console
#: model:ir.model.fields,help:website.field_website__google_search_console
msgid "Google key, or Enable to access first reply"
msgstr "Khóa Google hoặc Bật để truy cập câu trả lời đầu tiên"

#. module: website
#: model_terms:ir.ui.view,arch_db:website.snippet_options
msgid "Gray #{grayCode}"
msgstr "Xám #{grayCode}"

#. module: website
#: model_terms:ir.ui.view,arch_db:website.snippet_options
msgid "Grays"
msgstr "Xám"

#. module: website
#: model_terms:ir.ui.view,arch_db:website.s_features_grid
msgid "Great Value"
msgstr "Giá trị Lớn"

#. module: website
#: model_terms:ir.ui.view,arch_db:website.s_text_block
msgid ""
"Great stories are <b>for everyone</b> even when only written <b>for just one"
" person</b>. If you try to write with a wide, general audience in mind, your"
" story will sound fake and lack emotion. No one will be interested. Write "
"for one person. If it’s genuine for the one, it’s genuine for the rest."
msgstr ""
"Những câu chuyện tuyệt vời thì đều <b>dành cho tất cả mọi người</b> ngay cả "
"khi nó chỉ được viết cho một người duy nhất. Nếu bạn cố gắng viết nội dung "
"với một  lượng lớn độc giả trong tâm trí, câu chuyện của bạn sẽ nghe có vẻ "
"giả tạo và thiếu cảm xúc. Sẽ không có ai quan tâm. Nếu viết chân thành cho "
"một người, câu chuyện sẽ chân thành đối với những người còn lại."

#. module: website
#: model_terms:ir.ui.view,arch_db:website.s_text_block
msgid ""
"Great stories have a <b>personality</b>. Consider telling a great story that"
" provides personality. Writing a story with personality for potential "
"clients will assist with making a relationship connection. This shows up in "
"small quirks like word choices or phrases. Write from your point of view, "
"not from someone else's experience."
msgstr ""
"Những câu chuyện tuyệt vời đều có <b>tính cá tính</b>. Hãy cân nhắc kể một "
"câu có cá tính. Viết một câu chuyện có cá tính cho các khách hàng tiềm năng "
"sẽ hỗ trợ tạo kết nối mối quan hệ. Điều này được thể hiện bằng cách lựa chọn"
" câu chữ, cụm từ ngắn gọn, xúc tích, có bản sắc riêng. Hãy viết theo quan "
"điểm của bạn, không phải từ kinh nghiệm của người khác."

#. module: website
#: model_terms:ir.ui.view,arch_db:website.s_image_gallery_options
msgid "Grid"
msgstr "Lưới"

#. module: website
#: model_terms:ir.ui.view,arch_db:website.menu_search
#: model_terms:ir.ui.view,arch_db:website.view_rewrite_search
#: model_terms:ir.ui.view,arch_db:website.website_visitor_page_view_search
#: model_terms:ir.ui.view,arch_db:website.website_visitor_view_search
msgid "Group By"
msgstr "Nhóm theo"

#. module: website
#: model:ir.model.fields,field_description:website.field_website_page__groups_id
msgid "Groups"
msgstr "Nhóm"

#. module: website
#. openerp-web
#: code:addons/website/static/src/xml/website.seo.xml:0
#, python-format
msgid "H1"
msgstr "H1"

#. module: website
#. openerp-web
#: code:addons/website/static/src/xml/website.seo.xml:0
#, python-format
msgid "H2"
msgstr "H2"

#. module: website
#: model_terms:ir.ui.view,arch_db:website.color_combinations_debug_view
#: model_terms:website.page,arch_db:website.color_combinations_debug_page
msgid "H4 Card title"
msgstr "Tiêu đề thẻ H4"

#. module: website
#: model_terms:ir.ui.view,arch_db:website.color_combinations_debug_view
#: model_terms:website.page,arch_db:website.color_combinations_debug_page
msgid "H5 Card subtitle"
msgstr "Tiêu đề phụ thẻ H5"

#. module: website
#: model_terms:ir.ui.view,arch_db:website.user_navbar
msgid "HTML/CSS/JS Editor"
msgstr "Trình soạn thảo HTML/CSS/JS"

#. module: website
#: model:ir.model,name:website.model_ir_http
msgid "HTTP Routing"
msgstr "HTTP Routing"

#. module: website
#: model_terms:ir.ui.view,arch_db:website.snippet_options
msgid "Half Screen"
msgstr "Nửa màn hình"

#. module: website
#: model_terms:ir.ui.view,arch_db:website.snippet_options
msgid "Half screen"
msgstr "Nửa màn hình"

#. module: website
#: model_terms:ir.ui.view,arch_db:website.snippet_options
msgid "Hamburger Full"
msgstr "Nút hamburger kiểu đầy đủ"

#. module: website
#: model_terms:ir.ui.view,arch_db:website.snippet_options
msgid "Hamburger Type"
msgstr "Kiểu hamburger"

#. module: website
#: model_terms:ir.ui.view,arch_db:website.snippet_options
msgid "Hamburger menu"
msgstr "Menu hamburger"

#. module: website
#. openerp-web
#: code:addons/website/static/src/snippets/s_countdown/000.xml:0
#, python-format
msgid "Happy Odoo Anniversary!"
msgstr "Chúc mừng kỷ niệm hệ thống!"

#. module: website
#: model:ir.model.fields,field_description:website.field_website__has_social_default_image
msgid "Has Social Default Image"
msgstr "Có hình ảnh mặc định trên mạng xã hội"

#. module: website
#: model_terms:ir.ui.view,arch_db:website.bs_debug_view
#: model_terms:website.page,arch_db:website.bs_debug_page
msgid "Header"
msgstr "Đầu trang"

#. module: website
#: model:ir.model.fields,field_description:website.field_website_page__header_color
msgid "Header Color"
msgstr "Màu Tiêu đề"

#. module: website
#: model:ir.model.fields,field_description:website.field_website_page__header_overlay
msgid "Header Overlay"
msgstr "Lớp phủ Tiêu đề"

#. module: website
#: model_terms:ir.ui.view,arch_db:website.snippet_options
msgid "Header Position"
msgstr "Vị trí tiêu đề"

#. module: website
#: model:ir.model.fields,field_description:website.field_website_page__header_visible
msgid "Header Visible"
msgstr "Tiêu đề Hiển thị"

#. module: website
#: model_terms:ir.ui.view,arch_db:website.bs_debug_view
#: model_terms:website.page,arch_db:website.bs_debug_page
msgid "Headings 1"
msgstr "Tiêu đề 1"

#. module: website
#: model_terms:ir.ui.view,arch_db:website.bs_debug_view
#: model_terms:website.page,arch_db:website.bs_debug_page
msgid "Headings 2"
msgstr "Tiêu đề 2"

#. module: website
#: model_terms:ir.ui.view,arch_db:website.bs_debug_view
#: model_terms:website.page,arch_db:website.bs_debug_page
msgid "Headings 3"
msgstr "Tiêu đề 3"

#. module: website
#: model_terms:ir.ui.view,arch_db:website.bs_debug_view
#: model_terms:website.page,arch_db:website.bs_debug_page
msgid "Headings 4"
msgstr "Tiêu đề 4"

#. module: website
#: model_terms:ir.ui.view,arch_db:website.bs_debug_view
#: model_terms:website.page,arch_db:website.bs_debug_page
msgid "Headings 5"
msgstr "Tiêu đề 5"

#. module: website
#: model_terms:ir.ui.view,arch_db:website.bs_debug_view
#: model_terms:website.page,arch_db:website.bs_debug_page
msgid "Headings 6"
msgstr "Tiêu đề 6"

#. module: website
#: model_terms:ir.ui.view,arch_db:website.snippet_options
msgid "Headline"
msgstr "Tiêu đề"

#. module: website
#: model_terms:ir.ui.view,arch_db:website.snippet_options
msgid "Height"
msgstr "Chiều cao"

#. module: website
#: model_terms:ir.ui.view,arch_db:website.snippet_options
msgid "Height (Scrolled)"
msgstr "Độ cao (được cuộn)"

#. module: website
#: model_terms:ir.ui.view,arch_db:website.s_mega_menu_images_subtitles
msgid "Help center"
msgstr "Trung tâm hỗ trợ"

#. module: website
#. openerp-web
#: code:addons/website/static/src/xml/translator.xml:0
#, python-format
msgid "Here are the visuals used to help you translate efficiently:"
msgstr ""
"Đây là các công cụ trực quan được sử dụng để giúp bạn dịch hiệu quả hơn."

#. module: website
#: model_terms:ir.ui.view,arch_db:website.cookie_policy
msgid ""
"Here is an overview of the cookies that may be stored on your device when "
"you visit our website:"
msgstr ""
"Dưới đây là tổng quan về các cookie có thể được lưu trữ trên thiết bị của "
"bạn khi bạn truy cập trang web của chúng tôi:"

#. module: website
#: model_terms:ir.ui.view,arch_db:website.s_website_form_options
#: model_terms:ir.ui.view,arch_db:website.snippet_options
msgid "Hidden"
msgstr "Ẩn"

#. module: website
#: model_terms:ir.ui.view,arch_db:website.snippet_options_conditional_visibility
msgid "Hidden for"
msgstr "Ẩn cho"

#. module: website
#. openerp-web
#: code:addons/website/static/src/js/editor/snippets.options.js:0
#, python-format
msgid "Hidden on mobile"
msgstr "Ẩn trên di động"

#. module: website
#: model_terms:ir.ui.view,arch_db:website.s_website_form_options
msgid "Hide"
msgstr "Ẩn"

#. module: website
#: model_terms:ir.ui.view,arch_db:website.s_popup_options
msgid "Hide For"
msgstr "Ẩn Đối với"

#. module: website
#. openerp-web
#: code:addons/website/static/src/xml/website.pageProperties.xml:0
#, python-format
msgid "Hide this page from search results"
msgstr "Ẩn trang này khỏi kết quả tìm kiếm"

#. module: website
#: model_terms:ir.ui.view,arch_db:website.snippet_options
msgid "High"
msgstr "Cao"

#. module: website
#. openerp-web
#: code:addons/website/static/src/xml/website.editor.xml:0
#, python-format
msgid ""
"Hint: How to use Google Map on your website (Contact Us page and as a "
"snippet)"
msgstr ""
"Gợi ý: Cách sử dụng Google Map trên trang web của bạn (Trang Liên hệ với "
"chúng tôi và dưới dạng một đoạn trích)"

#. module: website
#. openerp-web
#: code:addons/website/static/src/js/editor/snippets.options.js:0
#: code:addons/website/static/src/xml/website.editor.xml:0
#, python-format
msgid ""
"Hint: Type '/' to search an existing page and '#' to link to an anchor."
msgstr ""
"Gợi ý: bấm '/' để tìm ở các trang hiện có và '#' để liên kết tới một liên "
"kết."

#. module: website
#. openerp-web
#: code:addons/website/static/src/xml/website.contentMenu.xml:0
#: code:addons/website/static/src/xml/website.contentMenu.xml:0
#: model:website.menu,name:website.menu_home
#: model_terms:ir.ui.view,arch_db:website.bs_debug_view
#: model_terms:ir.ui.view,arch_db:website.footer_custom
#: model_terms:ir.ui.view,arch_db:website.s_tabs
#: model_terms:ir.ui.view,arch_db:website.template_footer_contact
#: model_terms:ir.ui.view,arch_db:website.template_footer_headline
#: model_terms:ir.ui.view,arch_db:website.template_footer_links
#: model_terms:ir.ui.view,arch_db:website.template_footer_minimalist
#: model_terms:website.page,arch_db:website.bs_debug_page
#, python-format
msgid "Home"
msgstr "Trang chủ"

#. module: website
#: model_terms:ir.ui.view,arch_db:website.bs_debug_view
#: model_terms:website.page,arch_db:website.bs_debug_page
msgid "Home <span class=\"sr-only\">(current)</span>"
msgstr "Trang chủ <span class=\"sr-only\">(hiện tại)</span>"

#. module: website
#: model_terms:ir.ui.view,arch_db:website.s_mega_menu_odoo_menu
msgid "Home audio"
msgstr "Thiết bị âm thanh gia đình"

#. module: website
#. openerp-web
#: code:addons/website/models/website.py:0
#: code:addons/website/static/src/xml/website.editor.xml:0
#: model:ir.model.fields,field_description:website.field_website__homepage_id
#: model:ir.model.fields,field_description:website.field_website_page__is_homepage
#: model_terms:ir.ui.view,arch_db:website.one_page_line
#, python-format
msgid "Homepage"
msgstr "Trang chủ"

#. module: website
#: model_terms:ir.ui.view,arch_db:website.s_mega_menu_menus_logos
msgid "Hoodies"
msgstr "Áo hoodie"

#. module: website
#: model_terms:ir.ui.view,arch_db:website.s_tabs_options
#: model_terms:ir.ui.view,arch_db:website.s_website_form_options
msgid "Horizontal"
msgstr "Ngang"

#. module: website
#. openerp-web
#: code:addons/website/static/src/snippets/s_countdown/000.js:0
#, python-format
msgid "Hours"
msgstr "Giờ"

#. module: website
#: model_terms:ir.ui.view,arch_db:website.template_footer_contact
msgid "How can we help?"
msgstr "Tôi có thể giúp gì cho bạn?"

#. module: website
#. openerp-web
#: code:addons/website/static/src/xml/website.backend.xml:0
#, python-format
msgid "How to get my Client ID"
msgstr "Cách lấy Client ID của tôi"

#. module: website
#. openerp-web
#: code:addons/website/static/src/xml/website.backend.xml:0
#, python-format
msgid "How to get my Measurement ID"
msgstr "Cách lấy Measurement ID "

#. module: website
#: model_terms:ir.ui.view,arch_db:website.s_google_map_options
msgid "Hybrid"
msgstr "Hỗn hợp"

#. module: website
#. openerp-web
#: code:addons/website/static/src/xml/website.cookies_bar.xml:0
#: code:addons/website/static/src/xml/website.cookies_bar.xml:0
#: code:addons/website/static/src/xml/website.cookies_bar.xml:0
#: model_terms:ir.ui.view,arch_db:website.cookies_bar
#, python-format
msgid "I agree"
msgstr "Tôi đồng ý"

#. module: website
#. openerp-web
#: code:addons/website/static/src/components/configurator/configurator.xml:0
#, python-format
msgid "I want"
msgstr "Tôi muốn"

#. module: website
#: model:ir.model.fields,field_description:website.field_theme_ir_asset__id
#: model:ir.model.fields,field_description:website.field_theme_ir_attachment__id
#: model:ir.model.fields,field_description:website.field_theme_ir_ui_view__id
#: model:ir.model.fields,field_description:website.field_theme_website_menu__id
#: model:ir.model.fields,field_description:website.field_theme_website_page__id
#: model:ir.model.fields,field_description:website.field_website__id
#: model:ir.model.fields,field_description:website.field_website_configurator_feature__id
#: model:ir.model.fields,field_description:website.field_website_menu__id
#: model:ir.model.fields,field_description:website.field_website_page__id
#: model:ir.model.fields,field_description:website.field_website_rewrite__id
#: model:ir.model.fields,field_description:website.field_website_robots__id
#: model:ir.model.fields,field_description:website.field_website_route__id
#: model:ir.model.fields,field_description:website.field_website_snippet_filter__id
#: model:ir.model.fields,field_description:website.field_website_track__id
#: model:ir.model.fields,field_description:website.field_website_visitor__id
msgid "ID"
msgstr "ID"

#. module: website
#: model:ir.model.fields,help:website.field_ir_actions_server__xml_id
#: model:ir.model.fields,help:website.field_ir_cron__xml_id
msgid "ID of the action if defined in a XML file"
msgstr "ID của hành động nếu được xác định trong tệp XML"

#. module: website
#: model:ir.model.fields,help:website.field_website_page__xml_id
msgid "ID of the view defined in xml file"
msgstr "ID của dạng xem được xác định trong file xml"

#. module: website
#: model:ir.model.fields,field_description:website.field_website_configurator_feature__iap_page_code
msgid "Iap Page Code"
msgstr "Mã trang Iap"

#. module: website
#: model:ir.model.fields,field_description:website.field_website_configurator_feature__icon
#: model_terms:ir.ui.view,arch_db:website.s_rating_options
msgid "Icon"
msgstr "Biểu tượng"

#. module: website
#: model:ir.model.fields,help:website.field_website__specific_user_account
msgid "If True, new accounts will be associated to the current website"
msgstr "Nếu True, tài khoản mới sẽ được liên kết với trang web hiện hành"

#. module: website
#: model:ir.model.fields,help:website.field_website_configurator_feature__menu_sequence
msgid "If set, a website menu will be created for the feature."
msgstr "Nếu đặt, một menu trên website sẽ được tạo cho tính năng này. "

#. module: website
#: model:ir.model.fields,help:website.field_website_configurator_feature__menu_company
msgid ""
"If set, add the menu as a second level menu, as a child of \"Company\" menu."
msgstr "Nếu được đặt, thêm menu ở dạng thứ cấp, menu con của của \"Company\""

#. module: website
#: model:ir.model.fields,help:website.field_res_config_settings__social_default_image
#: model:ir.model.fields,help:website.field_website__social_default_image
#: model_terms:ir.ui.view,arch_db:website.res_config_settings_view_form
msgid "If set, replaces the website logo as the default social share image."
msgstr ""
"Nếu được cài, hãy thay thế biểu trưng của trang web làm hình ảnh chia sẻ xã "
"hội mặc định."

#. module: website
#: model_terms:ir.ui.view,arch_db:website.qweb_500
msgid ""
"If this error is caused by a change of yours in the templates, you have the "
"possibility to reset the template to its <strong>factory settings</strong>."
msgstr ""
"Nếu lỗi này do thay đổi của bạn trong các mẫu, bạn có khả năng cài lại mẫu "
"về <strong>thiệt lập xuất xưởng</strong>."

#. module: website
#: model:ir.model.fields,help:website.field_website_page__groups_id
msgid ""
"If this field is empty, the view applies to all users. Otherwise, the view "
"applies to the users of those groups only."
msgstr ""
"Nếu trường này trống, chế độ xem sẽ áp dụng cho tất cả người dùng. Nếu "
"không, chế độ xem chỉ áp dụng cho người dùng của các nhóm đó."

#. module: website
#: model:ir.model.fields,help:website.field_website_page__active
msgid ""
"If this view is inherited,\n"
"* if True, the view always extends its parent\n"
"* if False, the view currently does not extend its parent but can be enabled\n"
"         "
msgstr ""
"Nếu dạng xem này được kế thừa,\n"
"* nếu True, dạng xem luôn mở rộng dạng xem chính\n"
"* nếu False, dạng xem hiện không mở rộng dạng xem chính nhưng có thể bật tính năng này\n"
"         "

#. module: website
#. openerp-web
#: code:addons/website/static/src/js/menu/edit.js:0
#, python-format
msgid ""
"If you discard the current edits, all unsaved changes will be lost. You can "
"cancel to return to edit mode."
msgstr ""
"Nếu bạn hủy các chỉnh sửa hiện tại, tất cả các thay đổi chưa được lưu sẽ bị "
"mất. Bạn có thể hủy để quay lại chế độ chỉnh sửa."

#. module: website
#. openerp-web
#: code:addons/website/static/src/snippets/s_image_gallery/options.js:0
#: model:ir.model.fields,field_description:website.field_website_visitor__partner_image
#: model_terms:ir.ui.view,arch_db:website.searchbar_input_snippet_options
#: model_terms:ir.ui.view,arch_db:website.snippet_options
#: model_terms:ir.ui.view,arch_db:website.snippet_options_header_brand
#, python-format
msgid "Image"
msgstr "Hình ảnh"

#. module: website
#: model_terms:ir.ui.view,arch_db:website.s_image_gallery_options
msgid "Image Cover"
msgstr "Ảnh bìa"

#. module: website
#: model_terms:ir.ui.view,arch_db:website.snippet_options
msgid "Image Menu"
msgstr "Menu hình ảnh"

#. module: website
#: model_terms:ir.ui.view,arch_db:website.s_media_list_options
msgid "Image Size"
msgstr "Kích cỡ hình ảnh"

#. module: website
#: model_terms:ir.ui.view,arch_db:website.s_masonry_block_options
msgid "Image Text Image"
msgstr "Ảnh chữ ảnh"

#. module: website
#: model_terms:ir.ui.view,arch_db:website.s_image_gallery_options
#: model_terms:ir.ui.view,arch_db:website.s_masonry_block_options
msgid "Images"
msgstr "Hình ảnh"

#. module: website
#: model_terms:ir.ui.view,arch_db:website.s_image_gallery_options
msgid "Images Spacing"
msgstr "Khoảng cách ảnh"

#. module: website
#: model_terms:ir.ui.view,arch_db:website.snippet_options
msgid "Images Subtitles"
msgstr "Tiêu đề ảnh"

#. module: website
#: model_terms:ir.ui.view,arch_db:website.one_page_line
msgid "In main menu"
msgstr "Ở menu chính"

#. module: website
#. openerp-web
#: code:addons/website/static/src/xml/website_form_editor.xml:0
#, python-format
msgid "In the meantime we invite you to visit our"
msgstr "Trong khi chờ đợi, mời bạn ghé thăm "

#. module: website
#. openerp-web
#: code:addons/website/static/src/xml/translator.xml:0
#, python-format
msgid ""
"In this mode, you can only translate texts. To change the structure of the page, you must edit the master page.\n"
"        Each modification on the master page is automatically applied to all translated versions."
msgstr ""
"Ở chế độ này, bạn chỉ có thể dịch các văn bản / chữ. Để thay đổi cấu trúc trang, bạn phải sửa trang gốc.\n"
"        Mỗi sửa đổi ở trang gốc thì sẽ được tự động áp dụng cho toàn bộ các phiên bản được dịch của nó."

#. module: website
#: model:ir.model.fields.selection,name:website.selection__theme_ir_asset__directive__include
msgid "Include"
msgstr "Bao gồm"

#. module: website
#: code:addons/website/controllers/backend.py:0
#, python-format
msgid "Incorrect Client ID / Key"
msgstr "Client ID / Key không chính xác"

#. module: website
#. openerp-web
#: code:addons/website/static/src/xml/website.pageProperties.xml:0
#: model_terms:ir.ui.view,arch_db:website.index_management
#: model_terms:ir.ui.view,arch_db:website.one_page_line
#, python-format
msgid "Indexed"
msgstr "Được lập chỉ mục"

#. module: website
#: model_terms:ir.ui.view,arch_db:website.s_image_gallery_options
msgid "Indicators"
msgstr "Các chỉ số"

#. module: website
#. openerp-web
#: code:addons/website/static/src/xml/website.pageProperties.xml:0
#: model_terms:ir.ui.view,arch_db:website.s_alert_options
#: model_terms:ir.ui.view,arch_db:website.snippet_options
#, python-format
msgid "Info"
msgstr "Thông tin"

#. module: website
#: model:website.configurator.feature,description:website.feature_page_about_us
msgid "Info and stats about your company"
msgstr "Thông tin và số liệu về công ty chúng tôi"

#. module: website
#: model_terms:ir.ui.view,arch_db:website.show_website_info
msgid "Information about the"
msgstr "Thông tin về"

#. module: website
#: model:ir.model.fields,field_description:website.field_theme_ir_ui_view__inherit_id
msgid "Inherit"
msgstr "Kế thừa"

#. module: website
#: model:ir.model.fields,field_description:website.field_website_page__inherit_id
msgid "Inherited View"
msgstr "Giao diện được kế thừa"

#. module: website
#: model_terms:ir.ui.view,arch_db:website.s_progress_bar_options
#: model_terms:ir.ui.view,arch_db:website.snippet_options
msgid "Inline"
msgstr "Cùng dòng"

#. module: website
#: model_terms:ir.ui.view,arch_db:website.s_countdown_options
msgid "Inner"
msgstr "Bên trong"

#. module: website
#: model_terms:ir.ui.view,arch_db:website.snippets
msgid "Inner content"
msgstr "Nội dung bên trong"

#. module: website
#: model_terms:ir.ui.view,arch_db:website.s_website_form_options
msgid "Input Aligned"
msgstr "Đã căn đầu vào"

#. module: website
#: model_terms:ir.ui.view,arch_db:website.s_website_form_options
msgid "Input Type"
msgstr "Loại đầu vào"

#. module: website
#: model_terms:ir.ui.view,arch_db:website.snippet_options
msgid "Inputs"
msgstr "Đầu vào"

#. module: website
#. openerp-web
#: code:addons/website/static/src/js/menu/edit.js:0
#, python-format
msgid "Insert a badge snippet."
msgstr ""

#. module: website
#. openerp-web
#: code:addons/website/static/src/js/menu/edit.js:0
#, python-format
msgid "Insert a blockquote snippet."
msgstr ""

#. module: website
#. openerp-web
#: code:addons/website/static/src/js/menu/edit.js:0
#, python-format
msgid "Insert a card snippet."
msgstr ""

#. module: website
#. openerp-web
#: code:addons/website/static/src/js/menu/edit.js:0
#, python-format
msgid "Insert a chart snippet."
msgstr ""

#. module: website
#. openerp-web
#: code:addons/website/static/src/js/menu/edit.js:0
#, python-format
msgid "Insert a progress bar snippet."
msgstr ""

#. module: website
#. openerp-web
#: code:addons/website/static/src/js/menu/edit.js:0
#, python-format
msgid "Insert a rating snippet."
msgstr ""

#. module: website
#. openerp-web
#: code:addons/website/static/src/js/menu/edit.js:0
#, python-format
msgid "Insert a share snippet."
msgstr ""

#. module: website
#. openerp-web
#: code:addons/website/static/src/js/menu/edit.js:0
#, python-format
msgid "Insert a text Highlight snippet."
msgstr ""

#. module: website
#. openerp-web
#: code:addons/website/static/src/js/menu/edit.js:0
#, python-format
msgid "Insert an alert snippet."
msgstr ""

#. module: website
#. openerp-web
#: code:addons/website/static/src/js/menu/edit.js:0
#, python-format
msgid "Insert an horizontal separator sippet."
msgstr ""

#. module: website
#: model_terms:ir.ui.view,arch_db:website.s_table_of_content
msgid ""
"Insert text styles like headers, bold, italic, lists, and fonts with\n"
"                            a simple WYSIWYG editor. Flexible and easy to use."
msgstr ""
"Chèn các kiểu văn bản như tiêu đề, in đậm, in nghiêng, danh sách và phông chữ bằng\n"
"                            trình sửa WYSIWYG đơn giản. Rất linh hoạt và dễ sử dụng. "

#. module: website
#: model_terms:ir.ui.view,arch_db:website.snippet_options_shadow_widgets
msgid "Inset"
msgstr "Inset"

#. module: website
#: model_terms:ir.ui.view,arch_db:website.res_config_settings_view_form
#: model_terms:ir.ui.view,arch_db:website.template_footer_links
msgid "Instagram"
msgstr "Instagram"

#. module: website
#: model:ir.model.fields,field_description:website.field_res_config_settings__social_instagram
#: model:ir.model.fields,field_description:website.field_website__social_instagram
msgid "Instagram Account"
msgstr "Tài khoản Instagram"

#. module: website
#. openerp-web
#: code:addons/website/static/src/js/menu/new_content.js:0
#, python-format
msgid "Install"
msgstr "Cài đặt"

#. module: website
#: model:ir.model,name:website.model_base_language_install
msgid "Install Language"
msgstr "Cài đặt Ngôn ngữ"

#. module: website
#: model_terms:ir.ui.view,arch_db:website.res_config_settings_view_form
msgid "Install new language"
msgstr "Cài thêm ngôn ngữ mới"

#. module: website
#: model_terms:ir.ui.view,arch_db:website.show_website_info
msgid "Installed Applications"
msgstr "Cài ứng dụng"

#. module: website
#: model_terms:ir.ui.view,arch_db:website.show_website_info
msgid "Installed Localizations / Account Charts"
msgstr "Bản địa hóa đã cài đặt / Hệ thống tài khoản KT"

#. module: website
#: model:ir.model.fields,help:website.field_website__theme_id
msgid "Installed theme"
msgstr "Theme đã cài"

#. module: website
#. openerp-web
#: code:addons/website/static/src/js/menu/new_content.js:0
#, python-format
msgid "Installing \"%s\""
msgstr "Đang cài \"%s\""

#. module: website
#: model_terms:ir.ui.view,arch_db:website.cookie_policy
msgid "Interaction History"
msgstr "Lịch sử tương tác"

#. module: website
#: model_terms:ir.ui.view,arch_db:website.s_table_of_content
msgid "Intuitive system"
msgstr "Hệ thống trực quan"

#. module: website
#. openerp-web
#: code:addons/website/static/src/js/editor/snippets.editor.js:0
#, python-format
msgid "Invalid API Key. The following error was returned by Google:"
msgstr "Khóa API không hợp lệ. Google đã trả lại lỗi sau: "

#. module: website
#: model_terms:ir.ui.view,arch_db:website.s_company_team
msgid "Iris Joe, CFO"
msgstr "Iris Joe, CFO"

#. module: website
#: model_terms:ir.ui.view,arch_db:website.s_company_team
msgid ""
"Iris, with her international experience, helps us easily understand the "
"numbers and improves them. She is determined to drive success and delivers "
"her professional acumen to bring the company to the next level."
msgstr ""
"Iris, với kinh nghiệm quốc tế của mình, giúp chúng tôi dễ dàng hiểu các con "
"số và cải thiện chúng. Cô quyết tâm thúc đẩy thành công và thể hiện sự nhạy "
"bén trong nghề nghiệp của mình để đưa công ty phát triển lên một tầm cao "
"mới."

#. module: website
#: model:ir.model.fields,field_description:website.field_website_page__website_indexed
msgid "Is Indexed"
msgstr "Được Lập Chỉ mục"

#. module: website
#: model:ir.model.fields,field_description:website.field_ir_module_module__is_installed_on_current_website
msgid "Is Installed On Current Website"
msgstr "Được cài đặt trên trang web hiện tại"

#. module: website
#: model:ir.model.fields,field_description:website.field_website_menu__is_mega_menu
msgid "Is Mega Menu"
msgstr "Là Mega Menu"

#. module: website
#: model:ir.model.fields,field_description:website.field_res_partner__is_published
#: model:ir.model.fields,field_description:website.field_res_users__is_published
#: model:ir.model.fields,field_description:website.field_website_page__is_published
#: model:ir.model.fields,field_description:website.field_website_published_mixin__is_published
#: model:ir.model.fields,field_description:website.field_website_published_multi_mixin__is_published
#: model:ir.model.fields,field_description:website.field_website_snippet_filter__is_published
#: model_terms:ir.ui.view,arch_db:website.website_pages_tree_view
msgid "Is Published"
msgstr "Được Triển khai"

#. module: website
#: model:ir.model.fields,field_description:website.field_website_menu__is_visible
#: model:ir.model.fields,field_description:website.field_website_page__is_visible
msgid "Is Visible"
msgstr "Có thể thấy được"

#. module: website
#: model_terms:ir.ui.view,arch_db:website.s_website_form_options
msgid "Is after"
msgstr "Sau"

#. module: website
#: model_terms:ir.ui.view,arch_db:website.s_website_form_options
msgid "Is after or equal to"
msgstr "Sau hoặc bằng"

#. module: website
#: model_terms:ir.ui.view,arch_db:website.s_website_form_options
msgid "Is before"
msgstr "Trước"

#. module: website
#: model_terms:ir.ui.view,arch_db:website.s_website_form_options
msgid "Is before or equal to"
msgstr "Trước hoặc bằng"

#. module: website
#: model_terms:ir.ui.view,arch_db:website.s_website_form_options
msgid "Is between (included)"
msgstr "Giữa (đã bao gồm)"

#. module: website
#: model:ir.model.fields,field_description:website.field_website_visitor__is_connected
msgid "Is connected ?"
msgstr "Đã kết nối?"

#. module: website
#: model_terms:ir.ui.view,arch_db:website.s_website_form_options
msgid "Is equal to"
msgstr "Bằng"

#. module: website
#: model_terms:ir.ui.view,arch_db:website.s_website_form_options
msgid "Is greater than"
msgstr "Lớn hơn"

#. module: website
#: model_terms:ir.ui.view,arch_db:website.s_website_form_options
msgid "Is greater than or equal to"
msgstr "Lớn hơn hoặc bằng"

#. module: website
#: model_terms:ir.ui.view,arch_db:website.s_website_form_options
msgid "Is less than"
msgstr "Nhỏ hơn"

#. module: website
#: model_terms:ir.ui.view,arch_db:website.s_website_form_options
msgid "Is less than or equal to"
msgstr "Nhỏ hơn hoặc bằng"

#. module: website
#: model_terms:ir.ui.view,arch_db:website.s_website_form_options
msgid "Is not between (excluded)"
msgstr "Không ở giữa (loại trừ)"

#. module: website
#: model_terms:ir.ui.view,arch_db:website.s_website_form_options
msgid "Is not equal to"
msgstr "Không bằng"

#. module: website
#. openerp-web
#: code:addons/website/static/src/snippets/s_website_form/options.js:0
#: model_terms:ir.ui.view,arch_db:website.s_website_form_options
#, python-format
msgid "Is not set"
msgstr "Không được đặt"

#. module: website
#. openerp-web
#: code:addons/website/static/src/snippets/s_website_form/options.js:0
#: model_terms:ir.ui.view,arch_db:website.s_website_form_options
#, python-format
msgid "Is set"
msgstr "Được đặt"

#. module: website
#. openerp-web
#: code:addons/website/static/src/js/editor/snippets.options.js:0
#, python-format
msgid ""
"It appears you are in debug=assets mode, all theme customization options "
"require a page reload in this mode."
msgstr ""
"Có vẻ như bạn đang ở chế độ debug = asset, tất cả các tùy chọn tùy chỉnh chủ"
" đề đều yêu cầu tải lại trang ở chế độ này."

#. module: website
#: model_terms:ir.ui.view,arch_db:website.snippet_options
msgid ""
"It appears your website is still using the old color system of\n"
"            Odoo 13.0 in some places. We made sure it is still working but\n"
"            we recommend you to try to use the new color system, which is\n"
"            still customizable."
msgstr ""
"Có vẻ một số chỗ trong website của bạn vẫn đang dùng hệ màu cũ\n"
"            của Odoo 13.0. Chúng tôi đảm bảo hệ thống này vẫn hoạt động nhưng\n"
"            chúng tôi khuyên bạn thử dùng hệ thống màu mới vẫn có tính năng\n"
"            tùy chỉnh."

#. module: website
#. openerp-web
#: code:addons/website/static/src/xml/website.pageProperties.xml:0
#, python-format
msgid "It looks like your file is being called by"
msgstr "Có vẻ như tệp của bạn đang được gọi bởi"

#. module: website
#: model_terms:ir.ui.view,arch_db:website.snippet_options
msgid "Item"
msgstr "Mục"

#. module: website
#: model_terms:ir.ui.view,arch_db:website.bs_debug_view
#: model_terms:website.page,arch_db:website.bs_debug_page
msgid "Item 1"
msgstr "Mục 1"

#. module: website
#: model_terms:ir.ui.view,arch_db:website.bs_debug_view
#: model_terms:website.page,arch_db:website.bs_debug_page
msgid "Item 2"
msgstr "Mục 2"

#. module: website
#: model_terms:ir.ui.view,arch_db:website.s_dynamic_snippet_options
msgid "Items per row"
msgstr "Mục trên mỗi hàng"

#. module: website
#: model_terms:ir.ui.view,arch_db:website.dynamic_snippet_carousel_options_template
msgid "Items per slide"
msgstr "Mục trên mỗi trang trình bày"

#. module: website
#: model_terms:ir.ui.view,arch_db:website.s_mega_menu_menus_logos
msgid "Jacket"
msgstr "Áo khoác"

#. module: website
#: model_terms:ir.ui.view,arch_db:website.s_mega_menu_menus_logos
msgid "Jeans"
msgstr "Quần bò"

#. module: website
#: model_terms:ir.ui.view,arch_db:website.user_navbar
msgid "Job Offer"
msgstr "Đề nghị việc làm"

#. module: website
#: model_terms:ir.ui.view,arch_db:website.s_call_to_action
#: model_terms:ir.ui.view,arch_db:website.template_footer_call_to_action
msgid "Join us and make your company a better place."
msgstr "Gia nhập với chúng tôi và tạo cho công ty bạn một vị thế tốt hơn."

#. module: website
#. openerp-web
#: code:addons/website/static/src/xml/website.seo.xml:0
#: code:addons/website/static/src/xml/website.seo.xml:0
#, python-format
msgid "Keep empty to use default value"
msgstr "Giữ trống để sử dụng giá trị mặc định"

#. module: website
#: model:ir.model.fields,field_description:website.field_ir_asset__key
#: model:ir.model.fields,field_description:website.field_ir_attachment__key
#: model:ir.model.fields,field_description:website.field_theme_ir_asset__key
#: model:ir.model.fields,field_description:website.field_theme_ir_attachment__key
#: model:ir.model.fields,field_description:website.field_theme_ir_ui_view__key
#: model:ir.model.fields,field_description:website.field_website_page__key
msgid "Key"
msgstr "Khóa"

#. module: website
#: model_terms:ir.ui.view,arch_db:website.s_mega_menu_thumbnails
msgid "Keyboards"
msgstr "Bàn phím"

#. module: website
#. openerp-web
#: code:addons/website/static/src/xml/website.seo.xml:0
#: code:addons/website/static/src/xml/website.seo.xml:0
#, python-format
msgid "Keyword"
msgstr "Từ khoá"

#. module: website
#. openerp-web
#: code:addons/website/static/src/xml/website.seo.xml:0
#, python-format
msgid "Keywords"
msgstr "Từ khoá"

#. module: website
#: model_terms:ir.ui.view,arch_db:website.color_combinations_debug_view
#: model_terms:ir.ui.view,arch_db:website.s_website_form_options
#: model_terms:website.page,arch_db:website.color_combinations_debug_page
msgid "Label"
msgstr "Nhãn"

#. module: website
#: model:ir.model.fields,field_description:website.field_ir_model__website_form_label
msgid "Label for form action"
msgstr "Nhãn cho tác vụ trong mẫu"

#. module: website
#: model_terms:ir.ui.view,arch_db:website.s_website_form_options
msgid "Labels Width"
msgstr "Độ rộng nhãn"

#. module: website
#: model:ir.model.fields,field_description:website.field_website_visitor__lang_id
#: model_terms:ir.ui.view,arch_db:website.website_visitor_view_search
msgid "Language"
msgstr "Ngôn ngữ"

#. module: website
#: model_terms:ir.ui.view,arch_db:website.snippet_options
msgid "Language Selector"
msgstr "Bộ chọn ngôn ngữ"

#. module: website
#: model:ir.model.fields,help:website.field_website_visitor__lang_id
msgid "Language from the website when visitor has been created"
msgstr "Ngôn ngữ từ trang web khi khách truy cập đã được tạo"

#. module: website
#: model:ir.model,name:website.model_res_lang
#: model:ir.model.fields,field_description:website.field_res_config_settings__language_ids
#: model:ir.model.fields,field_description:website.field_website__language_ids
msgid "Languages"
msgstr "Ngôn ngữ"

#. module: website
#: model_terms:ir.ui.view,arch_db:website.res_config_settings_view_form
msgid "Languages available on your website"
msgstr "Ngôn ngữ khả dụng trên website của bạn"

#. module: website
#: model_terms:ir.ui.view,arch_db:website.s_mega_menu_odoo_menu
#: model_terms:ir.ui.view,arch_db:website.s_mega_menu_thumbnails
msgid "Laptops"
msgstr "Laptop"

#. module: website
#: model_terms:ir.ui.view,arch_db:website.bs_debug_view
#: model_terms:ir.ui.view,arch_db:website.s_alert_options
#: model_terms:ir.ui.view,arch_db:website.s_countdown_options
#: model_terms:ir.ui.view,arch_db:website.s_popup_options
#: model_terms:ir.ui.view,arch_db:website.s_rating_options
#: model_terms:ir.ui.view,arch_db:website.snippet_options
#: model_terms:website.page,arch_db:website.bs_debug_page
msgid "Large"
msgstr "Lớn"

#. module: website
#: model_terms:ir.ui.view,arch_db:website.website_visitor_view_search
msgid "Last 7 Days"
msgstr "7 ngày qua"

#. module: website
#: model_terms:ir.ui.view,arch_db:website.website_visitor_view_kanban
msgid "Last Action"
msgstr "Hành động cuối cùng"

#. module: website
#: model:ir.model.fields,field_description:website.field_website_visitor__last_connection_datetime
#: model_terms:ir.ui.view,arch_db:website.website_visitor_view_search
msgid "Last Connection"
msgstr "Kết nối Mới nhất"

#. module: website
#: model_terms:ir.ui.view,arch_db:website.s_showcase
msgid "Last Feature"
msgstr "Tính năng mới"

#. module: website
#: model_terms:ir.ui.view,arch_db:website.s_mega_menu_multi_menus
msgid "Last Menu"
msgstr "Menu cuối"

#. module: website
#: model:ir.model.fields,field_description:website.field_theme_ir_asset____last_update
#: model:ir.model.fields,field_description:website.field_theme_ir_attachment____last_update
#: model:ir.model.fields,field_description:website.field_theme_ir_ui_view____last_update
#: model:ir.model.fields,field_description:website.field_theme_website_menu____last_update
#: model:ir.model.fields,field_description:website.field_theme_website_page____last_update
#: model:ir.model.fields,field_description:website.field_website____last_update
#: model:ir.model.fields,field_description:website.field_website_configurator_feature____last_update
#: model:ir.model.fields,field_description:website.field_website_menu____last_update
#: model:ir.model.fields,field_description:website.field_website_page____last_update
#: model:ir.model.fields,field_description:website.field_website_rewrite____last_update
#: model:ir.model.fields,field_description:website.field_website_robots____last_update
#: model:ir.model.fields,field_description:website.field_website_route____last_update
#: model:ir.model.fields,field_description:website.field_website_snippet_filter____last_update
#: model:ir.model.fields,field_description:website.field_website_track____last_update
#: model:ir.model.fields,field_description:website.field_website_visitor____last_update
msgid "Last Modified on"
msgstr "Sửa lần cuối"

#. module: website
#. openerp-web
#: code:addons/website/static/src/xml/website.backend.xml:0
#, python-format
msgid "Last Month"
msgstr "Tháng trước"

#. module: website
#: model_terms:ir.ui.view,arch_db:website.website_visitor_view_kanban
#: model_terms:ir.ui.view,arch_db:website.website_visitor_view_tree
msgid "Last Page"
msgstr "Trang cuối"

#. module: website
#: model:ir.model.fields,field_description:website.field_theme_ir_asset__write_uid
#: model:ir.model.fields,field_description:website.field_theme_ir_attachment__write_uid
#: model:ir.model.fields,field_description:website.field_theme_ir_ui_view__write_uid
#: model:ir.model.fields,field_description:website.field_theme_website_menu__write_uid
#: model:ir.model.fields,field_description:website.field_theme_website_page__write_uid
#: model:ir.model.fields,field_description:website.field_website__write_uid
#: model:ir.model.fields,field_description:website.field_website_configurator_feature__write_uid
#: model:ir.model.fields,field_description:website.field_website_menu__write_uid
#: model:ir.model.fields,field_description:website.field_website_page__write_uid
#: model:ir.model.fields,field_description:website.field_website_rewrite__write_uid
#: model:ir.model.fields,field_description:website.field_website_robots__write_uid
#: model:ir.model.fields,field_description:website.field_website_route__write_uid
#: model:ir.model.fields,field_description:website.field_website_snippet_filter__write_uid
#: model:ir.model.fields,field_description:website.field_website_visitor__write_uid
msgid "Last Updated by"
msgstr "Cập nhật Gần nhất bởi"

#. module: website
#: model:ir.model.fields,field_description:website.field_theme_ir_asset__write_date
#: model:ir.model.fields,field_description:website.field_theme_ir_attachment__write_date
#: model:ir.model.fields,field_description:website.field_theme_ir_ui_view__write_date
#: model:ir.model.fields,field_description:website.field_theme_website_menu__write_date
#: model:ir.model.fields,field_description:website.field_theme_website_page__write_date
#: model:ir.model.fields,field_description:website.field_website__write_date
#: model:ir.model.fields,field_description:website.field_website_configurator_feature__write_date
#: model:ir.model.fields,field_description:website.field_website_menu__write_date
#: model:ir.model.fields,field_description:website.field_website_page__write_date
#: model:ir.model.fields,field_description:website.field_website_rewrite__write_date
#: model:ir.model.fields,field_description:website.field_website_robots__write_date
#: model:ir.model.fields,field_description:website.field_website_route__write_date
#: model:ir.model.fields,field_description:website.field_website_snippet_filter__write_date
#: model:ir.model.fields,field_description:website.field_website_visitor__write_date
msgid "Last Updated on"
msgstr "Cập nhật Gần nhất"

#. module: website
#: model:ir.model.fields,field_description:website.field_website_visitor__last_visited_page_id
msgid "Last Visited Page"
msgstr "Trang được truy cập lần cuối"

#. module: website
#. openerp-web
#: code:addons/website/static/src/xml/website.backend.xml:0
#, python-format
msgid "Last Week"
msgstr "Tuần trước"

#. module: website
#. openerp-web
#: code:addons/website/static/src/xml/website.backend.xml:0
#, python-format
msgid "Last Year"
msgstr "Năm trước"

#. module: website
#: model:ir.model.fields,field_description:website.field_website_visitor__time_since_last_action
msgid "Last action"
msgstr "Hành động cuối cùng"

#. module: website
#: code:addons/website/controllers/main.py:0
#, python-format
msgid "Last modified pages"
msgstr "Các trang sửa đổi lần cuối"

#. module: website
#: model:ir.model.fields,help:website.field_website_visitor__last_connection_datetime
msgid "Last page view date"
msgstr "Ngày xem trang cuối cùng"

#. module: website
#: model_terms:ir.ui.view,arch_db:website.s_mega_menu_big_icons_subtitles
#: model_terms:ir.ui.view,arch_db:website.s_mega_menu_images_subtitles
msgid "Latests news and case studies"
msgstr "Tin tức mới nhất và case study"

#. module: website
#: model_terms:ir.ui.view,arch_db:website.s_countdown_options
#: model_terms:ir.ui.view,arch_db:website.s_media_list_options
#: model_terms:ir.ui.view,arch_db:website.s_share_options
#: model_terms:ir.ui.view,arch_db:website.snippet_options
msgid "Layout"
msgstr "Bố cục"

#. module: website
#: model_terms:ir.ui.view,arch_db:website.s_countdown_options
msgid "Layout Background"
msgstr "Nền bố cục"

#. module: website
#: model_terms:ir.ui.view,arch_db:website.s_countdown_options
msgid "Layout Background Color"
msgstr "Màu nền bố cục"

#. module: website
#: model_terms:ir.ui.view,arch_db:website.s_text_image
msgid "Learn more"
msgstr "Nghiên cứu thêm"

#. module: website
#: model_terms:ir.ui.view,arch_db:website.s_chart_options
#: model_terms:ir.ui.view,arch_db:website.s_embed_code_options
#: model_terms:ir.ui.view,arch_db:website.s_faq_collapse_options
#: model_terms:ir.ui.view,arch_db:website.s_hr_options
#: model_terms:ir.ui.view,arch_db:website.s_media_list_options
#: model_terms:ir.ui.view,arch_db:website.s_share_options
#: model_terms:ir.ui.view,arch_db:website.s_table_of_content_options
#: model_terms:ir.ui.view,arch_db:website.s_tabs_options
#: model_terms:ir.ui.view,arch_db:website.s_website_form_options
#: model_terms:ir.ui.view,arch_db:website.snippet_options
msgid "Left"
msgstr "Trái"

#. module: website
#: model_terms:ir.ui.view,arch_db:website.s_mega_menu_menu_image_menu
msgid "Left Menu"
msgstr "Menu bên trái"

#. module: website
#: model_terms:ir.ui.view,arch_db:website.footer_custom
msgid "Legal"
msgstr "Pháp lý"

#. module: website
#: model_terms:ir.ui.view,arch_db:website.s_mega_menu_big_icons_subtitles
msgid "Legal Notice"
msgstr "Thông báo pháp lý"

#. module: website
#: model_terms:ir.ui.view,arch_db:website.s_chart_options
msgid "Legend"
msgstr "Chú giải"

#. module: website
#: model_terms:ir.ui.view,arch_db:website.s_process_steps
msgid "Let your customers follow <br/>and understand your process."
msgstr "Hãy để khách hàng theo dõi <br/>và hiểu quy trình của bạn."

#. module: website
#: model_terms:ir.ui.view,arch_db:website.res_config_settings_view_form
msgid "Let your customers log in to see their documents"
msgstr "Cho phép khách hàng của bạn đăng nhập để xem tài liệu của họ"

#. module: website
#. openerp-web
#: code:addons/website/static/src/components/configurator/configurator.xml:0
#, python-format
msgid "Let's do it"
msgstr "Cùng làm thôi"

#. module: website
#. openerp-web
#: code:addons/website/static/src/components/configurator/configurator.xml:0
#, python-format
msgid "Let's go!"
msgstr "Đi thôi nào!"

#. module: website
#: model_terms:ir.ui.view,arch_db:website.bs_debug_view
#: model_terms:ir.ui.view,arch_db:website.color_combinations_debug_view
#: model_terms:website.page,arch_db:website.bs_debug_page
#: model_terms:website.page,arch_db:website.color_combinations_debug_page
msgid "Library"
msgstr "Thư viện"

#. module: website
#: model_terms:ir.ui.view,arch_db:website.s_faq_collapse_options
msgid "Light"
msgstr "Sáng"

#. module: website
#: model:ir.model.fields,field_description:website.field_website_snippet_filter__limit
msgid "Limit"
msgstr "Giới hạn"

#. module: website
#: model_terms:ir.ui.view,arch_db:website.s_comparisons
msgid "Limited customization"
msgstr "Tuỳ biến Hạn chế"

#. module: website
#: model_terms:ir.ui.view,arch_db:website.s_chart_options
msgid "Line"
msgstr "Đường"

#. module: website
#: model_terms:ir.ui.view,arch_db:website.s_timeline_options
msgid "Line Color"
msgstr "Màu dòng"

#. module: website
#: model_terms:ir.ui.view,arch_db:website.bs_debug_view
#: model_terms:ir.ui.view,arch_db:website.color_combinations_debug_view
#: model_terms:website.page,arch_db:website.bs_debug_page
#: model_terms:website.page,arch_db:website.color_combinations_debug_page
msgid "Link"
msgstr "Liên kết"

#. module: website
#. openerp-web
#: code:addons/website/static/src/js/editor/snippets.options.js:0
#, python-format
msgid "Link Anchor"
msgstr "Liên kết neo"

#. module: website
#: model_terms:ir.ui.view,arch_db:website.snippet_options
msgid "Link Style"
msgstr "Kiểu link"

#. module: website
#: model_terms:ir.ui.view,arch_db:website.bs_debug_view
#: model_terms:website.page,arch_db:website.bs_debug_page
msgid "Link button"
msgstr "Nút liên kết"

#. module: website
#: model_terms:ir.ui.view,arch_db:website.color_combinations_debug_view
#: model_terms:website.page,arch_db:website.color_combinations_debug_page
msgid "Link text"
msgstr "Nội dung link"

#. module: website
#: model_terms:ir.ui.view,arch_db:website.res_config_settings_view_form
msgid "LinkedIn"
msgstr "LinkedIn"

#. module: website
#: model:ir.model.fields,field_description:website.field_res_config_settings__social_linkedin
#: model:ir.model.fields,field_description:website.field_website__social_linkedin
msgid "LinkedIn Account"
msgstr "Tài khoản LinkedIn"

#. module: website
#: model_terms:ir.ui.view,arch_db:website.template_footer_links
msgid "Linkedin"
msgstr "Linkedin"

#. module: website
#: model_terms:ir.ui.view,arch_db:website.snippet_options
msgid "Links"
msgstr "Liên kết"

#. module: website
#: model_terms:ir.ui.view,arch_db:website.snippet_options
msgid "Links Style"
msgstr "Kiểu link"

#. module: website
#: model_terms:ir.ui.view,arch_db:website.s_faq_collapse
msgid "Links to other Websites"
msgstr "Liên kết đến Website khác"

#. module: website
#: model_terms:ir.ui.view,arch_db:website.snippet_options
msgid "Little Icons"
msgstr "Icon nhỏ"

#. module: website
#: model:website.configurator.feature,name:website.feature_module_live_chat
msgid "Live Chat"
msgstr "Live Chat"

#. module: website
#: model_terms:ir.ui.view,arch_db:website.theme_view_kanban
msgid "Live Preview"
msgstr "Xem trước trực tiếp"

#. module: website
#: model_terms:ir.ui.view,arch_db:website.user_navbar
msgid "Livechat Widget"
msgstr "Tiện ích Livechat"

#. module: website
#. openerp-web
#: code:addons/website/static/src/js/menu/seo.js:0
#: code:addons/website/static/src/xml/website.background.video.xml:0
#: code:addons/website/static/src/xml/website.editor.xml:0
#: code:addons/website/static/src/xml/website.editor.xml:0
#, python-format
msgid "Loading..."
msgstr "Đang nạp..."

#. module: website
#. openerp-web
#: code:addons/website/static/src/js/editor/snippets.editor.js:0
#, python-format
msgid "Logo"
msgstr "Logo"

#. module: website
#: model_terms:ir.ui.view,arch_db:website.snippet_options
msgid "Logo Type"
msgstr "Kiểu logo"

#. module: website
#: model_terms:ir.ui.view,arch_db:website.template_footer_centered
#: model_terms:ir.ui.view,arch_db:website.template_footer_contact
#: model_terms:ir.ui.view,arch_db:website.template_footer_minimalist
msgid "Logo of MyCompany"
msgstr "Logo của MyCompany"

#. module: website
#: model_terms:ir.ui.view,arch_db:website.snippet_options
msgid "Logos"
msgstr "Logo"

#. module: website
#: model_terms:ir.ui.view,arch_db:website.s_website_form_options
msgid "Long Text"
msgstr "Văn bản dài"

#. module: website
#: model_terms:ir.ui.view,arch_db:website.snippet_options
msgid "Low"
msgstr "Thấp"

#. module: website
#: model_terms:ir.ui.view,arch_db:website.snippet_options
msgid "Magazine"
msgstr "Tạp chí"

#. module: website
#: model_terms:ir.ui.view,arch_db:website.s_product_catalog
msgid "Main Course"
msgstr "Món chính"

#. module: website
#: model:ir.model.fields,field_description:website.field_website__menu_id
msgid "Main Menu"
msgstr "Menu Chính"

#. module: website
#. openerp-web
#: code:addons/website/static/src/xml/theme_preview.xml:0
#, python-format
msgid "Main actions"
msgstr "Hành động chính"

#. module: website
#. openerp-web
#: code:addons/website/static/src/xml/website.editor.xml:0
#, python-format
msgid "Make sure billing is enabled"
msgstr ""

#. module: website
#. openerp-web
#: code:addons/website/static/src/xml/website.editor.xml:0
#, python-format
msgid ""
"Make sure to wait if errors keep being shown: sometimes enabling an API "
"allows to use it immediately but Google keeps triggering errors for a while"
msgstr ""

#. module: website
#. openerp-web
#: code:addons/website/static/src/xml/website.editor.xml:0
#, python-format
msgid "Make sure your settings are properly configured:"
msgstr ""

#. module: website
#: model_terms:ir.ui.view,arch_db:website.user_navbar
msgid "Manage Pages"
msgstr "Quản lý Trang"

#. module: website
#: model_terms:ir.ui.view,arch_db:website.list_website_pages
msgid "Manage Your Pages"
msgstr "Quản lý Trang của bạn"

#. module: website
#: model_terms:ir.ui.view,arch_db:website.user_navbar
msgid "Manage Your Website Pages"
msgstr "Quản lý Trang trên Website của bạn"

#. module: website
#: model_terms:ir.ui.view,arch_db:website.one_page_line
msgid "Manage this page"
msgstr "Quản lý trang này"

#. module: website
#. openerp-web
#: code:addons/website/static/src/xml/website.editor.xml:0
#, python-format
msgid "Maps JavaScript API"
msgstr ""

#. module: website
#. openerp-web
#: code:addons/website/static/src/xml/website.editor.xml:0
#, python-format
msgid "Maps Static API"
msgstr ""

#. module: website
#: model_terms:ir.ui.view,arch_db:website.s_website_form_options
msgid "Mark Text"
msgstr "Kiểu đánh dấu"

#. module: website
#: model_terms:ir.ui.view,arch_db:website.s_website_form_options
msgid "Marked Fields"
msgstr "Trường đánh dấu"

#. module: website
#: model_terms:ir.ui.view,arch_db:website.s_google_map_options
msgid "Marker style"
msgstr "Kiểu đánh dấu"

#. module: website
#: model_terms:ir.ui.view,arch_db:website.template_footer_links
msgid "Marketplace"
msgstr "Sàn giao dịch"

#. module: website
#: model_terms:ir.ui.view,arch_db:website.s_image_gallery_options
msgid "Masonry"
msgstr "Nề"

#. module: website
#: model_terms:ir.ui.view,arch_db:website.res_config_settings_view_form
msgid "Measurement ID"
msgstr "Measurement ID"

#. module: website
#: model_terms:ir.ui.view,arch_db:website.s_media_list_options
msgid "Media"
msgstr "Phương tiện"

#. module: website
#: model_terms:ir.ui.view,arch_db:website.s_media_list
msgid "Media heading"
msgstr "Tiêu đề Media"

#. module: website
#: model_terms:ir.ui.view,arch_db:website.s_alert_options
#: model_terms:ir.ui.view,arch_db:website.s_countdown_options
#: model_terms:ir.ui.view,arch_db:website.s_popup_options
#: model_terms:ir.ui.view,arch_db:website.s_rating_options
#: model_terms:ir.ui.view,arch_db:website.s_share_options
#: model_terms:ir.ui.view,arch_db:website.snippet_options
msgid "Medium"
msgstr "Trung bình"

#. module: website
#. openerp-web
#: code:addons/website/static/src/xml/website.contentMenu.xml:0
#, python-format
msgid "Mega Menu"
msgstr "Mega Menu"

#. module: website
#: model:ir.model.fields,field_description:website.field_website_menu__mega_menu_classes
msgid "Mega Menu Classes"
msgstr "Các lớp Mega menu"

#. module: website
#: model:ir.model.fields,field_description:website.field_website_menu__mega_menu_content
msgid "Mega Menu Content"
msgstr "Nội dung Mega Menu"

#. module: website
#: model_terms:ir.ui.view,arch_db:website.s_mega_menu_menus_logos
msgid "Men"
msgstr "Nam"

#. module: website
#: code:addons/website/models/website.py:0
#: model:ir.model.fields,field_description:website.field_website_menu__name
#: model_terms:ir.ui.view,arch_db:website.s_product_catalog
#: model_terms:ir.ui.view,arch_db:website.user_navbar
#, python-format
msgid "Menu"
msgstr "Menu"

#. module: website
#: model:ir.model.fields,field_description:website.field_website_configurator_feature__menu_company
msgid "Menu Company"
msgstr "Menu công ty"

#. module: website
#: model_terms:ir.ui.view,arch_db:website.s_mega_menu_menu_image_menu
#: model_terms:ir.ui.view,arch_db:website.s_mega_menu_multi_menus
msgid "Menu Item %s"
msgstr "Hạng mục menu %s"

#. module: website
#. openerp-web
#: code:addons/website/static/src/js/menu/content.js:0
#, python-format
msgid "Menu Label"
msgstr "Nhãn Menu"

#. module: website
#: model:ir.model.fields,field_description:website.field_website_configurator_feature__menu_sequence
msgid "Menu Sequence"
msgstr "Thứ tự menu"

#. module: website
#: model:ir.model.fields,field_description:website.field_theme_website_menu__copy_ids
msgid "Menu using a copy of me"
msgstr "Menu sử dụng bản sao của tôi"

#. module: website
#: code:addons/website/models/website.py:0
#: model:ir.ui.menu,name:website.menu_website_menu_list
#, python-format
msgid "Menus"
msgstr "Menus"

#. module: website
#: model_terms:ir.ui.view,arch_db:website.s_facebook_page_options
msgid "Messages"
msgstr "Thông điệp"

#. module: website
#: code:addons/website/controllers/form.py:0
#, python-format
msgid "Metadata"
msgstr "Metadata"

#. module: website
#: model_terms:ir.ui.view,arch_db:website.s_company_team
msgid "Mich Stark, COO"
msgstr "Mich Stark, COO"

#. module: website
#: model_terms:ir.ui.view,arch_db:website.s_company_team
msgid ""
"Mich loves taking on challenges. With his multi-year experience as "
"Commercial Director in the software industry, Mich has helped the company to"
" get where it is today. Mich is among the best minds."
msgstr ""
"Mịch rất thích thử thách. Với kinh nghiệm nhiều năm làm Giám đốc Thương mại "
"trong ngành phần mềm, ông Mịch đã giúp công ty có được vị trí như ngày hôm "
"nay. Mịch nằm trong số những người tâm đầu ý hợp."

#. module: website
#: model_terms:ir.ui.view,arch_db:website.s_popup_options
msgid "Middle"
msgstr "Giữa"

#. module: website
#. openerp-web
#: code:addons/website/static/src/js/editor/snippets.options.js:0
#, python-format
msgid "Min-Height"
msgstr ""

#. module: website
#: model_terms:ir.ui.view,arch_db:website.s_blockquote_options
#: model_terms:ir.ui.view,arch_db:website.snippet_options
msgid "Minimalist"
msgstr "Tối giản"

#. module: website
#. openerp-web
#: code:addons/website/static/src/snippets/s_countdown/000.js:0
#, python-format
msgid "Minutes"
msgstr "Phút"

#. module: website
#. openerp-web
#: code:addons/website/static/src/xml/theme_preview.xml:0
#: model:ir.model.fields,field_description:website.field_website_visitor__mobile
#, python-format
msgid "Mobile"
msgstr "Di động"

#. module: website
#. openerp-web
#: code:addons/website/static/src/js/editor/snippets.options.js:0
#, python-format
msgid "Mobile menu"
msgstr "Menu di động"

#. module: website
#. openerp-web
#: code:addons/website/static/src/js/menu/mobile_view.js:0
#, python-format
msgid "Mobile preview"
msgstr "Xem trước Mobile"

#. module: website
#: model:ir.model.fields,field_description:website.field_theme_ir_ui_view__mode
#: model_terms:ir.ui.view,arch_db:website.s_image_gallery_options
msgid "Mode"
msgstr "Chế độ"

#. module: website
#: model:ir.model.fields,field_description:website.field_website_page__model
msgid "Model"
msgstr "Mô hình"

#. module: website
#: model:ir.model,name:website.model_ir_model_data
#: model:ir.model.fields,field_description:website.field_website_page__model_data_id
msgid "Model Data"
msgstr "Đối tượng dữ liệu"

#. module: website
#: model:ir.model.fields,field_description:website.field_website_snippet_filter__model_name
msgid "Model name"
msgstr "Tên mô hình"

#. module: website
#: model:ir.model,name:website.model_ir_model
msgid "Models"
msgstr "Mô hình"

#. module: website
#: model:ir.model.fields,field_description:website.field_website_page__arch_updated
msgid "Modified Architecture"
msgstr "Sửa đổi cấu trúc"

#. module: website
#: model:ir.model,name:website.model_ir_module_module
#: model:ir.model.fields,field_description:website.field_website_configurator_feature__module_id
msgid "Module"
msgstr "Mô đun"

#. module: website
#: model_terms:ir.ui.view,arch_db:website.res_config_settings_view_form
msgid "Monitor Google Search results data"
msgstr "Theo dõi dữ liệu kết quả của Google Tìm kiếm"

#. module: website
#: model_terms:digest.tip,tip_description:website.digest_tip_website_0
msgid ""
"Monitor your visitors while they are browsing your website with the Odoo "
"Social app. Engage with them in just a click using a live chat request or a "
"push notification. If they have completed one of your forms, you can send "
"them an SMS, or call them right away while they are browsing your website."
msgstr ""
"Giám sát khách truy cập của bạn khi họ đang duyệt trang web của bạn bằng ứng"
" dụng Odoo Social. Tương tác với họ chỉ bằng một cú nhấp chuột bằng cách sử "
"dụng yêu cầu trò chuyện trực tiếp hoặc thông báo đẩy. Nếu họ đã hoàn thành "
"một trong các biểu mẫu của bạn, bạn có thể gửi SMS cho họ hoặc gọi cho họ "
"ngay trong khi họ đang duyệt trang web của bạn."

#. module: website
#: model_terms:ir.ui.view,arch_db:website.s_mega_menu_odoo_menu
msgid "Monitors"
msgstr "Màn hình"

#. module: website
#: model_terms:ir.ui.view,arch_db:website.s_color_blocks_2
msgid "More Details"
msgstr "Thêm chi tiết"

#. module: website
#: model_terms:digest.tip,tip_description:website.digest_tip_website_4
msgid ""
"More than 90 shapes exist and their colors are picked to match your Theme."
msgstr ""
"Có hơn 90 hình dạng và màu sắc được chọn cho phù hợp với Chủ đề của bạn. "

#. module: website
#. openerp-web
#: code:addons/website/static/src/xml/website.pageProperties.xml:0
#, python-format
msgid "More than one group has been set on the view."
msgstr "Nhiều nhóm đã được thiết lập trên chế độ xem."

#. module: website
#: model_terms:ir.ui.view,arch_db:website.s_masonry_block_options
msgid "Mosaic"
msgstr "Mảnh ghép"

#. module: website
#. openerp-web
#: code:addons/website/static/src/xml/website.seo.xml:0
#, python-format
msgid "Most searched topics related to your keyword, ordered by importance"
msgstr ""
"Hầu hết các chủ đề được tìm kiếm liên quan đến từ khóa của bạn, được sắp xếp"
" theo mức độ quan trọng"

#. module: website
#: model_terms:ir.ui.view,arch_db:website.s_mega_menu_thumbnails
msgid "Mouse"
msgstr "Chuột"

#. module: website
#: model_terms:ir.ui.view,arch_db:website.snippet_options
msgid "Move Backward"
msgstr "Tiến về sau"

#. module: website
#: model_terms:ir.ui.view,arch_db:website.snippet_options
msgid "Move Forward"
msgstr "Tiến về trước"

#. module: website
#: model_terms:ir.ui.view,arch_db:website.s_image_gallery_options
msgid "Move to first"
msgstr "Đến trang đầu"

#. module: website
#: model_terms:ir.ui.view,arch_db:website.s_image_gallery_options
msgid "Move to last"
msgstr "Đến trang cuối"

#. module: website
#: model_terms:ir.ui.view,arch_db:website.s_image_gallery_options
msgid "Move to next"
msgstr "Kế tiếp"

#. module: website
#: model_terms:ir.ui.view,arch_db:website.s_image_gallery_options
msgid "Move to previous"
msgstr "Về trước"

#. module: website
#: model_terms:ir.ui.view,arch_db:website.snippet_options
msgid "Multi Menus"
msgstr "Nhiều Menu"

#. module: website
#: model:ir.model,name:website.model_website_multi_mixin
msgid "Multi Website Mixin"
msgstr "Đa trang web Mixin"

#. module: website
#: model:ir.model,name:website.model_website_published_multi_mixin
msgid "Multi Website Published Mixin"
msgstr "Nhiều trang web được xuất bản Mixin"

#. module: website
#: model:ir.model.fields,field_description:website.field_res_config_settings__group_multi_website
#: model:res.groups,name:website.group_multi_website
msgid "Multi-website"
msgstr "Đa Website"

#. module: website
#: model_terms:ir.ui.view,arch_db:website.s_product_list
msgid "Multimedia"
msgstr "Đa phương tiện"

#. module: website
#: model_terms:ir.ui.view,arch_db:website.s_website_form_options
msgid "Multiple Checkboxes"
msgstr "Nhiều hộp kiểm"

#. module: website
#: model_terms:ir.ui.view,arch_db:website.view_view_qweb
msgid "Multiple tree exists for this view"
msgstr "Nhiều cây cùng tồn tại cho dạng xem này"

#. module: website
#: model_terms:ir.ui.view,arch_db:website.contactus
#: model_terms:ir.ui.view,arch_db:website.contactus_thanks_ir_ui_view
#: model_terms:website.page,arch_db:website.contactus_page
#: model_terms:website.page,arch_db:website.contactus_thanks
msgid "My Company"
msgstr "My Company"

#. module: website
#: model_terms:ir.ui.view,arch_db:website.option_header_brand_name
#: model_terms:ir.ui.view,arch_db:website.option_header_off_canvas
msgid "My Website"
msgstr "Website của tôi"

#. module: website
#: model_terms:ir.ui.view,arch_db:website.template_footer_centered
#: model_terms:ir.ui.view,arch_db:website.template_footer_contact
#: model_terms:ir.ui.view,arch_db:website.template_footer_links
#: model_terms:ir.ui.view,arch_db:website.template_footer_minimalist
msgid "MyCompany"
msgstr "MyCompany"

#. module: website
#. openerp-web
#: code:addons/website/static/src/xml/website.pageProperties.xml:0
#: model:ir.model.fields,field_description:website.field_theme_ir_asset__name
#: model:ir.model.fields,field_description:website.field_theme_ir_attachment__name
#: model:ir.model.fields,field_description:website.field_theme_ir_ui_view__name
#: model:ir.model.fields,field_description:website.field_theme_website_menu__name
#: model:ir.model.fields,field_description:website.field_website_configurator_feature__name
#: model:ir.model.fields,field_description:website.field_website_rewrite__name
#: model:ir.model.fields,field_description:website.field_website_snippet_filter__name
#: model:ir.model.fields,field_description:website.field_website_visitor__name
#: model_terms:ir.ui.view,arch_db:website.list_website_pages
#: model_terms:ir.ui.view,arch_db:website.list_website_public_pages
#: model_terms:ir.ui.view,arch_db:website.menu_search
#: model_terms:ir.ui.view,arch_db:website.res_config_settings_view_form
#: model_terms:ir.ui.view,arch_db:website.website_visitor_view_tree
#, python-format
msgid "Name"
msgstr "Tên"

#. module: website
#: model_terms:ir.ui.view,arch_db:website.searchbar_input_snippet_options
msgid "Name (A-Z)"
msgstr "Tên (A-Z)"

#. module: website
#: model_terms:ir.ui.view,arch_db:website.searchbar_input_snippet_options
msgid "Name (Z-A)"
msgstr "Tên (Z-A)"

#. module: website
#: model_terms:ir.ui.view,arch_db:website.res_config_settings_view_form
msgid "Name and favicon of your website"
msgstr "Tên và biểu tượng website của bạn"

#. module: website
#: model_terms:ir.ui.view,arch_db:website.view_view_qweb
msgid "Name, id or key"
msgstr "Tên, ID hoặc khóa"

#. module: website
#: model_terms:ir.ui.view,arch_db:website.snippet_options
msgid "Narrow"
msgstr "Hẹp"

#. module: website
#: model_terms:ir.ui.view,arch_db:website.bs_debug_view
#: model_terms:website.page,arch_db:website.bs_debug_page
msgid "Navbar"
msgstr "Navbar"

#. module: website
#: model_terms:ir.ui.view,arch_db:website.s_mega_menu_cards
msgid ""
"Need to pick up your order at one of our stores? Discover the nearest to "
"you."
msgstr "Muốn nhận hàng ở cửa hàng? Khám phá cửa hàng gần bạn nhất. "

#. module: website
#: model_terms:ir.ui.view,arch_db:website.cookie_policy
msgid "Network Advertising Initiative opt-out page"
msgstr "Trang hủy đăng ký quảng cáo Network Advertising Initiative "

#. module: website
#: model_terms:ir.ui.view,arch_db:website.s_mega_menu_odoo_menu
msgid "Networks"
msgstr "Mạng"

#. module: website
#: model_terms:ir.ui.view,arch_db:website.res_config_settings_view_form
msgid "New"
msgstr "Mới"

#. module: website
#. openerp-web
#: code:addons/website/static/src/xml/website.backend.xml:0
#, python-format
msgid ""
"New Google Analytics accounts and keys are now using Google Analytics 4 "
"which, for now, can't be integrated/embed in external websites."
msgstr ""

#. module: website
#. openerp-web
#: code:addons/website/static/src/js/menu/new_content.js:0
#, python-format
msgid "New Page"
msgstr "Trang mới"

#. module: website
#: model:ir.model.fields,field_description:website.field_theme_website_menu__new_window
#: model:ir.model.fields,field_description:website.field_website_menu__new_window
msgid "New Window"
msgstr "Mở Sang Cửa Sổ Mới"

#. module: website
#: model_terms:ir.ui.view,arch_db:website.s_mega_menu_menus_logos
msgid "New collection"
msgstr "Bộ sưu tập mới"

#. module: website
#: model_terms:ir.ui.view,arch_db:website.s_popup
msgid "New customer"
msgstr "Khách hàng mới"

#. module: website
#: model_terms:ir.ui.view,arch_db:website.user_navbar
msgid "New page"
msgstr "Trang Mới"

#. module: website
#: model:website.configurator.feature,name:website.feature_module_news
msgid "News"
msgstr "Tin tức"

#. module: website
#: model_terms:ir.ui.view,arch_db:website.external_snippets
msgid "Newsletter"
msgstr "Thư tin"

#. module: website
#: model_terms:ir.ui.view,arch_db:website.external_snippets
msgid "Newsletter Popup"
msgstr "Bản tin popup"

#. module: website
#. openerp-web
#: code:addons/website/static/src/snippets/s_dynamic_snippet_carousel/000.xml:0
#: code:addons/website/static/src/snippets/s_dynamic_snippet_carousel/000.xml:0
#: code:addons/website/static/src/snippets/s_dynamic_snippet_carousel/000.xml:0
#: code:addons/website/static/src/snippets/s_image_gallery/000.xml:0
#: code:addons/website/static/src/snippets/s_image_gallery/000.xml:0
#: code:addons/website/static/src/snippets/s_image_gallery/000.xml:0
#: code:addons/website/static/src/snippets/s_image_gallery/000.xml:0
#: code:addons/website/static/src/snippets/s_image_gallery/000.xml:0
#: model_terms:ir.ui.view,arch_db:website.bs_debug_view
#: model_terms:ir.ui.view,arch_db:website.s_carousel
#: model_terms:ir.ui.view,arch_db:website.s_image_gallery
#: model_terms:ir.ui.view,arch_db:website.s_quotes_carousel
#: model_terms:website.page,arch_db:website.bs_debug_page
#, python-format
msgid "Next"
msgstr "Tiếp"

#. module: website
#: model_terms:ir.ui.view,arch_db:website.snippet_options
msgid "No Animation"
msgstr "Không hiệu ứng"

#. module: website
#: model_terms:ir.ui.view,arch_db:website.s_tabs_options
msgid "No Slide Effect"
msgstr "Không hiệu ứng Slide"

#. module: website
#. openerp-web
#: code:addons/website/static/src/xml/website_widget.xml:0
#, python-format
msgid "No Url"
msgstr "Không có Url"

#. module: website
#: model_terms:ir.actions.act_window,help:website.website_visitors_action
msgid "No Visitors yet!"
msgstr "Chưa có khách truy cập!"

#. module: website
#: model_terms:ir.ui.view,arch_db:website.s_comparisons
msgid "No customization"
msgstr "Không tùy chỉnh"

#. module: website
#. openerp-web
#: code:addons/website/static/src/xml/website_form_editor.xml:0
#: code:addons/website/static/src/xml/website_form_editor.xml:0
#, python-format
msgid "No matching record !"
msgstr "Không có hồ sơ phù hợp !"

#. module: website
#: model_terms:ir.actions.act_window,help:website.website_visitor_page_action
msgid "No page views yet for this visitor"
msgstr "Chưa có lượt xem trang nào cho khách truy cập này"

#. module: website
#: model_terms:ir.actions.act_window,help:website.visitor_partner_action
msgid "No partner linked for this visitor"
msgstr "Không có đối tác nào được liên kết cho khách truy cập này"

#. module: website
#. openerp-web
#: code:addons/website/static/src/components/configurator/configurator.js:0
#, python-format
msgid "No result found, broaden your search."
msgstr "Không có kết quả, hãy mở rộng tìm kiếm. "

#. module: website
#. openerp-web
#: code:addons/website/static/src/snippets/s_searchbar/000.xml:0
#: model_terms:ir.ui.view,arch_db:website.list_website_public_pages
#, python-format
msgid "No results found for '"
msgstr "Không có kết quả cho '"

#. module: website
#. openerp-web
#: code:addons/website/static/src/snippets/s_searchbar/000.xml:0
#, python-format
msgid "No results found. Please try another search."
msgstr "Không tìm thấy kết quả. Vui lòng tìm bằng từ khóa khác. "

#. module: website
#: model_terms:ir.ui.view,arch_db:website.s_comparisons
msgid "No support"
msgstr "Không hỗ trợ"

#. module: website
#: model_terms:ir.ui.view,arch_db:website.s_chart_options
#: model_terms:ir.ui.view,arch_db:website.s_countdown_options
#: model_terms:ir.ui.view,arch_db:website.s_image_gallery_options
#: model_terms:ir.ui.view,arch_db:website.s_share_options
#: model_terms:ir.ui.view,arch_db:website.s_website_form_options
#: model_terms:ir.ui.view,arch_db:website.snippet_options
#: model_terms:ir.ui.view,arch_db:website.snippet_options_background_options
#: model_terms:ir.ui.view,arch_db:website.snippet_options_header_brand
#: model_terms:ir.ui.view,arch_db:website.snippet_options_shadow_widgets
msgid "None"
msgstr "Không có"

#. module: website
#: model_terms:ir.ui.view,arch_db:website.snippet_options
msgid "Normal"
msgstr "Thông thường"

#. module: website
#: model_terms:ir.ui.view,arch_db:website.one_page_line
msgid "Not SEO optimized"
msgstr "Không được tối ưu SEO"

#. module: website
#: model_terms:ir.ui.view,arch_db:website.one_page_line
msgid "Not in main menu"
msgstr "Không có trong menu chính"

#. module: website
#: model_terms:ir.ui.view,arch_db:website.one_page_line
msgid "Not indexed"
msgstr "Không được lập chỉ mục"

#. module: website
#: model_terms:digest.tip,tip_description:website.digest_tip_website_3
msgid ""
"Not only can you search for royalty-free illustrations, their colors are "
"also converted so that they always fit your Theme."
msgstr ""
"Bạn không chỉ tìm thấy nhiều hình minh họa miễn phí bản quyền mà màu sắc các"
" hình đó cũng được chuyển đổi cho phù hợp với chủ đề của bạn. "

#. module: website
#: model_terms:ir.ui.view,arch_db:website.one_page_line
#: model_terms:ir.ui.view,arch_db:website.website_pages_view_search
msgid "Not published"
msgstr "Chưa xuất bản"

#. module: website
#: model_terms:ir.ui.view,arch_db:website.website_pages_view_search
msgid "Not tracked"
msgstr "Không theo vết"

#. module: website
#: model_terms:ir.ui.view,arch_db:website.cookie_policy
msgid ""
"Note that some third-party services may install additional cookies on your "
"browser in order to identify you."
msgstr ""
"Lưu ý rằng một số dịch vụ của bên thứ ba có thể cài đặt thêm cookie trên "
"trình duyệt của bạn để nhận dạng bạn."

#. module: website
#: model_terms:ir.ui.view,arch_db:website.show_website_info
msgid "Note: To hide this page, uncheck it from the top Customize menu."
msgstr "Chú ý: Để ẩn trang này, bỏ chọn nó từ Menu Tùy chỉnh phía trên"

#. module: website
#: model_terms:ir.ui.view,arch_db:website.s_countdown_options
#: model_terms:ir.ui.view,arch_db:website.s_website_form_options
msgid "Nothing"
msgstr "Không có gì"

#. module: website
#: model_terms:ir.ui.view,arch_db:website.s_website_form_options
msgid "Number"
msgstr "Số"

#. module: website
#: model:ir.model.fields,field_description:website.field_res_config_settings__website_language_count
msgid "Number of languages"
msgstr "Số lượng Ngôn ngữ"

#. module: website
#. openerp-web
#: code:addons/website/static/src/components/configurator/configurator.xml:0
#, python-format
msgid "OR"
msgstr "HOẶC"

#. module: website
#. openerp-web
#: code:addons/website/static/src/components/configurator/configurator.xml:0
#: code:addons/website/static/src/components/configurator/configurator.xml:0
#: code:addons/website/static/src/components/configurator/configurator.xml:0
#: code:addons/website/static/src/components/configurator/configurator.xml:0
#: code:addons/website/static/src/components/configurator/configurator.xml:0
#, python-format
msgid "Odoo Logo"
msgstr "Odoo Logo"

#. module: website
#: model_terms:ir.ui.view,arch_db:website.snippet_options
msgid "Odoo Menu"
msgstr "Odoo Menu"

#. module: website
#: model_terms:ir.ui.view,arch_db:website.show_website_info
msgid "Odoo Version"
msgstr "Phiên bản Odoo"

#. module: website
#: model_terms:ir.ui.view,arch_db:website.snippet_options
msgid "Off-Canvas"
msgstr "Off-Canvas"

#. module: website
#: model_terms:ir.ui.view,arch_db:website.s_mega_menu_odoo_menu
msgid "Office audio"
msgstr "Thiết bị âm thanh văn phòng"

#. module: website
#: model_terms:ir.ui.view,arch_db:website.s_mega_menu_odoo_menu
msgid "Office screens"
msgstr "Màn hình văn phòng"

#. module: website
#: model_terms:ir.ui.view,arch_db:website.website_visitor_view_kanban
msgid "Offline"
msgstr "Ngoại tuyến"

#. module: website
#. openerp-web
#: code:addons/website/static/src/js/menu/translate.js:0
#, python-format
msgid "Ok"
msgstr "Đồng ý"

#. module: website
#. openerp-web
#: code:addons/website/static/src/js/menu/translate.js:0
#, python-format
msgid "Ok, never show me this again"
msgstr "Đồng ý, không bao giờ hiển thị lại"

#. module: website
#: model_terms:ir.ui.view,arch_db:website.snippet_options
msgid "On Click"
msgstr "Khi bấm"

#. module: website
#: model_terms:ir.ui.view,arch_db:website.s_popup_options
msgid "On Exit"
msgstr "Khi thoát"

#. module: website
#: model_terms:ir.ui.view,arch_db:website.snippet_options
msgid "On Hover"
msgstr "Khi để chuột lên"

#. module: website
#: model_terms:ir.ui.view,arch_db:website.s_website_form_options
msgid "On Success"
msgstr "Điền xong"

#. module: website
#. openerp-web
#: code:addons/website/static/src/xml/website.backend.xml:0
#, python-format
msgid "On Website"
msgstr "Trên Website"

#. module: website
#: model:ir.model.fields.selection,name:website.selection__website__auth_signup_uninvited__b2b
msgid "On invitation"
msgstr "Khi được Mời"

#. module: website
#: model_terms:ir.ui.view,arch_db:website.res_config_settings_view_form
msgid ""
"Once the selection of available websites by domain is done, you can filter "
"by country group."
msgstr ""
"Khi lựa chọn các trang web có sẵn theo tên miền được thực hiện, bạn có thể "
"lọc theo nhóm quốc gia."

#. module: website
#: model_terms:ir.ui.view,arch_db:website.s_popup_options
msgid ""
"Once the user closes the popup, it won't be shown again for that period of "
"time."
msgstr ""
"Sau khi người dùng đóng cửa sổ bật lên, nó sẽ không hiển thị lại trong môt "
"khoảng thời gian."

#. module: website
#: code:addons/website/models/website_configurator_feature.py:0
#, python-format
msgid ""
"One and only one of the two fields 'page_view_id' and 'module_id' should be "
"set"
msgstr ""
"Một và chỉ một trong hai trường 'page_view_id' và 'module_id' phải được đặt"

#. module: website
#: model_terms:ir.ui.view,arch_db:website.website_visitor_view_kanban
msgid "Online"
msgstr "Trực tuyến"

#. module: website
#: model:ir.model.fields,help:website.field_website_page__mode
msgid ""
"Only applies if this view inherits from an other one (inherit_id is not False/Null).\n"
"\n"
"* if extension (default), if this view is requested the closest primary view\n"
"is looked up (via inherit_id), then all views inheriting from it with this\n"
"view's model are applied\n"
"* if primary, the closest primary view is fully resolved (even if it uses a\n"
"different model than this one), then this view's inheritance specs\n"
"(<xpath/>) are applied, and the result is used as if it were this view's\n"
"actual arch.\n"
msgstr ""
"Chỉ áp dụng nếu dạng xem này kế thừa từ một dạng xem khác (inherit_id không phải là False/Null).\n"
"\n"
"* nếu mở rộng (mặc định), nếu dạng xem này yêu cầu dạng xem chính gần nhất\n"
"được tra cứu (qua inherit_id), thì tất cả dạng xem kế thừa từ đó với \n"
"mô hình của dạng xem này được áp dụng\n"
"* nếu chính, dạng xem chính gần nhất được hiển thị hoàn toàn (thậm chí nếu sử dụng\n"
"mô hình khác dạng xem này), thì thông số kế thừa của dạng xem này\n"
"(<xpath/>) được áp dụng, và kết quả được sử dụng như thể là kiến trúc\n"
"thực của dạng xem này. \n"

#. module: website
#: model_terms:ir.ui.view,arch_db:website.show_website_info
msgid "Open Source ERP"
msgstr "ERP Mã nguồn mở"

#. module: website
#. openerp-web
#: code:addons/website/static/src/js/menu/seo.js:0
#: model_terms:ir.ui.view,arch_db:website.user_navbar
#, python-format
msgid "Optimize SEO"
msgstr "Tối ưu hoá SEO"

#. module: website
#: model_terms:ir.ui.view,arch_db:website.one_page_line
msgid "Optimize SEO of this page"
msgstr "Tối ưu SEO cho trang web này"

#. module: website
#. openerp-web
#: code:addons/website/static/src/snippets/s_website_form/options.js:0
#: code:addons/website/static/src/snippets/s_website_form/options.js:0
#, python-format
msgid "Option 1"
msgstr "Lựa chọn 1"

#. module: website
#. openerp-web
#: code:addons/website/static/src/snippets/s_website_form/options.js:0
#: code:addons/website/static/src/snippets/s_website_form/options.js:0
#, python-format
msgid "Option 2"
msgstr "Lựa chọn 2"

#. module: website
#. openerp-web
#: code:addons/website/static/src/snippets/s_website_form/options.js:0
#: code:addons/website/static/src/snippets/s_website_form/options.js:0
#, python-format
msgid "Option 3"
msgstr "Lựa chọn 3"

#. module: website
#: model_terms:ir.ui.view,arch_db:website.s_website_form_options
msgid "Optional"
msgstr "Tuỳ chọn"

#. module: website
#: model_terms:ir.ui.view,arch_db:website.searchbar_input_snippet_options
msgid "Order by"
msgstr "Sắp xếp theo"

#. module: website
#: model_terms:ir.ui.view,arch_db:website.s_comparisons
msgid "Order now"
msgstr "Đặt hàng ngay"

#. module: website
#: code:addons/website/controllers/form.py:0
#, python-format
msgid "Other Information:"
msgstr "Thông tin khác: "

#. module: website
#: model_terms:ir.ui.view,arch_db:website.template_footer_links
msgid "Our Company"
msgstr "Công ty của chúng tôi"

#. module: website
#: model_terms:ir.ui.view,arch_db:website.s_references
msgid "Our References"
msgstr "Thành tựu của chúng tôi"

#. module: website
#: model_terms:ir.ui.view,arch_db:website.s_mega_menu_big_icons_subtitles
#: model_terms:ir.ui.view,arch_db:website.s_mega_menu_images_subtitles
msgid "Our seminars and trainings for you"
msgstr "Hội thảo và tập huấn"

#. module: website
#: model_terms:ir.ui.view,arch_db:website.s_mega_menu_cards
msgid "Our team"
msgstr "Đội ngũ"

#. module: website
#. openerp-web
#: code:addons/website/static/src/xml/website_form_editor.xml:0
#, python-format
msgid "Our team will message you back as soon as possible."
msgstr "Chúng tôi sẽ trả lời bạn trong thời gian sớm nhất. "

#. module: website
#: model_terms:ir.ui.view,arch_db:website.bs_debug_view
#: model_terms:ir.ui.view,arch_db:website.snippet_options
#: model_terms:website.page,arch_db:website.bs_debug_page
msgid "Outline"
msgstr "Có viền"

#. module: website
#: model_terms:ir.ui.view,arch_db:website.snippet_options_shadow_widgets
msgid "Outset"
msgstr "Outset"

#. module: website
#: model_terms:ir.ui.view,arch_db:website.s_numbers
msgid "Outstanding images"
msgstr "Hình ảnh nổi bật"

#. module: website
#: model_terms:ir.ui.view,arch_db:website.snippet_options
msgid "Over The Content"
msgstr "Trên nội dung"

#. module: website
#: model_terms:ir.ui.view,arch_db:website.snippet_options
msgid "Paddings"
msgstr "Đệm"

#. module: website
#: code:addons/website/models/website.py:0
#: code:addons/website/models/website.py:0
#: model:ir.model,name:website.model_website_page
#: model:ir.model.fields,field_description:website.field_ir_ui_view__page_ids
#: model:ir.model.fields,field_description:website.field_theme_website_menu__page_id
#: model:ir.model.fields,field_description:website.field_website_page__page_ids
#: model:ir.model.fields,field_description:website.field_website_track__page_id
#: model_terms:ir.ui.view,arch_db:website.user_navbar
#: model_terms:ir.ui.view,arch_db:website.website_visitor_page_view_search
#, python-format
msgid "Page"
msgstr "Trang"

#. module: website
#: code:addons/website/models/website.py:0
#, python-format
msgid "Page <b>%s</b> contains a link to this page"
msgstr "Trang <b>%s</b> chứa link đến trang này"

#. module: website
#: code:addons/website/models/website.py:0
#, python-format
msgid "Page <b>%s</b> is calling this file"
msgstr "Trang <b>%s</b> đang gọi đến tập tin này"

#. module: website
#: model:ir.model.fields,field_description:website.field_theme_website_page__website_indexed
msgid "Page Indexed"
msgstr "Trang được lập chỉ mục"

#. module: website
#: model_terms:ir.ui.view,arch_db:website.snippet_options
msgid "Page Layout"
msgstr "Bố cục trang"

#. module: website
#. openerp-web
#: code:addons/website/static/src/xml/website.pageProperties.xml:0
#: code:addons/website/static/src/xml/website.xml:0
#, python-format
msgid "Page Name"
msgstr "Tên trang"

#. module: website
#. openerp-web
#: code:addons/website/static/src/js/menu/content.js:0
#: model_terms:ir.ui.view,arch_db:website.user_navbar
#, python-format
msgid "Page Properties"
msgstr "Thuột tính Trang"

#. module: website
#. openerp-web
#: code:addons/website/static/src/js/menu/new_content.js:0
#, python-format
msgid "Page Title"
msgstr "Tiêu đề trang"

#. module: website
#. openerp-web
#: code:addons/website/static/src/xml/website.pageProperties.xml:0
#: model:ir.model.fields,field_description:website.field_website_page__url
#: model_terms:ir.ui.view,arch_db:website.s_facebook_page_options
#, python-format
msgid "Page URL"
msgstr "URL trang"

#. module: website
#: model:ir.model.fields,field_description:website.field_website_configurator_feature__page_view_id
msgid "Page View"
msgstr "Xem trang"

#. module: website
#: model:ir.actions.act_window,name:website.website_visitor_view_action
#: model:ir.model.fields,field_description:website.field_website_visitor__visitor_page_count
#: model:ir.ui.menu,name:website.menu_visitor_view_menu
#: model_terms:ir.ui.view,arch_db:website.website_visitor_view_form
msgid "Page Views"
msgstr "Xem trang"

#. module: website
#: model:ir.actions.act_window,name:website.website_visitor_page_action
msgid "Page Views History"
msgstr "Lịch sử xem trang"

#. module: website
#: model_terms:ir.ui.view,arch_db:website.snippet_options
msgid "Page Visibility"
msgstr "Hiển thị trang"

#. module: website
#: model:ir.model.fields,help:website.field_website_configurator_feature__iap_page_code
msgid ""
"Page code used to tell IAP website_service for which page a snippet list "
"should be generated"
msgstr ""
"Mã trang được sử dụng để cho IAP website_service biết danh sách snippet được"
" tạo cho trang nào"

#. module: website
#: model:ir.model.fields,field_description:website.field_theme_website_page__copy_ids
msgid "Page using a copy of me"
msgstr "Trang sử dụng một bản sao của tôi"

#. module: website
#. openerp-web
#: code:addons/website/models/website.py:0
#: code:addons/website/models/website.py:0
#: code:addons/website/static/src/components/configurator/configurator.xml:0
#: model:ir.ui.menu,name:website.menu_website_pages_list
#: model_terms:ir.ui.view,arch_db:website.list_website_public_pages
#: model_terms:ir.ui.view,arch_db:website.searchbar_input_snippet_options
#: model_terms:ir.ui.view,arch_db:website.user_navbar
#: model_terms:ir.ui.view,arch_db:website.website_visitor_page_view_search
#: model_terms:ir.ui.view,arch_db:website.website_visitor_view_form
#: model_terms:ir.ui.view,arch_db:website.website_visitor_view_tree
#, python-format
msgid "Pages"
msgstr "Trang"

#. module: website
#: model_terms:ir.ui.view,arch_db:website.bs_debug_view
#: model_terms:website.page,arch_db:website.bs_debug_page
msgid "Pagination"
msgstr "Phân trang"

#. module: website
#: model_terms:ir.ui.view,arch_db:website.s_mega_menu_menus_logos
msgid "Pants"
msgstr "Quần"

#. module: website
#: model_terms:ir.ui.view,arch_db:website.color_combinations_debug_view
#: model_terms:website.page,arch_db:website.color_combinations_debug_page
msgid ""
"Paragraph text. Lorem <b>ipsum dolor sit amet</b>, consectetur adipiscing "
"elit. <i>Integer posuere erat a ante</i>."
msgstr ""
"Đoạn văn. Lorem <b>ipsum dolor sit amet</b>, consectetur adipiscing elit. "
"<i>Integer posuere erat a ante</i>."

#. module: website
#: model_terms:ir.ui.view,arch_db:website.bs_debug_view
#: model_terms:website.page,arch_db:website.bs_debug_page
msgid ""
"Paragraph with <strong>bold</strong>, <span class=\"text-"
"muted\">muted</span> and <em>italic</em> texts"
msgstr ""
"Văn bản với các văn bản <strong>in đậm</strong>, <span class=\"text-"
"muted\">tắt tiếng</span> và <em>in nghiêng</em>"

#. module: website
#: model_terms:ir.ui.view,arch_db:website.color_combinations_debug_view
#: model_terms:website.page,arch_db:website.color_combinations_debug_page
msgid "Paragraph."
msgstr "Đoạn văn."

#. module: website
#: model:ir.model.fields,field_description:website.field_theme_website_menu__parent_id
msgid "Parent"
msgstr "Cha"

#. module: website
#: model:ir.model.fields,field_description:website.field_website_menu__parent_id
msgid "Parent Menu"
msgstr "Menu Cha"

#. module: website
#: model:ir.model.fields,field_description:website.field_website_menu__parent_path
msgid "Parent Path"
msgstr "Path cha"

#. module: website
#: model:ir.model.fields,help:website.field_website_visitor__partner_id
msgid "Partner of the last logged in user."
msgstr "Đối tác của người dùng đăng nhập cuối cùng."

#. module: website
#: model:ir.model.fields,help:website.field_website__partner_id
msgid "Partner-related data of the user"
msgstr "Đối tác liên hệ dữ liệu với tài khoản"

#. module: website
#: model:ir.actions.act_window,name:website.visitor_partner_action
msgid "Partners"
msgstr "Đối tác"

#. module: website
#. openerp-web
#: code:addons/website/static/src/xml/website.pageProperties.xml:0
#, python-format
msgid "Password"
msgstr "Mật khẩu"

#. module: website
#: model:ir.model.fields,field_description:website.field_theme_ir_asset__path
msgid "Path"
msgstr "Đường dẫn"

#. module: website
#: model_terms:ir.ui.view,arch_db:website.snippet_options
msgid "Pattern"
msgstr "Hoa văn"

#. module: website
#: model_terms:ir.ui.view,arch_db:website.s_process_steps
msgid "Pay"
msgstr "Thanh toán"

#. module: website
#: model_terms:ir.ui.view,arch_db:website.s_mega_menu_thumbnails
msgid "Phones"
msgstr "Điện thoại"

#. module: website
#: model:ir.actions.act_window,name:website.theme_install_kanban_action
#: model_terms:ir.ui.view,arch_db:website.res_config_settings_view_form
msgid "Pick a Theme"
msgstr "Chọn một chủ đề"

#. module: website
#: model_terms:ir.ui.view,arch_db:website.s_chart_options
msgid "Pie"
msgstr "Biểu đồ bánh"

#. module: website
#: model_terms:ir.ui.view,arch_db:website.bs_debug_view
#: model_terms:website.page,arch_db:website.bs_debug_page
msgid "Pill"
msgstr "Viên"

#. module: website
#: model_terms:ir.ui.view,arch_db:website.snippet_options
msgid "Pills"
msgstr "Viên "

#. module: website
#: model_terms:ir.ui.view,arch_db:website.s_website_form_options
msgid "Placeholder"
msgstr "Trình giữ chỗ"

#. module: website
#. openerp-web
#: code:addons/website/static/src/xml/website.editor.xml:0
#, python-format
msgid "Places API"
msgstr ""

#. module: website
#: model_terms:ir.ui.view,arch_db:website.s_countdown_options
msgid "Plain"
msgstr "Trơn"

#. module: website
#. openerp-web
#: code:addons/website/static/src/js/backend/res_config_settings.js:0
#, python-format
msgid "Please confirm"
msgstr "Vui lòng xác nhận"

#. module: website
#. openerp-web
#: code:addons/website/static/src/snippets/s_website_form/000.js:0
#, python-format
msgid "Please fill in the form correctly."
msgstr "Vui lòng điền biểu mẫu chính xác. "

#. module: website
#: model_terms:ir.ui.view,arch_db:website.s_mega_menu_big_icons_subtitles
#: model_terms:ir.ui.view,arch_db:website.s_mega_menu_cards
msgid "Points of sale"
msgstr "Điểm bán hàng"

#. module: website
#: model_terms:ir.ui.view,arch_db:website.snippet_options
msgid "Popup"
msgstr "Popup"

#. module: website
#: model_terms:ir.ui.view,arch_db:website.s_mega_menu_big_icons_subtitles
msgid "Portfolio"
msgstr "Hồ sơ công ty"

#. module: website
#: model_terms:ir.ui.view,arch_db:website.s_popup_options
#: model_terms:ir.ui.view,arch_db:website.s_table_of_content_options
msgid "Position"
msgstr "Vị trí"

#. module: website
#: model_terms:ir.ui.view,arch_db:website.s_media_list
msgid "Post heading"
msgstr "Tiêu đề bài viết"

#. module: website
#: model_terms:ir.ui.view,arch_db:website.snippet_options
msgid "Postcard"
msgstr "Bưu thiếp"

#. module: website
#: model_terms:ir.ui.view,arch_db:website.cookie_policy
msgid "Preferences"
msgstr "Tùy chỉnh cá nhân"

#. module: website
#: model:ir.model.fields.selection,name:website.selection__theme_ir_asset__directive__prepend
msgid "Prepend"
msgstr "Prepend"

#. module: website
#: model_terms:ir.ui.view,arch_db:website.color_combinations_debug_view
#: model_terms:website.page,arch_db:website.color_combinations_debug_page
msgid "Preset"
msgstr "Kiểu định trước "

#. module: website
#. openerp-web
#: code:addons/website/static/src/xml/website.xml:0
#, python-format
msgid "Press"
msgstr "Nhấn"

#. module: website
#. openerp-web
#: code:addons/website/static/src/js/backend/view_hierarchy.js:0
#, python-format
msgid "Press %s for next %s"
msgstr "Nhấn %s để xem %s tiếp theo"

#. module: website
#. openerp-web
#: code:addons/website/static/src/xml/website.seo.xml:0
#, python-format
msgid "Preview"
msgstr "Xem trước"

#. module: website
#. openerp-web
#: code:addons/website/static/src/snippets/s_dynamic_snippet_carousel/000.xml:0
#: code:addons/website/static/src/snippets/s_dynamic_snippet_carousel/000.xml:0
#: code:addons/website/static/src/snippets/s_dynamic_snippet_carousel/000.xml:0
#: code:addons/website/static/src/snippets/s_image_gallery/000.xml:0
#: code:addons/website/static/src/snippets/s_image_gallery/000.xml:0
#: code:addons/website/static/src/snippets/s_image_gallery/000.xml:0
#: code:addons/website/static/src/snippets/s_image_gallery/000.xml:0
#: code:addons/website/static/src/snippets/s_image_gallery/000.xml:0
#: model_terms:ir.ui.view,arch_db:website.bs_debug_view
#: model_terms:ir.ui.view,arch_db:website.s_carousel
#: model_terms:ir.ui.view,arch_db:website.s_image_gallery
#: model_terms:ir.ui.view,arch_db:website.s_quotes_carousel
#: model_terms:website.page,arch_db:website.bs_debug_page
#, python-format
msgid "Previous"
msgstr "Trước đó"

#. module: website
#: model:ir.model.fields,field_description:website.field_website_page__arch_prev
msgid "Previous View Architecture"
msgstr "Chế độ xem kiến trúc trước đó"

#. module: website
#: model:website.configurator.feature,name:website.feature_page_pricing
#: model_terms:ir.ui.view,arch_db:website.pricing
msgid "Pricing"
msgstr "Chi tiết giá"

#. module: website
#: model_terms:ir.ui.view,arch_db:website.s_alert_options
#: model_terms:ir.ui.view,arch_db:website.snippet_options
msgid "Primary"
msgstr "Chủ đạo"

#. module: website
#: model_terms:ir.ui.view,arch_db:website.snippet_options
msgid "Primary Style"
msgstr "Style chính"

#. module: website
#: model_terms:ir.ui.view,arch_db:website.s_mega_menu_thumbnails
msgid "Printers"
msgstr "Máy In"

#. module: website
#: model:ir.model.fields,field_description:website.field_theme_ir_ui_view__priority
msgid "Priority"
msgstr "Độ ưu tiên"

#. module: website
#: code:addons/website/models/website.py:0
#: model:website.configurator.feature,name:website.feature_page_privacy_policy
#: model_terms:ir.ui.view,arch_db:website.privacy_policy
#, python-format
msgid "Privacy Policy"
msgstr "Chính sách quyền riêng tư"

#. module: website
#: model_terms:ir.ui.view,arch_db:website.s_product_catalog_add_product_widget
#: model_terms:ir.ui.view,arch_db:website.user_navbar
msgid "Product"
msgstr "Sản phẩm"

#. module: website
#: model_terms:ir.ui.view,arch_db:website.footer_custom
#: model_terms:ir.ui.view,arch_db:website.s_mega_menu_cards
#: model_terms:ir.ui.view,arch_db:website.template_footer_contact
#: model_terms:ir.ui.view,arch_db:website.template_footer_minimalist
msgid "Products"
msgstr "Sản phẩm"

#. module: website
#: model_terms:ir.ui.view,arch_db:website.s_comparisons
msgid "Professional"
msgstr "Chuyên nghiệp"

#. module: website
#: model_terms:ir.ui.view,arch_db:website.s_table_of_content
msgid "Professional themes"
msgstr "Chủ đề chuyên nghiệp"

#. module: website
#: model_terms:ir.ui.view,arch_db:website.s_tabs
msgid "Profile"
msgstr "Hồ sơ"

#. module: website
#. openerp-web
#: code:addons/website/static/src/js/menu/edit.js:0
#, python-format
msgid "Progress Bar"
msgstr "Thanh tiến trình"

#. module: website
#: model_terms:ir.ui.view,arch_db:website.s_countdown_options
msgid "Progress Bar Color"
msgstr "Màu thanh tiến độ"

#. module: website
#: model_terms:ir.ui.view,arch_db:website.s_countdown_options
msgid "Progress Bar Style"
msgstr "Kiểu thanh tiến độ"

#. module: website
#: model_terms:ir.ui.view,arch_db:website.s_countdown_options
msgid "Progress Bar Weight"
msgstr "Độ dày thanh tiến độ"

#. module: website
#: model_terms:ir.ui.view,arch_db:website.s_mega_menu_odoo_menu
msgid "Projectors"
msgstr "Máy chiếu"

#. module: website
#: model_terms:ir.ui.view,arch_db:website.user_navbar
msgid "Promote"
msgstr "Thúc đẩy"

#. module: website
#: model_terms:ir.ui.view,arch_db:website.user_navbar
msgid "Promote page on the web"
msgstr "Thúc đẩy trang trên web"

#. module: website
#: model_terms:ir.ui.view,arch_db:website.s_mega_menu_menus_logos
#: model_terms:ir.ui.view,arch_db:website.s_mega_menu_odoo_menu
msgid "Promotions"
msgstr "Khuyến mãi"

#. module: website
#. openerp-web
#: code:addons/website/static/src/xml/website.pageProperties.xml:0
#, python-format
msgid "Public"
msgstr "Công cộng"

#. module: website
#: model:ir.model.fields,field_description:website.field_website__partner_id
msgid "Public Partner"
msgstr "Đối tác Công khai"

#. module: website
#: model:ir.model.fields,field_description:website.field_website__user_id
msgid "Public User"
msgstr "Người dùng Công khai"

#. module: website
#. openerp-web
#: code:addons/website/static/src/js/backend/button.js:0
#: code:addons/website/static/src/xml/website.pageProperties.xml:0
#: code:addons/website/static/src/xml/website.pageProperties.xml:0
#, python-format
msgid "Publish"
msgstr "Xuất bản"

#. module: website
#: model:website.configurator.feature,description:website.feature_module_career
msgid "Publish job offers and let people apply"
msgstr "Đăng thông tin việc làm và cho mọi người ứng tuyển"

#. module: website
#: model:website.configurator.feature,description:website.feature_module_event
msgid "Publish on-site and online events"
msgstr "Đăng sự kiện tại chỗ và trực tuyến"

#. module: website
#. openerp-web
#: code:addons/website/static/src/js/backend/button.js:0
#: code:addons/website/static/src/js/backend/button.js:0
#: model_terms:ir.ui.view,arch_db:website.one_page_line
#: model_terms:ir.ui.view,arch_db:website.publish_management
#: model_terms:ir.ui.view,arch_db:website.publish_short
#: model_terms:ir.ui.view,arch_db:website.website_pages_view_search
#, python-format
msgid "Published"
msgstr "Đã Xuất bản"

#. module: website
#. openerp-web
#: code:addons/website/static/src/xml/website.pageProperties.xml:0
#: model:ir.model.fields,field_description:website.field_website_page__date_publish
#, python-format
msgid "Publishing Date"
msgstr "Ngày Xuất bản"

#. module: website
#: model_terms:ir.ui.view,arch_db:website.snippet_options
msgid "Pulse"
msgstr "Pulse"

#. module: website
#: model_terms:ir.ui.view,arch_db:website.cookie_policy
msgid "Purpose"
msgstr "Mục đích"

#. module: website
#: model_terms:ir.ui.view,arch_db:website.s_text_highlight
msgid "Put the focus on what you have to say!"
msgstr "Hãy tập trung vào những gì bạn muốn nói!"

#. module: website
#: model_terms:ir.ui.view,arch_db:website.s_rating
msgid "Quality"
msgstr "Chất lượng"

#. module: website
#: model:ir.model,name:website.model_ir_qweb
msgid "Qweb"
msgstr "Qweb"

#. module: website
#: model:ir.model,name:website.model_ir_qweb_field_contact
msgid "Qweb Field Contact"
msgstr "Liên hệ lĩnh vực Qweb"

#. module: website
#: model_terms:ir.ui.view,arch_db:website.s_chart_options
msgid "Radar"
msgstr "Radar"

#. module: website
#: model_terms:ir.ui.view,arch_db:website.s_website_form_options
msgid "Radio Buttons"
msgstr "Nút tròn"

#. module: website
#. openerp-web
#: code:addons/website/static/src/js/menu/edit.js:0
#, python-format
msgid "Rating"
msgstr "Đánh giá"

#. module: website
#: model_terms:ir.ui.view,arch_db:website.s_image_gallery_options
msgid "Re-order"
msgstr "Sắp xếp lại"

#. module: website
#. openerp-web
#: code:addons/website/static/src/components/configurator/configurator.xml:0
#, python-format
msgid "Ready to build the"
msgstr "Bạn đã sẵn sàng dựng "

#. module: website
#. openerp-web
#: code:addons/website/static/src/js/form_editor_registry.js:0
#, python-format
msgid "Recipient Email"
msgstr "Email người nhận"

#. module: website
#: model:ir.model,name:website.model_ir_rule
msgid "Record Rule"
msgstr "Quy tắc truy cập"

#. module: website
#: model_terms:ir.ui.view,arch_db:website.s_countdown_options
#: model_terms:ir.ui.view,arch_db:website.s_website_form_options
msgid "Redirect"
msgstr "Chuyển hướng"

#. module: website
#. openerp-web
#: code:addons/website/static/src/xml/website.pageProperties.xml:0
#, python-format
msgid "Redirect Old URL"
msgstr "Chuyển hướng URL cũ"

#. module: website
#. openerp-web
#: code:addons/website/static/src/js/editor/snippets.options.js:0
#, python-format
msgid "Redirect to URL in a new tab"
msgstr "Chuyển hướng đến URL trong tab mới"

#. module: website
#: model_terms:ir.ui.view,arch_db:website.view_rewrite_search
msgid "Redirection Type"
msgstr "Kiểu chuyển hướng"

#. module: website
#: model:ir.ui.menu,name:website.menu_website_rewrite
msgid "Redirects"
msgstr "Chuyển hướng"

#. module: website
#: model_terms:ir.ui.view,arch_db:website.view_website_rewrite_form
msgid "Refresh route's list"
msgstr "Làm mới danh sách tuyến"

#. module: website
#: model_terms:ir.ui.view,arch_db:website.s_tabs_options
#: model_terms:ir.ui.view,arch_db:website.snippet_options
msgid "Regular"
msgstr "Thông thường"

#. module: website
#: model_terms:ir.ui.view,arch_db:website.website_pages_form_view
msgid "Related Menu Items"
msgstr "Hạng mục Menu Liên quan"

#. module: website
#: model:ir.model.fields,field_description:website.field_website_page__menu_ids
msgid "Related Menus"
msgstr "Menu liên quan"

#. module: website
#: model:ir.model.fields,field_description:website.field_website_menu__page_id
msgid "Related Page"
msgstr "Trang liên quan"

#. module: website
#. openerp-web
#: code:addons/website/static/src/xml/website.seo.xml:0
#, python-format
msgid "Related keywords"
msgstr "Các từ khóa liên quan"

#. module: website
#: model_terms:ir.ui.view,arch_db:website.cookie_policy
msgid ""
"Remember information about the preferred look or behavior of the website, "
"such as your preferred language or region."
msgstr ""
"Ghi nhớ thông tin về giao diện hoặc hành vi ưa thích của trang web, chẳng "
"hạn như ngôn ngữ hoặc khu vực ưa thích của bạn."

#. module: website
#. openerp-web
#: code:addons/website/static/src/js/editor/snippets.options.js:0
#: model:ir.model.fields.selection,name:website.selection__theme_ir_asset__directive__remove
#, python-format
msgid "Remove"
msgstr "Gỡ"

#. module: website
#. openerp-web
#: code:addons/website/static/src/snippets/s_chart/options.js:0
#, python-format
msgid "Remove Row"
msgstr "Gỡ dòng"

#. module: website
#. openerp-web
#: code:addons/website/static/src/snippets/s_chart/options.js:0
#, python-format
msgid "Remove Serie"
msgstr "Xóa cột"

#. module: website
#: model_terms:ir.ui.view,arch_db:website.snippet_options
msgid "Remove Slide"
msgstr "Gỡ slide"

#. module: website
#: model_terms:ir.ui.view,arch_db:website.s_tabs_options
msgid "Remove Tab"
msgstr "Gỡ tab"

#. module: website
#: model_terms:ir.ui.view,arch_db:website.s_image_gallery_options
msgid "Remove all"
msgstr "Gỡ bỏ tất cả"

#. module: website
#: model_terms:ir.ui.view,arch_db:website.theme_view_kanban
msgid "Remove theme"
msgstr "Gỡ chủ đề"

#. module: website
#. openerp-web
#: code:addons/website/static/src/xml/website.xml:0
#, python-format
msgid "Rename Page To:"
msgstr "Đổi Tên Trang Thành:"

#. module: website
#: model:ir.model.fields.selection,name:website.selection__theme_ir_asset__directive__replace
msgid "Replace"
msgstr "Thay thế"

#. module: website
#: model_terms:ir.ui.view,arch_db:website.s_embed_code
msgid "Replace this with your own HTML code"
msgstr "Thay thế bằng mã HTML của bạn "

#. module: website
#: model_terms:ir.ui.view,arch_db:website.s_website_form_options
msgid "Required"
msgstr "Bắt buộc"

#. module: website
#: model_terms:ir.ui.view,arch_db:website.qweb_500
msgid "Reset templates"
msgstr "Đặt lại mẫu"

#. module: website
#: model_terms:ir.ui.view,arch_db:website.qweb_500
msgid "Reset to initial version (hard reset)."
msgstr "Cài lại về phiên bản ban đầu (khôi phục cài đặt gốc)."

#. module: website
#: model_terms:ir.ui.view,arch_db:website.template_footer_links
msgid "Resources"
msgstr "Nguồn lực"

#. module: website
#. openerp-web
#: code:addons/website/static/src/xml/website.cookies_bar.xml:0
#, python-format
msgid "Respecting your privacy is our priority."
msgstr "Tôn trọng quyền riêng tư của bạn là ưu tiên của chúng tôi."

#. module: website
#: model_terms:ir.ui.view,arch_db:website.qweb_500
msgid "Restore previous version (soft reset)."
msgstr "Khôi phục phiên bản trước (soft reset)."

#. module: website
#: model:ir.model.fields,help:website.field_res_partner__website_id
#: model:ir.model.fields,help:website.field_res_users__website_id
#: model:ir.model.fields,help:website.field_website_multi_mixin__website_id
#: model:ir.model.fields,help:website.field_website_page__website_id
#: model:ir.model.fields,help:website.field_website_published_multi_mixin__website_id
#: model:ir.model.fields,help:website.field_website_snippet_filter__website_id
msgid "Restrict publishing to this website."
msgstr "Hạn chế phát hành cho website này"

#. module: website
#: model:res.groups,name:website.group_website_publisher
msgid "Restricted Editor"
msgstr "Biên tập Hạn chế"

#. module: website
#: model:ir.model.fields.selection,name:website.selection__ir_ui_view__visibility__restricted_group
msgid "Restricted Group"
msgstr "Nhóm bị Hạn chế"

#. module: website
#: model:ir.actions.act_window,name:website.action_website_rewrite_list
msgid "Rewrite"
msgstr "Chuyển hướng"

#. module: website
#: model_terms:ir.ui.view,arch_db:website.s_chart_options
#: model_terms:ir.ui.view,arch_db:website.s_embed_code_options
#: model_terms:ir.ui.view,arch_db:website.s_faq_collapse_options
#: model_terms:ir.ui.view,arch_db:website.s_hr_options
#: model_terms:ir.ui.view,arch_db:website.s_media_list_options
#: model_terms:ir.ui.view,arch_db:website.s_table_of_content_options
#: model_terms:ir.ui.view,arch_db:website.s_tabs_options
#: model_terms:ir.ui.view,arch_db:website.s_website_form_options
#: model_terms:ir.ui.view,arch_db:website.snippet_options
msgid "Right"
msgstr "Phải"

#. module: website
#: model_terms:ir.ui.view,arch_db:website.s_mega_menu_menu_image_menu
msgid "Right Menu"
msgstr "Menu bên phải"

#. module: website
#: model_terms:ir.ui.view,arch_db:website.snippet_options
msgid "Ripple Effect"
msgstr "Gợn sóng"

#. module: website
#: model_terms:ir.ui.view,arch_db:website.s_map_options
msgid "Road"
msgstr "Đường"

#. module: website
#: model_terms:ir.ui.view,arch_db:website.s_google_map_options
msgid "RoadMap"
msgstr "RoadMap"

#. module: website
#: code:addons/website/models/res_config_settings.py:0
#: model:ir.model.fields,field_description:website.field_website__robots_txt
#, python-format
msgid "Robots.txt"
msgstr "Robots.txt"

#. module: website
#: model:ir.model,name:website.model_website_robots
msgid "Robots.txt Editor"
msgstr "Trình chỉnh sửa Robots.txt"

#. module: website
#: model_terms:ir.ui.view,arch_db:website.res_config_settings_view_form
msgid ""
"Robots.txt: This file tells to search engine crawlers which pages or files "
"they can or can't request from your site.<br/>"
msgstr ""
"Robots.txt: Tệp này cho trình thu thập thông tin của công cụ tìm kiếm biết "
"những trang hoặc tệp nào họ có thể hoặc không thể yêu cầu từ trang web của "
"bạn.<br/>"

#. module: website
#: model_terms:ir.ui.view,arch_db:website.snippet_options
msgid "Rotate In"
msgstr "Rotate In"

#. module: website
#: model_terms:ir.ui.view,arch_db:website.snippet_options
msgid "Rotate In-Down-Left"
msgstr "Rotate In-Down-Left"

#. module: website
#: model_terms:ir.ui.view,arch_db:website.snippet_options
msgid "Rotate In-Down-Right"
msgstr "Rotate In-Down-Right"

#. module: website
#: model_terms:ir.ui.view,arch_db:website.snippet_options_border_widgets
msgid "Round Corners"
msgstr "Bo tròn góc"

#. module: website
#: model_terms:ir.ui.view,arch_db:website.s_image_gallery_options
#: model_terms:ir.ui.view,arch_db:website.snippet_options
msgid "Rounded"
msgstr "Bo tròn"

#. module: website
#: model_terms:ir.ui.view,arch_db:website.s_image_gallery_options
msgid "Rounded Miniatures"
msgstr "Tiểu họa bo tròn"

#. module: website
#: model:ir.model.fields,field_description:website.field_website_rewrite__route_id
#: model:ir.model.fields,field_description:website.field_website_route__path
msgid "Route"
msgstr "Tuyến"

#. module: website
#: model_terms:ir.ui.view,arch_db:website.res_config_settings_view_form
msgid "SEO"
msgstr "SEO"

#. module: website
#: model:ir.model,name:website.model_website_seo_metadata
msgid "SEO metadata"
msgstr "Siêu dữ liệu SEO"

#. module: website
#: model:ir.model.fields,field_description:website.field_ir_ui_view__is_seo_optimized
#: model:ir.model.fields,field_description:website.field_website_page__is_seo_optimized
#: model:ir.model.fields,field_description:website.field_website_seo_metadata__is_seo_optimized
#: model_terms:ir.ui.view,arch_db:website.one_page_line
msgid "SEO optimized"
msgstr "Tối ưu SEO"

#. module: website
#: model_terms:ir.ui.view,arch_db:website.snippet_options
msgid "Same as desktop"
msgstr "Giống máy tính bàn"

#. module: website
#: code:addons/website/models/website_snippet_filter.py:0
#, python-format
msgid "Sample %s"
msgstr "Mẫu %s"

#. module: website
#: model_terms:ir.ui.view,arch_db:website.s_features_grid
msgid "Sample Icons"
msgstr "Biểu tượng mẫu"

#. module: website
#: model_terms:ir.ui.view,arch_db:website.s_google_map_options
#: model_terms:ir.ui.view,arch_db:website.s_map_options
msgid "Satellite"
msgstr "Vệ tinh"

#. module: website
#. openerp-web
#: code:addons/website/static/src/js/backend/dashboard.js:0
#: code:addons/website/static/src/js/editor/snippets.editor.js:0
#: code:addons/website/static/src/js/editor/snippets.options.js:0
#: code:addons/website/static/src/js/menu/content.js:0
#: code:addons/website/static/src/js/menu/seo.js:0
#: code:addons/website/static/src/snippets/s_embed_code/options.js:0
#: code:addons/website/static/src/snippets/s_website_form/options.js:0
#: model_terms:ir.ui.view,arch_db:website.view_edit_robots
#, python-format
msgid "Save"
msgstr "Lưu"

#. module: website
#. openerp-web
#: code:addons/website/static/src/js/editor/snippets.options.js:0
#, python-format
msgid "Save & Reload"
msgstr "Lưu và tải lại"

#. module: website
#. openerp-web
#: code:addons/website/static/src/js/editor/snippets.options.js:0
#, python-format
msgid "Save & copy"
msgstr "Lưu và sao chép"

#. module: website
#: model_terms:ir.ui.view,arch_db:website.snippet_options
msgid "Save the block to use it elsewhere"
msgstr "Lưu khối để sử dụng ở nơi khác"

#. module: website
#: model_terms:ir.ui.view,arch_db:website.s_rating_options
msgid "Score"
msgstr "Điểm"

#. module: website
#: model_terms:ir.ui.view,arch_db:website.s_mega_menu_thumbnails
msgid "Screens"
msgstr "Màn hình"

#. module: website
#: model:ir.model.fields,field_description:website.field_ir_module_module__image_ids
msgid "Screenshots"
msgstr "Ảnh chụp màn hình"

#. module: website
#: model_terms:ir.ui.view,arch_db:website.snippet_options
msgid "Scroll"
msgstr "Cuộn"

#. module: website
#: model_terms:ir.ui.view,arch_db:website.snippet_options
msgid "Scroll Effect"
msgstr "Hiệu ứng cuộn"

#. module: website
#: model_terms:ir.ui.view,arch_db:website.option_footer_scrolltop
msgid "Scroll To Top"
msgstr "Cuộn lên đầu"

#. module: website
#: model_terms:ir.ui.view,arch_db:website.snippet_options
msgid "Scroll Top Button"
msgstr "Nút cuộn trên cùng"

#. module: website
#: model_terms:ir.ui.view,arch_db:website.snippet_options
msgid "Scroll down button"
msgstr "Nút cuộn xuống"

#. module: website
#. openerp-web
#: code:addons/website/static/src/js/editor/snippets.options.js:0
#, python-format
msgid "Scroll down to next section"
msgstr "Cuộn xuống phần tiếp theo"

#. module: website
#: model_terms:ir.ui.view,arch_db:website.bs_debug_view
#: model_terms:ir.ui.view,arch_db:website.view_view_qweb
#: model_terms:ir.ui.view,arch_db:website.website_search_box
#: model_terms:website.page,arch_db:website.bs_debug_page
msgid "Search"
msgstr "Tìm kiếm"

#. module: website
#: model_terms:ir.ui.view,arch_db:website.menu_search
msgid "Search Menus"
msgstr "Tìm Menu"

#. module: website
#: model_terms:ir.ui.view,arch_db:website.view_rewrite_search
msgid "Search Redirect"
msgstr "Chuyển hướng tìm kiếm"

#. module: website
#: model_terms:ir.ui.view,arch_db:website.list_hybrid
msgid "Search Results"
msgstr "Kết quả tìm kiếm"

#. module: website
#: model_terms:ir.ui.view,arch_db:website.website_visitor_page_view_search
#: model_terms:ir.ui.view,arch_db:website.website_visitor_view_search
msgid "Search Visitor"
msgstr "Tìm kiếm khách truy cập"

#. module: website
#: model_terms:digest.tip,tip_description:website.digest_tip_website_1
msgid ""
"Search in the media dialogue when you need photos to illustrate your "
"website. Odoo's integration with Unsplash, featuring millions of royalty "
"free and high quality photos, makes it possible for you to get the perfect "
"picture, in just a few clicks."
msgstr ""
"Tìm kiếm trong đối thoại truyền thông khi bạn cần ảnh để minh họa trang web "
"của mình. Sự tích hợp của Odoo với Unsplash, bao gồm hàng triệu bức ảnh chất"
" lượng cao và miễn phí bản quyền, giúp bạn có thể có được bức ảnh hoàn hảo "
"chỉ trong vài cú nhấp chuột."

#. module: website
#: model_terms:ir.ui.view,arch_db:website.s_searchbar
msgid "Search on our website"
msgstr "Tìm kiếm trên trang web"

#. module: website
#: model_terms:ir.ui.view,arch_db:website.searchbar_input_snippet_options
msgid "Search within"
msgstr "Tìm kiếm trong"

#. module: website
#: model_terms:ir.ui.view,arch_db:website.website_search_box
msgid "Search..."
msgstr "Tìm kiếm..."

#. module: website
#: model_terms:ir.ui.view,arch_db:website.s_features
msgid "Second Feature"
msgstr "Tính năng thứ hai"

#. module: website
#: model_terms:ir.ui.view,arch_db:website.s_mega_menu_multi_menus
msgid "Second Menu"
msgstr "Menu thứ hai"

#. module: website
#: model_terms:ir.ui.view,arch_db:website.s_showcase
msgid "Second feature"
msgstr "Tính năng thứ hai"

#. module: website
#: model_terms:ir.ui.view,arch_db:website.s_features_grid
msgid "Second list of Features"
msgstr "Danh sách thứ hai của các tính năng"

#. module: website
#: model_terms:ir.ui.view,arch_db:website.s_alert_options
#: model_terms:ir.ui.view,arch_db:website.snippet_options
msgid "Secondary"
msgstr "Phụ"

#. module: website
#: model_terms:ir.ui.view,arch_db:website.snippet_options
msgid "Secondary Style"
msgstr "Style phụ"

#. module: website
#. openerp-web
#: code:addons/website/static/src/snippets/s_countdown/000.js:0
#, python-format
msgid "Seconds"
msgstr "Giây"

#. module: website
#: model_terms:ir.ui.view,arch_db:website.s_image_text
msgid "Section Subtitle"
msgstr "Phụ đề của khối"

#. module: website
#. openerp-web
#: code:addons/website/static/src/js/menu/content.js:0
#, python-format
msgid "Select a Menu"
msgstr "Chọn một Menu"

#. module: website
#: model_terms:ir.ui.view,arch_db:website.res_config_settings_view_form
msgid "Select a website to load its settings."
msgstr "Chọn một website để nạp các thiết lập của nó."

#. module: website
#. openerp-web
#: code:addons/website/static/src/xml/website.seo.xml:0
#, python-format
msgid "Select an image for social share"
msgstr "Chọn một hình để phục vụ cho việc chia sẻ lên mạng xã hội"

#. module: website
#: model_terms:ir.ui.view,arch_db:website.s_process_steps
msgid "Select and delete blocks <br/>to remove some steps."
msgstr "Chọn và xóa các khối <br/>để xóa một số bước."

#. module: website
#: model_terms:ir.ui.view,arch_db:website.s_features_grid
msgid "Select and delete blocks to remove features."
msgstr "Chọn và xóa các khối để xóa các tính năng."

#. module: website
#. openerp-web
#: code:addons/website/static/src/xml/website.editor.xml:0
#, python-format
msgid "Select one font on"
msgstr "Chọn một phông chữ trên"

#. module: website
#: model_terms:ir.ui.view,arch_db:website.res_config_settings_view_form
msgid "Select the Website to Configure"
msgstr "Chọn một Website để Cấu hình"

#. module: website
#: model_terms:ir.ui.view,arch_db:website.s_website_form_options
msgid "Selection"
msgstr "Lựa chọn"

#. module: website
#: model:website.configurator.feature,description:website.feature_module_shop
msgid "Sell more with an eCommerce"
msgstr "Kinh doanh tốt hơn nhờ eCommerce"

#. module: website
#: model_terms:ir.ui.view,arch_db:website.website_visitor_view_form
msgid "Send Email"
msgstr "Gửi email"

#. module: website
#: model_terms:ir.ui.view,arch_db:website.template_footer_contact
msgid "Send us a message"
msgstr "Gửi tin nhắn cho chúng tôi"

#. module: website
#: model:ir.model.fields,field_description:website.field_ir_ui_view__seo_name
#: model:ir.model.fields,field_description:website.field_website_page__seo_name
#: model:ir.model.fields,field_description:website.field_website_seo_metadata__seo_name
msgid "Seo name"
msgstr "Tên Seo"

#. module: website
#. openerp-web
#: code:addons/website/static/src/xml/website_form_editor.xml:0
#, python-format
msgid "Separate email addresses with a comma."
msgstr "Phân cách địa chỉ email bằng dấu phẩy. "

#. module: website
#: model_terms:ir.ui.view,arch_db:website.bs_debug_view
#: model_terms:website.page,arch_db:website.bs_debug_page
msgid "Separated link"
msgstr "Liên kết riêng biệt"

#. module: website
#. openerp-web
#: code:addons/website/static/src/js/menu/edit.js:0
#, python-format
msgid "Separator"
msgstr "Phần ngăn cách"

#. module: website
#: model:ir.model.fields,field_description:website.field_theme_ir_asset__sequence
#: model:ir.model.fields,field_description:website.field_theme_website_menu__sequence
#: model:ir.model.fields,field_description:website.field_website__sequence
#: model:ir.model.fields,field_description:website.field_website_configurator_feature__sequence
#: model:ir.model.fields,field_description:website.field_website_menu__sequence
#: model:ir.model.fields,field_description:website.field_website_page__priority
#: model:ir.model.fields,field_description:website.field_website_rewrite__sequence
msgid "Sequence"
msgstr "Trình tự"

#. module: website
#. openerp-web
#: code:addons/website/static/src/xml/website.editor.xml:0
#, python-format
msgid "Serve font from Google servers"
msgstr "Cung cấp phông chữ từ máy chủ của Google"

#. module: website
#: model:ir.model,name:website.model_ir_actions_server
#: model:ir.model.fields,field_description:website.field_website_snippet_filter__action_server_id
msgid "Server Action"
msgstr "Hoạt động máy chủ"

#. module: website
#: model_terms:ir.ui.view,arch_db:website.s_product_list
msgid "Service"
msgstr "Dịch vụ"

#. module: website
#: model:website.configurator.feature,name:website.feature_page_our_services
#: model_terms:ir.ui.view,arch_db:website.footer_custom
#: model_terms:ir.ui.view,arch_db:website.our_services
#: model_terms:ir.ui.view,arch_db:website.s_mega_menu_big_icons_subtitles
#: model_terms:ir.ui.view,arch_db:website.s_mega_menu_images_subtitles
#: model_terms:ir.ui.view,arch_db:website.template_footer_links
#: model_terms:ir.ui.view,arch_db:website.template_footer_minimalist
msgid "Services"
msgstr "Các dịch vụ"

#. module: website
#: model_terms:ir.ui.view,arch_db:website.cookie_policy
msgid "Session &amp; Security"
msgstr "Phiên &amp; Bảo vệ"

#. module: website
#: model:ir.actions.act_window,name:website.action_website_configuration
#: model:ir.ui.menu,name:website.menu_website_website_settings
msgid "Settings"
msgstr "Thiết lập"

#. module: website
#: model_terms:ir.ui.view,arch_db:website.res_config_settings_view_form
msgid "Settings on this page will apply to this website"
msgstr "Cài đặt trên trang này sẽ áp dụng cho trang web này"

#. module: website
#: model_terms:ir.ui.view,arch_db:website.snippet_options
#: model_terms:ir.ui.view,arch_db:website.snippet_options_shadow_widgets
msgid "Shadow"
msgstr "Đổ bóng"

#. module: website
#: model_terms:ir.ui.view,arch_db:website.s_image_gallery_options
msgid "Shadows"
msgstr "Đổ bóng"

#. module: website
#: model_terms:ir.ui.view,arch_db:website.snippet_options
msgid "Shake"
msgstr "Shake"

#. module: website
#. openerp-web
#: code:addons/website/static/src/js/menu/edit.js:0
#: model_terms:ir.ui.view,arch_db:website.s_share
#: model_terms:ir.ui.view,arch_db:website.template_footer_headline
#, python-format
msgid "Share"
msgstr "Chia sẻ"

#. module: website
#: model:website.configurator.feature,description:website.feature_module_elearning
msgid "Share knowledge publicly or for a fee"
msgstr "Chia sẻ kiến thức miễn phí hoặc thu phí"

#. module: website
#: model:website.configurator.feature,description:website.feature_module_success_stories
msgid "Share your best case studies"
msgstr "Chia sẻ những trường hợp điển hình"

#. module: website
#: model_terms:ir.ui.view,arch_db:website.s_mega_menu_menus_logos
msgid "Shoes"
msgstr "Giày"

#. module: website
#: model:website.configurator.feature,name:website.feature_module_shop
msgid "Shop"
msgstr "Cửa hàng"

#. module: website
#: model:ir.model.fields,help:website.field_website__auto_redirect_lang
msgid "Should users be redirected to their browser's language"
msgstr ""
"Người dùng nên được chuyển hướng đến theo ngôn ngữ của trình duyệt của họ"

#. module: website
#: model:ir.model.fields,field_description:website.field_website_page__customize_show
msgid "Show As Optional Inherit"
msgstr "Hiển thị như Kế thừa tùy chọn"

#. module: website
#: model_terms:ir.ui.view,arch_db:website.snippet_options
msgid "Show Header"
msgstr "Hiển thị tiêu đề"

#. module: website
#: model_terms:ir.ui.view,arch_db:website.s_website_form_options
msgid "Show Message"
msgstr "Hiện tin nhắn"

#. module: website
#: model_terms:ir.ui.view,arch_db:website.s_countdown_options
msgid "Show Message and hide countdown"
msgstr "Hiện thông điệp và ẩn đếm ngược "

#. module: website
#: model_terms:ir.ui.view,arch_db:website.s_countdown_options
msgid "Show Message and keep countdown"
msgstr "Hiện thông điệp và tiếp tục đếm ngược"

#. module: website
#: model_terms:ir.ui.view,arch_db:website.snippet_options
msgid "Show Sign In"
msgstr "Hiện Đăng nhập"

#. module: website
#: model:ir.actions.act_window,name:website.action_show_viewhierarchy
msgid "Show View Hierarchy"
msgstr "Hiện dạng xem phân cấp"

#. module: website
#. openerp-web
#: code:addons/website/static/src/xml/website.pageProperties.xml:0
#, python-format
msgid "Show in Top Menu"
msgstr "Hiển thị trong Menu Top"

#. module: website
#: model_terms:ir.ui.view,arch_db:website.view_view_qweb
msgid "Show inactive views"
msgstr "Hiện dạng xem không hoạt động"

#. module: website
#: model_terms:ir.ui.view,arch_db:website.s_popup_options
msgid "Show on"
msgstr "Hiển thị trên"

#. module: website
#: model_terms:ir.ui.view,arch_db:website.s_website_form_options
msgid "Show reCaptcha Policy"
msgstr "Hiện chính sách reCaptcha"

#. module: website
#: model_terms:ir.ui.view,arch_db:website.snippet_options
msgid "Sidebar"
msgstr "Thanh bên"

#. module: website
#: model_terms:ir.ui.view,arch_db:website.s_process_steps
msgid "Sign in"
msgstr "Đăng nhập"

#. module: website
#. openerp-web
#: code:addons/website/static/src/xml/website.pageProperties.xml:0
#: model:ir.model.fields.selection,name:website.selection__ir_ui_view__visibility__connected
#, python-format
msgid "Signed In"
msgstr "Đã đăng nhập"

#. module: website
#: model_terms:ir.ui.view,arch_db:website.res_config_settings_view_form
msgid ""
"Sitemap.xml: Help search engine crawlers to find out what pages are present "
"and which have recently changed, and to crawl your site accordingly. This "
"file is automatically generated by Odoo."
msgstr ""
"Sitemap.xml: Giúp trình thu thập của công cụ tìm kiếm tìm ra những trang "
"hiện có và những trang mới thay đổi và dựa vào đó để duyệt các trang. Tệp "
"này được tự động tạo bởi Odoo. "

#. module: website
#: model_terms:ir.ui.view,arch_db:website.s_alert_options
#: model_terms:ir.ui.view,arch_db:website.s_countdown_options
#: model_terms:ir.ui.view,arch_db:website.s_popup_options
#: model_terms:ir.ui.view,arch_db:website.s_rating_options
#: model_terms:ir.ui.view,arch_db:website.s_share_options
#: model_terms:ir.ui.view,arch_db:website.snippet_options
msgid "Size"
msgstr "Kích thước"

#. module: website
#. openerp-web
#: code:addons/website/static/src/components/configurator/configurator.xml:0
#, python-format
msgid "Skip and start from scratch"
msgstr "Bỏ qua và bắt đầu từ đầu"

#. module: website
#: model_terms:ir.ui.view,arch_db:website.s_tabs_options
#: model_terms:ir.ui.view,arch_db:website.snippet_options
msgid "Slide"
msgstr "Bài viết"

#. module: website
#: model_terms:ir.ui.view,arch_db:website.s_tabs_options
msgid "Slide Down"
msgstr "Trượt xuống"

#. module: website
#: model_terms:ir.ui.view,arch_db:website.snippet_options
msgid "Slide Hover"
msgstr "Trượt khi trỏ chuột"

#. module: website
#: model_terms:ir.ui.view,arch_db:website.s_tabs_options
msgid "Slide Left"
msgstr "Trượt trái"

#. module: website
#: model_terms:ir.ui.view,arch_db:website.s_tabs_options
msgid "Slide Right"
msgstr "Trượt phải"

#. module: website
#: model_terms:ir.ui.view,arch_db:website.s_tabs_options
msgid "Slide Up"
msgstr "Trượt lên"

#. module: website
#: model_terms:ir.ui.view,arch_db:website.snippet_options
msgid "Slideout Effect"
msgstr "Hiệu ứng trượt"

#. module: website
#: model_terms:ir.ui.view,arch_db:website.dynamic_snippet_carousel_options_template
msgid "Slider Speed"
msgstr "Tốc độ slide"

#. module: website
#: model_terms:ir.ui.view,arch_db:website.s_image_gallery_options
msgid "Slideshow"
msgstr "Trình chiếu"

#. module: website
#: model_terms:ir.ui.view,arch_db:website.snippet_options
msgid "Slogan"
msgstr "Slogan"

#. module: website
#: model_terms:ir.ui.view,arch_db:website.bs_debug_view
#: model_terms:ir.ui.view,arch_db:website.s_alert_options
#: model_terms:ir.ui.view,arch_db:website.s_countdown_options
#: model_terms:ir.ui.view,arch_db:website.s_popup_options
#: model_terms:ir.ui.view,arch_db:website.s_rating_options
#: model_terms:ir.ui.view,arch_db:website.s_share_options
#: model_terms:ir.ui.view,arch_db:website.snippet_options
#: model_terms:website.page,arch_db:website.bs_debug_page
msgid "Small"
msgstr "Nhỏ"

#. module: website
#: model_terms:ir.ui.view,arch_db:website.s_facebook_page_options
msgid "Small Header"
msgstr "Tiêu đề nhỏ"

#. module: website
#: model_terms:ir.ui.view,arch_db:website.color_combinations_debug_view
#: model_terms:website.page,arch_db:website.color_combinations_debug_page
msgid ""
"Small text. Lorem <b>ipsum dolor sit amet</b>, consectetur adipiscing elit. "
"<i>Integer posuere erat a ante</i>."
msgstr ""
"Chữ nhỏ. Lorem <b>ipsum dolor sit amet</b>, consectetur adipiscing elit. "
"<i>Integer posuere erat a ante</i>."

#. module: website
#: model_terms:ir.ui.view,arch_db:website.s_mega_menu_odoo_menu
msgid "Smartphones"
msgstr "Điện thoại thông minh"

#. module: website
#: model_terms:ir.ui.view,arch_db:website.res_config_settings_view_form
msgid "Social Media"
msgstr "Truyền thông xã hội"

#. module: website
#. openerp-web
#: code:addons/website/static/src/xml/website.seo.xml:0
#, python-format
msgid "Social Preview"
msgstr "Xem trước mạng xã hội"

#. module: website
#: model_terms:ir.ui.view,arch_db:website.snippet_options_border_line_widgets
msgid "Solid"
msgstr "Rắn"

#. module: website
#. openerp-web
#: code:addons/website/static/src/xml/website.pageProperties.xml:0
#, python-format
msgid "Some Users"
msgstr "Một số người dùng"

#. module: website
#: model_terms:ir.ui.view,arch_db:website.bs_debug_view
#: model_terms:website.page,arch_db:website.bs_debug_page
msgid "Something else here"
msgstr "Cái gì khác ở đây"

#. module: website
#. openerp-web
#: code:addons/website/static/src/snippets/s_website_form/options.js:0
#, python-format
msgid "Something went wrong."
msgstr "Đã xảy ra lỗi. "

#. module: website
#: code:addons/website/controllers/main.py:0
#, python-format
msgid "Sort by Name"
msgstr "Sắp xếp theo tên"

#. module: website
#: code:addons/website/controllers/main.py:0
#, python-format
msgid "Sort by Url"
msgstr "Sắp xếp theo Url"

#. module: website
#: model_terms:ir.ui.view,arch_db:website.s_mega_menu_thumbnails
msgid "Sound"
msgstr "Âm thanh"

#. module: website
#: model_terms:ir.ui.view,arch_db:website.s_media_list
msgid ""
"Speakers from all over the world will join our experts to give inspiring "
"talks on various topics. Stay on top of the latest business management "
"trends &amp; technologies"
msgstr ""
"Các diễn giả từ khắp nơi trên thế giới sẽ tham gia cùng các chuyên gia của "
"chúng tôi để nói chuyện đầy cảm hứng về các chủ đề khác nhau. Luôn cập nhật "
"các xu hướng quản lý kinh doanh mới nhất &amp; xu hướng công nghệ"

#. module: website
#: model:ir.model.fields,field_description:website.field_res_config_settings__specific_user_account
#: model:ir.model.fields,field_description:website.field_website__specific_user_account
msgid "Specific User Account"
msgstr "Tài khoản Người dùng cụ thể"

#. module: website
#: model_terms:ir.ui.view,arch_db:website.list_hybrid
msgid "Specify a search term."
msgstr "Chỉ rõ cụm từ cần tìm kiếm. "

#. module: website
#: model:ir.model.fields,help:website.field_ir_model__website_form_default_field_id
msgid ""
"Specify the field which will contain meta and custom form fields datas."
msgstr ""
"Chỉ định trường chứa siêu dữ liệu và dữ liệu trường biểu mẫu tùy chỉnh"

#. module: website
#: model_terms:ir.ui.view,arch_db:website.s_image_gallery_options
#: model_terms:ir.ui.view,arch_db:website.snippet_options
msgid "Speed"
msgstr "Tốc độ"

#. module: website
#: model_terms:ir.ui.view,arch_db:website.s_mega_menu_menus_logos
msgid "Spring collection has arrived !"
msgstr "Bộ sưu tập mùa xuân đã về!"

#. module: website
#: model_terms:ir.ui.view,arch_db:website.s_share_options
msgid "Square"
msgstr "Chữ nhật/Vuông"

#. module: website
#: model_terms:ir.ui.view,arch_db:website.s_image_gallery_options
msgid "Squared Miniatures"
msgstr "Thu nhỏ hình vuông"

#. module: website
#: model_terms:ir.ui.view,arch_db:website.s_chart_options
msgid "Stacked"
msgstr "Chồng"

#. module: website
#: model_terms:ir.ui.view,arch_db:website.s_image_gallery_options
#: model_terms:ir.ui.view,arch_db:website.snippet_options
msgid "Standard"
msgstr "Tiêu chuẩn"

#. module: website
#: model_terms:ir.ui.view,arch_db:website.template_footer_call_to_action
msgid "Start Button"
msgstr "Nút bắt đầu"

#. module: website
#. openerp-web
#: code:addons/website/static/src/xml/theme_preview.xml:0
#, python-format
msgid "Start Now"
msgstr "Bắt đầu ngay"

#. module: website
#: model_terms:ir.ui.view,arch_db:website.s_comparisons
msgid "Start now"
msgstr "Bắt đầu ngay"

#. module: website
#: model_terms:ir.ui.view,arch_db:website.s_image_text
#: model_terms:ir.ui.view,arch_db:website.s_tabs
#: model_terms:ir.ui.view,arch_db:website.s_text_image
msgid "Start with the customer – find out what they want and give it to them."
msgstr "Bắt đầu với khách hàng - tìm hiểu những gì họ muốn và cho họ điều đó."

#. module: website
#: model_terms:ir.ui.view,arch_db:website.s_carousel
msgid "Start your journey"
msgstr "Bắt đầu hành trình của bạn"

#. module: website
#: model_terms:ir.ui.view,arch_db:website.s_product_catalog
msgid "Starter"
msgstr "Người bắt đầu"

#. module: website
#: model_terms:ir.ui.view,arch_db:website.snippet_options
msgid "Status Colors"
msgstr "Màu trạng thái"

#. module: website
#: model_terms:ir.ui.view,arch_db:website.s_mega_menu_cards
msgid ""
"Stay informed of our latest news and discover what will happen in the next "
"weeks."
msgstr ""
"Nhận thông tin mới nhất và khám phá sự kiện sẽ diễn ra trong các tuần tới."

#. module: website
#: model_terms:ir.ui.view,arch_db:website.s_table_of_content_options
msgid "Sticky"
msgstr "Dính"

#. module: website
#: model_terms:ir.ui.view,arch_db:website.s_mega_menu_thumbnails
msgid "Storage"
msgstr "Lưu trữ"

#. module: website
#: model:website.configurator.feature,name:website.feature_module_stores_locator
msgid "Stores Locator"
msgstr "Tìm cửa hàng"

#. module: website
#: model_terms:ir.ui.view,arch_db:website.s_carousel
msgid "Storytelling is powerful.<br/> It draws readers in and engages them."
msgstr ""
"Việc kể chuyện luôn đầy quyền năng.<br/> Điều đó thu hút độc giả và gắn kết "
"họ."

#. module: website
#: model_terms:ir.ui.view,arch_db:website.snippet_options
msgid "Stretch to Equal Height"
msgstr "Độ cao như nhau"

#. module: website
#: model_terms:ir.ui.view,arch_db:website.s_progress_bar_options
msgid "Striped"
msgstr "Sọc"

#. module: website
#: model_terms:ir.ui.view,arch_db:website.snippets
msgid "Structure"
msgstr "Cấu trúc"

#. module: website
#: model_terms:ir.ui.view,arch_db:website.s_tabs_options
#: model_terms:ir.ui.view,arch_db:website.snippet_options
msgid "Style"
msgstr "Style"

#. module: website
#: model_terms:ir.ui.view,arch_db:website.s_image_gallery_options
msgid "Styling"
msgstr "Đang nhập"

#. module: website
#: model_terms:ir.ui.view,arch_db:website.snippet_options
msgid "Sub Menus"
msgstr "Menu phụ"

#. module: website
#: model_terms:ir.ui.view,arch_db:website.contactus
#: model_terms:ir.ui.view,arch_db:website.s_website_form
#: model_terms:website.page,arch_db:website.contactus_page
msgid "Submit"
msgstr "Gửi"

#. module: website
#: model_terms:ir.ui.view,arch_db:website.res_config_settings_view_form
msgid "Submit sitemap to Google"
msgstr "Gửi sơ đồ trang cho Google"

#. module: website
#. openerp-web
#: code:addons/website/static/src/xml/website_form.xml:0
#: code:addons/website/static/src/xml/website_form.xml:0
#: model_terms:ir.ui.view,arch_db:website.s_alert_options
#: model_terms:ir.ui.view,arch_db:website.snippet_options
#, python-format
msgid "Success"
msgstr "Thành công"

#. module: website
#: model:website.configurator.feature,name:website.feature_module_success_stories
msgid "Success Stories"
msgstr "Câu chuyện thành công"

#. module: website
#: model_terms:ir.ui.view,arch_db:website.searchbar_input_snippet_options
msgid "Suggestions"
msgstr "Gợi ý"

#. module: website
#: model_terms:ir.ui.view,arch_db:website.s_countdown_options
msgid "Surrounded"
msgstr "Vòng quanh"

#. module: website
#: code:addons/website/controllers/form.py:0
#, python-format
msgid "Suspicious activity detected by Google reCaptcha."
msgstr "Hoạt động đáng ngờ được Google reCaptcha phát hiện"

#. module: website
#: model_terms:ir.ui.view,arch_db:website.snippet_options
msgid "Switch Theme"
msgstr "Chuyển chủ đề"

#. module: website
#: model_terms:ir.ui.view,arch_db:website.s_mega_menu_menus_logos
msgid "T-shirts"
msgstr "Áo phông"

#. module: website
#. openerp-web
#: code:addons/website/static/src/xml/theme_preview.xml:0
#, python-format
msgid "TIP: Once loaded, follow the"
msgstr "MẸO: Khi tải xong, hãy đi theo"

#. module: website
#: model_terms:ir.ui.view,arch_db:website.user_navbar
msgid ""
"TIP: Once loaded, follow the\n"
"                    <span class=\"o_tooltip o_tooltip_visible bottom o_animated position-relative\"/>\n"
"                    <br/>pointer to build the perfect page in 7 steps."
msgstr ""
"MẸO: Khi tải xong, đi theo\n"
"                    <span class=\"o_tooltip o_tooltip_visible bottom o_animated position-relative\"/>\n"
"                    <br/>con trỏ để dựng website hoàn hảo trong 7 bước."

#. module: website
#: model_terms:ir.ui.view,arch_db:website.user_navbar
msgid "TRANSLATE"
msgstr "DỊCH"

#. module: website
#: model_terms:ir.ui.view,arch_db:website.s_mega_menu_odoo_menu
#: model_terms:ir.ui.view,arch_db:website.s_mega_menu_thumbnails
msgid "Tablets"
msgstr "Máy tính bảng"

#. module: website
#: model_terms:ir.ui.view,arch_db:website.s_tabs_options
msgid "Tabs"
msgstr "Tab"

#. module: website
#: model_terms:ir.ui.view,arch_db:website.s_tabs_options
msgid "Tabs color"
msgstr "Màu Tab"

#. module: website
#: model_terms:ir.ui.view,arch_db:website.snippet_options
msgid "Tada"
msgstr "Tada"

#. module: website
#: model:ir.model.fields,field_description:website.field_theme_ir_asset__target
msgid "Target"
msgstr "Mục tiêu"

#. module: website
#: model:ir.model.fields,help:website.field_ir_asset__key
msgid ""
"Technical field used to resolve multiple assets in a multi-website "
"environment."
msgstr ""
"Trường kỹ thuật được dùng để giải quyết nhiều asset trong môi trường đa "
"website. "

#. module: website
#: model:ir.model.fields,help:website.field_ir_attachment__key
msgid ""
"Technical field used to resolve multiple attachments in a multi-website "
"environment."
msgstr ""
"Trường kỹ thuật được sử dụng để giải quyết nhiều tệp đính kèm trong môi "
"trường nhiều trang web."

#. module: website
#: model_terms:ir.ui.view,arch_db:website.show_website_info
msgid "Technical name:"
msgstr "Tên Kỹ thuật:"

#. module: website
#: model_terms:ir.ui.view,arch_db:website.s_website_form_options
msgid "Telephone"
msgstr "Điện thoại"

#. module: website
#: model_terms:ir.ui.view,arch_db:website.s_mega_menu_odoo_menu
msgid "Televisions"
msgstr "Ti-vi"

#. module: website
#: model_terms:ir.ui.view,arch_db:website.s_features
msgid "Tell what's the value for the <br/>customer for this feature."
msgstr "Cho khách hàng biết giá trị <br/>mang đến đối với tính năng này."

#. module: website
#: code:addons/website/models/website.py:0
#: code:addons/website/models/website.py:0
#: model_terms:ir.ui.view,arch_db:website.s_dynamic_snippet_options_template
#: model_terms:ir.ui.view,arch_db:website.s_masonry_block_options
#: model_terms:ir.ui.view,arch_db:website.snippet_options
#, python-format
msgid "Template"
msgstr "Mẫu"

#. module: website
#: code:addons/website/models/website.py:0
#, python-format
msgid "Template <b>%s (id:%s)</b> contains a link to this page"
msgstr "Mẫu <b>%s (id:%s)</b> chứa liên kết đến trang này"

#. module: website
#: code:addons/website/models/website.py:0
#, python-format
msgid "Template <b>%s (id:%s)</b> is calling this file"
msgstr "Mẫu <b>%s (id:%s)</b> đang gọi tập tin này"

#. module: website
#: model_terms:ir.ui.view,arch_db:website.qweb_500
msgid "Template fallback"
msgstr "Mẫu dự phòng"

#. module: website
#: code:addons/website/models/website.py:0
#: code:addons/website/models/website.py:0
#, python-format
msgid "Templates"
msgstr "Các mẫu"

#. module: website
#: model_terms:ir.ui.view,arch_db:website.template_footer_contact
msgid "Terms of Services"
msgstr "Điều khoản Dịch vụ"

#. module: website
#: model_terms:ir.ui.view,arch_db:website.s_faq_collapse
msgid "Terms of service"
msgstr "Điều khoản Dịch vụ"

#. module: website
#: model_terms:ir.ui.view,arch_db:website.s_google_map_options
msgid "Terrain"
msgstr "Địa hình"

#. module: website
#: model_terms:ir.ui.view,arch_db:website.view_edit_robots
msgid "Test your robots.txt with Google Search Console"
msgstr "Kiểm tra tệp robots.txt của bạn bằng Google Search Console"

#. module: website
#: model_terms:ir.ui.view,arch_db:website.s_website_form_options
#: model_terms:ir.ui.view,arch_db:website.snippet_options
#: model_terms:ir.ui.view,arch_db:website.snippet_options_header_brand
msgid "Text"
msgstr "Văn bản"

#. module: website
#: model_terms:ir.ui.view,arch_db:website.snippet_options
msgid "Text Alignment"
msgstr "Căn văn bản"

#. module: website
#: model_terms:ir.ui.view,arch_db:website.s_countdown_options
msgid "Text Color"
msgstr "Màu chữ"

#. module: website
#. openerp-web
#: code:addons/website/static/src/js/menu/edit.js:0
#: model_terms:ir.ui.view,arch_db:website.s_text_highlight
#, python-format
msgid "Text Highlight"
msgstr "Nhấn mạnh Tiêu đề Nội dung "

#. module: website
#: model_terms:ir.ui.view,arch_db:website.s_masonry_block_options
msgid "Text Image Text"
msgstr "Chữ ảnh chữ"

#. module: website
#: model_terms:ir.ui.view,arch_db:website.s_countdown_options
msgid "Text Inline"
msgstr "Văn bản cùng dòng"

#. module: website
#: model_terms:ir.ui.view,arch_db:website.s_media_list_options
msgid "Text Position"
msgstr "Vị trí văn bản"

#. module: website
#: model_terms:ir.ui.view,arch_db:website.color_combinations_debug_view
#: model_terms:website.page,arch_db:website.color_combinations_debug_page
msgid "Text muted. Lorem <b>ipsum dolor sit amet</b>, consectetur."
msgstr "Chữ mờ. Lorem <b>ipsum dolor sit amet</b>, consectetur."

#. module: website
#. openerp-web
#: code:addons/website/static/src/xml/website_form_editor.xml:0
#, python-format
msgid "Thank You For Your Feedback"
msgstr "Cảm ơn phản hồi của bạn"

#. module: website
#: model_terms:ir.ui.view,arch_db:website.contactus_thanks_ir_ui_view
#: model_terms:website.page,arch_db:website.contactus_thanks
msgid "Thank You!"
msgstr "Cảm ơn bạn!"

#. module: website
#: code:addons/website/controllers/backend.py:0
#, python-format
msgid "The Google Analytics Client ID or Key you entered seems incorrect."
msgstr ""
"Client ID của Google Analytics hoặc mã khóa bạn đã nhập có vẻ không chính "
"xác."

#. module: website
#. openerp-web
#: code:addons/website/static/src/xml/website.editor.xml:0
#, python-format
msgid "The chosen name already exists"
msgstr "Tên được chọn đã tồn tại"

#. module: website
#: model_terms:ir.ui.view,arch_db:website.res_config_settings_view_form
msgid "The company this website belongs to"
msgstr "Công ty mà trang website này thuộc về"

#. module: website
#. openerp-web
#: code:addons/website/static/src/js/editor/snippets.editor.js:0
#, python-format
msgid ""
"The current text selection cannot be animated. Try clearing the format and "
"try again."
msgstr ""
"Không thể tạo hình động cho phần văn bản được chọn. Thử xóa định dạng và thử"
" lại. "

#. module: website
#. openerp-web
#: code:addons/website/static/src/js/menu/seo.js:0
#, python-format
msgid ""
"The description will be generated by search engines based on page content "
"unless you specify one."
msgstr ""
"Mô tả sẽ được tạo bởi các công cụ tìm kiếm dựa trên nội dung trang trừ khi "
"bạn chỉ định cụ thể."

#. module: website
#. openerp-web
#: code:addons/website/static/src/js/menu/seo.js:0
#, python-format
msgid ""
"The description will be generated by social media based on page content "
"unless you specify one."
msgstr ""
"Mô tả sẽ được tạo bởi phương tiện truyền thông xã hội dựa trên nội dung "
"trang trừ khi bạn chỉ định cụ thể."

#. module: website
#. openerp-web
#: code:addons/website/static/src/xml/website_form.xml:0
#, python-format
msgid "The form has been sent successfully."
msgstr "Biểu mẫu đã được gửi thành công"

#. module: website
#: code:addons/website/controllers/form.py:0
#, python-format
msgid "The form's specified model does not exist"
msgstr "Mô hình được chỉ định của biểu mẫu này không tồn tại "

#. module: website
#: model:ir.model.fields,help:website.field_res_partner__website_url
#: model:ir.model.fields,help:website.field_res_users__website_url
#: model:ir.model.fields,help:website.field_website_page__website_url
#: model:ir.model.fields,help:website.field_website_published_mixin__website_url
#: model:ir.model.fields,help:website.field_website_published_multi_mixin__website_url
#: model:ir.model.fields,help:website.field_website_snippet_filter__website_url
msgid "The full URL to access the document through the website."
msgstr "URL đầy đủ để truy cập tài liệu thông qua website."

#. module: website
#: model:ir.model.fields,help:website.field_ir_actions_server__website_url
#: model:ir.model.fields,help:website.field_ir_cron__website_url
msgid "The full URL to access the server action through the website."
msgstr "URL đầy đủ để truy cập hành động máy chủ thông qua trang web."

#. module: website
#. openerp-web
#: code:addons/website/static/src/js/menu/new_content.js:0
#, python-format
msgid "The installation of an App is already in progress."
msgstr "Quá trình cài đặt ứng dụng đã được tiến hành."

#. module: website
#. openerp-web
#: code:addons/website/static/src/xml/website.seo.xml:0
#, python-format
msgid "The language of the keyword and related keywords."
msgstr "Ngôn ngữ của từ khóa và các từ khóa liên quan."

#. module: website
#: model:ir.model.fields,help:website.field_website_snippet_filter__limit
msgid "The limit is the maximum number of records retrieved"
msgstr "Giới hạn là số lượng dữ liệu tối đa được truy xuất"

#. module: website
#: code:addons/website/models/website_snippet_filter.py:0
#, python-format
msgid "The limit must be between 1 and 16."
msgstr "Giới hạn phải từ 1 đến 16."

#. module: website
#: model_terms:ir.ui.view,arch_db:website.s_countdown_options
msgid "The message will be visible once the countdown ends"
msgstr "Thông điệp sẽ hiện lên khi đếm ngược kết thúc"

#. module: website
#: model_terms:ir.ui.view,arch_db:website.qweb_500
msgid "The selected templates will be reset to their factory settings."
msgstr ""
"Các mẫu được chọn sẽ được đặt lại về các thiết lập xuất xưởng ban đầu."

#. module: website
#: model_terms:ir.ui.view,arch_db:website.s_mega_menu_images_subtitles
#: model_terms:ir.ui.view,arch_db:website.s_mega_menu_little_icons
msgid "The team"
msgstr "Đội ngũ"

#. module: website
#. openerp-web
#: code:addons/website/static/src/xml/website.seo.xml:0
#, python-format
msgid "The title will take a default value unless you specify one."
msgstr "Tiêu đề sẽ lấy một giá trị mặc định trừ khi bạn chỉ định cụ thể."

#. module: website
#: model_terms:ir.ui.view,arch_db:website.cookie_policy
msgid ""
"The website will not work properly if you reject or discard those cookies."
msgstr ""
"Trang web sẽ không hoạt động bình thường nếu bạn từ chối hoặc loại bỏ các "
"cookie đó."

#. module: website
#: model_terms:ir.ui.view,arch_db:website.cookie_policy
msgid "The website will still work if you reject or discard those cookies."
msgstr ""
"Trang web sẽ vẫn hoạt động nếu bạn từ chối hoặc loại bỏ các cookie đó."

#. module: website
#. openerp-web
#: code:addons/website/static/src/components/configurator/configurator.xml:0
#: model:ir.model.fields,field_description:website.field_website__theme_id
#: model_terms:ir.ui.view,arch_db:website.snippet_options
#: model_terms:ir.ui.view,arch_db:website.theme_view_search
#, python-format
msgid "Theme"
msgstr "Chủ đề"

#. module: website
#: model:ir.model,name:website.model_theme_ir_asset
msgid "Theme Asset"
msgstr "Asset chủ đề"

#. module: website
#: model:ir.model,name:website.model_theme_ir_attachment
msgid "Theme Attachments"
msgstr "Chủ đề đính kèm"

#. module: website
#. openerp-web
#: code:addons/website/static/src/js/editor/snippets.editor.js:0
#: model_terms:ir.ui.view,arch_db:website.color_combinations_debug_view
#: model_terms:website.page,arch_db:website.color_combinations_debug_page
#, python-format
msgid "Theme Colors"
msgstr "Màu sắc chủ đề"

#. module: website
#. openerp-web
#: code:addons/website/static/src/js/editor/snippets.editor.js:0
#, python-format
msgid "Theme Options"
msgstr "Tùy chọn chủ đề"

#. module: website
#: model:ir.model.fields,field_description:website.field_ir_asset__theme_template_id
#: model:ir.model.fields,field_description:website.field_ir_attachment__theme_template_id
#: model:ir.model.fields,field_description:website.field_ir_ui_view__theme_template_id
#: model:ir.model.fields,field_description:website.field_website_menu__theme_template_id
#: model:ir.model.fields,field_description:website.field_website_page__theme_template_id
msgid "Theme Template"
msgstr "Mẫu chủ đề"

#. module: website
#: model:ir.model,name:website.model_theme_ir_ui_view
msgid "Theme UI View"
msgstr "Giao diện chủ đề"

#. module: website
#: model:ir.model,name:website.model_theme_utils
msgid "Theme Utils"
msgstr "Chủ đề Utils"

#. module: website
#: model_terms:ir.ui.view,arch_db:website.list_website_public_pages
msgid "There are currently no pages for this website."
msgstr "Hiện tại website này không có trang nào. "

#. module: website
#: model_terms:ir.ui.view,arch_db:website.list_website_pages
msgid "There are currently no pages for your website."
msgstr "Hiện tại không có trang nào cho website của bạn."

#. module: website
#: code:addons/website/models/website_visitor.py:0
#, python-format
msgid "There are no contact and/or no email linked to this visitor."
msgstr ""
"Không có liên hệ và / hoặc không có email nào được liên kết với khách truy "
"cập này."

#. module: website
#. openerp-web
#: code:addons/website/static/src/xml/website.backend.xml:0
#, python-format
msgid "There is no data currently available."
msgstr "Hiện chưa có dữ liệu nào khả dụng."

#. module: website
#. openerp-web
#: code:addons/website/static/src/snippets/s_website_form/options.js:0
#, python-format
msgid "There is no field available for this option."
msgstr "Không có trường nào có sẵn cho tùy chọn này."

#. module: website
#: model_terms:ir.ui.view,arch_db:website.res_config_settings_view_form
msgid ""
"There is no website available for this company. You could create a new one."
msgstr ""
"Không có trang web nào khả dụng cho công ty này. Bạn có thể tạo một cái mới."

#. module: website
#: model_terms:ir.ui.view,arch_db:website.s_faq_collapse
msgid ""
"These terms of service (\"Terms\", \"Agreement\") are an agreement between "
"the website (\"Website operator\", \"us\", \"we\" or \"our\") and you "
"(\"User\", \"you\" or \"your\"). This Agreement sets forth the general terms"
" and conditions of your use of this website and any of its products or "
"services (collectively, \"Website\" or \"Services\")."
msgstr ""
"Các điều khoản dịch vụ này (\"Điều khoản\", \"Thỏa thuận\") là một thỏa "
"thuận giữa website (\"Nhà điều hành website\", \"chúng tôi\", \"chúng tôi\" "
"hoặc \"của chúng tôi\") và bạn (\"Người dùng\", \"bạn\" hoặc \"của bạn \"). "
"Thỏa thuận này nêu ra các điều khoản và điều kiện chung về việc bạn sử dụng "
"website này và bất kỳ sản phẩm hoặc dịch vụ nào của nó (gọi chung là "
"\"Website\" hoặc \"Dịch vụ\")."

#. module: website
#: model_terms:ir.ui.view,arch_db:website.s_mega_menu_big_icons_subtitles
#: model_terms:ir.ui.view,arch_db:website.s_mega_menu_images_subtitles
msgid "They trust us since years"
msgstr "Từ rất lâu họ đã tin tưởng chúng tôi"

#. module: website
#: model_terms:ir.ui.view,arch_db:website.s_countdown_options
msgid "Thick"
msgstr "Dày"

#. module: website
#: model_terms:ir.ui.view,arch_db:website.s_countdown_options
msgid "Thin"
msgstr "Mỏng"

#. module: website
#: model_terms:ir.ui.view,arch_db:website.s_features
msgid "Third Feature"
msgstr "Tính năng thứ 3"

#. module: website
#: model_terms:ir.ui.view,arch_db:website.s_mega_menu_multi_menus
msgid "Third Menu"
msgstr "Menu thứ ba"

#. module: website
#: model:ir.model.fields,help:website.field_res_config_settings__favicon
#: model:ir.model.fields,help:website.field_website__favicon
msgid "This field holds the image used to display a favicon on the website."
msgstr ""
"Trường này giữ hình ảnh được sử dụng để hiển thị một biểu tượng trên trang "
"web."

#. module: website
#: model:ir.model.fields,help:website.field_website_page__arch_base
msgid "This field is the same as `arch` field without translations"
msgstr "Trường này giống như trường `arch` không có bản dịch"

#. module: website
#: model:ir.model.fields,help:website.field_res_config_settings__website_default_lang_code
msgid "This field is used to set/get locales for user"
msgstr "Trường này được sử dụng để đặt / lấy ngôn ngữ cho người dùng"

#. module: website
#: model:ir.model.fields,help:website.field_website_page__arch
msgid ""
"This field should be used when accessing view arch. It will use translation.\n"
"                               Note that it will read `arch_db` or `arch_fs` if in dev-xml mode."
msgstr ""
"Trường này sẽ được dùng khi truy cập xem kiến trúc. Bản dịch sẽ được sử dụng.\n"
"                               Lưu ý rằng trường này sẽ đọc `arch_db` hoặc `arch_fs` nếu ở chế độ dev-xml. "

#. module: website
#: model:ir.model.fields,help:website.field_website_page__arch_db
msgid "This field stores the view arch."
msgstr "Trường này lưu trữ vòm xem."

#. module: website
#: model:ir.model.fields,help:website.field_website_page__arch_prev
msgid ""
"This field will save the current `arch_db` before writing on it.\n"
"                                                                         Useful to (soft) reset a broken view."
msgstr ""
"Trường này sẽ lưu `arch_db` hiện tại trước khi ghi lên đó.\n"
"                                                                         Giúp đặt lại (khởi động lại) bản xem bị hỏng. "

#. module: website
#. openerp-web
#: code:addons/website/static/src/xml/website.editor.xml:0
#, python-format
msgid "This font is hosted and served to your visitors by Google servers"
msgstr ""
"Phông chữ này được lưu trữ và phục vụ cho khách truy cập của bạn bởi các máy"
" chủ của Google"

#. module: website
#: model_terms:ir.ui.view,arch_db:website.bs_debug_view
#: model_terms:website.page,arch_db:website.bs_debug_page
msgid "This is a \""
msgstr "Đây là một \""

#. module: website
#: model_terms:ir.ui.view,arch_db:website.s_banner
msgid ""
"This is a simple hero unit, a simple jumbotron-style component for calling "
"extra attention to featured content or information."
msgstr ""
"Đây đơn giản là một mục hết sức hiệu quả, là thành phần kiểu màn hình lớn "
"giúp thu hút sự chú ý đối với nội dung và thông tin nổi bật.  "

#. module: website
#: code:addons/website/controllers/form.py:0
#, python-format
msgid "This message has been posted on your website!"
msgstr "Thông điệp này đã được đăng trên website!"

#. module: website
#: model_terms:ir.ui.view,arch_db:website.s_popup_options
msgid "This page"
msgstr "Trang này"

#. module: website
#: code:addons/website/models/website_visitor.py:0
#, python-format
msgid "This operator is not supported"
msgstr "This operator is not supported"

#. module: website
#: model_terms:ir.ui.view,arch_db:website.page_404
msgid ""
"This page does not exist, but you can create it as you are editor of this "
"site."
msgstr ""
"Trang không tồn tại nhưng bạn có thể tạo trang này với tư cách là biên tập "
"trang web. "

#. module: website
#: code:addons/website/models/website.py:0
#, python-format
msgid "This page is in the menu <b>%s</b>"
msgstr "Trang này nằm trong menu <b>%s</b>"

#. module: website
#: model_terms:ir.ui.view,arch_db:website.one_page_line
msgid "This page will be published on {{ date_formatted }}"
msgstr "Trang này sẽ được đăng vào {{ date_formatted }}"

#. module: website
#. openerp-web
#: code:addons/website/static/src/js/menu/seo.js:0
#, python-format
msgid ""
"This value will be escaped to be compliant with all major browsers and used "
"in url. Keep it empty to use the default name of the record."
msgstr ""
"Giá trị này sẽ được thoát để phù hợp với tất cả các trình duyệt chính và "
"được sử dụng trong url. Giữ trống để sử dụng tên mặc định của bản ghi."

#. module: website
#: model_terms:ir.ui.view,arch_db:website.report_viewhierarchy_children
msgid "This view arch has been modified"
msgstr "Dạng xem kiến trúc này đã được sửa đổi"

#. module: website
#. openerp-web
#: code:addons/website/static/src/xml/website.backend.xml:0
#, python-format
msgid ""
"Those accounts should now check their Analytics dashboard in the Google "
"platform directly."
msgstr ""

#. module: website
#: model_terms:ir.ui.view,arch_db:website.s_image_gallery_options
#: model_terms:ir.ui.view,arch_db:website.snippet_options
msgid "Thumbnails"
msgstr "Hình thu nhỏ"

#. module: website
#: model:ir.model.fields,help:website.field_website_visitor__time_since_last_action
msgid "Time since last page view. E.g.: 2 minutes ago"
msgstr "Thời gian kể từ lần xem trang cuối cùng. Ví dụ: 2 phút trước"

#. module: website
#: model:ir.model.fields,help:website.field_website_page__cache_time
msgid "Time to cache the page. (0 = no cache)"
msgstr "Thời gian để lưu trang vào bộ nhớ cache. (0 = no cache)"

#. module: website
#. openerp-web
#: code:addons/website/static/src/snippets/s_countdown/000.xml:0
#, python-format
msgid "Time's up! You can now visit"
msgstr "Hết giờ rồi! Bây giờ bạn có thể ghé thăm"

#. module: website
#: model_terms:ir.ui.view,arch_db:website.s_facebook_page_options
msgid "Timeline"
msgstr "Dòng thời gian"

#. module: website
#: model:ir.model.fields,field_description:website.field_website_visitor__timezone
#: model_terms:ir.ui.view,arch_db:website.website_visitor_view_search
msgid "Timezone"
msgstr "Múi giờ"

#. module: website
#: model:digest.tip,name:website.digest_tip_website_4
#: model_terms:digest.tip,tip_description:website.digest_tip_website_4
msgid "Tip: Add shapes to energize your Website"
msgstr "Mẹo: Thêm hình dạng để tạo website đầy năng lượng"

#. module: website
#: model:digest.tip,name:website.digest_tip_website_0
#: model_terms:digest.tip,tip_description:website.digest_tip_website_0
msgid "Tip: Engage with visitors to convert them into leads"
msgstr ""
"Mẹo: Tương tác với khách truy cập để chuyển đổi họ thành khách hàng tiềm "
"năng"

#. module: website
#: model:digest.tip,name:website.digest_tip_website_2
#: model_terms:digest.tip,tip_description:website.digest_tip_website_2
msgid "Tip: Search Engine Optimization (SEO)"
msgstr "Mẹo: Tối ưu hóa Công cụ Tìm kiếm (SEO)"

#. module: website
#: model:digest.tip,name:website.digest_tip_website_3
#: model_terms:digest.tip,tip_description:website.digest_tip_website_3
msgid "Tip: Use illustrations to spice up your website"
msgstr "Mẹo: Dùng hình minh họa để website thú vị hơn"

#. module: website
#: model:digest.tip,name:website.digest_tip_website_1
#: model_terms:digest.tip,tip_description:website.digest_tip_website_1
msgid "Tip: Use royalty-free photos"
msgstr "Mẹo: Sử dụng ảnh miễn phí bản quyền"

#. module: website
#. openerp-web
#: code:addons/website/static/src/xml/website.seo.xml:0
#, python-format
msgid "Title"
msgstr "Tiêu đề"

#. module: website
#: model_terms:ir.ui.view,arch_db:website.s_share_options
msgid "Title Position"
msgstr "Vị trí tiêu đề"

#. module: website
#: model_terms:ir.ui.view,arch_db:website.s_three_columns
msgid ""
"To add a fourth column, reduce the size of these three columns using the "
"right icon of each block. Then, duplicate one of the columns to create a new"
" one as a copy."
msgstr ""
"Để thêm cột thứ tư, hãy giảm kích thước của ba cột này bằng cách sử dụng "
"biểu tượng bên phải của mỗi khối. Sau đó, sao chép một trong các cột để tạo "
"một cột mới dưới dạng bản sao."

#. module: website
#: model_terms:ir.ui.view,arch_db:website.s_tabs
msgid "To be successful your content needs to be useful to your readers."
msgstr "Để thành công, nội dung cần phải có ích cho người đọc. "

#. module: website
#: model_terms:digest.tip,tip_description:website.digest_tip_website_2
msgid ""
"To get more visitors, you should target keywords that are often searched in "
"Google. With the built-in SEO tool, once you define a few keywords, Odoo "
"will recommend you the best keywords to target. Then adapt your title and "
"description accordingly to boost your traffic."
msgstr ""
"Để có nhiều khách truy cập, bạn nên nhắm mục tiêu các từ khóa thường được "
"tìm kiếm trên Google. Với công cụ SEO tích hợp sẵn, khi bạn xác định một vài"
" từ khóa, Odoo sẽ giới thiệu cho bạn những từ khóa tốt nhất để nhắm mục "
"tiêu. Sau đó, điều chỉnh tiêu đề và mô tả của bạn cho phù hợp để tăng lưu "
"lượng truy cập."

#. module: website
#: model_terms:ir.ui.view,arch_db:website.res_config_settings_view_form
msgid ""
"To send invitations in B2B mode, open a contact or select several ones in "
"list view and click on 'Portal Access Management' option in the dropdown "
"menu *Action*."
msgstr ""
"Để gửi lời mời trong chế độ B2B, hãy mở một số liên lạc hoặc chọn một số "
"người trong chế độ xem danh sách và nhấp vào tùy chọn 'Quản lý truy cập cổng"
" thông tin' trong menu thả xuống * Hành động *."

#. module: website
#: model_terms:ir.ui.view,arch_db:website.bs_debug_view
#: model_terms:website.page,arch_db:website.bs_debug_page
msgid "Toggle"
msgstr "Chuyển đổi"

#. module: website
#: model_terms:ir.ui.view,arch_db:website.bs_debug_view
#: model_terms:ir.ui.view,arch_db:website.option_header_off_canvas
#: model_terms:website.page,arch_db:website.bs_debug_page
msgid "Toggle navigation"
msgstr "Chuyển đổi điều hướng"

#. module: website
#: model_terms:ir.ui.view,arch_db:website.s_company_team
msgid "Tony Fred, CEO"
msgstr "Tony Fred, CEO"

#. module: website
#: model_terms:ir.ui.view,arch_db:website.s_chart_options
msgid "Tooltip"
msgstr "Tooltip"

#. module: website
#: model_terms:ir.ui.view,arch_db:website.s_chart_options
#: model_terms:ir.ui.view,arch_db:website.s_popup_options
#: model_terms:ir.ui.view,arch_db:website.s_share_options
#: model_terms:ir.ui.view,arch_db:website.s_table_of_content_options
#: model_terms:ir.ui.view,arch_db:website.s_website_form_options
msgid "Top"
msgstr "Đầu trang"

#. module: website
#. openerp-web
#: code:addons/website/static/src/js/menu/content.js:0
#, python-format
msgid "Top Menu"
msgstr "Top Menu"

#. module: website
#: code:addons/website/models/website.py:0
#, python-format
msgid "Top Menu for Website %s"
msgstr "Menu đỉnh cho Website %s"

#. module: website
#: model_terms:ir.ui.view,arch_db:website.snippet_options_background_options
msgid "Top to Bottom"
msgstr "Từ trên xuống dưới"

#. module: website
#: model_terms:ir.ui.view,arch_db:website.s_mega_menu_menus_logos
msgid "Tops"
msgstr "Áo "

#. module: website
#: model:ir.model.fields,help:website.field_website_visitor__page_count
msgid "Total number of tracked page visited"
msgstr "Tổng số trang được theo vết đã truy cập"

#. module: website
#: model:ir.model.fields,help:website.field_website_visitor__visitor_page_count
msgid "Total number of visits on tracked pages"
msgstr "Tổng số lượt truy cập trên các trang được theo vết"

#. module: website
#: model:ir.model.fields,field_description:website.field_ir_ui_view__track
#: model:ir.model.fields,field_description:website.field_website_page__track
msgid "Track"
msgstr "Theo dõi"

#. module: website
#. openerp-web
#: code:addons/website/static/src/xml/track_page.xml:0
#, python-format
msgid "Track Visitor"
msgstr "Theo dõi khách truy cập"

#. module: website
#: model_terms:ir.ui.view,arch_db:website.res_config_settings_view_form
msgid "Track visits in Google Analytics"
msgstr "Theo vết truy cập trong Google Analytics"

#. module: website
#: model_terms:ir.ui.view,arch_db:website.website_pages_view_search
msgid "Tracked"
msgstr "Đã theo vết"

#. module: website
#: model_terms:ir.ui.view,arch_db:website.snippet_options
msgid "Transition"
msgstr "Giao dịch"

#. module: website
#. openerp-web
#: code:addons/website/static/src/js/menu/translate.js:0
#, python-format
msgid "Translate Attribute"
msgstr "Dịch Thuộc tính"

#. module: website
#. openerp-web
#: code:addons/website/static/src/xml/translator.xml:0
#, python-format
msgid "Translated content"
msgstr "Nội dung được dịch"

#. module: website
#: model:ir.model,name:website.model_ir_translation
msgid "Translation"
msgstr "Bản dịch"

#. module: website
#. openerp-web
#: code:addons/website/static/src/js/menu/translate.js:0
#, python-format
msgid "Translation Info"
msgstr "Thông tin bản dịch"

#. module: website
#: model:ir.model.fields,help:website.field_website__configurator_done
msgid "True if configurator has been completed or ignored"
msgstr "Đúng nếu bộ định cấu hình được hoàn thành hoặc bỏ qua"

#. module: website
#: model_terms:ir.ui.view,arch_db:website.s_product_catalog
msgid "Tuna and Salmon Burger"
msgstr "Bánh burger cá ngừ và cá hồi"

#. module: website
#: model_terms:ir.ui.view,arch_db:website.s_features_grid
msgid "Turn every feature into a benefit for your reader."
msgstr "Biến mọi tính năng thành một lợi ích cho người đọc."

#. module: website
#: model_terms:ir.ui.view,arch_db:website.res_config_settings_view_form
#: model_terms:ir.ui.view,arch_db:website.template_footer_links
msgid "Twitter"
msgstr "Twitter"

#. module: website
#: model:ir.model.fields,field_description:website.field_res_config_settings__social_twitter
#: model:ir.model.fields,field_description:website.field_website__social_twitter
msgid "Twitter Account"
msgstr "Tài khoản Twitter"

#. module: website
#: model_terms:ir.ui.view,arch_db:website.external_snippets
msgid "Twitter Scroller"
msgstr "Vùng cuộn Twitter"

#. module: website
#. openerp-web
#: code:addons/website/static/src/xml/website.pageProperties.xml:0
#: model:ir.model.fields,field_description:website.field_theme_ir_ui_view__type
#: model_terms:ir.ui.view,arch_db:website.s_alert_options
#: model_terms:ir.ui.view,arch_db:website.s_chart_options
#: model_terms:ir.ui.view,arch_db:website.s_google_map_options
#: model_terms:ir.ui.view,arch_db:website.s_map_options
#: model_terms:ir.ui.view,arch_db:website.s_website_form_options
#: model_terms:ir.ui.view,arch_db:website.snippet_options
#, python-format
msgid "Type"
msgstr "Kiểu"

#. module: website
#. openerp-web
#: code:addons/website/static/src/xml/website.editor.xml:0
#, python-format
msgid "Type '"
msgstr "Gõ '"

#. module: website
#: model_terms:ir.ui.view,arch_db:website.qweb_500
msgid ""
"Type '<i class=\"confirm_word\">yes</i>' in the box below if you want to "
"confirm."
msgstr ""
"Kiểu '<i class=\"confirm_word\">đồng ý</i>' trong hộp bên dưới nếu bạn muốn "
"xác nhận."

#. module: website
#: model:ir.model.fields,help:website.field_website_rewrite__redirect_type
msgid ""
"Type of redirect/Rewrite:\n"
"\n"
"        301 Moved permanently: The browser will keep in cache the new url.\n"
"        302 Moved temporarily: The browser will not keep in cache the new url and ask again the next time the new url.\n"
"        404 Not Found: If you want remove a specific page/controller (e.g. Ecommerce is installed, but you don't want /shop on a specific website)\n"
"        308 Redirect / Rewrite: If you want rename a controller with a new url. (Eg: /shop -> /garden - Both url will be accessible but /shop will automatically be redirected to /garden)\n"
"    "
msgstr ""
"Loại chuyển hướng/Viết lại:\n"
"\n"
"        301 Đã chuyển đi vĩnh viễn: Trình duyệt sẽ lưu trong bộ nhớ cache url mới.\n"
"        302 Đã tạm thời bị chuyển: Trình duyệt sẽ không lưu trong bộ nhớ cache url mới và hỏi lại vào lần url mới tiếp theo.\n"
"        404 Không tìm thấy: Nếu bạn muốn xóa một trang / bộ điều khiển cụ thể (ví dụ: Thương mại điện tử đã được cài đặt, nhưng bạn không muốn / mua sắm trên một trang web cụ thể)\n"
"        308 Chuyển hướng / Viết lại: Nếu bạn muốn đổi tên bộ điều khiển bằng url mới. (Ví dụ: / shop -> / garden - Cả hai url đều có thể truy cập được nhưng / shop sẽ tự động được chuyển hướng đến / garden)\n"
"    "

#. module: website
#: model_terms:ir.ui.view,arch_db:website.s_countdown_options
#: model_terms:ir.ui.view,arch_db:website.s_website_form_options
msgid "URL"
msgstr "Liên kết"

#. module: website
#: model:ir.model.fields,field_description:website.field_website_rewrite__url_from
#: model_terms:ir.ui.view,arch_db:website.view_website_rewrite_form
msgid "URL from"
msgstr "URL Nguồn"

#. module: website
#: model:ir.model.fields,help:website.field_res_config_settings__cdn_filters
#: model:ir.model.fields,help:website.field_website__cdn_filters
msgid "URL matching those filters will be rewritten using the CDN Base URL"
msgstr "URL khớp với các bộ lọc đó sẽ được viết lại bằng URL Cơ sở CDN"

#. module: website
#: model:ir.model.fields,field_description:website.field_website_rewrite__url_to
msgid "URL to"
msgstr "URL Đích"

#. module: website
#. openerp-web
#: code:addons/website/static/src/xml/website.seo.xml:0
#, python-format
msgid "Unalterable unique identifier"
msgstr "Mã định danh duy nhất không thể thay đổi"

#. module: website
#: model_terms:ir.ui.view,arch_db:website.snippet_options
msgid "Underline On Hover"
msgstr "Gạch chân khi di chuột"

#. module: website
#: model_terms:ir.ui.view,arch_db:website.cookie_policy
msgid ""
"Understand how visitors engage with our website, via Google Analytics.\n"
"                                                Learn more about"
msgstr ""
"Hiểu cách khách truy cập tương tác với trang web của chúng ta, thông qua Google Analytics.\n"
"                                                Tìm hiểu nhiều hơn về"

#. module: website
#: model_terms:ir.ui.view,arch_db:website.index_management
msgid "Unindexed"
msgstr "Không lập chỉ mục"

#. module: website
#: model_terms:ir.ui.view,arch_db:website.s_comparisons
msgid "Unlimited CRM power and support"
msgstr "CRM Mạnh mẽ và Hỗ trợ Không giới hạn"

#. module: website
#: model_terms:ir.ui.view,arch_db:website.s_comparisons
msgid "Unlimited customization"
msgstr "Tuỳ biến Không hạn chế"

#. module: website
#. openerp-web
#: code:addons/website/static/src/js/backend/button.js:0
#, python-format
msgid "Unpublish"
msgstr "Thôi Xuất bản"

#. module: website
#. openerp-web
#: code:addons/website/static/src/js/backend/button.js:0
#: code:addons/website/static/src/js/backend/button.js:0
#: model_terms:ir.ui.view,arch_db:website.publish_management
#: model_terms:ir.ui.view,arch_db:website.publish_short
#, python-format
msgid "Unpublished"
msgstr "Chưa xuất bản"

#. module: website
#: model_terms:ir.ui.view,arch_db:website.website_visitor_view_search
msgid "Unregistered"
msgstr "Chưa đăng ký"

#. module: website
#: model_terms:ir.ui.view,arch_db:website.theme_view_kanban
msgid "Update theme"
msgstr "Cập nhật chủ đề"

#. module: website
#. openerp-web
#: code:addons/website/static/src/components/configurator/configurator.xml:0
#, python-format
msgid "Upload"
msgstr "Tải lên"

#. module: website
#. openerp-web
#: code:addons/website/static/src/snippets/s_website_form/000.js:0
#, python-format
msgid "Uploaded file is too large."
msgstr "Tệp tải lên quá lớn. "

#. module: website
#: model:ir.model.fields,field_description:website.field_theme_ir_attachment__url
#: model:ir.model.fields,field_description:website.field_theme_website_menu__url
#: model:ir.model.fields,field_description:website.field_theme_website_page__url
#: model:ir.model.fields,field_description:website.field_website_menu__url
#: model:ir.model.fields,field_description:website.field_website_track__url
#: model_terms:ir.ui.view,arch_db:website.list_website_pages
#: model_terms:ir.ui.view,arch_db:website.menu_search
#: model_terms:ir.ui.view,arch_db:website.s_website_form_options
#: model_terms:ir.ui.view,arch_db:website.website_visitor_page_view_search
msgid "Url"
msgstr "Url"

#. module: website
#: model:ir.model.fields,help:website.field_website_visitor__country_flag
msgid "Url of static flag image"
msgstr "Url của hình ảnh cờ tĩnh"

#. module: website
#: model_terms:ir.ui.view,arch_db:website.website_visitor_page_view_search
msgid "Urls & Pages"
msgstr "Url & Trang"

#. module: website
#: model_terms:ir.ui.view,arch_db:website.res_config_settings_view_form
msgid "Use Google Map on your website ("
msgstr "Dùng Google Map cho website của bạn ("

#. module: website
#. openerp-web
#: code:addons/website/static/src/xml/website.editor.xml:0
#, python-format
msgid "Use Google Map on your website (Contact Us page, snippets, etc)."
msgstr ""
"Dùng Google Map trên trang web của bạn (trang Liên hệ với chúng tôi, các "
"đoạn trích, v.v.)."

#. module: website
#: model_terms:ir.ui.view,arch_db:website.res_config_settings_view_form
msgid "Use a CDN to optimize the availability of your website's content"
msgstr ""
"Sử dụng CDN để tối ưu hóa tính khả dụng của nội dung trang web của bạn"

#. module: website
#: model:ir.model.fields,field_description:website.field_res_config_settings__has_default_share_image
msgid "Use a image by default for sharing"
msgstr "Dùng hình ảnh theo mặc định để chia sẻ"

#. module: website
#. openerp-web
#: code:addons/website/static/src/xml/website.pageProperties.xml:0
#, python-format
msgid "Use as Homepage"
msgstr "Dùng như Trang chủ"

#. module: website
#: model_terms:ir.ui.view,arch_db:website.s_faq_collapse
msgid "Use of Cookies"
msgstr "Sử dụng cookie"

#. module: website
#: model_terms:ir.ui.view,arch_db:website.s_media_list
msgid ""
"Use this component for creating a list of featured elements to which you "
"want to bring attention."
msgstr ""
"Dùng thành phần này để tạo danh sách các yếu tố nổi bật mà bạn muốn thu hút "
"sự chú ý."

#. module: website
#: model_terms:ir.ui.view,arch_db:website.s_media_list
msgid ""
"Use this snippet to build various types of components that feature a left- "
"or right-aligned image alongside textual content. Duplicate the element to "
"create a list that fits your needs."
msgstr ""
"Sử dụng đoạn mã này để tạo các loại thành phần khác nhau làm nổi bật hình "
"ảnh căn trái hoặc phải cùng với nội dung văn bản. Nhân đôi phần tử để tạo "
"danh sách phù hợp với nhu cầu của bạn."

#. module: website
#: model_terms:ir.ui.view,arch_db:website.s_carousel
msgid ""
"Use this snippet to presents your content in a slideshow-like format. Don't "
"write about products or services here, write about solutions."
msgstr ""
"Sử dụng đoạn mã này để trình bày nội dung của bạn ở định dạng giống như "
"trình chiếu. Đừng viết về sản phẩm hoặc dịch vụ ở đây, hãy viết về giải "
"pháp."

#. module: website
#: model_terms:ir.ui.view,arch_db:website.theme_view_kanban
msgid "Use this theme"
msgstr "Dùng chủ đề này"

#. module: website
#: model_terms:ir.ui.view,arch_db:website.s_timeline
msgid ""
"Use this timeline as a part of your resume, to show your visitors what "
"you've done in the past."
msgstr ""
"Sử dụng dòng thời gian này như một phần trong sơ yếu lý lịch của bạn, để cho"
" khách truy cập thấy những gì bạn đã làm trong quá khứ."

#. module: website
#: model:ir.model.fields,help:website.field_ir_model__website_form_key
msgid "Used in FormBuilder Registry"
msgstr "Dùng trong Đăng ký trình tạo biểu mẫu"

#. module: website
#. openerp-web
#: code:addons/website/static/src/xml/website.seo.xml:0
#, python-format
msgid "Used in page content"
msgstr "Được sử dụng trong nội dung trang"

#. module: website
#. openerp-web
#: code:addons/website/static/src/xml/website.seo.xml:0
#, python-format
msgid "Used in page description"
msgstr "Được sử dụng trong miêu tả trang"

#. module: website
#. openerp-web
#: code:addons/website/static/src/xml/website.seo.xml:0
#, python-format
msgid "Used in page first level heading"
msgstr "Được sử dụng trong tiêu đề đầu tiên của trang"

#. module: website
#. openerp-web
#: code:addons/website/static/src/xml/website.seo.xml:0
#, python-format
msgid "Used in page second level heading"
msgstr "Được sử dụng trong tiêu đề thứ hai của trang"

#. module: website
#. openerp-web
#: code:addons/website/static/src/xml/website.seo.xml:0
#, python-format
msgid "Used in page title"
msgstr "Được sử dụng trong tiêu đề trang"

#. module: website
#: model_terms:ir.ui.view,arch_db:website.cookie_policy
msgid ""
"Used to collect information about your interactions with the website, the pages you've seen,\n"
"                                                and any specific marketing campaign that brought you to the website."
msgstr ""
"Được sử dụng để thu thập thông tin về tương tác của bạn với trang web, các trang bạn đã xem,\n"
"                                               và bất kỳ chiến dịch tiếp thị cụ thể nào do trang web này mang đến. "

#. module: website
#: model_terms:ir.ui.view,arch_db:website.cookie_policy
msgid ""
"Used to make advertising more engaging to users and more valuable to publishers and advertisers,\n"
"                                                such as providing more relevant ads when you visit other websites that display ads or to improve reporting on ad campaign performance."
msgstr ""
"Được sử dụng để giúp quảng cáo thu hút người dùng và hữu dụng hơn cho người đăng quảng cáo và nhà quảng cáo,\n"
"                                                ví dụ như cung cấp quảng cáo phù hợp khi bạn ghé thăm các website có đặt quảng cáo và để cải thiện báo cáo về hiệu suất của chiến dịch quảng cáo. "

#. module: website
#: model:ir.model.fields,help:website.field_res_config_settings__website_country_group_ids
#: model:ir.model.fields,help:website.field_website__country_group_ids
msgid "Used when multiple websites have the same domain."
msgstr "Được sử dụng khi nhiều trang website trên cùng một tên miền."

#. module: website
#: model_terms:ir.ui.view,arch_db:website.footer_custom
msgid "Useful Links"
msgstr "Liên kết hữu ích"

#. module: website
#: model_terms:ir.ui.view,arch_db:website.s_numbers
msgid "Useful options"
msgstr "Các tùy chọn hữu ích"

#. module: website
#: model:ir.model.fields,help:website.field_website_menu__group_ids
msgid "User need to be at least in one of these groups to see the menu"
msgstr "Người dùng ít nhất phải thuộc một trong các nhóm này để xem menu"

#. module: website
#: model:ir.model,name:website.model_res_users
msgid "Users"
msgstr "Người dùng"

#. module: website
#: model_terms:ir.ui.view,arch_db:website.bs_debug_view
#: model_terms:website.page,arch_db:website.bs_debug_page
msgid "Utilities &amp; Typography"
msgstr "Utilities &amp; Kiểu chữ"

#. module: website
#: model_terms:ir.ui.view,arch_db:website.s_progress_bar_options
msgid "Value"
msgstr "Giá trị"

#. module: website
#: model_terms:ir.ui.view,arch_db:website.snippet_options
msgid "Vert. Alignment"
msgstr "Căn chỉnh dọc"

#. module: website
#: model_terms:ir.ui.view,arch_db:website.s_tabs_options
#: model_terms:ir.ui.view,arch_db:website.s_website_form_options
#: model_terms:ir.ui.view,arch_db:website.snippet_options
msgid "Vertical"
msgstr "Dọc"

#. module: website
#: model_terms:ir.ui.view,arch_db:website.snippet_options
msgid "Vertical Alignment"
msgstr "Căn chỉnh dọc"

#. module: website
#: model_terms:ir.ui.view,arch_db:website.snippet_options_background_options
msgid "Video"
msgstr "Video"

#. module: website
#: model:ir.model,name:website.model_ir_ui_view
#: model:ir.model.fields,field_description:website.field_theme_website_page__view_id
#: model:ir.model.fields,field_description:website.field_website_page__view_id
msgid "View"
msgstr "Giao diện"

#. module: website
#: model:ir.model.fields,field_description:website.field_website_page__arch
msgid "View Architecture"
msgstr "Kiến trúc Giao diện"

#. module: website
#: model:ir.model.fields,field_description:website.field_website_page__name
msgid "View Name"
msgstr "Tên Giao diện"

#. module: website
#: model:ir.model.fields,field_description:website.field_website_page__type
msgid "View Type"
msgstr "Kiểu Giao diện"

#. module: website
#: model:ir.model.fields,field_description:website.field_website_page__mode
msgid "View inheritance mode"
msgstr "Chế độ kế thừa Giao diện"

#. module: website
#: model:ir.model.fields,field_description:website.field_theme_ir_ui_view__copy_ids
msgid "Views using a copy of me"
msgstr "Dạng hiển thị sử dụng bản sao của tôi"

#. module: website
#: model:ir.model.fields,field_description:website.field_website_page__inherit_children_ids
msgid "Views which inherit from this one"
msgstr "Các giao diện mà kế thừa từ giao diện này"

#. module: website
#. openerp-web
#: code:addons/website/static/src/xml/website.pageProperties.xml:0
#: model:ir.model.fields,field_description:website.field_ir_ui_view__visibility
#: model:ir.model.fields,field_description:website.field_website_page__visibility
#: model_terms:ir.ui.view,arch_db:website.s_website_form_options
#: model_terms:ir.ui.view,arch_db:website.snippet_options
#, python-format
msgid "Visibility"
msgstr "Hiển thị"

#. module: website
#: model:ir.model.fields,field_description:website.field_ir_ui_view__visibility_password
#: model:ir.model.fields,field_description:website.field_website_page__visibility_password
#: model_terms:ir.ui.view,arch_db:website.view_view_form_extend
msgid "Visibility Password"
msgstr "Mật khẩu hiển thị"

#. module: website
#: model:ir.model.fields,field_description:website.field_ir_ui_view__visibility_password_display
#: model:ir.model.fields,field_description:website.field_website_page__visibility_password_display
msgid "Visibility Password Display"
msgstr "Hiển thị mật khẩu hiển thị"

#. module: website
#: model:ir.model.fields,field_description:website.field_website_menu__group_ids
msgid "Visible Groups"
msgstr "Nhóm Hiển thị"

#. module: website
#: model_terms:ir.ui.view,arch_db:website.snippet_options_conditional_visibility
msgid "Visible for"
msgstr "Hiện cho"

#. module: website
#: model_terms:ir.ui.view,arch_db:website.snippet_options
msgid "Visible for Everyone"
msgstr "Hiện cho mọi người"

#. module: website
#: model_terms:ir.ui.view,arch_db:website.snippet_options
msgid "Visible for Logged In"
msgstr "Hiện cho đăng nhập"

#. module: website
#: model_terms:ir.ui.view,arch_db:website.snippet_options
msgid "Visible for Logged Out"
msgstr "Hiện cho đăng xuất"

#. module: website
#: model:ir.model.fields,field_description:website.field_res_partner__website_published
#: model:ir.model.fields,field_description:website.field_res_users__website_published
#: model:ir.model.fields,field_description:website.field_website_page__website_published
#: model:ir.model.fields,field_description:website.field_website_published_mixin__website_published
#: model:ir.model.fields,field_description:website.field_website_published_multi_mixin__website_published
#: model:ir.model.fields,field_description:website.field_website_snippet_filter__website_published
msgid "Visible on current website"
msgstr "Hiển thị ở website hiện hành"

#. module: website
#. openerp-web
#: code:addons/website/static/src/js/editor/snippets.options.js:0
#, python-format
msgid "Visible on mobile"
msgstr "Hiện trên di động"

#. module: website
#: model_terms:ir.ui.view,arch_db:website.s_website_form_options
msgid "Visible only if"
msgstr "Chỉ hiện khi"

#. module: website
#: model:ir.model.fields,field_description:website.field_website_track__visit_datetime
msgid "Visit Date"
msgstr "Ngày truy cập"

#. module: website
#. openerp-web
#: code:addons/website/static/src/snippets/s_countdown/000.xml:0
#, python-format
msgid "Visit our Facebook page to know if you are one of the lucky winners."
msgstr ""
"Hãy truy cập trang Facebook của chúng tôi để biết bạn có phải là một trong "
"những người may mắn trúng thưởng hay không."

#. module: website
#: model:ir.model,name:website.model_website_track
#: model:ir.model.fields,field_description:website.field_website_visitor__page_ids
#: model_terms:ir.ui.view,arch_db:website.website_visitor_view_kanban
msgid "Visited Pages"
msgstr "Trang đã xem"

#. module: website
#: model:ir.model.fields,field_description:website.field_website_visitor__website_track_ids
msgid "Visited Pages History"
msgstr "Lịch sử các trang đã truy cập"

#. module: website
#: model:ir.model.fields,field_description:website.field_website_track__visitor_id
#: model_terms:ir.ui.view,arch_db:website.website_visitor_page_view_search
#: model_terms:ir.ui.view,arch_db:website.website_visitor_view_kanban
msgid "Visitor"
msgstr "Khách"

#. module: website
#: model_terms:ir.ui.view,arch_db:website.website_visitor_page_view_graph
msgid "Visitor Page Views"
msgstr "Lượt xem trang của khách truy cập"

#. module: website
#: model_terms:ir.ui.view,arch_db:website.website_visitor_page_view_tree
msgid "Visitor Page Views History"
msgstr "Lịch sử các trang khách truy cập"

#. module: website
#: model_terms:ir.ui.view,arch_db:website.website_visitor_track_view_graph
msgid "Visitor Views"
msgstr "Lượt xem của khách truy cập"

#. module: website
#: model_terms:ir.ui.view,arch_db:website.website_visitor_track_view_tree
msgid "Visitor Views History"
msgstr "Lịch sử lượt xem của khách truy cập"

#. module: website
#: model:ir.actions.act_window,name:website.website_visitors_action
#: model:ir.model.fields,field_description:website.field_res_partner__visitor_ids
#: model:ir.model.fields,field_description:website.field_res_users__visitor_ids
#: model:ir.ui.menu,name:website.menu_visitor_sub_menu
#: model:ir.ui.menu,name:website.website_visitor_menu
#: model_terms:ir.ui.view,arch_db:website.website_visitor_view_graph
msgid "Visitors"
msgstr "Khách Truy cập"

#. module: website
#. openerp-web
#: code:addons/website/static/src/xml/website.backend.xml:0
#: model_terms:ir.ui.view,arch_db:website.website_visitor_view_form
#: model_terms:ir.ui.view,arch_db:website.website_visitor_view_kanban
#, python-format
msgid "Visits"
msgstr "Lượt ghé thăm"

#. module: website
#: model_terms:ir.actions.act_window,help:website.website_visitor_view_action
msgid ""
"Wait for visitors to come to your website to see the pages they viewed."
msgstr "Chờ khách truy cập vào trang web của bạn để xem các trang họ đã xem."

#. module: website
#: model_terms:ir.actions.act_window,help:website.website_visitors_action
msgid ""
"Wait for visitors to come to your website to see their history and engage "
"with them."
msgstr "Chờ khách hàng truy cập website để xem lịch sử và tương tác với họ. "

#. module: website
#: model_terms:ir.ui.view,arch_db:website.s_alert_options
#: model_terms:ir.ui.view,arch_db:website.snippet_options
msgid "Warning"
msgstr "Cảnh báo"

#. module: website
#: model_terms:ir.ui.view,arch_db:website.s_mega_menu_menus_logos
msgid "Watches"
msgstr "Đồng hồ"

#. module: website
#: model_terms:ir.ui.view,arch_db:website.footer_custom
msgid ""
"We are a team of passionate people whose goal is to improve everyone's life through disruptive products. We build great products to solve your business problems.\n"
"                            <br/><br/>Our products are designed for small to medium size companies willing to optimize their performance."
msgstr ""
"Chúng tôi là một nhóm những người đam mê với mục tiêu cải thiện cuộc sống của mọi người thông qua các sản phẩm đột phá. Chúng tôi xây dựng các sản phẩm tuyệt vời để giải quyết các vấn đề kinh doanh của bạn.\n"
"                            <br/><br/>Sản phẩm của chúng tôi được thiết kế cho các công ty vừa và nhỏ sẵn sàng để tối ưu hóa hiệu suất của họ."

#. module: website
#: model_terms:ir.ui.view,arch_db:website.template_footer_descriptive
msgid ""
"We are a team of passionate people whose goal is to improve everyone's life "
"through disruptive products. We build great products to solve your business "
"problems. Our products are designed for small to medium size companies "
"willing to optimize their performance."
msgstr ""
"Chúng tôi là một nhóm những người đam mê với mục tiêu cải thiện cuộc sống "
"của mọi người thông qua các sản phẩm đột phá. Chúng tôi xây dựng các sản "
"phẩm tuyệt vời để giải quyết các vấn đề kinh doanh của bạn. Sản phẩm của "
"chúng tôi được thiết kế cho các công ty vừa và nhỏ sẵn sàng tối ưu hóa hiệu "
"suất của họ."

#. module: website
#: model_terms:ir.ui.view,arch_db:website.template_footer_headline
msgid ""
"We are a team of passionate people whose goal is to improve everyone's "
"life.<br/>Our services are designed for small to medium size companies."
msgstr ""
"Chúng tôi là một đội gồm những người đầy nhiệt huyết với mục tiêu là cải "
"thiện cuộc sống của mọi người.<br/>Dịch vụ của chúng tôi được thiết kế cho "
"các công ty vừa và nhỏ."

#. module: website
#: model_terms:ir.ui.view,arch_db:website.s_progress_bar
msgid "We are almost done!"
msgstr "Chúng ta đang gần hoàn tất!"

#. module: website
#: model_terms:ir.ui.view,arch_db:website.s_references
msgid "We are in good company."
msgstr "Chúng tôi đang ở trong một công ty tốt."

#. module: website
#: model_terms:ir.ui.view,arch_db:website.cookie_policy
msgid ""
"We do not currently support Do Not Track signals, as there is no industry "
"standard for compliance."
msgstr ""
"Chúng tôi hiện không hỗ trợ các tín hiệu Không theo dõi, vì không có tiêu "
"chuẩn ngành nào về việc tuân thủ."

#. module: website
#. openerp-web
#: code:addons/website/static/src/xml/website.xml:0
#, python-format
msgid "We found these ones:"
msgstr "Chúng tôi tìm thấy những cái này:"

#. module: website
#: model_terms:ir.ui.view,arch_db:website.template_header_slogan_oe_structure_header_slogan_1
msgid "We help <b>you</b> grow your business"
msgstr "Chúng tôi giúp <b>bạn</b> phát triển việc kinh doanh của mình"

#. module: website
#: model_terms:ir.ui.view,arch_db:website.cookie_policy
msgid ""
"We may not be able to provide the best service to you if you reject those "
"cookies, but the website will work."
msgstr ""
"Chúng tôi có thể không cung cấp dịch vụ tốt nhất cho bạn nếu bạn từ chối các"
" cookie đó, nhưng trang web sẽ hoạt động."

#. module: website
#: model_terms:ir.ui.view,arch_db:website.s_mega_menu_cards
msgid "We offer tailor-made products according to your needs and your budget."
msgstr ""
"Chúng tôi điều chỉnh các sản phẩm dựa theo nhu cầu và ngân sách của bạn. "

#. module: website
#. openerp-web
#: code:addons/website/static/src/xml/website.cookies_bar.xml:0
#: code:addons/website/static/src/xml/website.cookies_bar.xml:0
#: model_terms:ir.ui.view,arch_db:website.cookies_bar
#, python-format
msgid "We use cookies to provide you a better user experience."
msgstr ""
"Chúng tôi sử dụng cookie để cung cấp cho bạn trải nghiệm người dùng tốt hơn."

#. module: website
#. openerp-web
#: code:addons/website/static/src/xml/website.cookies_bar.xml:0
#, python-format
msgid ""
"We use them to store info about your habits on our website. It will helps us"
" to provide you the very best experience and customize what you see."
msgstr ""
"Chúng tôi sử dụng chúng để lưu trữ thông tin về thói quen của bạn trên trang"
" web của chúng tôi. Nó sẽ giúp chúng tôi cung cấp cho bạn trải nghiệm tốt "
"nhất và tùy chỉnh những gì bạn thấy."

#. module: website
#: model_terms:ir.ui.view,arch_db:website.contactus_thanks_ir_ui_view
#: model_terms:website.page,arch_db:website.contactus_thanks
msgid "We will get back to you shortly."
msgstr "Chúng tôi sẽ phản hồi bạn sớm."

#. module: website
#. openerp-web
#: code:addons/website/static/src/components/configurator/configurator.xml:0
#, python-format
msgid "We'll set you up and running in"
msgstr "Chúng tôi sẽ giúp bạn thiết lập và hoạt động trong"

#. module: website
#: model_terms:ir.ui.view,arch_db:website.website_visitor_view_tree
msgid "Web Visitors"
msgstr "Khách truy cập web"

#. module: website
#. openerp-web
#: code:addons/website/static/src/js/menu/edit.js:0
#: code:addons/website/static/src/js/menu/edit.js:0
#: code:addons/website/static/src/js/menu/edit.js:0
#: code:addons/website/static/src/js/menu/edit.js:0
#: code:addons/website/static/src/js/menu/edit.js:0
#: code:addons/website/static/src/js/menu/edit.js:0
#: code:addons/website/static/src/js/menu/edit.js:0
#: code:addons/website/static/src/js/menu/edit.js:0
#: code:addons/website/static/src/js/menu/edit.js:0
#: code:addons/website/static/src/js/menu/edit.js:0
#: code:addons/website/static/src/xml/website.backend.xml:0
#: model:ir.actions.act_url,name:website.action_website
#: model:ir.model,name:website.model_website
#: model:ir.model.fields,field_description:website.field_ir_asset__website_id
#: model:ir.model.fields,field_description:website.field_ir_attachment__website_id
#: model:ir.model.fields,field_description:website.field_ir_ui_view__website_id
#: model:ir.model.fields,field_description:website.field_res_company__website_id
#: model:ir.model.fields,field_description:website.field_res_partner__website_id
#: model:ir.model.fields,field_description:website.field_res_users__website_id
#: model:ir.model.fields,field_description:website.field_website_menu__website_id
#: model:ir.model.fields,field_description:website.field_website_multi_mixin__website_id
#: model:ir.model.fields,field_description:website.field_website_page__website_id
#: model:ir.model.fields,field_description:website.field_website_published_multi_mixin__website_id
#: model:ir.model.fields,field_description:website.field_website_rewrite__website_id
#: model:ir.model.fields,field_description:website.field_website_snippet_filter__website_id
#: model:ir.model.fields,field_description:website.field_website_visitor__website_id
#: model:ir.ui.menu,name:website.menu_website_configuration
#: model_terms:ir.ui.view,arch_db:website.menu_search
#: model_terms:ir.ui.view,arch_db:website.res_config_settings_view_form
#: model_terms:ir.ui.view,arch_db:website.view_server_action_search_website
#: model_terms:ir.ui.view,arch_db:website.website_visitor_view_search
#, python-format
msgid "Website"
msgstr "Website"

#. module: website
#: model:ir.model.fields,field_description:website.field_res_config_settings__website_company_id
msgid "Website Company"
msgstr "Website Công ty"

#. module: website
#: model:ir.model.fields,field_description:website.field_website_configurator_feature__website_config_preselection
msgid "Website Config Preselection"
msgstr "Chọn trước bộ định cấu hình website"

#. module: website
#: model:ir.actions.act_url,name:website.start_configurator_act_url
msgid "Website Configurator"
msgstr "Bộ định cấu hình website"

#. module: website
#: model:ir.model,name:website.model_website_configurator_feature
msgid "Website Configurator Feature"
msgstr "Tính năng bộ định cấu hình website"

#. module: website
#: model:ir.model.fields,field_description:website.field_res_config_settings__website_domain
#: model:ir.model.fields,field_description:website.field_website__domain
msgid "Website Domain"
msgstr "Tên Miền Website"

#. module: website
#: model:ir.model.fields,field_description:website.field_website__favicon
msgid "Website Favicon"
msgstr "Biểu tượng Website"

#. module: website
#: model:ir.model.fields,field_description:website.field_ir_model__website_form_key
msgid "Website Form Key"
msgstr "Khóa biểu mẫu website"

#. module: website
#: model_terms:ir.ui.view,arch_db:website.ir_model_view
msgid "Website Forms"
msgstr "Biểu mẫu website"

#. module: website
#. openerp-web
#: code:addons/website/static/src/xml/website.cookies_bar.xml:0
#: model:ir.model.fields,field_description:website.field_res_config_settings__website_logo
#: model:ir.model.fields,field_description:website.field_website__logo
#, python-format
msgid "Website Logo"
msgstr "Logo website"

#. module: website
#: model:ir.actions.act_window,name:website.action_website_menu
#: model:ir.model,name:website.model_website_menu
msgid "Website Menu"
msgstr "Website Menu"

#. module: website
#: model_terms:ir.ui.view,arch_db:website.website_menus_form_view
msgid "Website Menus Settings"
msgstr "Thiết lập Website Menu"

#. module: website
#: model:ir.model.fields,field_description:website.field_res_config_settings__website_name
#: model:ir.model.fields,field_description:website.field_website__name
msgid "Website Name"
msgstr "Tên Website"

#. module: website
#: model:ir.model.fields,field_description:website.field_ir_ui_view__first_page_id
#: model:ir.model.fields,field_description:website.field_website_page__first_page_id
msgid "Website Page"
msgstr "Trang của Website"

#. module: website
#: model_terms:ir.ui.view,arch_db:website.website_pages_form_view
msgid "Website Page Settings"
msgstr "Thiết lập Trang của Website"

#. module: website
#: model:ir.actions.act_window,name:website.action_website_pages_list
#: model_terms:ir.ui.view,arch_db:website.website_pages_tree_view
#: model_terms:ir.ui.view,arch_db:website.website_pages_view_search
msgid "Website Pages"
msgstr "Trang của Website"

#. module: website
#: model:ir.model.fields,field_description:website.field_ir_actions_server__website_path
#: model:ir.model.fields,field_description:website.field_ir_cron__website_path
msgid "Website Path"
msgstr "Đường dẫn website"

#. module: website
#: model:ir.model,name:website.model_website_published_mixin
msgid "Website Published Mixin"
msgstr "Trang web được xuất bản Mixin"

#. module: website
#: model:ir.model,name:website.model_website_searchable_mixin
msgid "Website Searchable Mixin"
msgstr "Mixin có thể tìm kiếm website"

#. module: website
#. openerp-web
#: code:addons/website/static/src/js/editor/snippets.editor.js:0
#: model_terms:ir.ui.view,arch_db:website.view_website_form
#, python-format
msgid "Website Settings"
msgstr "Thiết lập Website"

#. module: website
#: model:ir.model,name:website.model_website_snippet_filter
msgid "Website Snippet Filter"
msgstr "Bộ lọc đoạn mã trang web"

#. module: website
#: model:ir.model,name:website.model_theme_website_menu
msgid "Website Theme Menu"
msgstr "Menu chủ đề Website"

#. module: website
#: model:ir.model,name:website.model_theme_website_page
msgid "Website Theme Page"
msgstr "Trang chủ đề Website"

#. module: website
#: model_terms:ir.ui.view,arch_db:website.res_config_settings_view_form
msgid "Website Title"
msgstr "Tiêu đề Website"

#. module: website
#: model:ir.model.fields,field_description:website.field_ir_attachment__website_url
#: model:ir.model.fields,field_description:website.field_res_partner__website_url
#: model:ir.model.fields,field_description:website.field_res_users__website_url
#: model:ir.model.fields,field_description:website.field_website_page__website_url
#: model:ir.model.fields,field_description:website.field_website_published_mixin__website_url
#: model:ir.model.fields,field_description:website.field_website_published_multi_mixin__website_url
#: model:ir.model.fields,field_description:website.field_website_snippet_filter__website_url
msgid "Website URL"
msgstr "Địa chỉ website"

#. module: website
#: model:ir.model.fields,field_description:website.field_ir_actions_server__website_url
#: model:ir.model.fields,field_description:website.field_ir_cron__website_url
msgid "Website Url"
msgstr "Đường dẫn Website"

#. module: website
#: model:ir.model,name:website.model_website_visitor
#: model_terms:ir.ui.view,arch_db:website.website_visitor_view_form
msgid "Website Visitor"
msgstr "Khách truy cập website"

#. module: website
#: code:addons/website/models/website_visitor.py:0
#, python-format
msgid "Website Visitor #%s"
msgstr "Khách truy cập website #%s"

#. module: website
#: model:ir.actions.server,name:website.website_visitor_cron_ir_actions_server
#: model:ir.cron,cron_name:website.website_visitor_cron
#: model:ir.cron,name:website.website_visitor_cron
msgid "Website Visitor : Archive old visitors"
msgstr "Khách truy cập web: Lưu trữ khách truy cập cũ"

#. module: website
#: model_terms:ir.ui.view,arch_db:website.s_faq_collapse
msgid ""
"Website may use cookies to personalize and facilitate maximum navigation of "
"the User by this site. The User may configure his / her browser to notify "
"and reject the installation of the cookies sent by us."
msgstr ""
"Website có thể sử dụng cookie để cá nhân hóa và hỗ trợ điều hướng tối đa cho"
" người dùng bởi trang web này. Người dùng có thể định cấu hình trình duyệt "
"của mình để thông báo và từ chối cài đặt cookie do chúng tôi gửi."

#. module: website
#: model_terms:ir.ui.view,arch_db:website.menu_tree
msgid "Website menu"
msgstr "Website Menu"

#. module: website
#: model:ir.model.fields,field_description:website.field_ir_ui_view__website_meta_description
#: model:ir.model.fields,field_description:website.field_website_page__website_meta_description
#: model:ir.model.fields,field_description:website.field_website_seo_metadata__website_meta_description
msgid "Website meta description"
msgstr "Dữ liệu Mô tả Website"

#. module: website
#: model:ir.model.fields,field_description:website.field_ir_ui_view__website_meta_keywords
#: model:ir.model.fields,field_description:website.field_website_page__website_meta_keywords
#: model:ir.model.fields,field_description:website.field_website_seo_metadata__website_meta_keywords
msgid "Website meta keywords"
msgstr "Dữ liệu Từ khoá Website"

#. module: website
#: model:ir.model.fields,field_description:website.field_ir_ui_view__website_meta_title
#: model:ir.model.fields,field_description:website.field_website_page__website_meta_title
#: model:ir.model.fields,field_description:website.field_website_seo_metadata__website_meta_title
msgid "Website meta title"
msgstr "Dữ liệu Tiêu đề Website"

#. module: website
#: model:ir.model.fields,field_description:website.field_ir_ui_view__website_meta_og_img
#: model:ir.model.fields,field_description:website.field_website_page__website_meta_og_img
#: model:ir.model.fields,field_description:website.field_website_seo_metadata__website_meta_og_img
msgid "Website opengraph image"
msgstr "Hình ảnh trang web"

#. module: website
#: model:ir.model,name:website.model_website_rewrite
msgid "Website rewrite"
msgstr "Viết lại trang web"

#. module: website
#: model_terms:ir.ui.view,arch_db:website.view_website_rewrite_form
msgid "Website rewrite Settings"
msgstr "Cài đặt viết lại trang web"

#. module: website
#: model_terms:ir.ui.view,arch_db:website.action_website_rewrite_tree
msgid "Website rewrites"
msgstr "Viết lại trang web"

#. module: website
#: model:ir.actions.server,name:website.ir_actions_server_website_google_analytics
msgid "Website: Analytics"
msgstr "Website: Phân tích"

#. module: website
#: model:ir.actions.server,name:website.ir_actions_server_website_dashboard
msgid "Website: Dashboard"
msgstr "Website: Bảng tin"

#. module: website
#: model:ir.actions.act_window,name:website.action_website_list
#: model:ir.ui.menu,name:website.menu_website_websites_list
#: model_terms:ir.ui.view,arch_db:website.view_website_tree
msgid "Websites"
msgstr "Website"

#. module: website
#: model:ir.model.fields,field_description:website.field_base_language_install__website_ids
msgid "Websites to translate"
msgstr "Website cần dịch"

#. module: website
#: model_terms:ir.ui.view,arch_db:website.one_page_line
msgid "Websites-shared page"
msgstr "Trang website được chia sẻ"

#. module: website
#. openerp-web
#: code:addons/website/static/src/xml/website.editor.xml:0
#, python-format
msgid "Welcome to your"
msgstr "Chào mừng bạn đến với"

#. module: website
#: model_terms:ir.ui.view,arch_db:website.s_table_of_content
msgid "What you see is what you get"
msgstr "Những gì bạn thấy là những gì bạn nhận được"

#. module: website
#: model_terms:ir.ui.view,arch_db:website.s_hr_options
#: model_terms:ir.ui.view,arch_db:website.snippet_options
msgid "Width"
msgstr "Chiều rộng"

#. module: website
#: model:ir.model.fields.selection,name:website.selection__ir_ui_view__visibility__password
msgid "With Password"
msgstr "Kèm Password"

#. module: website
#: model_terms:ir.ui.view,arch_db:website.s_mega_menu_menus_logos
msgid "Women"
msgstr "Nữ"

#. module: website
#. openerp-web
#: code:addons/website/static/src/snippets/s_website_form/options.js:0
#, python-format
msgid ""
"Would you like to save before being redirected? Unsaved changes will be "
"discarded."
msgstr ""
"Bạn có muốn lưu trước khi chuyển hướng không? Thay đổi chưa được lưu sẽ bị "
"huỷ bỏ. "

#. module: website
#: model_terms:ir.ui.view,arch_db:website.s_blockquote
#: model_terms:ir.ui.view,arch_db:website.s_quotes_carousel
msgid ""
"Write a quote here from one of your customers. Quotes are a great way to "
"build confidence in your products or services."
msgstr ""
"Viết một trích dẫn ở đây từ một trong những khách hàng của bạn. Báo giá là "
"một cách tuyệt vời để xây dựng niềm tin vào sản phẩm hoặc dịch vụ của bạn."

#. module: website
#: model_terms:ir.ui.view,arch_db:website.s_tabs
msgid "Write one or two paragraphs describing your product or services."
msgstr "Viết một hoặc hai đoạn văn miêu tả sản phẩm hoặc dịch vụ của bạn. "

#. module: website
#: model_terms:ir.ui.view,arch_db:website.s_image_text
#: model_terms:ir.ui.view,arch_db:website.s_text_image
msgid ""
"Write one or two paragraphs describing your product or services. To be "
"successful your content needs to be useful to your readers."
msgstr ""
"Viết một hoặc hai đoạn văn mô tả sản phẩm hoặc dịch vụ của bạn. Để thành "
"công, nội dung của bạn cần phải hữu ích cho người đọc."

#. module: website
#: model_terms:ir.ui.view,arch_db:website.s_cover
msgid ""
"Write one or two paragraphs describing your product, services or a specific "
"feature.<br/> To be successful your content needs to be useful to your "
"readers."
msgstr ""
"Viết một hoặc hai đoạn mô tả sản phẩm, dịch vụ của bạn hoặc một tính năng cụ"
" thể. <br/> Để thành công, nội dung của bạn cần phải hữu ích cho độc giả của"
" bạn."

#. module: website
#: model_terms:ir.ui.view,arch_db:website.s_features
msgid ""
"Write what the customer would like to know, <br/>not what you want to show."
msgstr ""
"Viết những gì khách hàng muốn biết, <br/> không phải những gì bạn muốn thể "
"hiện."

#. module: website
#: model_terms:ir.ui.view,arch_db:website.s_timeline_options
msgid "Year"
msgstr "Năm"

#. module: website
#. openerp-web
#: code:addons/website/static/src/xml/translator.xml:0
#, python-format
msgid "You are about to enter the translation mode."
msgstr "Bạn chuẩn bị chuyển sang chế độ dịch"

#. module: website
#: model_terms:ir.ui.view,arch_db:website.cookie_policy
msgid ""
"You can choose to have your computer warn you each time a cookie is being sent, or you can choose to turn off all cookies.\n"
"                            Each browser is a little different, so look at your browser's Help menu to learn the correct way to modify your cookies."
msgstr ""
"Bạn có thể chọn cách máy tính cảnh báo mỗi lần cookie được gửi đi hoặc chọn tắt tất cả cookie.\n"
"                            Vì mỗi trình duyệt có thiết kế khác nhau nên bạn cần đọc phần Trợ giúp để học cách chỉnh cookie đúng cách."

#. module: website
#: model_terms:ir.ui.view,arch_db:website.s_features_grid
msgid "You can edit colors and backgrounds to highlight features."
msgstr ""
"Bạn có thể chỉnh sửa màu sắc và hình nền để làm nổi bật các tính năng."

#. module: website
#: model_terms:ir.ui.view,arch_db:website.s_timeline
msgid "You can edit, duplicate..."
msgstr "Bạn có thể chỉnh sửa, sao chép ..."

#. module: website
#: model_terms:ir.ui.view,arch_db:website.res_config_settings_view_form
msgid ""
"You can have 2 websites with same domain AND a condition on country group to"
" select wich website use."
msgstr ""
"Bạn có thể có 2 trang web có cùng tên miền VÀ một điều kiện trên nhóm quốc "
"gia để chọn sử dụng trang web."

#. module: website
#: code:addons/website/models/res_users.py:0
#: model:ir.model.constraint,message:website.constraint_res_users_login_key
#, python-format
msgid "You can not have two users with the same login!"
msgstr "Bạn không thể có hai người dùng có cùng tên đăng nhập!"

#. module: website
#: code:addons/website/models/website_snippet_filter.py:0
#, python-format
msgid "You can only use template prefixed by dynamic_filter_template_ "
msgstr "Bạn chỉ có thể sử dụng mẫu có tiền tố là dynamic_filter_template_ "

#. module: website
#. openerp-web
#: code:addons/website/static/src/snippets/s_website_form/options.js:0
#, python-format
msgid "You can't duplicate a model field."
msgstr "Bạn không thể nhân bản trường mẫu. "

#. module: website
#. openerp-web
#: code:addons/website/static/src/snippets/s_website_form/options.js:0
#, python-format
msgid "You can't duplicate the submit button of the form."
msgstr "Bạn không thể nhân bản nút nộp đơn. "

#. module: website
#. openerp-web
#: code:addons/website/static/src/snippets/s_website_form/options.js:0
#, python-format
msgid "You can't remove a field that is required by the model itself."
msgstr "Bạn không thể gỡ bỏ trường bắt buộc của bản mẫu. "

#. module: website
#. openerp-web
#: code:addons/website/static/src/snippets/s_website_form/options.js:0
#, python-format
msgid "You can't remove the submit button of the form"
msgstr "Bạn không thể bỏ nút nộp đơn"

#. module: website
#: code:addons/website/controllers/backend.py:0
#, python-format
msgid "You do not have sufficient rights to perform that action."
msgstr "Bạn không có đủ quyền để thực hiện hành động đó."

#. module: website
#: code:addons/website/models/mixins.py:0
#, python-format
msgid "You do not have the rights to publish/unpublish"
msgstr "Bạn không có quyền xuất bản/thôi xuất bản"

#. module: website
#. openerp-web
#: code:addons/website/static/src/xml/website.backend.xml:0
#, python-format
msgid "You do not seem to have access to this Analytics Account."
msgstr "Dường như bạn không có quyền truy cập vào Tài khoản Analytics này."

#. module: website
#. openerp-web
#: code:addons/website/static/src/js/menu/seo.js:0
#, python-format
msgid ""
"You have hidden this page from search results. It won't be indexed by search"
" engines."
msgstr ""
"Bạn đã ẩn trang này khỏi kết quả tìm kiếm. Nó sẽ không được lập chỉ mục bởi "
"các công cụ tìm kiếm."

#. module: website
#: code:addons/website/models/res_config_settings.py:0
#, python-format
msgid "You haven't defined your domain"
msgstr "Bạn chưa xác định tên miền của mình"

#. module: website
#: model_terms:ir.ui.view,arch_db:website.cookie_policy
msgid "You may opt-out of a third-party's use of cookies by visiting the"
msgstr "Bạn có thể từ chối sử dụng cookie của bên thứ ba bằng cách truy cập"

#. module: website
#: code:addons/website/models/website.py:0
#, python-format
msgid "You must keep at least one website."
msgstr "Bạn phải giữ ít nhất một website."

#. module: website
#. openerp-web
#: code:addons/website/static/src/xml/website.backend.xml:0
#, python-format
msgid "You need to log in to your Google Account before:"
msgstr "Bạn cần phải đăng nhập vào Tài khoản Google của bạn trước khi:"

#. module: website
#: model_terms:ir.ui.view,arch_db:website.s_faq_collapse
msgid ""
"You should carefully review the legal statements and other conditions of use"
" of any website which you access through a link from this Website. Your "
"linking to any other off-site pages or other websites is at your own risk."
msgstr ""
"Bạn nên xem xét cẩn thận các tuyên bố pháp lý và các điều kiện sử dụng khác "
"của bất kỳ trang web nào bạn truy cập thông qua một liên kết từ trang web "
"này. Liên kết của bạn đến bất kỳ trang ngoài trang web hoặc các trang web "
"khác là nguy cơ của riêng bạn."

#. module: website
#: model_terms:ir.ui.view,arch_db:website.s_searchbar
msgid "You will get results from blog posts, products, etc"
msgstr "Bạn sẽ nhận được kết quả từ blog posts, sản phẩm, v.v"

#. module: website
#. openerp-web
#: code:addons/website/static/src/components/configurator/configurator.xml:0
#, python-format
msgid "You'll be able to create your pages later on."
msgstr "Bạn có thể tạo các trang sau. "

#. module: website
#: model_terms:ir.ui.view,arch_db:website.res_config_settings_view_form
msgid "YouTube"
msgstr "YouTube"

#. module: website
#. openerp-web
#: code:addons/website/static/src/xml/website.backend.xml:0
#, python-format
msgid "Your Client ID:"
msgstr "Client ID của bạn:"

#. module: website
#: model_terms:ir.ui.view,arch_db:website.s_dynamic_snippet_template
msgid ""
"Your Dynamic Snippet will be displayed here... This message is displayed "
"because you did not provided both a filter and a template to use.<br/>"
msgstr ""
"Các mẫu động sẽ được hiển thị ở đây... Thông điệp này hiển thị là bởi vì bạn"
" chưa thiết lập giá trị cho Bộ lọc và Mẫu.<br/>"

#. module: website
#. openerp-web
#: code:addons/website/static/src/xml/website.backend.xml:0
#, python-format
msgid "Your Measurement ID:"
msgstr "Measurement ID của bạn: "

#. module: website
#. openerp-web
#: code:addons/website/static/src/js/menu/seo.js:0
#, python-format
msgid "Your description looks too long."
msgstr "Mô tả của bạn trông có vẻ quá dài."

#. module: website
#. openerp-web
#: code:addons/website/static/src/js/menu/seo.js:0
#, python-format
msgid "Your description looks too short."
msgstr "Mô tả của bạn trông có vẻ quá ngắn."

#. module: website
#: model_terms:ir.ui.view,arch_db:website.cookie_policy
msgid ""
"Your experience may be degraded if you discard those cookies, but the "
"website will still work."
msgstr ""
"Trải nghiệm của bạn có thể bị giảm sút nếu bạn hủy các cookie đó, nhưng "
"trang web sẽ vẫn hoạt động."

#. module: website
#: model_terms:ir.ui.view,arch_db:website.list_hybrid
#: model_terms:ir.ui.view,arch_db:website.list_website_pages
#: model_terms:ir.ui.view,arch_db:website.list_website_public_pages
msgid "Your search '"
msgstr "Tìm kiếm của ban '"

#. module: website
#: model_terms:ir.ui.view,arch_db:website.s_timeline
msgid "Your title"
msgstr "Tiêu đề của bạn"

#. module: website
#: model:ir.model.fields,field_description:website.field_res_config_settings__social_youtube
#: model:ir.model.fields,field_description:website.field_website__social_youtube
msgid "Youtube Account"
msgstr "Tài khoản Youtube"

#. module: website
#: model_terms:ir.ui.view,arch_db:website.s_google_map_options
#: model_terms:ir.ui.view,arch_db:website.s_map_options
msgid "Zoom"
msgstr "Zoom"

#. module: website
#: model_terms:ir.ui.view,arch_db:website.snippet_options
msgid "Zoom In"
msgstr "Zoom In"

#. module: website
#: model_terms:ir.ui.view,arch_db:website.snippet_options
msgid "Zoom In-Down"
msgstr "Zoom In-Down"

#. module: website
#: model_terms:ir.ui.view,arch_db:website.snippet_options
msgid "Zoom In-Left"
msgstr "Zoom In-Left"

#. module: website
#: model_terms:ir.ui.view,arch_db:website.snippet_options
msgid "Zoom In-Right"
msgstr "Zoom In-Right"

#. module: website
#: model_terms:ir.ui.view,arch_db:website.snippet_options
msgid "Zoom Out"
msgstr "Zoom Out"

#. module: website
#: model_terms:ir.ui.view,arch_db:website.cookie_policy
msgid ""
"__gads (Google)<br/>\n"
"                                            __gac (Google)"
msgstr ""
"__gads (Google)<br/>\n"
"                                            __gac (Google)"

#. module: website
#: model_terms:ir.ui.view,arch_db:website.cookie_policy
msgid ""
"_ga (Google)<br/>\n"
"                                            _gat (Google)<br/>\n"
"                                            _gid (Google)<br/>\n"
"                                            _gac_* (Google)"
msgstr ""
"_ga (Google)<br/>\n"
"                                            _gat (Google)<br/>\n"
"                                            _gid (Google)<br/>\n"
"                                            _gac_* (Google)"

#. module: website
#. openerp-web
#: code:addons/website/static/src/components/configurator/configurator.js:0
#, python-format
msgid "a blog"
msgstr "một trang blog"

#. module: website
#. openerp-web
#: code:addons/website/static/src/components/configurator/configurator.js:0
#, python-format
msgid "a business website"
msgstr "website kinh doanh"

#. module: website
#. openerp-web
#: code:addons/website/static/src/components/configurator/configurator.xml:0
#, python-format
msgid "a new image"
msgstr "một hình ảnh mới"

#. module: website
#. openerp-web
#: code:addons/website/static/src/components/configurator/configurator.xml:0
#, python-format
msgid "a pre-made Palette"
msgstr "một bảng màu tạo sẵn"

#. module: website
#. openerp-web
#: code:addons/website/static/src/components/configurator/configurator.js:0
#, python-format
msgid "an elearning platform"
msgstr "một nền tảng elearning"

#. module: website
#. openerp-web
#: code:addons/website/static/src/components/configurator/configurator.js:0
#, python-format
msgid "an event website"
msgstr "một website sự kiện"

#. module: website
#. openerp-web
#: code:addons/website/static/src/components/configurator/configurator.js:0
#, python-format
msgid "an online store"
msgstr "một cửa hàng online"

#. module: website
#. openerp-web
#: code:addons/website/static/src/components/configurator/configurator.xml:0
#, python-format
msgid "and"
msgstr "và"

#. module: website
#. openerp-web
#: code:addons/website/static/src/xml/website.editor.xml:0
#, python-format
msgid "and copy paste the address of the font page here."
msgstr "và sao chép, dán địa chỉ của trang phông chữ vào đây."

#. module: website
#: model_terms:ir.ui.view,arch_db:website.snippets
msgid "big"
msgstr "lớn"

#. module: website
#: model_terms:ir.ui.view,arch_db:website.bs_debug_view
#: model_terms:ir.ui.view,arch_db:website.color_combinations_debug_view
#: model_terms:website.page,arch_db:website.bs_debug_page
#: model_terms:website.page,arch_db:website.color_combinations_debug_page
msgid "breadcrumb"
msgstr "breadcrumb"

#. module: website
#: model_terms:ir.ui.view,arch_db:website.color_combinations_debug_view
#: model_terms:website.page,arch_db:website.color_combinations_debug_page
msgid "btn-outline-primary"
msgstr "nút-viền-chính"

#. module: website
#: model_terms:ir.ui.view,arch_db:website.color_combinations_debug_view
#: model_terms:website.page,arch_db:website.color_combinations_debug_page
msgid "btn-outline-secondary"
msgstr "nút-viền-phụ"

#. module: website
#: model_terms:ir.ui.view,arch_db:website.color_combinations_debug_view
#: model_terms:website.page,arch_db:website.color_combinations_debug_page
msgid "btn-primary"
msgstr "nút-chính"

#. module: website
#: model_terms:ir.ui.view,arch_db:website.color_combinations_debug_view
#: model_terms:website.page,arch_db:website.color_combinations_debug_page
msgid "btn-secondary"
msgstr "nút-phụ"

#. module: website
#. openerp-web
#: code:addons/website/static/src/components/configurator/configurator.xml:0
#, python-format
msgid "business"
msgstr "của tôi"

#. module: website
#: model_terms:ir.ui.view,arch_db:website.snippets
msgid "celebration, launch"
msgstr "lễ kỷ niệm, ra mắt"

#. module: website
#: model_terms:ir.ui.view,arch_db:website.snippets
msgid "chart, table, diagram, pie"
msgstr "biểu đồ, bảng, sơ đồ, hình tròn"

#. module: website
#: model_terms:ir.ui.view,arch_db:website.snippets
msgid "cite"
msgstr "dẫn"

#. module: website
#: model_terms:ir.ui.view,arch_db:website.snippets
msgid "columns, description"
msgstr "cột, mô tả"

#. module: website
#: model_terms:ir.ui.view,arch_db:website.snippets
msgid "common answers, common questions"
msgstr "câu trả lời phổ biến, câu hỏi phổ biến"

#. module: website
#: model_terms:ir.ui.view,arch_db:website.snippets
msgid "content"
msgstr "nội dung"

#. module: website
#: model_terms:ir.ui.view,arch_db:website.snippets
msgid "customers, clients"
msgstr "khách hàng, khách"

#. module: website
#: model_terms:ir.ui.view,arch_db:website.s_popup_options
msgid "days"
msgstr "ngày"

#. module: website
#. openerp-web
#: code:addons/website/static/src/components/configurator/configurator.js:0
#, python-format
msgid "develop the brand"
msgstr "phát triển thương hiệu"

#. module: website
#: model_terms:ir.ui.view,arch_db:website.s_countdown_options
msgid "e.g. /my-awesome-page"
msgstr "e.g. /my-awesome-page"

#. module: website
#. openerp-web
#: code:addons/website/static/src/xml/website.xml:0
#, python-format
msgid "e.g. About Us"
msgstr "vd: Về chúng tôi"

#. module: website
#: model_terms:ir.ui.view,arch_db:website.s_google_map_options
#: model_terms:ir.ui.view,arch_db:website.s_map_options
msgid "e.g. De Brouckere, Brussels, Belgium"
msgstr "e.g. Quận 12, Thành phố Hồ Chí Minh, Việt Nam"

#. module: website
#: model:ir.ui.menu,name:website.menu_website_dashboard
msgid "eCommerce Dashboard"
msgstr "Bảng tin eCommerce"

#. module: website
#: model:website.configurator.feature,name:website.feature_module_elearning
msgid "eLearning"
msgstr "eLearning"

#. module: website
#: code:addons/website/controllers/form.py:0
#, python-format
msgid "email"
msgstr "email"

#. module: website
#. openerp-web
#: code:addons/website/static/src/xml/website.xml:0
#, python-format
msgid "esc"
msgstr "esc"

#. module: website
#: model_terms:ir.ui.view,arch_db:website.snippets
msgid "evolution, growth"
msgstr "tiến hóa, tăng trưởng"

#. module: website
#. openerp-web
#: code:addons/website/static/src/xml/website.editor.xml:0
#, python-format
msgid "fonts.google.com"
msgstr "fonts.google.com"

#. module: website
#. openerp-web
#: code:addons/website/static/src/components/configurator/configurator.xml:0
#, python-format
msgid "for my"
msgstr "cho"

#. module: website
#. openerp-web
#: code:addons/website/static/src/xml/website.xml:0
#, python-format
msgid "found(s)"
msgstr "được tìm thấy"

#. module: website
#: model_terms:ir.ui.view,arch_db:website.brand_promotion
msgid "free website"
msgstr "website miễn phí"

#. module: website
#. openerp-web
#: code:addons/website/static/src/components/configurator/configurator.xml:0
#, python-format
msgid "from Logo"
msgstr "từ Logo"

#. module: website
#: model_terms:ir.ui.view,arch_db:website.cookie_policy
msgid "frontend_lang (Odoo)"
msgstr "frontend_lang (Odoo)"

#. module: website
#: model_terms:ir.ui.view,arch_db:website.snippets
msgid "gallery, carousel"
msgstr "phòng trưng bày, băng chuyền"

#. module: website
#. openerp-web
#: code:addons/website/static/src/components/configurator/configurator.js:0
#, python-format
msgid "get leads"
msgstr "tạo lead"

#. module: website
#: model_terms:ir.ui.view,arch_db:website.res_config_settings_view_form
msgid "google1234567890123456.html"
msgstr "google1234567890123456.html"

#. module: website
#: model_terms:ir.ui.view,arch_db:website.snippets
msgid "heading, h1"
msgstr "tiêu đề, h1"

#. module: website
#: model_terms:ir.ui.view,arch_db:website.template_footer_contact
#: model_terms:ir.ui.view,arch_db:website.template_footer_descriptive
msgid "hello@mycompany.com"
msgstr "hello@yourcompany.com"

#. module: website
#: model_terms:ir.ui.view,arch_db:website.snippets
msgid "hero, jumbotron"
msgstr "anh hùng, jumbotron"

#. module: website
#. openerp-web
#: code:addons/website/static/src/xml/website.editor.xml:0
#, python-format
msgid "https://fonts.google.com/specimen/Roboto"
msgstr "https://fonts.google.com/specimen/Roboto"

#. module: website
#: model_terms:ir.ui.view,arch_db:website.res_config_settings_view_form
msgid "https://www.odoo.com"
msgstr "https://www.viindoo.com"

#. module: website
#: model_terms:ir.ui.view,arch_db:website.s_mega_menu_odoo_menu
msgid "iPhone"
msgstr "iPhone"

#. module: website
#: model_terms:ir.ui.view,arch_db:website.cookie_policy
msgid ""
"im_livechat_previous_operator_pid (Odoo)<br/>\n"
"                                            utm_campaign (Odoo)<br/>\n"
"                                            utm_source (Odoo)<br/>\n"
"                                            utm_medium (Odoo)"
msgstr ""
"im_livechat_previous_operator_pid (Odoo)<br/>\n"
"                                            utm_campaign (Odoo)<br/>\n"
"                                            utm_source (Odoo)<br/>\n"
"                                            utm_medium (Odoo)"

#. module: website
#: model_terms:ir.ui.view,arch_db:website.snippets
msgid "image, media, illustration"
msgstr "hình ảnh, phương tiện, hoạt họa"

#. module: website
#. openerp-web
#: code:addons/website/static/src/xml/website.editor.xml:0
#, python-format
msgid "in the top right corner to start designing."
msgstr "ở góc trên cùng bên phải để bắt đầu thiết kế."

#. module: website
#: model_terms:ir.ui.view,arch_db:website.template_footer_links
msgid "info@yourcompany.com"
msgstr "info@yourcompany.com"

#. module: website
#: model_terms:ir.ui.view,arch_db:website.footer_custom
#: model_terms:ir.ui.view,arch_db:website.template_footer_call_to_action
#: model_terms:ir.ui.view,arch_db:website.template_footer_centered
#: model_terms:ir.ui.view,arch_db:website.template_footer_headline
#: model_terms:ir.ui.view,arch_db:website.template_header_contact_oe_structure_header_contact_1
#: model_terms:ir.ui.view,arch_db:website.template_header_hamburger_oe_structure_header_hamburger_3
#: model_terms:ir.ui.view,arch_db:website.template_header_sidebar_oe_structure_header_sidebar_1
msgid "info@yourcompany.example.com"
msgstr "info@yourcompany.example.com"

#. module: website
#. openerp-web
#: code:addons/website/static/src/components/configurator/configurator.js:0
#, python-format
msgid "inform customers"
msgstr "thông báo cho khách hàng"

#. module: website
#: model_terms:ir.ui.view,arch_db:website.show_website_info
msgid "instance of Odoo, the"
msgstr "một ứng dụng của Odoo, "

#. module: website
#: model:ir.model.fields.selection,name:website.selection__theme_ir_ui_view__inherit_id__ir_ui_view
msgid "ir.ui.view"
msgstr "ir.ui.view"

#. module: website
#: model_terms:ir.ui.view,arch_db:website.bs_debug_view
#: model_terms:website.page,arch_db:website.bs_debug_page
msgid "link"
msgstr "link"

#. module: website
#: model_terms:ir.ui.view,arch_db:website.snippets
msgid "masonry, grid"
msgstr "gạch lát, lưới"

#. module: website
#: model_terms:ir.ui.view,arch_db:website.snippets
msgid "menu, pricing"
msgstr "menu, giá cả"

#. module: website
#: model_terms:ir.ui.view,arch_db:website.color_combinations_debug_view
#: model_terms:website.page,arch_db:website.color_combinations_debug_page
msgid "o-color-"
msgstr "o-color-"

#. module: website
#. openerp-web
#: code:addons/website/static/src/xml/website.res_config_settings.xml:0
#, python-format
msgid ""
"of\n"
"            your visitors. We recommend you avoid them unless you have\n"
"            verified with a legal advisor that you absolutely need cookie\n"
"            consent in your country."
msgstr ""
"của\n"
"            khách truy cập. Chúng tôi khuyên bạn nên tránh sử dụng trừ khi bạn đã xác \n"
"            nhận với cố vấn pháp lý rằng bạn nhất định cần sự đồng ý sử dụng cookie\n"
"            tại quốc gia của bạn. "

#. module: website
#: model_terms:ir.ui.view,arch_db:website.user_navbar
msgid "or Edit Master"
msgstr "Sửa"

#. module: website
#: model_terms:ir.ui.view,arch_db:website.snippets
msgid "organization, structure"
msgstr "cấu trúc, tổ chức"

#. module: website
#: model_terms:ir.ui.view,arch_db:website.res_config_settings_view_form
msgid "page, snippets, ...)"
msgstr "trang, snippets, ...)"

#. module: website
#. openerp-web
#: code:addons/website/static/src/components/configurator/configurator.xml:0
#, python-format
msgid "perfect website?"
msgstr "một website hoàn hảo chưa?"

#. module: website
#: model_terms:ir.ui.view,arch_db:website.theme_view_form_preview
msgid "phone"
msgstr "điện thoại"

#. module: website
#: model_terms:ir.ui.view,arch_db:website.color_combinations_debug_view
#: model_terms:website.page,arch_db:website.color_combinations_debug_page
msgid "placeholder"
msgstr "trình giữ chỗ"

#. module: website
#. openerp-web
#: code:addons/website/static/src/xml/theme_preview.xml:0
#, python-format
msgid "pointer to build the perfect page in 7 steps."
msgstr "con trỏ để tạo trang hoàn hảo trong 7 bước. "

#. module: website
#: model_terms:ir.ui.view,arch_db:website.snippets
msgid "pricing"
msgstr "giá"

#. module: website
#: model_terms:ir.ui.view,arch_db:website.snippets
msgid "promotion, characteristic, quality"
msgstr "khuyến mãi, đặc tính, chất lượng"

#. module: website
#: model_terms:ir.ui.view,arch_db:website.searchbar_input_snippet_options
msgid "results"
msgstr "kết quả"

#. module: website
#: model_terms:ir.ui.view,arch_db:website.s_website_form_options
msgid "rows"
msgstr "dòng"

#. module: website
#. openerp-web
#: code:addons/website/static/src/components/configurator/configurator.js:0
#, python-format
msgid "schedule appointments"
msgstr "lên lịch hẹn"

#. module: website
#. openerp-web
#: code:addons/website/static/src/components/configurator/configurator.js:0
#, python-format
msgid "sell more"
msgstr "bán nhiều hàng hơn"

#. module: website
#: model_terms:ir.ui.view,arch_db:website.snippets
msgid "separator, divider"
msgstr "dấu phân cách, dải phân cách"

#. module: website
#: model_terms:ir.ui.view,arch_db:website.cookie_policy
msgid "session_id (Odoo)<br/>"
msgstr "session_id (Odoo)<br/>"

#. module: website
#: model_terms:ir.ui.view,arch_db:website.snippets
msgid "statistics, stats, KPI"
msgstr "thống kê, chỉ số thống kê, KPI"

#. module: website
#: model_terms:ir.ui.view,arch_db:website.snippets
msgid "testimonials"
msgstr "lời chứng thực"

#. module: website
#: model_terms:ir.ui.view,arch_db:website.color_combinations_debug_view
#: model_terms:website.page,arch_db:website.color_combinations_debug_page
msgid "text link"
msgstr "văn bản link"

#. module: website
#: model:ir.model.fields.selection,name:website.selection__theme_ir_ui_view__inherit_id__theme_ir_ui_view
msgid "theme.ir.ui.view"
msgstr "theme.ir.ui.view"

#. module: website
#. openerp-web
#: code:addons/website/static/src/snippets/s_countdown/000.xml:0
#, python-format
msgid "this page"
msgstr "trang này"

#. module: website
#. openerp-web
#: code:addons/website/static/src/xml/website.xml:0
#, python-format
msgid "to exit full screen"
msgstr "để thoát chế độ toàn màn hình"

#. module: website
#: model_terms:ir.ui.view,arch_db:website.snippet_options
msgid "true"
msgstr "đúng"

#. module: website
#: model_terms:ir.ui.view,arch_db:website.snippets
msgid "valuation, rank"
msgstr "đánh giá, xếp hạng"

#. module: website
#. openerp-web
#: code:addons/website/static/src/xml/website_form_editor.xml:0
#: model:ir.model.fields,field_description:website.field_res_config_settings__website_id
#, python-format
msgid "website"
msgstr "website"

#. module: website
#. openerp-web
#: code:addons/website/static/src/components/configurator/configurator.xml:0
#, python-format
msgid "with the main objective to"
msgstr "với mục đích chính là"

#. module: website
#: model_terms:ir.ui.view,arch_db:website.qweb_500
msgid "yes"
msgstr "có"

#. module: website
#. openerp-web
#: code:addons/website/static/src/xml/website.res_config_settings.xml:0
#, python-format
msgid "you do not need to ask for the consent"
msgstr "Bạn không cần phải yêu cầu sự đồng ý"

#. module: website
#: model_terms:ir.ui.view,arch_db:website.s_rating_options
msgid "⌙ Active"
msgstr "⌙ Kích hoạt"

#. module: website
#: model_terms:ir.ui.view,arch_db:website.snippet_options
msgid "⌙ Background"
msgstr "⌙ Nền"

#. module: website
#: model_terms:ir.ui.view,arch_db:website.snippet_options_shadow_widgets
msgid "⌙ Blur"
msgstr "⌙ Mờ"

#. module: website
#: model_terms:ir.ui.view,arch_db:website.snippet_options
msgid "⌙ Buttons"
msgstr "⌙ Nút"

#. module: website
#: model_terms:ir.ui.view,arch_db:website.snippet_options_shadow_widgets
msgid "⌙ Color"
msgstr "⌙ Màu sắc"

#. module: website
#: model_terms:ir.ui.view,arch_db:website.snippet_options
msgid "⌙ Colors"
msgstr "⌙ Màu sắc"

#. module: website
#: model_terms:ir.ui.view,arch_db:website.snippet_options
msgid "⌙ Country"
msgstr "⌙ Quốc gia"

#. module: website
#: model_terms:ir.ui.view,arch_db:website.s_popup_options
msgid "⌙ Delay"
msgstr "⌙ Trì hoãn"

#. module: website
#: model_terms:ir.ui.view,arch_db:website.s_dynamic_snippet_options_template
msgid "⌙ Desktop"
msgstr "⌙ Máy tính bàn"

#. module: website
#: model_terms:ir.ui.view,arch_db:website.s_website_form_options
msgid "⌙ Display"
msgstr "⌙ Hiển thị"

#. module: website
#: model_terms:ir.ui.view,arch_db:website.snippet_options
msgid "⌙ Headings"
msgstr "⌙ Tiêu đề"

#. module: website
#: model_terms:ir.ui.view,arch_db:website.s_website_form_options
msgid "⌙ Height"
msgstr "⌙ Chiều cao"

#. module: website
#: model_terms:ir.ui.view,arch_db:website.snippet_options
msgid "⌙ Hue"
msgstr "⌙ Màu"

#. module: website
#: model_terms:ir.ui.view,arch_db:website.s_rating_options
msgid "⌙ Inactive"
msgstr "⌙ Vô hiệu"

#. module: website
#: model_terms:ir.ui.view,arch_db:website.snippet_options_background_options
msgid "⌙ Intensity"
msgstr "⌙ Cường độ"

#. module: website
#: model_terms:ir.ui.view,arch_db:website.snippet_options
msgid "⌙ Label"
msgstr "⌙ Nhãn"

#. module: website
#: model_terms:ir.ui.view,arch_db:website.snippet_options
msgid "⌙ Languages"
msgstr "⌙ Ngôn ngữ"

#. module: website
#: model_terms:ir.ui.view,arch_db:website.snippet_options
msgid "⌙ Large"
msgstr "⌙ Lớn"

#. module: website
#: model_terms:ir.ui.view,arch_db:website.s_dynamic_snippet_options_template
msgid "⌙ Mobile"
msgstr "⌙ Di động"

#. module: website
#: model_terms:ir.ui.view,arch_db:website.snippet_options
msgid "⌙ Off-Canvas Logo"
msgstr "⌙ Logo Off-Canvas "

#. module: website
#: model_terms:ir.ui.view,arch_db:website.snippet_options_shadow_widgets
msgid "⌙ Offset (X, Y)"
msgstr "⌙ Lệch rìa (X, Y)"

#. module: website
#. openerp-web
#: code:addons/website/static/src/js/editor/snippets.options.js:0
#: code:addons/website/static/src/xml/website.editor.xml:0
#, python-format
msgid "⌙ Page Anchor"
msgstr "⌙ Neo trang"

#. module: website
#: model_terms:ir.ui.view,arch_db:website.snippet_options_background_options
msgid "⌙ Parallax"
msgstr "⌙ Thị sai"

#. module: website
#: model_terms:ir.ui.view,arch_db:website.s_website_form_options
msgid "⌙ Position"
msgstr "⌙ Vị trí "

#. module: website
#: model_terms:ir.ui.view,arch_db:website.snippet_options
msgid "⌙ Saturation"
msgstr "⌙ Cường độ màu"

#. module: website
#: model_terms:ir.ui.view,arch_db:website.s_product_catalog_options
msgid "⌙ Separator"
msgstr "⌙ Dấu phân cách"

#. module: website
#: model_terms:ir.ui.view,arch_db:website.snippet_options
msgid "⌙ Small"
msgstr "⌙ Nhỏ"

#. module: website
#: model_terms:ir.ui.view,arch_db:website.snippet_options
msgid "⌙ Spacing"
msgstr "⌙ Khoảng cách"

#. module: website
#: model_terms:ir.ui.view,arch_db:website.snippet_options_shadow_widgets
msgid "⌙ Spread"
msgstr "⌙ Trải rộng"

#. module: website
#: model_terms:ir.ui.view,arch_db:website.s_google_map_options
msgid "⌙ Style"
msgstr "⌙ Style"

#. module: website
#: model_terms:ir.ui.view,arch_db:website.snippet_options
msgid "⌙ UTM Campaign"
msgstr "⌙ UTM Campaign"

#. module: website
#: model_terms:ir.ui.view,arch_db:website.snippet_options
msgid "⌙ UTM Medium"
msgstr "⌙ UTM Medium"

#. module: website
#: model_terms:ir.ui.view,arch_db:website.snippet_options
msgid "⌙ UTM Source"
msgstr "⌙ UTM Source"

#. module: website
#: model_terms:ir.ui.view,arch_db:website.snippet_options
msgid "⌙ Users"
msgstr "⌙ Người dùng"

#. module: website
#: model_terms:ir.ui.view,arch_db:website.snippet_options_background_options
msgid "⌙ Video"
msgstr "⌙ Video"

#. module: website
#: model_terms:ir.ui.view,arch_db:website.snippet_options
msgid "⌙ Width"
<<<<<<< HEAD
msgstr "⌙ Chiều rộng"
=======
msgstr "⌙ Độ rộng"

#. module: website
#. openerp-web
#: code:addons/website/static/src/js/editor/snippets.options.js:0
#, python-format
msgid "└ Height"
msgstr ""
>>>>>>> 34dd3788
<|MERGE_RESOLUTION|>--- conflicted
+++ resolved
@@ -12266,15 +12266,11 @@
 #. module: website
 #: model_terms:ir.ui.view,arch_db:website.snippet_options
 msgid "⌙ Width"
-<<<<<<< HEAD
 msgstr "⌙ Chiều rộng"
-=======
-msgstr "⌙ Độ rộng"
 
 #. module: website
 #. openerp-web
 #: code:addons/website/static/src/js/editor/snippets.options.js:0
 #, python-format
 msgid "└ Height"
-msgstr ""
->>>>>>> 34dd3788
+msgstr "└ Chiều rộng"