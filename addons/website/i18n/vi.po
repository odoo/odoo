--- conflicted
+++ resolved
@@ -12,14 +12,9 @@
 # fanha99 <fanha99@hotmail.com>, 2019
 # Nancy Momoland <thanhnguyen.icsc@gmail.com>, 2019
 # Minh Nguyen <ndminh210994@gmail.com>, 2019
-<<<<<<< HEAD
-# Chinh Chinh <trinhttp@trobz.com>, 2019
-#
-=======
 # Trinh Tran Thi Phuong <trinhttp@trobz.com>, 2019
 # Duy BQ <duybq86@gmail.com>, 2020
 # 
->>>>>>> 7516d84e
 msgid ""
 msgstr ""
 "Project-Id-Version: Odoo Server 13.0\n"
@@ -50,7 +45,7 @@
 #. module: website
 #: model:ir.model.fields,field_description:website.field_website_visitor__page_count
 msgid "# Visited Pages"
-msgstr "SL Ghé thăm Trang"
+msgstr "SL trang được thăm"
 
 #. module: website
 #: code:addons/website/models/website.py:0
@@ -2141,11 +2136,6 @@
 msgstr "Hỗ trợ qua Email"
 
 #. module: website
-#: model_terms:ir.ui.view,arch_db:website.res_config_settings_view_form
-msgid "Enable billing on your Google Project"
-msgstr ""
-
-#. module: website
 #: model_terms:ir.ui.view,arch_db:website.bs_debug_page_ir_ui_view
 #: model_terms:website.page,arch_db:website.bs_debug_page
 msgid "Enter email"
@@ -3462,7 +3452,7 @@
 #. module: website
 #: model:ir.model.fields,field_description:website.field_website_page__arch_updated
 msgid "Modified Architecture"
-msgstr "Sửa đổi cấu trúc"
+msgstr ""
 
 #. module: website
 #. openerp-web
@@ -4910,7 +4900,7 @@
 #. module: website
 #: model:ir.model.fields,help:website.field_website_page__arch_base
 msgid "This field is the same as `arch` field without translations"
-msgstr "Trường này giống như trường `arch` không có bản dịch"
+msgstr ""
 
 #. module: website
 #: model:ir.model.fields,help:website.field_res_config_settings__website_default_lang_code
@@ -4928,11 +4918,6 @@
 #: model:ir.model.fields,help:website.field_website_page__arch_db
 msgid "This field stores the view arch."
 msgstr ""
-"32/5000\n"
-" \n"
-" \n"
-" \n"
-"Trường này lưu trữ vòm xem."
 
 #. module: website
 #: model:ir.model.fields,help:website.field_website_page__arch_prev
@@ -5355,6 +5340,15 @@
 #: model:ir.model.fields,help:website.field_website_menu__group_ids
 msgid "User need to be at least in one of these groups to see the menu"
 msgstr ""
+
+#. module: website
+#: model_terms:ir.ui.view,arch_db:website.robots
+msgid ""
+"User-agent: *\n"
+"Sitemap:"
+msgstr ""
+"User-agent: *\n"
+"Sitemap:"
 
 #. module: website
 #: model:ir.model,name:website.model_res_users
