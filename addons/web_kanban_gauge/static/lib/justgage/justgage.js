<<<<<<< HEAD
/**
 * JustGage - this is work-in-progress, unreleased, unofficial code, so it might not work top-notch :)
 * Check http://www.justgage.com for official releases
 * Licensed under MIT.
 * @author Bojan Djuricic  (@Toorshia)
 *
 * LATEST UPDATES

 * -----------------------------
 * April 18, 2013.
 * -----------------------------
     * parentNode - use this instead of id, to attach gauge to node which is outside of DOM tree - https://github.com/toorshia/justgage/issues/48
     * width - force gauge width
     * height - force gauge height

 * -----------------------------
 * April 17, 2013.
 * -----------------------------
     * fix - https://github.com/toorshia/justgage/issues/49

 * -----------------------------
 * April 01, 2013.
 * -----------------------------
     * fix - https://github.com/toorshia/justgage/issues/46

 * -----------------------------
 * March 26, 2013.
 * -----------------------------
     * customSectors - define specific color for value range (0-10 : red, 10-30 : blue etc.)

 * -----------------------------
 * March 23, 2013.
 * -----------------------------
     * counter - option to animate value  in counting fashion
     * fix - https://github.com/toorshia/justgage/issues/45

 * -----------------------------
 * March 13, 2013.
 * -----------------------------
     * refresh method - added optional 'max' parameter to use when you need to update max value

 * -----------------------------
 * February 26, 2013.
 * -----------------------------
     * decimals - option to define/limit number of decimals when not using humanFriendly or customRenderer to display value
     * fixed a missing parameters bug when calling generateShadow()  for IE < 9

 * -----------------------------
 * December 31, 2012.
 * -----------------------------
     * fixed text y-position for hidden divs - workaround for Raphael <tspan> 'dy' bug - https://github.com/DmitryBaranovskiy/raphael/issues/491
     * 'show' parameters, like showMinMax are now 'hide' because I am lame developer - please update these in your setups
     * Min and Max labels are now auto-off when in donut mode
     * Start angle in donut mode is now 90
     * donutStartAngle - option to define start angle for donut

 * -----------------------------
 * November 25, 2012.
 * -----------------------------
     * Option to define custom rendering function for displayed value

 * -----------------------------
 * November 19, 2012.
 * -----------------------------
     * Config.value is now updated after gauge refresh

 * -----------------------------
 * November 13, 2012.
 * -----------------------------
     * Donut display mode added
     * Option to hide value label
     * Option to enable responsive gauge size
     * Removed default title attribute
     * Option to accept min and max defined as string values
     * Option to configure value symbol
     * Fixed bad aspect ratio calculations
     * Option to configure minimum font size for all texts
     * Option to show shorthand big numbers (human friendly)
     */

 JustGage = function(config) {

  // if (!config.id) {alert("Missing id parameter for gauge!"); return false;}
  // if (!document.getElementById(config.id)) {alert("No element with id: \""+config.id+"\" found!"); return false;}

  var obj = this;

  // configurable parameters
  obj.config =
  {
    // id : string
    // this is container element id
    id : config.id,

    // parentNode : node object
    // this is container element
    parentNode : (config.parentNode) ? config.parentNode : null,

    // width : int
    // gauge width
    width : (config.width) ? config.width : null,

    // height : int
    // gauge height
    height : (config.height) ? config.height : null,

    // title : string
    // gauge title
    title : (config.title) ? config.title : "",

    // titleFontColor : string
    // color of gauge title
    titleFontColor : (config.titleFontColor) ? config.titleFontColor : "#999999",

    // value : int
    // value gauge is showing
    value : (config.value) ? config.value : 0,

    // valueFontColor : string
    // color of label showing current value
    valueFontColor : (config.valueFontColor) ? config.valueFontColor : "#010101",

    // symbol : string
    // special symbol to show next to value
    symbol : (config.symbol) ? config.symbol : "",

    // min : int
    // min value
    min : (config.min !== undefined) ? parseFloat(config.min) : 0,

    // max : int
    // max value
    max : (config.max !== undefined) ? parseFloat(config.max) : 100,

    // humanFriendlyDecimal : int
    // number of decimal places for our human friendly number to contain
    humanFriendlyDecimal : (config.humanFriendlyDecimal) ? config.humanFriendlyDecimal : 0,

    // textRenderer: func
    // function applied before rendering text
    textRenderer  : (config.textRenderer) ? config.textRenderer : null,

    // gaugeWidthScale : float
    // width of the gauge element
    gaugeWidthScale : (config.gaugeWidthScale) ? config.gaugeWidthScale : 1.0,

    // gaugeColor : string
    // background color of gauge element
    gaugeColor : (config.gaugeColor) ? config.gaugeColor : "#edebeb",

    // label : string
    // text to show below value
    label : (config.label) ? config.label : "",

    // labelFontColor : string
    // color of label showing label under value
    labelFontColor : (config.labelFontColor) ? config.labelFontColor : "#b3b3b3",

    // shadowOpacity : int
    // 0 ~ 1
    shadowOpacity : (config.shadowOpacity) ? config.shadowOpacity : 0.2,

    // shadowSize: int
    // inner shadow size
    shadowSize : (config.shadowSize) ? config.shadowSize : 5,

    // shadowVerticalOffset : int
    // how much shadow is offset from top
    shadowVerticalOffset : (config.shadowVerticalOffset) ? config.shadowVerticalOffset : 3,

    // levelColors : string[]
    // colors of indicator, from lower to upper, in RGB format
    levelColors : (config.levelColors) ? config.levelColors : [
    "#a9d70b",
    "#f9c802",
    "#ff0000"
    ],

    // startAnimationTime : int
    // length of initial animation
    startAnimationTime : (config.startAnimationTime) ? config.startAnimationTime : 700,

    // startAnimationType : string
    // type of initial animation (linear, >, <,  <>, bounce)
    startAnimationType : (config.startAnimationType) ? config.startAnimationType : ">",

    // refreshAnimationTime : int
    // length of refresh animation
    refreshAnimationTime : (config.refreshAnimationTime) ? config.refreshAnimationTime : 700,

    // refreshAnimationType : string
    // type of refresh animation (linear, >, <,  <>, bounce)
    refreshAnimationType : (config.refreshAnimationType) ? config.refreshAnimationType : ">",

    // donutStartAngle : int
    // angle to start from when in donut mode
    donutStartAngle : (config.donutStartAngle) ? config.donutStartAngle : 90,

    // valueMinFontSize : int
    // absolute minimum font size for the value
    valueMinFontSize : config.valueMinFontSize || 16,

    // titleMinFontSize
    // absolute minimum font size for the title
    titleMinFontSize : config.titleMinFontSize || 10,

    // labelMinFontSize
    // absolute minimum font size for the label
    labelMinFontSize : config.labelMinFontSize || 10,

    // minLabelMinFontSize
    // absolute minimum font size for the minimum label
    minLabelMinFontSize : config.minLabelMinFontSize || 10,

    // maxLabelMinFontSize
    // absolute minimum font size for the maximum label
    maxLabelMinFontSize : config.maxLabelMinFontSize || 10,

    // hideValue : bool
    // hide value text
    hideValue : (config.hideValue) ? config.hideValue : false,

    // hideMinMax : bool
    // hide min and max values
    hideMinMax : (config.hideMinMax) ? config.hideMinMax : false,

    // hideInnerShadow : bool
    // hide inner shadow
    hideInnerShadow : (config.hideInnerShadow) ? config.hideInnerShadow : false,

    // humanFriendly : bool
    // convert large numbers for min, max, value to human friendly (e.g. 1234567 -> 1.23M)
    humanFriendly : (config.humanFriendly) ? config.humanFriendly : false,

    // noGradient : bool
    // whether to use gradual color change for value, or sector-based
    noGradient : (config.noGradient) ? config.noGradient : false,

    // donut : bool
    // show full donut gauge
    donut : (config.donut) ? config.donut : false,

    // relativeGaugeSize : bool
    // whether gauge size should follow changes in container element size
    relativeGaugeSize : (config.relativeGaugeSize) ? config.relativeGaugeSize : false,

    // counter : bool
    // animate level number change
    counter : (config.counter) ? config.counter : false,

    // decimals : int
    // number of digits after floating point
    decimals : (config.decimals) ? config.decimals : 0,

    // customSectors : [] of objects
    // number of digits after floating point
    customSectors : (config.customSectors) ? config.customSectors : []
  };

  // variables
  var
  canvasW,
  canvasH,
  widgetW,
  widgetH,
  aspect,
  dx,
  dy,
  titleFontSize,
  titleX,
  titleY,
  valueFontSize,
  valueX,
  valueY,
  labelFontSize,
  labelX,
  labelY,
  minFontSize,
  minX,
  minY,
  maxFontSize,
  maxX,
  maxY;

  // overflow values
  if (obj.config.value > obj.config.max) obj.config.value = obj.config.max;
  if (obj.config.value < obj.config.min) obj.config.value = obj.config.min;
  obj.originalValue = config.value;

  // create canvas
  if (obj.config.id !== null && (document.getElementById(obj.config.id)) !== null) {
    obj.canvas = Raphael(obj.config.id, "100%", "100%");
  } else if (obj.config.parentNode !== null) {
    obj.canvas = Raphael(obj.config.parentNode, "100%", "100%");
  }

  if (obj.config.relativeGaugeSize === true) {
    obj.canvas.setViewBox(0, 0, 200, 150, false);
  }

  // canvas dimensions
  if (obj.config.relativeGaugeSize === true) {
    canvasW = 200;
    canvasH = 150;
  } else if (obj.config.width !== null && obj.config.height !== null) {
    canvasW = obj.config.width;
    canvasH = obj.config.height;
  } else if (obj.config.parentNode !== null) {
    obj.canvas.setViewBox(0, 0, 200, 150, false);
    canvasW = 200;
    canvasH = 150;
  } else {
    canvasW = getStyle(document.getElementById(obj.config.id), "width").slice(0, -2) * 1;
    canvasH = getStyle(document.getElementById(obj.config.id), "height").slice(0, -2) * 1;
  }

  // widget dimensions
  if (obj.config.donut === true) {

    // DONUT *******************************

    // width more than height
    if(canvasW > canvasH) {
      widgetH = canvasH;
      widgetW = widgetH;
    // width less than height
  } else if (canvasW < canvasH) {
    widgetW = canvasW;
    widgetH = widgetW;
      // if height don't fit, rescale both
      if(widgetH > canvasH) {
        aspect = widgetH / canvasH;
        widgetH = widgetH / aspect;
        widgetW = widgetH / aspect;
      }
    // equal
  } else {
    widgetW = canvasW;
    widgetH = widgetW;
  }

    // delta
    dx = (canvasW - widgetW)/2;
    dy = (canvasH - widgetH)/2;

    // title
    titleFontSize = ((widgetH / 8) > 10) ? (widgetH / 10) : 10;
    titleX = dx + widgetW / 2;
    titleY = dy + widgetH / 11;

    // value
    valueFontSize = ((widgetH / 6.4) > 16) ? (widgetH / 5.4) : 18;
    valueX = dx + widgetW / 2;
    if(obj.config.label !== '') {
      valueY = dy + widgetH / 1.85;
    } else {
      valueY = dy + widgetH / 1.7;
    }

    // label
    labelFontSize = ((widgetH / 16) > 10) ? (widgetH / 16) : 10;
    labelX = dx + widgetW / 2;
    labelY = valueY + labelFontSize;

    // min
    minFontSize = ((widgetH / 16) > 10) ? (widgetH / 16) : 10;
    minX = dx + (widgetW / 10) + (widgetW / 6.666666666666667 * obj.config.gaugeWidthScale) / 2 ;
    minY = labelY;

    // max
    maxFontSize = ((widgetH / 16) > 10) ? (widgetH / 16) : 10;
    maxX = dx + widgetW - (widgetW / 10) - (widgetW / 6.666666666666667 * obj.config.gaugeWidthScale) / 2 ;
    maxY = labelY;

  } else {
    // HALF *******************************

    // width more than height
    if(canvasW > canvasH) {
      widgetH = canvasH;
      widgetW = widgetH * 1.25;
      //if width doesn't fit, rescale both
      if(widgetW > canvasW) {
        aspect = widgetW / canvasW;
        widgetW = widgetW / aspect;
        widgetH = widgetH / aspect;
      }
    // width less than height
  } else if (canvasW < canvasH) {
    widgetW = canvasW;
    widgetH = widgetW / 1.25;
      // if height don't fit, rescale both
      if(widgetH > canvasH) {
        aspect = widgetH / canvasH;
        widgetH = widgetH / aspect;
        widgetW = widgetH / aspect;
      }
    // equal
  } else {
    widgetW = canvasW;
    widgetH = widgetW * 0.75;
  }

    // delta
    dx = (canvasW - widgetW)/2;
    dy = (canvasH - widgetH)/2;

    // title
    titleFontSize = ((widgetH / 8) > obj.config.titleMinFontSize) ? (widgetH / 10) : obj.config.titleMinFontSize;
    titleX = dx + widgetW / 2;
    titleY = dy + widgetH / 6.4;

    // value
    valueFontSize = ((widgetH / 6.5) > obj.config.valueMinFontSize) ? (widgetH / 6.5) : obj.config.valueMinFontSize;
    valueX = dx + widgetW / 2;
    valueY = dy + widgetH / 1.275;

    // label
    labelFontSize = ((widgetH / 16) > obj.config.labelMinFontSize) ? (widgetH / 16) : obj.config.labelMinFontSize;
    labelX = dx + widgetW / 2;
    labelY = valueY + valueFontSize / 2 + 5;

    // min
    minFontSize = ((widgetH / 16) > obj.config.minLabelMinFontSize) ? (widgetH / 16) : obj.config.minLabelMinFontSize;
    minX = dx + (widgetW / 10) + (widgetW / 6.666666666666667 * obj.config.gaugeWidthScale) / 2 ;
    minY = labelY;

    // max
    maxFontSize = ((widgetH / 16) > obj.config.maxLabelMinFontSize) ? (widgetH / 16) : obj.config.maxLabelMinFontSize;
    maxX = dx + widgetW - (widgetW / 10) - (widgetW / 6.666666666666667 * obj.config.gaugeWidthScale) / 2 ;
    maxY = labelY;
  }

  // parameters
  obj.params  = {
    canvasW : canvasW,
    canvasH : canvasH,
    widgetW : widgetW,
    widgetH : widgetH,
    dx : dx,
    dy : dy,
    titleFontSize : titleFontSize,
    titleX : titleX,
    titleY : titleY,
    valueFontSize : valueFontSize,
    valueX : valueX,
    valueY : valueY,
    labelFontSize : labelFontSize,
    labelX : labelX,
    labelY : labelY,
    minFontSize : minFontSize,
    minX : minX,
    minY : minY,
    maxFontSize : maxFontSize,
    maxX : maxX,
    maxY : maxY
  };

  // var clear
  canvasW, canvasH, widgetW, widgetH, aspect, dx, dy, titleFontSize, titleX, titleY, valueFontSize, valueX, valueY, labelFontSize, labelX, labelY, minFontSize, minX, minY, maxFontSize, maxX, maxY = null

  // pki - custom attribute for generating gauge paths
  obj.canvas.customAttributes.pki = function (value, min, max, w, h, dx, dy, gws, donut) {

    var alpha, Ro, Ri, Cx, Cy, Xo, Yo, Xi, Yi, path;

    if (donut) {
      alpha = (1 - 2 * (value - min) / (max - min)) * Math.PI;
      Ro = w / 2 - w / 7;
      Ri = Ro - w / 6.666666666666667 * gws;

      Cx = w / 2 + dx;
      Cy = h / 1.95 + dy;

      Xo = w / 2 + dx + Ro * Math.cos(alpha);
      Yo = h - (h - Cy) + 0 - Ro * Math.sin(alpha);
      Xi = w / 2 + dx + Ri * Math.cos(alpha);
      Yi = h - (h - Cy) + 0 - Ri * Math.sin(alpha);

      path += "M" + (Cx - Ri) + "," + Cy + " ";
      path += "L" + (Cx - Ro) + "," + Cy + " ";
      if (value > ((max - min) / 2)) {
        path += "A" + Ro + "," + Ro + " 0 0 1 " + (Cx + Ro) + "," + Cy + " ";
      }
      path += "A" + Ro + "," + Ro + " 0 0 1 " + Xo + "," + Yo + " ";
      path += "L" + Xi + "," + Yi + " ";
      if (value > ((max - min) / 2)) {
        path += "A" + Ri + "," + Ri + " 0 0 0 " + (Cx + Ri) + "," + Cy + " ";
      }
      path += "A" + Ri + "," + Ri + " 0 0 0 " + (Cx - Ri) + "," + Cy + " ";
      path += "Z ";

      return { path: path };

    } else {
      alpha = (1 - (value - min) / (max - min)) * Math.PI;
      Ro = w / 2 - w / 10;
      Ri = Ro - w / 6.666666666666667 * gws;

      Cx = w / 2 + dx;
      Cy = h / 1.25 + dy;

      Xo = w / 2 + dx + Ro * Math.cos(alpha);
      Yo = h - (h - Cy) + 0 - Ro * Math.sin(alpha);
      Xi = w / 2 + dx + Ri * Math.cos(alpha);
      Yi = h - (h - Cy) + 0 - Ri * Math.sin(alpha);

      path += "M" + (Cx - Ri) + "," + Cy + " ";
      path += "L" + (Cx - Ro) + "," + Cy + " ";
      path += "A" + Ro + "," + Ro + " 0 0 1 " + Xo + "," + Yo + " ";
      path += "L" + Xi + "," + Yi + " ";
      path += "A" + Ri + "," + Ri + " 0 0 0 " + (Cx - Ri) + "," + Cy + " ";
      path += "Z ";

      return { path: path };
    }

    // var clear
    alpha, Ro, Ri, Cx, Cy, Xo, Yo, Xi, Yi, path = null;
  };

  // gauge
  obj.gauge = obj.canvas.path().attr({
      "stroke": "none",
      "fill": obj.config.gaugeColor,
      pki: [
        obj.config.max,
        obj.config.min,
        obj.config.max,
        obj.params.widgetW,
        obj.params.widgetH,
        obj.params.dx,
        obj.params.dy,
        obj.config.gaugeWidthScale,
        obj.config.donut
      ]
  });

  // level
  obj.level = obj.canvas.path().attr({
    "stroke": "none",
    "fill": getColor(obj.config.value, (obj.config.value - obj.config.min) / (obj.config.max - obj.config.min), obj.config.levelColors, obj.config.noGradient, obj.config.customSectors),
    pki: [
      obj.config.min,
      obj.config.min,
      obj.config.max,
      obj.params.widgetW,
      obj.params.widgetH,
      obj.params.dx,
      obj.params.dy,
      obj.config.gaugeWidthScale,
      obj.config.donut
    ]
  });
  if(obj.config.donut) {
    obj.level.transform("r" + obj.config.donutStartAngle + ", " + (obj.params.widgetW/2 + obj.params.dx) + ", " + (obj.params.widgetH/1.95 + obj.params.dy));
  }

  // title
  obj.txtTitle = obj.canvas.text(obj.params.titleX, obj.params.titleY, obj.config.title);
  obj.txtTitle.attr({
    "font-size":obj.params.titleFontSize,
    "font-weight":"bold",
    "font-family":"Arial",
    "fill":obj.config.titleFontColor,
    "fill-opacity":"1"
  });
  setDy(obj.txtTitle, obj.params.titleFontSize, obj.params.titleY);

  // value
  obj.txtValue = obj.canvas.text(obj.params.valueX, obj.params.valueY, 0);
  obj.txtValue.attr({
    "font-size":obj.params.valueFontSize,
    "font-weight":"bold",
    "font-family":"Arial",
    "fill":obj.config.valueFontColor,
    "fill-opacity":"0"
  });
  setDy(obj.txtValue, obj.params.valueFontSize, obj.params.valueY);

  // label
  obj.txtLabel = obj.canvas.text(obj.params.labelX, obj.params.labelY, obj.config.label);
  obj.txtLabel.attr({
    "font-size":obj.params.labelFontSize,
    "font-weight":"normal",
    "font-family":"Arial",
    "fill":obj.config.labelFontColor,
    "fill-opacity":"0"
  });
  setDy(obj.txtLabel, obj.params.labelFontSize, obj.params.labelY);

  // min
  obj.txtMinimum = obj.config.min;
  if( obj.config.humanFriendly ) obj.txtMinimum = humanFriendlyNumber( obj.config.min, obj.config.humanFriendlyDecimal );
  obj.txtMin = obj.canvas.text(obj.params.minX, obj.params.minY, obj.txtMinimum);
  obj.txtMin.attr({
    "font-size":obj.params.minFontSize,
    "font-weight":"normal",
    "font-family":"Arial",
    "fill":obj.config.labelFontColor,
    "fill-opacity": (obj.config.hideMinMax || obj.config.donut)? "0" : "1"
  });
  setDy(obj.txtMin, obj.params.minFontSize, obj.params.minY);

  // max
  obj.txtMaximum = obj.config.max;
  if( obj.config.humanFriendly ) obj.txtMaximum = humanFriendlyNumber( obj.config.max, obj.config.humanFriendlyDecimal );
  obj.txtMax = obj.canvas.text(obj.params.maxX, obj.params.maxY, obj.txtMaximum);
  obj.txtMax.attr({
    "font-size":obj.params.maxFontSize,
    "font-weight":"normal",
    "font-family":"Arial",
    "fill":obj.config.labelFontColor,
    "fill-opacity": (obj.config.hideMinMax || obj.config.donut)? "0" : "1"
  });
  setDy(obj.txtMax, obj.params.maxFontSize, obj.params.maxY);

  var defs = obj.canvas.canvas.childNodes[1];
  var svg = "http://www.w3.org/2000/svg";

  if (ie < 9) {
    onCreateElementNsReady(function() {
      obj.generateShadow(svg, defs);
    });
  } else {
    obj.generateShadow(svg, defs);
  }

  // var clear
  defs, svg = null;

  // set value to display
  if(obj.config.textRenderer) {
    obj.originalValue = obj.config.textRenderer(obj.originalValue);
  } else if(obj.config.humanFriendly) {
    obj.originalValue = humanFriendlyNumber( obj.originalValue, obj.config.humanFriendlyDecimal ) + obj.config.symbol;
  } else {
    obj.originalValue = (obj.originalValue * 1).toFixed(obj.config.decimals) + obj.config.symbol;
  }

  if(obj.config.counter === true) {
    //on each animation frame
    eve.on("raphael.anim.frame." + (obj.level.id), function() {
      var currentValue = obj.level.attr("pki");
      if(obj.config.textRenderer) {
        obj.txtValue.attr("text", obj.config.textRenderer(Math.floor(currentValue[0])));
      } else if(obj.config.humanFriendly) {
        obj.txtValue.attr("text", humanFriendlyNumber( Math.floor(currentValue[0]), obj.config.humanFriendlyDecimal ) + obj.config.symbol);
      } else {
        obj.txtValue.attr("text", (currentValue[0] * 1).toFixed(obj.config.decimals) + obj.config.symbol);
      }
      setDy(obj.txtValue, obj.params.valueFontSize, obj.params.valueY);
      currentValue = null;
    });
    //on animation end
    eve.on("raphael.anim.finish." + (obj.level.id), function() {
      obj.txtValue.attr({"text" : obj.originalValue});
      setDy(obj.txtValue, obj.params.valueFontSize, obj.params.valueY);
    });
  } else {
    //on animation start
    eve.on("raphael.anim.start." + (obj.level.id), function() {
      obj.txtValue.attr({"text" : obj.originalValue});
      setDy(obj.txtValue, obj.params.valueFontSize, obj.params.valueY);
    });
  }

  // animate gauge level, value & label
  obj.level.animate({
    pki: [
      obj.config.value,
      obj.config.min,
      obj.config.max,
      obj.params.widgetW,
      obj.params.widgetH,
      obj.params.dx,
      obj.params.dy,
      obj.config.gaugeWidthScale,
      obj.config.donut
    ]
  }, obj.config.startAnimationTime, obj.config.startAnimationType);
  obj.txtValue.animate({"fill-opacity":(obj.config.hideValue)?"0":"1"}, obj.config.startAnimationTime, obj.config.startAnimationType);
  obj.txtLabel.animate({"fill-opacity":"1"}, obj.config.startAnimationTime, obj.config.startAnimationType);
};

/** Refresh gauge level */
JustGage.prototype.refresh = function(val, max) {

  var obj = this;
  var displayVal, color, max = max || null;

  // set new max
  if(max !== null) {
    obj.config.max = max;

    obj.txtMaximum = obj.config.max;
    if( obj.config.humanFriendly ) obj.txtMaximum = humanFriendlyNumber( obj.config.max, obj.config.humanFriendlyDecimal );
    obj.txtMax.attr({"text" : obj.txtMaximum});
    setDy(obj.txtMax, obj.params.maxFontSize, obj.params.maxY);
  }

  // overflow values
  displayVal = val;
  if ((val * 1) > (obj.config.max * 1)) {val = (obj.config.max * 1);}
  if ((val * 1) < (obj.config.min * 1)) {val = (obj.config.min * 1);}

  color = getColor(val, (val - obj.config.min) / (obj.config.max - obj.config.min), obj.config.levelColors, obj.config.noGradient, obj.config.customSectors);

  if(obj.config.textRenderer) {
    displayVal = obj.config.textRenderer(displayVal);
  } else if( obj.config.humanFriendly ) {
    displayVal = humanFriendlyNumber( displayVal, obj.config.humanFriendlyDecimal ) + obj.config.symbol;
  } else {
    displayVal = (displayVal * 1).toFixed(obj.config.decimals) + obj.config.symbol;
  }
  obj.originalValue = displayVal;
  obj.config.value = val * 1;

  if(!obj.config.counter) {
    obj.txtValue.attr({"text":displayVal});
    setDy(obj.txtValue, obj.params.valueFontSize, obj.params.valueY);
  }

  obj.level.animate({
    pki: [
      obj.config.value,
      obj.config.min,
      obj.config.max,
      obj.params.widgetW,
      obj.params.widgetH,
      obj.params.dx,
      obj.params.dy,
      obj.config.gaugeWidthScale,
      obj.config.donut
    ],
    "fill":color
  },  obj.config.refreshAnimationTime, obj.config.refreshAnimationType);

  // var clear
  obj, displayVal, color, max = null;
};

/** Generate shadow */
JustGage.prototype.generateShadow = function(svg, defs) {

  var obj = this;
  var gaussFilter, feOffset, feGaussianBlur, feComposite1, feFlood, feComposite2, feComposite3;

  // FILTER
  gaussFilter = document.createElementNS(svg,"filter");
  gaussFilter.setAttribute("id","inner-shadow");
  defs.appendChild(gaussFilter);

  // offset
  feOffset = document.createElementNS(svg,"feOffset");
  feOffset.setAttribute("dx", 0);
  feOffset.setAttribute("dy", obj.config.shadowVerticalOffset);
  gaussFilter.appendChild(feOffset);

  // blur
  feGaussianBlur = document.createElementNS(svg,"feGaussianBlur");
  feGaussianBlur.setAttribute("result","offset-blur");
  feGaussianBlur.setAttribute("stdDeviation", obj.config.shadowSize);
  gaussFilter.appendChild(feGaussianBlur);

  // composite 1
  feComposite1 = document.createElementNS(svg,"feComposite");
  feComposite1.setAttribute("operator","out");
  feComposite1.setAttribute("in", "SourceGraphic");
  feComposite1.setAttribute("in2","offset-blur");
  feComposite1.setAttribute("result","inverse");
  gaussFilter.appendChild(feComposite1);

  // flood
  feFlood = document.createElementNS(svg,"feFlood");
  feFlood.setAttribute("flood-color","black");
  feFlood.setAttribute("flood-opacity", obj.config.shadowOpacity);
  feFlood.setAttribute("result","color");
  gaussFilter.appendChild(feFlood);

  // composite 2
  feComposite2 = document.createElementNS(svg,"feComposite");
  feComposite2.setAttribute("operator","in");
  feComposite2.setAttribute("in", "color");
  feComposite2.setAttribute("in2","inverse");
  feComposite2.setAttribute("result","shadow");
  gaussFilter.appendChild(feComposite2);

  // composite 3
  feComposite3 = document.createElementNS(svg,"feComposite");
  feComposite3.setAttribute("operator","over");
  feComposite3.setAttribute("in", "shadow");
  feComposite3.setAttribute("in2","SourceGraphic");
  gaussFilter.appendChild(feComposite3);

  // set shadow
  if (!obj.config.hideInnerShadow) {
    obj.canvas.canvas.childNodes[2].setAttribute("filter", "url(#inner-shadow)");
    obj.canvas.canvas.childNodes[3].setAttribute("filter", "url(#inner-shadow)");
  }

  // var clear
  gaussFilter, feOffset, feGaussianBlur, feComposite1, feFlood, feComposite2, feComposite3 = null;

};

/** Get color for value */
function getColor(val, pct, col, noGradient, custSec) {

  var no, inc, colors, percentage, rval, gval, bval, lower, upper, range, rangePct, pctLower, pctUpper, color;
  var noGradient = noGradient || custSec.length > 0;

  if(custSec.length > 0) {
    for(var i = 0; i < custSec.length; i++) {
      if(val > custSec[i].lo && val <= custSec[i].hi) {
        return custSec[i].color;
      }
    }
  }

  no = col.length;
  if (no === 1) return col[0];
  inc = (noGradient) ? (1 / no) : (1 / (no - 1));
  colors = [];
  for (var i = 0; i < col.length; i++) {
    percentage = (noGradient) ? (inc * (i + 1)) : (inc * i);
    rval = parseInt((cutHex(col[i])).substring(0,2),16);
    gval = parseInt((cutHex(col[i])).substring(2,4),16);
    bval = parseInt((cutHex(col[i])).substring(4,6),16);
    colors[i] = { pct: percentage, color: { r: rval, g: gval, b: bval  } };
  }

  if(pct === 0) {
    return 'rgb(' + [colors[0].color.r, colors[0].color.g, colors[0].color.b].join(',') + ')';
  }

  for (var j = 0; j < colors.length; j++) {
    if (pct <= colors[j].pct) {
      if (noGradient) {
        return 'rgb(' + [colors[j].color.r, colors[j].color.g, colors[j].color.b].join(',') + ')';
      } else {
        lower = colors[j - 1];
        upper = colors[j];
        range = upper.pct - lower.pct;
        rangePct = (pct - lower.pct) / range;
        pctLower = 1 - rangePct;
        pctUpper = rangePct;
        color = {
          r: Math.floor(lower.color.r * pctLower + upper.color.r * pctUpper),
          g: Math.floor(lower.color.g * pctLower + upper.color.g * pctUpper),
          b: Math.floor(lower.color.b * pctLower + upper.color.b * pctUpper)
        };
        return 'rgb(' + [color.r, color.g, color.b].join(',') + ')';
      }
    }
  }

}

/** Fix Raphael display:none tspan dy attribute bug */
function setDy(elem, fontSize, txtYpos) {
  if ((!ie || ie > 9) && elem.node.firstChild.attributes.dy) {
    elem.node.firstChild.attributes.dy.value = 0;
  }
}

/** Random integer  */
function getRandomInt (min, max) {
  return Math.floor(Math.random() * (max - min + 1)) + min;
}

/**  Cut hex  */
function cutHex(str) {
  return (str.charAt(0)=="#") ? str.substring(1,7):str;
}

/**  Human friendly number suffix - From: http://stackoverflow.com/questions/2692323/code-golf-friendly-number-abbreviator */
function humanFriendlyNumber( n, d ) {
  var p, d2, i, s;

  p = Math.pow;
  d2 = p(10, d);
  i = 7;
  while( i ) {
    s = p(10,i--*3);
    if( s <= n ) {
     n = Math.round(n*d2/s)/d2+"KMGTPE"[i];
   }
 }
 return n;
}

/**  Get style  */
function getStyle(oElm, strCssRule){
  var strValue = "";
  if(document.defaultView && document.defaultView.getComputedStyle){
    strValue = document.defaultView.getComputedStyle(oElm, "").getPropertyValue(strCssRule);
  }
  else if(oElm.currentStyle){
    strCssRule = strCssRule.replace(/\-(\w)/g, function (strMatch, p1){
      return p1.toUpperCase();
    });
    strValue = oElm.currentStyle[strCssRule];
  }
  return strValue;
}

/**  Create Element NS Ready  */
function onCreateElementNsReady(func) {
  if (document.createElementNS !== undefined) {
    func();
  } else {
    setTimeout(function() { onCreateElementNsReady(func); }, 100);
  }
}

/**  Get IE version  */
// ----------------------------------------------------------
// A short snippet for detecting versions of IE in JavaScript
// without resorting to user-agent sniffing
// ----------------------------------------------------------
// If you're not in IE (or IE version is less than 5) then:
// ie === undefined
// If you're in IE (>=5) then you can determine which version:
// ie === 7; // IE7
// Thus, to detect IE:
// if (ie) {}
// And to detect the version:
// ie === 6 // IE6
// ie > 7 // IE8, IE9 ...
// ie < 9 // Anything less than IE9
// ----------------------------------------------------------
// UPDATE: Now using Live NodeList idea from @jdalton
var ie = (function(){

  var undef,
  v = 3,
  div = document.createElement('div'),
  all = div.getElementsByTagName('i');

  while (
    div.innerHTML = '<!--[if gt IE ' + (++v) + ']><i></i><![endif]-->',
    all[0]
    );
    return v > 4 ? v : undef;
=======
/**
 * JustGage - this is work-in-progress, unreleased, unofficial code, so it might not work top-notch :)
 * Check http://www.justgage.com for official releases
 * Licensed under MIT.
 * @author Bojan Djuricic  (@Toorshia)
 *
 * LATEST UPDATES

 * -----------------------------
 * April 18, 2013.
 * -----------------------------
     * parentNode - use this instead of id, to attach gauge to node which is outside of DOM tree - https://github.com/toorshia/justgage/issues/48
     * width - force gauge width
     * height - force gauge height

 * -----------------------------
 * April 17, 2013.
 * -----------------------------
     * fix - https://github.com/toorshia/justgage/issues/49

 * -----------------------------
 * April 01, 2013.
 * -----------------------------
     * fix - https://github.com/toorshia/justgage/issues/46

 * -----------------------------
 * March 26, 2013.
 * -----------------------------
     * customSectors - define specific color for value range (0-10 : red, 10-30 : blue etc.)

 * -----------------------------
 * March 23, 2013.
 * -----------------------------
     * counter - option to animate value  in counting fashion
     * fix - https://github.com/toorshia/justgage/issues/45

 * -----------------------------
 * March 13, 2013.
 * -----------------------------
     * refresh method - added optional 'max' parameter to use when you need to update max value

 * -----------------------------
 * February 26, 2013.
 * -----------------------------
     * decimals - option to define/limit number of decimals when not using humanFriendly or customRenderer to display value
     * fixed a missing parameters bug when calling generateShadow()  for IE < 9

 * -----------------------------
 * December 31, 2012.
 * -----------------------------
     * fixed text y-position for hidden divs - workaround for Raphael <tspan> 'dy' bug - https://github.com/DmitryBaranovskiy/raphael/issues/491
     * 'show' parameters, like showMinMax are now 'hide' because I am lame developer - please update these in your setups
     * Min and Max labels are now auto-off when in donut mode
     * Start angle in donut mode is now 90
     * donutStartAngle - option to define start angle for donut

 * -----------------------------
 * November 25, 2012.
 * -----------------------------
     * Option to define custom rendering function for displayed value

 * -----------------------------
 * November 19, 2012.
 * -----------------------------
     * Config.value is now updated after gauge refresh

 * -----------------------------
 * November 13, 2012.
 * -----------------------------
     * Donut display mode added
     * Option to hide value label
     * Option to enable responsive gauge size
     * Removed default title attribute
     * Option to accept min and max defined as string values
     * Option to configure value symbol
     * Fixed bad aspect ratio calculations
     * Option to configure minimum font size for all texts
     * Option to show shorthand big numbers (human friendly)
     */

 JustGage = function(config) {

  // if (!config.id) {alert("Missing id parameter for gauge!"); return false;}
  // if (!document.getElementById(config.id)) {alert("No element with id: \""+config.id+"\" found!"); return false;}

  var obj = this;

  // configurable parameters
  obj.config =
  {
    // id : string
    // this is container element id
    id : config.id,

    // parentNode : node object
    // this is container element
    parentNode : (config.parentNode) ? config.parentNode : null,

    // width : int
    // gauge width
    width : (config.width) ? config.width : null,

    // height : int
    // gauge height
    height : (config.height) ? config.height : null,

    // title : string
    // gauge title
    title : (config.title) ? config.title : "",

    // titleFontColor : string
    // color of gauge title
    titleFontColor : (config.titleFontColor) ? config.titleFontColor : "#999999",

    // value : int
    // value gauge is showing
    value : (config.value) ? config.value : 0,

    // valueFontColor : string
    // color of label showing current value
    valueFontColor : (config.valueFontColor) ? config.valueFontColor : "#010101",

    // symbol : string
    // special symbol to show next to value
    symbol : (config.symbol) ? config.symbol : "",

    // min : int
    // min value
    min : (config.min !== undefined) ? parseFloat(config.min) : 0,

    // max : int
    // max value
    max : (config.max !== undefined) ? parseFloat(config.max) : 100,

    // humanFriendlyDecimal : int
    // number of decimal places for our human friendly number to contain
    humanFriendlyDecimal : (config.humanFriendlyDecimal) ? config.humanFriendlyDecimal : 0,

    // textRenderer: func
    // function applied before rendering text
    textRenderer  : (config.textRenderer) ? config.textRenderer : null,

    // gaugeWidthScale : float
    // width of the gauge element
    gaugeWidthScale : (config.gaugeWidthScale) ? config.gaugeWidthScale : 1.0,

    // gaugeColor : string
    // background color of gauge element
    gaugeColor : (config.gaugeColor) ? config.gaugeColor : "#edebeb",

    // label : string
    // text to show below value
    label : (config.label) ? config.label : "",

    // labelFontColor : string
    // color of label showing label under value
    labelFontColor : (config.labelFontColor) ? config.labelFontColor : "#b3b3b3",

    // shadowOpacity : int
    // 0 ~ 1
    shadowOpacity : (config.shadowOpacity) ? config.shadowOpacity : 0.2,

    // shadowSize: int
    // inner shadow size
    shadowSize : (config.shadowSize) ? config.shadowSize : 5,

    // shadowVerticalOffset : int
    // how much shadow is offset from top
    shadowVerticalOffset : (config.shadowVerticalOffset) ? config.shadowVerticalOffset : 3,

    // levelColors : string[]
    // colors of indicator, from lower to upper, in RGB format
    levelColors : (config.levelColors) ? config.levelColors : [
    "#a9d70b",
    "#f9c802",
    "#ff0000"
    ],

    // startAnimationTime : int
    // length of initial animation
    startAnimationTime : (config.startAnimationTime) ? config.startAnimationTime : 700,

    // startAnimationType : string
    // type of initial animation (linear, >, <,  <>, bounce)
    startAnimationType : (config.startAnimationType) ? config.startAnimationType : ">",

    // refreshAnimationTime : int
    // length of refresh animation
    refreshAnimationTime : (config.refreshAnimationTime) ? config.refreshAnimationTime : 700,

    // refreshAnimationType : string
    // type of refresh animation (linear, >, <,  <>, bounce)
    refreshAnimationType : (config.refreshAnimationType) ? config.refreshAnimationType : ">",

    // donutStartAngle : int
    // angle to start from when in donut mode
    donutStartAngle : (config.donutStartAngle) ? config.donutStartAngle : 90,

    // valueMinFontSize : int
    // absolute minimum font size for the value
    valueMinFontSize : config.valueMinFontSize || 16,

    // titleMinFontSize
    // absolute minimum font size for the title
    titleMinFontSize : config.titleMinFontSize || 10,

    // labelMinFontSize
    // absolute minimum font size for the label
    labelMinFontSize : config.labelMinFontSize || 10,

    // minLabelMinFontSize
    // absolute minimum font size for the minimum label
    minLabelMinFontSize : config.minLabelMinFontSize || 10,

    // maxLabelMinFontSize
    // absolute minimum font size for the maximum label
    maxLabelMinFontSize : config.maxLabelMinFontSize || 10,

    // hideValue : bool
    // hide value text
    hideValue : (config.hideValue) ? config.hideValue : false,

    // hideMinMax : bool
    // hide min and max values
    hideMinMax : (config.hideMinMax) ? config.hideMinMax : false,

    // hideInnerShadow : bool
    // hide inner shadow
    hideInnerShadow : (config.hideInnerShadow) ? config.hideInnerShadow : false,

    // humanFriendly : bool
    // convert large numbers for min, max, value to human friendly (e.g. 1234567 -> 1.23M)
    humanFriendly : (config.humanFriendly) ? config.humanFriendly : false,

    // noGradient : bool
    // whether to use gradual color change for value, or sector-based
    noGradient : (config.noGradient) ? config.noGradient : false,

    // donut : bool
    // show full donut gauge
    donut : (config.donut) ? config.donut : false,

    // relativeGaugeSize : bool
    // whether gauge size should follow changes in container element size
    relativeGaugeSize : (config.relativeGaugeSize) ? config.relativeGaugeSize : false,

    // counter : bool
    // animate level number change
    counter : (config.counter) ? config.counter : false,

    // decimals : int
    // number of digits after floating point
    decimals : (config.decimals) ? config.decimals : 0,

    // customSectors : [] of objects
    // number of digits after floating point
    customSectors : (config.customSectors) ? config.customSectors : []
  };

  // variables
  var
  canvasW,
  canvasH,
  widgetW,
  widgetH,
  aspect,
  dx,
  dy,
  titleFontSize,
  titleX,
  titleY,
  valueFontSize,
  valueX,
  valueY,
  labelFontSize,
  labelX,
  labelY,
  minFontSize,
  minX,
  minY,
  maxFontSize,
  maxX,
  maxY;

  // overflow values
  if (obj.config.value > obj.config.max) obj.config.value = obj.config.max;
  if (obj.config.value < obj.config.min) obj.config.value = obj.config.min;
  obj.originalValue = config.value;

  // create canvas
  if (obj.config.id !== null && (document.getElementById(obj.config.id)) !== null) {
    obj.canvas = Raphael(obj.config.id, "100%", "100%");
  } else if (obj.config.parentNode !== null) {
    obj.canvas = Raphael(obj.config.parentNode, "100%", "100%");
  }

  if (obj.config.relativeGaugeSize === true) {
    obj.canvas.setViewBox(0, 0, 200, 150, false);
  }

  // canvas dimensions
  if (obj.config.relativeGaugeSize === true) {
    canvasW = 200;
    canvasH = 150;
  } else if (obj.config.width !== null && obj.config.height !== null) {
    canvasW = obj.config.width;
    canvasH = obj.config.height;
  } else if (obj.config.parentNode !== null) {
    obj.canvas.setViewBox(0, 0, 200, 150, false);
    canvasW = 200;
    canvasH = 150;
  } else {
    canvasW = getStyle(document.getElementById(obj.config.id), "width").slice(0, -2) * 1;
    canvasH = getStyle(document.getElementById(obj.config.id), "height").slice(0, -2) * 1;
  }

  // widget dimensions
  if (obj.config.donut === true) {

    // DONUT *******************************

    // width more than height
    if(canvasW > canvasH) {
      widgetH = canvasH;
      widgetW = widgetH;
    // width less than height
  } else if (canvasW < canvasH) {
    widgetW = canvasW;
    widgetH = widgetW;
      // if height don't fit, rescale both
      if(widgetH > canvasH) {
        aspect = widgetH / canvasH;
        widgetH = widgetH / aspect;
        widgetW = widgetH / aspect;
      }
    // equal
  } else {
    widgetW = canvasW;
    widgetH = widgetW;
  }

    // delta
    dx = (canvasW - widgetW)/2;
    dy = (canvasH - widgetH)/2;

    // title
    titleFontSize = ((widgetH / 8) > 10) ? (widgetH / 10) : 10;
    titleX = dx + widgetW / 2;
    titleY = dy + widgetH / 11;

    // value
    valueFontSize = ((widgetH / 6.4) > 16) ? (widgetH / 5.4) : 18;
    valueX = dx + widgetW / 2;
    if(obj.config.label !== '') {
      valueY = dy + widgetH / 1.85;
    } else {
      valueY = dy + widgetH / 1.7;
    }

    // label
    labelFontSize = ((widgetH / 16) > 10) ? (widgetH / 16) : 10;
    labelX = dx + widgetW / 2;
    labelY = valueY + labelFontSize;

    // min
    minFontSize = ((widgetH / 16) > 10) ? (widgetH / 16) : 10;
    minX = dx + (widgetW / 10) + (widgetW / 6.666666666666667 * obj.config.gaugeWidthScale) / 2 ;
    minY = labelY;

    // max
    maxFontSize = ((widgetH / 16) > 10) ? (widgetH / 16) : 10;
    maxX = dx + widgetW - (widgetW / 10) - (widgetW / 6.666666666666667 * obj.config.gaugeWidthScale) / 2 ;
    maxY = labelY;

  } else {
    // HALF *******************************

    // width more than height
    if(canvasW > canvasH) {
      widgetH = canvasH;
      widgetW = widgetH * 1.25;
      //if width doesn't fit, rescale both
      if(widgetW > canvasW) {
        aspect = widgetW / canvasW;
        widgetW = widgetW / aspect;
        widgetH = widgetH / aspect;
      }
    // width less than height
  } else if (canvasW < canvasH) {
    widgetW = canvasW;
    widgetH = widgetW / 1.25;
      // if height don't fit, rescale both
      if(widgetH > canvasH) {
        aspect = widgetH / canvasH;
        widgetH = widgetH / aspect;
        widgetW = widgetH / aspect;
      }
    // equal
  } else {
    widgetW = canvasW;
    widgetH = widgetW * 0.75;
  }

    // delta
    dx = (canvasW - widgetW)/2;
    dy = (canvasH - widgetH)/2;

    // title
    titleFontSize = ((widgetH / 8) > obj.config.titleMinFontSize) ? (widgetH / 10) : obj.config.titleMinFontSize;
    titleX = dx + widgetW / 2;
    titleY = dy + widgetH / 6.4;

    // value
    valueFontSize = ((widgetH / 6.5) > obj.config.valueMinFontSize) ? (widgetH / 6.5) : obj.config.valueMinFontSize;
    valueX = dx + widgetW / 2;
    valueY = dy + widgetH / 1.275;

    // label
    labelFontSize = ((widgetH / 16) > obj.config.labelMinFontSize) ? (widgetH / 16) : obj.config.labelMinFontSize;
    labelX = dx + widgetW / 2;
    labelY = valueY + valueFontSize / 2 + 5;

    // min
    minFontSize = ((widgetH / 16) > obj.config.minLabelMinFontSize) ? (widgetH / 16) : obj.config.minLabelMinFontSize;
    minX = dx + (widgetW / 10) + (widgetW / 6.666666666666667 * obj.config.gaugeWidthScale) / 2 ;
    minY = labelY;

    // max
    maxFontSize = ((widgetH / 16) > obj.config.maxLabelMinFontSize) ? (widgetH / 16) : obj.config.maxLabelMinFontSize;
    maxX = dx + widgetW - (widgetW / 10) - (widgetW / 6.666666666666667 * obj.config.gaugeWidthScale) / 2 ;
    maxY = labelY;
  }

  // parameters
  obj.params  = {
    canvasW : canvasW,
    canvasH : canvasH,
    widgetW : widgetW,
    widgetH : widgetH,
    dx : dx,
    dy : dy,
    titleFontSize : titleFontSize,
    titleX : titleX,
    titleY : titleY,
    valueFontSize : valueFontSize,
    valueX : valueX,
    valueY : valueY,
    labelFontSize : labelFontSize,
    labelX : labelX,
    labelY : labelY,
    minFontSize : minFontSize,
    minX : minX,
    minY : minY,
    maxFontSize : maxFontSize,
    maxX : maxX,
    maxY : maxY
  };

  // var clear
  canvasW, canvasH, widgetW, widgetH, aspect, dx, dy, titleFontSize, titleX, titleY, valueFontSize, valueX, valueY, labelFontSize, labelX, labelY, minFontSize, minX, minY, maxFontSize, maxX, maxY = null

  // pki - custom attribute for generating gauge paths
  obj.canvas.customAttributes.pki = function (value, min, max, w, h, dx, dy, gws, donut) {

    var alpha, Ro, Ri, Cx, Cy, Xo, Yo, Xi, Yi, path;

    if (donut) {
      alpha = (1 - 2 * (value - min) / (max - min)) * Math.PI;
      Ro = w / 2 - w / 7;
      Ri = Ro - w / 6.666666666666667 * gws;

      Cx = w / 2 + dx;
      Cy = h / 1.95 + dy;

      Xo = w / 2 + dx + Ro * Math.cos(alpha);
      Yo = h - (h - Cy) + 0 - Ro * Math.sin(alpha);
      Xi = w / 2 + dx + Ri * Math.cos(alpha);
      Yi = h - (h - Cy) + 0 - Ri * Math.sin(alpha);

      path += "M" + (Cx - Ri) + "," + Cy + " ";
      path += "L" + (Cx - Ro) + "," + Cy + " ";
      if (value > ((max - min) / 2)) {
        path += "A" + Ro + "," + Ro + " 0 0 1 " + (Cx + Ro) + "," + Cy + " ";
      }
      path += "A" + Ro + "," + Ro + " 0 0 1 " + Xo + "," + Yo + " ";
      path += "L" + Xi + "," + Yi + " ";
      if (value > ((max - min) / 2)) {
        path += "A" + Ri + "," + Ri + " 0 0 0 " + (Cx + Ri) + "," + Cy + " ";
      }
      path += "A" + Ri + "," + Ri + " 0 0 0 " + (Cx - Ri) + "," + Cy + " ";
      path += "Z ";

      return { path: path };

    } else {
      alpha = (1 - (value - min) / (max - min)) * Math.PI;
      Ro = w / 2 - w / 10;
      Ri = Ro - w / 6.666666666666667 * gws;

      Cx = w / 2 + dx;
      Cy = h / 1.25 + dy;

      Xo = w / 2 + dx + Ro * Math.cos(alpha);
      Yo = h - (h - Cy) + 0 - Ro * Math.sin(alpha);
      Xi = w / 2 + dx + Ri * Math.cos(alpha);
      Yi = h - (h - Cy) + 0 - Ri * Math.sin(alpha);

      path += "M" + (Cx - Ri) + "," + Cy + " ";
      path += "L" + (Cx - Ro) + "," + Cy + " ";
      path += "A" + Ro + "," + Ro + " 0 0 1 " + Xo + "," + Yo + " ";
      path += "L" + Xi + "," + Yi + " ";
      path += "A" + Ri + "," + Ri + " 0 0 0 " + (Cx - Ri) + "," + Cy + " ";
      path += "Z ";

      return { path: path };
    }

    // var clear
    alpha, Ro, Ri, Cx, Cy, Xo, Yo, Xi, Yi, path = null;
  };

  // gauge
  obj.gauge = obj.canvas.path().attr({
      "stroke": "none",
      "fill": obj.config.gaugeColor,
      pki: [
        obj.config.max,
        obj.config.min,
        obj.config.max,
        obj.params.widgetW,
        obj.params.widgetH,
        obj.params.dx,
        obj.params.dy,
        obj.config.gaugeWidthScale,
        obj.config.donut
      ]
  });

  // level
  obj.level = obj.canvas.path().attr({
    "stroke": "none",
    "fill": getColor(obj.config.value, (obj.config.value - obj.config.min) / (obj.config.max - obj.config.min), obj.config.levelColors, obj.config.noGradient, obj.config.customSectors),
    pki: [
      obj.config.min,
      obj.config.min,
      obj.config.max,
      obj.params.widgetW,
      obj.params.widgetH,
      obj.params.dx,
      obj.params.dy,
      obj.config.gaugeWidthScale,
      obj.config.donut
    ]
  });
  if(obj.config.donut) {
    obj.level.transform("r" + obj.config.donutStartAngle + ", " + (obj.params.widgetW/2 + obj.params.dx) + ", " + (obj.params.widgetH/1.95 + obj.params.dy));
  }

  // title
  obj.txtTitle = obj.canvas.text(obj.params.titleX, obj.params.titleY, obj.config.title);
  obj.txtTitle.attr({
    "font-size":obj.params.titleFontSize,
    "font-weight":"bold",
    "font-family":"Arial",
    "fill":obj.config.titleFontColor,
    "fill-opacity":"1"
  });
  setDy(obj.txtTitle, obj.params.titleFontSize, obj.params.titleY);

  // value
  obj.txtValue = obj.canvas.text(obj.params.valueX, obj.params.valueY, 0);
  obj.txtValue.attr({
    "font-size":obj.params.valueFontSize,
    "font-weight":"bold",
    "font-family":"Arial",
    "fill":obj.config.valueFontColor,
    "fill-opacity":"0"
  });
  setDy(obj.txtValue, obj.params.valueFontSize, obj.params.valueY);

  // label
  obj.txtLabel = obj.canvas.text(obj.params.labelX, obj.params.labelY, obj.config.label);
  obj.txtLabel.attr({
    "font-size":obj.params.labelFontSize,
    "font-weight":"normal",
    "font-family":"Arial",
    "fill":obj.config.labelFontColor,
    "fill-opacity":"0"
  });
  setDy(obj.txtLabel, obj.params.labelFontSize, obj.params.labelY);

  // min
  obj.txtMinimum = obj.config.min;
  if( obj.config.humanFriendly ) obj.txtMinimum = humanFriendlyNumber( obj.config.min, obj.config.humanFriendlyDecimal );
  obj.txtMin = obj.canvas.text(obj.params.minX, obj.params.minY, obj.txtMinimum);
  obj.txtMin.attr({
    "font-size":obj.params.minFontSize,
    "font-weight":"normal",
    "font-family":"Arial",
    "fill":obj.config.labelFontColor,
    "fill-opacity": (obj.config.hideMinMax || obj.config.donut)? "0" : "1"
  });
  setDy(obj.txtMin, obj.params.minFontSize, obj.params.minY);

  // max
  obj.txtMaximum = obj.config.max;
  if( obj.config.humanFriendly ) obj.txtMaximum = humanFriendlyNumber( obj.config.max, obj.config.humanFriendlyDecimal );
  obj.txtMax = obj.canvas.text(obj.params.maxX, obj.params.maxY, obj.txtMaximum);
  obj.txtMax.attr({
    "font-size":obj.params.maxFontSize,
    "font-weight":"normal",
    "font-family":"Arial",
    "fill":obj.config.labelFontColor,
    "fill-opacity": (obj.config.hideMinMax || obj.config.donut)? "0" : "1"
  });
  setDy(obj.txtMax, obj.params.maxFontSize, obj.params.maxY);

  var defs = obj.canvas.canvas.childNodes[1];
  var svg = "http://www.w3.org/2000/svg";

  if (ie < 9) {
    onCreateElementNsReady(function() {
      obj.generateShadow(svg, defs);
    });
  } else {
    obj.generateShadow(svg, defs);
  }

  // var clear
  defs, svg = null;

  // set value to display
  if(obj.config.textRenderer) {
    obj.originalValue = obj.config.textRenderer(obj.originalValue);
  } else if(obj.config.humanFriendly) {
    obj.originalValue = humanFriendlyNumber( obj.originalValue, obj.config.humanFriendlyDecimal ) + obj.config.symbol;
  } else {
    obj.originalValue = (obj.originalValue * 1).toFixed(obj.config.decimals) + obj.config.symbol;
  }

  if(obj.config.counter === true) {
    //on each animation frame
    eve.on("raphael.anim.frame." + (obj.level.id), function() {
      var currentValue = obj.level.attr("pki");
      if(obj.config.textRenderer) {
        obj.txtValue.attr("text", obj.config.textRenderer(Math.floor(currentValue[0])));
      } else if(obj.config.humanFriendly) {
        obj.txtValue.attr("text", humanFriendlyNumber( Math.floor(currentValue[0]), obj.config.humanFriendlyDecimal ) + obj.config.symbol);
      } else {
        obj.txtValue.attr("text", (currentValue[0] * 1).toFixed(obj.config.decimals) + obj.config.symbol);
      }
      setDy(obj.txtValue, obj.params.valueFontSize, obj.params.valueY);
      currentValue = null;
    });
    //on animation end
    eve.on("raphael.anim.finish." + (obj.level.id), function() {
      obj.txtValue.attr({"text" : obj.originalValue});
      setDy(obj.txtValue, obj.params.valueFontSize, obj.params.valueY);
    });
  } else {
    //on animation start
    eve.on("raphael.anim.start." + (obj.level.id), function() {
      obj.txtValue.attr({"text" : obj.originalValue});
      setDy(obj.txtValue, obj.params.valueFontSize, obj.params.valueY);
    });
  }

  // animate gauge level, value & label
  obj.level.animate({
    pki: [
      obj.config.value,
      obj.config.min,
      obj.config.max,
      obj.params.widgetW,
      obj.params.widgetH,
      obj.params.dx,
      obj.params.dy,
      obj.config.gaugeWidthScale,
      obj.config.donut
    ]
  }, obj.config.startAnimationTime, obj.config.startAnimationType);
  obj.txtValue.animate({"fill-opacity":(obj.config.hideValue)?"0":"1"}, obj.config.startAnimationTime, obj.config.startAnimationType);
  obj.txtLabel.animate({"fill-opacity":"1"}, obj.config.startAnimationTime, obj.config.startAnimationType);
};

/** Refresh gauge level */
JustGage.prototype.refresh = function(val, max) {

  var obj = this;
  var displayVal, color, max = max || null;

  // set new max
  if(max !== null) {
    obj.config.max = max;

    obj.txtMaximum = obj.config.max;
    if( obj.config.humanFriendly ) obj.txtMaximum = humanFriendlyNumber( obj.config.max, obj.config.humanFriendlyDecimal );
    obj.txtMax.attr({"text" : obj.txtMaximum});
    setDy(obj.txtMax, obj.params.maxFontSize, obj.params.maxY);
  }

  // overflow values
  displayVal = val;
  if ((val * 1) > (obj.config.max * 1)) {val = (obj.config.max * 1);}
  if ((val * 1) < (obj.config.min * 1)) {val = (obj.config.min * 1);}

  color = getColor(val, (val - obj.config.min) / (obj.config.max - obj.config.min), obj.config.levelColors, obj.config.noGradient, obj.config.customSectors);

  if(obj.config.textRenderer) {
    displayVal = obj.config.textRenderer(displayVal);
  } else if( obj.config.humanFriendly ) {
    displayVal = humanFriendlyNumber( displayVal, obj.config.humanFriendlyDecimal ) + obj.config.symbol;
  } else {
    displayVal = (displayVal * 1).toFixed(obj.config.decimals) + obj.config.symbol;
  }
  obj.originalValue = displayVal;
  obj.config.value = val * 1;

  if(!obj.config.counter) {
    obj.txtValue.attr({"text":displayVal});
    setDy(obj.txtValue, obj.params.valueFontSize, obj.params.valueY);
  }

  obj.level.animate({
    pki: [
      obj.config.value,
      obj.config.min,
      obj.config.max,
      obj.params.widgetW,
      obj.params.widgetH,
      obj.params.dx,
      obj.params.dy,
      obj.config.gaugeWidthScale,
      obj.config.donut
    ],
    "fill":color
  },  obj.config.refreshAnimationTime, obj.config.refreshAnimationType);

  // var clear
  obj, displayVal, color, max = null;
};

/** Generate shadow */
JustGage.prototype.generateShadow = function(svg, defs) {

  var obj = this;
  var gaussFilter, feOffset, feGaussianBlur, feComposite1, feFlood, feComposite2, feComposite3;

  // FILTER
  gaussFilter = document.createElementNS(svg,"filter");
  gaussFilter.setAttribute("id","inner-shadow");
  defs.appendChild(gaussFilter);

  // offset
  feOffset = document.createElementNS(svg,"feOffset");
  feOffset.setAttribute("dx", 0);
  feOffset.setAttribute("dy", obj.config.shadowVerticalOffset);
  gaussFilter.appendChild(feOffset);

  // blur
  feGaussianBlur = document.createElementNS(svg,"feGaussianBlur");
  feGaussianBlur.setAttribute("result","offset-blur");
  feGaussianBlur.setAttribute("stdDeviation", obj.config.shadowSize);
  gaussFilter.appendChild(feGaussianBlur);

  // composite 1
  feComposite1 = document.createElementNS(svg,"feComposite");
  feComposite1.setAttribute("operator","out");
  feComposite1.setAttribute("in", "SourceGraphic");
  feComposite1.setAttribute("in2","offset-blur");
  feComposite1.setAttribute("result","inverse");
  gaussFilter.appendChild(feComposite1);

  // flood
  feFlood = document.createElementNS(svg,"feFlood");
  feFlood.setAttribute("flood-color","black");
  feFlood.setAttribute("flood-opacity", obj.config.shadowOpacity);
  feFlood.setAttribute("result","color");
  gaussFilter.appendChild(feFlood);

  // composite 2
  feComposite2 = document.createElementNS(svg,"feComposite");
  feComposite2.setAttribute("operator","in");
  feComposite2.setAttribute("in", "color");
  feComposite2.setAttribute("in2","inverse");
  feComposite2.setAttribute("result","shadow");
  gaussFilter.appendChild(feComposite2);

  // composite 3
  feComposite3 = document.createElementNS(svg,"feComposite");
  feComposite3.setAttribute("operator","over");
  feComposite3.setAttribute("in", "shadow");
  feComposite3.setAttribute("in2","SourceGraphic");
  gaussFilter.appendChild(feComposite3);

  // set shadow
  if (!obj.config.hideInnerShadow) {
    obj.canvas.canvas.childNodes[2].setAttribute("filter", "url(#inner-shadow)");
    obj.canvas.canvas.childNodes[3].setAttribute("filter", "url(#inner-shadow)");
  }

  // var clear
  gaussFilter, feOffset, feGaussianBlur, feComposite1, feFlood, feComposite2, feComposite3 = null;

};

/** Get color for value */
function getColor(val, pct, col, noGradient, custSec) {

  var no, inc, colors, percentage, rval, gval, bval, lower, upper, range, rangePct, pctLower, pctUpper, color;
  var noGradient = noGradient || custSec.length > 0;

  if(custSec.length > 0) {
    for(var i = 0; i < custSec.length; i++) {
      if(val > custSec[i].lo && val <= custSec[i].hi) {
        return custSec[i].color;
      }
    }
  }

  no = col.length;
  if (no === 1) return col[0];
  inc = (noGradient) ? (1 / no) : (1 / (no - 1));
  colors = [];
  for (var i = 0; i < col.length; i++) {
    percentage = (noGradient) ? (inc * (i + 1)) : (inc * i);
    rval = parseInt((cutHex(col[i])).substring(0,2),16);
    gval = parseInt((cutHex(col[i])).substring(2,4),16);
    bval = parseInt((cutHex(col[i])).substring(4,6),16);
    colors[i] = { pct: percentage, color: { r: rval, g: gval, b: bval  } };
  }

  if(pct === 0) {
    return 'rgb(' + [colors[0].color.r, colors[0].color.g, colors[0].color.b].join(',') + ')';
  }

  for (var j = 0; j < colors.length; j++) {
    if (pct <= colors[j].pct) {
      if (noGradient) {
        return 'rgb(' + [colors[j].color.r, colors[j].color.g, colors[j].color.b].join(',') + ')';
      } else {
        lower = colors[j - 1];
        upper = colors[j];
        range = upper.pct - lower.pct;
        rangePct = (pct - lower.pct) / range;
        pctLower = 1 - rangePct;
        pctUpper = rangePct;
        color = {
          r: Math.floor(lower.color.r * pctLower + upper.color.r * pctUpper),
          g: Math.floor(lower.color.g * pctLower + upper.color.g * pctUpper),
          b: Math.floor(lower.color.b * pctLower + upper.color.b * pctUpper)
        };
        return 'rgb(' + [color.r, color.g, color.b].join(',') + ')';
      }
    }
  }

}

/** Fix Raphael display:none tspan dy attribute bug */
function setDy(elem, fontSize, txtYpos) {
  if ((!ie || ie > 8) && elem.node.firstChild.attributes.dy) {
    elem.node.firstChild.attributes.dy.value = 0;
  }
}

/** Random integer  */
function getRandomInt (min, max) {
  return Math.floor(Math.random() * (max - min + 1)) + min;
}

/**  Cut hex  */
function cutHex(str) {
  return (str.charAt(0)=="#") ? str.substring(1,7):str;
}

/**  Human friendly number suffix - From: http://stackoverflow.com/questions/2692323/code-golf-friendly-number-abbreviator */
function humanFriendlyNumber( n, d ) {
  var p, d2, i, s;

  p = Math.pow;
  d2 = p(10, d);
  i = 7;
  while( i ) {
    s = p(10,i--*3);
    if( s <= n ) {
     n = Math.round(n*d2/s)/d2+"KMGTPE"[i];
   }
 }
 return n;
}

/**  Get style  */
function getStyle(oElm, strCssRule){
  var strValue = "";
  if(document.defaultView && document.defaultView.getComputedStyle){
    strValue = document.defaultView.getComputedStyle(oElm, "").getPropertyValue(strCssRule);
  }
  else if(oElm.currentStyle){
    strCssRule = strCssRule.replace(/\-(\w)/g, function (strMatch, p1){
      return p1.toUpperCase();
    });
    strValue = oElm.currentStyle[strCssRule];
  }
  return strValue;
}

/**  Create Element NS Ready  */
function onCreateElementNsReady(func) {
  if (document.createElementNS !== undefined) {
    func();
  } else {
    setTimeout(function() { onCreateElementNsReady(func); }, 100);
  }
}

/**  Get IE version  */
// ----------------------------------------------------------
// A short snippet for detecting versions of IE in JavaScript
// without resorting to user-agent sniffing
// ----------------------------------------------------------
// If you're not in IE (or IE version is less than 5) then:
// ie === undefined
// If you're in IE (>=5) then you can determine which version:
// ie === 7; // IE7
// Thus, to detect IE:
// if (ie) {}
// And to detect the version:
// ie === 6 // IE6
// ie > 7 // IE8, IE9 ...
// ie < 9 // Anything less than IE9
// ----------------------------------------------------------
// UPDATE: Now using Live NodeList idea from @jdalton
var ie = (function(){

  var undef,
  v = 3,
  div = document.createElement('div'),
  all = div.getElementsByTagName('i');

  while (
    div.innerHTML = '<!--[if gt IE ' + (++v) + ']><i></i><![endif]-->',
    all[0]
    );
    return v > 4 ? v : undef;
>>>>>>> ba54a668
}());<|MERGE_RESOLUTION|>--- conflicted
+++ resolved
@@ -1,4 +1,3 @@
-<<<<<<< HEAD
 /**
  * JustGage - this is work-in-progress, unreleased, unofficial code, so it might not work top-notch :)
  * Check http://www.justgage.com for official releases
@@ -860,7 +859,7 @@
 
 /** Fix Raphael display:none tspan dy attribute bug */
 function setDy(elem, fontSize, txtYpos) {
-  if ((!ie || ie > 9) && elem.node.firstChild.attributes.dy) {
+  if ((!ie || ie > 8) && elem.node.firstChild.attributes.dy) {
     elem.node.firstChild.attributes.dy.value = 0;
   }
 }
@@ -944,951 +943,4 @@
     all[0]
     );
     return v > 4 ? v : undef;
-=======
-/**
- * JustGage - this is work-in-progress, unreleased, unofficial code, so it might not work top-notch :)
- * Check http://www.justgage.com for official releases
- * Licensed under MIT.
- * @author Bojan Djuricic  (@Toorshia)
- *
- * LATEST UPDATES
-
- * -----------------------------
- * April 18, 2013.
- * -----------------------------
-     * parentNode - use this instead of id, to attach gauge to node which is outside of DOM tree - https://github.com/toorshia/justgage/issues/48
-     * width - force gauge width
-     * height - force gauge height
-
- * -----------------------------
- * April 17, 2013.
- * -----------------------------
-     * fix - https://github.com/toorshia/justgage/issues/49
-
- * -----------------------------
- * April 01, 2013.
- * -----------------------------
-     * fix - https://github.com/toorshia/justgage/issues/46
-
- * -----------------------------
- * March 26, 2013.
- * -----------------------------
-     * customSectors - define specific color for value range (0-10 : red, 10-30 : blue etc.)
-
- * -----------------------------
- * March 23, 2013.
- * -----------------------------
-     * counter - option to animate value  in counting fashion
-     * fix - https://github.com/toorshia/justgage/issues/45
-
- * -----------------------------
- * March 13, 2013.
- * -----------------------------
-     * refresh method - added optional 'max' parameter to use when you need to update max value
-
- * -----------------------------
- * February 26, 2013.
- * -----------------------------
-     * decimals - option to define/limit number of decimals when not using humanFriendly or customRenderer to display value
-     * fixed a missing parameters bug when calling generateShadow()  for IE < 9
-
- * -----------------------------
- * December 31, 2012.
- * -----------------------------
-     * fixed text y-position for hidden divs - workaround for Raphael <tspan> 'dy' bug - https://github.com/DmitryBaranovskiy/raphael/issues/491
-     * 'show' parameters, like showMinMax are now 'hide' because I am lame developer - please update these in your setups
-     * Min and Max labels are now auto-off when in donut mode
-     * Start angle in donut mode is now 90
-     * donutStartAngle - option to define start angle for donut
-
- * -----------------------------
- * November 25, 2012.
- * -----------------------------
-     * Option to define custom rendering function for displayed value
-
- * -----------------------------
- * November 19, 2012.
- * -----------------------------
-     * Config.value is now updated after gauge refresh
-
- * -----------------------------
- * November 13, 2012.
- * -----------------------------
-     * Donut display mode added
-     * Option to hide value label
-     * Option to enable responsive gauge size
-     * Removed default title attribute
-     * Option to accept min and max defined as string values
-     * Option to configure value symbol
-     * Fixed bad aspect ratio calculations
-     * Option to configure minimum font size for all texts
-     * Option to show shorthand big numbers (human friendly)
-     */
-
- JustGage = function(config) {
-
-  // if (!config.id) {alert("Missing id parameter for gauge!"); return false;}
-  // if (!document.getElementById(config.id)) {alert("No element with id: \""+config.id+"\" found!"); return false;}
-
-  var obj = this;
-
-  // configurable parameters
-  obj.config =
-  {
-    // id : string
-    // this is container element id
-    id : config.id,
-
-    // parentNode : node object
-    // this is container element
-    parentNode : (config.parentNode) ? config.parentNode : null,
-
-    // width : int
-    // gauge width
-    width : (config.width) ? config.width : null,
-
-    // height : int
-    // gauge height
-    height : (config.height) ? config.height : null,
-
-    // title : string
-    // gauge title
-    title : (config.title) ? config.title : "",
-
-    // titleFontColor : string
-    // color of gauge title
-    titleFontColor : (config.titleFontColor) ? config.titleFontColor : "#999999",
-
-    // value : int
-    // value gauge is showing
-    value : (config.value) ? config.value : 0,
-
-    // valueFontColor : string
-    // color of label showing current value
-    valueFontColor : (config.valueFontColor) ? config.valueFontColor : "#010101",
-
-    // symbol : string
-    // special symbol to show next to value
-    symbol : (config.symbol) ? config.symbol : "",
-
-    // min : int
-    // min value
-    min : (config.min !== undefined) ? parseFloat(config.min) : 0,
-
-    // max : int
-    // max value
-    max : (config.max !== undefined) ? parseFloat(config.max) : 100,
-
-    // humanFriendlyDecimal : int
-    // number of decimal places for our human friendly number to contain
-    humanFriendlyDecimal : (config.humanFriendlyDecimal) ? config.humanFriendlyDecimal : 0,
-
-    // textRenderer: func
-    // function applied before rendering text
-    textRenderer  : (config.textRenderer) ? config.textRenderer : null,
-
-    // gaugeWidthScale : float
-    // width of the gauge element
-    gaugeWidthScale : (config.gaugeWidthScale) ? config.gaugeWidthScale : 1.0,
-
-    // gaugeColor : string
-    // background color of gauge element
-    gaugeColor : (config.gaugeColor) ? config.gaugeColor : "#edebeb",
-
-    // label : string
-    // text to show below value
-    label : (config.label) ? config.label : "",
-
-    // labelFontColor : string
-    // color of label showing label under value
-    labelFontColor : (config.labelFontColor) ? config.labelFontColor : "#b3b3b3",
-
-    // shadowOpacity : int
-    // 0 ~ 1
-    shadowOpacity : (config.shadowOpacity) ? config.shadowOpacity : 0.2,
-
-    // shadowSize: int
-    // inner shadow size
-    shadowSize : (config.shadowSize) ? config.shadowSize : 5,
-
-    // shadowVerticalOffset : int
-    // how much shadow is offset from top
-    shadowVerticalOffset : (config.shadowVerticalOffset) ? config.shadowVerticalOffset : 3,
-
-    // levelColors : string[]
-    // colors of indicator, from lower to upper, in RGB format
-    levelColors : (config.levelColors) ? config.levelColors : [
-    "#a9d70b",
-    "#f9c802",
-    "#ff0000"
-    ],
-
-    // startAnimationTime : int
-    // length of initial animation
-    startAnimationTime : (config.startAnimationTime) ? config.startAnimationTime : 700,
-
-    // startAnimationType : string
-    // type of initial animation (linear, >, <,  <>, bounce)
-    startAnimationType : (config.startAnimationType) ? config.startAnimationType : ">",
-
-    // refreshAnimationTime : int
-    // length of refresh animation
-    refreshAnimationTime : (config.refreshAnimationTime) ? config.refreshAnimationTime : 700,
-
-    // refreshAnimationType : string
-    // type of refresh animation (linear, >, <,  <>, bounce)
-    refreshAnimationType : (config.refreshAnimationType) ? config.refreshAnimationType : ">",
-
-    // donutStartAngle : int
-    // angle to start from when in donut mode
-    donutStartAngle : (config.donutStartAngle) ? config.donutStartAngle : 90,
-
-    // valueMinFontSize : int
-    // absolute minimum font size for the value
-    valueMinFontSize : config.valueMinFontSize || 16,
-
-    // titleMinFontSize
-    // absolute minimum font size for the title
-    titleMinFontSize : config.titleMinFontSize || 10,
-
-    // labelMinFontSize
-    // absolute minimum font size for the label
-    labelMinFontSize : config.labelMinFontSize || 10,
-
-    // minLabelMinFontSize
-    // absolute minimum font size for the minimum label
-    minLabelMinFontSize : config.minLabelMinFontSize || 10,
-
-    // maxLabelMinFontSize
-    // absolute minimum font size for the maximum label
-    maxLabelMinFontSize : config.maxLabelMinFontSize || 10,
-
-    // hideValue : bool
-    // hide value text
-    hideValue : (config.hideValue) ? config.hideValue : false,
-
-    // hideMinMax : bool
-    // hide min and max values
-    hideMinMax : (config.hideMinMax) ? config.hideMinMax : false,
-
-    // hideInnerShadow : bool
-    // hide inner shadow
-    hideInnerShadow : (config.hideInnerShadow) ? config.hideInnerShadow : false,
-
-    // humanFriendly : bool
-    // convert large numbers for min, max, value to human friendly (e.g. 1234567 -> 1.23M)
-    humanFriendly : (config.humanFriendly) ? config.humanFriendly : false,
-
-    // noGradient : bool
-    // whether to use gradual color change for value, or sector-based
-    noGradient : (config.noGradient) ? config.noGradient : false,
-
-    // donut : bool
-    // show full donut gauge
-    donut : (config.donut) ? config.donut : false,
-
-    // relativeGaugeSize : bool
-    // whether gauge size should follow changes in container element size
-    relativeGaugeSize : (config.relativeGaugeSize) ? config.relativeGaugeSize : false,
-
-    // counter : bool
-    // animate level number change
-    counter : (config.counter) ? config.counter : false,
-
-    // decimals : int
-    // number of digits after floating point
-    decimals : (config.decimals) ? config.decimals : 0,
-
-    // customSectors : [] of objects
-    // number of digits after floating point
-    customSectors : (config.customSectors) ? config.customSectors : []
-  };
-
-  // variables
-  var
-  canvasW,
-  canvasH,
-  widgetW,
-  widgetH,
-  aspect,
-  dx,
-  dy,
-  titleFontSize,
-  titleX,
-  titleY,
-  valueFontSize,
-  valueX,
-  valueY,
-  labelFontSize,
-  labelX,
-  labelY,
-  minFontSize,
-  minX,
-  minY,
-  maxFontSize,
-  maxX,
-  maxY;
-
-  // overflow values
-  if (obj.config.value > obj.config.max) obj.config.value = obj.config.max;
-  if (obj.config.value < obj.config.min) obj.config.value = obj.config.min;
-  obj.originalValue = config.value;
-
-  // create canvas
-  if (obj.config.id !== null && (document.getElementById(obj.config.id)) !== null) {
-    obj.canvas = Raphael(obj.config.id, "100%", "100%");
-  } else if (obj.config.parentNode !== null) {
-    obj.canvas = Raphael(obj.config.parentNode, "100%", "100%");
-  }
-
-  if (obj.config.relativeGaugeSize === true) {
-    obj.canvas.setViewBox(0, 0, 200, 150, false);
-  }
-
-  // canvas dimensions
-  if (obj.config.relativeGaugeSize === true) {
-    canvasW = 200;
-    canvasH = 150;
-  } else if (obj.config.width !== null && obj.config.height !== null) {
-    canvasW = obj.config.width;
-    canvasH = obj.config.height;
-  } else if (obj.config.parentNode !== null) {
-    obj.canvas.setViewBox(0, 0, 200, 150, false);
-    canvasW = 200;
-    canvasH = 150;
-  } else {
-    canvasW = getStyle(document.getElementById(obj.config.id), "width").slice(0, -2) * 1;
-    canvasH = getStyle(document.getElementById(obj.config.id), "height").slice(0, -2) * 1;
-  }
-
-  // widget dimensions
-  if (obj.config.donut === true) {
-
-    // DONUT *******************************
-
-    // width more than height
-    if(canvasW > canvasH) {
-      widgetH = canvasH;
-      widgetW = widgetH;
-    // width less than height
-  } else if (canvasW < canvasH) {
-    widgetW = canvasW;
-    widgetH = widgetW;
-      // if height don't fit, rescale both
-      if(widgetH > canvasH) {
-        aspect = widgetH / canvasH;
-        widgetH = widgetH / aspect;
-        widgetW = widgetH / aspect;
-      }
-    // equal
-  } else {
-    widgetW = canvasW;
-    widgetH = widgetW;
-  }
-
-    // delta
-    dx = (canvasW - widgetW)/2;
-    dy = (canvasH - widgetH)/2;
-
-    // title
-    titleFontSize = ((widgetH / 8) > 10) ? (widgetH / 10) : 10;
-    titleX = dx + widgetW / 2;
-    titleY = dy + widgetH / 11;
-
-    // value
-    valueFontSize = ((widgetH / 6.4) > 16) ? (widgetH / 5.4) : 18;
-    valueX = dx + widgetW / 2;
-    if(obj.config.label !== '') {
-      valueY = dy + widgetH / 1.85;
-    } else {
-      valueY = dy + widgetH / 1.7;
-    }
-
-    // label
-    labelFontSize = ((widgetH / 16) > 10) ? (widgetH / 16) : 10;
-    labelX = dx + widgetW / 2;
-    labelY = valueY + labelFontSize;
-
-    // min
-    minFontSize = ((widgetH / 16) > 10) ? (widgetH / 16) : 10;
-    minX = dx + (widgetW / 10) + (widgetW / 6.666666666666667 * obj.config.gaugeWidthScale) / 2 ;
-    minY = labelY;
-
-    // max
-    maxFontSize = ((widgetH / 16) > 10) ? (widgetH / 16) : 10;
-    maxX = dx + widgetW - (widgetW / 10) - (widgetW / 6.666666666666667 * obj.config.gaugeWidthScale) / 2 ;
-    maxY = labelY;
-
-  } else {
-    // HALF *******************************
-
-    // width more than height
-    if(canvasW > canvasH) {
-      widgetH = canvasH;
-      widgetW = widgetH * 1.25;
-      //if width doesn't fit, rescale both
-      if(widgetW > canvasW) {
-        aspect = widgetW / canvasW;
-        widgetW = widgetW / aspect;
-        widgetH = widgetH / aspect;
-      }
-    // width less than height
-  } else if (canvasW < canvasH) {
-    widgetW = canvasW;
-    widgetH = widgetW / 1.25;
-      // if height don't fit, rescale both
-      if(widgetH > canvasH) {
-        aspect = widgetH / canvasH;
-        widgetH = widgetH / aspect;
-        widgetW = widgetH / aspect;
-      }
-    // equal
-  } else {
-    widgetW = canvasW;
-    widgetH = widgetW * 0.75;
-  }
-
-    // delta
-    dx = (canvasW - widgetW)/2;
-    dy = (canvasH - widgetH)/2;
-
-    // title
-    titleFontSize = ((widgetH / 8) > obj.config.titleMinFontSize) ? (widgetH / 10) : obj.config.titleMinFontSize;
-    titleX = dx + widgetW / 2;
-    titleY = dy + widgetH / 6.4;
-
-    // value
-    valueFontSize = ((widgetH / 6.5) > obj.config.valueMinFontSize) ? (widgetH / 6.5) : obj.config.valueMinFontSize;
-    valueX = dx + widgetW / 2;
-    valueY = dy + widgetH / 1.275;
-
-    // label
-    labelFontSize = ((widgetH / 16) > obj.config.labelMinFontSize) ? (widgetH / 16) : obj.config.labelMinFontSize;
-    labelX = dx + widgetW / 2;
-    labelY = valueY + valueFontSize / 2 + 5;
-
-    // min
-    minFontSize = ((widgetH / 16) > obj.config.minLabelMinFontSize) ? (widgetH / 16) : obj.config.minLabelMinFontSize;
-    minX = dx + (widgetW / 10) + (widgetW / 6.666666666666667 * obj.config.gaugeWidthScale) / 2 ;
-    minY = labelY;
-
-    // max
-    maxFontSize = ((widgetH / 16) > obj.config.maxLabelMinFontSize) ? (widgetH / 16) : obj.config.maxLabelMinFontSize;
-    maxX = dx + widgetW - (widgetW / 10) - (widgetW / 6.666666666666667 * obj.config.gaugeWidthScale) / 2 ;
-    maxY = labelY;
-  }
-
-  // parameters
-  obj.params  = {
-    canvasW : canvasW,
-    canvasH : canvasH,
-    widgetW : widgetW,
-    widgetH : widgetH,
-    dx : dx,
-    dy : dy,
-    titleFontSize : titleFontSize,
-    titleX : titleX,
-    titleY : titleY,
-    valueFontSize : valueFontSize,
-    valueX : valueX,
-    valueY : valueY,
-    labelFontSize : labelFontSize,
-    labelX : labelX,
-    labelY : labelY,
-    minFontSize : minFontSize,
-    minX : minX,
-    minY : minY,
-    maxFontSize : maxFontSize,
-    maxX : maxX,
-    maxY : maxY
-  };
-
-  // var clear
-  canvasW, canvasH, widgetW, widgetH, aspect, dx, dy, titleFontSize, titleX, titleY, valueFontSize, valueX, valueY, labelFontSize, labelX, labelY, minFontSize, minX, minY, maxFontSize, maxX, maxY = null
-
-  // pki - custom attribute for generating gauge paths
-  obj.canvas.customAttributes.pki = function (value, min, max, w, h, dx, dy, gws, donut) {
-
-    var alpha, Ro, Ri, Cx, Cy, Xo, Yo, Xi, Yi, path;
-
-    if (donut) {
-      alpha = (1 - 2 * (value - min) / (max - min)) * Math.PI;
-      Ro = w / 2 - w / 7;
-      Ri = Ro - w / 6.666666666666667 * gws;
-
-      Cx = w / 2 + dx;
-      Cy = h / 1.95 + dy;
-
-      Xo = w / 2 + dx + Ro * Math.cos(alpha);
-      Yo = h - (h - Cy) + 0 - Ro * Math.sin(alpha);
-      Xi = w / 2 + dx + Ri * Math.cos(alpha);
-      Yi = h - (h - Cy) + 0 - Ri * Math.sin(alpha);
-
-      path += "M" + (Cx - Ri) + "," + Cy + " ";
-      path += "L" + (Cx - Ro) + "," + Cy + " ";
-      if (value > ((max - min) / 2)) {
-        path += "A" + Ro + "," + Ro + " 0 0 1 " + (Cx + Ro) + "," + Cy + " ";
-      }
-      path += "A" + Ro + "," + Ro + " 0 0 1 " + Xo + "," + Yo + " ";
-      path += "L" + Xi + "," + Yi + " ";
-      if (value > ((max - min) / 2)) {
-        path += "A" + Ri + "," + Ri + " 0 0 0 " + (Cx + Ri) + "," + Cy + " ";
-      }
-      path += "A" + Ri + "," + Ri + " 0 0 0 " + (Cx - Ri) + "," + Cy + " ";
-      path += "Z ";
-
-      return { path: path };
-
-    } else {
-      alpha = (1 - (value - min) / (max - min)) * Math.PI;
-      Ro = w / 2 - w / 10;
-      Ri = Ro - w / 6.666666666666667 * gws;
-
-      Cx = w / 2 + dx;
-      Cy = h / 1.25 + dy;
-
-      Xo = w / 2 + dx + Ro * Math.cos(alpha);
-      Yo = h - (h - Cy) + 0 - Ro * Math.sin(alpha);
-      Xi = w / 2 + dx + Ri * Math.cos(alpha);
-      Yi = h - (h - Cy) + 0 - Ri * Math.sin(alpha);
-
-      path += "M" + (Cx - Ri) + "," + Cy + " ";
-      path += "L" + (Cx - Ro) + "," + Cy + " ";
-      path += "A" + Ro + "," + Ro + " 0 0 1 " + Xo + "," + Yo + " ";
-      path += "L" + Xi + "," + Yi + " ";
-      path += "A" + Ri + "," + Ri + " 0 0 0 " + (Cx - Ri) + "," + Cy + " ";
-      path += "Z ";
-
-      return { path: path };
-    }
-
-    // var clear
-    alpha, Ro, Ri, Cx, Cy, Xo, Yo, Xi, Yi, path = null;
-  };
-
-  // gauge
-  obj.gauge = obj.canvas.path().attr({
-      "stroke": "none",
-      "fill": obj.config.gaugeColor,
-      pki: [
-        obj.config.max,
-        obj.config.min,
-        obj.config.max,
-        obj.params.widgetW,
-        obj.params.widgetH,
-        obj.params.dx,
-        obj.params.dy,
-        obj.config.gaugeWidthScale,
-        obj.config.donut
-      ]
-  });
-
-  // level
-  obj.level = obj.canvas.path().attr({
-    "stroke": "none",
-    "fill": getColor(obj.config.value, (obj.config.value - obj.config.min) / (obj.config.max - obj.config.min), obj.config.levelColors, obj.config.noGradient, obj.config.customSectors),
-    pki: [
-      obj.config.min,
-      obj.config.min,
-      obj.config.max,
-      obj.params.widgetW,
-      obj.params.widgetH,
-      obj.params.dx,
-      obj.params.dy,
-      obj.config.gaugeWidthScale,
-      obj.config.donut
-    ]
-  });
-  if(obj.config.donut) {
-    obj.level.transform("r" + obj.config.donutStartAngle + ", " + (obj.params.widgetW/2 + obj.params.dx) + ", " + (obj.params.widgetH/1.95 + obj.params.dy));
-  }
-
-  // title
-  obj.txtTitle = obj.canvas.text(obj.params.titleX, obj.params.titleY, obj.config.title);
-  obj.txtTitle.attr({
-    "font-size":obj.params.titleFontSize,
-    "font-weight":"bold",
-    "font-family":"Arial",
-    "fill":obj.config.titleFontColor,
-    "fill-opacity":"1"
-  });
-  setDy(obj.txtTitle, obj.params.titleFontSize, obj.params.titleY);
-
-  // value
-  obj.txtValue = obj.canvas.text(obj.params.valueX, obj.params.valueY, 0);
-  obj.txtValue.attr({
-    "font-size":obj.params.valueFontSize,
-    "font-weight":"bold",
-    "font-family":"Arial",
-    "fill":obj.config.valueFontColor,
-    "fill-opacity":"0"
-  });
-  setDy(obj.txtValue, obj.params.valueFontSize, obj.params.valueY);
-
-  // label
-  obj.txtLabel = obj.canvas.text(obj.params.labelX, obj.params.labelY, obj.config.label);
-  obj.txtLabel.attr({
-    "font-size":obj.params.labelFontSize,
-    "font-weight":"normal",
-    "font-family":"Arial",
-    "fill":obj.config.labelFontColor,
-    "fill-opacity":"0"
-  });
-  setDy(obj.txtLabel, obj.params.labelFontSize, obj.params.labelY);
-
-  // min
-  obj.txtMinimum = obj.config.min;
-  if( obj.config.humanFriendly ) obj.txtMinimum = humanFriendlyNumber( obj.config.min, obj.config.humanFriendlyDecimal );
-  obj.txtMin = obj.canvas.text(obj.params.minX, obj.params.minY, obj.txtMinimum);
-  obj.txtMin.attr({
-    "font-size":obj.params.minFontSize,
-    "font-weight":"normal",
-    "font-family":"Arial",
-    "fill":obj.config.labelFontColor,
-    "fill-opacity": (obj.config.hideMinMax || obj.config.donut)? "0" : "1"
-  });
-  setDy(obj.txtMin, obj.params.minFontSize, obj.params.minY);
-
-  // max
-  obj.txtMaximum = obj.config.max;
-  if( obj.config.humanFriendly ) obj.txtMaximum = humanFriendlyNumber( obj.config.max, obj.config.humanFriendlyDecimal );
-  obj.txtMax = obj.canvas.text(obj.params.maxX, obj.params.maxY, obj.txtMaximum);
-  obj.txtMax.attr({
-    "font-size":obj.params.maxFontSize,
-    "font-weight":"normal",
-    "font-family":"Arial",
-    "fill":obj.config.labelFontColor,
-    "fill-opacity": (obj.config.hideMinMax || obj.config.donut)? "0" : "1"
-  });
-  setDy(obj.txtMax, obj.params.maxFontSize, obj.params.maxY);
-
-  var defs = obj.canvas.canvas.childNodes[1];
-  var svg = "http://www.w3.org/2000/svg";
-
-  if (ie < 9) {
-    onCreateElementNsReady(function() {
-      obj.generateShadow(svg, defs);
-    });
-  } else {
-    obj.generateShadow(svg, defs);
-  }
-
-  // var clear
-  defs, svg = null;
-
-  // set value to display
-  if(obj.config.textRenderer) {
-    obj.originalValue = obj.config.textRenderer(obj.originalValue);
-  } else if(obj.config.humanFriendly) {
-    obj.originalValue = humanFriendlyNumber( obj.originalValue, obj.config.humanFriendlyDecimal ) + obj.config.symbol;
-  } else {
-    obj.originalValue = (obj.originalValue * 1).toFixed(obj.config.decimals) + obj.config.symbol;
-  }
-
-  if(obj.config.counter === true) {
-    //on each animation frame
-    eve.on("raphael.anim.frame." + (obj.level.id), function() {
-      var currentValue = obj.level.attr("pki");
-      if(obj.config.textRenderer) {
-        obj.txtValue.attr("text", obj.config.textRenderer(Math.floor(currentValue[0])));
-      } else if(obj.config.humanFriendly) {
-        obj.txtValue.attr("text", humanFriendlyNumber( Math.floor(currentValue[0]), obj.config.humanFriendlyDecimal ) + obj.config.symbol);
-      } else {
-        obj.txtValue.attr("text", (currentValue[0] * 1).toFixed(obj.config.decimals) + obj.config.symbol);
-      }
-      setDy(obj.txtValue, obj.params.valueFontSize, obj.params.valueY);
-      currentValue = null;
-    });
-    //on animation end
-    eve.on("raphael.anim.finish." + (obj.level.id), function() {
-      obj.txtValue.attr({"text" : obj.originalValue});
-      setDy(obj.txtValue, obj.params.valueFontSize, obj.params.valueY);
-    });
-  } else {
-    //on animation start
-    eve.on("raphael.anim.start." + (obj.level.id), function() {
-      obj.txtValue.attr({"text" : obj.originalValue});
-      setDy(obj.txtValue, obj.params.valueFontSize, obj.params.valueY);
-    });
-  }
-
-  // animate gauge level, value & label
-  obj.level.animate({
-    pki: [
-      obj.config.value,
-      obj.config.min,
-      obj.config.max,
-      obj.params.widgetW,
-      obj.params.widgetH,
-      obj.params.dx,
-      obj.params.dy,
-      obj.config.gaugeWidthScale,
-      obj.config.donut
-    ]
-  }, obj.config.startAnimationTime, obj.config.startAnimationType);
-  obj.txtValue.animate({"fill-opacity":(obj.config.hideValue)?"0":"1"}, obj.config.startAnimationTime, obj.config.startAnimationType);
-  obj.txtLabel.animate({"fill-opacity":"1"}, obj.config.startAnimationTime, obj.config.startAnimationType);
-};
-
-/** Refresh gauge level */
-JustGage.prototype.refresh = function(val, max) {
-
-  var obj = this;
-  var displayVal, color, max = max || null;
-
-  // set new max
-  if(max !== null) {
-    obj.config.max = max;
-
-    obj.txtMaximum = obj.config.max;
-    if( obj.config.humanFriendly ) obj.txtMaximum = humanFriendlyNumber( obj.config.max, obj.config.humanFriendlyDecimal );
-    obj.txtMax.attr({"text" : obj.txtMaximum});
-    setDy(obj.txtMax, obj.params.maxFontSize, obj.params.maxY);
-  }
-
-  // overflow values
-  displayVal = val;
-  if ((val * 1) > (obj.config.max * 1)) {val = (obj.config.max * 1);}
-  if ((val * 1) < (obj.config.min * 1)) {val = (obj.config.min * 1);}
-
-  color = getColor(val, (val - obj.config.min) / (obj.config.max - obj.config.min), obj.config.levelColors, obj.config.noGradient, obj.config.customSectors);
-
-  if(obj.config.textRenderer) {
-    displayVal = obj.config.textRenderer(displayVal);
-  } else if( obj.config.humanFriendly ) {
-    displayVal = humanFriendlyNumber( displayVal, obj.config.humanFriendlyDecimal ) + obj.config.symbol;
-  } else {
-    displayVal = (displayVal * 1).toFixed(obj.config.decimals) + obj.config.symbol;
-  }
-  obj.originalValue = displayVal;
-  obj.config.value = val * 1;
-
-  if(!obj.config.counter) {
-    obj.txtValue.attr({"text":displayVal});
-    setDy(obj.txtValue, obj.params.valueFontSize, obj.params.valueY);
-  }
-
-  obj.level.animate({
-    pki: [
-      obj.config.value,
-      obj.config.min,
-      obj.config.max,
-      obj.params.widgetW,
-      obj.params.widgetH,
-      obj.params.dx,
-      obj.params.dy,
-      obj.config.gaugeWidthScale,
-      obj.config.donut
-    ],
-    "fill":color
-  },  obj.config.refreshAnimationTime, obj.config.refreshAnimationType);
-
-  // var clear
-  obj, displayVal, color, max = null;
-};
-
-/** Generate shadow */
-JustGage.prototype.generateShadow = function(svg, defs) {
-
-  var obj = this;
-  var gaussFilter, feOffset, feGaussianBlur, feComposite1, feFlood, feComposite2, feComposite3;
-
-  // FILTER
-  gaussFilter = document.createElementNS(svg,"filter");
-  gaussFilter.setAttribute("id","inner-shadow");
-  defs.appendChild(gaussFilter);
-
-  // offset
-  feOffset = document.createElementNS(svg,"feOffset");
-  feOffset.setAttribute("dx", 0);
-  feOffset.setAttribute("dy", obj.config.shadowVerticalOffset);
-  gaussFilter.appendChild(feOffset);
-
-  // blur
-  feGaussianBlur = document.createElementNS(svg,"feGaussianBlur");
-  feGaussianBlur.setAttribute("result","offset-blur");
-  feGaussianBlur.setAttribute("stdDeviation", obj.config.shadowSize);
-  gaussFilter.appendChild(feGaussianBlur);
-
-  // composite 1
-  feComposite1 = document.createElementNS(svg,"feComposite");
-  feComposite1.setAttribute("operator","out");
-  feComposite1.setAttribute("in", "SourceGraphic");
-  feComposite1.setAttribute("in2","offset-blur");
-  feComposite1.setAttribute("result","inverse");
-  gaussFilter.appendChild(feComposite1);
-
-  // flood
-  feFlood = document.createElementNS(svg,"feFlood");
-  feFlood.setAttribute("flood-color","black");
-  feFlood.setAttribute("flood-opacity", obj.config.shadowOpacity);
-  feFlood.setAttribute("result","color");
-  gaussFilter.appendChild(feFlood);
-
-  // composite 2
-  feComposite2 = document.createElementNS(svg,"feComposite");
-  feComposite2.setAttribute("operator","in");
-  feComposite2.setAttribute("in", "color");
-  feComposite2.setAttribute("in2","inverse");
-  feComposite2.setAttribute("result","shadow");
-  gaussFilter.appendChild(feComposite2);
-
-  // composite 3
-  feComposite3 = document.createElementNS(svg,"feComposite");
-  feComposite3.setAttribute("operator","over");
-  feComposite3.setAttribute("in", "shadow");
-  feComposite3.setAttribute("in2","SourceGraphic");
-  gaussFilter.appendChild(feComposite3);
-
-  // set shadow
-  if (!obj.config.hideInnerShadow) {
-    obj.canvas.canvas.childNodes[2].setAttribute("filter", "url(#inner-shadow)");
-    obj.canvas.canvas.childNodes[3].setAttribute("filter", "url(#inner-shadow)");
-  }
-
-  // var clear
-  gaussFilter, feOffset, feGaussianBlur, feComposite1, feFlood, feComposite2, feComposite3 = null;
-
-};
-
-/** Get color for value */
-function getColor(val, pct, col, noGradient, custSec) {
-
-  var no, inc, colors, percentage, rval, gval, bval, lower, upper, range, rangePct, pctLower, pctUpper, color;
-  var noGradient = noGradient || custSec.length > 0;
-
-  if(custSec.length > 0) {
-    for(var i = 0; i < custSec.length; i++) {
-      if(val > custSec[i].lo && val <= custSec[i].hi) {
-        return custSec[i].color;
-      }
-    }
-  }
-
-  no = col.length;
-  if (no === 1) return col[0];
-  inc = (noGradient) ? (1 / no) : (1 / (no - 1));
-  colors = [];
-  for (var i = 0; i < col.length; i++) {
-    percentage = (noGradient) ? (inc * (i + 1)) : (inc * i);
-    rval = parseInt((cutHex(col[i])).substring(0,2),16);
-    gval = parseInt((cutHex(col[i])).substring(2,4),16);
-    bval = parseInt((cutHex(col[i])).substring(4,6),16);
-    colors[i] = { pct: percentage, color: { r: rval, g: gval, b: bval  } };
-  }
-
-  if(pct === 0) {
-    return 'rgb(' + [colors[0].color.r, colors[0].color.g, colors[0].color.b].join(',') + ')';
-  }
-
-  for (var j = 0; j < colors.length; j++) {
-    if (pct <= colors[j].pct) {
-      if (noGradient) {
-        return 'rgb(' + [colors[j].color.r, colors[j].color.g, colors[j].color.b].join(',') + ')';
-      } else {
-        lower = colors[j - 1];
-        upper = colors[j];
-        range = upper.pct - lower.pct;
-        rangePct = (pct - lower.pct) / range;
-        pctLower = 1 - rangePct;
-        pctUpper = rangePct;
-        color = {
-          r: Math.floor(lower.color.r * pctLower + upper.color.r * pctUpper),
-          g: Math.floor(lower.color.g * pctLower + upper.color.g * pctUpper),
-          b: Math.floor(lower.color.b * pctLower + upper.color.b * pctUpper)
-        };
-        return 'rgb(' + [color.r, color.g, color.b].join(',') + ')';
-      }
-    }
-  }
-
-}
-
-/** Fix Raphael display:none tspan dy attribute bug */
-function setDy(elem, fontSize, txtYpos) {
-  if ((!ie || ie > 8) && elem.node.firstChild.attributes.dy) {
-    elem.node.firstChild.attributes.dy.value = 0;
-  }
-}
-
-/** Random integer  */
-function getRandomInt (min, max) {
-  return Math.floor(Math.random() * (max - min + 1)) + min;
-}
-
-/**  Cut hex  */
-function cutHex(str) {
-  return (str.charAt(0)=="#") ? str.substring(1,7):str;
-}
-
-/**  Human friendly number suffix - From: http://stackoverflow.com/questions/2692323/code-golf-friendly-number-abbreviator */
-function humanFriendlyNumber( n, d ) {
-  var p, d2, i, s;
-
-  p = Math.pow;
-  d2 = p(10, d);
-  i = 7;
-  while( i ) {
-    s = p(10,i--*3);
-    if( s <= n ) {
-     n = Math.round(n*d2/s)/d2+"KMGTPE"[i];
-   }
- }
- return n;
-}
-
-/**  Get style  */
-function getStyle(oElm, strCssRule){
-  var strValue = "";
-  if(document.defaultView && document.defaultView.getComputedStyle){
-    strValue = document.defaultView.getComputedStyle(oElm, "").getPropertyValue(strCssRule);
-  }
-  else if(oElm.currentStyle){
-    strCssRule = strCssRule.replace(/\-(\w)/g, function (strMatch, p1){
-      return p1.toUpperCase();
-    });
-    strValue = oElm.currentStyle[strCssRule];
-  }
-  return strValue;
-}
-
-/**  Create Element NS Ready  */
-function onCreateElementNsReady(func) {
-  if (document.createElementNS !== undefined) {
-    func();
-  } else {
-    setTimeout(function() { onCreateElementNsReady(func); }, 100);
-  }
-}
-
-/**  Get IE version  */
-// ----------------------------------------------------------
-// A short snippet for detecting versions of IE in JavaScript
-// without resorting to user-agent sniffing
-// ----------------------------------------------------------
-// If you're not in IE (or IE version is less than 5) then:
-// ie === undefined
-// If you're in IE (>=5) then you can determine which version:
-// ie === 7; // IE7
-// Thus, to detect IE:
-// if (ie) {}
-// And to detect the version:
-// ie === 6 // IE6
-// ie > 7 // IE8, IE9 ...
-// ie < 9 // Anything less than IE9
-// ----------------------------------------------------------
-// UPDATE: Now using Live NodeList idea from @jdalton
-var ie = (function(){
-
-  var undef,
-  v = 3,
-  div = document.createElement('div'),
-  all = div.getElementsByTagName('i');
-
-  while (
-    div.innerHTML = '<!--[if gt IE ' + (++v) + ']><i></i><![endif]-->',
-    all[0]
-    );
-    return v > 4 ? v : undef;
->>>>>>> ba54a668
 }());