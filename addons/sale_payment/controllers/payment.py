# -*- coding: utf-8 -*-
# Part of Odoo. See LICENSE file for full copyright and licensing details.

from odoo import http, _
from odoo.addons.portal.controllers.portal import _build_url_w_params
from odoo.http import request, route


class PaymentPortal(http.Controller):

    @route('/pay/sale/<int:order_id>/form_tx', type='json', auth="public", website=True)
    def sale_pay_form(self, acquirer_id, order_id, save_token=False, access_token=None, **kwargs):
        """ Json method that creates a payment.transaction, used to create a
        transaction when the user clicks on 'pay now' button on the payment
        form.

        :return html: form containing all values related to the acquirer to
                      redirect customers to the acquirer website """
        success_url = kwargs.get('success_url', '/my')

        order_sudo = request.env['sale.order'].sudo().browse(order_id)
        if not order_sudo:
            return False

        try:
            acquirer_id = int(acquirer_id)
        except:
            return False

<<<<<<< HEAD
        # Create transaction
        vals = {
            'acquirer_id': acquirer_id,
            'callback_model_id': request.env['ir.model'].sudo().search([('model', '=', order_sudo._name)], limit=1).id,
            'callback_res_id': order_sudo.id,
            'callback_method': callback_method,
        }

        if save_token:
            vals['type'] = 'form_save'

        transaction = order_sudo._create_payment_transaction(vals)

        return transaction.render_sale_button(
=======
        if request.env.user == request.env.ref('base.public_user'):
            save_token = False

        token = request.env['payment.token'].sudo()  # currently no support of payment tokens
        tx = request.env['payment.transaction'].sudo()._check_or_create_sale_tx(
            order_sudo,
            acquirer,
            payment_token=token,
            tx_type='form_save' if save_token else 'form',
        )

        # set the transaction id into the session
        request.session['portal_sale_%s_transaction_id' % order_sudo.id] = tx.id

        return tx.render_sale_button(
>>>>>>> 3cdcbce9
            order_sudo,
            success_url,
            submit_txt=_('Pay'),
            render_values={
                'type': 'form_save' if save_token else 'form',
                'alias_usage': _('If we store your payment information on our server, subscription payments will be made automatically.'),
            }
        )

    @http.route('/pay/sale/<int:order_id>/s2s_token_tx', type='http', auth='public', website=True)
    def sale_pay_token(self, order_id, pm_id=None, **kwargs):
        """ Use a token to perform a s2s transaction """
        error_url = kwargs.get('error_url', '/my')
        success_url = kwargs.get('success_url', '/my')
        access_token = kwargs.get('access_token')
        params = {}
        if access_token:
            params['access_token'] = access_token

        order_sudo = request.env['sale.order'].sudo().browse(order_id).exists()
        if not order_sudo:
            params['error'] = 'pay_sale_invalid_doc'
            return request.redirect(_build_url_w_params(error_url, params))

        try:
            token = request.env['payment.token'].sudo().browse(int(pm_id))
        except (ValueError, TypeError):
            token = False

        token_owner = order_sudo.partner_id if request.env.user == request.env.ref('base.public_user') else request.env.user.partner_id
        if not token or token.partner_id != token_owner:
            params['error'] = 'pay_sale_invalid_token'
            return request.redirect(_build_url_w_params(error_url, params))

<<<<<<< HEAD
        try:
            pm_id = int(pm_id)
        except (ValueError, TypeError):
            params['error'] = 'pay_sale_invalid_token'
            return request.redirect(_build_url_w_params(error_url, params))

            # Create transaction
        vals = {
            'payment_token_id': pm_id,
            'type': 'server2server',
            'callback_model_id': request.env['ir.model'].sudo().search([('model', '=', order_sudo._name)], limit=1).id,
            'callback_res_id': order_sudo.id,
            'callback_method': callback_method,
        }

        order_sudo._create_payment_transaction(vals)

        params['success'] = 'pay_sale'

=======
        # find an existing tx or create a new one
        tx = request.env['payment.transaction'].sudo()._check_or_create_sale_tx(
            order_sudo,
            token.acquirer_id,
            payment_token=token,
            tx_type='server2server',
        )

        # set the transaction id into the session
        request.session['portal_sale_%s_transaction_id' % order_sudo.id] = tx.id

        # proceed to the payment
        res = tx.confirm_sale_token()
        if tx.state != 'authorized' or not tx.acquirer_id.capture_manually:
            if res is not True:
                params['error'] = res
                return request.redirect(_build_url_w_params(error_url, params))
            params['success'] = 'pay_sale'
>>>>>>> 3cdcbce9
        return request.redirect(_build_url_w_params(success_url, params))<|MERGE_RESOLUTION|>--- conflicted
+++ resolved
@@ -27,13 +27,12 @@
         except:
             return False
 
-<<<<<<< HEAD
+        if request.env.user == request.env.ref('base.public_user'):
+            save_token = False
+
         # Create transaction
         vals = {
             'acquirer_id': acquirer_id,
-            'callback_model_id': request.env['ir.model'].sudo().search([('model', '=', order_sudo._name)], limit=1).id,
-            'callback_res_id': order_sudo.id,
-            'callback_method': callback_method,
         }
 
         if save_token:
@@ -42,23 +41,6 @@
         transaction = order_sudo._create_payment_transaction(vals)
 
         return transaction.render_sale_button(
-=======
-        if request.env.user == request.env.ref('base.public_user'):
-            save_token = False
-
-        token = request.env['payment.token'].sudo()  # currently no support of payment tokens
-        tx = request.env['payment.transaction'].sudo()._check_or_create_sale_tx(
-            order_sudo,
-            acquirer,
-            payment_token=token,
-            tx_type='form_save' if save_token else 'form',
-        )
-
-        # set the transaction id into the session
-        request.session['portal_sale_%s_transaction_id' % order_sudo.id] = tx.id
-
-        return tx.render_sale_button(
->>>>>>> 3cdcbce9
             order_sudo,
             success_url,
             submit_txt=_('Pay'),
@@ -93,44 +75,14 @@
             params['error'] = 'pay_sale_invalid_token'
             return request.redirect(_build_url_w_params(error_url, params))
 
-<<<<<<< HEAD
-        try:
-            pm_id = int(pm_id)
-        except (ValueError, TypeError):
-            params['error'] = 'pay_sale_invalid_token'
-            return request.redirect(_build_url_w_params(error_url, params))
-
-            # Create transaction
+        # Create transaction
         vals = {
-            'payment_token_id': pm_id,
+            'payment_token_id': token.id,
             'type': 'server2server',
-            'callback_model_id': request.env['ir.model'].sudo().search([('model', '=', order_sudo._name)], limit=1).id,
-            'callback_res_id': order_sudo.id,
-            'callback_method': callback_method,
         }
 
         order_sudo._create_payment_transaction(vals)
 
         params['success'] = 'pay_sale'
 
-=======
-        # find an existing tx or create a new one
-        tx = request.env['payment.transaction'].sudo()._check_or_create_sale_tx(
-            order_sudo,
-            token.acquirer_id,
-            payment_token=token,
-            tx_type='server2server',
-        )
-
-        # set the transaction id into the session
-        request.session['portal_sale_%s_transaction_id' % order_sudo.id] = tx.id
-
-        # proceed to the payment
-        res = tx.confirm_sale_token()
-        if tx.state != 'authorized' or not tx.acquirer_id.capture_manually:
-            if res is not True:
-                params['error'] = res
-                return request.redirect(_build_url_w_params(error_url, params))
-            params['success'] = 'pay_sale'
->>>>>>> 3cdcbce9
         return request.redirect(_build_url_w_params(success_url, params))