--- conflicted
+++ resolved
@@ -57,11 +57,7 @@
       <field name="name">bank.statement.line.list</field>
       <field name="model">account.bank.statement.line</field>
       <field name="arch" type="xml">
-<<<<<<< HEAD
-        <tree editable="bottom" string="Statement Lines" colors="blue:bool(journal_entry_ids)==False">
-=======
         <tree editable="bottom" string="Statement Lines" colors="blue:not journal_entry_ids">
->>>>>>> 07e734ca
           <field name="sequence" readonly="1" invisible="1"/>
           <field name="journal_entry_ids" invisible="1"/>
           <field name="journal_id" readonly="1"/>
