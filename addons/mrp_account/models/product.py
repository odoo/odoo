# -*- coding: utf-8 -*-
# Part of Odoo. See LICENSE file for full copyright and licensing details.

from odoo import models
from odoo.tools import float_round, groupby


class ProductTemplate(models.Model):
    _name = 'product.template'
    _inherit = 'product.template'

    def action_bom_cost(self):
        templates = self.filtered(lambda t: t.product_variant_count == 1 and t.bom_count > 0)
        if templates:
            return templates.mapped('product_variant_id').action_bom_cost()

    def button_bom_cost(self):
        templates = self.filtered(lambda t: t.product_variant_count == 1 and t.bom_count > 0)
        if templates:
            return templates.mapped('product_variant_id').button_bom_cost()


class ProductProduct(models.Model):
    _name = 'product.product'
    _inherit = 'product.product'
    _description = 'Product'

    def button_bom_cost(self):
        self.ensure_one()
        self._set_price_from_bom()

    def action_bom_cost(self):
        boms_to_recompute = self.env['mrp.bom'].search(['|', ('product_id', 'in', self.ids), '&', ('product_id', '=', False), ('product_tmpl_id', 'in', self.mapped('product_tmpl_id').ids)])
        for product in self:
            product._set_price_from_bom(boms_to_recompute)

    def _set_price_from_bom(self, boms_to_recompute=False):
        self.ensure_one()
        bom = self.env['mrp.bom']._bom_find(self)[self]
        if bom:
            self.standard_price = self._compute_bom_price(bom, boms_to_recompute=boms_to_recompute)
        else:
            bom = self.env['mrp.bom'].search([('byproduct_ids.product_id', '=', self.id)], order='sequence, product_id, id', limit=1)
            if bom:
                price = self._compute_bom_price(bom, boms_to_recompute=boms_to_recompute, byproduct_bom=True)
                if price:
                    self.standard_price = price

    def _compute_average_price(self, qty_invoiced, qty_to_invoice, stock_moves):
        self.ensure_one()
        if stock_moves.product_id == self:
            return super()._compute_average_price(qty_invoiced, qty_to_invoice, stock_moves)
        bom = self.env['mrp.bom']._bom_find(self, company_id=stock_moves.company_id.id, bom_type='phantom')[self]
        if not bom:
            return super()._compute_average_price(qty_invoiced, qty_to_invoice, stock_moves)
        value = 0
        dummy, bom_lines = bom.explode(self, 1)
        bom_lines = {line: data for line, data in bom_lines}
<<<<<<< HEAD
        value = 0
        for move in stock_moves:
            if move.state == 'cancel':
                continue
            bom_line = move.bom_line_id
            if bom_line:
                bom_line_data = bom_lines[bom_line]
                line_qty = bom_line_data['qty']
            else:
                # bom was altered (i.e. bom line removed) after being used
                line_qty = move.product_qty
            value += line_qty * move.product_id._compute_average_price(qty_invoiced * line_qty, qty_to_invoice * line_qty, move)
=======
        for bom_line, moves_list in groupby(stock_moves.filtered(lambda sm: sm.state != 'cancel'), lambda sm: sm.bom_line_id):
            if bom_line not in bom_lines:
                for move in moves_list:
                    value += move.product_qty * move.product_id._compute_average_price(qty_invoiced * move.product_qty, qty_to_invoice * move.product_qty, move)
                continue
            line_qty = bom_line.product_uom_id._compute_quantity(bom_line.product_qty, bom_line.product_id.uom_id)
            moves = self.env['stock.move'].concat(*moves_list)
            value += line_qty * bom_line.product_id._compute_average_price(qty_invoiced * line_qty, qty_to_invoice * line_qty, moves)
>>>>>>> 4d11cb0e
        return value

    def _compute_bom_price(self, bom, boms_to_recompute=False, byproduct_bom=False):
        self.ensure_one()
        if not bom:
            return 0
        if not boms_to_recompute:
            boms_to_recompute = []
        total = 0
        for opt in bom.operation_ids:
            if opt._skip_operation_line(self):
                continue

            duration_expected = (
                opt.workcenter_id.time_start +
                opt.workcenter_id.time_stop +
                opt.time_cycle)
            total += (duration_expected / 60) * opt.workcenter_id.costs_hour

        for line in bom.bom_line_ids:
            if line._skip_bom_line(self):
                continue

            # Compute recursive if line has `child_line_ids`
            if line.child_bom_id and line.child_bom_id in boms_to_recompute:
                child_total = line.product_id._compute_bom_price(line.child_bom_id, boms_to_recompute=boms_to_recompute)
                total += line.product_id.uom_id._compute_price(child_total, line.product_uom_id) * line.product_qty
            else:
                total += line.product_id.uom_id._compute_price(line.product_id.standard_price, line.product_uom_id) * line.product_qty
        if byproduct_bom:
            byproduct_lines = bom.byproduct_ids.filtered(lambda b: b.product_id == self and b.cost_share != 0)
            product_uom_qty = 0
            for line in byproduct_lines:
                product_uom_qty += line.product_uom_id._compute_quantity(line.product_qty, self.uom_id, round=False)
            byproduct_cost_share = sum(byproduct_lines.mapped('cost_share'))
            if byproduct_cost_share and product_uom_qty:
                return total * byproduct_cost_share / 100 / product_uom_qty
        else:
            byproduct_cost_share = sum(bom.byproduct_ids.mapped('cost_share'))
            if byproduct_cost_share:
                total *= float_round(1 - byproduct_cost_share / 100, precision_rounding=0.0001)
            return bom.product_uom_id._compute_price(total / bom.product_qty, self.uom_id)<|MERGE_RESOLUTION|>--- conflicted
+++ resolved
@@ -56,20 +56,6 @@
         value = 0
         dummy, bom_lines = bom.explode(self, 1)
         bom_lines = {line: data for line, data in bom_lines}
-<<<<<<< HEAD
-        value = 0
-        for move in stock_moves:
-            if move.state == 'cancel':
-                continue
-            bom_line = move.bom_line_id
-            if bom_line:
-                bom_line_data = bom_lines[bom_line]
-                line_qty = bom_line_data['qty']
-            else:
-                # bom was altered (i.e. bom line removed) after being used
-                line_qty = move.product_qty
-            value += line_qty * move.product_id._compute_average_price(qty_invoiced * line_qty, qty_to_invoice * line_qty, move)
-=======
         for bom_line, moves_list in groupby(stock_moves.filtered(lambda sm: sm.state != 'cancel'), lambda sm: sm.bom_line_id):
             if bom_line not in bom_lines:
                 for move in moves_list:
@@ -78,7 +64,6 @@
             line_qty = bom_line.product_uom_id._compute_quantity(bom_line.product_qty, bom_line.product_id.uom_id)
             moves = self.env['stock.move'].concat(*moves_list)
             value += line_qty * bom_line.product_id._compute_average_price(qty_invoiced * line_qty, qty_to_invoice * line_qty, moves)
->>>>>>> 4d11cb0e
         return value
 
     def _compute_bom_price(self, bom, boms_to_recompute=False, byproduct_bom=False):
