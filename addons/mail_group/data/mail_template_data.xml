<?xml version="1.0" encoding="utf-8"?>
<odoo>
    <record id="mail_template_guidelines" model="mail.template">
        <field name="name">Mail Group: Send Guidelines</field>
        <field name="model_id" ref="mail_group.model_mail_group_member"/>
        <field name="subject">Guidelines of group {{ object.mail_group_id.name }}</field>
        <field name="email_to">{{ object.email }}</field>
        <field name="body_html" type="html">
            <div>
                <p>Hello <t t-out="object.partner_id.name or ''"></t>,</p>
<<<<<<< HEAD
                <p>Please find below the guidelines of the {{ object.mail_group_id.name} mailing list.</p>
=======
                <p>Please find below the guidelines of the {{ object.mail_group_id.name }} mailing list.</p>
>>>>>>> 4d11cb0e
                <p><t t-out="object.mail_group_id.moderation_guidelines_msg or ''"></t></p>
            </div>
        </field>
        <field name="lang">{{ object.partner_id.lang }}</field>
        <field name="auto_delete" eval="True"/>
    </record>

    <!-- Confirm subscription email -->
    <record id="mail_template_list_subscribe" model="mail.template">
        <field name="name">Mail Group: Mailing list subscription</field>
        <field name="model_id" ref="mail_group.model_mail_group"/>
        <field name="subject">Confirm subscription to {{ object.name }}</field>
        <field name="body_html" type="html">
            <div style="margin: 0px; padding: 0px;">
                Hello,<br/><br/>
                You have requested to be subscribed to the mailing list <strong t-out="object.name or ''"></strong>.
                <br/><br/>
                To confirm, please visit the following link: <strong t-if="ctx.get('token_url')"><a t-att-href="ctx['token_url']"><t t-out="ctx['token_url'] or ''"></t></a></strong>
                <br/><br/>
                If this was a mistake or you did not requested this action, please ignore this message.
            </div>
        </field>
        <field name="auto_delete" eval="True"/>
    </record>

    <!-- Confirm unsubscription email -->
    <record id="mail_template_list_unsubscribe" model="mail.template">
        <field name="name">Mail Group: Mailing list unsubscription</field>
        <field name="model_id" ref="mail_group.model_mail_group"/>
        <field name="subject">Confirm unsubscription to {{ object.name }}</field>
        <field name="body_html" type="html">
            <div style="margin: 0px; padding: 0px;">
                Hello,<br/><br/>
                You have requested to be unsubscribed to the mailing list <strong t-out="object.name or ''"></strong>.
                <br/><br/>
                To confirm, please visit the following link: <strong t-if="ctx.get('token_url')"><a t-att-href="ctx['token_url']"><t t-out="ctx['token_url'] or ''"></t></a></strong>.
                <br/><br/>
                If this was a mistake or you did not requested this action, please ignore this message.
            </div>
        </field>
        <field name="auto_delete" eval="True"/>
    </record>
</odoo><|MERGE_RESOLUTION|>--- conflicted
+++ resolved
@@ -8,11 +8,7 @@
         <field name="body_html" type="html">
             <div>
                 <p>Hello <t t-out="object.partner_id.name or ''"></t>,</p>
-<<<<<<< HEAD
-                <p>Please find below the guidelines of the {{ object.mail_group_id.name} mailing list.</p>
-=======
                 <p>Please find below the guidelines of the {{ object.mail_group_id.name }} mailing list.</p>
->>>>>>> 4d11cb0e
                 <p><t t-out="object.mail_group_id.moderation_guidelines_msg or ''"></t></p>
             </div>
         </field>
