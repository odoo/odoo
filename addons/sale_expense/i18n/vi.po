# Translation of Odoo Server.
# This file contains the translation of the following modules:
# 	* sale_expense
#
# Translators:
# Nancy Momoland <thanhnguyen.icsc@gmail.com>, 2019
# Dao Nguyen <trucdao.uel@gmail.com>, 2019
<<<<<<< HEAD
#
=======
# Trần Hà <tranthuha13590@gmail.com>, 2021
# 
>>>>>>> d5884484
msgid ""
msgstr ""
"Project-Id-Version: Odoo Server saas~12.5\n"
"Report-Msgid-Bugs-To: \n"
"POT-Creation-Date: 2019-08-26 08:17+0000\n"
"PO-Revision-Date: 2019-08-26 09:14+0000\n"
"Last-Translator: Trần Hà <tranthuha13590@gmail.com>, 2021\n"
"Language-Team: Vietnamese (https://www.transifex.com/odoo/teams/41243/vi/)\n"
"MIME-Version: 1.0\n"
"Content-Type: text/plain; charset=UTF-8\n"
"Content-Transfer-Encoding: \n"
"Language: vi\n"
"Plural-Forms: nplurals=1; plural=0;\n"

#. module: sale_expense
#: model:ir.model.fields,field_description:sale_expense.field_sale_order__expense_count
msgid "# of Expenses"
msgstr "# of Expenses"

#. module: sale_expense
#: model_terms:digest.tip,tip_description:sale_expense.digest_tip_sale_expense_0
msgid "<strong style=\"font-size: 16px;\">Submit expenses by email</strong>"
msgstr ""

#. module: sale_expense
#: model_terms:digest.tip,tip_description:sale_expense.digest_tip_sale_expense_0
msgid "Activate Expense Emails"
msgstr ""

#. module: sale_expense
#: model:ir.model.fields,field_description:sale_expense.field_hr_expense__can_be_reinvoiced
msgid "Can be reinvoiced"
msgstr "Can be reinvoiced"

#. module: sale_expense
#: model:ir.model,name:sale_expense.model_hr_expense
msgid "Expense"
msgstr "Chi phí"

#. module: sale_expense
#: model:ir.actions.act_window,name:sale_expense.hr_expense_action_from_sale_order
#: model:ir.model.fields,field_description:sale_expense.field_sale_order__expense_ids
#: model_terms:ir.ui.view,arch_db:sale_expense.sale_order_form_view_inherit
msgid "Expenses"
msgstr "Chi phí"

#. module: sale_expense
#: model:ir.model.fields,help:sale_expense.field_hr_expense__sale_order_id
msgid ""
"If the product has an expense policy, it will be reinvoiced on this sales "
"order"
msgstr ""
"If the product has an expense policy, it will be reinvoiced on this sales "
"order"

#. module: sale_expense
#: model_terms:ir.ui.view,arch_db:sale_expense.product_product_view_form_inherit_sale_expense
msgid "Invoicing"
msgstr "Xuất hoá đơn"

#. module: sale_expense
#: model:ir.model,name:sale_expense.model_account_move_line
msgid "Journal Item"
msgstr "Bút toán"

#. module: sale_expense
#: model:ir.model,name:sale_expense.model_product_template
msgid "Product Template"
msgstr "Mẫu sản phẩm"

#. module: sale_expense
#: model:ir.model.fields,field_description:sale_expense.field_hr_expense__sale_order_id
msgid "Reinvoice Customer"
msgstr ""

#. module: sale_expense
#: model:ir.model,name:sale_expense.model_sale_order
msgid "Sales Order"
msgstr "Đơn bán hàng"

#. module: sale_expense
#: model_terms:digest.tip,tip_description:sale_expense.digest_tip_sale_expense_0
msgid ""
"Take a snapshot of your expenses and submit your expenses by email.<br>"
msgstr ""<|MERGE_RESOLUTION|>--- conflicted
+++ resolved
@@ -1,16 +1,12 @@
 # Translation of Odoo Server.
 # This file contains the translation of the following modules:
 # 	* sale_expense
-#
+# 
 # Translators:
 # Nancy Momoland <thanhnguyen.icsc@gmail.com>, 2019
 # Dao Nguyen <trucdao.uel@gmail.com>, 2019
-<<<<<<< HEAD
+# Trần Hà <tranthuha13590@gmail.com>, 2021
 #
-=======
-# Trần Hà <tranthuha13590@gmail.com>, 2021
-# 
->>>>>>> d5884484
 msgid ""
 msgstr ""
 "Project-Id-Version: Odoo Server saas~12.5\n"
@@ -28,7 +24,7 @@
 #. module: sale_expense
 #: model:ir.model.fields,field_description:sale_expense.field_sale_order__expense_count
 msgid "# of Expenses"
-msgstr "# of Expenses"
+msgstr ""
 
 #. module: sale_expense
 #: model_terms:digest.tip,tip_description:sale_expense.digest_tip_sale_expense_0
@@ -43,7 +39,7 @@
 #. module: sale_expense
 #: model:ir.model.fields,field_description:sale_expense.field_hr_expense__can_be_reinvoiced
 msgid "Can be reinvoiced"
-msgstr "Can be reinvoiced"
+msgstr "Có thể tái xuất hóa đơn"
 
 #. module: sale_expense
 #: model:ir.model,name:sale_expense.model_hr_expense
@@ -63,8 +59,6 @@
 "If the product has an expense policy, it will be reinvoiced on this sales "
 "order"
 msgstr ""
-"If the product has an expense policy, it will be reinvoiced on this sales "
-"order"
 
 #. module: sale_expense
 #: model_terms:ir.ui.view,arch_db:sale_expense.product_product_view_form_inherit_sale_expense
