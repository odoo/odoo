# -*- coding: utf-8 -*-

from openerp.addons.mail.tests.common import TestMail
<<<<<<< HEAD
from openerp.exceptions import AccessError
=======
>>>>>>> 4bef17cc
from openerp.tools.misc import mute_logger


class test_portal(TestMail):

    def test_mail_compose_access_rights(self):
        port_msg_id = self.group_portal.message_post(body='Message')

<<<<<<< HEAD
        # Find Portal group
        group_portal = self.registry('ir.model.data').get_object(cr, uid, 'base', 'group_portal')
        self.group_portal_id = group_portal.id

        # Create Chell (portal user)
        self.user_chell_id = self.res_users.create(cr, uid, {'name': 'Chell Gladys', 'login': 'chell', 'email': 'chell@gladys.portal', 'groups_id': [(6, 0, [self.group_portal_id])]})
        self.user_chell = self.res_users.browse(cr, uid, self.user_chell_id)
        self.partner_chell_id = self.user_chell.partner_id.id

        # Create a PigsPortal group
        self.group_port_id = self.mail_group.create(cr, uid,
                        {'name': 'PigsPortal', 'public': 'groups', 'group_public_id': self.group_portal_id},
                        {'mail_create_nolog': True})

        # Set an email address for the user running the tests, used as Sender for outgoing mails
        self.res_users.write(cr, uid, uid, {'email': 'test@localhost'})

    @mute_logger('openerp.addons.base.ir.ir_model', 'openerp.models')
    def test_00_mail_access_rights(self):
        """ Test basic mail_message and mail_group access rights for portal users. """
        cr, uid = self.cr, self.uid
        mail_compose = self.registry('mail.compose.message')

        # Prepare group: Pigs and PigsPortal
        pigs_msg_id = self.mail_group.message_post(cr, uid, self.group_pigs_id, body='Message')
        port_msg_id = self.mail_group.message_post(cr, uid, self.group_port_id, body='Message')

        # Do: Chell browses Pigs -> ko, employee group
        chell_pigs = self.mail_group.browse(cr, self.user_chell_id, self.group_pigs_id)
        with self.assertRaises(AccessError):
            trigger_read = chell_pigs.name

        # Do: Chell posts a message on Pigs, crash because can not write on group or is not in the followers
        with self.assertRaises(AccessError):
            self.mail_group.message_post(cr, self.user_chell_id, self.group_pigs_id, body='Message')

        # Do: Chell is added into Pigs followers and browse it -> ok for messages, ko for partners (no read permission)
        self.mail_group.message_subscribe_users(cr, uid, [self.group_pigs_id], [self.user_chell_id])
        chell_pigs = self.mail_group.browse(cr, self.user_chell_id, self.group_pigs_id)
        trigger_read = chell_pigs.name
        for message in chell_pigs.message_ids:
            trigger_read = message.subject
        for partner in chell_pigs.message_follower_ids:
            if partner.id == self.partner_chell_id:
                # Chell can read her own partner record
                continue
            with self.assertRaises(AccessError):
                trigger_read = partner.name

        # Do: Chell comments Pigs, ok because he is now in the followers
        self.mail_group.message_post(cr, self.user_chell_id, self.group_pigs_id, body='I love Pigs')
=======
        # Do: Chell comments Pigs, ok because can write on it (public group)
        self.group_portal.sudo(self.user_portal).message_post(body='I love Pigs')
>>>>>>> 4bef17cc
        # Do: Chell creates a mail.compose.message record on Pigs, because he uses the wizard
        compose = self.env['mail.compose.message'].with_context({
            'default_composition_mode': 'comment',
            'default_model': 'mail.group',
            'default_res_id': self.group_portal.id
        }).sudo(self.user_portal).create({
            'subject': 'Subject',
            'body': 'Body text',
            'partner_ids': []})
        compose.send_mail()

<<<<<<< HEAD
        # Do: Chell browses PigsPortal -> ok because groups security, ko for partners (no read permission)
        chell_port = self.mail_group.browse(cr, self.user_chell_id, self.group_port_id)
        trigger_read = chell_port.name
        for message in chell_port.message_ids:
            trigger_read = message.subject
        for partner in chell_port.message_follower_ids:
            with self.assertRaises(AccessError):
                trigger_read = partner.name

    def test_10_mail_invite(self):
        cr, uid = self.cr, self.uid
        mail_invite = self.registry('mail.wizard.invite')
        base_url = self.registry('ir.config_parameter').get_param(cr, uid, 'web.base.url', default='')
=======
        # Do: Chell replies to a Pigs message using the composer
        compose = self.env['mail.compose.message'].with_context({
            'default_composition_mode': 'comment',
            'default_parent_id': port_msg_id
        }).sudo(self.user_portal).create({
            'subject': 'Subject',
            'body': 'Body text'})
        compose.send_mail()

    @mute_logger('openerp.addons.mail.mail_mail')
    def test_invite_email_portal(self):
        group_pigs = self.group_pigs
        base_url = self.env['ir.config_parameter'].get_param('web.base.url', default='')
>>>>>>> 4bef17cc
        # Carine Poilvache, with email, should receive emails for comments and emails
        partner_carine = self.env['res.partner'].create({'name': 'Carine Poilvache', 'email': 'c@c'})

        # Do: create a mail_wizard_invite, validate it
        self._init_mock_build_email()
        mail_invite = self.env['mail.wizard.invite'].with_context({
            'default_res_model': 'mail.group',
            'default_res_id': group_pigs.id}).create({
            'partner_ids': [(4, partner_carine.id)], 'send_mail': True})
        mail_invite.add_followers()
        # Test: Pigs followers should contain Admin and Bert
        self.assertEqual(group_pigs.message_follower_ids, partner_carine)
        # Test: partner must have been prepared for signup
        self.assertTrue(partner_carine.signup_valid, 'partner has not been prepared for signup')
        self.assertTrue(base_url in partner_carine.signup_url, 'signup url is incorrect')
        self.assertTrue(self.env.cr.dbname in partner_carine.signup_url, 'signup url is incorrect')
        self.assertTrue(partner_carine.signup_token in partner_carine.signup_url, 'signup url is incorrect')
        # Test: (pretend to) send email and check subject, body
        self.assertEqual(len(self._mails), 1, 'sent email number incorrect, should be only for Bert')
        for sent_email in self._mails:
            self.assertEqual(
                sent_email.get('subject'), 'Invitation to follow Discussion group: Pigs',
                'invite: subject of invitation email is incorrect')
            self.assertIn(
                'Administrator invited you to follow Discussion group document: Pigs', sent_email.get('body'),
                'invite: body of invitation email is incorrect')
            self.assertIn(
                partner_carine.signup_token, sent_email.get('body'),
                'invite: body of invitation email does not contain signup token')

    def test_mail_notification_url_partner_portal(self):
        # Mail data
        mail = self.env['mail.mail'].create({'state': 'exception'})
        # Test: link for nobody -> None
        url = self.env['mail.mail']._get_partner_access_link(mail)
        self.assertEqual(url, None,
                         'notification email: mails not send to a specific partner should not have any URL')
        # Test: link for partner -> signup URL
        url = self.env['mail.mail']._get_partner_access_link(mail, partner=self.partner_1)
        self.assertIn(self.partner_1.signup_token, url,
                      'notification email: mails send to a not-user partner should contain the signup token')
        # Test: link for user -> signin
        url = self.env['mail.mail']._get_partner_access_link(mail, partner=self.user_employee.partner_id)
        self.assertIn('action=mail.action_mail_redirect', url,
                      'notification email: link should contain the redirect action')
        self.assertIn('login=%s' % self.user_employee.login, url,
                      'notification email: link should contain the user login')

    @mute_logger('openerp.addons.mail.mail_mail', 'openerp.models')
    def test_inbox_redirection_portal(self):
        group_pigs = self.group_pigs
        port_act_id = self.ref('portal.action_mail_inbox_feeds_portal')
        # Data: post a message on pigs
        msg_id = group_pigs.message_post(body='My body', partner_ids=[self.user_employee.partner_id.id, self.user_portal.partner_id.id], type='comment', subtype='mail.mt_comment')
        # Chell has no read access to pigs -> should redirect to Portal Inbox
        action = self.env['mail.thread'].with_context({'params': {'message_id': msg_id}}).sudo(self.user_portal).message_redirect_action()
        self.assertEqual(action.get('type'), 'ir.actions.client',
                        'URL redirection: action without parameters should redirect to client action Inbox')
        self.assertEqual(action.get('id'), port_act_id,
<<<<<<< HEAD
                        'URL redirection: action without parameters should redirect to client action Inbox')

    def test_30_message_read(self):
        cr, uid, group_port_id = self.cr, self.uid, self.group_port_id

        # Data: custom subtypes
        mt_group_public_id = self.mail_message_subtype.create(cr, uid, {'name': 'group_public', 'description': 'Group changed'})
        self.ir_model_data.create(cr, uid, {'name': 'mt_group_public', 'model': 'mail.message.subtype', 'module': 'mail', 'res_id': mt_group_public_id})
        # Data: post messages with various subtypes
        msg1_id = self.mail_group.message_post(cr, uid, group_port_id, body='Body1', type='comment', subtype='mail.mt_comment')
        msg2_id = self.mail_group.message_post(cr, uid, group_port_id, body='Body2', type='comment', subtype='mail.mt_group_public')
        msg3_id = self.mail_group.message_post(cr, uid, group_port_id, body='Body3', type='comment', subtype='mail.mt_comment')
        msg4_id = self.mail_group.message_post(cr, uid, group_port_id, body='Body4', type='comment')
        # msg5_id = self.mail_group.message_post(cr, uid, group_port_id, body='Body5', type='notification')

        # Do: Chell search messages: should not see internal notes (comment without subtype)
        msg_ids = self.mail_message.search(cr, self.user_chell_id, [('model', '=', 'mail.group'), ('res_id', '=', group_port_id)])
        self.assertEqual(set(msg_ids), set([msg1_id, msg2_id, msg3_id]),
                        'mail_message: portal user has access to messages he should not read')

        # Do: Chell read messages she can read
        self.mail_message.read(cr, self.user_chell_id, msg_ids, ['body', 'type', 'subtype_id'])

        # Do: Chell read a message she should not be able to read
        with self.assertRaises(AccessError):
            self.mail_message.read(cr, self.user_chell_id, [msg4_id], ['body', 'type', 'subtype_id'])
=======
                        'URL redirection: action without parameters should redirect to client action Inbox')
>>>>>>> 4bef17cc
<|MERGE_RESOLUTION|>--- conflicted
+++ resolved
@@ -1,10 +1,6 @@
 # -*- coding: utf-8 -*-
 
 from openerp.addons.mail.tests.common import TestMail
-<<<<<<< HEAD
-from openerp.exceptions import AccessError
-=======
->>>>>>> 4bef17cc
 from openerp.tools.misc import mute_logger
 
 
@@ -13,62 +9,8 @@
     def test_mail_compose_access_rights(self):
         port_msg_id = self.group_portal.message_post(body='Message')
 
-<<<<<<< HEAD
-        # Find Portal group
-        group_portal = self.registry('ir.model.data').get_object(cr, uid, 'base', 'group_portal')
-        self.group_portal_id = group_portal.id
-
-        # Create Chell (portal user)
-        self.user_chell_id = self.res_users.create(cr, uid, {'name': 'Chell Gladys', 'login': 'chell', 'email': 'chell@gladys.portal', 'groups_id': [(6, 0, [self.group_portal_id])]})
-        self.user_chell = self.res_users.browse(cr, uid, self.user_chell_id)
-        self.partner_chell_id = self.user_chell.partner_id.id
-
-        # Create a PigsPortal group
-        self.group_port_id = self.mail_group.create(cr, uid,
-                        {'name': 'PigsPortal', 'public': 'groups', 'group_public_id': self.group_portal_id},
-                        {'mail_create_nolog': True})
-
-        # Set an email address for the user running the tests, used as Sender for outgoing mails
-        self.res_users.write(cr, uid, uid, {'email': 'test@localhost'})
-
-    @mute_logger('openerp.addons.base.ir.ir_model', 'openerp.models')
-    def test_00_mail_access_rights(self):
-        """ Test basic mail_message and mail_group access rights for portal users. """
-        cr, uid = self.cr, self.uid
-        mail_compose = self.registry('mail.compose.message')
-
-        # Prepare group: Pigs and PigsPortal
-        pigs_msg_id = self.mail_group.message_post(cr, uid, self.group_pigs_id, body='Message')
-        port_msg_id = self.mail_group.message_post(cr, uid, self.group_port_id, body='Message')
-
-        # Do: Chell browses Pigs -> ko, employee group
-        chell_pigs = self.mail_group.browse(cr, self.user_chell_id, self.group_pigs_id)
-        with self.assertRaises(AccessError):
-            trigger_read = chell_pigs.name
-
-        # Do: Chell posts a message on Pigs, crash because can not write on group or is not in the followers
-        with self.assertRaises(AccessError):
-            self.mail_group.message_post(cr, self.user_chell_id, self.group_pigs_id, body='Message')
-
-        # Do: Chell is added into Pigs followers and browse it -> ok for messages, ko for partners (no read permission)
-        self.mail_group.message_subscribe_users(cr, uid, [self.group_pigs_id], [self.user_chell_id])
-        chell_pigs = self.mail_group.browse(cr, self.user_chell_id, self.group_pigs_id)
-        trigger_read = chell_pigs.name
-        for message in chell_pigs.message_ids:
-            trigger_read = message.subject
-        for partner in chell_pigs.message_follower_ids:
-            if partner.id == self.partner_chell_id:
-                # Chell can read her own partner record
-                continue
-            with self.assertRaises(AccessError):
-                trigger_read = partner.name
-
-        # Do: Chell comments Pigs, ok because he is now in the followers
-        self.mail_group.message_post(cr, self.user_chell_id, self.group_pigs_id, body='I love Pigs')
-=======
         # Do: Chell comments Pigs, ok because can write on it (public group)
         self.group_portal.sudo(self.user_portal).message_post(body='I love Pigs')
->>>>>>> 4bef17cc
         # Do: Chell creates a mail.compose.message record on Pigs, because he uses the wizard
         compose = self.env['mail.compose.message'].with_context({
             'default_composition_mode': 'comment',
@@ -80,21 +22,6 @@
             'partner_ids': []})
         compose.send_mail()
 
-<<<<<<< HEAD
-        # Do: Chell browses PigsPortal -> ok because groups security, ko for partners (no read permission)
-        chell_port = self.mail_group.browse(cr, self.user_chell_id, self.group_port_id)
-        trigger_read = chell_port.name
-        for message in chell_port.message_ids:
-            trigger_read = message.subject
-        for partner in chell_port.message_follower_ids:
-            with self.assertRaises(AccessError):
-                trigger_read = partner.name
-
-    def test_10_mail_invite(self):
-        cr, uid = self.cr, self.uid
-        mail_invite = self.registry('mail.wizard.invite')
-        base_url = self.registry('ir.config_parameter').get_param(cr, uid, 'web.base.url', default='')
-=======
         # Do: Chell replies to a Pigs message using the composer
         compose = self.env['mail.compose.message'].with_context({
             'default_composition_mode': 'comment',
@@ -108,7 +35,6 @@
     def test_invite_email_portal(self):
         group_pigs = self.group_pigs
         base_url = self.env['ir.config_parameter'].get_param('web.base.url', default='')
->>>>>>> 4bef17cc
         # Carine Poilvache, with email, should receive emails for comments and emails
         partner_carine = self.env['res.partner'].create({'name': 'Carine Poilvache', 'email': 'c@c'})
 
@@ -168,33 +94,4 @@
         self.assertEqual(action.get('type'), 'ir.actions.client',
                         'URL redirection: action without parameters should redirect to client action Inbox')
         self.assertEqual(action.get('id'), port_act_id,
-<<<<<<< HEAD
-                        'URL redirection: action without parameters should redirect to client action Inbox')
-
-    def test_30_message_read(self):
-        cr, uid, group_port_id = self.cr, self.uid, self.group_port_id
-
-        # Data: custom subtypes
-        mt_group_public_id = self.mail_message_subtype.create(cr, uid, {'name': 'group_public', 'description': 'Group changed'})
-        self.ir_model_data.create(cr, uid, {'name': 'mt_group_public', 'model': 'mail.message.subtype', 'module': 'mail', 'res_id': mt_group_public_id})
-        # Data: post messages with various subtypes
-        msg1_id = self.mail_group.message_post(cr, uid, group_port_id, body='Body1', type='comment', subtype='mail.mt_comment')
-        msg2_id = self.mail_group.message_post(cr, uid, group_port_id, body='Body2', type='comment', subtype='mail.mt_group_public')
-        msg3_id = self.mail_group.message_post(cr, uid, group_port_id, body='Body3', type='comment', subtype='mail.mt_comment')
-        msg4_id = self.mail_group.message_post(cr, uid, group_port_id, body='Body4', type='comment')
-        # msg5_id = self.mail_group.message_post(cr, uid, group_port_id, body='Body5', type='notification')
-
-        # Do: Chell search messages: should not see internal notes (comment without subtype)
-        msg_ids = self.mail_message.search(cr, self.user_chell_id, [('model', '=', 'mail.group'), ('res_id', '=', group_port_id)])
-        self.assertEqual(set(msg_ids), set([msg1_id, msg2_id, msg3_id]),
-                        'mail_message: portal user has access to messages he should not read')
-
-        # Do: Chell read messages she can read
-        self.mail_message.read(cr, self.user_chell_id, msg_ids, ['body', 'type', 'subtype_id'])
-
-        # Do: Chell read a message she should not be able to read
-        with self.assertRaises(AccessError):
-            self.mail_message.read(cr, self.user_chell_id, [msg4_id], ['body', 'type', 'subtype_id'])
-=======
-                        'URL redirection: action without parameters should redirect to client action Inbox')
->>>>>>> 4bef17cc
+                        'URL redirection: action without parameters should redirect to client action Inbox')