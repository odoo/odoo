--- conflicted
+++ resolved
@@ -1,30 +1,21 @@
-# Estonian translation for openobject-addons
-# Copyright (c) 2014 Rosetta Contributors and Canonical Ltd 2014
-# This file is distributed under the same license as the openobject-addons package.
-# FIRST AUTHOR <EMAIL@ADDRESS>, 2014.
-#
-msgid ""
-msgstr ""
-<<<<<<< HEAD
-"Project-Id-Version: openobject-addons\n"
-"Report-Msgid-Bugs-To: FULL NAME <EMAIL@ADDRESS>\n"
-"POT-Creation-Date: 2014-09-23 16:28+0000\n"
-"PO-Revision-Date: 2014-08-14 16:10+0000\n"
-"Last-Translator: FULL NAME <EMAIL@ADDRESS>\n"
-"Language-Team: Estonian <et@li.org>\n"
-=======
+# Translation of Odoo Server.
+# This file contains the translation of the following modules:
+# * portal
+# 
+# Translators:
+msgid ""
+msgstr ""
 "Project-Id-Version: Odoo 8.0\n"
 "Report-Msgid-Bugs-To: \n"
 "POT-Creation-Date: 2015-01-21 14:08+0000\n"
 "PO-Revision-Date: 2016-03-12 16:33+0000\n"
 "Last-Translator: Martin Trigaux\n"
 "Language-Team: Estonian (http://www.transifex.com/odoo/odoo-8/language/et/)\n"
->>>>>>> 7b7f3fa7
 "MIME-Version: 1.0\n"
 "Content-Type: text/plain; charset=UTF-8\n"
-"Content-Transfer-Encoding: 8bit\n"
-"X-Launchpad-Export-Date: 2014-09-24 09:24+0000\n"
-"X-Generator: Launchpad (build 17196)\n"
+"Content-Transfer-Encoding: \n"
+"Language: et\n"
+"Plural-Forms: nplurals=2; plural=(n != 1);\n"
 
 #. module: portal
 #: model:ir.actions.client,help:portal.action_mail_inbox_feeds_portal
@@ -32,14 +23,12 @@
 "<p>\n"
 "                    <b>Good Job!</b> Your inbox is empty.\n"
 "                </p><p>\n"
-"                    Your inbox contains private messages or emails sent to "
-"you\n"
-"                    as well as information related to documents or people "
-"you\n"
+"                    Your inbox contains private messages or emails sent to you\n"
+"                    as well as information related to documents or people you\n"
 "                    follow.\n"
 "                </p>\n"
 "            "
-msgstr ""
+msgstr "<p>\n                    <b>Hea töö!</b> Su sisendkaust on tühi.\n                </p><p>\n                    Su sisendkaust sisaldab sulle saadetud sõnumeid ja e-kirju\n                    ning ka infot sinu jälgitavate dokumentide ja inimeste kohta.\n                </p>\n            "
 
 #. module: portal
 #: model:ir.actions.client,help:portal.action_mail_star_feeds_portal
@@ -47,10 +36,8 @@
 "<p>\n"
 "                    <b>No todo.</b>\n"
 "                </p><p>\n"
-"                    When you process messages in your inbox, you can mark "
-"some\n"
-"                    as <i>todo</i>. From this menu, you can process all your "
-"todo.\n"
+"                    When you process messages in your inbox, you can mark some\n"
+"                    as <i>todo</i>. From this menu, you can process all your todo.\n"
 "                </p>\n"
 "            "
 msgstr ""
@@ -62,8 +49,7 @@
 "                    No message found and no message sent yet.\n"
 "                </p><p>\n"
 "                    Click on the top-right icon to compose a message. This\n"
-"                    message will be sent by email if it's an internal "
-"contact.\n"
+"                    message will be sent by email if it's an internal contact.\n"
 "                </p>\n"
 "            "
 msgstr ""
@@ -72,12 +58,12 @@
 #: code:addons/portal/mail_message.py:59
 #, python-format
 msgid "Access Denied"
-msgstr ""
+msgstr "Juurdepääs keelatud"
 
 #. module: portal
 #: model:ir.model,name:portal.model_res_groups
 msgid "Access Groups"
-msgstr ""
+msgstr "Ligipääsu gruppid"
 
 #. module: portal
 #: model:ir.ui.menu,name:portal.portal_after_sales
@@ -87,13 +73,13 @@
 #. module: portal
 #: view:portal.wizard:portal.wizard_view
 msgid "Apply"
-msgstr ""
+msgstr "Kinnita"
 
 #. module: portal
 #: model:ir.actions.client,name:portal.action_mail_archives_feeds_portal
 #: model:ir.ui.menu,name:portal.portal_mail_archivesfeeds
 msgid "Archives"
-msgstr ""
+msgstr "Arhiivid"
 
 #. module: portal
 #: model:ir.ui.menu,name:portal.portal_orders
@@ -103,17 +89,17 @@
 #. module: portal
 #: view:portal.wizard:portal.wizard_view
 msgid "Cancel"
-msgstr ""
+msgstr "Loobu"
 
 #. module: portal
 #: field:portal.wizard.user,partner_id:0
 msgid "Contact"
-msgstr ""
+msgstr "Kontakt"
 
 #. module: portal
 #: view:portal.wizard.user:portal.wizard_user_tree_view
 msgid "Contacts"
-msgstr ""
+msgstr "Kontaktid"
 
 #. module: portal
 #: code:addons/portal/wizard/portal_wizard.py:163
@@ -122,16 +108,14 @@
 msgstr ""
 
 #. module: portal
-#: field:portal.wizard,create_uid:0
-#: field:portal.wizard.user,create_uid:0
+#: field:portal.wizard,create_uid:0 field:portal.wizard.user,create_uid:0
 msgid "Created by"
 msgstr "Loonud"
 
 #. module: portal
-#: field:portal.wizard,create_date:0
-#: field:portal.wizard.user,create_date:0
+#: field:portal.wizard,create_date:0 field:portal.wizard.user,create_date:0
 msgid "Created on"
-msgstr ""
+msgstr "Loodud"
 
 #. module: portal
 #: code:addons/portal/wizard/portal_wizard.py:34
@@ -159,12 +143,12 @@
 #. module: portal
 #: view:share.wizard:portal.share_step2_form_portal
 msgid "Details"
-msgstr ""
+msgstr "Üksikasjad"
 
 #. module: portal
 #: field:portal.wizard.user,email:0
 msgid "Email"
-msgstr ""
+msgstr "E-post"
 
 #. module: portal
 #: code:addons/portal/wizard/portal_wizard.py:225
@@ -196,10 +180,9 @@
 msgstr ""
 
 #. module: portal
-#: field:portal.wizard,id:0
-#: field:portal.wizard.user,id:0
+#: field:portal.wizard,id:0 field:portal.wizard.user,id:0
 msgid "ID"
-msgstr ""
+msgstr "ID"
 
 #. module: portal
 #: help:res.groups,is_portal:0
@@ -215,7 +198,7 @@
 #: model:ir.actions.client,name:portal.action_mail_inbox_feeds_portal
 #: model:ir.ui.menu,name:portal.portal_inbox
 msgid "Inbox"
-msgstr ""
+msgstr "Saabuvad"
 
 #. module: portal
 #: field:portal.wizard,welcome_message:0
@@ -223,26 +206,24 @@
 msgstr ""
 
 #. module: portal
-#: field:portal.wizard,write_uid:0
-#: field:portal.wizard.user,write_uid:0
+#: field:portal.wizard,write_uid:0 field:portal.wizard.user,write_uid:0
 msgid "Last Updated by"
 msgstr "Viimati uuendatud"
 
 #. module: portal
-#: field:portal.wizard,write_date:0
-#: field:portal.wizard.user,write_date:0
+#: field:portal.wizard,write_date:0 field:portal.wizard.user,write_date:0
 msgid "Last Updated on"
 msgstr "Viimati uuendatud"
 
 #. module: portal
 #: model:ir.model,name:portal.model_mail_message
 msgid "Message"
-msgstr ""
+msgstr "Teade"
 
 #. module: portal
 #: model:ir.ui.menu,name:portal.portal_messages
 msgid "Messaging"
-msgstr ""
+msgstr "Sõnumid"
 
 #. module: portal
 #: view:res.groups:portal.group_search_view
@@ -267,11 +248,10 @@
 msgstr ""
 
 #. module: portal
-#: model:ir.ui.menu,name:portal.portal_menu
-#: field:portal.wizard,portal_id:0
+#: model:ir.ui.menu,name:portal.portal_menu field:portal.wizard,portal_id:0
 #: field:res.groups,is_portal:0
 msgid "Portal"
-msgstr ""
+msgstr "Portaal"
 
 #. module: portal
 #: model:ir.actions.act_window,name:portal.partner_wizard_action
@@ -293,16 +273,14 @@
 #. module: portal
 #: model:ir.ui.menu,name:portal.portal_projects
 msgid "Projects"
-msgstr ""
+msgstr "Projektid"
 
 #. module: portal
 #: view:portal.wizard:portal.wizard_view
 msgid ""
 "Select which contacts should belong to the portal in the list below.\n"
-"                        The email address of each selected contact must be "
-"valid and unique.\n"
-"                        If necessary, you can fix any contact's email "
-"address directly in the list."
+"                        The email address of each selected contact must be valid and unique.\n"
+"                        If necessary, you can fix any contact's email address directly in the list."
 msgstr ""
 
 #. module: portal
@@ -337,8 +315,7 @@
 #: code:addons/portal/mail_message.py:60
 #, python-format
 msgid ""
-"The requested operation cannot be completed due to security restrictions. "
-"Please contact your system administrator.\n"
+"The requested operation cannot be completed due to security restrictions. Please contact your system administrator.\n"
 "\n"
 "(Document type: %s, Operation: %s)"
 msgstr ""
@@ -371,7 +348,7 @@
 #. module: portal
 #: field:portal.wizard,user_ids:0
 msgid "Users"
-msgstr ""
+msgstr "Kasutajad"
 
 #. module: portal
 #: code:addons/portal/wizard/share_wizard.py:38
@@ -382,7 +359,7 @@
 #. module: portal
 #: field:portal.wizard.user,wizard_id:0
 msgid "Wizard"
-msgstr ""
+msgstr "Nõustaja"
 
 #. module: portal
 #: code:addons/portal/wizard/portal_wizard.py:226
@@ -402,6 +379,11 @@
 #, python-format
 msgid "access directly to"
 msgstr ""
+
+#. module: portal
+#: view:portal.wizard:portal.wizard_view
+msgid "or"
+msgstr "või"
 
 #. module: portal
 #: code:addons/portal/mail_mail.py:48
