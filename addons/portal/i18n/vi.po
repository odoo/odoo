# Translation of Odoo Server.
# This file contains the translation of the following modules:
# 	* portal
# 
# Translators:
# sao sang <saosangmo@yahoo.com>, 2019
# Martin Trigaux, 2019
# fanha99 <fanha99@hotmail.com>, 2019
# Hoa Thi <giaphoa196@gmail.com>, 2019
# Nancy Momoland <thanhnguyen.icsc@gmail.com>, 2019
# Thang Duong Bao <nothingctrl@gmail.com>, 2019
# Minh Nguyen <ndminh210994@gmail.com>, 2019
# Trinh Tran Thi Phuong <trinhttp@trobz.com>, 2019
# Dung Nguyen Thi <dungnt@trobz.com>, 2019
# Dao Nguyen <trucdao.uel@gmail.com>, 2019
# Duy BQ <duybq86@gmail.com>, 2019
<<<<<<< HEAD
#
=======
# Trần Hà <tranthuha13590@gmail.com>, 2021
# 
>>>>>>> d5884484
msgid ""
msgstr ""
"Project-Id-Version: Odoo Server 13.0\n"
"Report-Msgid-Bugs-To: \n"
"POT-Creation-Date: 2019-10-07 07:14+0000\n"
"PO-Revision-Date: 2019-08-26 09:12+0000\n"
"Last-Translator: Trần Hà <tranthuha13590@gmail.com>, 2021\n"
"Language-Team: Vietnamese (https://www.transifex.com/odoo/teams/41243/vi/)\n"
"MIME-Version: 1.0\n"
"Content-Type: text/plain; charset=UTF-8\n"
"Content-Transfer-Encoding: \n"
"Language: vi\n"
"Plural-Forms: nplurals=1; plural=0;\n"

#. module: portal
#. openerp-web
#: code:addons/portal/static/src/js/portal_sidebar.js:0
#, python-format
msgid "%d days overdue"
msgstr "Quá hạn %d ngày"

#. module: portal
#: code:addons/portal/controllers/portal.py:0
#, python-format
msgid "%s is not the reference of a report"
<<<<<<< HEAD
msgstr "%s không phải là tham chiếu của một báo cáo"
=======
msgstr "%s is not the reference of a report"
>>>>>>> d5884484

#. module: portal
#: model_terms:ir.ui.view,arch_db:portal.portal_show_sign_in
msgid "<b>Sign in</b>"
msgstr "<b>Đăng ký/Đăng nhập</b>"

#. module: portal
#: model_terms:ir.ui.view,arch_db:portal.portal_back_in_edit_mode
msgid "<i class=\"fa fa-arrow-right mr-1\"/>Back to edit mode"
<<<<<<< HEAD
msgstr "<i class=\"fa fa-arrow-right mr-1\"/>Về chế độ soạn thảo"
=======
msgstr "<i class=\"fa fa-arrow-right mr-1\"/>Back to edit mode"
>>>>>>> d5884484

#. module: portal
#: model_terms:ir.ui.view,arch_db:portal.record_pager
msgid ""
"<i class=\"fa fa-chevron-left\" role=\"img\" aria-label=\"Previous\" "
"title=\"Previous\"/>"
<<<<<<< HEAD
msgstr "<i class=\"fa fa-chevron-left\" role=\"img\" aria-label=\"Trước\" title=\"Trước\"/>"
=======
msgstr ""
"<i class=\"fa fa-chevron-left\" role=\"img\" aria-label=\"Previous\" "
"title=\"Previous\"/>"
>>>>>>> d5884484

#. module: portal
#: model_terms:ir.ui.view,arch_db:portal.record_pager
msgid "<i class=\"fa fa-chevron-right\" role=\"img\" aria-label=\"Next\" title=\"Next\"/>"
<<<<<<< HEAD
msgstr "<i class=\"fa fa-chevron-right\" role=\"img\" aria-label=\"Tiếp\" title=\"Tiếp\"/>"
=======
msgstr "<i class=\"fa fa-chevron-right\" role=\"img\" aria-label=\"Next\" title=\"Next\"/>"
>>>>>>> d5884484

#. module: portal
#: model_terms:ir.ui.view,arch_db:portal.portal_layout
msgid "<i class=\"fa fa-pencil\"/> Edit"
<<<<<<< HEAD
msgstr "<i class=\"fa fa-pencil\"/> Sửa"
=======
msgstr "<i class=\"fa fa-pencil\"/> Edit"
>>>>>>> d5884484

#. module: portal
#: model_terms:ir.ui.view,arch_db:portal.portal_searchbar
msgid "<span class=\"small mr-1 navbar-text\">Filter By:</span>"
<<<<<<< HEAD
msgstr "<span class=\"small mr-1 navbar-text\">Lọc theo:</span>"
=======
msgstr "<span class=\"small mr-1 navbar-text\">Filter By:</span>"
>>>>>>> d5884484

#. module: portal
#: model_terms:ir.ui.view,arch_db:portal.portal_searchbar
msgid "<span class=\"small mr-1 navbar-text\">Group By:</span>"
<<<<<<< HEAD
msgstr "<span class=\"small mr-1 navbar-text\">Nhóm theo:</span>"
=======
msgstr "<span class=\"small mr-1 navbar-text\">Group By:</span>"
>>>>>>> d5884484

#. module: portal
#: model_terms:ir.ui.view,arch_db:portal.portal_searchbar
msgid "<span class=\"small mr-1 navbar-text\">Sort By:</span>"
<<<<<<< HEAD
msgstr "<span class=\"small mr-1 navbar-text\">Sắp xếp theo:</span>"
=======
msgstr "<span class=\"small mr-1 navbar-text\">Sort By:</span>"
>>>>>>> d5884484

#. module: portal
#: model_terms:ir.ui.view,arch_db:portal.portal_share_template
msgid "<strong>Open </strong>"
<<<<<<< HEAD
msgstr "<strong>Mở </strong>"
=======
msgstr "<strong>Open </strong>"
>>>>>>> d5884484

#. module: portal
#: model:mail.template,body_html:portal.mail_template_data_portal_welcome
msgid ""
"<table border=\"0\" cellpadding=\"0\" cellspacing=\"0\" style=\"padding-top: 16px; background-color: #F1F1F1; font-family:Verdana, Arial,sans-serif; color: #454748; width: 100%; border-collapse:separate;\"><tr><td align=\"center\">\n"
"<table border=\"0\" cellpadding=\"0\" cellspacing=\"0\" width=\"590\" style=\"padding: 16px; background-color: white; color: #454748; border-collapse:separate;\">\n"
"<tbody>\n"
"    <!-- HEADER -->\n"
"    <tr>\n"
"        <td align=\"center\" style=\"min-width: 590px;\">\n"
"            <table border=\"0\" cellpadding=\"0\" cellspacing=\"0\" width=\"590\" style=\"min-width: 590px; background-color: white; padding: 0px 8px 0px 8px; border-collapse:separate;\">\n"
"                <tr><td valign=\"middle\">\n"
"                    <span style=\"font-size: 10px;\">Your Account</span><br/>\n"
"                    <span style=\"font-size: 20px; font-weight: bold;\">\n"
"                        ${object.user_id.name}\n"
"                    </span>\n"
"                </td><td valign=\"middle\" align=\"right\">\n"
"                    <img src=\"/logo.png?company=${object.user_id.company_id.id}\" style=\"padding: 0px; margin: 0px; height: auto; width: 80px;\" alt=\"${object.user_id.company_id.name}\"/>\n"
"                </td></tr>\n"
"                <tr><td colspan=\"2\" style=\"text-align:center;\">\n"
"                  <hr width=\"100%\" style=\"background-color:rgb(204,204,204);border:medium none;clear:both;display:block;font-size:0px;min-height:1px;line-height:0; margin:16px 0px 16px 0px;\"/>\n"
"                </td></tr>\n"
"            </table>\n"
"        </td>\n"
"    </tr>\n"
"    <!-- CONTENT -->\n"
"    <tr>\n"
"        <td align=\"center\" style=\"min-width: 590px;\">\n"
"            <table border=\"0\" cellpadding=\"0\" cellspacing=\"0\" width=\"590\" style=\"min-width: 590px; background-color: white; padding: 0px 8px 0px 8px; border-collapse:separate;\">\n"
"                <tr><td valign=\"top\" style=\"font-size: 13px;\">\n"
"                    <div>\n"
"                        Dear ${object.user_id.name or ''},<br/> <br/>\n"
"                        You have been given access to ${object.user_id.company_id.name}'s portal.<br/>\n"
"                        Your login account data is:\n"
"                        <ul>\n"
"                            <li>Username: ${object.user_id.login or ''}</li>\n"
"                            <li>Portal: <a href=\"${'portal_url' in ctx and ctx['portal_url'] or ''}\">${'portal_url' in ctx and ctx['portal_url'] or ''}</a></li>\n"
"                            <li>Database: ${'dbname' in ctx and ctx['dbname'] or ''}</li>\n"
"                        </ul>\n"
"                        You can set or change your password via the following url:\n"
"                        <ul>\n"
"                            <li><a href=\"${object.user_id.signup_url}\">${object.user_id.signup_url}</a></li>\n"
"                        </ul>\n"
"                        ${object.wizard_id.welcome_message or ''}\n"
"                    </div>\n"
"                </td></tr>\n"
"                <tr><td style=\"text-align:center;\">\n"
"                  <hr width=\"100%\" style=\"background-color:rgb(204,204,204);border:medium none;clear:both;display:block;font-size:0px;min-height:1px;line-height:0; margin: 16px 0px 16px 0px;\"/>\n"
"                </td></tr>\n"
"            </table>\n"
"        </td>\n"
"    </tr>\n"
"    <!-- FOOTER -->\n"
"    <tr>\n"
"        <td align=\"center\" style=\"min-width: 590px;\">\n"
"            <table border=\"0\" cellpadding=\"0\" cellspacing=\"0\" width=\"590\" style=\"min-width: 590px; background-color: white; font-size: 11px; padding: 0px 8px 0px 8px; border-collapse:separate;\">\n"
"                <tr><td valign=\"middle\" align=\"left\">\n"
"                    ${object.user_id.company_id.name}\n"
"                </td></tr>\n"
"                <tr><td valign=\"middle\" align=\"left\" style=\"opacity: 0.7;\">\n"
"                    ${object.user_id.company_id.phone}\n"
"                    % if object.user_id.company_id.email\n"
"                        | <a href=\"'mailto:%s' % ${object.user_id.company_id.email}\" style=\"text-decoration:none; color: #454748;\">${object.user_id.company_id.email}</a>\n"
"                    % endif\n"
"                    % if object.user_id.company_id.website\n"
"                        | <a href=\"'%s' % ${object.user_id.company_id.website}\" style=\"text-decoration:none; color: #454748;\">\n"
"                        ${object.user_id.company_id.website}\n"
"                    </a>\n"
"                    % endif\n"
"                </td></tr>\n"
"            </table>\n"
"        </td>\n"
"    </tr>\n"
"</tbody>\n"
"</table>\n"
"</td></tr>\n"
"<!-- POWERED BY -->\n"
"<tr><td align=\"center\" style=\"min-width: 590px;\">\n"
"    <table border=\"0\" cellpadding=\"0\" cellspacing=\"0\" width=\"590\" style=\"min-width: 590px; background-color: #F1F1F1; color: #454748; padding: 8px; border-collapse:separate;\">\n"
"      <tr><td style=\"text-align: center; font-size: 13px;\">\n"
"        Powered by <a target=\"_blank\" href=\"https://www.odoo.com?utm_source=db&amp;utm_medium=portalinvite\" style=\"color: #875A7B;\">Odoo</a>\n"
"      </td></tr>\n"
"    </table>\n"
"</td></tr>\n"
"</table>\n"
"            "
msgstr ""
"<table border=\"0\" cellpadding=\"0\" cellspacing=\"0\" style=\"padding-top: 16px; background-color: #F1F1F1; font-family:Verdana, Arial,sans-serif; color: #454748; width: 100%; border-collapse:separate;\"><tr><td align=\"center\">\n"
"<table border=\"0\" cellpadding=\"0\" cellspacing=\"0\" width=\"590\" style=\"padding: 16px; background-color: white; color: #454748; border-collapse:separate;\">\n"
"<tbody>\n"
"    <!-- HEADER -->\n"
"    <tr>\n"
"        <td align=\"center\" style=\"min-width: 590px;\">\n"
"            <table border=\"0\" cellpadding=\"0\" cellspacing=\"0\" width=\"590\" style=\"min-width: 590px; background-color: white; padding: 0px 8px 0px 8px; border-collapse:separate;\">\n"
"                <tr><td valign=\"middle\">\n"
<<<<<<< HEAD
"                    <span style=\"font-size: 10px;\">Tài khoản của bạn</span><br/>\n"
=======
"                    <span style=\"font-size: 10px;\">Your Account</span><br/>\n"
>>>>>>> d5884484
"                    <span style=\"font-size: 20px; font-weight: bold;\">\n"
"                        ${object.user_id.name}\n"
"                    </span>\n"
"                </td><td valign=\"middle\" align=\"right\">\n"
"                    <img src=\"/logo.png?company=${object.user_id.company_id.id}\" style=\"padding: 0px; margin: 0px; height: auto; width: 80px;\" alt=\"${object.user_id.company_id.name}\"/>\n"
"                </td></tr>\n"
"                <tr><td colspan=\"2\" style=\"text-align:center;\">\n"
"                  <hr width=\"100%\" style=\"background-color:rgb(204,204,204);border:medium none;clear:both;display:block;font-size:0px;min-height:1px;line-height:0; margin:16px 0px 16px 0px;\"/>\n"
"                </td></tr>\n"
"            </table>\n"
"        </td>\n"
"    </tr>\n"
"    <!-- CONTENT -->\n"
"    <tr>\n"
"        <td align=\"center\" style=\"min-width: 590px;\">\n"
"            <table border=\"0\" cellpadding=\"0\" cellspacing=\"0\" width=\"590\" style=\"min-width: 590px; background-color: white; padding: 0px 8px 0px 8px; border-collapse:separate;\">\n"
"                <tr><td valign=\"top\" style=\"font-size: 13px;\">\n"
"                    <div>\n"
"                        Dear ${object.user_id.name or ''},<br/> <br/>\n"
<<<<<<< HEAD
"                        Bạn đã được cấp quyền truy cập vào cổng thông tin khách hàng của ${object.user_id.company_id.name}.<br/>\n"
"                        Thông tin đăng nhập của bạn là:\n"
"                        <ul>\n"
"                            <li>Tên đăng nhập: ${object.user_id.login or ''}</li>\n"
"                            <li>Địa chỉ: <a href=\"${'portal_url' in ctx and ctx['portal_url'] or ''}\">${'portal_url' in ctx and ctx['portal_url'] or ''}</a></li>\n"
"                            <li>Cơ sở dữ liệu: ${'dbname' in ctx and ctx['dbname'] or ''}</li>\n"
"                        </ul>\n"
"                        Bạn có thể đặt mật khẩu mới hoặc thay đổi mật khẩu thông qua URL sau:\n"
=======
"                        You have been given access to ${object.user_id.company_id.name}'s portal.<br/>\n"
"                        Your login account data is:\n"
"                        <ul>\n"
"                            <li>Username: ${object.user_id.login or ''}</li>\n"
"                            <li>Portal: <a href=\"${'portal_url' in ctx and ctx['portal_url'] or ''}\">${'portal_url' in ctx and ctx['portal_url'] or ''}</a></li>\n"
"                            <li>Database: ${'dbname' in ctx and ctx['dbname'] or ''}</li>\n"
"                        </ul>\n"
"                        You can set or change your password via the following url:\n"
>>>>>>> d5884484
"                        <ul>\n"
"                            <li><a href=\"${object.user_id.signup_url}\">${object.user_id.signup_url}</a></li>\n"
"                        </ul>\n"
"                        ${object.wizard_id.welcome_message or ''}\n"
"                    </div>\n"
"                </td></tr>\n"
"                <tr><td style=\"text-align:center;\">\n"
"                  <hr width=\"100%\" style=\"background-color:rgb(204,204,204);border:medium none;clear:both;display:block;font-size:0px;min-height:1px;line-height:0; margin: 16px 0px 16px 0px;\"/>\n"
"                </td></tr>\n"
"            </table>\n"
"        </td>\n"
"    </tr>\n"
"    <!-- FOOTER -->\n"
"    <tr>\n"
"        <td align=\"center\" style=\"min-width: 590px;\">\n"
"            <table border=\"0\" cellpadding=\"0\" cellspacing=\"0\" width=\"590\" style=\"min-width: 590px; background-color: white; font-size: 11px; padding: 0px 8px 0px 8px; border-collapse:separate;\">\n"
"                <tr><td valign=\"middle\" align=\"left\">\n"
"                    ${object.user_id.company_id.name}\n"
"                </td></tr>\n"
"                <tr><td valign=\"middle\" align=\"left\" style=\"opacity: 0.7;\">\n"
"                    ${object.user_id.company_id.phone}\n"
"                    % if object.user_id.company_id.email\n"
"                        | <a href=\"'mailto:%s' % ${object.user_id.company_id.email}\" style=\"text-decoration:none; color: #454748;\">${object.user_id.company_id.email}</a>\n"
"                    % endif\n"
"                    % if object.user_id.company_id.website\n"
"                        | <a href=\"'%s' % ${object.user_id.company_id.website}\" style=\"text-decoration:none; color: #454748;\">\n"
"                        ${object.user_id.company_id.website}\n"
"                    </a>\n"
"                    % endif\n"
"                </td></tr>\n"
"            </table>\n"
"        </td>\n"
"    </tr>\n"
"</tbody>\n"
"</table>\n"
"</td></tr>\n"
"<!-- POWERED BY -->\n"
"<tr><td align=\"center\" style=\"min-width: 590px;\">\n"
"    <table border=\"0\" cellpadding=\"0\" cellspacing=\"0\" width=\"590\" style=\"min-width: 590px; background-color: #F1F1F1; color: #454748; padding: 8px; border-collapse:separate;\">\n"
"      <tr><td style=\"text-align: center; font-size: 13px;\">\n"
"        Powered by <a target=\"_blank\" href=\"https://www.odoo.com?utm_source=db&amp;utm_medium=portalinvite\" style=\"color: #875A7B;\">Odoo</a>\n"
"      </td></tr>\n"
"    </table>\n"
"</td></tr>\n"
"</table>\n"
"            "

#. module: portal
#. openerp-web
#: code:addons/portal/static/src/js/portal_signature.js:0
#, python-format
msgid "Accept & Sign"
<<<<<<< HEAD
msgstr "Chấp thuận & Ký"
=======
msgstr "Accept & Sign"
>>>>>>> d5884484

#. module: portal
#: model:ir.model.fields,field_description:portal.field_portal_mixin__access_warning
#: model:ir.model.fields,field_description:portal.field_portal_share__access_warning
msgid "Access warning"
msgstr "Cảnh báo truy cập"

#. module: portal
#: model_terms:ir.ui.view,arch_db:portal.portal_share_wizard
msgid "Add a note"
msgstr "Thêm một ghi chú"

#. module: portal
#. openerp-web
#: code:addons/portal/static/src/xml/portal_chatter.xml:0
#, python-format
msgid "Add attachment"
msgstr "Thêm đính kèm"

#. module: portal
#: model_terms:ir.ui.view,arch_db:portal.portal_share_wizard
msgid "Add contacts to share the document..."
<<<<<<< HEAD
msgstr "Thêm liên hệ để chia sẻ tài liệu..."
=======
msgstr "Add contacts to share the document..."
>>>>>>> d5884484

#. module: portal
#: model:ir.model.fields,help:portal.field_portal_share__note
msgid "Add extra content to display in the email"
<<<<<<< HEAD
msgstr "Thêm nội dung bổ sung để hiển thị trong email"
=======
msgstr "Add extra content to display in the email"
>>>>>>> d5884484

#. module: portal
#: code:addons/portal/controllers/mail.py:0
#, python-format
msgid "An access token must be provided for each attachment."
<<<<<<< HEAD
msgstr "Token truy cập phải được cung cấp cho từng đính kèm."
=======
msgstr "An access token must be provided for each attachment."
>>>>>>> d5884484

#. module: portal
#: model_terms:ir.ui.view,arch_db:portal.wizard_view
msgid "Apply"
msgstr "Áp dụng"

#. module: portal
#: model_terms:ir.ui.view,arch_db:portal.portal_archive_groups
msgid "Archives"
msgstr "Lưu trữ"

#. module: portal
#. openerp-web
#: code:addons/portal/static/src/xml/portal_chatter.xml:0
#, python-format
msgid "Avatar"
msgstr "Ảnh đại diện"

#. module: portal
#: model_terms:ir.ui.view,arch_db:portal.portal_share_wizard
#: model_terms:ir.ui.view,arch_db:portal.wizard_view
msgid "Cancel"
msgstr "Hủy"

#. module: portal
#: code:addons/portal/controllers/portal.py:0
#, python-format
msgid ""
"Changing VAT number is not allowed once document(s) have been issued for "
"your account. Please contact us directly for this operation."
msgstr ""
<<<<<<< HEAD
"Thay đổi mã số thuế GTGT thì không được phép khi mà đã có tài liệu liên quan"
" được phát hành cho tài khoản của bạn. Vui lòng liên hệ trực tiếp với chúng "
"tôi để điều chỉnh."
=======
"Changing VAT number is not allowed once document(s) have been issued for "
"your account. Please contact us directly for this operation."
>>>>>>> d5884484

#. module: portal
#: model_terms:ir.ui.view,arch_db:portal.portal_my_details
msgid ""
"Changing company name is not allowed once document(s) have been issued for "
"your account. Please contact us directly for this operation."
msgstr ""
<<<<<<< HEAD
"Thay đổi tên công ty thì không được phép khi mà đã có tài liệu liên quan "
"được phát hành cho tài khoản của bạn. Vui lòng liên hệ trực tiếp với chúng "
"tôi liên quan đến vấn đề này."
=======
"Changing company name is not allowed once document(s) have been issued for "
"your account. Please contact us directly for this operation."
>>>>>>> d5884484

#. module: portal
#: model_terms:ir.ui.view,arch_db:portal.portal_my_details
msgid "City"
msgstr "Thành phố"

#. module: portal
#. openerp-web
#: code:addons/portal/static/src/xml/portal_signature.xml:0
#, python-format
msgid "Click here to see your document."
msgstr "Bấm vào đây để xem tài liệu của bạn."

#. module: portal
#: model_terms:ir.ui.view,arch_db:portal.portal_back_in_edit_mode
msgid "Close"
msgstr "Đóng"

#. module: portal
#: model_terms:ir.ui.view,arch_db:portal.portal_my_details
msgid "Company Name"
msgstr "Tên Công ty"

#. module: portal
#: model_terms:ir.ui.view,arch_db:portal.portal_my_details
msgid ""
"Confirm\n"
"                                <span class=\"fa fa-long-arrow-right\"/>"
msgstr ""
"Xác nhận\n"
"                                <span class=\"fa fa-long-arrow-right\"/>"

#. module: portal
#: model:ir.model,name:portal.model_res_partner
#: model:ir.model.fields,field_description:portal.field_portal_wizard_user__partner_id
msgid "Contact"
msgstr "Liên hệ"

#. module: portal
#: model_terms:ir.ui.view,arch_db:portal.portal_my_details
msgid "Contact Details"
msgstr "Chi tiết liên hệ"

#. module: portal
#: model_terms:ir.ui.view,arch_db:portal.wizard_view
msgid "Contacts"
msgstr "Liên hệ"

#. module: portal
#: model_terms:ir.ui.view,arch_db:portal.portal_my_details
msgid "Country"
msgstr "Quốc gia"

#. module: portal
#: model_terms:ir.ui.view,arch_db:portal.portal_my_details
msgid "Country..."
msgstr "Quốc gia..."

#. module: portal
#: model:ir.model.fields,field_description:portal.field_portal_share__create_uid
#: model:ir.model.fields,field_description:portal.field_portal_wizard__create_uid
#: model:ir.model.fields,field_description:portal.field_portal_wizard_user__create_uid
msgid "Created by"
msgstr "Được tạo bởi"

#. module: portal
#: model:ir.model.fields,field_description:portal.field_portal_share__create_date
#: model:ir.model.fields,field_description:portal.field_portal_wizard__create_date
#: model:ir.model.fields,field_description:portal.field_portal_wizard_user__create_date
msgid "Created on"
msgstr "Thời điểm tạo"

#. module: portal
#: model:ir.model.fields,help:portal.field_portal_mixin__access_url
msgid "Customer Portal URL"
msgstr "URL Cổng thông tin Khách hàng"

#. module: portal
#: model_terms:ir.ui.view,arch_db:portal.portal_share_template
msgid "Dear"
msgstr "Gửi"

#. module: portal
#. openerp-web
#: code:addons/portal/static/src/xml/portal_chatter.xml:0
#, python-format
msgid "Delete"
msgstr "Xoá"

#. module: portal
#: model_terms:ir.ui.view,arch_db:portal.portal_breadcrumbs
#: model_terms:ir.ui.view,arch_db:portal.portal_layout
msgid "Details"
msgstr "Chi tiết"

#. module: portal
#: model:ir.model.fields,field_description:portal.field_portal_mixin__display_name
#: model:ir.model.fields,field_description:portal.field_portal_share__display_name
#: model:ir.model.fields,field_description:portal.field_portal_wizard__display_name
#: model:ir.model.fields,field_description:portal.field_portal_wizard_user__display_name
msgid "Display Name"
msgstr "Tên hiển thị"

#. module: portal
#: model_terms:ir.ui.view,arch_db:portal.portal_404
#: model_terms:ir.ui.view,arch_db:portal.portal_my_home
msgid "Documents"
msgstr "Tài liệu"

#. module: portal
#. openerp-web
#: code:addons/portal/static/src/js/portal_sidebar.js:0
#, python-format
msgid "Due in %d days"
msgstr "Hạn trong %d ngày tới"

#. module: portal
#. openerp-web
#: code:addons/portal/static/src/js/portal_sidebar.js:0
#, python-format
msgid "Due today"
<<<<<<< HEAD
msgstr "Đến hạn hôm nay"
=======
msgstr "Due today"
>>>>>>> d5884484

#. module: portal
#: model:ir.model.fields,field_description:portal.field_portal_wizard_user__email
#: model_terms:ir.ui.view,arch_db:portal.portal_my_details
msgid "Email"
msgstr "Thư điện tử"

#. module: portal
#: model:ir.model,name:portal.model_mail_thread
msgid "Email Thread"
msgstr "Luồng Email"

#. module: portal
#: model:ir.model,name:portal.model_portal_wizard
#: model_terms:ir.ui.view,arch_db:portal.wizard_view
msgid "Grant Portal Access"
<<<<<<< HEAD
msgstr "Cấp quyền truy cập Portal"
=======
msgstr "Grant Portal Access"
>>>>>>> d5884484

#. module: portal
#: model:ir.actions.act_window,name:portal.partner_wizard_action
msgid "Grant portal access"
<<<<<<< HEAD
msgstr "Cấp quyền truy cập portal"
=======
msgstr "Grant portal access"
>>>>>>> d5884484

#. module: portal
#: model:ir.model,name:portal.model_ir_http
msgid "HTTP Routing"
msgstr "Định tuyến HTTP"

#. module: portal
#: model_terms:ir.ui.view,arch_db:portal.portal_breadcrumbs
msgid "Home"
msgstr "Trang chủ"

#. module: portal
#: model:ir.model.fields,field_description:portal.field_portal_mixin__id
#: model:ir.model.fields,field_description:portal.field_portal_share__id
#: model:ir.model.fields,field_description:portal.field_portal_wizard__id
#: model:ir.model.fields,field_description:portal.field_portal_wizard_user__id
msgid "ID"
msgstr "ID"

#. module: portal
#: model:ir.model.fields,field_description:portal.field_portal_wizard_user__in_portal
msgid "In Portal"
msgstr "Trong Portal"

#. module: portal
#: code:addons/portal/controllers/portal.py:0
#, python-format
msgid "Invalid Email! Please enter a valid email address."
msgstr "Email không hợp lệ! Vui lòng điền một email hợp lệ."

#. module: portal
#: code:addons/portal/controllers/portal.py:0
#, python-format
msgid "Invalid report type: %s"
msgstr "Invalid report type: %s"

#. module: portal
#: model:ir.model.fields,field_description:portal.field_portal_wizard__welcome_message
msgid "Invitation Message"
msgstr "Thư mời"

#. module: portal
#: model:ir.model.fields,field_description:portal.field_portal_mixin____last_update
#: model:ir.model.fields,field_description:portal.field_portal_share____last_update
#: model:ir.model.fields,field_description:portal.field_portal_wizard____last_update
#: model:ir.model.fields,field_description:portal.field_portal_wizard_user____last_update
msgid "Last Modified on"
msgstr "Sửa lần cuối"

#. module: portal
#: model:ir.model.fields,field_description:portal.field_portal_share__write_uid
#: model:ir.model.fields,field_description:portal.field_portal_wizard__write_uid
#: model:ir.model.fields,field_description:portal.field_portal_wizard_user__write_uid
msgid "Last Updated by"
msgstr "Cập nhật lần cuối bởi"

#. module: portal
#: model:ir.model.fields,field_description:portal.field_portal_share__write_date
#: model:ir.model.fields,field_description:portal.field_portal_wizard__write_date
#: model:ir.model.fields,field_description:portal.field_portal_wizard_user__write_date
msgid "Last Updated on"
msgstr "Cập nhật lần cuối"

#. module: portal
#. openerp-web
#: code:addons/portal/static/src/xml/portal_chatter.xml:0
#, python-format
msgid "Leave a comment"
msgstr "Để lại một lời bình"

#. module: portal
#: model:ir.model.fields,field_description:portal.field_portal_share__share_link
msgid "Link"
msgstr "Liên kết"

#. module: portal
#: model:ir.model.fields,field_description:portal.field_portal_wizard_user__user_id
msgid "Login User"
msgstr "Người dùng Đăng nhập"

#. module: portal
#: model_terms:ir.ui.view,arch_db:portal.frontend_layout
msgid "Logout"
msgstr "Đăng xuất"

#. module: portal
#: model_terms:ir.ui.view,arch_db:portal.portal_404
msgid "Maybe you were looking for one of these popular pages ?"
msgstr "Có phải bạn đang kiếm tìm một trong số các trang phổ biến này?"

#. module: portal
#: model:ir.model,name:portal.model_mail_message
msgid "Message"
msgstr "Thông điệp"

#. module: portal
#: code:addons/portal/models/mail_thread.py:0
#, python-format
msgid ""
"Model %s does not support token signature, as it does not have %s field."
msgstr ""

#. module: portal
#: model_terms:ir.ui.view,arch_db:portal.my_account_link
msgid "My Account"
msgstr "Tài khoản của Tôi"

#. module: portal
#: model_terms:ir.ui.view,arch_db:portal.portal_my_details
msgid "Name"
msgstr "Tên"

#. module: portal
#. openerp-web
#: code:addons/portal/static/src/xml/portal_chatter.xml:0
#: model_terms:ir.ui.view,arch_db:portal.pager
#, python-format
msgid "Next"
msgstr "Tiếp"

#. module: portal
#: model:ir.model.fields,field_description:portal.field_portal_share__note
msgid "Note"
msgstr "Ghi chú"

#. module: portal
#: model_terms:ir.ui.view,arch_db:portal.portal_record_sidebar
msgid "Odoo Logo"
msgstr "Logo hệ thống"

#. module: portal
#. openerp-web
#: code:addons/portal/static/src/xml/portal_chatter.xml:0
#, python-format
msgid "Oops! Something went wrong. Try to reload the page and log in."
msgstr "Oops! Có gì đó sai sai. Hãy thử nạp lại trang và đăng nhập."

#. module: portal
#: model_terms:ir.ui.view,arch_db:portal.portal_my_details
msgid "Phone"
msgstr "Điện thoại"

#. module: portal
#: model:ir.model.fields,field_description:portal.field_portal_mixin__access_url
msgid "Portal Access URL"
msgstr "URL Truy cập Portal"

#. module: portal
#: model:ir.model,name:portal.model_portal_mixin
msgid "Portal Mixin"
msgstr "Portal Mixin"

#. module: portal
#: model:ir.model,name:portal.model_portal_share
msgid "Portal Sharing"
msgstr "Portal Sharing"

#. module: portal
#: model:ir.model,name:portal.model_portal_wizard_user
msgid "Portal User Config"
msgstr "Cấu hình Người dùng Portal"

#. module: portal
#: model_terms:ir.ui.view,arch_db:portal.portal_record_sidebar
msgid "Powered by"
msgstr "Nền tảng"

#. module: portal
#: model_terms:ir.ui.view,arch_db:portal.pager
msgid "Prev"
msgstr "Trước"

#. module: portal
#. openerp-web
#: code:addons/portal/static/src/xml/portal_chatter.xml:0
#, python-format
msgid "Previous"
msgstr "Trước"

#. module: portal
#. openerp-web
#: code:addons/portal/static/src/js/portal_chatter.js:0
#, python-format
msgid "Published on %s"
msgstr "Được xuất bản vào %s"

#. module: portal
#: model:ir.model.fields,field_description:portal.field_portal_share__partner_ids
msgid "Recipients"
msgstr "Người nhận"

#. module: portal
#: model:ir.model.fields,field_description:portal.field_portal_share__res_id
msgid "Related Document ID"
msgstr "ID tài liệu liên quan"

#. module: portal
#: model:ir.model.fields,field_description:portal.field_portal_share__res_model
msgid "Related Document Model"
msgstr "Đối tượng Tài liệu liên quan"

#. module: portal
#: model_terms:ir.ui.view,arch_db:portal.portal_searchbar
msgid "Search"
msgstr "Tìm"

#. module: portal
#: model:ir.model.fields,field_description:portal.field_portal_mixin__access_token
msgid "Security Token"
msgstr "Mã bảo mật"

#. module: portal
#: model_terms:ir.ui.view,arch_db:portal.wizard_view
msgid ""
"Select which contacts should belong to the portal in the list below.\n"
"                        The email address of each selected contact must be valid and unique.\n"
"                        If necessary, you can fix any contact's email address directly in the list."
msgstr ""
"Hãy chọn các liên hệ mà sẽ thuộc về nhóm Portal trong danh sách dưới đây.\n"
"                        Địa chỉ email của từng liên hệ phải là địa chỉ email hợp lệ và duy nhất.\n"
"                        Nếu cần thiết, bạn có thể sửa bất cứ địa chỉ email của liên hệ nào trực tiếp\n"
"                        ngay trong danh sách."

#. module: portal
#. openerp-web
#: code:addons/portal/static/src/xml/portal_chatter.xml:0
#: model_terms:ir.ui.view,arch_db:portal.portal_share_wizard
#, python-format
msgid "Send"
msgstr "Gửi"

#. module: portal
#: code:addons/portal/wizard/portal_wizard.py:0
#, python-format
msgid "Several contacts have the same email: "
msgstr "Một số liên hệ có email bị trùng: "

#. module: portal
#: model:ir.actions.act_window,name:portal.portal_share_action
#: model_terms:ir.ui.view,arch_db:portal.portal_share_wizard
msgid "Share Document"
<<<<<<< HEAD
msgstr "Chia sẻ Tài liệu"
=======
msgstr "Share Document"
>>>>>>> d5884484

#. module: portal
#: code:addons/portal/wizard/portal_wizard.py:0
#, python-format
msgid "Some contacts don't have a valid email: "
msgstr "Một số liên hệ không có email hợp lệ: "

#. module: portal
#: code:addons/portal/wizard/portal_wizard.py:0
#, python-format
msgid "Some contacts have the same email as an existing portal user:"
msgstr ""
"Một số liên hệ có email trùng với email của một tài khoản người dùng portal "
"trong hệ thống:"

#. module: portal
#: code:addons/portal/controllers/portal.py:0
#, python-format
msgid "Some required fields are empty."
msgstr "Một số trường bắt buộc vẫn đang để trống."

#. module: portal
#. openerp-web
#: code:addons/portal/static/src/js/portal_composer.js:0
#, python-format
msgid "Something went wrong."
msgstr ""

#. module: portal
#: model_terms:ir.ui.view,arch_db:portal.portal_my_details
msgid "State / Province"
msgstr "Bang / Tỉnh"

#. module: portal
#: model_terms:ir.ui.view,arch_db:portal.portal_my_details
msgid "Street"
msgstr "Địa chỉ"

#. module: portal
#. openerp-web
#: code:addons/portal/static/src/xml/portal_signature.xml:0
#, python-format
msgid "Thank You!"
msgstr "Thank You!"

#. module: portal
#: code:addons/portal/controllers/portal.py:0
#, python-format
msgid "The attachment %s cannot be removed because it is linked to a message."
msgstr ""
"The attachment %s cannot be removed because it is linked to a message."

#. module: portal
#: code:addons/portal/controllers/portal.py:0
#, python-format
msgid ""
"The attachment %s cannot be removed because it is not in a pending state."
msgstr ""
"The attachment %s cannot be removed because it is not in a pending state."

#. module: portal
#: code:addons/portal/controllers/mail.py:0
#, python-format
msgid ""
"The attachment %s does not exist or you do not have the rights to access it."
msgstr ""
"The attachment %s does not exist or you do not have the rights to access it."

#. module: portal
#: code:addons/portal/controllers/portal.py:0
#, python-format
msgid ""
"The attachment does not exist or you do not have the rights to access it."
msgstr ""
"The attachment does not exist or you do not have the rights to access it."

#. module: portal
#: code:addons/portal/controllers/portal.py:0
#, python-format
msgid ""
"The document does not exist or you do not have the rights to access it."
msgstr ""
"The document does not exist or you do not have the rights to access it."

#. module: portal
#. openerp-web
#: code:addons/portal/static/src/js/portal_composer.js:0
#, python-format
msgid "The file <strong>%s</strong> could not be saved."
msgstr ""

#. module: portal
#. openerp-web
#: code:addons/portal/static/src/xml/portal_chatter.xml:0
#, python-format
msgid "There are no comments for now."
msgstr "Chưa có bình luận nào cho đến giờ."

#. module: portal
#: code:addons/portal/controllers/portal.py:0
#, python-format
msgid "This document does not exist."
msgstr "This document does not exist."

#. module: portal
#: model_terms:ir.ui.view,arch_db:portal.portal_back_in_edit_mode
msgid "This is a preview of the customer portal."
<<<<<<< HEAD
msgstr "Đây là trang xem trước của cổng thông tin khách hàng."
=======
msgstr "This is a preview of the customer portal."
>>>>>>> d5884484

#. module: portal
#: model_terms:ir.ui.view,arch_db:portal.wizard_view
msgid "This text is included in the email sent to new portal users."
msgstr ""
"Nội dung này sẽ được bao gồm trong email gửi cho người dùng portal mới."

#. module: portal
#: model:ir.model.fields,help:portal.field_portal_wizard__welcome_message
msgid "This text is included in the email sent to new users of the portal."
msgstr ""
"Nội dung này sẽ được bao gồm trong email gửi cho người dùng portal mới."

#. module: portal
#: code:addons/portal/wizard/portal_wizard.py:0
#, python-format
msgid ""
"To resolve this error, you can: \n"
"- Correct the emails of the relevant contacts\n"
"- Grant access only to contacts with unique emails"
msgstr ""
"Để xử lý lỗi này, bạn có thể: \n"
"- Hiệu đính lại địa chỉ email của các liên hệ tương ứng\n"
"- Cấp quyền truy cập chỉ đối với các liên hệ có email duy nhất"

#. module: portal
#: model_terms:ir.ui.view,arch_db:portal.portal_searchbar
msgid "Toggle filters"
<<<<<<< HEAD
msgstr "Bật/Tắt bộ lọc"
=======
msgstr "Toggle filters"
>>>>>>> d5884484

#. module: portal
#: model:ir.model.fields,field_description:portal.field_portal_wizard__user_ids
msgid "Users"
msgstr "Người dùng"

#. module: portal
#: model_terms:ir.ui.view,arch_db:portal.portal_my_details
msgid "VAT Number"
msgstr "MS Thuế GTGT"

#. module: portal
#: model:ir.model.fields,field_description:portal.field_account_analytic_account__website_message_ids
#: model:ir.model.fields,field_description:portal.field_calendar_event__website_message_ids
#: model:ir.model.fields,field_description:portal.field_crm_team__website_message_ids
#: model:ir.model.fields,field_description:portal.field_fleet_vehicle__website_message_ids
#: model:ir.model.fields,field_description:portal.field_fleet_vehicle_log_contract__website_message_ids
#: model:ir.model.fields,field_description:portal.field_gamification_badge__website_message_ids
#: model:ir.model.fields,field_description:portal.field_gamification_challenge__website_message_ids
#: model:ir.model.fields,field_description:portal.field_hr_department__website_message_ids
#: model:ir.model.fields,field_description:portal.field_hr_employee__website_message_ids
#: model:ir.model.fields,field_description:portal.field_hr_job__website_message_ids
#: model:ir.model.fields,field_description:portal.field_lunch_supplier__website_message_ids
#: model:ir.model.fields,field_description:portal.field_mail_blacklist__website_message_ids
#: model:ir.model.fields,field_description:portal.field_mail_channel__website_message_ids
#: model:ir.model.fields,field_description:portal.field_mail_thread__website_message_ids
#: model:ir.model.fields,field_description:portal.field_mail_thread_blacklist__website_message_ids
#: model:ir.model.fields,field_description:portal.field_mail_thread_cc__website_message_ids
#: model:ir.model.fields,field_description:portal.field_mail_thread_phone__website_message_ids
#: model:ir.model.fields,field_description:portal.field_mailing_contact__website_message_ids
#: model:ir.model.fields,field_description:portal.field_mailing_mailing__website_message_ids
#: model:ir.model.fields,field_description:portal.field_maintenance_equipment__website_message_ids
#: model:ir.model.fields,field_description:portal.field_maintenance_equipment_category__website_message_ids
#: model:ir.model.fields,field_description:portal.field_maintenance_request__website_message_ids
#: model:ir.model.fields,field_description:portal.field_note_note__website_message_ids
#: model:ir.model.fields,field_description:portal.field_phone_blacklist__website_message_ids
#: model:ir.model.fields,field_description:portal.field_product_product__website_message_ids
#: model:ir.model.fields,field_description:portal.field_product_template__website_message_ids
#: model:ir.model.fields,field_description:portal.field_res_partner__website_message_ids
#: model:ir.model.fields,field_description:portal.field_res_users__website_message_ids
msgid "Website Messages"
msgstr "Thông điệp Website"

#. module: portal
#: model:ir.model.fields,help:portal.field_account_analytic_account__website_message_ids
#: model:ir.model.fields,help:portal.field_calendar_event__website_message_ids
#: model:ir.model.fields,help:portal.field_crm_team__website_message_ids
#: model:ir.model.fields,help:portal.field_fleet_vehicle__website_message_ids
#: model:ir.model.fields,help:portal.field_fleet_vehicle_log_contract__website_message_ids
#: model:ir.model.fields,help:portal.field_gamification_badge__website_message_ids
#: model:ir.model.fields,help:portal.field_gamification_challenge__website_message_ids
#: model:ir.model.fields,help:portal.field_hr_department__website_message_ids
#: model:ir.model.fields,help:portal.field_hr_employee__website_message_ids
#: model:ir.model.fields,help:portal.field_hr_job__website_message_ids
#: model:ir.model.fields,help:portal.field_lunch_supplier__website_message_ids
#: model:ir.model.fields,help:portal.field_mail_blacklist__website_message_ids
#: model:ir.model.fields,help:portal.field_mail_channel__website_message_ids
#: model:ir.model.fields,help:portal.field_mail_thread__website_message_ids
#: model:ir.model.fields,help:portal.field_mail_thread_blacklist__website_message_ids
#: model:ir.model.fields,help:portal.field_mail_thread_cc__website_message_ids
#: model:ir.model.fields,help:portal.field_mail_thread_phone__website_message_ids
#: model:ir.model.fields,help:portal.field_mailing_contact__website_message_ids
#: model:ir.model.fields,help:portal.field_mailing_mailing__website_message_ids
#: model:ir.model.fields,help:portal.field_maintenance_equipment__website_message_ids
#: model:ir.model.fields,help:portal.field_maintenance_equipment_category__website_message_ids
#: model:ir.model.fields,help:portal.field_maintenance_request__website_message_ids
#: model:ir.model.fields,help:portal.field_note_note__website_message_ids
#: model:ir.model.fields,help:portal.field_phone_blacklist__website_message_ids
#: model:ir.model.fields,help:portal.field_product_product__website_message_ids
#: model:ir.model.fields,help:portal.field_product_template__website_message_ids
#: model:ir.model.fields,help:portal.field_res_partner__website_message_ids
#: model:ir.model.fields,help:portal.field_res_users__website_message_ids
msgid "Website communication history"
msgstr "Lịch sử thông tin liên lạc website"

#. module: portal
#: model:ir.model.fields,field_description:portal.field_portal_wizard_user__wizard_id
msgid "Wizard"
msgstr "Đồ thuật"

#. module: portal
#. openerp-web
#: code:addons/portal/static/src/xml/portal_chatter.xml:0
#, python-format
msgid "Write a message..."
msgstr "Viết một thông điệp..."

#. module: portal
#: code:addons/portal/wizard/portal_share.py:0
#: code:addons/portal/wizard/portal_share.py:0
#, python-format
msgid "You are invited to access %s"
<<<<<<< HEAD
msgstr "Bạn được mời truy cập %s"
=======
msgstr "You are invited to access %s"
>>>>>>> d5884484

#. module: portal
#: model_terms:ir.ui.view,arch_db:portal.portal_share_template
msgid "You have been invited to access the following document:"
<<<<<<< HEAD
msgstr "Bạn đã được mời truy cập vào tài liệu sau:"
=======
msgstr "You have been invited to access the following document:"
>>>>>>> d5884484

#. module: portal
#. openerp-web
#: code:addons/portal/static/src/xml/portal_chatter.xml:0
#, python-format
msgid "You must be"
msgstr "Bạn phải là"

#. module: portal
#: code:addons/portal/wizard/portal_wizard.py:0
#, python-format
msgid ""
"You must have an email address in your User Preferences to send emails."
msgstr ""
"Bạn phải có một địa chỉ email được thiết lập ở Tuỳ chọn để có thể gửi email "
"đi."

#. module: portal
#: model:mail.template,subject:portal.mail_template_data_portal_welcome
msgid "Your Odoo account at ${object.user_id.company_id.name}"
<<<<<<< HEAD
msgstr "Tài khoản của bạn tại ${object.user_id.company_id.name}"
=======
msgstr "Your Odoo account at ${object.user_id.company_id.name}"
>>>>>>> d5884484

#. module: portal
#: model_terms:ir.ui.view,arch_db:portal.portal_contact
msgid "Your contact"
<<<<<<< HEAD
msgstr "Liên hệ của bạn"
=======
msgstr "Your contact"
>>>>>>> d5884484

#. module: portal
#: model_terms:ir.ui.view,arch_db:portal.portal_my_details
msgid "Zip / Postal Code"
msgstr "Mã Zip/Bưu chính"

#. module: portal
#. openerp-web
#: code:addons/portal/static/src/xml/portal_chatter.xml:0
#, python-format
msgid "avatar"
msgstr "ảnh đại diện"

#. module: portal
#. openerp-web
#: code:addons/portal/static/src/xml/portal_chatter.xml:0
#, python-format
msgid "comment"
msgstr "bình luận"

#. module: portal
#. openerp-web
#: code:addons/portal/static/src/xml/portal_chatter.xml:0
#, python-format
msgid "comments"
msgstr "bình luận"

#. module: portal
#. openerp-web
#: code:addons/portal/static/src/xml/portal_chatter.xml:0
#, python-format
msgid "logged in"
msgstr "đã đăng nhập"

#. module: portal
#: model_terms:ir.ui.view,arch_db:portal.portal_record_sidebar
msgid "odoo"
msgstr "odoo"

#. module: portal
#: model_terms:ir.ui.view,arch_db:portal.portal_my_details
msgid "select..."
msgstr "chọn..."

#. module: portal
#. openerp-web
#: code:addons/portal/static/src/xml/portal_chatter.xml:0
#, python-format
msgid "to post a comment."
msgstr "để đăng một bình luận."<|MERGE_RESOLUTION|>--- conflicted
+++ resolved
@@ -14,12 +14,8 @@
 # Dung Nguyen Thi <dungnt@trobz.com>, 2019
 # Dao Nguyen <trucdao.uel@gmail.com>, 2019
 # Duy BQ <duybq86@gmail.com>, 2019
-<<<<<<< HEAD
+# Trần Hà <tranthuha13590@gmail.com>, 2021
 #
-=======
-# Trần Hà <tranthuha13590@gmail.com>, 2021
-# 
->>>>>>> d5884484
 msgid ""
 msgstr ""
 "Project-Id-Version: Odoo Server 13.0\n"
@@ -45,11 +41,7 @@
 #: code:addons/portal/controllers/portal.py:0
 #, python-format
 msgid "%s is not the reference of a report"
-<<<<<<< HEAD
 msgstr "%s không phải là tham chiếu của một báo cáo"
-=======
-msgstr "%s is not the reference of a report"
->>>>>>> d5884484
 
 #. module: portal
 #: model_terms:ir.ui.view,arch_db:portal.portal_show_sign_in
@@ -59,78 +51,46 @@
 #. module: portal
 #: model_terms:ir.ui.view,arch_db:portal.portal_back_in_edit_mode
 msgid "<i class=\"fa fa-arrow-right mr-1\"/>Back to edit mode"
-<<<<<<< HEAD
 msgstr "<i class=\"fa fa-arrow-right mr-1\"/>Về chế độ soạn thảo"
-=======
-msgstr "<i class=\"fa fa-arrow-right mr-1\"/>Back to edit mode"
->>>>>>> d5884484
 
 #. module: portal
 #: model_terms:ir.ui.view,arch_db:portal.record_pager
 msgid ""
 "<i class=\"fa fa-chevron-left\" role=\"img\" aria-label=\"Previous\" "
 "title=\"Previous\"/>"
-<<<<<<< HEAD
-msgstr "<i class=\"fa fa-chevron-left\" role=\"img\" aria-label=\"Trước\" title=\"Trước\"/>"
-=======
-msgstr ""
-"<i class=\"fa fa-chevron-left\" role=\"img\" aria-label=\"Previous\" "
-"title=\"Previous\"/>"
->>>>>>> d5884484
+msgstr ""
+"<i class=\"fa fa-chevron-left\" role=\"img\" aria-label=\"Trước\" "
+"title=\"Trước\"/>"
 
 #. module: portal
 #: model_terms:ir.ui.view,arch_db:portal.record_pager
 msgid "<i class=\"fa fa-chevron-right\" role=\"img\" aria-label=\"Next\" title=\"Next\"/>"
-<<<<<<< HEAD
 msgstr "<i class=\"fa fa-chevron-right\" role=\"img\" aria-label=\"Tiếp\" title=\"Tiếp\"/>"
-=======
-msgstr "<i class=\"fa fa-chevron-right\" role=\"img\" aria-label=\"Next\" title=\"Next\"/>"
->>>>>>> d5884484
 
 #. module: portal
 #: model_terms:ir.ui.view,arch_db:portal.portal_layout
 msgid "<i class=\"fa fa-pencil\"/> Edit"
-<<<<<<< HEAD
 msgstr "<i class=\"fa fa-pencil\"/> Sửa"
-=======
-msgstr "<i class=\"fa fa-pencil\"/> Edit"
->>>>>>> d5884484
 
 #. module: portal
 #: model_terms:ir.ui.view,arch_db:portal.portal_searchbar
 msgid "<span class=\"small mr-1 navbar-text\">Filter By:</span>"
-<<<<<<< HEAD
 msgstr "<span class=\"small mr-1 navbar-text\">Lọc theo:</span>"
-=======
-msgstr "<span class=\"small mr-1 navbar-text\">Filter By:</span>"
->>>>>>> d5884484
 
 #. module: portal
 #: model_terms:ir.ui.view,arch_db:portal.portal_searchbar
 msgid "<span class=\"small mr-1 navbar-text\">Group By:</span>"
-<<<<<<< HEAD
 msgstr "<span class=\"small mr-1 navbar-text\">Nhóm theo:</span>"
-=======
-msgstr "<span class=\"small mr-1 navbar-text\">Group By:</span>"
->>>>>>> d5884484
 
 #. module: portal
 #: model_terms:ir.ui.view,arch_db:portal.portal_searchbar
 msgid "<span class=\"small mr-1 navbar-text\">Sort By:</span>"
-<<<<<<< HEAD
 msgstr "<span class=\"small mr-1 navbar-text\">Sắp xếp theo:</span>"
-=======
-msgstr "<span class=\"small mr-1 navbar-text\">Sort By:</span>"
->>>>>>> d5884484
 
 #. module: portal
 #: model_terms:ir.ui.view,arch_db:portal.portal_share_template
 msgid "<strong>Open </strong>"
-<<<<<<< HEAD
 msgstr "<strong>Mở </strong>"
-=======
-msgstr "<strong>Open </strong>"
->>>>>>> d5884484
 
 #. module: portal
 #: model:mail.template,body_html:portal.mail_template_data_portal_welcome
@@ -226,11 +186,7 @@
 "        <td align=\"center\" style=\"min-width: 590px;\">\n"
 "            <table border=\"0\" cellpadding=\"0\" cellspacing=\"0\" width=\"590\" style=\"min-width: 590px; background-color: white; padding: 0px 8px 0px 8px; border-collapse:separate;\">\n"
 "                <tr><td valign=\"middle\">\n"
-<<<<<<< HEAD
 "                    <span style=\"font-size: 10px;\">Tài khoản của bạn</span><br/>\n"
-=======
-"                    <span style=\"font-size: 10px;\">Your Account</span><br/>\n"
->>>>>>> d5884484
 "                    <span style=\"font-size: 20px; font-weight: bold;\">\n"
 "                        ${object.user_id.name}\n"
 "                    </span>\n"
@@ -250,7 +206,6 @@
 "                <tr><td valign=\"top\" style=\"font-size: 13px;\">\n"
 "                    <div>\n"
 "                        Dear ${object.user_id.name or ''},<br/> <br/>\n"
-<<<<<<< HEAD
 "                        Bạn đã được cấp quyền truy cập vào cổng thông tin khách hàng của ${object.user_id.company_id.name}.<br/>\n"
 "                        Thông tin đăng nhập của bạn là:\n"
 "                        <ul>\n"
@@ -259,16 +214,6 @@
 "                            <li>Cơ sở dữ liệu: ${'dbname' in ctx and ctx['dbname'] or ''}</li>\n"
 "                        </ul>\n"
 "                        Bạn có thể đặt mật khẩu mới hoặc thay đổi mật khẩu thông qua URL sau:\n"
-=======
-"                        You have been given access to ${object.user_id.company_id.name}'s portal.<br/>\n"
-"                        Your login account data is:\n"
-"                        <ul>\n"
-"                            <li>Username: ${object.user_id.login or ''}</li>\n"
-"                            <li>Portal: <a href=\"${'portal_url' in ctx and ctx['portal_url'] or ''}\">${'portal_url' in ctx and ctx['portal_url'] or ''}</a></li>\n"
-"                            <li>Database: ${'dbname' in ctx and ctx['dbname'] or ''}</li>\n"
-"                        </ul>\n"
-"                        You can set or change your password via the following url:\n"
->>>>>>> d5884484
 "                        <ul>\n"
 "                            <li><a href=\"${object.user_id.signup_url}\">${object.user_id.signup_url}</a></li>\n"
 "                        </ul>\n"
@@ -321,11 +266,7 @@
 #: code:addons/portal/static/src/js/portal_signature.js:0
 #, python-format
 msgid "Accept & Sign"
-<<<<<<< HEAD
 msgstr "Chấp thuận & Ký"
-=======
-msgstr "Accept & Sign"
->>>>>>> d5884484
 
 #. module: portal
 #: model:ir.model.fields,field_description:portal.field_portal_mixin__access_warning
@@ -348,30 +289,18 @@
 #. module: portal
 #: model_terms:ir.ui.view,arch_db:portal.portal_share_wizard
 msgid "Add contacts to share the document..."
-<<<<<<< HEAD
 msgstr "Thêm liên hệ để chia sẻ tài liệu..."
-=======
-msgstr "Add contacts to share the document..."
->>>>>>> d5884484
 
 #. module: portal
 #: model:ir.model.fields,help:portal.field_portal_share__note
 msgid "Add extra content to display in the email"
-<<<<<<< HEAD
 msgstr "Thêm nội dung bổ sung để hiển thị trong email"
-=======
-msgstr "Add extra content to display in the email"
->>>>>>> d5884484
 
 #. module: portal
 #: code:addons/portal/controllers/mail.py:0
 #, python-format
 msgid "An access token must be provided for each attachment."
-<<<<<<< HEAD
 msgstr "Token truy cập phải được cung cấp cho từng đính kèm."
-=======
-msgstr "An access token must be provided for each attachment."
->>>>>>> d5884484
 
 #. module: portal
 #: model_terms:ir.ui.view,arch_db:portal.wizard_view
@@ -403,14 +332,9 @@
 "Changing VAT number is not allowed once document(s) have been issued for "
 "your account. Please contact us directly for this operation."
 msgstr ""
-<<<<<<< HEAD
 "Thay đổi mã số thuế GTGT thì không được phép khi mà đã có tài liệu liên quan"
 " được phát hành cho tài khoản của bạn. Vui lòng liên hệ trực tiếp với chúng "
 "tôi để điều chỉnh."
-=======
-"Changing VAT number is not allowed once document(s) have been issued for "
-"your account. Please contact us directly for this operation."
->>>>>>> d5884484
 
 #. module: portal
 #: model_terms:ir.ui.view,arch_db:portal.portal_my_details
@@ -418,14 +342,9 @@
 "Changing company name is not allowed once document(s) have been issued for "
 "your account. Please contact us directly for this operation."
 msgstr ""
-<<<<<<< HEAD
 "Thay đổi tên công ty thì không được phép khi mà đã có tài liệu liên quan "
 "được phát hành cho tài khoản của bạn. Vui lòng liên hệ trực tiếp với chúng "
 "tôi liên quan đến vấn đề này."
-=======
-"Changing company name is not allowed once document(s) have been issued for "
-"your account. Please contact us directly for this operation."
->>>>>>> d5884484
 
 #. module: portal
 #: model_terms:ir.ui.view,arch_db:portal.portal_my_details
@@ -547,11 +466,7 @@
 #: code:addons/portal/static/src/js/portal_sidebar.js:0
 #, python-format
 msgid "Due today"
-<<<<<<< HEAD
 msgstr "Đến hạn hôm nay"
-=======
-msgstr "Due today"
->>>>>>> d5884484
 
 #. module: portal
 #: model:ir.model.fields,field_description:portal.field_portal_wizard_user__email
@@ -568,20 +483,12 @@
 #: model:ir.model,name:portal.model_portal_wizard
 #: model_terms:ir.ui.view,arch_db:portal.wizard_view
 msgid "Grant Portal Access"
-<<<<<<< HEAD
 msgstr "Cấp quyền truy cập Portal"
-=======
-msgstr "Grant Portal Access"
->>>>>>> d5884484
 
 #. module: portal
 #: model:ir.actions.act_window,name:portal.partner_wizard_action
 msgid "Grant portal access"
-<<<<<<< HEAD
 msgstr "Cấp quyền truy cập portal"
-=======
-msgstr "Grant portal access"
->>>>>>> d5884484
 
 #. module: portal
 #: model:ir.model,name:portal.model_ir_http
@@ -616,7 +523,7 @@
 #: code:addons/portal/controllers/portal.py:0
 #, python-format
 msgid "Invalid report type: %s"
-msgstr "Invalid report type: %s"
+msgstr "Kiểu báo cáo không hợp lệ: %s"
 
 #. module: portal
 #: model:ir.model.fields,field_description:portal.field_portal_wizard__welcome_message
@@ -732,12 +639,12 @@
 #. module: portal
 #: model:ir.model,name:portal.model_portal_mixin
 msgid "Portal Mixin"
-msgstr "Portal Mixin"
+msgstr ""
 
 #. module: portal
 #: model:ir.model,name:portal.model_portal_share
 msgid "Portal Sharing"
-msgstr "Portal Sharing"
+msgstr ""
 
 #. module: portal
 #: model:ir.model,name:portal.model_portal_wizard_user
@@ -823,11 +730,7 @@
 #: model:ir.actions.act_window,name:portal.portal_share_action
 #: model_terms:ir.ui.view,arch_db:portal.portal_share_wizard
 msgid "Share Document"
-<<<<<<< HEAD
 msgstr "Chia sẻ Tài liệu"
-=======
-msgstr "Share Document"
->>>>>>> d5884484
 
 #. module: portal
 #: code:addons/portal/wizard/portal_wizard.py:0
@@ -871,14 +774,13 @@
 #: code:addons/portal/static/src/xml/portal_signature.xml:0
 #, python-format
 msgid "Thank You!"
-msgstr "Thank You!"
+msgstr "Cám ơn bạn!"
 
 #. module: portal
 #: code:addons/portal/controllers/portal.py:0
 #, python-format
 msgid "The attachment %s cannot be removed because it is linked to a message."
 msgstr ""
-"The attachment %s cannot be removed because it is linked to a message."
 
 #. module: portal
 #: code:addons/portal/controllers/portal.py:0
@@ -886,7 +788,6 @@
 msgid ""
 "The attachment %s cannot be removed because it is not in a pending state."
 msgstr ""
-"The attachment %s cannot be removed because it is not in a pending state."
 
 #. module: portal
 #: code:addons/portal/controllers/mail.py:0
@@ -894,7 +795,6 @@
 msgid ""
 "The attachment %s does not exist or you do not have the rights to access it."
 msgstr ""
-"The attachment %s does not exist or you do not have the rights to access it."
 
 #. module: portal
 #: code:addons/portal/controllers/portal.py:0
@@ -902,7 +802,6 @@
 msgid ""
 "The attachment does not exist or you do not have the rights to access it."
 msgstr ""
-"The attachment does not exist or you do not have the rights to access it."
 
 #. module: portal
 #: code:addons/portal/controllers/portal.py:0
@@ -910,7 +809,6 @@
 msgid ""
 "The document does not exist or you do not have the rights to access it."
 msgstr ""
-"The document does not exist or you do not have the rights to access it."
 
 #. module: portal
 #. openerp-web
@@ -930,16 +828,12 @@
 #: code:addons/portal/controllers/portal.py:0
 #, python-format
 msgid "This document does not exist."
-msgstr "This document does not exist."
+msgstr "Tài liệu này không tồn tại."
 
 #. module: portal
 #: model_terms:ir.ui.view,arch_db:portal.portal_back_in_edit_mode
 msgid "This is a preview of the customer portal."
-<<<<<<< HEAD
 msgstr "Đây là trang xem trước của cổng thông tin khách hàng."
-=======
-msgstr "This is a preview of the customer portal."
->>>>>>> d5884484
 
 #. module: portal
 #: model_terms:ir.ui.view,arch_db:portal.wizard_view
@@ -968,11 +862,7 @@
 #. module: portal
 #: model_terms:ir.ui.view,arch_db:portal.portal_searchbar
 msgid "Toggle filters"
-<<<<<<< HEAD
 msgstr "Bật/Tắt bộ lọc"
-=======
-msgstr "Toggle filters"
->>>>>>> d5884484
 
 #. module: portal
 #: model:ir.model.fields,field_description:portal.field_portal_wizard__user_ids
@@ -1065,20 +955,12 @@
 #: code:addons/portal/wizard/portal_share.py:0
 #, python-format
 msgid "You are invited to access %s"
-<<<<<<< HEAD
 msgstr "Bạn được mời truy cập %s"
-=======
-msgstr "You are invited to access %s"
->>>>>>> d5884484
 
 #. module: portal
 #: model_terms:ir.ui.view,arch_db:portal.portal_share_template
 msgid "You have been invited to access the following document:"
-<<<<<<< HEAD
 msgstr "Bạn đã được mời truy cập vào tài liệu sau:"
-=======
-msgstr "You have been invited to access the following document:"
->>>>>>> d5884484
 
 #. module: portal
 #. openerp-web
@@ -1099,20 +981,12 @@
 #. module: portal
 #: model:mail.template,subject:portal.mail_template_data_portal_welcome
 msgid "Your Odoo account at ${object.user_id.company_id.name}"
-<<<<<<< HEAD
 msgstr "Tài khoản của bạn tại ${object.user_id.company_id.name}"
-=======
-msgstr "Your Odoo account at ${object.user_id.company_id.name}"
->>>>>>> d5884484
 
 #. module: portal
 #: model_terms:ir.ui.view,arch_db:portal.portal_contact
 msgid "Your contact"
-<<<<<<< HEAD
 msgstr "Liên hệ của bạn"
-=======
-msgstr "Your contact"
->>>>>>> d5884484
 
 #. module: portal
 #: model_terms:ir.ui.view,arch_db:portal.portal_my_details
@@ -1150,7 +1024,7 @@
 #. module: portal
 #: model_terms:ir.ui.view,arch_db:portal.portal_record_sidebar
 msgid "odoo"
-msgstr "odoo"
+msgstr ""
 
 #. module: portal
 #: model_terms:ir.ui.view,arch_db:portal.portal_my_details
