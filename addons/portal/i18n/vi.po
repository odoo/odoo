# Translation of Odoo Server.
# This file contains the translation of the following modules:
# 	* portal
#
# Translators:
# sao sang <saosangmo@yahoo.com>, 2021
# fanha99 <fanha99@hotmail.com>, 2021
# Hoa Thi <giaphoa196@gmail.com>, 2021
# Thang Duong Bao <nothingctrl@gmail.com>, 2021
# Duy BQ <duybq86@gmail.com>, 2021
# Minh Nguyen <ndminh210994@gmail.com>, 2021
# Trinh Tran Thi Phuong <trinhttp@trobz.com>, 2021
# Trần Hà <tranthuha13590@gmail.com>, 2021
# Vo Thanh Thuy, 2022
# Martin Trigaux, 2022
<<<<<<< HEAD
#
=======
# Nancy Momoland <thanhnguyen.icsc@gmail.com>, 2022
# 
>>>>>>> 08f79533
msgid ""
msgstr ""
"Project-Id-Version: Odoo Server 15.0\n"
"Report-Msgid-Bugs-To: \n"
"POT-Creation-Date: 2021-10-05 10:55+0000\n"
"PO-Revision-Date: 2021-09-14 12:24+0000\n"
"Last-Translator: Nancy Momoland <thanhnguyen.icsc@gmail.com>, 2022\n"
"Language-Team: Vietnamese (https://www.transifex.com/odoo/teams/41243/vi/)\n"
"MIME-Version: 1.0\n"
"Content-Type: text/plain; charset=UTF-8\n"
"Content-Transfer-Encoding: \n"
"Language: vi\n"
"Plural-Forms: nplurals=1; plural=0;\n"

#. module: portal
#. openerp-web
#: code:addons/portal/static/src/js/portal_sidebar.js:0
#, python-format
msgid "%1d days overdue"
msgstr ""

#. module: portal
#: code:addons/portal/controllers/portal.py:0
#, python-format
msgid "%s is not the reference of a report"
msgstr "%s không phải là tham chiếu của một báo cáo"

#. module: portal
#: model_terms:ir.ui.view,arch_db:portal.portal_back_in_edit_mode
msgid "<i class=\"fa fa-arrow-right mr-1\"/>Back to edit mode"
msgstr "<i class=\"fa fa-arrow-right mr-1\"/>Về chế độ soạn thảo"

#. module: portal
#: model_terms:ir.ui.view,arch_db:portal.record_pager
msgid ""
"<i class=\"fa fa-chevron-left\" role=\"img\" aria-label=\"Previous\" "
"title=\"Previous\"/>"
msgstr "<i class=\"fa fa-chevron-left\" role=\"img\" aria-label=\"Trước\" title=\"Trước\"/>"

#. module: portal
#: model_terms:ir.ui.view,arch_db:portal.record_pager
msgid "<i class=\"fa fa-chevron-right\" role=\"img\" aria-label=\"Next\" title=\"Next\"/>"
msgstr "<i class=\"fa fa-chevron-right\" role=\"img\" aria-label=\"Tiếp\" title=\"Tiếp\"/>"

#. module: portal
#: model_terms:ir.ui.view,arch_db:portal.portal_layout
msgid "<i class=\"fa fa-pencil mx-1\"/>Edit Security Settings"
msgstr "<i class=\"fa fa-pencil mx-1\"/>Sửa thiết lập an ninh"

#. module: portal
#: model_terms:ir.ui.view,arch_db:portal.portal_layout
msgid "<i class=\"fa fa-pencil\"/> Edit"
msgstr "<i class=\"fa fa-pencil\"/> Sửa"

#. module: portal
#: model_terms:ir.ui.view,arch_db:portal.portal_my_security
msgid "<i title=\"Documentation\" class=\"fa fa-fw o_button_icon fa-info-circle\"/>"
msgstr ""

#. module: portal
#: model_terms:ir.ui.view,arch_db:portal.portal_my_details
msgid ""
"<small class=\"form-text text-muted\">Changing company name or VAT number is"
" not allowed once document(s) have been issued for your account. <br/>Please"
" contact us directly for this operation.</small>"
msgstr ""

#. module: portal
#: model_terms:ir.ui.view,arch_db:portal.portal_searchbar
msgid "<span class=\"small mr-1 navbar-text\">Filter By:</span>"
msgstr "<span class=\"small mr-1 navbar-text\">Lọc theo:</span>"

#. module: portal
#: model_terms:ir.ui.view,arch_db:portal.portal_searchbar
msgid "<span class=\"small mr-1 navbar-text\">Group By:</span>"
msgstr "<span class=\"small mr-1 navbar-text\">Nhóm theo:</span>"

#. module: portal
#: model_terms:ir.ui.view,arch_db:portal.portal_searchbar
msgid "<span class=\"small mr-1 navbar-text\">Sort By:</span>"
msgstr "<span class=\"small mr-1 navbar-text\">Sắp xếp theo:</span>"

#. module: portal
#: model_terms:ir.ui.view,arch_db:portal.portal_share_template
msgid "<strong>Open </strong>"
msgstr "<strong>Mở </strong>"

#. module: portal
#: model:mail.template,body_html:portal.mail_template_data_portal_welcome
msgid ""
"<table border=\"0\" cellpadding=\"0\" cellspacing=\"0\" style=\"padding-top: 16px; background-color: #F1F1F1; font-family:Verdana, Arial,sans-serif; color: #454748; width: 100%; border-collapse:separate;\"><tr><td align=\"center\">\n"
"<table border=\"0\" cellpadding=\"0\" cellspacing=\"0\" width=\"590\" style=\"padding: 16px; background-color: white; color: #454748; border-collapse:separate;\">\n"
"<tbody>\n"
"    <!-- HEADER -->\n"
"    <tr>\n"
"        <td align=\"center\" style=\"min-width: 590px;\">\n"
"            <table border=\"0\" cellpadding=\"0\" cellspacing=\"0\" width=\"590\" style=\"min-width: 590px; background-color: white; padding: 0px 8px 0px 8px; border-collapse:separate;\">\n"
"                <tr><td valign=\"middle\">\n"
"                    <span style=\"font-size: 10px;\">Your Account</span><br/>\n"
"                    <span style=\"font-size: 20px; font-weight: bold;\" t-out=\"object.user_id.name or ''\">Marc Demo</span>\n"
"                </td><td valign=\"middle\" align=\"right\">\n"
"                    <img t-attf-src=\"/logo.png?company={{ object.user_id.company_id.id }}\" style=\"padding: 0px; margin: 0px; height: auto; width: 80px;\" t-att-alt=\"object.user_id.company_id.name\"/>\n"
"                </td></tr>\n"
"                <tr><td colspan=\"2\" style=\"text-align:center;\">\n"
"                  <hr width=\"100%\" style=\"background-color:rgb(204,204,204);border:medium none;clear:both;display:block;font-size:0px;min-height:1px;line-height:0; margin:16px 0px 16px 0px;\"/>\n"
"                </td></tr>\n"
"            </table>\n"
"        </td>\n"
"    </tr>\n"
"    <!-- CONTENT -->\n"
"    <tr>\n"
"        <td align=\"center\" style=\"min-width: 590px;\">\n"
"            <table border=\"0\" cellpadding=\"0\" cellspacing=\"0\" width=\"590\" style=\"min-width: 590px; background-color: white; padding: 0px 8px 0px 8px; border-collapse:separate;\">\n"
"                <tr><td valign=\"top\" style=\"font-size: 13px;\">\n"
"                    <div>\n"
"                        Dear <t t-out=\"object.user_id.name or ''\">Marc Demo</t>,<br/> <br/>\n"
"                        Welcome to <t t-out=\"object.user_id.company_id.name\">YourCompany</t>'s Portal!<br/><br/>\n"
"                        An account has been created for you with the following login: <t t-out=\"object.user_id.login\">demo</t><br/><br/>\n"
"                        Click on the button below to pick a password and activate your account.\n"
"                        <div style=\"margin: 16px 0px 16px 0px; text-align: center;\">\n"
"                            <a t-att-href=\"object.user_id.signup_url\" style=\"display: inline-block; padding: 10px; text-decoration: none; font-size: 12px; background-color: #875A7B; color: #fff; border-radius: 5px;\">\n"
"                                <strong>Activate Account</strong>\n"
"                            </a>\n"
"                            <a href=\"/web/login\" style=\"display: inline-block; padding: 10px; text-decoration: none; font-size: 12px;\">\n"
"                                <strong>Log in</strong>\n"
"                            </a>\n"
"                        </div>\n"
"                        <t t-out=\"object.wizard_id.welcome_message or ''\">Welcome to our company's portal.</t>\n"
"                    </div>\n"
"                </td></tr>\n"
"                <tr><td style=\"text-align:center;\">\n"
"                  <hr width=\"100%\" style=\"background-color:rgb(204,204,204);border:medium none;clear:both;display:block;font-size:0px;min-height:1px;line-height:0; margin: 16px 0px 16px 0px;\"/>\n"
"                </td></tr>\n"
"            </table>\n"
"        </td>\n"
"    </tr>\n"
"    <!-- FOOTER -->\n"
"    <tr>\n"
"        <td align=\"center\" style=\"min-width: 590px;\">\n"
"            <table border=\"0\" cellpadding=\"0\" cellspacing=\"0\" width=\"590\" style=\"min-width: 590px; background-color: white; font-size: 11px; padding: 0px 8px 0px 8px; border-collapse:separate;\">\n"
"                <tr><td valign=\"middle\" align=\"left\">\n"
"                    <t t-out=\"object.user_id.company_id.name or ''\">YourCompany</t>\n"
"                </td></tr>\n"
"                <tr><td valign=\"middle\" align=\"left\" style=\"opacity: 0.7;\">\n"
"                    <t t-out=\"object.user_id.company_id.phone or ''\">+1 650-123-4567</t>\n"
"                    <t t-if=\"object.user_id.company_id.email\">\n"
"                        | <a t-attf-href=\"'mailto:%s' % {{ object.user_id.company_id.email }}\" style=\"text-decoration:none; color: #454748;\" t-out=\"object.user_id.company_id.email or ''\">info@yourcompany.com</a>\n"
"                    </t>\n"
"                    <t t-if=\"object.user_id.company_id.website\">\n"
"                        | <a t-attf-href=\"'%s' % {{ object.user_id.company_id.website }}\" style=\"text-decoration:none; color: #454748;\" t-out=\"object.user_id.company_id.website or ''\">http://www.example.com</a>\n"
"                    </t>\n"
"                </td></tr>\n"
"            </table>\n"
"        </td>\n"
"    </tr>\n"
"</tbody>\n"
"</table>\n"
"</td></tr>\n"
"<!-- POWERED BY -->\n"
"<tr><td align=\"center\" style=\"min-width: 590px;\">\n"
"    <table border=\"0\" cellpadding=\"0\" cellspacing=\"0\" width=\"590\" style=\"min-width: 590px; background-color: #F1F1F1; color: #454748; padding: 8px; border-collapse:separate;\">\n"
"      <tr><td style=\"text-align: center; font-size: 13px;\">\n"
"        Powered by <a target=\"_blank\" href=\"https://www.odoo.com?utm_source=db&amp;utm_medium=portalinvite\" style=\"color: #875A7B;\">Odoo</a>\n"
"      </td></tr>\n"
"    </table>\n"
"</td></tr>\n"
"</table>\n"
"            "
msgstr ""

#. module: portal
#. openerp-web
#: code:addons/portal/static/src/js/portal.js:0
#, python-format
msgid "API Key Ready"
msgstr ""

#. module: portal
#. openerp-web
#: code:addons/portal/static/src/js/portal_signature.js:0
#, python-format
msgid "Accept & Sign"
msgstr "Chấp thuận & Ký"

#. module: portal
#: model:ir.model.fields,field_description:portal.field_portal_mixin__access_warning
#: model:ir.model.fields,field_description:portal.field_portal_share__access_warning
msgid "Access warning"
msgstr "Cảnh báo truy cập"

#. module: portal
#: model_terms:ir.ui.view,arch_db:portal.portal_layout
msgid "Account Security"
msgstr "Bảo mật tài khoản"

#. module: portal
#: model_terms:ir.ui.view,arch_db:portal.portal_share_wizard
msgid "Add a note"
msgstr "Thêm một ghi chú"

#. module: portal
#. openerp-web
#: code:addons/portal/static/src/xml/portal_chatter.xml:0
#, python-format
msgid "Add attachment"
msgstr "Thêm đính kèm"

#. module: portal
#: model_terms:ir.ui.view,arch_db:portal.portal_share_wizard
msgid "Add contacts to share the document..."
msgstr "Thêm liên hệ để chia sẻ tài liệu..."

#. module: portal
#: model:ir.model.fields,help:portal.field_portal_share__note
msgid "Add extra content to display in the email"
msgstr "Thêm nội dung bổ sung để hiển thị trong email"

#. module: portal
#: model_terms:ir.ui.view,arch_db:portal.portal_my_security
msgid "Added On"
msgstr ""

#. module: portal
#: code:addons/portal/controllers/mail.py:0
#, python-format
msgid "An access token must be provided for each attachment."
msgstr "Token truy cập phải được cung cấp cho từng đính kèm."

#. module: portal
#. openerp-web
#: code:addons/portal/static/src/xml/portal_chatter.xml:0
#, python-format
msgid "Avatar"
msgstr "Ảnh đại diện"

#. module: portal
#. openerp-web
#: code:addons/portal/static/src/js/portal.js:0
#: model_terms:ir.ui.view,arch_db:portal.portal_share_wizard
#, python-format
msgid "Cancel"
msgstr "Hủy"

#. module: portal
#: model_terms:ir.ui.view,arch_db:portal.portal_my_security
msgid "Change Password"
msgstr "Đổi mật khẩu"

#. module: portal
#: code:addons/portal/controllers/portal.py:0
#: model_terms:ir.ui.view,arch_db:portal.portal_my_details
#, python-format
msgid ""
"Changing VAT number is not allowed once document(s) have been issued for "
"your account. Please contact us directly for this operation."
msgstr ""
"Thay đổi mã số thuế GTGT thì không được phép khi mà đã có tài liệu liên quan"
" được phát hành cho tài khoản của bạn. Vui lòng liên hệ trực tiếp với chúng "
"tôi để điều chỉnh."

#. module: portal
#: model_terms:ir.ui.view,arch_db:portal.portal_my_details
msgid ""
"Changing company name is not allowed once document(s) have been issued for "
"your account. Please contact us directly for this operation."
msgstr ""
"Thay đổi tên công ty thì không được phép khi mà đã có tài liệu liên quan "
"được phát hành cho tài khoản của bạn. Vui lòng liên hệ trực tiếp với chúng "
"tôi liên quan đến vấn đề này."

#. module: portal
#. openerp-web
#: code:addons/portal/static/src/js/portal.js:0
#, python-format
msgid "Check failed"
msgstr "Kiểm tra thất bại"

#. module: portal
#: model_terms:ir.ui.view,arch_db:portal.portal_my_details
msgid "City"
msgstr "Thành phố"

#. module: portal
#. openerp-web
#: code:addons/portal/static/src/xml/portal_signature.xml:0
#, python-format
msgid "Click here to see your document."
msgstr "Bấm vào đây để xem tài liệu của bạn."

#. module: portal
#. openerp-web
#: code:addons/portal/static/src/js/portal.js:0
#: model_terms:ir.ui.view,arch_db:portal.portal_back_in_edit_mode
#: model_terms:ir.ui.view,arch_db:portal.wizard_view
#, python-format
msgid "Close"
msgstr "Đóng"

#. module: portal
#: model_terms:ir.ui.view,arch_db:portal.portal_my_details
msgid "Company Name"
msgstr "Tên Công ty"

#. module: portal
#: model:ir.model,name:portal.model_res_config_settings
msgid "Config Settings"
msgstr "Cài đặt cấu hình"

#. module: portal
#. openerp-web
#: code:addons/portal/static/src/js/portal.js:0
#, python-format
msgid "Confirm"
msgstr "Xác nhận"

#. module: portal
#: model_terms:ir.ui.view,arch_db:portal.portal_my_details
msgid ""
"Confirm\n"
"                                <span class=\"fa fa-long-arrow-right\"/>"
msgstr ""
"Xác nhận\n"
"                                <span class=\"fa fa-long-arrow-right\"/>"

#. module: portal
#. openerp-web
#: code:addons/portal/static/src/js/portal.js:0
#, python-format
msgid "Confirm Password"
msgstr "Xác nhận mật khẩu"

#. module: portal
#: model:ir.model,name:portal.model_res_partner
#: model:ir.model.fields,field_description:portal.field_portal_wizard_user__partner_id
msgid "Contact"
msgstr "Liên hệ"

#. module: portal
#: model_terms:ir.ui.view,arch_db:portal.portal_my_details
msgid "Contact Details"
msgstr "Chi tiết liên hệ"

#. module: portal
#: model_terms:ir.ui.view,arch_db:portal.wizard_view
msgid "Contacts"
msgstr "Liên hệ"

#. module: portal
#. openerp-web
#: code:addons/portal/static/src/js/portal_composer.js:0
#, python-format
msgid "Could not save file <strong>%s</strong>"
msgstr "Không thể lưu tập tin <strong>%s</strong>"

#. module: portal
#: model_terms:ir.ui.view,arch_db:portal.portal_my_details
msgid "Country"
msgstr "Quốc gia"

#. module: portal
#: model_terms:ir.ui.view,arch_db:portal.portal_my_details
msgid "Country..."
msgstr "Quốc gia..."

#. module: portal
#: model:ir.model.fields,field_description:portal.field_portal_share__create_uid
#: model:ir.model.fields,field_description:portal.field_portal_wizard__create_uid
#: model:ir.model.fields,field_description:portal.field_portal_wizard_user__create_uid
msgid "Created by"
msgstr "Được tạo bởi"

#. module: portal
#: model:ir.model.fields,field_description:portal.field_portal_share__create_date
#: model:ir.model.fields,field_description:portal.field_portal_wizard__create_date
#: model:ir.model.fields,field_description:portal.field_portal_wizard_user__create_date
msgid "Created on"
msgstr "Thời điểm tạo"

#. module: portal
#. openerp-web
#: code:addons/portal/static/src/xml/portal_chatter.xml:0
#, python-format
msgid ""
"Currently available to everyone viewing this document, click to restrict to "
"internal employees."
msgstr ""
"Hiện khả dụng đối với tất cả mọi người đang xem tài liệu này. Bấm để hạn chế"
" chỉ cho những nhân viên nội bộ trong công ty."

#. module: portal
#. openerp-web
#: code:addons/portal/static/src/xml/portal_chatter.xml:0
#, python-format
msgid ""
"Currently restricted to internal employees, click to make it available to "
"everyone viewing this document."
msgstr ""
"Hiện bị giới hạn truy cập chỉ cho nhân viên nội bộ. Bấm để cấp quyền truy "
"cập cho tất cả mọi người đang xem tài liệu này."

#. module: portal
#: model:ir.model.fields,field_description:portal.field_res_config_settings__portal_allow_api_keys
msgid "Customer API Keys"
msgstr ""

#. module: portal
#: model:ir.model.fields,help:portal.field_portal_mixin__access_url
msgid "Customer Portal URL"
msgstr "URL Cổng thông tin Khách hàng"

#. module: portal
#: model_terms:ir.ui.view,arch_db:portal.portal_share_template
msgid "Dear"
msgstr "Gửi"

#. module: portal
#. openerp-web
#: code:addons/portal/static/src/xml/portal_chatter.xml:0
#, python-format
msgid "Delete"
msgstr "Xoá"

#. module: portal
#: model_terms:ir.ui.view,arch_db:portal.portal_my_security
msgid "Description"
msgstr "Mô tả"

#. module: portal
#: model_terms:ir.ui.view,arch_db:portal.portal_breadcrumbs
#: model_terms:ir.ui.view,arch_db:portal.portal_layout
msgid "Details"
msgstr "Chi tiết"

#. module: portal
#: model_terms:ir.ui.view,arch_db:portal.portal_my_security
msgid "Developer API Keys"
msgstr "Developer API Keys"

#. module: portal
#. openerp-web
#: code:addons/portal/static/src/js/portal.js:0
#, python-format
msgid "Discard"
msgstr "Huỷ bỏ"

#. module: portal
#: model:ir.model.fields,field_description:portal.field_portal_share__display_name
#: model:ir.model.fields,field_description:portal.field_portal_wizard__display_name
#: model:ir.model.fields,field_description:portal.field_portal_wizard_user__display_name
msgid "Display Name"
msgstr "Tên hiển thị"

#. module: portal
#: model_terms:ir.ui.view,arch_db:portal.portal_my_home
msgid "Documents"
msgstr "Tài liệu"

#. module: portal
#. openerp-web
#: code:addons/portal/static/src/js/portal_sidebar.js:0
#, python-format
msgid "Due in %1d days"
msgstr ""

#. module: portal
#. openerp-web
#: code:addons/portal/static/src/js/portal_sidebar.js:0
#, python-format
msgid "Due today"
msgstr "Đến hạn hôm nay"

#. module: portal
#: model:ir.model.fields,field_description:portal.field_portal_wizard_user__email
#: model_terms:ir.ui.view,arch_db:portal.portal_my_details
msgid "Email"
msgstr "Thư điện tử"

#. module: portal
#: model:ir.model,name:portal.model_mail_thread
msgid "Email Thread"
msgstr "Luồng Email"

#. module: portal
#. openerp-web
#: code:addons/portal/static/src/xml/portal_chatter.xml:0
#, python-format
msgid "Employees Only"
msgstr "Chỉ Nhân viên"

#. module: portal
#. openerp-web
#: code:addons/portal/static/src/xml/portal_security.xml:0
#, python-format
msgid "Enter a description of and purpose for the key."
msgstr "Nhập mô tả và mục đích của khóa."

#. module: portal
#. openerp-web
#: code:addons/portal/static/src/xml/portal_security.xml:0
#, python-format
msgid "Forgot password?"
msgstr "Quên mật khẩu?"

#. module: portal
#: model_terms:ir.ui.view,arch_db:portal.wizard_view
msgid "Grant Access"
msgstr "Cấp quyền truy cập"

#. module: portal
#: model:ir.model,name:portal.model_portal_wizard
msgid "Grant Portal Access"
msgstr "Cấp quyền truy cập Portal"

#. module: portal
#: model:ir.actions.act_window,name:portal.partner_wizard_action
#: model:ir.actions.server,name:portal.partner_wizard_action_create_and_open
msgid "Grant portal access"
msgstr "Cấp quyền truy cập portal"

#. module: portal
#: model:ir.model,name:portal.model_ir_http
msgid "HTTP Routing"
msgstr "Định tuyến HTTP"

#. module: portal
#. openerp-web
#: code:addons/portal/static/src/xml/portal_security.xml:0
#, python-format
msgid ""
"Here is your new API key, use it instead of a password for RPC access.\n"
"                Your login is still necessary for interactive usage."
msgstr ""

#. module: portal
#: model_terms:ir.ui.view,arch_db:portal.portal_breadcrumbs
msgid "Home"
msgstr "Trang chủ"

#. module: portal
#: model:ir.model.fields,field_description:portal.field_portal_share__id
#: model:ir.model.fields,field_description:portal.field_portal_wizard__id
#: model:ir.model.fields,field_description:portal.field_portal_wizard_user__id
msgid "ID"
msgstr "ID"

#. module: portal
#. openerp-web
#: code:addons/portal/static/src/xml/portal_security.xml:0
#, python-format
msgid "Important:"
msgstr ""

#. module: portal
#: model_terms:ir.ui.view,arch_db:portal.wizard_view
msgid "Internal User"
msgstr "Người sử dụng nội bộ"

#. module: portal
#. openerp-web
#: code:addons/portal/static/src/xml/portal_chatter.xml:0
#, python-format
msgid "Internal Note"
msgstr "Ghi chú nội bộ"

#. module: portal
#. openerp-web
#: code:addons/portal/static/src/xml/portal_chatter.xml:0
#, python-format
msgid "Internal notes are only displayed to internal users."
msgstr ""

#. module: portal
#: code:addons/portal/controllers/portal.py:0
#, python-format
msgid "Invalid Email! Please enter a valid email address."
msgstr "Email không hợp lệ! Vui lòng điền một email hợp lệ."

#. module: portal
#: code:addons/portal/controllers/portal.py:0
#, python-format
msgid "Invalid report type: %s"
msgstr "Kiểu báo cáo không hợp lệ: %s"

#. module: portal
#: model:ir.model.fields,field_description:portal.field_portal_wizard__welcome_message
msgid "Invitation Message"
msgstr "Thư mời"

#. module: portal
#: model:ir.model.fields,field_description:portal.field_portal_wizard_user__is_internal
msgid "Is Internal"
msgstr ""

#. module: portal
#: model:ir.model.fields,field_description:portal.field_portal_wizard_user__is_portal
msgid "Is Portal"
msgstr ""

#. module: portal
#. openerp-web
#: code:addons/portal/static/src/xml/portal_security.xml:0
#, python-format
msgid ""
"It is very important that this description be clear\n"
"                and complete,"
msgstr ""

#. module: portal
#: model:ir.model.fields,field_description:portal.field_portal_share____last_update
#: model:ir.model.fields,field_description:portal.field_portal_wizard____last_update
#: model:ir.model.fields,field_description:portal.field_portal_wizard_user____last_update
msgid "Last Modified on"
msgstr "Sửa lần cuối"

#. module: portal
#: model:ir.model.fields,field_description:portal.field_portal_share__write_uid
#: model:ir.model.fields,field_description:portal.field_portal_wizard__write_uid
#: model:ir.model.fields,field_description:portal.field_portal_wizard_user__write_uid
msgid "Last Updated by"
msgstr "Cập nhật lần cuối bởi"

#. module: portal
#: model:ir.model.fields,field_description:portal.field_portal_share__write_date
#: model:ir.model.fields,field_description:portal.field_portal_wizard__write_date
#: model:ir.model.fields,field_description:portal.field_portal_wizard_user__write_date
msgid "Last Updated on"
msgstr "Cập nhật lần cuối"

#. module: portal
#: model:ir.model.fields,field_description:portal.field_portal_wizard_user__login_date
msgid "Latest Authentication"
msgstr ""

#. module: portal
#. openerp-web
#: code:addons/portal/static/src/xml/portal_chatter.xml:0
#, python-format
msgid "Leave a comment"
msgstr "Để lại một lời bình"

#. module: portal
#: model_terms:ir.ui.view,arch_db:portal.res_config_settings_view_form
msgid "Let your customers create developer API keys"
msgstr ""

#. module: portal
#: model:ir.model.fields,field_description:portal.field_portal_share__share_link
msgid "Link"
msgstr "Liên kết"

#. module: portal
#: model_terms:ir.ui.view,arch_db:portal.user_dropdown
msgid "Logout"
msgstr "Đăng xuất"

#. module: portal
#: model:ir.model,name:portal.model_mail_message
msgid "Message"
msgstr "Thông điệp"

#. module: portal
#: code:addons/portal/models/mail_thread.py:0
#, python-format
msgid ""
"Model %(model_name)s does not support token signature, as it does not have "
"%(field_name)s field."
msgstr ""
"Model %(model_name)s không hỗ trợ chữ ký bằng token vì nó không có trường "
"%(field_name)s."

#. module: portal
#: model_terms:ir.ui.view,arch_db:portal.my_account_link
msgid "My Account"
msgstr "Tài khoản của Tôi"

#. module: portal
#: model_terms:ir.ui.view,arch_db:portal.portal_my_details
msgid "Name"
msgstr "Tên"

#. module: portal
#. openerp-web
#: code:addons/portal/static/src/xml/portal_security.xml:0
#, python-format
msgid "Name your key"
msgstr "Tên khóa của bạn"

#. module: portal
#. openerp-web
#: code:addons/portal/static/src/js/portal.js:0
#: model_terms:ir.ui.view,arch_db:portal.portal_my_security
#, python-format
msgid "New API Key"
msgstr "Khóa API mới"

#. module: portal
#: model_terms:ir.ui.view,arch_db:portal.portal_my_security
msgid "New Password:"
msgstr "Mật khẩu mới:"

#. module: portal
#. openerp-web
#: code:addons/portal/static/src/xml/portal_chatter.xml:0
#: code:addons/portal/static/src/xml/portal_chatter.xml:0
#: model_terms:ir.ui.view,arch_db:portal.pager
#, python-format
msgid "Next"
msgstr "Tiếp"

#. module: portal
#: model:ir.model.fields,field_description:portal.field_portal_share__note
msgid "Note"
msgstr "Ghi chú"

#. module: portal
#: model_terms:ir.ui.view,arch_db:portal.portal_record_sidebar
msgid "Odoo Logo"
msgstr "Logo hệ thống"

#. module: portal
#: code:addons/portal/models/res_users_apikeys_description.py:0
#, python-format
msgid "Only internal and portal users can create API keys"
msgstr ""

#. module: portal
#. openerp-web
#: code:addons/portal/static/src/xml/portal_chatter.xml:0
#, python-format
msgid "Oops! Something went wrong. Try to reload the page and log in."
msgstr "Oops! Có gì đó sai sai. Hãy thử nạp lại trang và đăng nhập."

#. module: portal
#: model:ir.model.fields,field_description:portal.field_portal_wizard__partner_ids
msgid "Partners"
msgstr "Đối tác"

#. module: portal
#: model_terms:ir.ui.view,arch_db:portal.portal_my_security
msgid "Password Updated!"
msgstr "Mật khẩu đã được cập nhật!"

#. module: portal
#: model_terms:ir.ui.view,arch_db:portal.portal_my_security
msgid "Password:"
msgstr "Mật khẩu:"

#. module: portal
#: model_terms:ir.ui.view,arch_db:portal.portal_my_details
msgid "Phone"
msgstr "Điện thoại"

#. module: portal
#. openerp-web
#: code:addons/portal/static/src/xml/portal_security.xml:0
#, python-format
msgid "Please enter your password to confirm you own this account"
msgstr ""

#. module: portal
#: code:addons/portal/wizard/portal_wizard.py:0
#: model_terms:ir.ui.view,arch_db:portal.wizard_view
#, python-format
msgid "Portal Access Management"
msgstr "Quản lý Truy cập Portal"

#. module: portal
#: model:ir.model.fields,field_description:portal.field_portal_mixin__access_url
msgid "Portal Access URL"
msgstr "URL Truy cập Portal"

#. module: portal
#: model:ir.model,name:portal.model_portal_mixin
msgid "Portal Mixin"
msgstr "Portal Mixin"

#. module: portal
#: model:ir.model,name:portal.model_portal_share
msgid "Portal Sharing"
msgstr "Portal Sharing"

#. module: portal
#: model:ir.model,name:portal.model_portal_wizard_user
msgid "Portal User Config"
msgstr "Cấu hình Người dùng Portal"

#. module: portal
#: model:mail.template,name:portal.mail_template_data_portal_welcome
msgid "Portal: User Invite"
msgstr ""

#. module: portal
#: model_terms:ir.ui.view,arch_db:portal.portal_record_sidebar
msgid "Powered by"
msgstr "Nền tảng"

#. module: portal
#: model_terms:ir.ui.view,arch_db:portal.pager
msgid "Prev"
msgstr "Trước"

#. module: portal
#. openerp-web
#: code:addons/portal/static/src/xml/portal_chatter.xml:0
#: code:addons/portal/static/src/xml/portal_chatter.xml:0
#, python-format
msgid "Previous"
msgstr "Trước"

#. module: portal
#. openerp-web
#: code:addons/portal/static/src/js/portal_chatter.js:0
#, python-format
msgid "Published on %s"
msgstr "Được xuất bản vào %s"

#. module: portal
#: model_terms:ir.ui.view,arch_db:portal.wizard_view
msgid "Re-Invite"
msgstr ""

#. module: portal
#: model:ir.model.fields,field_description:portal.field_portal_share__partner_ids
msgid "Recipients"
msgstr "Người nhận"

#. module: portal
#: model:ir.model.fields,field_description:portal.field_portal_share__resource_ref
msgid "Related Document"
msgstr "Tài liệu liên quan"

#. module: portal
#: model:ir.model.fields,field_description:portal.field_portal_share__res_id
msgid "Related Document ID"
msgstr "ID tài liệu liên quan"

#. module: portal
#: model:ir.model.fields,field_description:portal.field_portal_share__res_model
msgid "Related Document Model"
msgstr "Đối tượng Tài liệu liên quan"

#. module: portal
#: model_terms:ir.ui.view,arch_db:portal.wizard_view
msgid "Revoke Access"
msgstr ""

#. module: portal
#: model_terms:ir.ui.view,arch_db:portal.portal_my_security
msgid "Scope"
msgstr "Phạm vi"

#. module: portal
#: model_terms:ir.ui.view,arch_db:portal.portal_searchbar
msgid "Search"
msgstr "Tìm"

#. module: portal
#: model_terms:ir.ui.view,arch_db:portal.portal_my_security
msgid "Security"
msgstr "Bảo mật"

#. module: portal
#. openerp-web
#: code:addons/portal/static/src/js/portal.js:0
#, python-format
msgid "Security Control"
msgstr "Kiểm soát an ninh"

#. module: portal
#: model:ir.model.fields,field_description:portal.field_portal_mixin__access_token
msgid "Security Token"
msgstr "Mã bảo mật"

#. module: portal
#: model_terms:ir.ui.view,arch_db:portal.wizard_view
msgid ""
"Select which contacts should belong to the portal in the list below.\n"
"                        The email address of each selected contact must be valid and unique.\n"
"                        If necessary, you can fix any contact's email address directly in the list."
msgstr ""
"Hãy chọn các liên hệ mà sẽ thuộc về nhóm Portal trong danh sách dưới đây.\n"
"                        Địa chỉ email của từng liên hệ phải là địa chỉ email hợp lệ và duy nhất.\n"
"                        Nếu cần thiết, bạn có thể sửa bất cứ địa chỉ email của liên hệ nào trực tiếp\n"
"                        ngay trong danh sách."

#. module: portal
#. openerp-web
#: code:addons/portal/static/src/xml/portal_chatter.xml:0
#: model_terms:ir.ui.view,arch_db:portal.portal_share_wizard
#, python-format
msgid "Send"
msgstr "Gửi"

#. module: portal
#: model:ir.actions.act_window,name:portal.portal_share_action
#: model_terms:ir.ui.view,arch_db:portal.portal_share_wizard
msgid "Share Document"
msgstr "Chia sẻ Tài liệu"

#. module: portal
#: model:ir.model.fields,field_description:portal.field_ir_ui_view__customize_show
msgid "Show As Optional Inherit"
msgstr "Hiển thị như Kế thừa tùy chọn"

#. module: portal
#: model_terms:ir.ui.view,arch_db:portal.user_sign_in
msgid "Sign in"
msgstr "Đăng nhập"

#. module: portal
#. openerp-web
#: code:addons/portal/static/src/js/portal_composer.js:0
#, python-format
msgid ""
"Some fields are required. Please make sure to write a message or attach a "
"document"
msgstr ""

#. module: portal
#: code:addons/portal/controllers/portal.py:0
#, python-format
msgid "Some required fields are empty."
msgstr "Một số trường bắt buộc vẫn đang để trống."

#. module: portal
#: model_terms:ir.ui.view,arch_db:portal.portal_my_details
msgid "State / Province"
msgstr "Bang / Tỉnh"

#. module: portal
#: model_terms:ir.ui.view,arch_db:portal.portal_my_details
msgid "Street"
msgstr "Địa chỉ"

#. module: portal
#. openerp-web
#: code:addons/portal/static/src/xml/portal_signature.xml:0
#, python-format
msgid "Thank You!"
msgstr "Cám ơn bạn!"

#. module: portal
#: code:addons/portal/controllers/portal.py:0
#, python-format
msgid "The attachment %s cannot be removed because it is linked to a message."
msgstr "Không thể xóa đính kèm %s vì nó liên kết đến thông điệp này."

#. module: portal
#: code:addons/portal/controllers/portal.py:0
#, python-format
msgid ""
"The attachment %s cannot be removed because it is not in a pending state."
msgstr "Không thể xóa đính kèm %s vì nó không ở trạng thái treo."

#. module: portal
#: code:addons/portal/controllers/mail.py:0
#, python-format
msgid ""
"The attachment %s does not exist or you do not have the rights to access it."
msgstr "Đính kèm %s không tồn tại hoặc bạn không có quyền truy cập nó."

#. module: portal
#: code:addons/portal/controllers/portal.py:0
#, python-format
msgid ""
"The attachment does not exist or you do not have the rights to access it."
msgstr "Đính kèm không tồn tại hoặc bạn không có quyền truy cập nó."

#. module: portal
#: code:addons/portal/wizard/portal_wizard.py:0
#, python-format
msgid "The contact \"%s\" does not have a valid email."
msgstr ""

#. module: portal
#: code:addons/portal/wizard/portal_wizard.py:0
#, python-format
msgid "The contact \"%s\" has the same email has an existing user (%s)."
msgstr ""

#. module: portal
#: code:addons/portal/controllers/portal.py:0
#, python-format
msgid ""
"The document does not exist or you do not have the rights to access it."
msgstr "Tài liệu không tồn tại hoặc bạn không có quyền truy cập nó."

#. module: portal
#. openerp-web
#: code:addons/portal/static/src/xml/portal_security.xml:0
#, python-format
msgid "The key cannot be retrieved later and provides"
msgstr ""

#. module: portal
#: code:addons/portal/controllers/portal.py:0
#, python-format
msgid "The new password and its confirmation must be identical."
msgstr "Mật khẩu mới và xác nhận mật khẩu phải giống hệt nhau."

#. module: portal
#: code:addons/portal/controllers/portal.py:0
#, python-format
msgid ""
"The old password you provided is incorrect, your password was not changed."
msgstr "Mật khẩu cũ không hợp lệ, mật khẩu của bạn vẫn chưa được đổi."

#. module: portal
#: code:addons/portal/wizard/portal_wizard.py:0
#, python-format
msgid "The partner \"%s\" already has the portal access."
msgstr ""

#. module: portal
#: code:addons/portal/wizard/portal_wizard.py:0
#, python-format
msgid "The partner \"%s\" has no portal access."
msgstr ""

#. module: portal
#: code:addons/portal/wizard/portal_wizard.py:0
#, python-format
msgid ""
"The template \"Portal: new user\" not found for sending email to the portal "
"user."
msgstr ""

#. module: portal
#. openerp-web
#: code:addons/portal/static/src/xml/portal_chatter.xml:0
#, python-format
msgid "There are no comments for now."
msgstr "Chưa có bình luận nào cho đến giờ."

#. module: portal
#: code:addons/portal/controllers/portal.py:0
#, python-format
msgid "This document does not exist."
msgstr "Tài liệu này không tồn tại."

#. module: portal
#: model_terms:ir.ui.view,arch_db:portal.portal_back_in_edit_mode
msgid "This is a preview of the customer portal."
msgstr "Đây là trang xem trước của cổng thông tin khách hàng."

#. module: portal
#: model_terms:ir.ui.view,arch_db:portal.wizard_view
msgid ""
"This partner is linked to an internal User and already has access to the "
"Portal."
msgstr ""

#. module: portal
#: model_terms:ir.ui.view,arch_db:portal.wizard_view
msgid ""
"This text is included at the end of the email sent to new portal users."
msgstr ""

#. module: portal
#: model:ir.model.fields,help:portal.field_portal_wizard__welcome_message
msgid "This text is included in the email sent to new users of the portal."
msgstr ""
"Nội dung này sẽ được bao gồm trong email gửi cho người dùng portal mới."

#. module: portal
#: model_terms:ir.ui.view,arch_db:portal.portal_searchbar
msgid "Toggle filters"
msgstr "Bật/Tắt bộ lọc"

#. module: portal
#: model:ir.model.fields,field_description:portal.field_portal_wizard_user__user_id
msgid "User"
msgstr "Người dùng"

#. module: portal
#: model:ir.model.fields,field_description:portal.field_portal_wizard__user_ids
msgid "Users"
msgstr "Người dùng"

#. module: portal
#: model_terms:ir.ui.view,arch_db:portal.portal_my_details
msgid "VAT Number"
msgstr "MS Thuế GTGT"

#. module: portal
#: model_terms:ir.ui.view,arch_db:portal.portal_my_security
msgid "Verify New Password:"
msgstr "Xác nhận Mật khẩu mới:"

#. module: portal
#: model:ir.model,name:portal.model_ir_ui_view
msgid "View"
msgstr "Giao diện"

#. module: portal
#. openerp-web
#: code:addons/portal/static/src/xml/portal_chatter.xml:0
#, python-format
msgid "Visible"
msgstr "Hiện"

#. module: portal
#: model:ir.model.fields,field_description:portal.field_account_analytic_account__website_message_ids
#: model:ir.model.fields,field_description:portal.field_calendar_event__website_message_ids
#: model:ir.model.fields,field_description:portal.field_crm_team__website_message_ids
#: model:ir.model.fields,field_description:portal.field_crm_team_member__website_message_ids
#: model:ir.model.fields,field_description:portal.field_fleet_vehicle__website_message_ids
#: model:ir.model.fields,field_description:portal.field_fleet_vehicle_log_contract__website_message_ids
#: model:ir.model.fields,field_description:portal.field_fleet_vehicle_log_services__website_message_ids
#: model:ir.model.fields,field_description:portal.field_gamification_badge__website_message_ids
#: model:ir.model.fields,field_description:portal.field_gamification_challenge__website_message_ids
#: model:ir.model.fields,field_description:portal.field_hr_contract__website_message_ids
#: model:ir.model.fields,field_description:portal.field_hr_department__website_message_ids
#: model:ir.model.fields,field_description:portal.field_hr_employee__website_message_ids
#: model:ir.model.fields,field_description:portal.field_hr_job__website_message_ids
#: model:ir.model.fields,field_description:portal.field_hr_leave__website_message_ids
#: model:ir.model.fields,field_description:portal.field_hr_leave_allocation__website_message_ids
#: model:ir.model.fields,field_description:portal.field_lunch_supplier__website_message_ids
#: model:ir.model.fields,field_description:portal.field_mail_blacklist__website_message_ids
#: model:ir.model.fields,field_description:portal.field_mail_channel__website_message_ids
#: model:ir.model.fields,field_description:portal.field_mail_thread__website_message_ids
#: model:ir.model.fields,field_description:portal.field_mail_thread_blacklist__website_message_ids
#: model:ir.model.fields,field_description:portal.field_mail_thread_cc__website_message_ids
#: model:ir.model.fields,field_description:portal.field_mail_thread_phone__website_message_ids
#: model:ir.model.fields,field_description:portal.field_maintenance_equipment__website_message_ids
#: model:ir.model.fields,field_description:portal.field_maintenance_equipment_category__website_message_ids
#: model:ir.model.fields,field_description:portal.field_maintenance_request__website_message_ids
#: model:ir.model.fields,field_description:portal.field_note_note__website_message_ids
#: model:ir.model.fields,field_description:portal.field_phone_blacklist__website_message_ids
#: model:ir.model.fields,field_description:portal.field_product_product__website_message_ids
#: model:ir.model.fields,field_description:portal.field_product_template__website_message_ids
#: model:ir.model.fields,field_description:portal.field_res_partner__website_message_ids
#: model:ir.model.fields,field_description:portal.field_res_users__website_message_ids
msgid "Website Messages"
msgstr "Thông điệp Website"

#. module: portal
#: model:ir.model.fields,help:portal.field_account_analytic_account__website_message_ids
#: model:ir.model.fields,help:portal.field_calendar_event__website_message_ids
#: model:ir.model.fields,help:portal.field_crm_team__website_message_ids
#: model:ir.model.fields,help:portal.field_crm_team_member__website_message_ids
#: model:ir.model.fields,help:portal.field_fleet_vehicle__website_message_ids
#: model:ir.model.fields,help:portal.field_fleet_vehicle_log_contract__website_message_ids
#: model:ir.model.fields,help:portal.field_fleet_vehicle_log_services__website_message_ids
#: model:ir.model.fields,help:portal.field_gamification_badge__website_message_ids
#: model:ir.model.fields,help:portal.field_gamification_challenge__website_message_ids
#: model:ir.model.fields,help:portal.field_hr_contract__website_message_ids
#: model:ir.model.fields,help:portal.field_hr_department__website_message_ids
#: model:ir.model.fields,help:portal.field_hr_employee__website_message_ids
#: model:ir.model.fields,help:portal.field_hr_job__website_message_ids
#: model:ir.model.fields,help:portal.field_hr_leave__website_message_ids
#: model:ir.model.fields,help:portal.field_hr_leave_allocation__website_message_ids
#: model:ir.model.fields,help:portal.field_lunch_supplier__website_message_ids
#: model:ir.model.fields,help:portal.field_mail_blacklist__website_message_ids
#: model:ir.model.fields,help:portal.field_mail_channel__website_message_ids
#: model:ir.model.fields,help:portal.field_mail_thread__website_message_ids
#: model:ir.model.fields,help:portal.field_mail_thread_blacklist__website_message_ids
#: model:ir.model.fields,help:portal.field_mail_thread_cc__website_message_ids
#: model:ir.model.fields,help:portal.field_mail_thread_phone__website_message_ids
#: model:ir.model.fields,help:portal.field_maintenance_equipment__website_message_ids
#: model:ir.model.fields,help:portal.field_maintenance_equipment_category__website_message_ids
#: model:ir.model.fields,help:portal.field_maintenance_request__website_message_ids
#: model:ir.model.fields,help:portal.field_note_note__website_message_ids
#: model:ir.model.fields,help:portal.field_phone_blacklist__website_message_ids
#: model:ir.model.fields,help:portal.field_product_product__website_message_ids
#: model:ir.model.fields,help:portal.field_product_template__website_message_ids
#: model:ir.model.fields,help:portal.field_res_partner__website_message_ids
#: model:ir.model.fields,help:portal.field_res_users__website_message_ids
msgid "Website communication history"
msgstr "Lịch sử thông tin liên lạc website"

#. module: portal
#. openerp-web
#: code:addons/portal/static/src/xml/portal_security.xml:0
#, python-format
msgid "What's this key for?"
msgstr "Chìa khóa này để làm gì?"

#. module: portal
#: model:ir.model.fields,field_description:portal.field_portal_wizard_user__wizard_id
msgid "Wizard"
msgstr "Đồ thuật"

#. module: portal
#. openerp-web
#: code:addons/portal/static/src/xml/portal_chatter.xml:0
#, python-format
msgid "Write a message..."
msgstr "Viết một thông điệp..."

#. module: portal
#. openerp-web
#: code:addons/portal/static/src/xml/portal_security.xml:0
#, python-format
msgid "Write down your key"
msgstr "Ghi ra khóa của bạn"

#. module: portal
#: code:addons/portal/wizard/portal_share.py:0
#: code:addons/portal/wizard/portal_share.py:0
#, python-format
msgid "You are invited to access %s"
msgstr "Bạn được mời truy cập %s"

#. module: portal
#: code:addons/portal/controllers/portal.py:0
#, python-format
msgid "You cannot leave any password empty."
msgstr "Bạn không thể để trống mật khẩu."

#. module: portal
#: model_terms:ir.ui.view,arch_db:portal.portal_share_template
msgid "You have been invited to access the following document:"
msgstr "Bạn đã được mời truy cập vào tài liệu sau:"

#. module: portal
#. openerp-web
#: code:addons/portal/static/src/xml/portal_chatter.xml:0
#, python-format
msgid "You must be"
msgstr "Bạn phải là"

#. module: portal
#: code:addons/portal/wizard/portal_wizard.py:0
#, python-format
msgid "You should first grant the portal access to the partner \"%s\"."
msgstr ""

#. module: portal
#: model:mail.template,subject:portal.mail_template_data_portal_welcome
msgid "Your account at {{ object.user_id.company_id.name }}"
msgstr ""

#. module: portal
#: model_terms:ir.ui.view,arch_db:portal.portal_contact
msgid "Your contact"
msgstr "Liên hệ của bạn"

#. module: portal
#: model_terms:ir.ui.view,arch_db:portal.portal_my_details
msgid "Zip / Postal Code"
msgstr "Mã Zip/Bưu chính"

#. module: portal
#. openerp-web
#: code:addons/portal/static/src/xml/portal_chatter.xml:0
#, python-format
msgid "avatar"
msgstr "ảnh đại diện"

#. module: portal
#. openerp-web
#: code:addons/portal/static/src/xml/portal_chatter.xml:0
#, python-format
msgid "comment"
msgstr "bình luận"

#. module: portal
#. openerp-web
#: code:addons/portal/static/src/xml/portal_chatter.xml:0
#, python-format
msgid "comments"
msgstr "bình luận"

#. module: portal
#. openerp-web
#: code:addons/portal/static/src/xml/portal_security.xml:0
#, python-format
msgid "full access"
msgstr ""

#. module: portal
#. openerp-web
#: code:addons/portal/static/src/xml/portal_security.xml:0
#, python-format
msgid ""
"it will be the only way to\n"
"                identify the key once created"
msgstr ""

#. module: portal
#. openerp-web
#: code:addons/portal/static/src/xml/portal_chatter.xml:0
#, python-format
msgid "logged in"
msgstr "đã đăng nhập"

#. module: portal
#: model_terms:ir.ui.view,arch_db:portal.portal_record_sidebar
msgid "odoo"
msgstr "odoo"

#. module: portal
#: model_terms:ir.ui.view,arch_db:portal.portal_my_security
msgid "password"
msgstr "mật khẩu"

#. module: portal
#: model:ir.model,name:portal.model_res_users_apikeys_description
msgid "res.users.apikeys.description"
msgstr "res.users.apikeys.description"

#. module: portal
#: model_terms:ir.ui.view,arch_db:portal.portal_my_details
msgid "select..."
msgstr "chọn..."

#. module: portal
#. openerp-web
#: code:addons/portal/static/src/xml/portal_chatter.xml:0
#, python-format
msgid "to post a comment."
msgstr "để đăng một bình luận."

#. module: portal
#. openerp-web
#: code:addons/portal/static/src/xml/portal_security.xml:0
#, python-format
msgid "to your user account, it is very important to store it securely."
msgstr ""<|MERGE_RESOLUTION|>--- conflicted
+++ resolved
@@ -13,12 +13,8 @@
 # Trần Hà <tranthuha13590@gmail.com>, 2021
 # Vo Thanh Thuy, 2022
 # Martin Trigaux, 2022
-<<<<<<< HEAD
-#
-=======
 # Nancy Momoland <thanhnguyen.icsc@gmail.com>, 2022
 # 
->>>>>>> 08f79533
 msgid ""
 msgstr ""
 "Project-Id-Version: Odoo Server 15.0\n"
