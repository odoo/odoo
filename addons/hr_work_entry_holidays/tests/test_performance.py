# -*- coding: utf-8 -*-
# Part of Odoo. See LICENSE file for full copyright and licensing details.
from datetime import date, datetime

from odoo.addons.hr_work_entry_holidays.tests.common import TestWorkEntryHolidaysBase
from odoo.tests.common import users, warmup, tagged


class TestWorkEntryHolidaysPerformance(TestWorkEntryHolidaysBase):

    @classmethod
    def setUpClass(cls):
        super(TestWorkEntryHolidaysPerformance, cls).setUpClass()
        cls.jack = cls.env['hr.employee'].create({'name': 'Jack'})
        cls.employees = cls.richard_emp | cls.jack

        cls.env['hr.contract'].create([{
            'date_start': date(2018, 1, 1),
            'date_end': date(2018, 2, 1),
            'name': 'Contract for %s' % employee.name,
            'wage': 5000.0,
            'state': 'open',
            'employee_id': employee.id,
            'date_generated_from': datetime(2018, 1, 1, 0, 0),
            'date_generated_to': datetime(2018, 1, 1, 0, 0),
        } for employee in cls.employees])

    @users('__system__', 'admin')
    @warmup
    def test_performance_leave_validate(self):
        self.richard_emp.generate_work_entries(date(2018, 1, 1), date(2018, 1, 2))
        leave = self.create_leave(datetime(2018, 1, 1, 7, 0), datetime(2018, 1, 1, 18, 0))

        with self.assertQueryCount(__system__=92, admin=93):
            leave.action_validate()
        leave.action_refuse()

    @users('__system__', 'admin')
    @warmup
    def test_performance_leave_write(self):
        leave = self.create_leave(datetime(2018, 1, 1, 7, 0), datetime(2018, 1, 1, 18, 0))

<<<<<<< HEAD
        with self.assertQueryCount(__system__=25, admin=30):
=======
        with self.assertQueryCount(__system__=19, admin=19):
>>>>>>> 4d11cb0e
            leave.date_to = datetime(2018, 1, 1, 19, 0)
        leave.action_refuse()

    @users('__system__', 'admin')
    @warmup
    def test_performance_leave_create(self):
<<<<<<< HEAD
        with self.assertQueryCount(__system__=27, admin=30):
=======
        with self.assertQueryCount(__system__=26, admin=27):
>>>>>>> 4d11cb0e
            leave = self.create_leave(datetime(2018, 1, 1, 7, 0), datetime(2018, 1, 1, 18, 0))
        leave.action_refuse()

    @users('__system__', 'admin')
    @warmup
    def test_performance_leave_confirm(self):
        leave = self.create_leave(datetime(2018, 1, 1, 7, 0), datetime(2018, 1, 1, 18, 0))
        leave.action_draft()
        with self.assertQueryCount(__system__=18, admin=19):
            leave.action_confirm()
        leave.state = 'refuse'


@tagged('work_entry_perf')
class TestWorkEntryHolidaysPerformancesBigData(TestWorkEntryHolidaysBase):

    @classmethod
    def setUpClass(cls):
        super(TestWorkEntryHolidaysPerformancesBigData, cls).setUpClass()
        cls.company = cls.env['res.company'].create({'name': 'A company'})

        cls.paid_time_off = cls.env['hr.leave.type'].create({
            'name': 'Paid Time Off',
            'request_unit': 'day',
            'leave_validation_type': 'both',
            'company_id': cls.company.id,
            'requires_allocation': 'no',
        })

        cls.employees = cls.env['hr.employee'].create([{
            'name': 'Employee %s' % i,
            'company_id': cls.company.id
        } for i in range(100)])

        cls.contracts = cls.env['hr.contract'].create([{
            'date_start': date(2018, 1, 1),
            'date_end': False,
            'name': 'Contract for %s' % employee.name,
            'wage': 5000.0,
            'state': 'open',
            'employee_id': employee.id,
            'date_generated_from': datetime(2018, 1, 1, 0, 0),
            'date_generated_to': datetime(2018, 1, 1, 0, 0),
        } for employee in cls.employees])

        cls.leaves = cls.env['hr.leave'].create([{
            'name': 'Holiday - %s' % employee.name,
            'employee_id': employee.id,
            'holiday_status_id': cls.paid_time_off.id,
            'request_date_from': date(2020, 8, 3),
            'request_date_to': date(2020, 8, 7),
            'number_of_days': 5,
        } for employee in cls.employees])
        cls.leaves._compute_date_from_to()
        cls.leaves.action_approve()
        cls.leaves.action_validate()


    def test_work_entries_generation_perf(self):
        # Test Case 7: Try to generate work entries for
        # a hundred employees over a month
        with self.assertQueryCount(__system__=11319, admin=11522):
            work_entries = self.contracts._generate_work_entries(date(2020, 7, 1), date(2020, 8, 31))

        # Original work entries to generate when we don't adapt date_generated_from and
        # date_generated_to when they are equal for old contracts: 138300
        self.assertEqual(len(work_entries), 8800)<|MERGE_RESOLUTION|>--- conflicted
+++ resolved
@@ -40,22 +40,14 @@
     def test_performance_leave_write(self):
         leave = self.create_leave(datetime(2018, 1, 1, 7, 0), datetime(2018, 1, 1, 18, 0))
 
-<<<<<<< HEAD
-        with self.assertQueryCount(__system__=25, admin=30):
-=======
         with self.assertQueryCount(__system__=19, admin=19):
->>>>>>> 4d11cb0e
             leave.date_to = datetime(2018, 1, 1, 19, 0)
         leave.action_refuse()
 
     @users('__system__', 'admin')
     @warmup
     def test_performance_leave_create(self):
-<<<<<<< HEAD
-        with self.assertQueryCount(__system__=27, admin=30):
-=======
         with self.assertQueryCount(__system__=26, admin=27):
->>>>>>> 4d11cb0e
             leave = self.create_leave(datetime(2018, 1, 1, 7, 0), datetime(2018, 1, 1, 18, 0))
         leave.action_refuse()
 
