odoo.define('website_event_sale.tour', function (require) {
'use strict';

var Tour = require('web.Tour');
var website = require('website.website');

website.ready().done(function () {
    Tour.register({
        id:   'event_buy_tickets',
        name: "Buy tickets for the Conference on Business Apps",
        path: '/event',
        mode: 'test',
        steps: [
            {
                title:     "Go to the `Events` page",
                element:   'a[href*="/event"]:contains("Conference on Business Apps"):first',
            },
            {
                title:     "Select 1 unit of `Standard` ticket type",
                waitNot:   'a[href*="/event"]:contains("Conference on Business Apps")',
                element:   'select:eq(0)',
                sampleText: '1',
            },
            {
                title:     "Select 2 units of `VIP` ticket type",
                waitFor:   'select:eq(0) option:contains(1):propSelected',
                element:   'select:eq(1)',
                sampleText: '2',
            },
            {
                title:     "Click on `Order Now` button",
                waitFor:   'select:eq(1) option:contains(2):propSelected',
                element:   '.btn-primary:contains("Order Now")',
            },
            {
                title:     "Fill attendees details",
                waitFor:   'form[id="attendee_registration"] .btn:contains("Continue")',
                autoComplete: function (tour) {
                    $("input[name='1-name']").val("Att1");
                    $("input[name='1-phone']").val("111 111");
                    $("input[name='1-email']").val("att1@example.com");
                    $("input[name='2-name']").val("Att2");
                    $("input[name='2-phone']").val("222 222");
                    $("input[name='2-email']").val("att2@example.com");
                    $("input[name='3-name']").val("Att3");
                    $("input[name='3-phone']").val("333 333");
                    $("input[name='3-email']").val("att3@example.com");
                },
            },
            {
                title:     "Validate attendees details",
                waitFor:   "input[name='1-name'], input[name='2-name'], input[name='3-name']",
                element:   '.modal button:contains("Continue")',
<<<<<<< HEAD
            },
            {
                title:     "Check that the cart contains exactly 3 elements",
                element:   'a:has(.my_cart_quantity:containsExact(3))',
            },
            {
=======
            },
            {
                title:     "Check that the cart contains exactly 3 elements",
                element:   'a:has(.my_cart_quantity:containsExact(3))',
            },
            {
>>>>>>> 4bef17cc
                title:     "Modify the cart to add 1 unit of `VIP` ticket type",
                waitFor:   "#cart_products:contains(Standard):contains(VIP)",
                element:   "#cart_products tr:contains(VIP) .fa-plus",
            },
            {
                title:     "Now click on `Process Checkout`",
                waitFor:   'a:has(.my_cart_quantity):contains(4)',
                element:   '.btn-primary:contains("Process Checkout")'
            },
            {
                title:     "Complete the checkout",
                element:   'form[action="/shop/confirm_order"] .btn:contains("Confirm")',
<<<<<<< HEAD
                onload: function (tour) {
=======
                onload: function () {
>>>>>>> 4bef17cc
                    if ($("input[name='name']").val() === "")
                        $("input[name='name']").val("website_sale-test-shoptest");
                    if ($("input[name='email']").val() === "")
                        $("input[name='email']").val("website_event_sale_test_shoptest@websiteeventsaletest.odoo.com");
                    $("input[name='phone']").val("123");
                    $("input[name='street2']").val("123");
                    $("input[name='city']").val("123");
                    $("input[name='zip']").val("123");
                    $("select[name='country_id']").val("21");
                },
            },
            {
                title:     "Select `Wire Transfer` payment method",
                element:   '#payment_method label:has(img[title="Wire Transfer"]) input',
            },
            {
                title:     "Pay",
                waitFor:   '#payment_method label:has(input:checked):has(img[title="Wire Transfer"])',
                element:   '.oe_sale_acquirer_button .btn[type="submit"]:visible',
            },
            {
                title:     "Last step",
                waitFor:   '.oe_website_sale:contains("Thank you for your order")',
            }
        ]
    });
<<<<<<< HEAD
}());
=======
});

});
>>>>>>> 4bef17cc
<|MERGE_RESOLUTION|>--- conflicted
+++ resolved
@@ -51,21 +51,12 @@
                 title:     "Validate attendees details",
                 waitFor:   "input[name='1-name'], input[name='2-name'], input[name='3-name']",
                 element:   '.modal button:contains("Continue")',
-<<<<<<< HEAD
             },
             {
                 title:     "Check that the cart contains exactly 3 elements",
                 element:   'a:has(.my_cart_quantity:containsExact(3))',
             },
             {
-=======
-            },
-            {
-                title:     "Check that the cart contains exactly 3 elements",
-                element:   'a:has(.my_cart_quantity:containsExact(3))',
-            },
-            {
->>>>>>> 4bef17cc
                 title:     "Modify the cart to add 1 unit of `VIP` ticket type",
                 waitFor:   "#cart_products:contains(Standard):contains(VIP)",
                 element:   "#cart_products tr:contains(VIP) .fa-plus",
@@ -78,11 +69,7 @@
             {
                 title:     "Complete the checkout",
                 element:   'form[action="/shop/confirm_order"] .btn:contains("Confirm")',
-<<<<<<< HEAD
-                onload: function (tour) {
-=======
                 onload: function () {
->>>>>>> 4bef17cc
                     if ($("input[name='name']").val() === "")
                         $("input[name='name']").val("website_sale-test-shoptest");
                     if ($("input[name='email']").val() === "")
@@ -109,10 +96,6 @@
             }
         ]
     });
-<<<<<<< HEAD
-}());
-=======
 });
 
-});
->>>>>>> 4bef17cc
+});