# -*- coding: utf-8 -*-
##############################################################################
#
#    OpenERP, Open Source Management Solution
#    Copyright (C) 2013-Today OpenERP SA (<http://www.openerp.com>).
#
#    This program is free software: you can redistribute it and/or modify
#    it under the terms of the GNU Affero General Public License as
#    published by the Free Software Foundation, either version 3 of the
#    License, or (at your option) any later version.
#
#    This program is distributed in the hope that it will be useful,
#    but WITHOUT ANY WARRANTY; without even the implied warranty of
#    MERCHANTABILITY or FITNESS FOR A PARTICULAR PURPOSE.  See the
#    GNU Affero General Public License for more details.
#
#    You should have received a copy of the GNU Affero General Public License
#    along with this program.  If not, see <http://www.gnu.org/licenses/>.
#
##############################################################################

from openerp import SUPERUSER_ID
from openerp.addons.web import http
from openerp.addons.web.http import request
from openerp.addons.website_event.controllers.main import website_event
from openerp.addons.website_sale.controllers.main import get_pricelist
from openerp.tools.translate import _


class website_event(website_event):

    @http.route(['/event/<model("event.event"):event>/register'], type='http', auth="public", website=True)
    def event_register(self, event, **post):
        pricelist_id = int(get_pricelist())
        values = {
            'event': event.with_context(pricelist=pricelist_id),
            'main_object': event.with_context(pricelist=pricelist_id),
            'range': range,
        }
        return request.website.render("website_event.event_description_full", values)

    def _process_tickets_details(self, data):
        ticket_post = {}
        for key, value in data.iteritems():
            if not key.startswith('nb_register') or not '-' in key:
                continue
            items = key.split('-')
            if len(items) < 2:
                continue
            ticket_post[int(items[1])] = int(value)
        tickets = request.registry['event.event.ticket'].browse(request.cr, request.uid, ticket_post.keys(), request.context)
        return [{'id': ticket.id, 'name': ticket.name, 'quantity': ticket_post[ticket.id], 'price': ticket.price} for ticket in tickets if ticket_post[ticket.id]]

    @http.route(['/event/<model("event.event"):event>/registration/confirm'], type='http', auth="public", methods=['POST'], website=True)
    def registration_confirm(self, event, **post):
        cr, uid, context = request.cr, request.uid, request.context
        order = request.website.sale_get_order(force_create=1)
<<<<<<< HEAD
=======
        attendee_ids = set()
>>>>>>> 4bef17cc

        registrations = self._process_registration_details(post)
        for registration in registrations:
            ticket = request.registry['event.event.ticket'].browse(cr, SUPERUSER_ID, int(registration['ticket_id']), context=context)
<<<<<<< HEAD
            order.with_context(event_ticket_id=ticket.id)._cart_update(product_id=ticket.product_id.id, add_qty=1, registration_data=[registration])
=======
            cart_values = order.with_context(event_ticket_id=ticket.id)._cart_update(product_id=ticket.product_id.id, add_qty=1, registration_data=[registration])
            attendee_ids &= set(cart_values.get('attendees', []))

        # free tickets -> order with amount = 0: auto-confirm, no checkout
        if not order.amount_total:
            order.action_button_confirm()  # tde notsure: email sending ?
            attendees = request.registry['event.registration'].browse(cr, uid, list(attendee_ids), context=context)
            # clean context and session, then redirect to the confirmation page
            request.website.sale_reset(context=context)
            return request.website.render("website_event.registration_complete", {
                'attendees': attendees,
                'event': event,
            })
>>>>>>> 4bef17cc

        return request.redirect("/shop/checkout")

    def _add_event(self, event_name="New Event", context={}, **kwargs):
        try:
            dummy, res_id = request.registry.get('ir.model.data').get_object_reference(request.cr, request.uid, 'event_sale', 'product_product_event')
            context['default_event_ticket_ids'] = [[0, 0, {
                'name': _('Subscription'),
                'product_id': res_id,
                'deadline': False,
                'seats_max': 1000,
                'price': 0,
            }]]
        except ValueError:
            pass
        return super(website_event, self)._add_event(event_name, context, **kwargs)<|MERGE_RESOLUTION|>--- conflicted
+++ resolved
@@ -55,17 +55,11 @@
     def registration_confirm(self, event, **post):
         cr, uid, context = request.cr, request.uid, request.context
         order = request.website.sale_get_order(force_create=1)
-<<<<<<< HEAD
-=======
         attendee_ids = set()
->>>>>>> 4bef17cc
 
         registrations = self._process_registration_details(post)
         for registration in registrations:
             ticket = request.registry['event.event.ticket'].browse(cr, SUPERUSER_ID, int(registration['ticket_id']), context=context)
-<<<<<<< HEAD
-            order.with_context(event_ticket_id=ticket.id)._cart_update(product_id=ticket.product_id.id, add_qty=1, registration_data=[registration])
-=======
             cart_values = order.with_context(event_ticket_id=ticket.id)._cart_update(product_id=ticket.product_id.id, add_qty=1, registration_data=[registration])
             attendee_ids &= set(cart_values.get('attendees', []))
 
@@ -79,7 +73,6 @@
                 'attendees': attendees,
                 'event': event,
             })
->>>>>>> 4bef17cc
 
         return request.redirect("/shop/checkout")
 
