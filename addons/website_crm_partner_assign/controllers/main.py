# -*- coding: utf-8 -*-
import werkzeug
from openerp import SUPERUSER_ID
from openerp.addons.web import http
from openerp.addons.web.http import request
from openerp.addons.website.models.website import slug, unslug
from openerp.addons.website_partner.controllers.main import WebsitePartnerPage
from openerp.tools.translate import _


class WebsiteCrmPartnerAssign(WebsitePartnerPage):
    _references_per_page = 40

    @http.route([
        '/partners',
        '/partners/page/<int:page>',

        '/partners/grade/<model("res.partner.grade"):grade>',
        '/partners/grade/<model("res.partner.grade"):grade>/page/<int:page>',

        '/partners/country/<model("res.country"):country>',
        '/partners/country/<model("res.country"):country>/page/<int:page>',

        '/partners/grade/<model("res.partner.grade"):grade>/country/<model("res.country"):country>',
        '/partners/grade/<model("res.partner.grade"):grade>/country/<model("res.country"):country>/page/<int:page>',
    ], type='http', auth="public", website=True)
    def partners(self, country=None, grade=None, page=0, **post):
        country_all = post.pop('country_all', False)
        partner_obj = request.registry['res.partner']
        country_obj = request.registry['res.country']
        search = post.get('search', '')

        base_partner_domain = [('is_company', '=', True), ('grade_id', '!=', False), ('website_published', '=', True)]
<<<<<<< HEAD
        if request.registry['res.users'].has_group(request.cr, request.uid, 'base.group_website_publisher'):
=======
        if not request.registry['res.users'].has_group(request.cr, request.uid, 'base.group_website_publisher'):
>>>>>>> 4bef17cc
            base_partner_domain += [('grade_id.website_published', '=', True)]
        if search:
            base_partner_domain += ['|', ('name', 'ilike', search), ('website_description', 'ilike', search)]

        # group by grade
        grade_domain = list(base_partner_domain)
        if not country and not country_all:
            country_code = request.session['geoip'].get('country_code')
            if country_code:
                country_ids = country_obj.search(request.cr, request.uid, [('code', '=', country_code)], context=request.context)
                if country_ids:
                    country = country_obj.browse(request.cr, request.uid, country_ids[0], context=request.context)
        if country:
            grade_domain += [('country_id', '=', country.id)]
        grades = partner_obj.read_group(
            request.cr, SUPERUSER_ID, grade_domain, ["id", "grade_id"],
            groupby="grade_id", orderby="grade_id DESC", context=request.context)
        grades_partners = partner_obj.search(
            request.cr, SUPERUSER_ID, grade_domain,
            context=request.context, count=True)
        # flag active grade
        for grade_dict in grades:
            grade_dict['active'] = grade and grade_dict['grade_id'][0] == grade.id
        grades.insert(0, {
            'grade_id_count': grades_partners,
            'grade_id': (0, _("All Categories")),
            'active': bool(grade is None),
        })

        # group by country
        country_domain = list(base_partner_domain)
        if grade:
            country_domain += [('grade_id', '=', grade.id)]
        countries = partner_obj.read_group(
            request.cr, SUPERUSER_ID, country_domain, ["id", "country_id"],
            groupby="country_id", orderby="country_id", context=request.context)
        countries_partners = partner_obj.search(
            request.cr, SUPERUSER_ID, country_domain,
            context=request.context, count=True)
        # flag active country
        for country_dict in countries:
            country_dict['active'] = country and country_dict['country_id'] and country_dict['country_id'][0] == country.id
        countries.insert(0, {
            'country_id_count': countries_partners,
            'country_id': (0, _("All Countries")),
            'active': bool(country is None),
        })

        # current search
        if grade:
            base_partner_domain += [('grade_id', '=', grade.id)]
        if country:
            base_partner_domain += [('country_id', '=', country.id)]

        # format pager
        if grade and not country:
            url = '/partners/grade/' + slug(grade)
        elif country and not grade:
            url = '/partners/country/' + slug(country)
        elif country and grade:
            url = '/partners/grade/' + slug(grade) + '/country/' + slug(country)
        else:
            url = '/partners'
        url_args = {}
        if search:
            url_args['search'] = search
        if country_all:
            url_args['country_all'] = True

        partner_count = partner_obj.search_count(
            request.cr, SUPERUSER_ID, base_partner_domain,
            context=request.context)
        pager = request.website.pager(
            url=url, total=partner_count, page=page, step=self._references_per_page, scope=7,
            url_args=url_args)

        # search partners matching current search parameters
        partner_ids = partner_obj.search(
            request.cr, SUPERUSER_ID, base_partner_domain,
            order="grade_id DESC",
            context=request.context)  # todo in trunk: order="grade_id DESC, implemented_count DESC", offset=pager['offset'], limit=self._references_per_page
        partners = partner_obj.browse(request.cr, SUPERUSER_ID, partner_ids, request.context)
        # remove me in trunk
        partners = sorted(partners, key=lambda x: (x.grade_id.sequence if x.grade_id else 0, len([i for i in x.implemented_partner_ids if i.website_published])), reverse=True)
        partners = partners[pager['offset']:pager['offset'] + self._references_per_page]

        google_map_partner_ids = ','.join(map(str, [p.id for p in partners]))

        values = {
            'countries': countries,
            'current_country': country,
            'grades': grades,
            'current_grade': grade,
            'partners': partners,
            'google_map_partner_ids': google_map_partner_ids,
            'pager': pager,
            'searches': post,
            'search_path': "%s" % werkzeug.url_encode(post),
        }
        return request.website.render("website_crm_partner_assign.index", values)

    # Do not use semantic controller due to SUPERUSER_ID
    @http.route(['/partners/<partner_id>'], type='http', auth="public", website=True)
    def partners_detail(self, partner_id, **post):
        _, partner_id = unslug(partner_id)
        current_grade, current_country = None, None
        grade_id = post.get('grade_id')
        country_id = post.get('country_id')
        if grade_id:
            grade_ids = request.registry['res.partner.grade'].exists(request.cr, request.uid, int(grade_id), context=request.context)
            if grade_ids:
                current_grade = request.registry['res.partner.grade'].browse(request.cr, request.uid, grade_ids[0], context=request.context)
        if country_id:
            country_ids = request.registry['res.country'].exists(request.cr, request.uid, int(country_id), context=request.context)
            if country_ids:
                current_country = request.registry['res.country'].browse(request.cr, request.uid, country_ids[0], context=request.context)
        if partner_id:
            partner = request.registry['res.partner'].browse(request.cr, SUPERUSER_ID, partner_id, context=request.context)
            is_website_publisher = request.registry['res.users'].has_group(request.cr, request.uid, 'base.group_website_publisher')
            if partner.exists() and (partner.website_published or is_website_publisher):
                values = {
                    'main_object': partner,
                    'partner': partner,
                    'current_grade': current_grade,
                    'current_country': current_country
                }
                return request.website.render("website_crm_partner_assign.partner", values)
        return self.partners(**post)<|MERGE_RESOLUTION|>--- conflicted
+++ resolved
@@ -31,11 +31,7 @@
         search = post.get('search', '')
 
         base_partner_domain = [('is_company', '=', True), ('grade_id', '!=', False), ('website_published', '=', True)]
-<<<<<<< HEAD
-        if request.registry['res.users'].has_group(request.cr, request.uid, 'base.group_website_publisher'):
-=======
         if not request.registry['res.users'].has_group(request.cr, request.uid, 'base.group_website_publisher'):
->>>>>>> 4bef17cc
             base_partner_domain += [('grade_id.website_published', '=', True)]
         if search:
             base_partner_domain += ['|', ('name', 'ilike', search), ('website_description', 'ilike', search)]
