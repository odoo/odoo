--- conflicted
+++ resolved
@@ -1,17 +1,13 @@
 # Translation of Odoo Server.
 # This file contains the translation of the following modules:
 # 	* payment_payumoney
-#
+# 
 # Translators:
 # Nancy Momoland <thanhnguyen.icsc@gmail.com>, 2019
 # Duy BQ <duybq86@gmail.com>, 2019
 # Dung Nguyen Thi <dungnt@trobz.com>, 2019
-<<<<<<< HEAD
+# Trần Hà <tranthuha13590@gmail.com>, 2021
 #
-=======
-# Trần Hà <tranthuha13590@gmail.com>, 2021
-# 
->>>>>>> d5884484
 msgid ""
 msgstr ""
 "Project-Id-Version: Odoo Server saas~12.5\n"
@@ -29,12 +25,12 @@
 #. module: payment_payumoney
 #: model:ir.model.fields,field_description:payment_payumoney.field_payment_acquirer__payumoney_merchant_key
 msgid "Merchant Key"
-msgstr "Merchant Key"
+msgstr ""
 
 #. module: payment_payumoney
 #: model:ir.model.fields,field_description:payment_payumoney.field_payment_acquirer__payumoney_merchant_salt
 msgid "Merchant Salt"
-msgstr "Merchant Salt"
+msgstr ""
 
 #. module: payment_payumoney
 #: model:ir.model.fields.selection,name:payment_payumoney.selection__payment_acquirer__provider__payumoney
@@ -45,19 +41,19 @@
 #: code:addons/payment_payumoney/models/payment.py:0
 #, python-format
 msgid "PayUmoney: invalid shasign, received %s, computed %s, for data %s"
-msgstr "PayUmoney: invalid shasign, received %s, computed %s, for data %s"
+msgstr ""
 
 #. module: payment_payumoney
 #: code:addons/payment_payumoney/models/payment.py:0
 #, python-format
 msgid "PayUmoney: received data for reference %s; multiple orders found"
-msgstr "PayUmoney: received data for reference %s; multiple orders found"
+msgstr ""
 
 #. module: payment_payumoney
 #: code:addons/payment_payumoney/models/payment.py:0
 #, python-format
 msgid "PayUmoney: received data for reference %s; no order found"
-msgstr "PayUmoney: received data for reference %s; no order found"
+msgstr ""
 
 #. module: payment_payumoney
 #: code:addons/payment_payumoney/models/payment.py:0
