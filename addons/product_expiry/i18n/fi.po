# Finnish translation for openobject-addons
# Copyright (c) 2014 Rosetta Contributors and Canonical Ltd 2014
# This file is distributed under the same license as the openobject-addons package.
# FIRST AUTHOR <EMAIL@ADDRESS>, 2014.
#
msgid ""
msgstr ""
<<<<<<< HEAD
"Project-Id-Version: openobject-addons\n"
"Report-Msgid-Bugs-To: FULL NAME <EMAIL@ADDRESS>\n"
"POT-Creation-Date: 2014-08-14 13:09+0000\n"
"PO-Revision-Date: 2014-08-14 16:10+0000\n"
"Last-Translator: FULL NAME <EMAIL@ADDRESS>\n"
"Language-Team: Finnish <fi@li.org>\n"
=======
"Project-Id-Version: Odoo 8.0\n"
"Report-Msgid-Bugs-To: \n"
"POT-Creation-Date: 2015-01-21 14:08+0000\n"
"PO-Revision-Date: 2016-04-11 14:21+0000\n"
"Last-Translator: Martin Trigaux\n"
"Language-Team: Finnish (http://www.transifex.com/odoo/odoo-8/language/fi/)\n"
>>>>>>> 0410d118
"MIME-Version: 1.0\n"
"Content-Type: text/plain; charset=UTF-8\n"
"Content-Transfer-Encoding: 8bit\n"
"X-Launchpad-Export-Date: 2014-08-15 07:39+0000\n"
"X-Generator: Launchpad (build 17156)\n"

#. module: product_expiry
#: field:stock.production.lot,alert_date:0
msgid "Alert Date"
msgstr "Hälytyspäivä"

#. module: product_expiry
#: field:stock.production.lot,use_date:0
msgid "Best before Date"
msgstr "Parasta ennen päiväys"

#. module: product_expiry
#: model:product.template,name:product_expiry.product_product_pain_product_template
msgid "Bread"
msgstr "Leipä"

#. module: product_expiry
#: model:product.template,name:product_expiry.product_product_lait_product_template
msgid "Cow milk"
msgstr "Maito"

#. module: product_expiry
#: view:product.template:product_expiry.view_product_form_expiry
#: view:stock.production.lot:product_expiry.view_move_form_expiry
msgid "Dates"
msgstr "Päivämäärät"

#. module: product_expiry
#: field:stock.production.lot,life_date:0
msgid "End of Life Date"
msgstr "Elinkaaren loppupäivä"

#. module: product_expiry
#: model:product.template,name:product_expiry.product_product_jambon_product_template
msgid "French cheese Camembert"
msgstr ""

#. module: product_expiry
#: model:product.template,name:product_expiry.product_product_from_product_template
msgid "Ham"
msgstr "Kinkku"

#. module: product_expiry
#: model:ir.model,name:product_expiry.model_stock_production_lot
msgid "Lot/Serial"
msgstr "Erä/sarja"

#. module: product_expiry
#: field:product.template,alert_time:0
msgid "Product Alert Time"
msgstr "Tuotten hälytysaika"

#. module: product_expiry
#: field:product.template,life_time:0
msgid "Product Life Time"
msgstr "Tuotteen elinikä"

#. module: product_expiry
#: field:product.template,removal_time:0
msgid "Product Removal Time"
msgstr "Tuotteen poistopäivä"

#. module: product_expiry
#: model:ir.model,name:product_expiry.model_product_template
msgid "Product Template"
msgstr ""

#. module: product_expiry
#: field:product.template,use_time:0
msgid "Product Use Time"
msgstr "Tuotteen käyttöaika"

#. module: product_expiry
#: model:ir.model,name:product_expiry.model_stock_quant
msgid "Quants"
msgstr ""

#. module: product_expiry
#: field:stock.production.lot,removal_date:0
#: field:stock.quant,removal_date:0
msgid "Removal Date"
msgstr "Poistopäivä"

#. module: product_expiry
#: help:stock.production.lot,alert_date:0
msgid ""
"This is the date on which an alert should be notified about the goods with "
"this Serial Number."
msgstr ""
"Päivä jolloin ilmoitetaan tämän sarjanumeron tuotteiden osalta hälytys."

#. module: product_expiry
#: help:stock.production.lot,life_date:0
msgid ""
"This is the date on which the goods with this Serial Number may become "
"dangerous and must not be consumed."
msgstr ""

#. module: product_expiry
#: help:stock.production.lot,removal_date:0
msgid ""
"This is the date on which the goods with this Serial Number should be "
"removed from the stock."
msgstr ""
"Tämä on päivä, jolloin tämän sarjanumeron tuotteet pitäisi poistaa "
"varastosta."

#. module: product_expiry
#: help:stock.production.lot,use_date:0
msgid ""
"This is the date on which the goods with this Serial Number start "
"deteriorating, without being dangerous yet."
msgstr ""

#. module: product_expiry
#: help:product.template,alert_time:0
msgid ""
"When a new a Serial Number is issued, this is the number of days before an "
"alert should be notified."
msgstr ""

#. module: product_expiry
#: help:product.template,life_time:0
msgid ""
"When a new a Serial Number is issued, this is the number of days before the "
"goods may become dangerous and must not be consumed."
msgstr ""

#. module: product_expiry
#: help:product.template,removal_time:0
msgid ""
"When a new a Serial Number is issued, this is the number of days before the "
"goods should be removed from the stock."
msgstr ""
"Kun uusi sarjanumero myönnetään käyttöön, niin tuotteet pitää poistaa näin "
"monta päivää ennen varastosta."

#. module: product_expiry
#: help:product.template,use_time:0
msgid ""
"When a new a Serial Number is issued, this is the number of days before the "
"goods starts deteriorating, without being dangerous yet."
msgstr ""
"Kun uusi sarjanumero muönnetään, niin näin monta päivää ennen tuotteet "
"alkavat huonontua, olemtta kuitenkaan vielä vaarallisia."<|MERGE_RESOLUTION|>--- conflicted
+++ resolved
@@ -1,30 +1,22 @@
-# Finnish translation for openobject-addons
-# Copyright (c) 2014 Rosetta Contributors and Canonical Ltd 2014
-# This file is distributed under the same license as the openobject-addons package.
-# FIRST AUTHOR <EMAIL@ADDRESS>, 2014.
-#
+# Translation of Odoo Server.
+# This file contains the translation of the following modules:
+# * product_expiry
+# 
+# Translators:
+# FIRST AUTHOR <EMAIL@ADDRESS>, 2014
 msgid ""
 msgstr ""
-<<<<<<< HEAD
-"Project-Id-Version: openobject-addons\n"
-"Report-Msgid-Bugs-To: FULL NAME <EMAIL@ADDRESS>\n"
-"POT-Creation-Date: 2014-08-14 13:09+0000\n"
-"PO-Revision-Date: 2014-08-14 16:10+0000\n"
-"Last-Translator: FULL NAME <EMAIL@ADDRESS>\n"
-"Language-Team: Finnish <fi@li.org>\n"
-=======
 "Project-Id-Version: Odoo 8.0\n"
 "Report-Msgid-Bugs-To: \n"
 "POT-Creation-Date: 2015-01-21 14:08+0000\n"
 "PO-Revision-Date: 2016-04-11 14:21+0000\n"
 "Last-Translator: Martin Trigaux\n"
 "Language-Team: Finnish (http://www.transifex.com/odoo/odoo-8/language/fi/)\n"
->>>>>>> 0410d118
 "MIME-Version: 1.0\n"
 "Content-Type: text/plain; charset=UTF-8\n"
-"Content-Transfer-Encoding: 8bit\n"
-"X-Launchpad-Export-Date: 2014-08-15 07:39+0000\n"
-"X-Generator: Launchpad (build 17156)\n"
+"Content-Transfer-Encoding: \n"
+"Language: fi\n"
+"Plural-Forms: nplurals=2; plural=(n != 1);\n"
 
 #. module: product_expiry
 #: field:stock.production.lot,alert_date:0
@@ -90,7 +82,7 @@
 #. module: product_expiry
 #: model:ir.model,name:product_expiry.model_product_template
 msgid "Product Template"
-msgstr ""
+msgstr "Tuotemalli"
 
 #. module: product_expiry
 #: field:product.template,use_time:0
@@ -100,11 +92,10 @@
 #. module: product_expiry
 #: model:ir.model,name:product_expiry.model_stock_quant
 msgid "Quants"
-msgstr ""
+msgstr "Määrät"
 
 #. module: product_expiry
-#: field:stock.production.lot,removal_date:0
-#: field:stock.quant,removal_date:0
+#: field:stock.production.lot,removal_date:0 field:stock.quant,removal_date:0
 msgid "Removal Date"
 msgstr "Poistopäivä"
 
@@ -113,8 +104,7 @@
 msgid ""
 "This is the date on which an alert should be notified about the goods with "
 "this Serial Number."
-msgstr ""
-"Päivä jolloin ilmoitetaan tämän sarjanumeron tuotteiden osalta hälytys."
+msgstr "Päivä jolloin ilmoitetaan tämän sarjanumeron tuotteiden osalta hälytys."
 
 #. module: product_expiry
 #: help:stock.production.lot,life_date:0
@@ -128,9 +118,7 @@
 msgid ""
 "This is the date on which the goods with this Serial Number should be "
 "removed from the stock."
-msgstr ""
-"Tämä on päivä, jolloin tämän sarjanumeron tuotteet pitäisi poistaa "
-"varastosta."
+msgstr "Tämä on päivä, jolloin tämän sarjanumeron tuotteet pitäisi poistaa varastosta."
 
 #. module: product_expiry
 #: help:stock.production.lot,use_date:0
@@ -158,15 +146,11 @@
 msgid ""
 "When a new a Serial Number is issued, this is the number of days before the "
 "goods should be removed from the stock."
-msgstr ""
-"Kun uusi sarjanumero myönnetään käyttöön, niin tuotteet pitää poistaa näin "
-"monta päivää ennen varastosta."
+msgstr "Kun uusi sarjanumero myönnetään käyttöön, niin tuotteet pitää poistaa näin monta päivää ennen varastosta."
 
 #. module: product_expiry
 #: help:product.template,use_time:0
 msgid ""
 "When a new a Serial Number is issued, this is the number of days before the "
 "goods starts deteriorating, without being dangerous yet."
-msgstr ""
-"Kun uusi sarjanumero muönnetään, niin näin monta päivää ennen tuotteet "
-"alkavat huonontua, olemtta kuitenkaan vielä vaarallisia."+msgstr "Kun uusi sarjanumero muönnetään, niin näin monta päivää ennen tuotteet alkavat huonontua, olemtta kuitenkaan vielä vaarallisia."