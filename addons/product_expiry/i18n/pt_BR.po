--- conflicted
+++ resolved
@@ -1,19 +1,3 @@
-<<<<<<< HEAD
-# Brazilian Portuguese translation for openobject-addons
-# Copyright (c) 2014 Rosetta Contributors and Canonical Ltd 2014
-# This file is distributed under the same license as the openobject-addons package.
-# FIRST AUTHOR <EMAIL@ADDRESS>, 2014.
-#
-msgid ""
-msgstr ""
-"Project-Id-Version: openobject-addons\n"
-"Report-Msgid-Bugs-To: FULL NAME <EMAIL@ADDRESS>\n"
-"POT-Creation-Date: 2014-08-14 13:09+0000\n"
-"PO-Revision-Date: 2014-09-06 22:57+0000\n"
-"Last-Translator: Fábio Martinelli - http://zupy.com.br "
-"<webmaster@zupy.com.br>\n"
-"Language-Team: Brazilian Portuguese <pt_BR@li.org>\n"
-=======
 # Translation of Odoo Server.
 # This file contains the translation of the following modules:
 # * product_expiry
@@ -30,12 +14,11 @@
 "PO-Revision-Date: 2016-07-09 16:18+0000\n"
 "Last-Translator: grazziano <g.negocios@outlook.com.br>\n"
 "Language-Team: Portuguese (Brazil) (http://www.transifex.com/odoo/odoo-8/language/pt_BR/)\n"
->>>>>>> 96502490
 "MIME-Version: 1.0\n"
 "Content-Type: text/plain; charset=UTF-8\n"
-"Content-Transfer-Encoding: 8bit\n"
-"X-Launchpad-Export-Date: 2014-09-07 07:48+0000\n"
-"X-Generator: Launchpad (build 17196)\n"
+"Content-Transfer-Encoding: \n"
+"Language: pt_BR\n"
+"Plural-Forms: nplurals=2; plural=(n > 1);\n"
 
 #. module: product_expiry
 #: field:stock.production.lot,alert_date:0
@@ -111,11 +94,10 @@
 #. module: product_expiry
 #: model:ir.model,name:product_expiry.model_stock_quant
 msgid "Quants"
-msgstr "Quantd"
+msgstr "Quants"
 
 #. module: product_expiry
-#: field:stock.production.lot,removal_date:0
-#: field:stock.quant,removal_date:0
+#: field:stock.production.lot,removal_date:0 field:stock.quant,removal_date:0
 msgid "Removal Date"
 msgstr "Data de Remoção"
 
@@ -124,89 +106,53 @@
 msgid ""
 "This is the date on which an alert should be notified about the goods with "
 "this Serial Number."
-msgstr ""
-"Esta é a data em que um alerta deve ser notificado sobre as mercadorias com "
-"este número de série."
+msgstr "Esta é a data em que um alerta deve ser notificado sobre as mercadorias com este número de série."
 
 #. module: product_expiry
 #: help:stock.production.lot,life_date:0
 msgid ""
 "This is the date on which the goods with this Serial Number may become "
 "dangerous and must not be consumed."
-msgstr ""
-"Esta é a data em que as mercadorias com este número de série podem se tornar "
-"perigoso e não deve ser consumido."
+msgstr "Esta é a data em que as mercadorias com este número de série podem se tornar perigoso e não deve ser consumido."
 
 #. module: product_expiry
 #: help:stock.production.lot,removal_date:0
 msgid ""
 "This is the date on which the goods with this Serial Number should be "
 "removed from the stock."
-<<<<<<< HEAD
-msgstr ""
-"Esta é a data em que os produtos com este número de série deve ser removido "
-"do estoque."
-=======
 msgstr "Esta é a data em que as mercadorias com este Número de Série devem ser removidas do estoque."
->>>>>>> 96502490
 
 #. module: product_expiry
 #: help:stock.production.lot,use_date:0
 msgid ""
 "This is the date on which the goods with this Serial Number start "
 "deteriorating, without being dangerous yet."
-msgstr ""
-"Esta é a data em que as mercadorias com este número de série começam a "
-"deteriorar-se, sem ser perigoso ainda."
+msgstr "Esta é a data em que as mercadorias com este número de série começam a deteriorar-se, sem ser perigoso ainda."
 
 #. module: product_expiry
 #: help:product.template,alert_time:0
 msgid ""
 "When a new a Serial Number is issued, this is the number of days before an "
 "alert should be notified."
-<<<<<<< HEAD
-msgstr ""
-"Quando um número de uma nova série é emitida, este é o número de dias antes "
-"em que um alerta deve ser notificado."
-=======
 msgstr "Quando um Número Serial é emitido, este é o número de dias antes em que um alerta seja notificado."
->>>>>>> 96502490
 
 #. module: product_expiry
 #: help:product.template,life_time:0
 msgid ""
 "When a new a Serial Number is issued, this is the number of days before the "
 "goods may become dangerous and must not be consumed."
-<<<<<<< HEAD
-msgstr ""
-"Quando um novo número de série é emitido, este é o número de dias antes de "
-"que os produtos podem tornar-se perigosos e não deve ser consumido."
-=======
 msgstr "Quando um novo número de série é emitido, este é o número de dias antes de que as mercadorias possam se tornar perigosas e não devem ser consumidas."
->>>>>>> 96502490
 
 #. module: product_expiry
 #: help:product.template,removal_time:0
 msgid ""
 "When a new a Serial Number is issued, this is the number of days before the "
 "goods should be removed from the stock."
-<<<<<<< HEAD
-msgstr ""
-"Quando um novo número de série é emitido, este é o número de dias antes que "
-"os produtos devem ser removidos do estoque."
-=======
 msgstr "Quando um novo Número de Série é emitido, este é o número de dias antes das mercadorias serem removidas do estoque."
->>>>>>> 96502490
 
 #. module: product_expiry
 #: help:product.template,use_time:0
 msgid ""
 "When a new a Serial Number is issued, this is the number of days before the "
 "goods starts deteriorating, without being dangerous yet."
-<<<<<<< HEAD
-msgstr ""
-"Quando um novo número de série é emitido, este é o número de dias antes de "
-"que as mercadorias começam a se deteriorar, sem ser perigoso ainda."
-=======
-msgstr "Quando um novo número de série é emitido, este é o número de dias antes de que as mercadorias começam a se deteriorar, sem ser perigosas."
->>>>>>> 96502490
+msgstr "Quando um novo número de série é emitido, este é o número de dias antes de que as mercadorias começam a se deteriorar, sem ser perigosas."