--- conflicted
+++ resolved
@@ -15,13 +15,9 @@
                             <group string="Validity">
                                 <label for="date_start" string="Duration"/>
                                 <div name="duration">
-<<<<<<< HEAD
-                                    <field name="date_start" class="oe_inline"/>  <span  attrs="{'invisible':[('date','=',False)]}" class="oe_inline"> - </span> <field name="date" class="oe_inline"/>
-=======
                                     <field name="date_start" class="oe_inline"/> 
                                     <label attrs="{'invisible':[('date','=',False)]}" class="oe_inline" string=" - "/>
                                     <field name="date" class="oe_inline"/>
->>>>>>> 88c70c43
                                 </div>
                                 <label for="quantity_max"/>
                                 <div>
