--- conflicted
+++ resolved
@@ -58,13 +58,8 @@
                     <field name="author_id"/>
                     <field name="partner_ids"/>
                     <filter string="Unread"
-<<<<<<< HEAD
-                            name="unread_message" help="Show unread message"
-                            domain="[('read', '=', False)]"/>
-=======
                             name="messages_unread" help="Show messages to read"
                             domain="[('to_read', '=', True)]"/>
->>>>>>> 896c92f7
                     <filter string="Comments"
                             name="comments" help="Comments"
                             domain="[('type', '=', 'comment')]"/>
@@ -90,28 +85,5 @@
         <!-- Add menu entry in Settings/Email -->
         <menuitem name="Messages" id="menu_mail_message" parent="base.menu_email" action="action_view_mail_message"/>
 
-<<<<<<< HEAD
-=======
-        <record id="action_mail_inbox_feeds" model="ir.actions.client">
-            <field name="name">Inbox</field>
-            <field name="tag">mail.wall</field>
-            <field name="params" eval="&quot;{'domain': [('notification_ids.partner_id.user_ids', 'in', [uid]), ('to_read', '=', True)],
-                'context': {'default_model': 'res.users', 'default_res_id': uid} }&quot;"/>
-        </record>
-
-        <record id="action_mail_archives_feeds" model="ir.actions.client">
-            <field name="name">Archives</field>
-            <field name="tag">mail.wall</field>
-            <field name="params" eval="&quot;{'domain': [('notification_ids.partner_id.user_ids', 'in', [uid]), ('to_read', '=', False)],
-                'context': {'default_model': 'res.users', 'default_res_id': uid} }&quot;"/>
-        </record>
-
-        <record id="action_mail_sent_feeds" model="ir.actions.client">
-            <field name="name">Sent</field>
-            <field name="tag">mail.wall</field>
-            <field name="params" eval="&quot;{'domain': [('author_id.user_ids', 'in', [uid])],
-                'context': {'default_model': 'res.users', 'default_res_id': uid} }&quot;"/>
-        </record>
->>>>>>> 896c92f7
     </data>
 </openerp>