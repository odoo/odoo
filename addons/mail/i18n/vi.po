# Translation of Odoo Server.
# This file contains the translation of the following modules:
# 	* mail
# 
# Translators:
# Tuan Tran <tmtuan.projects@gmail.com>, 2019
# Jean-Charles Drubay <jcdrubay@gmail.com>, 2019
# Trang Tran <thuytrang1101@gmail.com>, 2019
# Thang Duong Bao <nothingctrl@gmail.com>, 2019
# son dang <son.dang@doda100.com>, 2019
# Dang Hanh <hanh.dtm@komit-consulting.com>, 2019
# Martin Trigaux, 2019
# fanha99 <fanha99@hotmail.com>, 2019
# Minh Nguyen <ndminh210994@gmail.com>, 2019
# Trinh Tran Thi Phuong <trinhttp@trobz.com>, 2019
# Dao Nguyen <trucdao.uel@gmail.com>, 2019
# Dung Nguyen Thi <dungnt@trobz.com>, 2019
# Phuc Tran Thanh <phuctran.odoo@gmail.com>, 2019
# Duy BQ <duybq86@gmail.com>, 2020
# Nancy Momoland <thanhnguyen.icsc@gmail.com>, 2020
# Trần Hà <tranthuha13590@gmail.com>, 2021
# 
msgid ""
msgstr ""
"Project-Id-Version: Odoo Server 13.0\n"
"Report-Msgid-Bugs-To: \n"
"POT-Creation-Date: 2020-04-27 09:22+0000\n"
"PO-Revision-Date: 2019-08-26 09:11+0000\n"
"Last-Translator: Trần Hà <tranthuha13590@gmail.com>, 2021\n"
"Language-Team: Vietnamese (https://www.transifex.com/odoo/teams/41243/vi/)\n"
"MIME-Version: 1.0\n"
"Content-Type: text/plain; charset=UTF-8\n"
"Content-Transfer-Encoding: \n"
"Language: vi\n"
"Plural-Forms: nplurals=1; plural=0;\n"

#. module: mail
#: code:addons/mail/models/mail_channel.py:0
#, python-format
msgid " This channel is private. People must be invited to join it."
msgstr ""
" Kênh này mang tính riêng tư. Mọi người phải được mời thì mới có thể gia "
"nhập."

#. module: mail
#: code:addons/mail/wizard/invite.py:0
#, python-format
msgid "%(user_name)s invited you to follow %(document)s document: %(title)s"
msgstr ""
"%(user_name)s đã mời bạn theo dõi tài liệu %(document)s: %(title)s"

#. module: mail
#: code:addons/mail/wizard/invite.py:0
#, python-format
msgid "%(user_name)s invited you to follow a new document."
msgstr "%(user_name)s đã mời bạn theo dõi một tài liệu mới."

#. module: mail
#. openerp-web
#: code:addons/mail/static/src/js/services/mail_manager.js:0
#, python-format
msgid "%d Messages"
msgstr "%d Thông điệp"

#. module: mail
#. openerp-web
#: code:addons/mail/static/src/js/activity.js:0
#, python-format
msgid "%d days overdue"
msgstr "Quá hạn %d ngày"

#. module: mail
#. openerp-web
#: code:addons/mail/static/src/js/followers.js:0
#, python-format
msgid ""
"%s \n"
"(inactive)"
msgstr ""

#. module: mail
#: code:addons/mail/models/mail_template.py:0
#, python-format
msgid "%s (copy)"
msgstr "%s (sao chép)"

#. module: mail
#. openerp-web
#: code:addons/mail/static/src/js/models/threads/mixins/thread_typing_mixin.js:0
#, python-format
msgid "%s and %s are typing..."
msgstr "%s và %s đang viết..."

#. module: mail
#: code:addons/mail/models/mail_thread.py:0
#, python-format
msgid "%s created"
msgstr "%s được tạo"

#. module: mail
#. openerp-web
#: code:addons/mail/static/src/js/models/threads/mixins/thread_typing_mixin.js:0
#, python-format
msgid "%s is typing..."
msgstr "%s đang viết..."

#. module: mail
#. openerp-web
#: code:addons/mail/static/src/js/models/threads/mixins/thread_typing_mixin.js:0
#, python-format
msgid "%s, %s and more are typing..."
msgstr "%s, %s và ai đó nữa đang viết..."

#. module: mail
#: code:addons/mail/models/mail_activity.py:0
#, python-format
msgid "%s: %s assigned to you"
msgstr "%s: %s được phân công cho bạn"

#. module: mail
#: model_terms:ir.ui.view,arch_db:mail.mail_notification_paynow
msgid "&amp;nbsp;"
msgstr "&amp;nbsp;"

#. module: mail
#. openerp-web
#: code:addons/mail/static/src/xml/discuss.xml:0
#, python-format
msgid "&nbsp;("
msgstr "&nbsp;("

#. module: mail
#: model_terms:ir.ui.view,arch_db:mail.message_activity_done
msgid "(originally assigned to"
msgstr "(chỉ định ban đầu cho"

#. module: mail
#. openerp-web
#: code:addons/mail/static/src/xml/activity.xml:0
#, python-format
msgid ", due on"
msgstr ", đến hạn vào"

#. module: mail
#. openerp-web
#: code:addons/mail/static/src/xml/thread.xml:0
#, python-format
msgid "-------- Show older messages --------"
msgstr "-------- Hiển thị các tin cũ hơn --------"

#. module: mail
#. openerp-web
#: code:addons/mail/static/src/xml/systray.xml:0
#, python-format
msgid "0 Future"
msgstr "0 Trong Tương lai"

#. module: mail
#. openerp-web
#: code:addons/mail/static/src/xml/systray.xml:0
#, python-format
msgid "0 Late"
msgstr "0 Trễ"

#. module: mail
#. openerp-web
#: code:addons/mail/static/src/xml/systray.xml:0
#, python-format
msgid "0 Today"
msgstr "0 Hôm nay"

#. module: mail
#: code:addons/mail/models/mail_channel.py:0
#, python-format
msgid ""
"<br><br>\n"
"            Type <b>@username</b> to mention someone, and grab his attention.<br>\n"
"            Type <b>#channel</b>.to mention a channel.<br>\n"
"            Type <b>/command</b> to execute a command.<br>\n"
"            Type <b>:shortcut</b> to insert canned responses in your message.<br>"
msgstr ""
"<br><br>\n"
"            Điền <b>@username</b> để nhắc tới ai đó, và lấy sự chú ý của họ.<br>\n"
"            Điền <b>#channel</b>.để nhắc tới một kênh trao đổi.<br>\n"
"            Điền <b>/command</b> để thực hiện một lệnh.<br>\n"
"            Điền <b>:shortcut</b> để điền câu trả lời sẵn.<br>"

#. module: mail
#: code:addons/mail/models/mail_channel.py:0
#, python-format
msgid ""
"<div class=\"o_mail_notification\">%(author)s invited %(new_partner)s to <a "
"href=\"#\" class=\"o_channel_redirect\" data-oe-"
"id=\"%(channel_id)s\">#%(channel_name)s</a></div>"
msgstr ""
"<div class=\"o_mail_notification\">%(author)s đã mời %(new_partner)s đến <a "
"href=\"#\" class=\"o_channel_redirect\" data-oe-"
"id=\"%(channel_id)s\">#%(channel_name)s</a></div>"

#. module: mail
#: code:addons/mail/models/mail_channel.py:0
#, python-format
msgid ""
"<div class=\"o_mail_notification\">created <a href=\"#\" "
"class=\"o_channel_redirect\" data-oe-id=\"%s\">#%s</a></div>"
msgstr ""
"<div class=\"o_mail_notification\">đã tạo <a href=\"#\" "
"class=\"o_channel_redirect\" data-oe-id=\"%s\">#%s</a></div>"

#. module: mail
#: code:addons/mail/models/mail_channel.py:0
#: code:addons/mail/models/mail_channel.py:0
#, python-format
msgid ""
"<div class=\"o_mail_notification\">joined <a href=\"#\" "
"class=\"o_channel_redirect\" data-oe-id=\"%s\">#%s</a></div>"
msgstr ""
"<div class=\"o_mail_notification\">đã gia nhập <a href=\"#\" "
"class=\"o_channel_redirect\" data-oe-id=\"%s\">#%s</a></div>"

#. module: mail
#: code:addons/mail/models/mail_channel.py:0
#, python-format
msgid ""
"<div class=\"o_mail_notification\">left <a href=\"#\" "
"class=\"o_channel_redirect\" data-oe-id=\"%s\">#%s</a></div>"
msgstr ""
"<div class=\"o_mail_notification\">đã rời <a href=\"#\" "
"class=\"o_channel_redirect\" data-oe-id=\"%s\">#%s</a></div>"

#. module: mail
#: model_terms:ir.ui.view,arch_db:mail.res_partner_view_form_inherit_mail
#: model_terms:ir.ui.view,arch_db:mail.res_partner_view_form_short
msgid ""
"<i class=\"fa fa-ban\" style=\"color: red;\" role=\"img\" title=\"This email"
" is blacklisted for mass mailing\" aria-label=\"Blacklisted\" "
"attrs=\"{'invisible': [('is_blacklisted', '=', False)]}\" "
"groups=\"base.group_user\"/>"
msgstr ""
"<i class=\"fa fa-ban\" style=\"color: red;\" role=\"img\" title=\"This email"
" is blacklisted for mass mailing\" aria-label=\"Blacklisted\" "
"attrs=\"{'invisible': [('is_blacklisted', '=', False)]}\" "
"groups=\"base.group_user\"/>"

#. module: mail
#. openerp-web
#: code:addons/mail/static/src/js/tours/mail.js:0
#, python-format
msgid "<p> Create a private channel.</p>"
msgstr "<p> Tạo kênh riêng tư.</p>"

#. module: mail
#. openerp-web
#: code:addons/mail/static/src/js/tours/mail.js:0
#, python-format
msgid ""
"<p><b>Chat with coworkers</b> in real-time using direct "
"messages.</p><p><i>You might need to invite users from the Settings app "
"first.</i></p>"
msgstr ""
"<p><b>Chat với đồng nghiệp</b> theo thời gian thực sử dụng thông điệp trực "
"tiếp.</p><p><i>Bạn có thể cần phải mời người dùng từ ứng dụng Thiết lập "
"trước để họ có tài khoản người dùng trong Odoo.</i></p>"

#. module: mail
#. openerp-web
#: code:addons/mail/static/src/js/tours/mail.js:0
#, python-format
msgid ""
"<p><b>Write a message</b> to the members of the channel here.</p> <p>You can"
" notify someone with <i>'@'</i> or link another channel with <i>'#'</i>. "
"Start your message with <i>'/'</i> to get the list of possible commands.</p>"
msgstr ""
"<p><b>Viết một thông điệp</b> đến thành viên của kênh ở đây.</p> <p>Bạn có "
"thể \"chộp\" ai đó vào thảo luận bằng cách gõ <i>'@'</i> hoặc liên kết một "
"kênh khác vào bằng cách gõ <i>'#'</i>. Bắt đầu thông điệp của bạn bằng "
"<i>'/'</i> để nhận danh sách các lệnh khả dụng.</p>"

#. module: mail
#. openerp-web
#: code:addons/mail/static/src/js/tours/mail.js:0
#, python-format
msgid ""
"<p>Channels make it easy to organize information across different topics and"
" groups.</p> <p>Try to <b>create your first channel</b> (e.g. sales, "
"marketing, product XYZ, after work party, etc).</p>"
msgstr ""
"<p>Các kênh cho phép bạn đơn giản hoá việc tổ chức thông tin trải qua các "
"chủ để và các nhóm khác nhau.</p> <p>Hãy thử <b>tạo kênh đầu tiên của "
"bạn</b> (vd: bán hàng, marketing, sản phẩm XYZ, liên hoan, ăn chơi nhảy múa,"
" etc).</p>"

#. module: mail
#. openerp-web
#: code:addons/mail/static/src/js/tours/mail.js:0
#, python-format
msgid "<p>Create a channel here.</p>"
msgstr "<p>Tạo một kênh ở đây.</p>"

#. module: mail
#. openerp-web
#: code:addons/mail/static/src/js/tours/mail.js:26
#, python-format
msgid "<p>Create a public or private channel.</p>"
msgstr ""

#. module: mail
#. openerp-web
#: code:addons/mail/static/src/js/models/threads/create_mode_document_thread.js:0
#, python-format
msgid "<p>Creating a new record...</p>"
msgstr "<p>Đang tạo mới một bản ghi...</p>"

#. module: mail
#: model_terms:ir.ui.view,arch_db:mail.email_compose_message_wizard_form
msgid ""
"<span attrs=\"{'invisible': [('composition_mode', '!=', 'mass_mail')]}\">\n"
"                                <strong>Email mass mailing</strong> on\n"
"                                <span attrs=\"{'invisible': [('use_active_domain', '=', True)]}\">the selected records</span>\n"
"                                <span attrs=\"{'invisible': [('use_active_domain', '=', False)]}\">the current search filter</span>.\n"
"                            </span>\n"
"                            <span name=\"document_followers_text\" attrs=\"{'invisible':['|', ('model', '=', False), ('composition_mode', '=', 'mass_mail')]}\">Followers of the document and</span>"
msgstr ""
"<span attrs=\"{'invisible': [('composition_mode', '!=', 'mass_mail')]}\">\n"
"                                <strong>Email mass mailing</strong> cho\n"
"                                <span attrs=\"{'invisible': [('use_active_domain', '=', True)]}\">dữ liệu đã chọn</span>\n"
"                                <span attrs=\"{'invisible': [('use_active_domain', '=', False)]}\">bộ lọc hiện tại</span>.\n"
"                            </span>\n"
"                            <span name=\"document_followers_text\" attrs=\"{'invisible':['|', ('model', '=', False), ('composition_mode', '=', 'mass_mail')]}\">Những đối tượng đăng kí của tài liệu và</span>"

#. module: mail
#: model_terms:ir.ui.view,arch_db:mail.email_compose_message_wizard_form
msgid ""
"<span attrs=\"{'invisible': [('use_active_domain', '=', True)]}\">\n"
"                                    If you want to send it for all the records matching your search criterion, check this box :\n"
"                                </span>\n"
"                                <span attrs=\"{'invisible': [('use_active_domain', '=', False)]}\">\n"
"                                    If you want to use only selected records please uncheck this selection box :\n"
"                                </span>"
msgstr ""
"<span attrs=\"{'invisible': [('use_active_domain', '=', True)]}\">\n"
"                                    Nếu bạn muốn gửi nó cho tất cả các bản ghi khớp với tiêu chí tìm kiếm của bạn, đánh dấu ô này: \n"
"                                </span>\n"
"                                <span attrs=\"{'invisible': [('use_active_domain', '=', False)]}\">\n"
"                                    Nếu bạn muốn chỉ sử dụng các bản ghi được chọn, vui lòng bỏ đánh dấu ô này: \n"
"                                </span>"

#. module: mail
#: model_terms:ir.ui.view,arch_db:mail.mail_resend_message_view_form
msgid ""
"<span class=\"fa fa-info-circle\"/> Caution: It won't be possible to send "
"this mail again to the recipients you did not select."
msgstr ""
"<span class=\"fa fa-info-circle\"/> Cảnh báo: Không thể gửi mail này lại cho"
" những người nhận mà bạn không chọn."

#. module: mail
#: model_terms:ir.ui.view,arch_db:mail.res_config_settings_view_form
msgid "<span class=\"o_form_label\">Activities</span>"
msgstr "<span class=\"o_form_label\">Hoạt động</span>"

#. module: mail
#: model_terms:ir.ui.view,arch_db:mail.email_template_form
msgid ""
"<span class=\"o_stat_text\">Add</span>\n"
"                                    <span class=\"o_stat_text\">Context Action</span>"
msgstr ""
"<span class=\"o_stat_text\">Thêm</span>\n"
"                                    <span class=\"o_stat_text\">Hành động theo ngữ cảnh</span>"

#. module: mail
#: model_terms:ir.ui.view,arch_db:mail.email_template_form
msgid ""
"<span class=\"o_stat_text\">Remove</span>\n"
"                                    <span class=\"o_stat_text\">Context Action</span>"
msgstr ""
"<span class=\"o_stat_text\">Gỡ bỏ</span>\n"
"                                    <span class=\"o_stat_text\">Hành động theo ngữ cảnh</span>"

#. module: mail
#: model_terms:ir.ui.view,arch_db:mail.email_compose_message_wizard_form
msgid ""
"<strong>\n"
"                                    All records matching your current search filter will be mailed,\n"
"                                    not only the ids selected in the list view.\n"
"                                </strong><br/>\n"
"                                The email will be sent for all the records selected in the list.<br/>\n"
"                                Confirming this wizard will probably take a few minutes blocking your browser."
msgstr ""
"<strong>\n"
"                                      Tất cả hồ sơ phù hợp với bộ lọc tìm kiếm hiện tại của bạn sẽ được gửi bằng thư,\n"
"                                     không chỉ các id được chọn trong chế độ xem danh sách.\n"
"                                 </strong><br/>\n"
"                                 Email sẽ được gửi cho tất cả các hồ sơ được chọn trong danh sách.<br/>\n"
"                                 Xác nhận thuật sĩ này có thể sẽ mất vài phút để chặn trình duyệt của bạn."

#. module: mail
#: model_terms:ir.ui.view,arch_db:mail.message_notification_email
msgid ""
"<strong>Internal communication</strong>: Replying will post an internal "
"note. Followers won't receive any email notification."
msgstr ""
"<strong>Trao đổi nội bộ</strong>: Khi trả lời sẽ đăng một tin nội bộ. Những "
"người theo dõi sẽ không nhận được email cảnh báo nào."

#. module: mail
#: model_terms:ir.ui.view,arch_db:mail.email_compose_message_wizard_form
msgid ""
"<strong>Only records checked in list view will be used.</strong><br/>\n"
"                                The email will be sent for all the records selected in the list."
msgstr ""
"<strong>Chỉ các bản ghi được chọn trong chế độ xem danh sách mới được sử dụng.</strong><br/>\n"
"                                 Email sẽ được gửi cho tất cả các hồ sơ được chọn trong danh sách."

#. module: mail
#: model_terms:ir.ui.view,arch_db:mail.message_activity_done
msgid "<strong>Original note:</strong>"
msgstr "<strong>Ghi chú ban đầu:</strong>"

#. module: mail
#: model_terms:ir.ui.view,arch_db:mail.mail_activity_view_form_popup
msgid "<strong>Recommended Activities</strong>"
msgstr "<strong>Các hoạt động được đề xuất</strong>"

#. module: mail
#: model:ir.model.fields,help:mail.field_mail_alias__alias_defaults
#: model:ir.model.fields,help:mail.field_mail_alias_mixin__alias_defaults
#: model:ir.model.fields,help:mail.field_mail_channel__alias_defaults
msgid ""
"A Python dictionary that will be evaluated to provide default values when "
"creating new records for this alias."
msgstr ""
"Một Python dictionary mà sẽ được biểu thị/đánh giá để cung cấp các giá trị "
"mặc định khi tạo mới các bản ghi cho bí danh này."

#. module: mail
#: code:addons/mail/models/ir_actions.py:0
#, python-format
msgid "A next activity can only be planned on models that use the chatter"
msgstr ""
"Tính năng hoạt động tiếp theo chỉ có thể được lên kế hoạch trên ở các đối "
"tượng có quản lý việc trao đổi"

#. module: mail
#: model_terms:ir.actions.act_window,help:mail.mail_shortcode_action
msgid ""
"A shortcode is a keyboard shortcut. For instance, you type #gm and it will "
"be transformed into \"Good Morning\"."
msgstr ""
"Một mã tắt là một phím tắt trên bàn phím. Ví dụ, bạn gõ #xc thì nó sẽ được "
"dịch thành \"Xin chào\"."

#. module: mail
#. openerp-web
#: code:addons/mail/static/src/xml/discuss.xml:0
#: code:addons/mail/static/src/xml/thread.xml:0
#, python-format
msgid "Accept"
msgstr "Chấp thuận"

#. module: mail
#. openerp-web
#: code:addons/mail/static/src/xml/discuss.xml:0
#, python-format
msgid "Accept selected messages"
msgstr "Chấp nhận các tin đã chọn"

#. module: mail
#. openerp-web
#: code:addons/mail/static/src/xml/thread.xml:0
#, python-format
msgid "Accept |"
msgstr "Chấp nhận |"

#. module: mail
#: model:ir.model.fields.selection,name:mail.selection__mail_message__moderation_status__accepted
msgid "Accepted"
msgstr "Được chấp thuận"

#. module: mail
#: model:ir.model,name:mail.model_res_groups
msgid "Access Groups"
msgstr "Nhóm truy cập"

#. module: mail
#: model:ir.model.fields,field_description:mail.field_mail_blacklist__message_needaction
#: model:ir.model.fields,field_description:mail.field_mail_channel__message_needaction
#: model:ir.model.fields,field_description:mail.field_mail_thread__message_needaction
#: model:ir.model.fields,field_description:mail.field_mail_thread_blacklist__message_needaction
#: model:ir.model.fields,field_description:mail.field_mail_thread_cc__message_needaction
#: model:ir.model.fields,field_description:mail.field_res_partner__message_needaction
#: model:ir.model.fields,field_description:mail.field_res_users__message_needaction
msgid "Action Needed"
msgstr "Cần có Hành động"

#. module: mail
#: model:ir.model.fields,field_description:mail.field_ir_actions_server__state
#: model:ir.model.fields,field_description:mail.field_ir_cron__state
msgid "Action To Do"
msgstr "Cần thực hiện"

#. module: mail
#: model:ir.model,name:mail.model_ir_actions_act_window_view
msgid "Action Window View"
msgstr "Action Window View"

#. module: mail
#: model:ir.model.fields,field_description:mail.field_mail_activity__activity_category
#: model:ir.model.fields,field_description:mail.field_mail_activity_type__category
msgid "Action to Perform"
msgstr "Hoạt động cần thực hiện"

#. module: mail
#: model:ir.model.fields,help:mail.field_mail_activity__activity_category
#: model:ir.model.fields,help:mail.field_mail_activity_type__category
msgid ""
"Actions may trigger specific behavior like opening calendar view or "
"automatically mark as done when a document is uploaded"
msgstr ""
"Hành động có thể kích hoạt hành vi cụ thể như mở chế độ xem lịch hoặc tự "
"động đánh dấu là xong khi tài liệu được tải lên"

#. module: mail
#: model:ir.model.fields,help:mail.field_mail_message_subtype__default
msgid "Activated by default when subscribing."
msgstr "Được kích hoạt mặc định khi đăng ký (subscribing)."

#. module: mail
#: model:ir.model.fields,field_description:mail.field_mail_activity_type__active
#: model:ir.model.fields,field_description:mail.field_mail_blacklist__active
#: model_terms:ir.ui.view,arch_db:mail.view_mail_alias_search
msgid "Active"
msgstr "Hiệu lực"

#. module: mail
#: model:ir.model.fields,field_description:mail.field_mail_compose_message__active_domain
msgid "Active domain"
msgstr "Miền hiệu lực"

#. module: mail
#. openerp-web
#: code:addons/mail/static/src/xml/systray.xml:0
#: code:addons/mail/static/src/xml/systray.xml:0
#: model:ir.actions.act_window,name:mail.mail_activity_action
#: model:ir.model.fields,field_description:mail.field_mail_activity_mixin__activity_ids
#: model:ir.model.fields,field_description:mail.field_res_partner__activity_ids
#: model:ir.model.fields,field_description:mail.field_res_users__activity_ids
#: model:ir.ui.menu,name:mail.menu_mail_activities
#: model_terms:ir.ui.view,arch_db:mail.mail_activity_type_view_form
#: model_terms:ir.ui.view,arch_db:mail.mail_activity_type_view_search
#: model_terms:ir.ui.view,arch_db:mail.mail_activity_type_view_tree
#: model:mail.message.subtype,name:mail.mt_activities
#, python-format
msgid "Activities"
msgstr "Hoạt động"

#. module: mail
#. openerp-web
#: code:addons/mail/static/src/js/views/activity/activity_view.js:0
#: code:addons/mail/static/src/xml/chatter.xml:0
#: code:addons/mail/static/src/xml/systray.xml:0
#: model:ir.model,name:mail.model_mail_activity
#: model:ir.model.fields,field_description:mail.field_ir_actions_server__activity_type_id
#: model:ir.model.fields,field_description:mail.field_ir_cron__activity_type_id
#: model:ir.model.fields.selection,name:mail.selection__ir_actions_act_window_view__view_mode__activity
#: model:ir.model.fields.selection,name:mail.selection__ir_ui_view__type__activity
#: model_terms:ir.ui.view,arch_db:mail.mail_activity_view_calendar
#: model_terms:ir.ui.view,arch_db:mail.mail_activity_view_form_popup
#: model_terms:ir.ui.view,arch_db:mail.mail_activity_view_search
#: model_terms:ir.ui.view,arch_db:mail.view_server_action_form_template
#, python-format
msgid "Activity"
msgstr "Hoạt động"

#. module: mail
#: model:ir.model.fields,field_description:mail.field_mail_activity_mixin__activity_exception_decoration
#: model:ir.model.fields,field_description:mail.field_res_partner__activity_exception_decoration
#: model:ir.model.fields,field_description:mail.field_res_users__activity_exception_decoration
msgid "Activity Exception Decoration"
msgstr "Trang trí cho Hoạt động ngoại lệ"

#. module: mail
#: model:ir.model,name:mail.model_mail_activity_mixin
msgid "Activity Mixin"
msgstr "Activity Mixin"

#. module: mail
#: model:ir.model.fields,field_description:mail.field_mail_activity_mixin__activity_state
#: model:ir.model.fields,field_description:mail.field_res_partner__activity_state
#: model:ir.model.fields,field_description:mail.field_res_users__activity_state
msgid "Activity State"
msgstr "Trạng thái Hoạt động"

#. module: mail
#: model:ir.model,name:mail.model_mail_activity_type
#: model:ir.model.fields,field_description:mail.field_mail_activity__activity_type_id
#: model_terms:ir.ui.view,arch_db:mail.mail_activity_view_search
msgid "Activity Type"
msgstr "Kiểu hoạt động"

#. module: mail
#: model:ir.actions.act_window,name:mail.mail_activity_type_action
#: model:ir.ui.menu,name:mail.menu_mail_activity_type
#: model_terms:ir.ui.view,arch_db:mail.res_config_settings_view_form
msgid "Activity Types"
msgstr "Kiểu hoạt động"

#. module: mail
#: model:ir.model.fields,field_description:mail.field_ir_actions_server__activity_user_type
#: model:ir.model.fields,field_description:mail.field_ir_cron__activity_user_type
msgid "Activity User Type"
msgstr "Kiểu tài khoản hoạt động"

#. module: mail
#. openerp-web
#: code:addons/mail/static/src/xml/activity.xml:0
#, python-format
msgid "Activity type"
msgstr "Kiểu hoạt động"

#. module: mail
#. openerp-web
#: code:addons/mail/static/src/xml/discuss.xml:0
#, python-format
msgid "Add"
msgstr "Thêm"

#. module: mail
#. openerp-web
#: code:addons/mail/static/src/xml/chatter.xml:0
#, python-format
msgid "Add Attachments"
msgstr "Thêm Đính kèm"

#. module: mail
#. openerp-web
#: code:addons/mail/static/src/xml/followers.xml:0
#: model:ir.model.fields,field_description:mail.field_ir_actions_server__channel_ids
#: model:ir.model.fields,field_description:mail.field_ir_cron__channel_ids
#, python-format
msgid "Add Channels"
msgstr "Thêm Kênh theo dõi"

#. module: mail
#: model_terms:ir.ui.view,arch_db:mail.mail_blacklist_view_form
msgid "Add Email Blacklist"
msgstr "Thêm Email vào Danh sách đen"

#. module: mail
#. openerp-web
#: code:addons/mail/static/src/xml/followers.xml:0
#: model:ir.model.fields,field_description:mail.field_ir_actions_server__partner_ids
#: model:ir.model.fields,field_description:mail.field_ir_cron__partner_ids
#: model:ir.model.fields.selection,name:mail.selection__ir_actions_server__state__followers
#: model_terms:ir.ui.view,arch_db:mail.mail_wizard_invite_form
#, python-format
msgid "Add Followers"
msgstr "Thêm Người theo dõi"

#. module: mail
#: code:addons/mail/models/ir_actions.py:0
#, python-format
msgid "Add Followers can only be done on a mail thread model"
msgstr "Thêm người theo dõi chỉ thực hiện trong một chủ đề Mail"

#. module: mail
#: model:ir.model.fields,field_description:mail.field_mail_compose_message__add_sign
#: model:ir.model.fields,field_description:mail.field_mail_mail__add_sign
#: model:ir.model.fields,field_description:mail.field_mail_message__add_sign
msgid "Add Sign"
msgstr "Thêm chữ ký"

#. module: mail
#: model:ir.model.fields,field_description:mail.field_email_template_preview__user_signature
#: model:ir.model.fields,field_description:mail.field_mail_template__user_signature
msgid "Add Signature"
msgstr "Thêm Chữ ký"

#. module: mail
#. openerp-web
#: code:addons/mail/static/src/xml/discuss.xml:0
#: code:addons/mail/static/src/xml/discuss.xml:0
#, python-format
msgid "Add a channel"
msgstr "Thêm một kênh"

#. module: mail
#: code:addons/mail/models/mail_thread.py:0
#, python-format
msgid "Add a new %(document)s or send an email to %(email_link)s"
msgstr "Bấm để thêm mới  %(document)s hoặc gửi email tới: %(email_link)s"

#. module: mail
#: model_terms:ir.actions.act_window,help:mail.mail_blacklist_action
msgid "Add an email address in the blacklist"
msgstr "Thêm email ở danh sách đen"

#. module: mail
#. openerp-web
#: code:addons/mail/static/src/xml/composer.xml:0
#, python-format
msgid "Add attachment"
msgstr "Thêm đính kèm"

#. module: mail
#: model_terms:ir.ui.view,arch_db:mail.mail_wizard_invite_form
msgid "Add channels to notify..."
msgstr "Thêm các kênh để thông báo..."

#. module: mail
#: model_terms:ir.ui.view,arch_db:mail.email_compose_message_wizard_form
#: model_terms:ir.ui.view,arch_db:mail.mail_wizard_invite_form
msgid "Add contacts to notify..."
msgstr "Thêm các liên hệ để thông báo..."

#. module: mail
#. openerp-web
#: code:addons/mail/static/src/xml/thread.xml:0
#, python-format
msgid "Add this email address to white list of people"
msgstr "Thêm địa chỉ email vào danh sách trắng"

#. module: mail
#: model:ir.model.fields,field_description:mail.field_mail_compose_message__partner_ids
msgid "Additional Contacts"
msgstr "Các liên hệ bổ sung"

#. module: mail
#: model_terms:ir.ui.view,arch_db:mail.view_mail_form
msgid "Advanced"
msgstr "Nâng cao"

#. module: mail
#: model_terms:ir.ui.view,arch_db:mail.email_template_form
msgid "Advanced Settings"
msgstr "Thiết lập nâng cao"

#. module: mail
#: model:ir.model.fields.selection,name:mail.selection__mail_activity_mixin__activity_exception_decoration__warning
#: model:ir.model.fields.selection,name:mail.selection__mail_activity_type__decoration_type__warning
#: model:ir.model.fields.selection,name:mail.selection__res_partner__activity_exception_decoration__warning
msgid "Alert"
msgstr "Báo động"

#. module: mail
#: model:ir.model.fields,field_description:mail.field_mail_alias_mixin__alias_id
#: model:ir.model.fields,field_description:mail.field_mail_channel__alias_id
#: model:ir.model.fields,field_description:mail.field_res_users__alias_id
#: model_terms:ir.ui.view,arch_db:mail.view_mail_alias_form
#: model_terms:ir.ui.view,arch_db:mail.view_mail_alias_tree
msgid "Alias"
msgstr "Bí danh"

#. module: mail
#: model:ir.model.fields,field_description:mail.field_mail_alias__alias_contact
#: model:ir.model.fields,field_description:mail.field_mail_alias_mixin__alias_contact
#: model:ir.model.fields,field_description:mail.field_mail_channel__alias_contact
#: model:ir.model.fields,field_description:mail.field_res_users__alias_contact
msgid "Alias Contact Security"
msgstr "An ninh về Bí danh liên hệ"

#. module: mail
#: model:ir.model.fields,field_description:mail.field_res_config_settings__alias_domain
msgid "Alias Domain"
msgstr "Tên miền bí danh"

#. module: mail
#: model:ir.model.fields,field_description:mail.field_mail_alias__alias_name
#: model:ir.model.fields,field_description:mail.field_mail_alias_mixin__alias_name
#: model:ir.model.fields,field_description:mail.field_mail_channel__alias_name
msgid "Alias Name"
msgstr "Tên bí danh"

#. module: mail
#: model:ir.model.fields,field_description:mail.field_mail_alias__alias_domain
#: model:ir.model.fields,field_description:mail.field_mail_alias_mixin__alias_domain
#: model:ir.model.fields,field_description:mail.field_mail_channel__alias_domain
msgid "Alias domain"
msgstr "Miền bí danh"

#. module: mail
#: model:ir.model.fields,field_description:mail.field_mail_alias__alias_model_id
#: model:ir.model.fields,field_description:mail.field_mail_alias_mixin__alias_model_id
#: model:ir.model.fields,field_description:mail.field_mail_channel__alias_model_id
msgid "Aliased Model"
msgstr "Bí danh Model"

#. module: mail
#: model:ir.actions.act_window,name:mail.action_view_mail_alias
#: model:ir.ui.menu,name:mail.mail_alias_menu
msgid "Aliases"
msgstr "Bí danh"

#. module: mail
#. openerp-web
#: code:addons/mail/static/src/xml/systray.xml:0
#: code:addons/mail/static/src/xml/systray.xml:0
#, python-format
msgid "All"
msgstr "Tất cả"

#. module: mail
#: model_terms:ir.ui.view,arch_db:mail.mail_moderation_view_search
msgid "Allowed Emails"
msgstr "Email được phép"

#. module: mail
#: model:ir.model.fields.selection,name:mail.selection__mail_moderation__status__allow
msgid "Always Allow"
msgstr "Luôn luôn cho phép"

#. module: mail
#. openerp-web
#: code:addons/mail/static/src/xml/thread.xml:0
#, python-format
msgid "Always Allow |"
msgstr "Luôn cho phép |"

#. module: mail
#. openerp-web
#: code:addons/mail/static/src/js/models/mail_failure.js:0
#, python-format
msgid "An error occurred when sending an email"
msgstr "Đã có lỗi xảy ra khi gửi email"

#. module: mail
#. openerp-web
#: code:addons/mail/models/mail_channel.py:0
#: code:addons/mail/static/src/js/models/messages/message.js:0
#, python-format
msgid "Anonymous"
msgstr "Nặc danh"

#. module: mail
#: model:ir.model.fields,help:mail.field_mail_compose_message__no_auto_thread
#: model:ir.model.fields,help:mail.field_mail_mail__no_auto_thread
#: model:ir.model.fields,help:mail.field_mail_message__no_auto_thread
msgid ""
"Answers do not go in the original document discussion thread. This has an "
"impact on the generated message-id."
msgstr ""
"Các câu trả lời không về luồng thảo luận trên tài liệu gốc. Cái này có một "
"sự tác động vào message-id được tạo."

#. module: mail
#: model:ir.model.fields,field_description:mail.field_email_template_preview__model_id
#: model:ir.model.fields,field_description:mail.field_mail_template__model_id
msgid "Applies to"
msgstr "Áp dụng cho"

#. module: mail
#. openerp-web
#: code:addons/mail/static/src/js/followers.js:0
#, python-format
msgid "Apply"
msgstr "Áp dụng"

#. module: mail
#: model_terms:ir.ui.view,arch_db:mail.mail_activity_type_view_form
#: model_terms:ir.ui.view,arch_db:mail.mail_activity_type_view_search
#: model_terms:ir.ui.view,arch_db:mail.mail_blacklist_view_search
msgid "Archived"
msgstr "Đã lưu trữ"

#. module: mail
#: code:addons/mail/wizard/mail_resend_cancel.py:0
#, python-format
msgid ""
"Are you sure you want to discard %s mail delivery failures. You won't be "
"able to re-send these mails later!"
msgstr ""
"Bạn có chắc chắn muốn loại bỏ thư %s gửi bị lỗi. Bạn sẽ không thể gửi lại "
"những thư này sau đó!"

#. module: mail
#. openerp-web
#: code:addons/mail/static/src/xml/activity.xml:0
#: model:ir.model.fields,field_description:mail.field_mail_activity__user_id
#, python-format
msgid "Assigned to"
msgstr "Phân công cho"

#. module: mail
#: code:addons/mail/models/mail_activity.py:0
#: code:addons/mail/models/mail_activity.py:0
#, python-format
msgid ""
"Assigned user %s has no access to the document and is not able to handle "
"this activity."
msgstr ""
"Người dùng được chỉ định %s không có quyền truy cập vào tài liệu và không "
"thể xử lý hoạt động này."

#. module: mail
#: model_terms:ir.ui.view,arch_db:mail.email_compose_message_wizard_form
msgid "Attach a file"
msgstr "Đính kèm một tập tin"

#. module: mail
#: model:ir.model,name:mail.model_ir_attachment
msgid "Attachment"
msgstr "Đính kèm"

#. module: mail
#: model:ir.model.fields,field_description:mail.field_mail_blacklist__message_attachment_count
#: model:ir.model.fields,field_description:mail.field_mail_channel__message_attachment_count
#: model:ir.model.fields,field_description:mail.field_mail_thread__message_attachment_count
#: model:ir.model.fields,field_description:mail.field_mail_thread_blacklist__message_attachment_count
#: model:ir.model.fields,field_description:mail.field_mail_thread_cc__message_attachment_count
#: model:ir.model.fields,field_description:mail.field_res_partner__message_attachment_count
#: model:ir.model.fields,field_description:mail.field_res_users__message_attachment_count
msgid "Attachment Count"
msgstr "Số lượng đính kèm"

#. module: mail
#. openerp-web
#: code:addons/mail/static/src/xml/chatter.xml:0
#: code:addons/mail/static/src/xml/chatter.xml:0
#: model:ir.model.fields,field_description:mail.field_email_template_preview__attachment_ids
#: model:ir.model.fields,field_description:mail.field_mail_compose_message__attachment_ids
#: model:ir.model.fields,field_description:mail.field_mail_mail__attachment_ids
#: model:ir.model.fields,field_description:mail.field_mail_message__attachment_ids
#: model:ir.model.fields,field_description:mail.field_mail_template__attachment_ids
#: model_terms:ir.ui.view,arch_db:mail.view_mail_form
#, python-format
msgid "Attachments"
msgstr "Đính kèm"

#. module: mail
#: model:ir.model.fields,help:mail.field_mail_mail__attachment_ids
#: model:ir.model.fields,help:mail.field_mail_message__attachment_ids
msgid ""
"Attachments are linked to a document through model / res_id and to the "
"message through this field."
msgstr ""
"Các tệp đính kèm được liên kết với tài liệu thông qua mô hình / res_id và "
"thông báo qua trường này."

#. module: mail
#: model:ir.model.fields.selection,name:mail.selection__mail_alias__alias_contact__partners
msgid "Authenticated Partners"
msgstr "Đối tác đã xác thực"

#. module: mail
#: model:ir.model.fields,field_description:mail.field_mail_compose_message__author_id
#: model:ir.model.fields,field_description:mail.field_mail_mail__author_id
#: model:ir.model.fields,field_description:mail.field_mail_message__author_id
#: model_terms:ir.ui.view,arch_db:mail.view_mail_search
msgid "Author"
msgstr "Tác giả"

#. module: mail
#: model_terms:ir.ui.view,arch_db:mail.email_template_form
msgid "Author Signature (mass mail only)"
msgstr "Chữ ký của Tác giả (khi gửi mail hàng loạt)"

#. module: mail
#: model:ir.model.fields,help:mail.field_mail_compose_message__author_id
#: model:ir.model.fields,help:mail.field_mail_mail__author_id
#: model:ir.model.fields,help:mail.field_mail_message__author_id
msgid ""
"Author of the message. If not set, email_from may hold an email address that"
" did not match any partner."
msgstr ""
"Tác giả của thông điệp. Nếu không đặt, trường email_from có thể chứa địa chỉ"
" email mà không khớp với bất kỳ đối tác nào."

#. module: mail
#: model:ir.model.fields,field_description:mail.field_mail_mail__author_avatar
#: model:ir.model.fields,field_description:mail.field_mail_message__author_avatar
msgid "Author's avatar"
msgstr "Avatar của Tác giả"

#. module: mail
#: model:ir.model.fields,field_description:mail.field_mail_channel__group_public_id
msgid "Authorized Group"
msgstr "Nhóm có thẩm quyền"

#. module: mail
#: model:ir.model.fields,field_description:mail.field_email_template_preview__auto_delete
#: model:ir.model.fields,field_description:mail.field_mail_mail__auto_delete
#: model:ir.model.fields,field_description:mail.field_mail_template__auto_delete
msgid "Auto Delete"
msgstr "Tự động xóa"

#. module: mail
#: model_terms:ir.ui.view,arch_db:mail.mail_channel_view_form
msgid "Auto Subscribe Groups"
msgstr "Nhóm nhận tin tự động"

#. module: mail
#: model:ir.model.fields,field_description:mail.field_mail_channel__group_ids
msgid "Auto Subscription"
msgstr "Tự động đăng ký nhận tin"

#. module: mail
#: model_terms:ir.ui.view,arch_db:mail.view_mail_message_subtype_form
msgid "Auto subscription"
msgstr "Tự động đăng ký nhận tin"

#. module: mail
#: model:ir.model.fields,field_description:mail.field_mail_activity__automated
msgid "Automated activity"
msgstr "Hoạt động tự động"

#. module: mail
#: model:ir.model,name:mail.model_ir_autovacuum
msgid "Automatic Vacuum"
msgstr "Dọn dẹp tự động"

#. module: mail
#: model:ir.model.fields,field_description:mail.field_mail_channel__moderation_notify
msgid "Automatic notification"
msgstr "Thông báo tự động"

#. module: mail
#. openerp-web
#: code:addons/mail/static/src/xml/composer.xml:0
#: code:addons/mail/static/src/xml/followers.xml:0
#, python-format
msgid "Avatar"
msgstr "Ảnh đại diện"

#. module: mail
#. openerp-web
#: code:addons/mail/static/src/xml/thread.xml:0
#, python-format
msgid "Ban"
msgstr "Cấm"

#. module: mail
#: model_terms:ir.ui.view,arch_db:mail.mail_channel_view_form
msgid "Ban List"
msgstr "Danh sách cấm"

#. module: mail
#. openerp-web
#: code:addons/mail/static/src/xml/thread.xml:0
#, python-format
msgid "Ban this email address"
msgstr "Cấm địa chỉ email này"

#. module: mail
#: model_terms:ir.ui.view,arch_db:mail.mail_moderation_view_search
msgid "Banned Emails"
msgstr "Các email đã bị cấm"

#. module: mail
#: model:ir.model,name:mail.model_base
msgid "Base"
msgstr "Cơ bản"

#. module: mail
#. openerp-web
#: code:addons/mail/static/src/xml/followers.xml:0
#, python-format
msgid "Be careful with channels following internal notifications"
msgstr ""
"Hãy cẩn thận với các kênh mà theo dõi các thông báo nội bộ, tránh phát tán "
"thông tin nội bộ vào kênh ngoài ý muốn"

#. module: mail
#: model_terms:ir.ui.view,arch_db:mail.mail_notification_paynow
msgid "Best regards,"
msgstr "Trân trọng,"

#. module: mail
#: model:ir.actions.act_window,name:mail.mail_blacklist_action
#: model:ir.model.fields,field_description:mail.field_mail_thread_blacklist__is_blacklisted
#: model:ir.model.fields,field_description:mail.field_res_partner__is_blacklisted
#: model:ir.model.fields,field_description:mail.field_res_users__is_blacklisted
msgid "Blacklist"
msgstr "Danh sách đen"

#. module: mail
#: model_terms:ir.ui.view,arch_db:mail.mail_blacklist_view_tree
msgid "Blacklist Date"
msgstr "Ngày vào danh sách đen"

#. module: mail
#: model:ir.model.fields,field_description:mail.field_email_template_preview__body_html
#: model:ir.model.fields,field_description:mail.field_mail_template__body_html
#: model_terms:ir.ui.view,arch_db:mail.view_mail_form
#: model_terms:ir.ui.view,arch_db:mail.view_message_form
msgid "Body"
msgstr "Thân"

#. module: mail
#: model:ir.model.fields,field_description:mail.field_mail_thread_blacklist__message_bounce
#: model:ir.model.fields,field_description:mail.field_res_partner__message_bounce
#: model:ir.model.fields,field_description:mail.field_res_users__message_bounce
msgid "Bounce"
msgstr "Tỷ lệ trả về"

#. module: mail
#. openerp-web
#: code:addons/mail/static/src/xml/thread.xml:0
#: model:ir.model.fields.selection,name:mail.selection__mail_notification__notification_status__bounce
#, python-format
msgid "Bounced"
msgstr "Bị trả về"

#. module: mail
#: code:addons/mail/models/mail_cc_mixin.py:0
#, python-format
msgid "CC Email"
msgstr ""

#. module: mail
#: model:mail.activity.type,name:mail.mail_activity_data_call
msgid "Call"
msgstr "Gọi"

#. module: mail
#: model:ir.model.fields,field_description:mail.field_mail_activity__can_write
msgid "Can Write"
msgstr "Có thể Ghi"

#. module: mail
#. openerp-web
#: code:addons/mail/static/src/js/followers.js:0
#: code:addons/mail/static/src/xml/activity.xml:0
#: model_terms:ir.ui.view,arch_db:mail.email_compose_message_wizard_form
#: model_terms:ir.ui.view,arch_db:mail.mail_resend_cancel_view_form
#: model_terms:ir.ui.view,arch_db:mail.mail_resend_message_view_form
#: model_terms:ir.ui.view,arch_db:mail.mail_wizard_invite_form
#: model_terms:ir.ui.view,arch_db:mail.view_mail_form
#, python-format
msgid "Cancel"
msgstr "Hủy"

#. module: mail
#: model_terms:ir.ui.view,arch_db:mail.view_mail_tree
msgid "Cancel Email"
msgstr "Hủy Email"

#. module: mail
#: model_terms:ir.ui.view,arch_db:mail.mail_resend_cancel_view_form
msgid "Cancel notification in failure"
msgstr "Huỷ bỏ thông báo bị lỗi"

#. module: mail
#. openerp-web
#: code:addons/mail/static/src/xml/thread.xml:0
#: model:ir.model.fields.selection,name:mail.selection__mail_notification__notification_status__canceled
#, python-format
msgid "Canceled"
msgstr "Đã huỷ"

#. module: mail
#: model:ir.model.fields.selection,name:mail.selection__mail_mail__state__cancel
msgid "Cancelled"
msgstr "Đã hủy"

#. module: mail
#: model:ir.model,name:mail.model_mail_shortcode
msgid "Canned Response / Shortcode"
msgstr "Đang trả lời/Ký tự đặt biệt"

#. module: mail
#: model:ir.model.fields,field_description:mail.field_mail_mail__canned_response_ids
#: model:ir.model.fields,field_description:mail.field_mail_message__canned_response_ids
msgid "Canned Responses"
msgstr "Trả lời tự động"

#. module: mail
#: model:ir.model.fields,help:mail.field_mail_mail__email_cc
msgid "Carbon copy message recipients"
msgstr "Người nhận bản sao (Cc)"

#. module: mail
#: model:ir.model.fields,help:mail.field_email_template_preview__email_cc
#: model:ir.model.fields,help:mail.field_mail_template__email_cc
msgid "Carbon copy recipients (placeholders may be used here)"
msgstr "Người nhận bản sao (placeholders có thể dùng được ở đây)"

#. module: mail
#: model:ir.model.fields,field_description:mail.field_res_company__catchall
msgid "Catchall Email"
msgstr "Catchall Email"

#. module: mail
#: model:ir.model.fields,field_description:mail.field_email_template_preview__email_cc
#: model:ir.model.fields,field_description:mail.field_mail_mail__email_cc
#: model:ir.model.fields,field_description:mail.field_mail_template__email_cc
msgid "Cc"
msgstr "CC"

#. module: mail
#: model:ir.model.fields,help:mail.field_mail_activity__activity_decoration
#: model:ir.model.fields,help:mail.field_mail_activity_type__decoration_type
msgid "Change the background color of the related activities of this type."
msgstr "Thay đổi màu nền của các hoạt động liên quan của loại này."

#. module: mail
#. openerp-web
#: code:addons/mail/static/src/xml/thread.xml:0
#, python-format
msgid "Changed"
msgstr "Đã thay đổi"

#. module: mail
#: model:ir.model.fields,field_description:mail.field_mail_tracking_value__field
msgid "Changed Field"
msgstr "Trường đã đổi"

#. module: mail
#. openerp-web
#: code:addons/mail/static/src/xml/discuss.xml:0
#: model:ir.model.fields,field_description:mail.field_mail_channel_partner__channel_id
#: model:ir.model.fields,field_description:mail.field_mail_moderation__channel_id
#: model:ir.model.fields.selection,name:mail.selection__mail_channel__channel_type__channel
#: model_terms:ir.ui.view,arch_db:mail.mail_channel_partner_view_form
#: model_terms:ir.ui.view,arch_db:mail.mail_channel_view_kanban
#, python-format
msgid "Channel"
msgstr "Kênh"

#. module: mail
#: model:ir.model.fields,field_description:mail.field_mail_channel__channel_message_ids
msgid "Channel Message"
msgstr "Kênh thông điệp"

#. module: mail
#: model:ir.ui.menu,name:mail.mail_moderation_menu
msgid "Channel Moderation"
msgstr "Kiểm duyệt kênh"

#. module: mail
#: model:ir.model.fields,field_description:mail.field_mail_channel__channel_type
msgid "Channel Type"
msgstr "Kiểu Kênh"

#. module: mail
#: model:ir.model,name:mail.model_mail_moderation
msgid "Channel black/white list"
msgstr "Kênh danh sách đen/trắng"

#. module: mail
#. openerp-web
#: code:addons/mail/static/src/xml/discuss.xml:0
#, python-format
msgid "Channel settings"
msgstr "Kênh thiết lập"

#. module: mail
#. openerp-web
#: code:addons/mail/static/src/xml/discuss.xml:0
#: code:addons/mail/static/src/xml/discuss.xml:0
#: code:addons/mail/static/src/xml/systray.xml:0
#: code:addons/mail/static/src/xml/systray.xml:0
#: model:ir.model.fields,field_description:mail.field_mail_mail__channel_ids
#: model:ir.model.fields,field_description:mail.field_mail_message__channel_ids
#: model:ir.model.fields,field_description:mail.field_mail_wizard_invite__channel_ids
#: model:ir.model.fields,field_description:mail.field_res_partner__channel_ids
#: model:ir.model.fields,field_description:mail.field_res_users__channel_ids
#: model:ir.ui.menu,name:mail.mail_channel_menu_settings
#: model_terms:ir.ui.view,arch_db:mail.mail_channel_partner_view_tree
#, python-format
msgid "Channels"
msgstr "Kênh"

#. module: mail
#: model:ir.actions.act_window,name:mail.mail_channel_partner_action
#: model:ir.ui.menu,name:mail.mail_channel_partner_menu
msgid "Channels/Partner"
msgstr "Kênh/Đối tác"

#. module: mail
#. openerp-web
#: code:addons/mail/static/src/xml/discuss.xml:0
#: code:addons/mail/static/src/xml/systray.xml:0
#: code:addons/mail/static/src/xml/systray.xml:0
#, python-format
msgid "Chat"
msgstr "Nhắn tin"

#. module: mail
#: model:ir.model.fields.selection,name:mail.selection__mail_channel__channel_type__chat
msgid "Chat Discussion"
msgstr "Thảo luận Chat"

#. module: mail
#: model:ir.actions.act_window,name:mail.mail_shortcode_action
msgid "Chat Shortcode"
msgstr "Ký tự Chat"

#. module: mail
#: model:ir.model.fields,field_description:mail.field_res_users__out_of_office_message
msgid "Chat Status"
msgstr ""

#. module: mail
#: model:ir.model.fields,field_description:mail.field_mail_mail__child_ids
#: model:ir.model.fields,field_description:mail.field_mail_message__child_ids
msgid "Child Messages"
msgstr "Các thông điệp con"

#. module: mail
#: model_terms:ir.ui.view,arch_db:mail.email_template_preview_form
msgid "Choose a language:"
msgstr "Chọn ngôn ngữ:"

#. module: mail
#: model_terms:ir.ui.view,arch_db:mail.email_template_preview_form
msgid "Choose an example"
msgstr "Chọn một ví dụ"

#. module: mail
#. openerp-web
#: code:addons/mail/static/src/xml/thread.xml:0
#, python-format
msgid "Close"
msgstr "Đóng"

#. module: mail
#. openerp-web
#: code:addons/mail/static/src/xml/abstract_thread_window.xml:0
#, python-format
msgid "Close chat window"
msgstr "Đóng cửa sổ trò chuyện"

#. module: mail
#: model:ir.model.fields.selection,name:mail.selection__mail_channel_partner__fold_state__closed
msgid "Closed"
msgstr "Đã đóng"

#. module: mail
#: model_terms:ir.ui.view,arch_db:mail.email_template_form
msgid "Comma-separated carbon copy recipients addresses"
msgstr "Các địa chỉ người nhận cách nhau bằng dấu phảy"

#. module: mail
#: model_terms:ir.ui.view,arch_db:mail.email_template_form
msgid "Comma-separated ids of recipient partners"
msgstr "Các ID của Đối tác nhận cách nhau bằng dấu phảy"

#. module: mail
#: model:ir.model.fields,help:mail.field_email_template_preview__partner_to
#: model:ir.model.fields,help:mail.field_mail_template__partner_to
msgid ""
"Comma-separated ids of recipient partners (placeholders may be used here)"
msgstr ""
"Các ID của Đối tác nhận cách nhau bằng dấu phảy (placeholders có thể dùng "
"được ở đây)"

#. module: mail
#: model_terms:ir.ui.view,arch_db:mail.email_template_form
msgid "Comma-separated recipient addresses"
msgstr "Các địa chỉ người nhận cách nhau bằng dấu phảy"

#. module: mail
#: model:ir.model.fields,help:mail.field_email_template_preview__email_to
#: model:ir.model.fields,help:mail.field_mail_template__email_to
msgid "Comma-separated recipient addresses (placeholders may be used here)"
msgstr ""
"Các địa chỉ người nhận cách nhau bằng dấu phảy (placeholders có thể dùng "
"được ở đây)"

#. module: mail
#: model:ir.model.fields.selection,name:mail.selection__mail_compose_message__message_type__comment
#: model:ir.model.fields.selection,name:mail.selection__mail_message__message_type__comment
#: model_terms:ir.ui.view,arch_db:mail.view_mail_search
msgid "Comment"
msgstr "Bình luận"

#. module: mail
#: model:ir.model,name:mail.model_res_company
msgid "Companies"
msgstr "Công ty"

#. module: mail
#. openerp-web
#: code:addons/mail/static/src/js/activity.js:0
#: model:ir.actions.act_window,name:mail.action_email_compose_message_wizard
#: model_terms:ir.ui.view,arch_db:mail.email_compose_message_wizard_form
#, python-format
msgid "Compose Email"
msgstr "Soạn Email"

#. module: mail
#: model:ir.model.fields,field_description:mail.field_mail_compose_message__composition_mode
msgid "Composition mode"
msgstr "Chế độ soạn thảo"

#. module: mail
#: model:ir.model,name:mail.model_res_config_settings
msgid "Config Settings"
msgstr "Thiết lập cấu hình"

#. module: mail
#: model_terms:ir.ui.view,arch_db:mail.res_config_settings_view_form
msgid "Configure your activity types"
msgstr "Định cấu hình các loại hoạt động của bạn"

#. module: mail
#. openerp-web
#: code:addons/mail/static/src/xml/thread.xml:0
#, python-format
msgid "Congratulations, your inbox is empty"
msgstr "Chúc mừng, hộp thư đến của bạn không còn thông điệp phải xử lý"

#. module: mail
#. openerp-web
#: code:addons/mail/static/src/js/discuss.js:0
#, python-format
msgid "Congratulations, your inbox is empty!"
msgstr "Chúc mừng, hộp thư của bạn đang trống!"

#. module: mail
#: model:ir.model.fields.selection,name:mail.selection__mail_notification__failure_type__smtp
msgid "Connection failed (outgoing mail server problem)"
msgstr "Kết nối thất bại (vấn đề máy chủ gửi email)"

#. module: mail
#: model:ir.model,name:mail.model_res_partner
msgid "Contact"
msgstr "Liên hệ"

#. module: mail
#: model_terms:ir.ui.view,arch_db:mail.res_partner_view_activity
msgid "Contacts"
msgstr "Liên hệ"

#. module: mail
#: model_terms:ir.ui.view,arch_db:mail.email_template_form
#: model_terms:ir.ui.view,arch_db:mail.view_message_search
msgid "Content"
msgstr "Nội dung"

#. module: mail
#: model:ir.model.fields,field_description:mail.field_mail_compose_message__body
#: model:ir.model.fields,field_description:mail.field_mail_mail__body
#: model:ir.model.fields,field_description:mail.field_mail_message__body
msgid "Contents"
msgstr "Nội dung"

#. module: mail
#: model:ir.model.fields,field_description:mail.field_mail_channel_partner__fold_state
msgid "Conversation Fold State"
msgstr "Trạng thái Gom/Đóng hội thoại"

#. module: mail
#: model:ir.model.fields,field_description:mail.field_mail_channel_partner__is_minimized
msgid "Conversation is minimized"
msgstr "Hội thoại được thu nhỏ"

#. module: mail
#. openerp-web
#: code:addons/mail/static/src/xml/systray.xml:0
#, python-format
msgid "Conversations"
msgstr "Hội thoại"

#. module: mail
#: model:ir.model.fields,help:mail.field_mail_thread_blacklist__message_bounce
#: model:ir.model.fields,help:mail.field_res_partner__message_bounce
#: model:ir.model.fields,help:mail.field_res_users__message_bounce
msgid "Counter of the number of bounced emails for this contact"
msgstr "Bộ đếm các email trả về đối với liên hệ này"

#. module: mail
#. openerp-web
#: code:addons/mail/static/src/xml/activity_view.xml:0
#, python-format
msgid "Create"
msgstr "Tạo"

#. module: mail
#. openerp-web
#: code:addons/mail/static/src/js/discuss.js:0
#, python-format
msgid "Create %s (Private)"
msgstr "Tạo %s (Riêng tư)"

#. module: mail
#. openerp-web
#: code:addons/mail/static/src/js/discuss.js:0
#, python-format
msgid "Create %s (Public)"
msgstr "Tạo %s (Công cộng)"

#. module: mail
#: model:ir.model.fields.selection,name:mail.selection__ir_actions_server__state__next_activity
msgid "Create Next Activity"
msgstr "Tạo hoạt động tiếp theo"

#. module: mail
#: model:ir.model.fields,field_description:mail.field_mail_activity_type__create_uid
msgid "Create Uid"
msgstr "ID người tạo"

#. module: mail
#: code:addons/mail/models/mail_thread.py:0
#, python-format
msgid "Create a new %(document)s"
msgstr "Tạo mới một %(document)s"

#. module: mail
#: code:addons/mail/models/mail_thread.py:0
#, python-format
msgid "Create a new %(document)s by sending an email to %(email_link)s"
msgstr "Tạo mới một %(document)s bằng cách gửi email tới: %(email_link)s"

#. module: mail
#: model_terms:ir.ui.view,arch_db:mail.mail_activity_view_search
msgid "Created By"
msgstr "Tạo bởi"

#. module: mail
#: model:ir.model.fields,field_description:mail.field_email_template_preview__create_uid
#: model:ir.model.fields,field_description:mail.field_mail_activity__create_uid
#: model:ir.model.fields,field_description:mail.field_mail_alias__create_uid
#: model:ir.model.fields,field_description:mail.field_mail_alias_mixin__create_uid
#: model:ir.model.fields,field_description:mail.field_mail_blacklist__create_uid
#: model:ir.model.fields,field_description:mail.field_mail_channel__create_uid
#: model:ir.model.fields,field_description:mail.field_mail_channel_partner__create_uid
#: model:ir.model.fields,field_description:mail.field_mail_compose_message__create_uid
#: model:ir.model.fields,field_description:mail.field_mail_mail__create_uid
#: model:ir.model.fields,field_description:mail.field_mail_message__create_uid
#: model:ir.model.fields,field_description:mail.field_mail_message_subtype__create_uid
#: model:ir.model.fields,field_description:mail.field_mail_moderation__create_uid
#: model:ir.model.fields,field_description:mail.field_mail_resend_cancel__create_uid
#: model:ir.model.fields,field_description:mail.field_mail_resend_message__create_uid
#: model:ir.model.fields,field_description:mail.field_mail_resend_partner__create_uid
#: model:ir.model.fields,field_description:mail.field_mail_shortcode__create_uid
#: model:ir.model.fields,field_description:mail.field_mail_template__create_uid
#: model:ir.model.fields,field_description:mail.field_mail_tracking_value__create_uid
#: model:ir.model.fields,field_description:mail.field_mail_wizard_invite__create_uid
msgid "Created by"
msgstr "Được tạo bởi"

#. module: mail
#. openerp-web
#: code:addons/mail/static/src/xml/activity.xml:0
#: model:ir.model.fields,field_description:mail.field_email_template_preview__create_date
#: model:ir.model.fields,field_description:mail.field_mail_activity__create_date
#: model:ir.model.fields,field_description:mail.field_mail_activity_type__create_date
#: model:ir.model.fields,field_description:mail.field_mail_alias__create_date
#: model:ir.model.fields,field_description:mail.field_mail_alias_mixin__create_date
#: model:ir.model.fields,field_description:mail.field_mail_blacklist__create_date
#: model:ir.model.fields,field_description:mail.field_mail_channel__create_date
#: model:ir.model.fields,field_description:mail.field_mail_channel_partner__create_date
#: model:ir.model.fields,field_description:mail.field_mail_compose_message__create_date
#: model:ir.model.fields,field_description:mail.field_mail_mail__create_date
#: model:ir.model.fields,field_description:mail.field_mail_message__create_date
#: model:ir.model.fields,field_description:mail.field_mail_message_subtype__create_date
#: model:ir.model.fields,field_description:mail.field_mail_moderation__create_date
#: model:ir.model.fields,field_description:mail.field_mail_resend_cancel__create_date
#: model:ir.model.fields,field_description:mail.field_mail_resend_message__create_date
#: model:ir.model.fields,field_description:mail.field_mail_resend_partner__create_date
#: model:ir.model.fields,field_description:mail.field_mail_shortcode__create_date
#: model:ir.model.fields,field_description:mail.field_mail_template__create_date
#: model:ir.model.fields,field_description:mail.field_mail_tracking_value__create_date
#: model:ir.model.fields,field_description:mail.field_mail_wizard_invite__create_date
#, python-format
msgid "Created on"
msgstr "Thời điểm tạo"

#. module: mail
#: model_terms:ir.ui.view,arch_db:mail.view_mail_search
msgid "Creation Date"
msgstr "Ngày tạo"

#. module: mail
#: model:ir.model.fields,help:mail.field_mail_mail__starred
#: model:ir.model.fields,help:mail.field_mail_message__starred
msgid "Current user has a starred notification linked to this message"
msgstr ""
"Người dùng hiện hành có một thông báo chưa đánh sao liên kết với thông điệp "
"này"

#. module: mail
#: model:ir.model.fields,help:mail.field_mail_channel__is_moderator
msgid "Current user is a moderator of the channel"
msgstr "Người dùng hiện tại là một người kiểm duyệt của kênh"

#. module: mail
#: model:ir.model.fields,field_description:mail.field_mail_channel_partner__custom_channel_name
msgid "Custom channel name"
msgstr "Tên kênh tuỳ ý"

#. module: mail
#: model:ir.model.constraint,message:mail.constraint_mail_message_res_partner_needaction_rel_notification_partner_required
msgid "Customer is required for inbox / email notification"
<<<<<<< HEAD
msgstr "Buộc phải có khách hàng để thông báo vào inbox hoặc email"
=======
msgstr "Customer is required for inbox / email notification"
>>>>>>> d5884484

#. module: mail
#: code:addons/mail/models/mail_notification.py:0
#, python-format
msgid "Can not update the message or recipient of a notification."
msgstr ""

#. module: mail
#: model:ir.model.fields,field_description:mail.field_mail_mail__date
#: model:ir.model.fields,field_description:mail.field_mail_message__date
#: model_terms:ir.ui.view,arch_db:mail.view_mail_search
msgid "Date"
msgstr "Ngày"

#. module: mail
#. openerp-web
#: code:addons/mail/static/src/xml/chatter.xml:0
#, python-format
msgid "Dates"
msgstr "Ngày"

#. module: mail
#: model:ir.model.fields.selection,name:mail.selection__ir_actions_server__activity_date_deadline_range_type__days
msgid "Days"
msgstr "Ngày"

#. module: mail
#. openerp-web
#: code:addons/mail/static/src/xml/web_kanban_activity.xml:0
#: model_terms:ir.ui.view,arch_db:mail.mail_activity_view_search
#, python-format
msgid "Deadline"
msgstr "Hạn chót"

#. module: mail
#: model_terms:ir.ui.view,arch_db:mail.message_user_assigned
msgid "Dear"
msgstr "Gửi"

#. module: mail
#: model:ir.model.fields,field_description:mail.field_mail_activity__activity_decoration
#: model:ir.model.fields,field_description:mail.field_mail_activity_type__decoration_type
msgid "Decoration Type"
msgstr "Kiểu trang trí"

#. module: mail
#: model:ir.model.fields,field_description:mail.field_mail_message_subtype__default
msgid "Default"
msgstr "Mặc định"

#. module: mail
#: model:ir.model.fields,field_description:mail.field_mail_activity_type__default_description
msgid "Default Description"
msgstr "Mô tả mặc định"

#. module: mail
#: model:ir.model.fields,field_description:mail.field_mail_activity_type__default_next_type_id
msgid "Default Next Activity"
msgstr "Hoạt động tiếp theo mặc định"

#. module: mail
#: model:ir.model.fields,field_description:mail.field_mail_activity_type__summary
msgid "Default Summary"
msgstr "Tóm tắt mặc định"

#. module: mail
#: model:ir.model.fields,field_description:mail.field_mail_activity_type__default_user_id
msgid "Default User"
msgstr "Người dùng mặc định"

#. module: mail
#: model:ir.model.fields,field_description:mail.field_email_template_preview__null_value
#: model:ir.model.fields,field_description:mail.field_mail_template__null_value
msgid "Default Value"
msgstr "Giá trị mặc định"

#. module: mail
#: model:ir.model.fields,field_description:mail.field_mail_alias__alias_defaults
#: model:ir.model.fields,field_description:mail.field_mail_alias_mixin__alias_defaults
#: model:ir.model.fields,field_description:mail.field_mail_channel__alias_defaults
msgid "Default Values"
msgstr "Giá trị mặc định"

#. module: mail
#: model:ir.model.fields,field_description:mail.field_email_template_preview__use_default_to
#: model:ir.model.fields,field_description:mail.field_mail_template__use_default_to
msgid "Default recipients"
msgstr "Người nhận mặc định"

#. module: mail
#: model:ir.model.fields,help:mail.field_email_template_preview__use_default_to
#: model:ir.model.fields,help:mail.field_mail_template__use_default_to
msgid ""
"Default recipients of the record:\n"
"- partner (using id on a partner or the partner_id field) OR\n"
"- email (using email_from or email field)"
msgstr ""
"Người nhận mặc định của bản ghi:\n"
"- đối tác (sử dụng id của đối tác hoặc trường partner_id) HOẶC\n"
"- email (sử dụng trường email_from hoặc trường email)"

#. module: mail
#: model_terms:ir.actions.act_window,help:mail.mail_shortcode_action
msgid "Define a new chat shortcode"
msgstr "Bấm để xác định mã trò chuyện"

#. module: mail
#: model:ir.model.fields,field_description:mail.field_mail_activity_type__delay_from
msgid "Delay Type"
msgstr "Kiểu trễ"

#. module: mail
#: model:ir.model.fields,field_description:mail.field_mail_activity_type__delay_unit
msgid "Delay units"
msgstr "Đơn vị trễ"

#. module: mail
#. openerp-web
#: code:addons/mail/static/src/xml/composer.xml:0
#: code:addons/mail/static/src/xml/thread.xml:0
#: model_terms:ir.ui.view,arch_db:mail.view_document_file_kanban
#, python-format
msgid "Delete"
msgstr "Xoá"

#. module: mail
#: model:ir.model.fields,field_description:mail.field_mail_compose_message__auto_delete
msgid "Delete Emails"
msgstr "Xoá Email"

#. module: mail
#: model:ir.model.fields,field_description:mail.field_mail_compose_message__auto_delete_message
msgid "Delete Message Copy"
msgstr "Xoá Bản sao Thông điệp"

#. module: mail
#: model:ir.model.fields,help:mail.field_mail_compose_message__auto_delete
msgid "Delete sent emails (mass mailing only)"
msgstr "Xoá các email đã gửi (chỉ các email gửi hàng loạt)"

#. module: mail
#: model:ir.model.fields.selection,name:mail.selection__mail_mail__state__exception
msgid "Delivery Failed"
msgstr "Giao thư đã lỗi"

#. module: mail
#: model:ir.model.fields,field_description:mail.field_mail_channel__description
#: model:ir.model.fields,field_description:mail.field_mail_message_subtype__description
#: model:ir.model.fields,field_description:mail.field_mail_shortcode__description
#: model_terms:ir.ui.view,arch_db:mail.view_mail_message_subtype_form
msgid "Description"
msgstr "Miêu tả"

#. module: mail
#: model:ir.model.fields,help:mail.field_mail_message_subtype__description
msgid ""
"Description that will be added in the message posted for this subtype. If "
"void, the name will be added instead."
msgstr ""
"Mô tả mã sẽ được thêm vào thông điệp cho subtype này. Nếu để trống, tên sẽ "
"được thêm vào để thay thế."

#. module: mail
#. openerp-web
#: code:addons/mail/static/src/xml/discuss.xml:0
#, python-format
msgid "Direct Messages"
msgstr "Tin nhắn trực tiếp"

#. module: mail
#. openerp-web
#: code:addons/mail/static/src/js/discuss.js:0
#: code:addons/mail/static/src/js/discuss.js:0
#: code:addons/mail/static/src/xml/activity.xml:0
#: code:addons/mail/static/src/xml/composer.xml:0
#: code:addons/mail/static/src/xml/discuss.xml:0
#: model_terms:ir.ui.view,arch_db:mail.email_template_preview_form
#: model_terms:ir.ui.view,arch_db:mail.mail_activity_view_form_popup
#, python-format
msgid "Discard"
msgstr "Hủy bỏ"

#. module: mail
#: model_terms:ir.ui.view,arch_db:mail.mail_resend_cancel_view_form
msgid "Discard delivery failures"
msgstr "Không lưu các nội dung gửi thất bại"

#. module: mail
#: model:ir.actions.act_window,name:mail.mail_resend_cancel_action
msgid "Discard mail delivery failures"
msgstr "Không lưu các mail gửi thất bại"

#. module: mail
#. openerp-web
#: code:addons/mail/static/src/xml/discuss.xml:0
#, python-format
msgid "Discard selected messages"
msgstr "Không lưu tin nhắn đã chọn"

#. module: mail
#. openerp-web
#: code:addons/mail/static/src/xml/thread.xml:0
#, python-format
msgid "Discard |"
msgstr "Không lưu |"

#. module: mail
#: model:ir.actions.client,name:mail.action_discuss
#: model:ir.ui.menu,name:mail.menu_root_discuss
#: model_terms:ir.ui.view,arch_db:mail.res_config_settings_view_form
msgid "Discuss"
msgstr "Thảo luận"

#. module: mail
#: model:ir.model,name:mail.model_mail_channel
msgid "Discussion Channel"
msgstr "Kênh thảo luận"

#. module: mail
#: model:mail.message.subtype,name:mail.mt_comment
msgid "Discussions"
msgstr "Thảo luận"

#. module: mail
#: model:ir.model,name:mail.model_mail_resend_cancel
msgid "Dismiss notification for resend by model"
msgstr ""

#. module: mail
#: model:ir.model.fields,field_description:mail.field_email_template_preview__display_name
#: model:ir.model.fields,field_description:mail.field_mail_activity__display_name
#: model:ir.model.fields,field_description:mail.field_mail_activity_mixin__display_name
#: model:ir.model.fields,field_description:mail.field_mail_activity_type__display_name
#: model:ir.model.fields,field_description:mail.field_mail_address_mixin__display_name
#: model:ir.model.fields,field_description:mail.field_mail_alias__display_name
#: model:ir.model.fields,field_description:mail.field_mail_alias_mixin__display_name
#: model:ir.model.fields,field_description:mail.field_mail_blacklist__display_name
#: model:ir.model.fields,field_description:mail.field_mail_channel__display_name
#: model:ir.model.fields,field_description:mail.field_mail_channel_partner__display_name
#: model:ir.model.fields,field_description:mail.field_mail_compose_message__display_name
#: model:ir.model.fields,field_description:mail.field_mail_followers__display_name
#: model:ir.model.fields,field_description:mail.field_mail_mail__display_name
#: model:ir.model.fields,field_description:mail.field_mail_message__display_name
#: model:ir.model.fields,field_description:mail.field_mail_message_subtype__display_name
#: model:ir.model.fields,field_description:mail.field_mail_moderation__display_name
#: model:ir.model.fields,field_description:mail.field_mail_notification__display_name
#: model:ir.model.fields,field_description:mail.field_mail_resend_cancel__display_name
#: model:ir.model.fields,field_description:mail.field_mail_resend_message__display_name
#: model:ir.model.fields,field_description:mail.field_mail_resend_partner__display_name
#: model:ir.model.fields,field_description:mail.field_mail_shortcode__display_name
#: model:ir.model.fields,field_description:mail.field_mail_template__display_name
#: model:ir.model.fields,field_description:mail.field_mail_thread__display_name
#: model:ir.model.fields,field_description:mail.field_mail_thread_blacklist__display_name
#: model:ir.model.fields,field_description:mail.field_mail_thread_cc__display_name
#: model:ir.model.fields,field_description:mail.field_mail_tracking_value__display_name
#: model:ir.model.fields,field_description:mail.field_mail_wizard_invite__display_name
#: model:ir.model.fields,field_description:mail.field_publisher_warranty_contract__display_name
msgid "Display Name"
msgstr "Tên hiển thị"

#. module: mail
#: model_terms:ir.ui.view,arch_db:mail.email_template_form
msgid ""
"Display an option on related documents to open a composition wizard with "
"this template"
msgstr ""
"Hiển thị một tuỳ chọn trên các tài liệu liên quan để mở một đồ thoại soạn "
"thảo cho mẫu này"

#. module: mail
#: model:ir.model.fields,help:mail.field_mail_activity__res_name
msgid "Display name of the related document."
msgstr "Hiển thị tên của tài liệu liên quan."

#. module: mail
#: model:ir.model.fields,help:mail.field_mail_compose_message__auto_delete_message
msgid ""
"Do not keep a copy of the email in the document communication history (mass "
"mailing only)"
msgstr ""
"Không giữ một bản sao của email trong lịch sử giao tiếp tài liệu (chỉ gửi "
"thư hàng loạt)"

#. module: mail
#. openerp-web
#: code:addons/mail/static/src/js/chatter.js:0
#, python-format
msgid "Do you really want to delete %s?"
msgstr "Bạn thực sự muốn xóa %s?"

#. module: mail
#: model_terms:ir.ui.view,arch_db:mail.view_document_file_kanban
msgid "Document"
msgstr "Tài liệu"

#. module: mail
#: model:ir.model,name:mail.model_mail_followers
msgid "Document Followers"
msgstr "Người theo dõi Tài liệu"

#. module: mail
#: model:ir.model.fields,field_description:mail.field_mail_activity__res_model_id
msgid "Document Model"
msgstr "Model tài liệu"

#. module: mail
#: model:ir.model.fields,field_description:mail.field_mail_activity__res_name
msgid "Document Name"
msgstr "Tên tài liệu"

#. module: mail
#. openerp-web
#: code:addons/mail/static/src/xml/thread.xml:0
#, python-format
msgid "Document not downloadable"
msgstr ""

#. module: mail
#. openerp-web
#: code:addons/mail/static/src/xml/activity.xml:0
#, python-format
msgid "Done"
msgstr "Hoàn thành"

#. module: mail
#. openerp-web
#: code:addons/mail/static/src/xml/activity.xml:0
#: model_terms:ir.ui.view,arch_db:mail.mail_activity_view_form_popup
#, python-format
msgid "Done & Launch Next"
msgstr "Hoàn thành & tiếp tục thực hiện"

#. module: mail
#. openerp-web
#: code:addons/mail/static/src/xml/activity.xml:0
#: model_terms:ir.ui.view,arch_db:mail.mail_activity_view_form_popup
#, python-format
msgid "Done & Schedule Next"
msgstr "Hoàn thành & kế hoạch tiếp theo"

#. module: mail
#. openerp-web
#: code:addons/mail/static/src/xml/thread.xml:0
#: code:addons/mail/static/src/xml/thread.xml:0
#: code:addons/mail/static/src/xml/thread.xml:0
#: code:addons/mail/static/src/xml/thread.xml:0
#: code:addons/mail/static/src/xml/thread.xml:0
#, python-format
msgid "Download"
msgstr "Tải xuống"

#. module: mail
#. openerp-web
#: code:addons/mail/static/src/xml/composer.xml:0
#: code:addons/mail/static/src/xml/composer.xml:0
#, python-format
msgid "Drag Files Here"
msgstr "Kéo thả file vào đây"

#. module: mail
#: model_terms:ir.ui.view,arch_db:mail.view_document_file_kanban
msgid "Dropdown menu"
msgstr "Menu"

#. module: mail
#. openerp-web
#: code:addons/mail/static/src/xml/followers.xml:0
#, python-format
msgid "Dropdown menu - Followers"
msgstr ""

#. module: mail
#: model:ir.model.fields,field_description:mail.field_mail_activity__date_deadline
msgid "Due Date"
msgstr "Ngày đến hạn"

#. module: mail
#: model:ir.model.fields,field_description:mail.field_ir_actions_server__activity_date_deadline_range
#: model:ir.model.fields,field_description:mail.field_ir_cron__activity_date_deadline_range
msgid "Due Date In"
msgstr "Đến hạn Vào"

#. module: mail
#. openerp-web
#: code:addons/mail/static/src/js/activity.js:0
#, python-format
msgid "Due in %d days"
msgstr "Hạn trong %d ngày tới"

#. module: mail
#: model:ir.model.fields,field_description:mail.field_ir_actions_server__activity_date_deadline_range_type
#: model:ir.model.fields,field_description:mail.field_ir_cron__activity_date_deadline_range_type
msgid "Due type"
msgstr "Kiểu Đến hạn"

#. module: mail
#: model_terms:ir.ui.view,arch_db:mail.email_template_form
msgid "Dynamic Placeholder Generator"
msgstr "Bộ tạo Placeholder động"

#. module: mail
#. openerp-web
#: code:addons/mail/static/src/xml/activity.xml:0
#, python-format
msgid "Edit"
msgstr "Sửa"

#. module: mail
#: model_terms:ir.ui.view,arch_db:mail.mail_resend_message_view_form
msgid "Edit Partners"
msgstr "Sửa đối tác"

#. module: mail
#. openerp-web
#: code:addons/mail/static/src/js/followers.js:0
#, python-format
msgid "Edit Subscription of "
msgstr "Sửa đổi các đăng ký nhận tin của "

#. module: mail
#. openerp-web
#: code:addons/mail/static/src/xml/followers.xml:0
#, python-format
msgid "Edit subscription"
msgstr "Sửa đổi các đăng ký nhận tin"

#. module: mail
#: model:ir.model.fields,field_description:mail.field_mail_channel_partner__partner_email
#: model:ir.model.fields,field_description:mail.field_mail_moderation__email
#: model:ir.model.fields,field_description:mail.field_mail_resend_partner__email
#: model:ir.model.fields.selection,name:mail.selection__mail_message__message_type__email
#: model:ir.model.fields.selection,name:mail.selection__mail_notification__notification_type__email
#: model_terms:ir.ui.view,arch_db:mail.mail_channel_view_form
#: model_terms:ir.ui.view,arch_db:mail.view_mail_search
#: model:mail.activity.type,name:mail.mail_activity_data_email
msgid "Email"
msgstr "Email"

#. module: mail
#: model:ir.model.fields,field_description:mail.field_mail_blacklist__email
msgid "Email Address"
msgstr "Địa chỉ email"

#. module: mail
#: model:ir.model,name:mail.model_mail_address_mixin
msgid "Email Address Mixin"
msgstr ""

#. module: mail
#: model_terms:ir.ui.view,arch_db:mail.mail_channel_view_form
msgid "Email Alias"
msgstr "Bí danh Email"

#. module: mail
#: model:ir.model,name:mail.model_mail_alias
msgid "Email Aliases"
msgstr "Bí danh Email"

#. module: mail
#: model:ir.model,name:mail.model_mail_alias_mixin
msgid "Email Aliases Mixin"
msgstr "Email Aliases Mixin"

#. module: mail
#: model_terms:ir.ui.view,arch_db:mail.mail_blacklist_view_tree
msgid "Email Blacklist"
msgstr "Danh sách đen các Email"

#. module: mail
#: model:ir.model,name:mail.model_mail_thread_cc
msgid "Email CC management"
msgstr ""

#. module: mail
#: model_terms:ir.ui.view,arch_db:mail.email_template_form
msgid "Email Configuration"
msgstr "Cấu hình Thư điện tử"

#. module: mail
#: model_terms:ir.ui.view,arch_db:mail.email_template_preview_form
msgid "Email Preview"
msgstr "Xem trước Email"

#. module: mail
#: model_terms:ir.ui.view,arch_db:mail.view_mail_search
msgid "Email Search"
msgstr "Tìm kiểm Email"

#. module: mail
#: model:ir.model.fields,field_description:mail.field_mail_notification__notification_status
msgid "Email Status"
msgstr "Tình trạng Email"

#. module: mail
#: model:ir.model.fields,field_description:mail.field_ir_actions_server__template_id
#: model:ir.model.fields,field_description:mail.field_ir_cron__template_id
msgid "Email Template"
msgstr "Mẫu Email"

#. module: mail
#: model:ir.model,name:mail.model_email_template_preview
msgid "Email Template Preview"
msgstr "Xem trước Mẫu Email"

#. module: mail
#: model:ir.model,name:mail.model_mail_template
msgid "Email Templates"
msgstr "Mẫu Email"

#. module: mail
#: model:ir.model,name:mail.model_mail_thread
msgid "Email Thread"
msgstr "Luồng Email"

#. module: mail
#: model:ir.model.constraint,message:mail.constraint_mail_blacklist_unique_email
msgid "Email address already exists!"
msgstr "Địa chỉ email đã tồn tại!"

#. module: mail
#: model:ir.model.fields,help:mail.field_res_users__alias_id
msgid ""
"Email address internally associated with this user. Incoming emails will "
"appear in the user's notifications."
msgstr ""
"Địa chỉ email mà gắn kết nội bộ với người dùng này. Email đến sẽ hiển thị ở "
"trong thông báo người dùng."

#. module: mail
#: model:ir.model.fields,help:mail.field_mail_compose_message__email_from
#: model:ir.model.fields,help:mail.field_mail_mail__email_from
#: model:ir.model.fields,help:mail.field_mail_message__email_from
msgid ""
"Email address of the sender. This field is set when no matching partner is "
"found and replaces the author_id field in the chatter."
msgstr ""
"Địa chỉ email của người gửi. Trường này được thiết lập khi không có đối tác "
"tương ứng được tìm thấy và thay thế trường author_id ở chatter."

#. module: mail
#: model:ir.model.fields.selection,name:mail.selection__mail_notification__failure_type__bounce
msgid "Email address rejected by destination"
msgstr "Địa chỉ email bị từ chối bởi phía đích"

#. module: mail
#: model_terms:ir.ui.view,arch_db:mail.email_compose_message_wizard_form
msgid "Email address to redirect replies..."
msgstr "Địa chỉ email để chuyển hướng trả lời..."

#. module: mail
#: model_terms:ir.actions.act_window,help:mail.mail_blacklist_action
msgid ""
"Email addresses that are blacklisted means that the recipient won't receive "
"mass mailing anymore."
msgstr ""
"Địa chỉ email được liệt kê trong danh sách đen có nghĩa là người nhận sẽ "
"không nhận được bất kỳ mail gửi hàng loạt nào nữa."

#. module: mail
#: model:ir.model.fields,field_description:mail.field_mail_thread_cc__email_cc
msgid "Email cc"
msgstr "Email CC"

#. module: mail
#: model:ir.model,name:mail.model_mail_compose_message
msgid "Email composition wizard"
msgstr "Đồ thuật soạn thảo email"

#. module: mail
#: model_terms:ir.ui.view,arch_db:mail.view_mail_form
#: model_terms:ir.ui.view,arch_db:mail.view_mail_message_subtype_form
msgid "Email message"
msgstr "Nội dung email"

#. module: mail
#: model:ir.model,name:mail.model_mail_resend_message
msgid "Email resend wizard"
msgstr "Đồ thuật gửi lại email"

#. module: mail
#: model:ir.model.fields,field_description:mail.field_mail_activity__mail_template_ids
#: model:ir.model.fields,field_description:mail.field_mail_activity_type__mail_template_ids
msgid "Email templates"
msgstr "Mẫu Email"

#. module: mail
#: model:ir.actions.act_window,name:mail.action_view_mail_mail
#: model:ir.ui.menu,name:mail.menu_mail_mail
#: model_terms:ir.ui.view,arch_db:mail.view_mail_tree
msgid "Emails"
msgstr "Emails"

#. module: mail
#. openerp-web
#: code:addons/mail/static/src/xml/composer.xml:0
#, python-format
msgid "Emojis"
msgstr "Emojis"

#. module: mail
#: model:ir.model.fields,field_description:mail.field_ir_model_fields__tracking
msgid "Enable Ordered Tracking"
msgstr ""

#. module: mail
#: model_terms:ir.ui.view,arch_db:mail.mail_resend_cancel_view_form
msgid "Envelope Example"
msgstr "Ví dụ phong bì"

#. module: mail
#. openerp-web
#: code:addons/mail/static/src/js/attachment_box.js:0
#: code:addons/mail/static/src/xml/thread.xml:0
#: model:ir.model.fields.selection,name:mail.selection__mail_activity_mixin__activity_exception_decoration__danger
#: model:ir.model.fields.selection,name:mail.selection__mail_activity_type__decoration_type__danger
#: model:ir.model.fields.selection,name:mail.selection__res_partner__activity_exception_decoration__danger
#, python-format
msgid "Error"
msgstr "Lỗi"

#. module: mail
#: code:addons/mail/models/update.py:0
#, python-format
msgid "Error during communication with the publisher warranty server."
msgstr ""
"Có lỗi xảy ra khi thông tin liên lạc với máy chủ bảo hành của nhà phát hành."

#. module: mail
#: code:addons/mail/models/mail_mail.py:0
#, python-format
msgid ""
"Error without exception. Probably due do concurrent access update of "
"notification records. Please see with an administrator."
msgstr ""
"Lỗi không có ngoại lệ. Có thể do Cập Nhật truy cập đồng thời các bản ghi "
"thông báo. Vui lòng xem với quản trị viên."

#. module: mail
#: code:addons/mail/models/mail_mail.py:0
#, python-format
msgid ""
"Error without exception. Probably due do sending an email without computed "
"recipients."
msgstr ""
"Lỗi mà không có ngoại lệ (exception). Chắc là do gửi email mà không có người"
" nhận."

#. module: mail
#: model:ir.model.constraint,message:mail.constraint_mail_followers_mail_followers_res_channel_res_model_id_uniq
msgid "Error, a channel cannot follow twice the same object."
msgstr "Lỗi, Một kênh không thể theo dõi hai lần cùng một đối tượng."

#. module: mail
#: model:ir.model.constraint,message:mail.constraint_mail_followers_mail_followers_res_partner_res_model_id_uniq
msgid "Error, a partner cannot follow twice the same object."
msgstr "Lỗi, một đối tác không thể theo dõi hai lần cùng một đối tượng."

#. module: mail
#: model:ir.model.constraint,message:mail.constraint_mail_followers_partner_xor_channel
msgid ""
"Error: A follower must be either a partner or a channel (but not both)."
msgstr ""
"Lỗi: Một đối tượng theo dõi phải là một đối tác hoặc một kênh (không thể là "
"cả hai)."

#. module: mail
#: model:ir.model.fields.selection,name:mail.selection__mail_alias__alias_contact__everyone
#: model:ir.model.fields.selection,name:mail.selection__mail_channel__public__public
msgid "Everyone"
msgstr "Mọi người"

#. module: mail
#: model:ir.model.fields.selection,name:mail.selection__mail_notification__notification_status__exception
#: model:mail.activity.type,name:mail.mail_activity_data_warning
msgid "Exception"
msgstr "Ngoại lệ"

#. module: mail
#: model_terms:ir.ui.view,arch_db:mail.view_mail_search
msgid "Extended Filters..."
msgstr "Các bộ lọc Mở rộng..."

#. module: mail
#: model:ir.model.fields,field_description:mail.field_res_config_settings__fail_counter
msgid "Fail Mail"
msgstr "Thư thất bại"

#. module: mail
#: model_terms:ir.ui.view,arch_db:mail.view_mail_search
msgid "Failed"
msgstr "Thất bại"

#. module: mail
#: code:addons/mail/models/mail_template.py:0
#, python-format
msgid "Failed to render template %r using values %r"
msgstr "Thất bại khi render mẫu %r sử dụng giá trị %r"

#. module: mail
#: model:ir.model.fields,field_description:mail.field_mail_mail__failure_reason
#: model_terms:ir.ui.view,arch_db:mail.view_mail_form
msgid "Failure Reason"
msgstr "Lý do thất bại"

#. module: mail
#: model:ir.model.fields,field_description:mail.field_mail_notification__failure_reason
msgid "Failure reason"
msgstr "Lý do thất bại"

#. module: mail
#: model:ir.model.fields,help:mail.field_mail_mail__failure_reason
msgid ""
"Failure reason. This is usually the exception thrown by the email server, "
"stored to ease the debugging of mailing issues."
msgstr ""
"Lý do thất bại. Cái này thường là một ngoại lệ (exception) được ném ra bởi "
"máy chủ email, được lưu trữ để thuận tiện cho việc dò lỗi các phát sinh liên"
" quan đến gửi nhận mail."

#. module: mail
#: model:ir.model.fields,field_description:mail.field_mail_notification__failure_type
msgid "Failure type"
msgstr "Kiểu thất bại"

#. module: mail
#: model:ir.model.fields,field_description:mail.field_mail_mail__starred_partner_ids
#: model:ir.model.fields,field_description:mail.field_mail_message__starred_partner_ids
msgid "Favorited By"
msgstr "Ưa thích bởi"

#. module: mail
#. openerp-web
#: code:addons/mail/static/src/js/activity.js:0
#, python-format
msgid "Feedback"
msgstr "Phản hồi"

#. module: mail
#: model:ir.model.fields,field_description:mail.field_email_template_preview__model_object_field
#: model:ir.model.fields,field_description:mail.field_mail_template__model_object_field
msgid "Field"
msgstr "Trường"

#. module: mail
#: code:addons/mail/models/ir_model.py:0
#, python-format
msgid "Field \"Mail Activity\" cannot be changed to \"False\"."
msgstr "Field \"Mail Activity\" cannot be changed to \"False\"."

#. module: mail
#: code:addons/mail/models/ir_model.py:0
#, python-format
msgid "Field \"Mail Blacklist\" cannot be changed to \"False\"."
msgstr "Field \"Mail Blacklist\" cannot be changed to \"False\"."

#. module: mail
#: code:addons/mail/models/ir_model.py:0
#, python-format
msgid "Field \"Mail Thread\" cannot be changed to \"False\"."
msgstr "Không thể thay đổi trường \"Thư chủ đề\" thành \"Sai\"."

#. module: mail
#: model:ir.model.fields,field_description:mail.field_mail_tracking_value__field_desc
msgid "Field Description"
msgstr "Mô tả trường"

#. module: mail
#: model:ir.model.fields,field_description:mail.field_mail_tracking_value__field_groups
msgid "Field Groups"
msgstr "Nhóm trường"

#. module: mail
#: model:ir.model.fields,field_description:mail.field_mail_tracking_value__field_type
msgid "Field Type"
msgstr "Kiểu trường"

#. module: mail
#: model_terms:ir.ui.view,arch_db:mail.view_mail_tracking_value_form
msgid "Field details"
msgstr "Chi tiết trường"

#. module: mail
#: model:ir.model.fields,help:mail.field_mail_message_subtype__relation_field
msgid ""
"Field used to link the related model to the subtype model when using "
"automatic subscription on a related document. The field is used to compute "
"getattr(related_document.relation_field)."
msgstr ""
"Trường được sử dụng để liên kết với một model liên quan đến một model kiểu "
"con khi sử dụng đăng ký (subscription) tự động trên một tài liệu liên quan. "
"Trường này được dùng để tính toán getattr(related_document.relation_field)."

#. module: mail
#: model:ir.model,name:mail.model_ir_model_fields
msgid "Fields"
msgstr "Trường"

#. module: mail
#: model:ir.model.fields,help:mail.field_email_template_preview__copyvalue
#: model:ir.model.fields,help:mail.field_mail_template__copyvalue
msgid ""
"Final placeholder expression, to be copy-pasted in the desired template "
"field."
msgstr "Biểu thức placeholder cuối cùng, để copy-pasted vào mẫu email."

#. module: mail
#: model:ir.model.fields.selection,name:mail.selection__mail_channel_partner__fold_state__folded
msgid "Folded"
msgstr "Đóng vào"

#. module: mail
#. openerp-web
#: code:addons/mail/static/src/xml/followers.xml:0
#, python-format
msgid "Follow"
msgstr "Theo dõi"

#. module: mail
#. openerp-web
#: code:addons/mail/static/src/xml/followers.xml:0
#: model:ir.actions.act_window,name:mail.action_view_followers
#: model:ir.model.fields,field_description:mail.field_mail_blacklist__message_follower_ids
#: model:ir.model.fields,field_description:mail.field_mail_channel__message_follower_ids
#: model:ir.model.fields,field_description:mail.field_mail_thread__message_follower_ids
#: model:ir.model.fields,field_description:mail.field_mail_thread_blacklist__message_follower_ids
#: model:ir.model.fields,field_description:mail.field_mail_thread_cc__message_follower_ids
#: model:ir.model.fields,field_description:mail.field_res_partner__message_follower_ids
#: model:ir.model.fields,field_description:mail.field_res_users__message_follower_ids
#: model:ir.ui.menu,name:mail.menu_email_followers
#: model_terms:ir.ui.view,arch_db:mail.view_followers_tree
#, python-format
msgid "Followers"
msgstr "Theo dõi"

#. module: mail
#: model:ir.model.fields,field_description:mail.field_mail_blacklist__message_channel_ids
#: model:ir.model.fields,field_description:mail.field_mail_channel__message_channel_ids
#: model:ir.model.fields,field_description:mail.field_mail_thread__message_channel_ids
#: model:ir.model.fields,field_description:mail.field_mail_thread_blacklist__message_channel_ids
#: model:ir.model.fields,field_description:mail.field_mail_thread_cc__message_channel_ids
#: model:ir.model.fields,field_description:mail.field_res_partner__message_channel_ids
#: model:ir.model.fields,field_description:mail.field_res_users__message_channel_ids
msgid "Followers (Channels)"
msgstr "Người theo dõi (Các kênh)"

#. module: mail
#: model:ir.model.fields,field_description:mail.field_mail_blacklist__message_partner_ids
#: model:ir.model.fields,field_description:mail.field_mail_channel__message_partner_ids
#: model:ir.model.fields,field_description:mail.field_mail_thread__message_partner_ids
#: model:ir.model.fields,field_description:mail.field_mail_thread_blacklist__message_partner_ids
#: model:ir.model.fields,field_description:mail.field_mail_thread_cc__message_partner_ids
#: model:ir.model.fields,field_description:mail.field_res_partner__message_partner_ids
#: model:ir.model.fields,field_description:mail.field_res_users__message_partner_ids
msgid "Followers (Partners)"
msgstr "Người theo dõi (Các đối tác)"

#. module: mail
#: model_terms:ir.ui.view,arch_db:mail.view_mail_subscription_form
msgid "Followers Form"
msgstr "Form Người theo dõi"

#. module: mail
#. openerp-web
#: code:addons/mail/static/src/xml/chatter.xml:0
#, python-format
msgid "Followers of"
msgstr "Những Người dõi theo"

#. module: mail
#: model:ir.model.fields.selection,name:mail.selection__mail_alias__alias_contact__followers
msgid "Followers only"
msgstr "Chỉ những Người dõi theo"

#. module: mail
#. openerp-web
#: code:addons/mail/static/src/xml/followers.xml:0
#, python-format
msgid "Following"
msgstr "Theo dõi"

#. module: mail
#: code:addons/mail/models/mail_channel.py:778
#, python-format
msgid "Following invites are invalid as user groups do not match: %s"
msgstr ""

#. module: mail
#: model:ir.model.fields,help:mail.field_mail_activity__icon
#: model:ir.model.fields,help:mail.field_mail_activity_type__icon
msgid "Font awesome icon e.g. fa-tasks"
msgstr "Font biểu tượng ví dụ: fa-tasks"

#. module: mail
#: model:ir.model.fields,field_description:mail.field_email_template_preview__email_from
#: model:ir.model.fields,field_description:mail.field_mail_compose_message__email_from
#: model:ir.model.fields,field_description:mail.field_mail_mail__email_from
#: model:ir.model.fields,field_description:mail.field_mail_message__email_from
#: model:ir.model.fields,field_description:mail.field_mail_template__email_from
msgid "From"
msgstr "Từ"

#. module: mail
#. openerp-web
#: code:addons/mail/static/src/xml/chatter.xml:0
#, python-format
msgid "Full composer"
msgstr "Trình soạn thảo đầy đủ"

#. module: mail
#. openerp-web
#: code:addons/mail/static/src/xml/systray.xml:0
#, python-format
msgid "Future"
msgstr "Tương lai"

#. module: mail
#: model_terms:ir.ui.view,arch_db:mail.mail_activity_view_search
#: model_terms:ir.ui.view,arch_db:mail.res_partner_view_search_inherit_mail
msgid "Future Activities"
msgstr "Hoạt động tương lai"

#. module: mail
#: model_terms:ir.ui.view,arch_db:mail.view_message_form
msgid "Gateway"
msgstr "Cổng"

#. module: mail
#: model:ir.model.fields.selection,name:mail.selection__ir_actions_server__activity_user_type__generic
msgid "Generic User From Record"
msgstr ""

#. module: mail
#: code:addons/mail/models/res_users.py:0
#, python-format
msgid "Go to the configuration panel"
msgstr "Đi tới bảng cấu hình"

#. module: mail
#: model_terms:ir.ui.view,arch_db:mail.mail_activity_view_search
#: model_terms:ir.ui.view,arch_db:mail.view_mail_alias_search
#: model_terms:ir.ui.view,arch_db:mail.view_mail_search
msgid "Group By"
msgstr "Nhóm theo"

#. module: mail
#: model_terms:ir.ui.view,arch_db:mail.view_email_template_search
msgid "Group by..."
msgstr "Nhóm theo..."

#. module: mail
#: model_terms:ir.ui.view,arch_db:mail.mail_channel_view_tree
msgid "Groups"
msgstr "Nhóm"

#. module: mail
#: model:ir.model.fields,field_description:mail.field_mail_channel__moderation_guidelines_msg
msgid "Guidelines"
msgstr "Hướng dẫn"

#. module: mail
#: code:addons/mail/models/mail_channel.py:0
#, python-format
msgid "Guidelines of channel %s"
msgstr "Hướng dẫn của kênh %s"

#. module: mail
#: model:ir.model,name:mail.model_ir_http
msgid "HTTP Routing"
msgstr "HTTP Routing"

#. module: mail
#: model:ir.model.fields.selection,name:mail.selection__res_users__notification_type__email
msgid "Handle by Emails"
msgstr "Xử lý bằng email"

#. module: mail
#: model:ir.model.fields.selection,name:mail.selection__res_users__notification_type__inbox
msgid "Handle in Odoo"
msgstr "Xử lý trong hệ thống"

#. module: mail
#: model:ir.model.fields,field_description:mail.field_mail_resend_message__has_cancel
msgid "Has Cancel"
msgstr "Có Hủy"

#. module: mail
#: model_terms:ir.ui.view,arch_db:mail.view_message_search
msgid "Has Mentions"
msgstr "Có Đề cập"

#. module: mail
#: model:ir.model.fields,field_description:mail.field_mail_mail__has_error
#: model:ir.model.fields,field_description:mail.field_mail_message__has_error
#: model:ir.model.fields,help:mail.field_mail_mail__has_error
#: model:ir.model.fields,help:mail.field_mail_message__has_error
msgid "Has error"
msgstr "Có lỗi"

#. module: mail
#: model:ir.model.fields,field_description:mail.field_mail_mail__headers
#: model_terms:ir.ui.view,arch_db:mail.view_mail_form
msgid "Headers"
msgstr "Tiêu đề"

#. module: mail
#: model_terms:ir.ui.view,arch_db:mail.mail_bounce_catchall
#: model_terms:ir.ui.view,arch_db:mail.mail_channel_notify_moderation
#: model_terms:ir.ui.view,arch_db:mail.mail_channel_send_guidelines
msgid "Hello"
msgstr "Xin chào"

#. module: mail
#: code:addons/mail/wizard/invite.py:0
#, python-format
msgid "Hello,"
msgstr "Xin chào,"

#. module: mail
#: model:ir.model.fields,field_description:mail.field_mail_resend_cancel__help_message
#: model:ir.model.fields,field_description:mail.field_mail_resend_partner__message
msgid "Help message"
msgstr "Tin nhắn trợ giúp"

#. module: mail
#: model:ir.model.fields,field_description:mail.field_mail_message_subtype__hidden
msgid "Hidden"
msgstr "Ẩn"

#. module: mail
#: model:ir.model.fields,help:mail.field_mail_message_subtype__hidden
msgid "Hide the subtype in the follower options"
msgstr "Ẩn các kiểu phụ trong tùy chọn người theo dõi"

#. module: mail
#. openerp-web
#: code:addons/mail/static/src/js/services/mail_manager.js:0
#: code:addons/mail/static/src/xml/discuss.xml:0
#: code:addons/mail/static/src/xml/discuss.xml:0
#, python-format
msgid "History"
msgstr "Lịch sử"

#. module: mail
#: model:ir.model.fields,field_description:mail.field_email_template_preview__id
#: model:ir.model.fields,field_description:mail.field_mail_activity__id
#: model:ir.model.fields,field_description:mail.field_mail_activity_mixin__id
#: model:ir.model.fields,field_description:mail.field_mail_activity_type__id
#: model:ir.model.fields,field_description:mail.field_mail_address_mixin__id
#: model:ir.model.fields,field_description:mail.field_mail_alias__id
#: model:ir.model.fields,field_description:mail.field_mail_alias_mixin__id
#: model:ir.model.fields,field_description:mail.field_mail_blacklist__id
#: model:ir.model.fields,field_description:mail.field_mail_channel__id
#: model:ir.model.fields,field_description:mail.field_mail_channel_partner__id
#: model:ir.model.fields,field_description:mail.field_mail_compose_message__id
#: model:ir.model.fields,field_description:mail.field_mail_followers__id
#: model:ir.model.fields,field_description:mail.field_mail_mail__id
#: model:ir.model.fields,field_description:mail.field_mail_message__id
#: model:ir.model.fields,field_description:mail.field_mail_message_subtype__id
#: model:ir.model.fields,field_description:mail.field_mail_moderation__id
#: model:ir.model.fields,field_description:mail.field_mail_notification__id
#: model:ir.model.fields,field_description:mail.field_mail_resend_cancel__id
#: model:ir.model.fields,field_description:mail.field_mail_resend_message__id
#: model:ir.model.fields,field_description:mail.field_mail_resend_partner__id
#: model:ir.model.fields,field_description:mail.field_mail_shortcode__id
#: model:ir.model.fields,field_description:mail.field_mail_template__id
#: model:ir.model.fields,field_description:mail.field_mail_thread__id
#: model:ir.model.fields,field_description:mail.field_mail_thread_blacklist__id
#: model:ir.model.fields,field_description:mail.field_mail_thread_cc__id
#: model:ir.model.fields,field_description:mail.field_mail_tracking_value__id
#: model:ir.model.fields,field_description:mail.field_mail_wizard_invite__id
#: model:ir.model.fields,field_description:mail.field_publisher_warranty_contract__id
msgid "ID"
msgstr "ID"

#. module: mail
#: model:ir.model.fields,help:mail.field_mail_alias__alias_parent_thread_id
#: model:ir.model.fields,help:mail.field_mail_alias_mixin__alias_parent_thread_id
#: model:ir.model.fields,help:mail.field_mail_channel__alias_parent_thread_id
msgid ""
"ID of the parent record holding the alias (example: project holding the task"
" creation alias)"
msgstr ""
"ID của bản ghi cha mà chứa bí danh (ví dụ: dự án chứa bí danh để tạo nhiệm "
"vụ)"

#. module: mail
#: model:ir.model.fields,field_description:mail.field_mail_activity__icon
#: model:ir.model.fields,field_description:mail.field_mail_activity_mixin__activity_exception_icon
#: model:ir.model.fields,field_description:mail.field_mail_activity_type__icon
#: model:ir.model.fields,field_description:mail.field_res_partner__activity_exception_icon
#: model:ir.model.fields,field_description:mail.field_res_users__activity_exception_icon
msgid "Icon"
msgstr "Biểu tượng"

#. module: mail
#: model:ir.model.fields,help:mail.field_mail_activity_mixin__activity_exception_icon
#: model:ir.model.fields,help:mail.field_res_partner__activity_exception_icon
#: model:ir.model.fields,help:mail.field_res_users__activity_exception_icon
msgid "Icon to indicate an exception activity."
msgstr "Biểu tượng để chỉ ra một hoạt động ngoại lệ."

#. module: mail
#: model:ir.model.fields,help:mail.field_mail_followers__res_id
#: model:ir.model.fields,help:mail.field_mail_wizard_invite__res_id
msgid "Id of the followed resource"
msgstr "Id của tài nguyên được theo dõi"

#. module: mail
#. openerp-web
#: code:addons/mail/static/src/xml/discuss.xml:0
#, python-format
msgid "Idle"
msgstr "Rảnh rỗi"

#. module: mail
#: model:ir.model.fields,help:mail.field_mail_blacklist__message_needaction
#: model:ir.model.fields,help:mail.field_mail_blacklist__message_unread
#: model:ir.model.fields,help:mail.field_mail_channel__message_needaction
#: model:ir.model.fields,help:mail.field_mail_channel__message_unread
#: model:ir.model.fields,help:mail.field_mail_thread__message_needaction
#: model:ir.model.fields,help:mail.field_mail_thread__message_unread
#: model:ir.model.fields,help:mail.field_mail_thread_blacklist__message_needaction
#: model:ir.model.fields,help:mail.field_mail_thread_blacklist__message_unread
#: model:ir.model.fields,help:mail.field_mail_thread_cc__message_needaction
#: model:ir.model.fields,help:mail.field_mail_thread_cc__message_unread
#: model:ir.model.fields,help:mail.field_res_partner__message_needaction
#: model:ir.model.fields,help:mail.field_res_partner__message_unread
#: model:ir.model.fields,help:mail.field_res_users__message_needaction
#: model:ir.model.fields,help:mail.field_res_users__message_unread
msgid "If checked, new messages require your attention."
msgstr "Nếu đánh dấu chọn, các thông điệp mới yêu cầu sự có mặt của bạn."

#. module: mail
#: model:ir.model.fields,help:mail.field_mail_blacklist__message_has_error
#: model:ir.model.fields,help:mail.field_mail_channel__message_has_error
#: model:ir.model.fields,help:mail.field_mail_thread__message_has_error
#: model:ir.model.fields,help:mail.field_mail_thread_blacklist__message_has_error
#: model:ir.model.fields,help:mail.field_mail_thread_cc__message_has_error
#: model:ir.model.fields,help:mail.field_res_partner__message_has_error
#: model:ir.model.fields,help:mail.field_res_users__message_has_error
msgid "If checked, some messages have a delivery error."
msgstr "Nếu được đánh dấu, thông điệp có lỗi về gửi tin."

#. module: mail
#: model:ir.model.fields,help:mail.field_mail_wizard_invite__send_mail
msgid ""
"If checked, the partners will receive an email warning they have been added "
"in the document's followers."
msgstr ""
"Nếu đánh dấu chọn, các đối tác sẽ nhận được một email cảnh báo rằng họ đã "
"được thêm vào danh sách những người theo dõi tài liệu này."

#. module: mail
#: model:ir.model.fields,help:mail.field_email_template_preview__user_signature
#: model:ir.model.fields,help:mail.field_mail_template__user_signature
msgid ""
"If checked, the user's signature will be appended to the text version of the"
" message"
msgstr ""
"Nếu đánh dấu chọn, chữ ký của người dùng sẽ được thêm vào cuối nội dung của "
"thông điệp"

#. module: mail
#: model:ir.model.fields,help:mail.field_ir_model_fields__tracking
msgid ""
"If set every modification done to this field is tracked in the chatter. "
"Value is used to order tracking values."
msgstr ""
"If set every modification done to this field is tracked in the chatter. "
"Value is used to order tracking values."

#. module: mail
#: model:ir.model.fields,help:mail.field_mail_mail__scheduled_date
msgid ""
"If set, the queue manager will send the email after the date. If not set, "
"the email will be send as soon as possible."
msgstr ""
"Nếu chọn, hệ thống quản lý sẽ gửi email sau ngày hôm đó. Nếu không được "
"thiết lập, email sẽ được gửi càng sớm càng tốt."

#. module: mail
#: model:ir.model.fields,help:mail.field_email_template_preview__scheduled_date
#: model:ir.model.fields,help:mail.field_mail_template__scheduled_date
msgid ""
"If set, the queue manager will send the email after the date. If not set, "
"the email will be send as soon as possible. Jinja2 placeholders may be used."
msgstr ""
"Nếu được đặt, trình quản lý hàng đợi sẽ gửi email sau ngày. Nếu không được "
"đặt, email sẽ được gửi càng sớm càng tốt. Các trình giữ chỗ của Jinja2 có "
"thể được sử dụng."

#. module: mail
#: model:ir.model.fields,help:mail.field_mail_thread_blacklist__is_blacklisted
#: model:ir.model.fields,help:mail.field_res_partner__is_blacklisted
#: model:ir.model.fields,help:mail.field_res_users__is_blacklisted
msgid ""
"If the email address is on the blacklist, the contact won't receive mass "
"mailing anymore, from any list"
msgstr ""
"Nếu địa chỉ email nằm trong danh sách đen, liên hệ sẽ không nhận được thư "
"hàng loạt nữa, từ bất kỳ danh sách nào"

#. module: mail
#: model:ir.model.fields,help:mail.field_res_config_settings__alias_domain
msgid ""
"If you have setup a catch-all email domain redirected to the Odoo server, "
"enter the domain name here."
msgstr ""
"Nếu bạn đã thiết lập một miền email catch-all chuyển hướng đến Odoo, hãy "
"nhập tên miền vào đây."

#. module: mail
#. openerp-web
#: code:addons/mail/static/src/js/followers.js:0
#, python-format
msgid ""
"If you remove a follower, he won't be notified of any email or discussion on"
" this document. Do you really want to remove %s?"
msgstr ""
"Nếu bạn gỡ bỏ người theo dõi, người đó sẽ không được thông báo về bất cứ email"
" hay thảo luận liên quan đến tài liệu này. Bạn có thực sự muốn gỡ bỏ %s?"

#. module: mail
#: model_terms:ir.ui.view,arch_db:mail.mail_resend_cancel_view_form
msgid ""
"If you want to re-send them, click Cancel now, then click on the "
"notification and review them one by one by clicking on the red envelope next"
" to each message."
msgstr ""
"Nếu bạn muốn gửi lại, hãy bấm nút Huỷ, rồi bấm vào biểu tượng thông báo đề "
"xem xét lại từng tin một bằng cách bấm vào biểu tượng phong bì màủ đỏ bên "
"cạnh mỗi tin."

#. module: mail
#: model_terms:ir.ui.view,arch_db:mail.mail_resend_message_view_form
msgid "Ignore all failures"
msgstr "Bỏ qua tất cả lỗi"

#. module: mail
#. openerp-web
#: code:addons/mail/static/src/xml/thread.xml:0
#: model:ir.model.fields,field_description:mail.field_mail_channel__image_128
#, python-format
msgid "Image"
msgstr "Hình ảnh"

#. module: mail
#: code:addons/mail/models/mail_alias.py:0
#, python-format
msgid "Inactive Alias"
msgstr "Bí danh vô hoạt"

#. module: mail
#. openerp-web
#: code:addons/mail/static/src/js/services/mail_manager.js:0
#: code:addons/mail/static/src/xml/discuss.xml:0
#: code:addons/mail/static/src/xml/discuss.xml:0
#: code:addons/mail/static/src/xml/discuss.xml:0
#: model:ir.model.fields.selection,name:mail.selection__mail_notification__notification_type__inbox
#, python-format
msgid "Inbox"
msgstr "Hộp thư đến"

#. module: mail
#: model:ir.model.fields,help:mail.field_mail_activity__automated
msgid ""
"Indicates this activity has been created automatically and not by any user."
msgstr ""
"Chỉ báo rằng hoạt động này đã được tạo tự động, không phải bởi bất kỳ người "
"dùng nào."

#. module: mail
#. openerp-web
#: code:addons/mail/static/src/xml/activity.xml:0
#, python-format
msgid "Info"
msgstr "Thông tin"

#. module: mail
#: model:ir.model.fields,field_description:mail.field_mail_activity_type__initial_res_model_id
msgid "Initial model"
msgstr "Đối tượng ban đầu"

#. module: mail
#: model:ir.model.fields,help:mail.field_mail_compose_message__parent_id
#: model:ir.model.fields,help:mail.field_mail_mail__parent_id
#: model:ir.model.fields,help:mail.field_mail_message__parent_id
msgid "Initial thread message."
msgstr "Thông điệp khơi mào luồng hội thoại."

#. module: mail
#: model:ir.ui.menu,name:mail.mail_channel_integrations_menu
#: model_terms:ir.ui.view,arch_db:mail.mail_channel_view_form
msgid "Integrations"
msgstr "Tích hợp"

#. module: mail
#: model:ir.model.fields,field_description:mail.field_mail_message_subtype__internal
msgid "Internal Only"
msgstr "Chỉ nội bộ"

#. module: mail
#: model:ir.model.fields.selection,name:mail.selection__mail_notification__failure_type__recipient
msgid "Invalid email address"
msgstr "Địa chỉ email không hợp lệ"

#. module: mail
#: code:addons/mail/models/mail_blacklist.py:0
#, python-format
msgid "Invalid email address %r"
msgstr "Địa chỉ email không hợp lệ %r"

#. module: mail
#: code:addons/mail/models/mail_alias.py:0
#, python-format
msgid ""
"Invalid expression, it must be a literal python dictionary definition e.g. "
"\"{'field': 'value'}\""
msgstr ""
"Biểu thức không hợp lệ, not phải là một python dictionary theo đúng nghĩa "
"đen, ví dụ \"{'field': 'value'}\""

#. module: mail
#: code:addons/mail/models/mail_address_mixin.py:0
#: code:addons/mail/models/mail_address_mixin.py:0
#, python-format
msgid "Invalid primary email field on model %s"
msgstr "Trường email chính không hợp lệ ở model %s"

#. module: mail
#: code:addons/mail/controllers/main.py:0
#, python-format
msgid "Invalid token in route %s"
msgstr "Mã thông báo không hợp lệ trong định tuyến %s"

#. module: mail
#. openerp-web
#: code:addons/mail/static/src/js/services/mail_notification_manager.js:0
#, python-format
msgid "Invitation"
msgstr "Lời mời"

#. module: mail
#: code:addons/mail/wizard/invite.py:0
#, python-format
msgid "Invitation to follow %s: %s"
msgstr "Mời theo dõi %s: %s"

#. module: mail
#. openerp-web
#: code:addons/mail/static/src/js/discuss.js:0
#: code:addons/mail/static/src/xml/discuss.xml:0
#, python-format
msgid "Invite"
msgstr "Mời"

#. module: mail
#. openerp-web
#: code:addons/mail/static/src/js/followers.js:0
#, python-format
msgid "Invite Follower"
msgstr "Mời Người dõi theo"

#. module: mail
#. openerp-web
#: code:addons/mail/static/src/js/discuss.js:0
#: code:addons/mail/static/src/xml/discuss.xml:0
#, python-format
msgid "Invite people"
msgstr "Mời tham gia"

#. module: mail
#. openerp-web
#: code:addons/mail/static/src/js/discuss.js:0
#, python-format
msgid "Invite people to #%s"
msgstr "Mời mọi người tham gia #%s"

#. module: mail
#: model:ir.model,name:mail.model_mail_wizard_invite
msgid "Invite wizard"
msgstr "Đồ thuật Mời"

#. module: mail
#: model:ir.model.fields.selection,name:mail.selection__mail_channel__public__private
msgid "Invited people only"
msgstr "Chỉ người được mời"

#. module: mail
#: model_terms:ir.ui.view,arch_db:mail.mail_moderation_view_search
msgid "Is Allowed"
msgstr "Được được cho phép"

#. module: mail
#: model_terms:ir.ui.view,arch_db:mail.mail_moderation_view_search
msgid "Is Banned"
msgstr "Bị cấm"

#. module: mail
#: model:ir.model.fields,field_description:mail.field_mail_blacklist__message_is_follower
#: model:ir.model.fields,field_description:mail.field_mail_channel__message_is_follower
#: model:ir.model.fields,field_description:mail.field_mail_thread__message_is_follower
#: model:ir.model.fields,field_description:mail.field_mail_thread_blacklist__message_is_follower
#: model:ir.model.fields,field_description:mail.field_mail_thread_cc__message_is_follower
#: model:ir.model.fields,field_description:mail.field_res_partner__message_is_follower
#: model:ir.model.fields,field_description:mail.field_res_users__message_is_follower
msgid "Is Follower"
msgstr "Là người theo dõi"

#. module: mail
#: model:ir.model.fields,field_description:mail.field_mail_mail__notification
msgid "Is Notification"
msgstr "Là Thông báo"

#. module: mail
#: model:ir.model.fields,field_description:mail.field_mail_notification__is_read
msgid "Is Read"
msgstr "Đã được đọc"

#. module: mail
#: model:ir.model.fields,field_description:mail.field_mail_channel__is_subscribed
msgid "Is Subscribed"
msgstr "Đã đăng ký theo dõi"

#. module: mail
#: model:ir.model.fields,field_description:mail.field_mail_channel__is_chat
msgid "Is a chat"
msgstr "Là một kênh chat"

#. module: mail
#: model:ir.model.fields,field_description:mail.field_mail_channel__is_member
msgid "Is a member"
msgstr "Là một thành viên"

#. module: mail
#: model:ir.model.fields,field_description:mail.field_res_users__is_moderator
msgid "Is moderator"
msgstr "Là người kiểm duyệt"

#. module: mail
#: model:ir.model.fields,field_description:mail.field_mail_channel_partner__is_pinned
msgid "Is pinned on the interface"
msgstr "Được chốt vào giao diện"

#. module: mail
#: model_terms:ir.ui.view,arch_db:mail.mail_channel_view_kanban
msgid "Join"
msgstr "Gia nhập"

#. module: mail
#: model:ir.actions.act_window,name:mail.mail_channel_action_view
msgid "Join a group"
msgstr "Tham gia một nhóm"

#. module: mail
#: model:ir.model.fields,field_description:mail.field_email_template_preview__lang
#: model:ir.model.fields,field_description:mail.field_mail_template__lang
msgid "Language"
msgstr "Ngôn ngữ"

#. module: mail
#: model:ir.model.fields,field_description:mail.field_mail_channel_partner__fetched_message_id
msgid "Last Fetched"
msgstr ""

#. module: mail
#: model:ir.model.fields,field_description:mail.field_email_template_preview____last_update
#: model:ir.model.fields,field_description:mail.field_mail_activity____last_update
#: model:ir.model.fields,field_description:mail.field_mail_activity_mixin____last_update
#: model:ir.model.fields,field_description:mail.field_mail_activity_type____last_update
#: model:ir.model.fields,field_description:mail.field_mail_address_mixin____last_update
#: model:ir.model.fields,field_description:mail.field_mail_alias____last_update
#: model:ir.model.fields,field_description:mail.field_mail_alias_mixin____last_update
#: model:ir.model.fields,field_description:mail.field_mail_blacklist____last_update
#: model:ir.model.fields,field_description:mail.field_mail_channel____last_update
#: model:ir.model.fields,field_description:mail.field_mail_channel_partner____last_update
#: model:ir.model.fields,field_description:mail.field_mail_compose_message____last_update
#: model:ir.model.fields,field_description:mail.field_mail_followers____last_update
#: model:ir.model.fields,field_description:mail.field_mail_mail____last_update
#: model:ir.model.fields,field_description:mail.field_mail_message____last_update
#: model:ir.model.fields,field_description:mail.field_mail_message_subtype____last_update
#: model:ir.model.fields,field_description:mail.field_mail_moderation____last_update
#: model:ir.model.fields,field_description:mail.field_mail_notification____last_update
#: model:ir.model.fields,field_description:mail.field_mail_resend_cancel____last_update
#: model:ir.model.fields,field_description:mail.field_mail_resend_message____last_update
#: model:ir.model.fields,field_description:mail.field_mail_resend_partner____last_update
#: model:ir.model.fields,field_description:mail.field_mail_shortcode____last_update
#: model:ir.model.fields,field_description:mail.field_mail_template____last_update
#: model:ir.model.fields,field_description:mail.field_mail_thread____last_update
#: model:ir.model.fields,field_description:mail.field_mail_thread_blacklist____last_update
#: model:ir.model.fields,field_description:mail.field_mail_thread_cc____last_update
#: model:ir.model.fields,field_description:mail.field_mail_tracking_value____last_update
#: model:ir.model.fields,field_description:mail.field_mail_wizard_invite____last_update
#: model:ir.model.fields,field_description:mail.field_publisher_warranty_contract____last_update
msgid "Last Modified on"
msgstr "Sửa lần cuối"

#. module: mail
#: model:ir.model.fields,field_description:mail.field_mail_channel__channel_last_seen_partner_ids
#: model:ir.model.fields,field_description:mail.field_mail_channel_partner__seen_message_id
msgid "Last Seen"
msgstr "Thấy lần cuối"

#. module: mail
#: model:ir.model.fields,field_description:mail.field_email_template_preview__write_uid
#: model:ir.model.fields,field_description:mail.field_mail_activity__write_uid
#: model:ir.model.fields,field_description:mail.field_mail_activity_type__write_uid
#: model:ir.model.fields,field_description:mail.field_mail_alias__write_uid
#: model:ir.model.fields,field_description:mail.field_mail_alias_mixin__write_uid
#: model:ir.model.fields,field_description:mail.field_mail_blacklist__write_uid
#: model:ir.model.fields,field_description:mail.field_mail_channel__write_uid
#: model:ir.model.fields,field_description:mail.field_mail_channel_partner__write_uid
#: model:ir.model.fields,field_description:mail.field_mail_compose_message__write_uid
#: model:ir.model.fields,field_description:mail.field_mail_mail__write_uid
#: model:ir.model.fields,field_description:mail.field_mail_message__write_uid
#: model:ir.model.fields,field_description:mail.field_mail_message_subtype__write_uid
#: model:ir.model.fields,field_description:mail.field_mail_moderation__write_uid
#: model:ir.model.fields,field_description:mail.field_mail_resend_cancel__write_uid
#: model:ir.model.fields,field_description:mail.field_mail_resend_message__write_uid
#: model:ir.model.fields,field_description:mail.field_mail_resend_partner__write_uid
#: model:ir.model.fields,field_description:mail.field_mail_shortcode__write_uid
#: model:ir.model.fields,field_description:mail.field_mail_template__write_uid
#: model:ir.model.fields,field_description:mail.field_mail_tracking_value__write_uid
#: model:ir.model.fields,field_description:mail.field_mail_wizard_invite__write_uid
msgid "Last Updated by"
msgstr "Cập nhật lần cuối bởi"

#. module: mail
#: model:ir.model.fields,field_description:mail.field_email_template_preview__write_date
#: model:ir.model.fields,field_description:mail.field_mail_activity__write_date
#: model:ir.model.fields,field_description:mail.field_mail_activity_type__write_date
#: model:ir.model.fields,field_description:mail.field_mail_alias__write_date
#: model:ir.model.fields,field_description:mail.field_mail_alias_mixin__write_date
#: model:ir.model.fields,field_description:mail.field_mail_blacklist__write_date
#: model:ir.model.fields,field_description:mail.field_mail_channel__write_date
#: model:ir.model.fields,field_description:mail.field_mail_channel_partner__write_date
#: model:ir.model.fields,field_description:mail.field_mail_compose_message__write_date
#: model:ir.model.fields,field_description:mail.field_mail_mail__write_date
#: model:ir.model.fields,field_description:mail.field_mail_message__write_date
#: model:ir.model.fields,field_description:mail.field_mail_message_subtype__write_date
#: model:ir.model.fields,field_description:mail.field_mail_moderation__write_date
#: model:ir.model.fields,field_description:mail.field_mail_resend_cancel__write_date
#: model:ir.model.fields,field_description:mail.field_mail_resend_message__write_date
#: model:ir.model.fields,field_description:mail.field_mail_resend_partner__write_date
#: model:ir.model.fields,field_description:mail.field_mail_shortcode__write_date
#: model:ir.model.fields,field_description:mail.field_mail_template__write_date
#: model:ir.model.fields,field_description:mail.field_mail_tracking_value__write_date
#: model:ir.model.fields,field_description:mail.field_mail_wizard_invite__write_date
msgid "Last Updated on"
msgstr "Cập nhật lần cuối"

#. module: mail
#. openerp-web
#: code:addons/mail/static/src/xml/systray.xml:0
#, python-format
msgid "Late"
msgstr "Trễ"

#. module: mail
#: model_terms:ir.ui.view,arch_db:mail.mail_activity_view_search
#: model_terms:ir.ui.view,arch_db:mail.res_partner_view_search_inherit_mail
msgid "Late Activities"
msgstr "Hoạt động trễ"

#. module: mail
#: model:ir.model.fields,field_description:mail.field_mail_compose_message__layout
#: model:ir.model.fields,field_description:mail.field_mail_mail__email_layout_xmlid
#: model:ir.model.fields,field_description:mail.field_mail_message__email_layout_xmlid
msgid "Layout"
msgstr "Bố cục"

#. module: mail
#: model_terms:ir.ui.view,arch_db:mail.mail_channel_view_kanban
msgid "Leave"
msgstr "Nghỉ"

#. module: mail
#. openerp-web
#: code:addons/mail/models/mail_channel.py:0
#: code:addons/mail/static/src/xml/discuss.xml:0
#, python-format
msgid "Leave this channel"
msgstr "Rời kênh này"

#. module: mail
#: model:ir.model.fields,help:mail.field_mail_thread_cc__email_cc
msgid "List of cc from incoming emails."
msgstr "Danh sách CC từ email đến"

#. module: mail
#: model:ir.model.fields,help:mail.field_mail_wizard_invite__channel_ids
msgid ""
"List of channels that will be added as listeners of the current document."
msgstr ""
"Liệt kê các kênh mà sẽ được thêm như đối tượng lắng nghe tài liệu hiện hành."

#. module: mail
#: model:ir.model.fields,help:mail.field_mail_wizard_invite__partner_ids
msgid ""
"List of partners that will be added as follower of the current document."
msgstr ""
"Danh sách các đối tác mà sẽ được thêm vào như người theo dõi tài liệu hiện "
"hành."

#. module: mail
#: code:addons/mail/models/mail_channel.py:0
#, python-format
msgid "List users in the current channel"
msgstr "Liệt kê người dùng ở Kênh hiện hành"

#. module: mail
#: model:ir.model.fields,field_description:mail.field_mail_followers__channel_id
msgid "Listener"
msgstr "Người nghe"

#. module: mail
#: model:ir.model.fields,field_description:mail.field_mail_channel__channel_partner_ids
msgid "Listeners"
msgstr "Người nghe"

#. module: mail
#: model:ir.model,name:mail.model_mail_channel_partner
msgid "Listeners of a Channel"
msgstr "Người nhận thông điệp của kênh"

#. module: mail
#. openerp-web
#: code:addons/mail/static/src/xml/thread.xml:0
#, python-format
msgid "Loading"
msgstr "Đang nạp"

#. module: mail
#. openerp-web
#: code:addons/mail/static/src/xml/thread.xml:0
#, python-format
msgid "Loading older messages..."
msgstr "Tải những tin nhắn cũ hơn..."

#. module: mail
#. openerp-web
#: code:addons/mail/static/src/xml/web_kanban_activity.xml:0
#, python-format
msgid "Loading..."
msgstr "Đang nạp..."

#. module: mail
#. openerp-web
#: code:addons/mail/static/src/js/composers/chatter_composer.js:0
#: code:addons/mail/static/src/xml/web_kanban_activity.xml:0
#: model_terms:ir.ui.view,arch_db:mail.email_compose_message_wizard_form
#, python-format
msgid "Log"
msgstr "Ghi chú"

#. module: mail
#. openerp-web
#: code:addons/mail/static/src/xml/chatter.xml:0
#, python-format
msgid "Log a note. Followers will not be notified."
msgstr "Ghi chú. Người theo dõi sẽ không được thông báo."

#. module: mail
#: model_terms:ir.ui.view,arch_db:mail.mail_activity_view_form_popup
#: model_terms:ir.ui.view,arch_db:mail.view_server_action_form_template
msgid "Log a note..."
msgstr "Ghi chú ..."

#. module: mail
#: model_terms:ir.ui.view,arch_db:mail.mail_activity_view_form_popup
msgid "Log an Activity"
msgstr "Ghi 1 hoạt động"

#. module: mail
#: model:ir.model.fields,field_description:mail.field_mail_compose_message__is_log
msgid "Log an Internal Note"
msgstr "Tạo ghi chú nội bộ"

#. module: mail
#. openerp-web
#: code:addons/mail/static/src/xml/chatter.xml:0
#, python-format
msgid "Log note"
msgstr "Ghi chú"

#. module: mail
#. openerp-web
#: code:addons/mail/static/src/xml/chatter.xml:0
#, python-format
msgid "Log or schedule an activity"
msgstr "Ghi lại hoặc ấn định một hoạt động"

#. module: mail
#. openerp-web
#: code:addons/mail/static/src/xml/activity.xml:0
#: code:addons/mail/static/src/xml/web_kanban_activity.xml:0
#: model:ir.model.fields,field_description:mail.field_mail_notification__mail_id
#, python-format
msgid "Mail"
msgstr "Mail"

#. module: mail
#: model:ir.model.fields,field_description:mail.field_ir_model__is_mail_activity
#: model_terms:ir.ui.view,arch_db:mail.model_search_view
msgid "Mail Activity"
msgstr "Kiểu hoạt động mail"

#. module: mail
#: model:ir.model.fields,field_description:mail.field_mail_compose_message__mail_activity_type_id
#: model:ir.model.fields,field_description:mail.field_mail_mail__mail_activity_type_id
#: model:ir.model.fields,field_description:mail.field_mail_message__mail_activity_type_id
msgid "Mail Activity Type"
msgstr "Kiểu Hoạt động Thư"

#. module: mail
#: model:ir.model,name:mail.model_mail_blacklist
#: model:ir.model.fields,field_description:mail.field_ir_model__is_mail_blacklist
#: model_terms:ir.ui.view,arch_db:mail.model_search_view
msgid "Mail Blacklist"
msgstr "Email Blacklist"

#. module: mail
#: model:ir.model,name:mail.model_mail_thread_blacklist
msgid "Mail Blacklist mixin"
msgstr "Mail Blacklist mixin"

#. module: mail
#. openerp-web
#: code:addons/mail/static/src/xml/discuss.xml:0
#, python-format
msgid "Mail Body"
msgstr "Thân mail"

#. module: mail
#: model_terms:ir.ui.view,arch_db:mail.mail_channel_view_form
msgid "Mail Channel Form"
msgstr "Kênh mail từ"

#. module: mail
#: code:addons/mail/models/mail_mail.py:0
#, python-format
msgid "Mail Delivery Failed"
msgstr "Gửi mail thất bại"

#. module: mail
#: model:ir.model.fields,field_description:mail.field_ir_model__is_mail_thread
#: model_terms:ir.ui.view,arch_db:mail.model_search_view
msgid "Mail Thread"
msgstr "Luồng Mail"

#. module: mail
#: model:ir.model,name:mail.model_mail_tracking_value
msgid "Mail Tracking Value"
msgstr "Giá trị Theo vết Thư"

#. module: mail
#: model:ir.model.fields,help:mail.field_mail_mail__notification
msgid "Mail has been created to notify people of an existing mail.message"
msgstr "Thư đã được tạo để báo cho biết một mail.message đang tồn tại"

#. module: mail
#: model:ir.actions.server,name:mail.ir_cron_mail_scheduler_action_ir_actions_server
#: model:ir.cron,cron_name:mail.ir_cron_mail_scheduler_action
#: model:ir.cron,name:mail.ir_cron_mail_scheduler_action
msgid "Mail: Email Queue Manager"
msgstr "Thư: Trình quản lý hàng đợi email"

#. module: mail
#: model:ir.actions.server,name:mail.ir_cron_mail_notify_channel_moderators_ir_actions_server
#: model:ir.cron,cron_name:mail.ir_cron_mail_notify_channel_moderators
#: model:ir.cron,name:mail.ir_cron_mail_notify_channel_moderators
msgid "Mail: Notify channel moderators"
msgstr "Mail: Thông báo cho người điều hành kênh"

#. module: mail
#: code:addons/mail/models/mail_thread.py:0
#, python-format
msgid "Mailbox unavailable - %s"
msgstr "Hộp thư không khả dụng - %s"

#. module: mail
#: model:ir.model.fields,field_description:mail.field_mail_mail__mail_ids
#: model:ir.model.fields,field_description:mail.field_mail_message__mail_ids
msgid "Mails"
msgstr "Mails"

#. module: mail
#: model:ir.model.fields,field_description:mail.field_mail_blacklist__message_main_attachment_id
#: model:ir.model.fields,field_description:mail.field_mail_channel__message_main_attachment_id
#: model:ir.model.fields,field_description:mail.field_mail_thread__message_main_attachment_id
#: model:ir.model.fields,field_description:mail.field_mail_thread_blacklist__message_main_attachment_id
#: model:ir.model.fields,field_description:mail.field_mail_thread_cc__message_main_attachment_id
#: model:ir.model.fields,field_description:mail.field_res_partner__message_main_attachment_id
#: model:ir.model.fields,field_description:mail.field_res_users__message_main_attachment_id
msgid "Main Attachment"
msgstr "Đính kèm chính"

#. module: mail
#. openerp-web
#: code:addons/mail/static/src/js/tools/debug_manager.js:0
#: code:addons/mail/static/src/xml/thread.xml:0
#, python-format
msgid "Manage Messages"
msgstr "Quản lý tin nhắn"

#. module: mail
#. openerp-web
#: code:addons/mail/static/src/xml/activity.xml:0
#, python-format
msgid "Mark Done"
msgstr "Hoàn tất"

#. module: mail
#. openerp-web
#: code:addons/mail/static/src/xml/discuss.xml:0
#, python-format
msgid "Mark all as read"
msgstr "Đánh dấu đã đọc tất cả"

#. module: mail
#. openerp-web
#: code:addons/mail/static/src/xml/discuss.xml:0
#, python-format
msgid "Mark all read"
msgstr "Đánh dấu Đã đọc tất cả"

#. module: mail
#: model_terms:ir.ui.view,arch_db:mail.mail_activity_view_form_popup
msgid "Mark as Done"
msgstr "Đánh dấu hoàn tất"

#. module: mail
#. openerp-web
#: code:addons/mail/static/src/xml/discuss.xml:0
#: code:addons/mail/static/src/xml/thread.xml:0
#, python-format
msgid "Mark as Read"
msgstr "Đánh dấu đã đọc"

#. module: mail
#. openerp-web
#: code:addons/mail/static/src/xml/thread.xml:0
#: code:addons/mail/static/src/xml/thread.xml:0
#, python-format
msgid "Mark as Todo"
msgstr "Đánh dấu là Việc cần làm"

#. module: mail
#. openerp-web
#: code:addons/mail/static/src/xml/web_kanban_activity.xml:0
#, python-format
msgid "Mark as done"
msgstr "Đánh dấu xong"

#. module: mail
#. openerp-web
#: code:addons/mail/static/src/xml/thread.xml:0
#, python-format
msgid "Mark as todo"
msgstr ""

#. module: mail
#: model:ir.ui.menu,name:mail.mail_blacklist_menu
msgid "Mass Mail Blacklist"
msgstr "Dánh sách đen email hàng loạt"

#. module: mail
#: model:mail.activity.type,name:mail.mail_activity_data_meeting
msgid "Meeting"
msgstr "Cuộc họp"

#. module: mail
#: model_terms:ir.ui.view,arch_db:mail.mail_channel_view_form
msgid "Members"
msgstr "Thành viên"

#. module: mail
#: model:ir.model.fields,help:mail.field_mail_channel__group_ids
msgid ""
"Members of those groups will automatically added as followers. Note that "
"they will be able to manage their subscription manually if necessary."
msgstr ""
"Thành viên của nhóm sẽ được tự động thêm vào danh sách người theo dõi. Lưu ý"
" rằng họ có thể tự thay đổi việc theo dõi này một cách thủ công, khi cần "
"thiết."

#. module: mail
#: model:ir.model,name:mail.model_base_partner_merge_automatic_wizard
msgid "Merge Partner Wizard"
msgstr "Đồ thuật Trộn đối tác"

#. module: mail
#: code:addons/mail/wizard/base_partner_merge.py:0
#, python-format
msgid "Merged with the following partners:"
msgstr "Được trộn với đối tác sau:"

#. module: mail
#: model:ir.model,name:mail.model_mail_message
#: model:ir.model.fields,field_description:mail.field_mail_mail__mail_message_id
#: model:ir.model.fields,field_description:mail.field_mail_notification__mail_message_id
#: model:ir.model.fields,field_description:mail.field_mail_resend_message__mail_message_id
#: model:ir.model.fields,field_description:mail.field_mail_wizard_invite__message
#: model_terms:ir.ui.view,arch_db:mail.view_message_form
msgid "Message"
msgstr "Thông điệp"

#. module: mail
#: model:ir.model.fields,field_description:mail.field_mail_blacklist__message_has_error
#: model:ir.model.fields,field_description:mail.field_mail_channel__message_has_error
#: model:ir.model.fields,field_description:mail.field_mail_thread__message_has_error
#: model:ir.model.fields,field_description:mail.field_mail_thread_blacklist__message_has_error
#: model:ir.model.fields,field_description:mail.field_mail_thread_cc__message_has_error
#: model:ir.model.fields,field_description:mail.field_res_partner__message_has_error
#: model:ir.model.fields,field_description:mail.field_res_users__message_has_error
msgid "Message Delivery error"
msgstr "Có Lỗi Gửi Thông điệp"

#. module: mail
#: model:ir.model.fields,field_description:mail.field_mail_tracking_value__mail_message_id
msgid "Message ID"
msgstr "ID Thông điệp"

#. module: mail
#: model:ir.model,name:mail.model_mail_notification
msgid "Message Notifications"
msgstr "Thông báo Thông điệp"

#. module: mail
#: model:ir.model.fields,field_description:mail.field_mail_compose_message__record_name
#: model:ir.model.fields,field_description:mail.field_mail_mail__record_name
#: model:ir.model.fields,field_description:mail.field_mail_message__record_name
msgid "Message Record Name"
msgstr "Tên bản ghi thông điệp"

#. module: mail
#: model:ir.model.fields,field_description:mail.field_mail_message_subtype__name
msgid "Message Type"
msgstr "Kiểu thông điệp"

#. module: mail
#: code:addons/mail/models/mail_message.py:0
#, python-format
msgid "Message are pending moderation"
msgstr "Thông điệp đang chờ kiểm duyệt"

#. module: mail
#: model:ir.model.fields,help:mail.field_mail_mail__email_to
msgid "Message recipients (emails)"
msgstr "Người nhận thông điệp (email)"

#. module: mail
#: model:ir.model.fields,help:mail.field_mail_mail__references
msgid "Message references, such as identifiers of previous messages"
msgstr "Dẫn chiếu Thông điệp, ví dụ như ID của thông điệp trước"

#. module: mail
#. openerp-web
#: code:addons/mail/static/src/xml/discuss.xml:0
#, python-format
msgid "Message sent in \""
msgstr "Thông điệp được gửi trong \""

#. module: mail
#: code:addons/mail/models/mail_thread.py:0
#, python-format
msgid "Message should be a valid Message instance"
msgstr ""

#. module: mail
#: model:ir.model.fields,help:mail.field_mail_message_subtype__name
msgid ""
"Message subtype gives a more precise type on the message, especially for "
"system notifications. For example, it can be a notification related to a new"
" record (New), or to a stage change in a process (Stage change). Message "
"subtypes allow to precisely tune the notifications the user want to receive "
"on its wall."
msgstr ""
"Kiểu thư phụ cung cấp loại chính xác hơn trên thư, đặc biệt là đối với thông"
" báo hệ thống. Ví dụ, nó có thể là một thông báo liên quan đến một bản ghi "
"mới (Mới) hoặc thay đổi giai đoạn trong một quy trình (Thay đổi giai đoạn). "
"Các kiểu con tin nhắn cho phép điều chỉnh chính xác các thông báo mà người "
"dùng muốn nhận trên tường của nó."

#. module: mail
#: model:ir.model,name:mail.model_mail_message_subtype
msgid "Message subtypes"
msgstr "Kiểu phụ của thông điệp"

#. module: mail
#: model:ir.model.fields,help:mail.field_mail_followers__subtype_ids
msgid ""
"Message subtypes followed, meaning subtypes that will be pushed onto the "
"user's Wall."
msgstr ""
"Các kiểu Thông điệp phụ theo dõi, có nghĩa là các kiểu con sẽ được đẩy lên "
"Tường của người dùng."

#. module: mail
#: model:ir.model.fields,help:mail.field_mail_compose_message__message_type
#: model:ir.model.fields,help:mail.field_mail_mail__message_type
#: model:ir.model.fields,help:mail.field_mail_message__message_type
msgid ""
"Message type: email for email message, notification for system message, "
"comment for other messages such as user replies"
msgstr ""
"Kiểu thông điệp: email đối với thông điệp bằng email, thông báo đối với các "
"thông điệp hệ thống, bình luận đối với các loại thông điệp khác (ví dụ: phản"
" hồi của người dùng)"

#. module: mail
#: model:ir.model.fields,help:mail.field_mail_mail__message_id
#: model:ir.model.fields,help:mail.field_mail_message__message_id
msgid "Message unique identifier"
msgstr "Mã Duy nhất nhận dạng Thông điệp"

#. module: mail
#: model:ir.model.fields,field_description:mail.field_mail_mail__message_id
#: model:ir.model.fields,field_description:mail.field_mail_message__message_id
msgid "Message-Id"
msgstr "Message-Id"

#. module: mail
#. openerp-web
#: code:addons/mail/static/src/xml/abstract_thread_window.xml:0
#: code:addons/mail/static/src/xml/systray.xml:0
#: model:ir.actions.act_window,name:mail.action_view_mail_message
#: model:ir.model.fields,field_description:mail.field_mail_blacklist__message_ids
#: model:ir.model.fields,field_description:mail.field_mail_channel__message_ids
#: model:ir.model.fields,field_description:mail.field_mail_shortcode__message_ids
#: model:ir.model.fields,field_description:mail.field_mail_thread__message_ids
#: model:ir.model.fields,field_description:mail.field_mail_thread_blacklist__message_ids
#: model:ir.model.fields,field_description:mail.field_mail_thread_cc__message_ids
#: model:ir.model.fields,field_description:mail.field_res_partner__message_ids
#: model:ir.model.fields,field_description:mail.field_res_users__message_ids
#: model:ir.ui.menu,name:mail.menu_mail_message
#: model_terms:ir.ui.view,arch_db:mail.view_message_tree
#, python-format
msgid "Messages"
msgstr "Thông điệp"

#. module: mail
#: model_terms:ir.ui.view,arch_db:mail.view_message_search
msgid "Messages Search"
msgstr "Tìm kiếm thông điệp"

#. module: mail
#. openerp-web
#: code:addons/mail/static/src/js/tours/mail.js:0
#, python-format
msgid "Messages can be <b>starred</b> to remind you to check back later."
msgstr ""
"Thông điệp có thể được <b>gắn sao</b> để nhắc nhở bạn kiểm tra lại sau."

#. module: mail
#. openerp-web
#: code:addons/mail/static/src/xml/thread.xml:0
#, python-format
msgid "Messages marked as read will appear in the history."
msgstr ""

#. module: mail
#: model:ir.model.fields,help:mail.field_mail_message_subtype__internal
msgid ""
"Messages with internal subtypes will be visible only by employees, aka "
"members of base_user group"
msgstr ""
"Thông điệp với kiểu phụ nội bộ sẽ chỉ được thấy bởi cán bộ nhân viên trong "
"công ty, (thành viên của nhóm base_user)"

#. module: mail
#. openerp-web
#: code:addons/mail/static/src/js/models/threads/mailbox.js:0
#, python-format
msgid "Missing domain for mailbox with ID '%s'"
msgstr "Thiếu miền cho hộp thư với ID '%s'"

#. module: mail
#: model:ir.model.fields,field_description:mail.field_mail_activity_type__res_model_id
#: model:ir.model.fields,field_description:mail.field_mail_message_subtype__res_model
#: model:ir.model.fields,field_description:mail.field_mail_resend_cancel__model
#: model_terms:ir.ui.view,arch_db:mail.view_email_template_search
#: model_terms:ir.ui.view,arch_db:mail.view_mail_alias_search
msgid "Model"
msgstr "Mô hình"

#. module: mail
#: model:ir.model.fields,field_description:mail.field_mail_activity_type__res_model_change
msgid "Model has change"
msgstr "Đối tượng đã thay đổi"

#. module: mail
#: model:ir.model.fields,help:mail.field_mail_wizard_invite__res_model
msgid "Model of the followed resource"
msgstr "Model của tài nguyên được theo dõi"

#. module: mail
#: model:ir.model.fields,help:mail.field_mail_message_subtype__res_model
msgid ""
"Model the subtype applies to. If False, this subtype applies to all models."
msgstr ""
"Mô hình loại phụ áp dụng cho. Nếu sai, loại phụ này áp dụng cho tất cả các "
"kiểu máy."

#. module: mail
#: model:ir.model,name:mail.model_ir_model
msgid "Models"
msgstr "Đối tượng"

#. module: mail
#. openerp-web
#: code:addons/mail/static/src/js/services/mail_manager.js:0
#: model_terms:ir.ui.view,arch_db:mail.mail_channel_notify_moderation
#, python-format
msgid "Moderate Messages"
<<<<<<< HEAD
msgstr "Kiểm duyệt Thông điệp"
=======
msgstr "Moderate Messages"
>>>>>>> d5884484

#. module: mail
#: model:ir.model.fields,field_description:mail.field_mail_channel__moderation
msgid "Moderate this channel"
msgstr "Kiểm duyệt kênh này"

#. module: mail
#: model:ir.model.fields,field_description:mail.field_mail_mail__moderator_id
#: model:ir.model.fields,field_description:mail.field_mail_message__moderator_id
msgid "Moderated By"
msgstr "Được kiểm duyệt bởi"

#. module: mail
#: model:ir.model.fields,field_description:mail.field_mail_channel__moderation_ids
msgid "Moderated Emails"
msgstr "Email được kiểm duyệt"

#. module: mail
#: model:ir.model.fields,field_description:mail.field_res_users__moderation_channel_ids
msgid "Moderated channels"
msgstr "Kênh được kiểm duyệt"

#. module: mail
#: code:addons/mail/models/mail_channel.py:0
#, python-format
msgid "Moderated channels must have moderators."
msgstr "Moderated channels must have moderators."

#. module: mail
#: model:ir.model.fields,field_description:mail.field_mail_channel__moderation_count
msgid "Moderated emails count"
msgstr "SL email được kiểm duyệt"

#. module: mail
#: model:ir.actions.act_window,name:mail.mail_moderation_action
#: model_terms:ir.ui.view,arch_db:mail.mail_channel_view_form
msgid "Moderation"
msgstr "Kiểm duyệt"

#. module: mail
#: model_terms:ir.ui.view,arch_db:mail.mail_moderation_view_tree
msgid "Moderation Lists"
<<<<<<< HEAD
msgstr "Danh sách Kiểm duyệt"
=======
msgstr "Moderation Lists"
>>>>>>> d5884484

#. module: mail
#. openerp-web
#: code:addons/mail/static/src/xml/discuss.xml:0
#, python-format
msgid "Moderation Queue"
msgstr "Hàng đợi Kiểm duyệt"

#. module: mail
#: model:ir.model.fields,field_description:mail.field_mail_mail__moderation_status
#: model:ir.model.fields,field_description:mail.field_mail_message__moderation_status
msgid "Moderation Status"
msgstr "Trạng thái kiểm duyệt"

#. module: mail
#: model:ir.model.fields,field_description:mail.field_res_users__moderation_counter
msgid "Moderation count"
<<<<<<< HEAD
msgstr "SL Kiểm duyệt"
=======
msgstr "Moderation count"
>>>>>>> d5884484

#. module: mail
#: model:ir.model.fields,field_description:mail.field_mail_channel__is_moderator
msgid "Moderator"
msgstr "Người kiểm duyệt"

#. module: mail
#: model:ir.model.fields,field_description:mail.field_mail_channel__moderator_ids
msgid "Moderators"
msgstr "Người Kiểm duyệt"

#. module: mail
#: code:addons/mail/models/mail_channel.py:0
#, python-format
msgid "Moderators must have an email address."
msgstr "Người kiểm duyệt phải có địa chỉ email."

#. module: mail
#: code:addons/mail/models/mail_channel.py:0
#, python-format
msgid "Moderators should be members of the channel they moderate."
msgstr "Người kiểm duyệt phải là thành viên của kênh mà họ kiểm duyệt."

#. module: mail
#: model_terms:ir.ui.view,arch_db:mail.mail_activity_type_view_form
msgid ""
"Modifying the model can have an impact on existing activities using this "
"activity type, be careful."
msgstr ""
"Modifying the model can have an impact on existing activities using this "
"activity type, be careful."

#. module: mail
#: model:ir.model,name:mail.model_base_module_uninstall
msgid "Module Uninstall"
msgstr "Gỡ cài đặt Mô-đun"

#. module: mail
#: model:ir.model.fields.selection,name:mail.selection__ir_actions_server__activity_date_deadline_range_type__months
msgid "Months"
msgstr "Tháng"

#. module: mail
#: model:ir.model.fields,field_description:mail.field_email_template_preview__name
#: model:ir.model.fields,field_description:mail.field_mail_activity_type__name
#: model:ir.model.fields,field_description:mail.field_mail_channel__name
#: model:ir.model.fields,field_description:mail.field_mail_resend_partner__name
#: model:ir.model.fields,field_description:mail.field_mail_template__name
#: model_terms:ir.ui.view,arch_db:mail.mail_channel_view_form
msgid "Name"
msgstr "Tên"

#. module: mail
#: model:ir.model.fields,help:mail.field_mail_compose_message__record_name
#: model:ir.model.fields,help:mail.field_mail_mail__record_name
#: model:ir.model.fields,help:mail.field_mail_message__record_name
msgid "Name get of the related document."
msgstr "Lấy tên của tài liệu liên quan."

#. module: mail
#: model:ir.model.fields,help:mail.field_email_template_preview__report_name
#: model:ir.model.fields,help:mail.field_mail_template__report_name
msgid ""
"Name to use for the generated report file (may contain placeholders)\n"
"The extension can be omitted and will then come from the report type."
msgstr ""
"Tên để sử dụng cho việc tạo các file báo cáo (có thể chứa placeholders)\n"

#. module: mail
#: model:ir.model.fields,field_description:mail.field_mail_mail__needaction
#: model:ir.model.fields,field_description:mail.field_mail_message__needaction
#: model:ir.model.fields,help:mail.field_mail_mail__needaction
#: model:ir.model.fields,help:mail.field_mail_message__needaction
#: model_terms:ir.ui.view,arch_db:mail.view_message_search
msgid "Need Action"
msgstr "Cần có hành động"

#. module: mail
#: model:ir.model.fields,field_description:mail.field_mail_mail__need_moderation
#: model:ir.model.fields,field_description:mail.field_mail_message__need_moderation
msgid "Need moderation"
msgstr "Cần kiểm duyệt"

#. module: mail
#: model:ir.model.fields,field_description:mail.field_mail_notification__res_partner_id
msgid "Needaction Recipient"
msgstr "Hành động người nhận"

#. module: mail
#. openerp-web
#: code:addons/mail/static/src/xml/discuss.xml:0
#, python-format
msgid "New Channel"
msgstr "Kênh mới"

#. module: mail
#. openerp-web
#: code:addons/mail/static/src/xml/discuss.xml:0
#, python-format
msgid "New Message"
msgstr "Thông điệp mới"

#. module: mail
#: model:ir.model.fields,field_description:mail.field_mail_tracking_value__new_value_char
msgid "New Value Char"
msgstr "Giá trị Char mới"

#. module: mail
#: model:ir.model.fields,field_description:mail.field_mail_tracking_value__new_value_datetime
msgid "New Value Datetime"
msgstr "Giá trị ngày giờ mới"

#. module: mail
#: model:ir.model.fields,field_description:mail.field_mail_tracking_value__new_value_float
msgid "New Value Float"
msgstr "Giá trị Float mới"

#. module: mail
#: model:ir.model.fields,field_description:mail.field_mail_tracking_value__new_value_integer
msgid "New Value Integer"
msgstr "Giá trị Integer mới"

#. module: mail
#: model:ir.model.fields,field_description:mail.field_mail_tracking_value__new_value_monetary
msgid "New Value Monetary"
msgstr "Giá trị Monetary mới"

#. module: mail
#: model:ir.model.fields,field_description:mail.field_mail_tracking_value__new_value_text
msgid "New Value Text"
msgstr "Giá trị văn bản mới"

#. module: mail
#. openerp-web
#: code:addons/mail/static/src/js/services/mail_manager.js:0
#: code:addons/mail/static/src/js/thread_windows/thread_window.js:0
#: code:addons/mail/static/src/xml/systray.xml:0
#: code:addons/mail/static/src/xml/systray.xml:0
#, python-format
msgid "New message"
msgstr "Gửi tin"

#. module: mail
#. openerp-web
#: code:addons/mail/static/src/xml/thread.xml:0
#, python-format
msgid "New messages"
msgstr "Thông điệp mới"

#. module: mail
#. openerp-web
#: code:addons/mail/static/src/xml/thread.xml:0
#, python-format
msgid "New messages appear here."
msgstr "Thông điệp mới xuất hiện ở đây."

#. module: mail
#. openerp-web
#: code:addons/mail/static/src/js/discuss.js:0
#, python-format
msgid "New people"
msgstr "Người mới"

#. module: mail
#: model_terms:ir.ui.view,arch_db:mail.view_mail_tracking_value_form
msgid "New values"
msgstr "Giá trị mới"

#. module: mail
#: model:ir.model.fields,help:mail.field_mail_channel__moderation_guidelines
msgid ""
"Newcomers on this moderated channel will automatically receive the "
"guidelines."
<<<<<<< HEAD
msgstr "Người mới vào kênh kiểm duyệt này sẽ  tự động nhận được hướng dẫn."
=======
msgstr ""
"Newcomers on this moderated channel will automatically receive the "
"guidelines."
>>>>>>> d5884484

#. module: mail
#. openerp-web
#: code:addons/mail/static/src/xml/thread.xml:0
#, python-format
msgid "Next"
msgstr "Kế tiếp"

#. module: mail
#: model_terms:ir.ui.view,arch_db:mail.mail_activity_view_tree
msgid "Next Activities"
msgstr "Hoạt động tiếp theo"

#. module: mail
#: model:ir.model.fields,field_description:mail.field_mail_activity_mixin__activity_date_deadline
#: model:ir.model.fields,field_description:mail.field_res_partner__activity_date_deadline
#: model:ir.model.fields,field_description:mail.field_res_users__activity_date_deadline
msgid "Next Activity Deadline"
msgstr "Hạn chót lần hành động kế tiếp"

#. module: mail
#: model:ir.model.fields,field_description:mail.field_mail_activity_mixin__activity_summary
#: model:ir.model.fields,field_description:mail.field_res_partner__activity_summary
#: model:ir.model.fields,field_description:mail.field_res_users__activity_summary
msgid "Next Activity Summary"
msgstr "Tóm tắt hoạt động tiếp theo"

#. module: mail
#: model:ir.model.fields,field_description:mail.field_mail_activity_mixin__activity_type_id
#: model:ir.model.fields,field_description:mail.field_res_partner__activity_type_id
#: model:ir.model.fields,field_description:mail.field_res_users__activity_type_id
msgid "Next Activity Type"
msgstr "Kiểu hành động kế tiếp"

#. module: mail
#: model:ir.model.fields,field_description:mail.field_mail_activity__has_recommended_activities
msgid "Next activities available"
msgstr "Hành động đang có kế tiêp"

#. module: mail
#: code:addons/mail/models/mail_notification.py:0
#, python-format
msgid "No Error"
msgstr "Không gặp lỗi"

#. module: mail
#. openerp-web
#: code:addons/mail/static/src/xml/systray.xml:0
#: code:addons/mail/static/src/xml/web_kanban_activity.xml:0
#, python-format
msgid "No activities planned."
msgstr "Không có kế hoạch hoạt động."

#. module: mail
#. openerp-web
#: code:addons/mail/static/src/xml/systray.xml:0
#, python-format
msgid "No conversation yet..."
msgstr "Chưa có cuộc trò chuyện nào..."

#. module: mail
#. openerp-web
#: code:addons/mail/static/src/xml/activity_view.xml:0
#, python-format
msgid "No data to display"
msgstr "Không có dữ liệu để hiển thị"

#. module: mail
#. openerp-web
#: code:addons/mail/static/src/js/followers.js:0
#, python-format
msgid "No follower"
msgstr "Không ai theo dõi"

#. module: mail
#. openerp-web
#: code:addons/mail/static/src/xml/thread.xml:0
#, python-format
msgid "No history messages"
msgstr ""

#. module: mail
#. openerp-web
#: code:addons/mail/static/src/xml/thread.xml:0
#, python-format
msgid "No matches found"
msgstr "Không có kết quả phù hợp"

#. module: mail
#. openerp-web
#: code:addons/mail/static/src/js/tools/debug_manager.js:0
#, python-format
msgid "No message available"
msgstr "Hiện không có tin"

#. module: mail
#. openerp-web
#: code:addons/mail/static/src/xml/thread.xml:0
#, python-format
msgid "No message matches your search. Try to change your search filters."
msgstr ""
"Không thấy thông điệp nào thoả mãn yêu cầu tìm kiếm của bạn. Hãy thử thay "
"đổi bộ lọc."

#. module: mail
#: code:addons/mail/wizard/mail_resend_message.py:0
#, python-format
msgid "No message_id found in context"
msgstr "No message_id found in context"

#. module: mail
#: code:addons/mail/wizard/mail_compose_message.py:0
#, python-format
msgid "No recipient found."
msgstr "Không tìm thấy người nhận."

#. module: mail
#. openerp-web
#: code:addons/mail/static/src/xml/thread.xml:0
#, python-format
msgid "No starred messages"
msgstr ""

#. module: mail
#: model:ir.model.fields,field_description:mail.field_mail_compose_message__no_auto_thread
#: model:ir.model.fields,field_description:mail.field_mail_mail__no_auto_thread
#: model:ir.model.fields,field_description:mail.field_mail_message__no_auto_thread
msgid "No threading for answers"
msgstr "Không có luồng cho câu trả lời"

#. module: mail
#: model:ir.model.fields.selection,name:mail.selection__mail_activity_type__category__default
msgid "None"
msgstr "Không dùng"

#. module: mail
#: model:ir.model.fields,field_description:mail.field_mail_address_mixin__email_normalized
#: model:ir.model.fields,field_description:mail.field_mail_thread_blacklist__email_normalized
#: model:ir.model.fields,field_description:mail.field_res_partner__email_normalized
#: model:ir.model.fields,field_description:mail.field_res_users__email_normalized
msgid "Normalized Email"
msgstr "Email chuẩn hóa"

#. module: mail
#: model:ir.model.fields,field_description:mail.field_ir_actions_server__activity_note
#: model:ir.model.fields,field_description:mail.field_ir_cron__activity_note
#: model:ir.model.fields,field_description:mail.field_mail_activity__note
#: model:mail.message.subtype,name:mail.mt_note
msgid "Note"
msgstr "Ghi chú"

#. module: mail
#. openerp-web
#: code:addons/mail/static/src/xml/thread.xml:0
#, python-format
msgid "Note by"
msgstr "Ghi nhận bởi"

#. module: mail
#: model:ir.model.fields,field_description:mail.field_res_users__notification_type
#: model_terms:ir.ui.view,arch_db:mail.view_mail_search
msgid "Notification"
msgstr "Thông báo"

#. module: mail
#: model:ir.model.fields,field_description:mail.field_mail_notification__notification_type
msgid "Notification Type"
msgstr "Kiểu thông báo"

#. module: mail
#: model:ir.model.fields,field_description:mail.field_mail_channel__moderation_notify_msg
msgid "Notification message"
msgstr "Thông báo tin nhắn"

#. module: mail
#: model:ir.actions.server,name:mail.ir_cron_delete_notification_ir_actions_server
#: model:ir.cron,cron_name:mail.ir_cron_delete_notification
#: model:ir.cron,name:mail.ir_cron_delete_notification
msgid "Notification: Delete Notifications older than 6 Month"
msgstr "Notification: Delete Notifications older than 6 Month"

#. module: mail
#: model:ir.model.fields,field_description:mail.field_mail_mail__notification_ids
#: model:ir.model.fields,field_description:mail.field_mail_message__notification_ids
#: model:ir.model.fields,field_description:mail.field_mail_resend_message__notification_ids
msgid "Notifications"
msgstr "Thông báo"

#. module: mail
#: model:ir.model.fields,field_description:mail.field_mail_compose_message__notify
msgid "Notify followers"
msgstr "Báo những Người dõi theo"

#. module: mail
#: model:ir.model.fields,help:mail.field_mail_compose_message__notify
msgid "Notify followers of the document (mass post only)"
msgstr "Báo những đối tượng theo dõi tài liệu này (mass post only)"

#. module: mail
#: model:ir.model.fields,field_description:mail.field_mail_blacklist__message_needaction_counter
#: model:ir.model.fields,field_description:mail.field_mail_channel__message_needaction_counter
#: model:ir.model.fields,field_description:mail.field_mail_thread__message_needaction_counter
#: model:ir.model.fields,field_description:mail.field_mail_thread_blacklist__message_needaction_counter
#: model:ir.model.fields,field_description:mail.field_mail_thread_cc__message_needaction_counter
#: model:ir.model.fields,field_description:mail.field_res_partner__message_needaction_counter
#: model:ir.model.fields,field_description:mail.field_res_users__message_needaction_counter
msgid "Number of Actions"
msgstr "Số lượng Hành động"

#. module: mail
#: model:ir.model.fields,help:mail.field_mail_activity_type__delay_count
msgid ""
"Number of days/week/month before executing the action. It allows to plan the"
" action deadline."
msgstr ""
"Số ngày/tuần/tháng trước khi thực thi hành động. Điều này cho phép bạn lập "
"kế hoạch cho hạn chót của hành động."

#. module: mail
#: model:ir.model.fields,field_description:mail.field_mail_blacklist__message_has_error_counter
#: model:ir.model.fields,field_description:mail.field_mail_channel__message_has_error_counter
#: model:ir.model.fields,field_description:mail.field_mail_thread__message_has_error_counter
#: model:ir.model.fields,field_description:mail.field_mail_thread_blacklist__message_has_error_counter
#: model:ir.model.fields,field_description:mail.field_mail_thread_cc__message_has_error_counter
#: model:ir.model.fields,field_description:mail.field_res_partner__message_has_error_counter
#: model:ir.model.fields,field_description:mail.field_res_users__message_has_error_counter
msgid "Number of errors"
msgstr "Số lỗi"

#. module: mail
#: model:ir.model.fields,help:mail.field_mail_blacklist__message_needaction_counter
#: model:ir.model.fields,help:mail.field_mail_channel__message_needaction_counter
#: model:ir.model.fields,help:mail.field_mail_thread__message_needaction_counter
#: model:ir.model.fields,help:mail.field_mail_thread_blacklist__message_needaction_counter
#: model:ir.model.fields,help:mail.field_mail_thread_cc__message_needaction_counter
#: model:ir.model.fields,help:mail.field_res_partner__message_needaction_counter
#: model:ir.model.fields,help:mail.field_res_users__message_needaction_counter
msgid "Number of messages which requires an action"
msgstr "Số thông điệp cần có hành động"

#. module: mail
#: model:ir.model.fields,help:mail.field_mail_blacklist__message_has_error_counter
#: model:ir.model.fields,help:mail.field_mail_channel__message_has_error_counter
#: model:ir.model.fields,help:mail.field_mail_thread__message_has_error_counter
#: model:ir.model.fields,help:mail.field_mail_thread_blacklist__message_has_error_counter
#: model:ir.model.fields,help:mail.field_mail_thread_cc__message_has_error_counter
#: model:ir.model.fields,help:mail.field_res_partner__message_has_error_counter
#: model:ir.model.fields,help:mail.field_res_users__message_has_error_counter
msgid "Number of messages with delivery error"
msgstr "Số lượng các thông điệp có lỗi về gửi tin"

#. module: mail
#: model:ir.model.fields,help:mail.field_mail_blacklist__message_unread_counter
#: model:ir.model.fields,help:mail.field_mail_channel__message_unread_counter
#: model:ir.model.fields,help:mail.field_mail_thread__message_unread_counter
#: model:ir.model.fields,help:mail.field_mail_thread_blacklist__message_unread_counter
#: model:ir.model.fields,help:mail.field_mail_thread_cc__message_unread_counter
#: model:ir.model.fields,help:mail.field_res_partner__message_unread_counter
#: model:ir.model.fields,help:mail.field_res_users__message_unread_counter
msgid "Number of unread messages"
msgstr "Số thông điệp chưa đọc"

#. module: mail
#: model_terms:ir.ui.view,arch_db:mail.mail_notification_borders
#: model_terms:ir.ui.view,arch_db:mail.mail_notification_light
#: model_terms:ir.ui.view,arch_db:mail.mail_notification_paynow
#: model_terms:ir.ui.view,arch_db:mail.message_notification_email
msgid "Odoo"
msgstr "Odoo"

#. module: mail
#. openerp-web
#: code:addons/mail/static/src/xml/discuss.xml:0
#, python-format
msgid "Offline"
msgstr "Ngoại tuyến"

#. module: mail
#: model:ir.model.fields,field_description:mail.field_mail_tracking_value__old_value_char
msgid "Old Value Char"
msgstr "Char giá trị cũ"

#. module: mail
#: model:ir.model.fields,field_description:mail.field_mail_tracking_value__old_value_datetime
msgid "Old Value DateTime"
msgstr "Giá trị ngày giờ cũ"

#. module: mail
#: model:ir.model.fields,field_description:mail.field_mail_tracking_value__old_value_float
msgid "Old Value Float"
msgstr "Giá trị Float cũ"

#. module: mail
#: model:ir.model.fields,field_description:mail.field_mail_tracking_value__old_value_integer
msgid "Old Value Integer"
msgstr "Giá trị Integer cũ"

#. module: mail
#: model:ir.model.fields,field_description:mail.field_mail_tracking_value__old_value_monetary
msgid "Old Value Monetary"
msgstr "Giá trị Monetary cũ"

#. module: mail
#: model:ir.model.fields,field_description:mail.field_mail_tracking_value__old_value_text
msgid "Old Value Text"
msgstr "Giá trị Text cũ"

#. module: mail
#: model_terms:ir.ui.view,arch_db:mail.view_mail_tracking_value_form
msgid "Old values"
msgstr "Giá trị cũ"

#. module: mail
#. openerp-web
#: code:addons/mail/static/src/js/tours/mail.js:0
#, python-format
msgid ""
"Once a message has been starred, you can come back and review it at any time"
" here."
msgstr ""
"Một khi một thông điệp được gắn sao, bạn có thể quay lại và xem lại nó bất "
"kỳ lúc nào."

#. module: mail
#. openerp-web
#: code:addons/mail/static/src/js/followers.js:0
#, python-format
msgid "One follower"
msgstr "Một người theo dõi"

#. module: mail
#. openerp-web
#: code:addons/mail/static/src/xml/discuss.xml:0
#, python-format
msgid "Online"
msgstr "Trực tuyến"

#. module: mail
#: code:addons/mail/models/mail_channel.py:0
#, python-format
msgid ""
"Only an administrator or a moderator can send guidelines to channel members!"
msgstr ""
"Only an administrator or a moderator can send guidelines to channel members!"

#. module: mail
#: code:addons/mail/models/ir_model.py:0
#, python-format
msgid "Only custom models can be modified."
msgstr "Chỉ có thể sửa đổi các model tùy chỉnh."

#. module: mail
#: code:addons/mail/models/mail_channel.py:0
#, python-format
msgid "Only mailing lists can be moderated."
msgstr "Only mailing lists can be moderated."

#. module: mail
#: model:ir.model.fields.selection,name:mail.selection__mail_channel_partner__fold_state__open
msgid "Open"
msgstr "Mở"

#. module: mail
#. openerp-web
#: code:addons/mail/static/src/xml/thread.xml:0
#, python-format
msgid "Open Channel in Discuss to moderate"
msgstr "Mở kênh này trong Thảo luận để kiểm duyệt"

#. module: mail
#: model_terms:ir.ui.view,arch_db:mail.view_mail_alias_form
msgid "Open Document"
msgstr "Mở Tài liệu"

#. module: mail
#: model_terms:ir.ui.view,arch_db:mail.view_mail_alias_form
msgid "Open Parent Document"
msgstr "Mở Tài liệu Cha"

#. module: mail
#. openerp-web
#: code:addons/mail/static/src/xml/discuss.xml:0
#, python-format
msgid "Open chat"
msgstr "Mở chat"

#. module: mail
#. openerp-web
#: code:addons/mail/static/src/js/thread_windows/thread_window.js:0
#, python-format
msgid "Open document"
msgstr "Mở tài liệu"

#. module: mail
#. openerp-web
#: code:addons/mail/static/src/js/thread_windows/thread_window.js:0
#, python-format
msgid "Open in Discuss"
msgstr "Mở trong Thảo luận"

#. module: mail
#: model:ir.model.fields,help:mail.field_mail_alias__alias_force_thread_id
#: model:ir.model.fields,help:mail.field_mail_alias_mixin__alias_force_thread_id
#: model:ir.model.fields,help:mail.field_mail_channel__alias_force_thread_id
msgid ""
"Optional ID of a thread (record) to which all incoming messages will be "
"attached, even if they did not reply to it. If set, this will disable the "
"creation of new records completely."
msgstr ""
"ID tuỳ chọn của một chủ đề/bản ghi (thread) mà tất cả các thông điệp đến sẽ "
"được gắn/đính vào, thâm chí nếu người ta không reply nó. Nếu được thiết lập,"
" điều này sẽ vô hiệu hoàn toàn việc tạo mới bản ghi."

#. module: mail
#: model:ir.model.fields,help:mail.field_email_template_preview__mail_server_id
#: model:ir.model.fields,help:mail.field_mail_template__mail_server_id
msgid ""
"Optional preferred server for outgoing mails. If not set, the highest "
"priority one will be used."
msgstr ""
"Máy chủ gửi thư ưa thích. Nếu không thiết lập, máy chủ gửi thư có mức ưu "
"tiên cao nhất sẽ được sử dụng."

#. module: mail
#: model:ir.model.fields,field_description:mail.field_email_template_preview__report_template
#: model:ir.model.fields,field_description:mail.field_mail_template__report_template
msgid "Optional report to print and attach"
msgstr "Báo cáo tuỳ chọn để in và đính kèm"

#. module: mail
#: model:ir.model.fields,help:mail.field_email_template_preview__lang
#: model:ir.model.fields,help:mail.field_mail_template__lang
msgid ""
"Optional translation language (ISO code) to select when sending out an "
"email. If not set, the english version will be used. This should usually be "
"a placeholder expression that provides the appropriate language, e.g. "
"${object.partner_id.lang}."
msgstr ""
"Ngôn ngữ dịch tùy chọn (mã ISO) để chọn khi gửi email. Nếu không được đặt, "
"phiên bản tiếng Anh sẽ được sử dụng. Điều này thường phải là biểu thức trình"
" giữ chỗ cung cấp ngôn ngữ thích hợp, ví dụ: ${object.partner_id.lang}."

#. module: mail
#: model:ir.model.fields,help:mail.field_email_template_preview__null_value
#: model:ir.model.fields,help:mail.field_mail_template__null_value
msgid "Optional value to use if the target field is empty"
msgstr "Giá trị tùy chọn để sử dụng nếu trường mục tiêu trống"

#. module: mail
#. openerp-web
#: code:addons/mail/static/src/js/models/threads/dm_chat.js:0
#, python-format
msgid "Out of office until %s"
msgstr "Vắng mặt cho đến %s"

#. module: mail
#: model:ir.model.fields.selection,name:mail.selection__mail_mail__state__outgoing
#: model_terms:ir.ui.view,arch_db:mail.view_mail_search
msgid "Outgoing"
msgstr "Chờ gửi đi"

#. module: mail
#: model:ir.model.fields,field_description:mail.field_email_template_preview__mail_server_id
#: model:ir.model.fields,field_description:mail.field_mail_template__mail_server_id
msgid "Outgoing Mail Server"
msgstr "Máy chủ gửi email"

#. module: mail
#: model:ir.model,name:mail.model_mail_mail
msgid "Outgoing Mails"
msgstr "Thư gửi đi"

#. module: mail
#: model:ir.model.fields,field_description:mail.field_mail_compose_message__mail_server_id
#: model:ir.model.fields,field_description:mail.field_mail_mail__mail_server_id
#: model:ir.model.fields,field_description:mail.field_mail_message__mail_server_id
msgid "Outgoing mail server"
msgstr "Máy chủ gửi email"

#. module: mail
#. openerp-web
#: code:addons/mail/static/src/js/views/activity/activity_renderer.js:0
#: model:ir.model.fields.selection,name:mail.selection__mail_activity__state__overdue
#: model:ir.model.fields.selection,name:mail.selection__mail_activity_mixin__activity_state__overdue
#: model:ir.model.fields.selection,name:mail.selection__res_partner__activity_state__overdue
#, python-format
msgid "Overdue"
msgstr "Quá hạn"

#. module: mail
#: model_terms:ir.ui.view,arch_db:mail.email_template_form
msgid "Override author's email"
msgstr "Ghi đè email của tác giả"

#. module: mail
#: model:ir.model.fields,field_description:mail.field_mail_alias__alias_user_id
#: model:ir.model.fields,field_description:mail.field_mail_alias_mixin__alias_user_id
#: model:ir.model.fields,field_description:mail.field_mail_channel__alias_user_id
msgid "Owner"
msgstr "Chủ sở hữu"

#. module: mail
#. openerp-web
#: code:addons/mail/static/src/xml/thread.xml:0
#, python-format
msgid "PDF file"
msgstr "Tệp tin PDF"

#. module: mail
#: model:ir.model.fields,field_description:mail.field_mail_message_subtype__parent_id
msgid "Parent"
msgstr "Cấp cha"

#. module: mail
#: model:ir.model.fields,field_description:mail.field_mail_compose_message__parent_id
#: model:ir.model.fields,field_description:mail.field_mail_mail__parent_id
#: model:ir.model.fields,field_description:mail.field_mail_message__parent_id
msgid "Parent Message"
msgstr "Thông báo cha"

#. module: mail
#: model:ir.model.fields,field_description:mail.field_mail_alias__alias_parent_model_id
#: model:ir.model.fields,field_description:mail.field_mail_alias_mixin__alias_parent_model_id
#: model:ir.model.fields,field_description:mail.field_mail_channel__alias_parent_model_id
msgid "Parent Model"
msgstr "Model cha"

#. module: mail
#: model:ir.model.fields,field_description:mail.field_mail_alias__alias_parent_thread_id
#: model:ir.model.fields,field_description:mail.field_mail_alias_mixin__alias_parent_thread_id
#: model:ir.model.fields,field_description:mail.field_mail_channel__alias_parent_thread_id
msgid "Parent Record Thread ID"
msgstr "Parent Record Thread ID"

#. module: mail
#: model:ir.model.fields,help:mail.field_mail_alias__alias_parent_model_id
#: model:ir.model.fields,help:mail.field_mail_alias_mixin__alias_parent_model_id
#: model:ir.model.fields,help:mail.field_mail_channel__alias_parent_model_id
msgid ""
"Parent model holding the alias. The model holding the alias reference is not"
" necessarily the model given by alias_model_id (example: project "
"(parent_model) and task (model))"
msgstr ""
"Parent model holding the alias. The model holding the alias reference is not"
" necessarily the model given by alias_model_id (example: project "
"(parent_model) and task (model))"

#. module: mail
#: model:ir.model.fields,help:mail.field_mail_message_subtype__parent_id
msgid ""
"Parent subtype, used for automatic subscription. This field is not correctly"
" named. For example on a project, the parent_id of project subtypes refers "
"to task-related subtypes."
msgstr ""
"Phụ đề con, được sử dụng để đăng ký tự động. Trường này không được đặt tên "
"chính xác. Ví dụ về một dự án, parent_id của các kiểu con dự án là các kiểu "
"con liên quan đến nhiệm vụ."

#. module: mail
#: model:ir.model.fields,field_description:mail.field_mail_resend_partner__partner_id
msgid "Partner"
msgstr "Đối tác"

#. module: mail
#: code:addons/mail/models/res_partner.py:0
#, python-format
msgid "Partner Profile"
msgstr "Hồ sơ Đối tác"

#. module: mail
#: model:ir.model.fields,field_description:mail.field_mail_resend_message__partner_readonly
msgid "Partner Readonly"
msgstr "Đối tác chỉ xem"

#. module: mail
#: model:ir.model,name:mail.model_mail_resend_partner
msgid "Partner with additionnal information for mail resend"
msgstr "Đối tác với thông tin bổ sung để gửi lại email"

#. module: mail
#: model:ir.model.fields,field_description:mail.field_mail_mail__notified_partner_ids
#: model:ir.model.fields,field_description:mail.field_mail_message__notified_partner_ids
msgid "Partners with Need Action"
msgstr "Đối tác mà Cần có hành động"

#. module: mail
#: model:ir.model.fields.selection,name:mail.selection__mail_message__moderation_status__pending_moderation
msgid "Pending Moderation"
msgstr "Đang đợi kiểm duyệt"

#. module: mail
#. openerp-web
#: code:addons/mail/static/src/xml/thread.xml:0
#: code:addons/mail/static/src/xml/thread.xml:0
#, python-format
msgid "Pending moderation"
msgstr "Đang đợi kiểm duyệt"

#. module: mail
#. openerp-web
#: code:addons/mail/static/src/xml/thread.xml:0
#, python-format
msgid "Pending moderation messages appear here."
msgstr "Các thông điệp chờ kiểm duyệt sẽ xuất hiện ở đây."

#. module: mail
#: model:ir.model.fields,help:mail.field_mail_channel__moderation_notify
msgid ""
"People receive an automatic notification about their message being waiting "
"for moderation."
msgstr ""
"People receive an automatic notification about their message being waiting "
"for moderation."

#. module: mail
#: model:ir.model.fields.selection,name:mail.selection__mail_moderation__status__ban
msgid "Permanent Ban"
msgstr "Cấm vĩnh viễn"

#. module: mail
#: model:ir.model.fields,help:mail.field_email_template_preview__auto_delete
#: model:ir.model.fields,help:mail.field_mail_mail__auto_delete
#: model:ir.model.fields,help:mail.field_mail_template__auto_delete
msgid "Permanently delete this email after sending it, to save space"
msgstr "Xoá vĩnh viên thư này sau khi gửi, để tiết kiệm không gian lưu trữ"

#. module: mail
#: model:ir.model.fields,field_description:mail.field_email_template_preview__copyvalue
#: model:ir.model.fields,field_description:mail.field_mail_template__copyvalue
msgid "Placeholder Expression"
msgstr "Biểu thức Placeholder"

#. module: mail
#. openerp-web
#: code:addons/mail/static/src/js/views/activity/activity_renderer.js:0
#: model:ir.model.fields.selection,name:mail.selection__mail_activity__state__planned
#: model:ir.model.fields.selection,name:mail.selection__mail_activity_mixin__activity_state__planned
#: model:ir.model.fields.selection,name:mail.selection__res_partner__activity_state__planned
#, python-format
msgid "Planned"
msgstr "Đã hoạch định"

#. module: mail
#. openerp-web
#: code:addons/mail/static/src/xml/activity.xml:0
#, python-format
msgid "Planned activities"
msgstr "Hoạt động đã Lên Kế hoạch"

#. module: mail
#: model_terms:ir.ui.view,arch_db:mail.mail_activity_type_view_tree
msgid "Planned in"
msgstr "Hoạch định trong"

#. module: mail
#. openerp-web
#: code:addons/mail/static/src/js/composers/chatter_composer.js:0
#, python-format
msgid "Please complete customer's informations"
msgstr "Vui lòng hoàn thiện thông tin khách hàng"

#. module: mail
#: model_terms:ir.ui.view,arch_db:mail.mail_bounce_catchall
msgid "Please contact us instead using"
msgstr "Thay vì thế, vui lòng liên lạc với chúng tôi qua"

#. module: mail
#: model_terms:ir.ui.view,arch_db:mail.mail_channel_send_guidelines
msgid "Please find below the guidelines of the"
msgstr "Vui lòng tìm bên dưới hướng dẫn của"

#. module: mail
#. openerp-web
#: code:addons/mail/static/src/xml/thread.xml:0
#, python-format
msgid "Please wait"
msgstr "Vui lòng đợi"

#. module: mail
#. openerp-web
#: code:addons/mail/static/src/xml/discuss.xml:0
#: code:addons/mail/static/src/xml/discuss.xml:0
#: code:addons/mail/static/src/xml/thread.xml:0
#, python-format
msgid "Please wait..."
msgstr ""

#. module: mail
#. openerp-web
#: code:addons/mail/static/src/js/composers/basic_composer.js:0
#, python-format
msgid "Please, wait while the file is uploading."
msgstr "Vui lòng đợi trong khi tập tin được được tải lên."

#. module: mail
#: model:ir.model.fields,help:mail.field_res_users__notification_type
msgid ""
"Policy on how to handle Chatter notifications:\n"
"- Handle by Emails: notifications are sent to your email address\n"
"- Handle in Odoo: notifications appear in your Odoo Inbox"
msgstr ""
"Policy on how to handle Chatter notifications:\n"
"- Handle by Emails: notifications are sent to your email address\n"
"- Handle in Odoo: notifications appear in your Odoo Inbox"

#. module: mail
#: model:ir.model.fields,help:mail.field_mail_alias__alias_contact
#: model:ir.model.fields,help:mail.field_mail_alias_mixin__alias_contact
#: model:ir.model.fields,help:mail.field_mail_channel__alias_contact
#: model:ir.model.fields,help:mail.field_res_users__alias_contact
msgid ""
"Policy to post a message on the document using the mailgateway.\n"
"- everyone: everyone can post\n"
"- partners: only authenticated partners\n"
"- followers: only followers of the related document or members of following channels\n"
msgstr ""
"Cho sách cho phép post các thông điệp lên tài liệu sử dụng.\n"
"- mọi người: Mọi người có thể post\n"
"- đối tác: Chỉ các đối tác đã xác thực\n"
"- người theo dõi: Chỉ những người ở trong danh sách dõi theo của tài liệu hoặc thành viên của các kênh sau đây\n"

#. module: mail
#. openerp-web
#: code:addons/mail/static/src/js/tours/mail.js:0
#, python-format
msgid "Post your message on the thread"
msgstr "Gửi tin nhắn của bạn lên kênh"

#. module: mail
#: model_terms:ir.ui.view,arch_db:mail.mail_notification_borders
#: model_terms:ir.ui.view,arch_db:mail.mail_notification_light
#: model_terms:ir.ui.view,arch_db:mail.mail_notification_paynow
msgid "Powered by"
msgstr "Nền tảng"

#. module: mail
#: model:ir.model.fields,field_description:mail.field_mail_activity_type__previous_type_ids
msgid "Preceding Activities"
msgstr "Hoạt động Liền trước"

#. module: mail
#: model_terms:ir.ui.view,arch_db:mail.email_template_form
msgid "Preferred reply address"
msgstr "Địa chỉ trả lời được ưa thích"

#. module: mail
#: model:ir.model.fields,help:mail.field_email_template_preview__reply_to
#: model:ir.model.fields,help:mail.field_mail_template__reply_to
msgid "Preferred response address (placeholders may be used here)"
msgstr "Địa chỉ phản hồi được ưa thích (có thể sử dụng placeholders ở đây)"

#. module: mail
#. openerp-web
#: code:addons/mail/static/src/xml/activity.xml:0
#: code:addons/mail/static/src/xml/discuss.xml:0
#: code:addons/mail/static/src/xml/web_kanban_activity.xml:0
#: model_terms:ir.ui.view,arch_db:mail.email_template_form
#, python-format
msgid "Preview"
msgstr "Xem trước"

#. module: mail
#: model_terms:ir.ui.view,arch_db:mail.email_template_preview_form
msgid "Preview of"
msgstr "Xem trước của"

#. module: mail
#. openerp-web
#: code:addons/mail/static/src/xml/thread.xml:0
#, python-format
msgid "Previous"
msgstr "Trước đó"

#. module: mail
#: model:ir.model.fields,field_description:mail.field_mail_activity__previous_activity_type_id
msgid "Previous Activity Type"
msgstr "Kiểu Hoạt động Trước đó"

#. module: mail
#. openerp-web
#: code:addons/mail/static/src/xml/thread.xml:0
#, python-format
msgid "Print"
msgstr "In"

#. module: mail
#: model:ir.model.fields,field_description:mail.field_mail_channel__public
#: model_terms:ir.ui.view,arch_db:mail.mail_channel_view_form
msgid "Privacy"
msgstr "Tính riêng tư"

#. module: mail
#. openerp-web
#: code:addons/mail/static/src/xml/discuss.xml:0
#, python-format
msgid "Private channel"
msgstr "Kênh riêng tư"

#. module: mail
#. openerp-web
#: code:addons/mail/static/src/js/discuss.js:0
#, python-format
msgid "Public Channels"
msgstr "Kênh Công cộng"

#. module: mail
#: model:ir.model,name:mail.model_publisher_warranty_contract
msgid "Publisher Warranty Contract"
msgstr "Hợp đồng bảo hành với nhà phát hành"

#. module: mail
#: model:ir.actions.server,name:mail.ir_cron_module_update_notification_ir_actions_server
#: model:ir.cron,cron_name:mail.ir_cron_module_update_notification
#: model:ir.cron,name:mail.ir_cron_module_update_notification
msgid "Publisher: Update Notification"
msgstr "Nhà xuất bản: Cập nhật thông báo"

#. module: mail
#. openerp-web
#: code:addons/mail/static/src/xml/discuss.xml:0
#, python-format
msgid "Quick search..."
msgstr "Tìm nhanh..."

#. module: mail
#: code:addons/mail/wizard/mail_compose_message.py:0
#, python-format
msgid "Re:"
msgstr "V/v:"

#. module: mail
#: model:ir.model.fields,field_description:mail.field_mail_notification__read_date
msgid "Read Date"
msgstr "Ngày đọc"

#. module: mail
#. openerp-web
#: code:addons/mail/static/src/js/thread_windows/thread_window.js:0
#, python-format
msgid "Read less"
msgstr ""

#. module: mail
#. openerp-web
#: code:addons/mail/static/src/js/thread_windows/thread_window.js:0
#: code:addons/mail/static/src/xml/thread_window.xml:0
#, python-format
msgid "Read more"
msgstr "Xem thêm"

#. module: mail
#. openerp-web
#: code:addons/mail/static/src/xml/thread.xml:0
#, python-format
msgid "Ready"
msgstr "Sẵn sàng"

#. module: mail
#: model:ir.model.fields.selection,name:mail.selection__mail_notification__notification_status__ready
msgid "Ready to Send"
msgstr "Sẵn sàng để Gửi"

#. module: mail
#: model:ir.model.fields.selection,name:mail.selection__mail_mail__state__received
#: model_terms:ir.ui.view,arch_db:mail.view_mail_search
msgid "Received"
msgstr "Đã nhận"

#. module: mail
#. openerp-web
#: code:addons/mail/static/src/xml/thread.xml:0
#, python-format
msgid "Received by Everyone"
msgstr ""

#. module: mail
#. openerp-web
#: code:addons/mail/static/src/xml/thread.xml:0
#, python-format
msgid "Received by:"
msgstr "Đã nhận bởi:"

#. module: mail
#: model:ir.model.fields,field_description:mail.field_mail_channel_partner__partner_id
#: model_terms:ir.ui.view,arch_db:mail.mail_resend_message_view_form
msgid "Recipient"
msgstr "Người nhận"

#. module: mail
#: model:ir.model.fields,field_description:mail.field_email_template_preview__partner_ids
#: model:ir.model.fields,field_description:mail.field_mail_mail__partner_ids
#: model:ir.model.fields,field_description:mail.field_mail_message__partner_ids
#: model:ir.model.fields,field_description:mail.field_mail_resend_message__partner_ids
#: model:ir.model.fields,field_description:mail.field_mail_wizard_invite__partner_ids
#: model_terms:ir.ui.view,arch_db:mail.email_compose_message_wizard_form
#: model_terms:ir.ui.view,arch_db:mail.view_message_form
msgid "Recipients"
msgstr "Người nhận"

#. module: mail
#: model:ir.model.fields,field_description:mail.field_mail_activity__recommended_activity_type_id
msgid "Recommended Activity Type"
msgstr "Kiểu Hoạt động được Khuyến nghị"

#. module: mail
#: model:ir.model.fields,field_description:mail.field_mail_activity_type__next_type_ids
msgid "Recommended Next Activities"
msgstr "Hoạt động Tiếp theo được Khuyến nghị"

#. module: mail
#: model:ir.model.fields,field_description:mail.field_mail_alias__alias_force_thread_id
#: model:ir.model.fields,field_description:mail.field_mail_alias_mixin__alias_force_thread_id
#: model:ir.model.fields,field_description:mail.field_mail_channel__alias_force_thread_id
msgid "Record Thread ID"
msgstr "Record Thread ID"

#. module: mail
#: code:addons/mail/models/mail_message.py:0
#: code:addons/mail/models/mail_message.py:0
#, python-format
msgid "Records:"
msgstr "Dữ liệu:"

#. module: mail
#: model:ir.model.fields,field_description:mail.field_mail_mail__references
msgid "References"
msgstr "Các tham chiếu"

#. module: mail
#: model_terms:ir.ui.view,arch_db:mail.mail_bounce_catchall
msgid "Regards,"
msgstr "Trân trọng,"

#. module: mail
#. openerp-web
#: code:addons/mail/static/src/xml/discuss.xml:0
#, python-format
msgid "Reject"
msgstr "Từ chối"

#. module: mail
#. openerp-web
#: code:addons/mail/static/src/xml/discuss.xml:0
#, python-format
msgid "Reject selected messages"
msgstr "Từ chối các tin đã chọn"

#. module: mail
#. openerp-web
#: code:addons/mail/static/src/xml/thread.xml:0
#, python-format
msgid "Reject |"
msgstr "Từ chối |"

#. module: mail
#: model:ir.model.fields.selection,name:mail.selection__mail_message__moderation_status__rejected
msgid "Rejected"
msgstr "Bị từ chối"

#. module: mail
#: model:ir.model.fields,field_description:mail.field_mail_activity__res_id
#: model:ir.model.fields,field_description:mail.field_mail_compose_message__res_id
#: model:ir.model.fields,field_description:mail.field_mail_followers__res_id
#: model:ir.model.fields,field_description:mail.field_mail_mail__res_id
#: model:ir.model.fields,field_description:mail.field_mail_message__res_id
#: model:ir.model.fields,field_description:mail.field_mail_wizard_invite__res_id
msgid "Related Document ID"
msgstr "ID tài liệu liên quan"

#. module: mail
#: model:ir.model.fields,field_description:mail.field_email_template_preview__model
#: model:ir.model.fields,field_description:mail.field_mail_activity__res_model
#: model:ir.model.fields,field_description:mail.field_mail_compose_message__model
#: model:ir.model.fields,field_description:mail.field_mail_mail__model
#: model:ir.model.fields,field_description:mail.field_mail_message__model
#: model:ir.model.fields,field_description:mail.field_mail_template__model
#: model:ir.model.fields,field_description:mail.field_mail_wizard_invite__res_model
msgid "Related Document Model"
msgstr "Đối tượng Tài liệu liên quan"

#. module: mail
#: model:ir.model.fields,field_description:mail.field_mail_followers__res_model
msgid "Related Document Model Name"
msgstr "Tên Model tài liệu liên quan"

#. module: mail
#: model_terms:ir.ui.view,arch_db:mail.view_mail_tracking_value_form
msgid "Related Message"
msgstr "Thông điệp liên quan"

#. module: mail
#: model:ir.model.fields,field_description:mail.field_mail_followers__partner_id
msgid "Related Partner"
msgstr "Đối tác liên quan"

#. module: mail
#: model:ir.model.fields,field_description:mail.field_mail_message_subtype__relation_field
msgid "Relation field"
msgstr "Trường Quan hệ"

#. module: mail
#. openerp-web
#: code:addons/mail/static/src/xml/thread.xml:0
#, python-format
msgid "Remove message with explanation"
msgstr "Xóa tin nhắn với giải thích"

#. module: mail
#. openerp-web
#: code:addons/mail/static/src/xml/thread.xml:0
#, python-format
msgid "Remove message without explanation"
msgstr "Xóa tin nhắn mà không giải thích"

#. module: mail
#: model_terms:ir.ui.view,arch_db:mail.email_template_form
msgid "Remove the contextual action to use this template on related documents"
msgstr ""
"Xóa hành động theo ngữ cảnh để sử dụng mẫu này trên các tài liệu liên quan"

#. module: mail
#. openerp-web
#: code:addons/mail/static/src/xml/followers.xml:0
#, python-format
msgid "Remove this follower"
msgstr "Gỡ người theo dõi này"

#. module: mail
#. openerp-web
#: code:addons/mail/static/src/js/discuss.js:0
#, python-format
msgid "Rename"
msgstr "Đổi tên"

#. module: mail
#. openerp-web
#: code:addons/mail/static/src/js/discuss.js:0
#: code:addons/mail/static/src/js/discuss.js:0
#, python-format
msgid "Rename conversation"
msgstr ""

#. module: mail
#. openerp-web
#: code:addons/mail/static/src/xml/discuss.xml:0
#: code:addons/mail/static/src/xml/thread.xml:0
#: model_terms:ir.ui.view,arch_db:mail.view_mail_form
#, python-format
msgid "Reply"
msgstr "Trả lời"

#. module: mail
#: model:ir.model.fields,help:mail.field_mail_compose_message__reply_to
#: model:ir.model.fields,help:mail.field_mail_mail__reply_to
#: model:ir.model.fields,help:mail.field_mail_message__reply_to
msgid ""
"Reply email address. Setting the reply_to bypasses the automatic thread "
"creation."
msgstr ""
"Địa chỉ email reply. Thiết lập reply_to sẽ bỏ qua việc tạo luồng (thread) tự"
" động."

#. module: mail
#: model:ir.model.fields,field_description:mail.field_email_template_preview__reply_to
#: model:ir.model.fields,field_description:mail.field_mail_compose_message__reply_to
#: model:ir.model.fields,field_description:mail.field_mail_mail__reply_to
#: model:ir.model.fields,field_description:mail.field_mail_message__reply_to
#: model:ir.model.fields,field_description:mail.field_mail_template__reply_to
msgid "Reply-To"
msgstr "Trả lời Đến"

#. module: mail
#: model:ir.model.fields,field_description:mail.field_email_template_preview__report_name
#: model:ir.model.fields,field_description:mail.field_mail_template__report_name
msgid "Report Filename"
msgstr "Tên tập tin Báo cáo"

#. module: mail
#: model:ir.actions.act_window,name:mail.mail_resend_message_action
msgid "Resend mail"
msgstr "Gửi lại thư"

#. module: mail
#: model_terms:ir.ui.view,arch_db:mail.mail_resend_message_view_form
msgid "Resend to selected"
msgstr "Gửi lại các mục dã chọn"

#. module: mail
#: model:ir.model.fields,field_description:mail.field_mail_resend_partner__resend_wizard_id
msgid "Resend wizard"
msgstr "Đồ thuật Gửi lại"

#. module: mail
#. openerp-web
#: code:addons/mail/static/src/xml/thread.xml:0
#, python-format
msgid "Reset Zoom"
msgstr "Đặt lại thu phóng"

#. module: mail
#: model:ir.model.fields,field_description:mail.field_ir_actions_server__activity_user_id
#: model:ir.model.fields,field_description:mail.field_ir_cron__activity_user_id
msgid "Responsible"
msgstr "Người phụ trách"

#. module: mail
#: model:ir.model.fields,field_description:mail.field_mail_activity_mixin__activity_user_id
#: model:ir.model.fields,field_description:mail.field_res_partner__activity_user_id
#: model:ir.model.fields,field_description:mail.field_res_users__activity_user_id
msgid "Responsible User"
msgstr "Người chịu trách nhiệm"

#. module: mail
#: model_terms:ir.ui.view,arch_db:mail.view_mail_form
#: model_terms:ir.ui.view,arch_db:mail.view_mail_tree
msgid "Retry"
msgstr "Thử lại"

#. module: mail
#: model:ir.model.fields,field_description:mail.field_mail_mail__body_html
msgid "Rich-text Contents"
msgstr "Nội dung Rich-text"

#. module: mail
#: model:ir.model.fields,help:mail.field_mail_mail__body_html
msgid "Rich-text/HTML message"
msgstr "Thông điệp Rich-text/HTML"

#. module: mail
#. openerp-web
#: code:addons/mail/static/src/xml/thread.xml:0
#, python-format
msgid "Rotate"
msgstr "Đảo"

#. module: mail
#: model_terms:ir.ui.view,arch_db:mail.view_email_template_search
msgid "SMTP Server"
msgstr "Máy chủ SMTP"

#. module: mail
#: model:ir.model.fields,field_description:mail.field_res_partner__user_id
#: model:ir.model.fields,field_description:mail.field_res_users__user_id
msgid "Salesperson"
msgstr "Nhân viên kinh doanh"

#. module: mail
#: model:ir.model.fields,field_description:mail.field_email_template_preview__res_id
msgid "Sample Document"
msgstr "Tài liệu mẫu"

#. module: mail
#: model_terms:ir.ui.view,arch_db:mail.mail_activity_view_form_popup
msgid "Save"
msgstr "Lưu"

#. module: mail
#: model_terms:ir.ui.view,arch_db:mail.email_compose_message_wizard_form
msgid "Save as a new template"
msgstr "Lưu thành mẫu mới"

#. module: mail
#: model_terms:ir.ui.view,arch_db:mail.email_compose_message_wizard_form
msgid "Save as new template"
msgstr "Lưu thành mẫu mới"

#. module: mail
#. openerp-web
#: code:addons/mail/static/src/js/thread_windows/abstract_thread_window.js:0
#, python-format
msgid "Say something"
msgstr "Nói gì đó"

#. module: mail
#: model_terms:ir.ui.view,arch_db:mail.mail_activity_view_form_popup
msgid "Schedule"
msgstr "Ấn định"

#. module: mail
#. openerp-web
#: code:addons/mail/static/src/js/activity.js:0
#, python-format
msgid "Schedule Activity"
msgstr "Lịch làm việc"

#. module: mail
#. openerp-web
#: code:addons/mail/static/src/xml/activity_view.xml:0
#: code:addons/mail/static/src/xml/chatter.xml:0
#, python-format
msgid "Schedule activity"
msgstr "Ấn định hoạt động"

#. module: mail
#: code:addons/mail/models/mail_activity.py:0
#, python-format
msgid "Schedule an Activity"
msgstr "Ấn định một Hoạt động"

#. module: mail
#. openerp-web
#: code:addons/mail/static/src/xml/web_kanban_activity.xml:0
#, python-format
msgid "Schedule an activity"
msgstr "Ấn định một hoạt động"

#. module: mail
#: model:ir.model.fields,field_description:mail.field_email_template_preview__scheduled_date
#: model:ir.model.fields,field_description:mail.field_mail_activity_type__delay_count
#: model:ir.model.fields,field_description:mail.field_mail_template__scheduled_date
msgid "Scheduled Date"
msgstr "Ngày dự kiến"

#. module: mail
#: model:ir.model.fields,field_description:mail.field_mail_mail__scheduled_date
#: model_terms:ir.ui.view,arch_db:mail.email_template_form
msgid "Scheduled Send Date"
msgstr "Ngày gửi được Ấn định"

#. module: mail
#: model_terms:ir.ui.view,arch_db:mail.view_mail_alias_search
msgid "Search Alias"
msgstr "Tìm kiếm Bí danh"

#. module: mail
#: model_terms:ir.ui.view,arch_db:mail.mail_channel_view_search
msgid "Search Groups"
msgstr "Tìm kiếm Nhóm"

#. module: mail
#: model_terms:ir.ui.view,arch_db:mail.mail_moderation_view_search
msgid "Search Moderation List"
msgstr "Search Moderation List"

#. module: mail
#. openerp-web
#: code:addons/mail/static/src/js/views/activity/activity_controller.js:0
#, python-format
msgid "Search: %s"
msgstr "Tìm: %s"

#. module: mail
#. openerp-web
#: code:addons/mail/static/src/xml/thread.xml:0
#, python-format
msgid "Seen by Everyone"
msgstr "Đã thấy bởi Mọi người"

#. module: mail
#. openerp-web
#: code:addons/mail/static/src/xml/thread.xml:0
#, python-format
msgid "Seen by:"
msgstr "Đã thấy bởi:"

#. module: mail
#. openerp-web
#: code:addons/mail/static/src/xml/discuss.xml:0
#, python-format
msgid "Select All"
msgstr "Chọn tất cả"

#. module: mail
#. openerp-web
#: code:addons/mail/static/src/xml/discuss.xml:0
#, python-format
msgid "Select all messages to moderate"
msgstr "Chọn tất cả tin để điều chỉnh"

#. module: mail
#: model:ir.model.fields,help:mail.field_email_template_preview__model_object_field
#: model:ir.model.fields,help:mail.field_mail_template__model_object_field
msgid ""
"Select target field from the related document model.\n"
"If it is a relationship field you will be able to select a target field at the destination of the relationship."
msgstr ""
"Select target field from the related document model.\n"
"If it is a relationship field you will be able to select a target field at the destination of the relationship."

#. module: mail
#: model_terms:ir.ui.view,arch_db:mail.mail_resend_message_view_form
msgid ""
"Select the action to do on each mail and correct the email address if "
"needed. The modified address will be saved on the corresponding contact."
msgstr ""
"Select the action to do on each mail and correct the email address if "
"needed. The modified address will be saved on the corresponding contact."

#. module: mail
#: model:ir.model.fields.selection,name:mail.selection__mail_channel__public__groups
msgid "Selected group of users"
msgstr "Nhóm người dùng được chọn"

#. module: mail
#. openerp-web
#: code:addons/mail/static/src/js/composers/basic_composer.js:0
#: code:addons/mail/static/src/js/discuss.js:0
#: code:addons/mail/static/src/xml/composer.xml:0
#: model_terms:ir.ui.view,arch_db:mail.email_compose_message_wizard_form
#, python-format
msgid "Send"
msgstr "Gửi"

#. module: mail
#: model:ir.model.fields,field_description:mail.field_mail_resend_partner__resend
msgid "Send Again"
msgstr "Gửi lại lần nữa"

#. module: mail
#: model:ir.model.fields,field_description:mail.field_mail_wizard_invite__send_mail
#: model:ir.model.fields.selection,name:mail.selection__ir_actions_server__state__email
msgid "Send Email"
msgstr "Gửi email"

#. module: mail
#: code:addons/mail/models/mail_template.py:0
#, python-format
msgid "Send Mail (%s)"
msgstr "Gửi email (%s)"

#. module: mail
#. openerp-web
#: code:addons/mail/static/src/xml/activity.xml:0
#: code:addons/mail/static/src/xml/web_kanban_activity.xml:0
#: model_terms:ir.ui.view,arch_db:mail.view_mail_form
#: model_terms:ir.ui.view,arch_db:mail.view_mail_tree
#, python-format
msgid "Send Now"
msgstr "Gửi Ngay"

#. module: mail
#. openerp-web
#: code:addons/mail/static/src/xml/chatter.xml:0
#, python-format
msgid "Send a message"
msgstr "Gửi tin nhắn"

#. module: mail
#. openerp-web
#: code:addons/mail/static/src/xml/discuss.xml:0
#, python-format
msgid "Send by mail"
msgstr ""

#. module: mail
#: model:ir.actions.act_window,name:mail.action_partner_mass_mail
msgid "Send email"
msgstr "Gửi mail"

#. module: mail
#. openerp-web
#: code:addons/mail/static/src/js/discuss.js:0
#, python-format
msgid "Send explanation to author"
msgstr "Gửi lời giải thích cho tác giả"

#. module: mail
#: model_terms:ir.ui.view,arch_db:mail.mail_channel_view_form
msgid "Send guidelines"
msgstr "Gửi hướng dẫn"

#. module: mail
#: model:ir.model.fields,field_description:mail.field_mail_channel__moderation_guidelines
msgid "Send guidelines to new subscribers"
msgstr "Gửi hướng dẫn cho người đăng ký mới"

#. module: mail
#. openerp-web
#: code:addons/mail/static/src/xml/chatter.xml:0
#, python-format
msgid "Send message"
msgstr "Gửi tin"

#. module: mail
#: model:ir.model.fields,field_description:mail.field_mail_channel__email_send
msgid "Send messages by email"
msgstr "Gửi thông điệp bằng email"

#. module: mail
#: model:ir.model.fields,help:mail.field_email_template_preview__email_from
#: model:ir.model.fields,help:mail.field_mail_template__email_from
msgid ""
"Sender address (placeholders may be used here). If not set, the default "
"value will be the author's email alias if configured, or email address."
msgstr ""
"Địa chỉ người gửi (placeholders có thể dùng được ở đây). Nếu không thiết "
"lập, giá trị mặc định sẽ là bí danh email (email alias) - nếu được cấu hình,"
" hoặc một địa chỉ email."

#. module: mail
#. openerp-web
#: code:addons/mail/static/src/js/thread_field.js:0
#, python-format
msgid "Sending Error"
msgstr "Lỗi khi Gửi"

#. module: mail
#. openerp-web
#: code:addons/mail/static/src/xml/discuss.xml:0
#, python-format
msgid "Sends messages by email"
msgstr "Gửi các thông điệp bằng email"

#. module: mail
#. openerp-web
#: code:addons/mail/static/src/xml/thread.xml:0
#: model:ir.model.fields.selection,name:mail.selection__mail_mail__state__sent
#: model:ir.model.fields.selection,name:mail.selection__mail_notification__notification_status__sent
#: model_terms:ir.ui.view,arch_db:mail.message_notification_email
#: model_terms:ir.ui.view,arch_db:mail.view_mail_search
#, python-format
msgid "Sent"
msgstr "Đã gửi"

#. module: mail
#: model:ir.model.fields,field_description:mail.field_mail_activity_type__sequence
#: model:ir.model.fields,field_description:mail.field_mail_message_subtype__sequence
msgid "Sequence"
msgstr "Thứ tự"

#. module: mail
#: model:ir.model,name:mail.model_ir_actions_server
msgid "Server Action"
msgstr "Hoạt động máy chủ"

#. module: mail
#: model_terms:ir.ui.view,arch_db:mail.mail_shortcode_view_form
#: model_terms:ir.ui.view,arch_db:mail.mail_shortcode_view_tree
msgid "Shortcodes"
msgstr "Phím tắt"

#. module: mail
#: model:ir.model.fields,field_description:mail.field_mail_shortcode__source
msgid "Shortcut"
msgstr "Phím tắt"

#. module: mail
#. openerp-web
#: code:addons/mail/static/src/xml/chatter.xml:0
#: code:addons/mail/static/src/xml/chatter.xml:0
#, python-format
msgid "Show"
msgstr "Trình diễn"

#. module: mail
#: model_terms:ir.ui.view,arch_db:mail.mail_activity_view_search
#: model_terms:ir.ui.view,arch_db:mail.res_partner_view_search_inherit_mail
msgid "Show all records which has next action date is before today"
msgstr "Hiển thị tất cả dữ liệu có ngày xử lý tiếp theo mà trước ngày hôm nay"

#. module: mail
#: code:addons/mail/models/mail_channel.py:0
#, python-format
msgid "Show an helper message"
msgstr "Hiển thị một thông điệp trợ giúp"

#. module: mail
#: model:ir.model.fields,field_description:mail.field_email_template_preview__ref_ir_act_window
#: model:ir.model.fields,field_description:mail.field_mail_template__ref_ir_act_window
msgid "Sidebar action"
msgstr "Thanh hành động"

#. module: mail
#: model:ir.model.fields,help:mail.field_email_template_preview__ref_ir_act_window
#: model:ir.model.fields,help:mail.field_mail_template__ref_ir_act_window
msgid ""
"Sidebar action to make this template available on records of the related "
"document model"
msgstr ""
"Sidebar action to make this template available on records of the related "
"document model"

#. module: mail
#: model:ir.model.fields.selection,name:mail.selection__ir_actions_server__activity_user_type__specific
msgid "Specific User"
msgstr "Người dùng cụ thể"

#. module: mail
#: model:ir.model.fields,help:mail.field_mail_activity_type__res_model_id
msgid ""
"Specify a model if the activity should be specific to a model and not "
"available when managing activities for other models."
msgstr ""
"Chỉ định một mô hình nếu hoạt động phải cụ thể cho một mô hình và không có "
"sẵn khi quản lý hoạt động cho các mô hình khác."

#. module: mail
#. openerp-web
#: code:addons/mail/static/src/js/services/mail_manager.js:0
#: code:addons/mail/static/src/xml/discuss.xml:0
#: code:addons/mail/static/src/xml/discuss.xml:0
#: model:ir.model.fields,field_description:mail.field_mail_mail__starred
#: model:ir.model.fields,field_description:mail.field_mail_message__starred
#, python-format
msgid "Starred"
msgstr "Được gắn sao"

#. module: mail
#: model:ir.model.fields,field_description:mail.field_mail_activity__state
msgid "State"
msgstr "Trạng thái"

#. module: mail
#: model:ir.model.fields,field_description:mail.field_mail_mail__state
#: model:ir.model.fields,field_description:mail.field_mail_moderation__status
#: model_terms:ir.ui.view,arch_db:mail.view_mail_form
#: model_terms:ir.ui.view,arch_db:mail.view_mail_search
msgid "Status"
msgstr "Tình trạng"

#. module: mail
#: model:ir.model.fields,help:mail.field_mail_activity_mixin__activity_state
#: model:ir.model.fields,help:mail.field_res_partner__activity_state
#: model:ir.model.fields,help:mail.field_res_users__activity_state
msgid ""
"Status based on activities\n"
"Overdue: Due date is already passed\n"
"Today: Activity date is today\n"
"Planned: Future activities."
msgstr ""
"Trạng thái dựa trên hoạt động\n"
"Quá hạn: Ngày đến hạn đã trôi qua\n"
"Hôm nay: Hôm nay là ngày phải thực hiện\n"
"Đã hoạch định: Các hoạt động trong tương lai."

#. module: mail
#: model:ir.model.fields,field_description:mail.field_email_template_preview__sub_model_object_field
#: model:ir.model.fields,field_description:mail.field_mail_template__sub_model_object_field
msgid "Sub-field"
msgstr "Trường Thứ cấp"

#. module: mail
#: model:ir.model.fields,field_description:mail.field_email_template_preview__sub_object
#: model:ir.model.fields,field_description:mail.field_mail_template__sub_object
msgid "Sub-model"
msgstr "Model Thứ cấp"

#. module: mail
#. openerp-web
#: code:addons/mail/static/src/xml/composer.xml:0
#: code:addons/mail/static/src/xml/discuss.xml:0
#: model:ir.model.fields,field_description:mail.field_email_template_preview__subject
#: model:ir.model.fields,field_description:mail.field_mail_compose_message__subject
#: model:ir.model.fields,field_description:mail.field_mail_mail__subject
#: model:ir.model.fields,field_description:mail.field_mail_message__subject
#: model:ir.model.fields,field_description:mail.field_mail_template__subject
#, python-format
msgid "Subject"
msgstr "Chủ đề"

#. module: mail
#: model:ir.model.fields,help:mail.field_email_template_preview__subject
#: model:ir.model.fields,help:mail.field_mail_template__subject
#: model_terms:ir.ui.view,arch_db:mail.email_template_form
msgid "Subject (placeholders may be used here)"
msgstr "Chủ đề (có thể sử dụng placeholders)"

#. module: mail
#: model_terms:ir.ui.view,arch_db:mail.email_compose_message_wizard_form
msgid "Subject..."
msgstr "Chủ đề..."

#. module: mail
#. openerp-web
#: code:addons/mail/static/src/xml/thread.xml:0
#, python-format
msgid "Subject:"
msgstr "Chủ đề:"

#. module: mail
#: model:ir.model.fields,field_description:mail.field_mail_shortcode__substitution
msgid "Substitution"
msgstr "Thay thế"

#. module: mail
#: model:ir.model.fields,field_description:mail.field_mail_compose_message__subtype_id
#: model:ir.model.fields,field_description:mail.field_mail_followers__subtype_ids
#: model:ir.model.fields,field_description:mail.field_mail_mail__subtype_id
#: model:ir.model.fields,field_description:mail.field_mail_message__subtype_id
#: model_terms:ir.ui.view,arch_db:mail.view_message_subtype_tree
msgid "Subtype"
msgstr "Kiểu phụ"

#. module: mail
#: model:ir.actions.act_window,name:mail.action_view_message_subtype
#: model:ir.ui.menu,name:mail.menu_message_subtype
msgid "Subtypes"
msgstr "Kiểu phụ"

#. module: mail
#: model:ir.model.fields,field_description:mail.field_ir_actions_server__activity_summary
#: model:ir.model.fields,field_description:mail.field_ir_cron__activity_summary
#: model:ir.model.fields,field_description:mail.field_mail_activity__summary
msgid "Summary"
msgstr "Tóm tắt"

#. module: mail
#: model:ir.model.fields.selection,name:mail.selection__mail_compose_message__message_type__notification
#: model:ir.model.fields.selection,name:mail.selection__mail_message__message_type__notification
msgid "System notification"
msgstr "Thông báo hệ thống"

#. module: mail
#: model:ir.model.fields,help:mail.field_mail_activity__has_recommended_activities
msgid "Technical field for UX purpose"
msgstr "Trường kỹ thuật cho mục đích UX"

#. module: mail
#: model:ir.model.fields,help:mail.field_mail_activity_type__res_model_change
msgid "Technical field for UX related behaviour"
msgstr "Technical field for UX related behaviour"

#. module: mail
#: model:ir.model.fields,help:mail.field_mail_activity__can_write
msgid "Technical field to hide buttons if the current user has no access."
msgstr "Technical field to hide buttons if the current user has no access."

#. module: mail
#: model:ir.model.fields,help:mail.field_mail_activity_type__initial_res_model_id
msgid ""
"Technical field to keep trace of the model at the beginning of the edition "
"for UX related behaviour"
msgstr ""

#. module: mail
#: model:ir.model.fields,help:mail.field_ir_actions_server__activity_user_field_name
#: model:ir.model.fields,help:mail.field_ir_cron__activity_user_field_name
msgid "Technical name of the user on the record"
msgstr "Tên kĩ thuật của người dùng ở bản ghi dữ liệu"

#. module: mail
#: model:ir.actions.act_window,name:mail.wizard_email_template_preview
msgid "Template Preview"
msgstr "Xem trước Mẫu"

#. module: mail
#: model:ir.model.fields,field_description:mail.field_email_template_preview__preview_lang
msgid "Template Preview Language"
msgstr "Ngôn ngữ Xem trước mẫu"

#. module: mail
#: model:ir.actions.act_window,name:mail.action_email_template_tree_all
#: model:ir.ui.menu,name:mail.menu_email_templates
#: model_terms:ir.ui.view,arch_db:mail.email_template_form
#: model_terms:ir.ui.view,arch_db:mail.email_template_tree
#: model_terms:ir.ui.view,arch_db:mail.view_email_template_search
msgid "Templates"
msgstr "Các mẫu"

#. module: mail
#: model_terms:ir.ui.view,arch_db:mail.mail_channel_notify_moderation
msgid "Thank you!"
msgstr "Cảm ơn bạn!"

#. module: mail
#: model_terms:ir.ui.view,arch_db:mail.mail_bounce_catchall
msgid "The"
msgstr "The"

#. module: mail
#: code:addons/mail/models/ir_actions.py:0
#, python-format
msgid "The 'Due Date In' value can't be negative."
msgstr "The 'Due Date In' value can't be negative."

#. module: mail
#: model:ir.model.constraint,message:mail.constraint_mail_moderation_channel_email_uniq
msgid "The email address must be unique per channel !"
msgstr "Email của mỗi kênh phải khác nhau, không được trùng!"

#. module: mail
#: model_terms:ir.ui.view,arch_db:mail.mail_bounce_catchall
msgid "The email sent to"
msgstr "Email gửi đến"

#. module: mail
#: model:ir.model.fields,help:mail.field_mail_shortcode__substitution
msgid "The escaped html code replacing the shortcut"
msgstr "Mã html thoát đã thay thế phím tắt"

#. module: mail
#: model:ir.model.fields,help:mail.field_res_partner__user_id
#: model:ir.model.fields,help:mail.field_res_users__user_id
msgid "The internal user in charge of this contact."
msgstr "Tài khoản người dùng nội bộ có liên kết với liên lạc này."

#. module: mail
#: model:ir.model.fields,help:mail.field_mail_alias__alias_model_id
#: model:ir.model.fields,help:mail.field_mail_alias_mixin__alias_model_id
#: model:ir.model.fields,help:mail.field_mail_channel__alias_model_id
msgid ""
"The model (Odoo Document Kind) to which this alias corresponds. Any incoming"
" email that does not reply to an existing record will cause the creation of "
"a new record of this model (e.g. a Project Task)"
msgstr ""
"Model (Kiểu Tài liệu Odoo) mà bí danh này ứng với nó. Bất kỳ thông điệp "
"email mà không đáp lại (reply) một bản ghi có sẵn sẽ làm cho Hệ thống tự "
"động tạo một bản ghi mới cho model này (vd: tạo mới một Nhiệm vụ Dự án nếu "
"model là project.task)"

#. module: mail
#: model:ir.model.fields,help:mail.field_mail_alias__alias_name
#: model:ir.model.fields,help:mail.field_mail_alias_mixin__alias_name
#: model:ir.model.fields,help:mail.field_mail_channel__alias_name
msgid ""
"The name of the email alias, e.g. 'jobs' if you want to catch emails for "
"<jobs@example.odoo.com>"
msgstr ""
"Tên của bí danh email, vd 'vieclam' nếu bạn muốn bắt thông điệp gửi đến địa "
"chỉ email <vieclam@vidu.odoo.com>"

#. module: mail
#: model:ir.model.fields,help:mail.field_mail_alias__alias_user_id
#: model:ir.model.fields,help:mail.field_mail_alias_mixin__alias_user_id
#: model:ir.model.fields,help:mail.field_mail_channel__alias_user_id
msgid ""
"The owner of records created upon receiving emails on this alias. If this "
"field is not set the system will attempt to find the right owner based on "
"the sender (From) address, or will use the Administrator account if no "
"system user is found for that address."
msgstr ""
"Chủ sở hữu của các bản ghi được tạo khi nhận email về bí danh này. Nếu "
"trường này không được đặt, hệ thống sẽ cố gắng tìm đúng chủ sở hữu dựa trên "
"địa chỉ người gửi (Từ) hoặc sẽ sử dụng tài khoản Quản trị viên nếu không tìm"
" thấy người dùng trên hệ thống cho địa chỉ đó."

#. module: mail
#: code:addons/mail/models/mail_channel.py:0
#, python-format
msgid "The partner can not join this channel"
msgstr "Đối tác không thể tham gia kênh này"

#. module: mail
#: code:addons/mail/models/mail_message.py:0
#: code:addons/mail/models/mail_message.py:0
#, python-format
msgid ""
"The requested operation cannot be completed due to security restrictions. Please contact your system administrator.\n"
"\n"
"(Document type: %s, Operation: %s)"
msgstr ""
"Hành động được yêu cầu không thể thực hiện được vì hạn chế về an ninh. Vui lòng liên hệ với quản trị hệ thống của bạn.\n"
"\n"
"(Kiểu tài liệu: %s, Hành động: %s)"

#. module: mail
#: model:ir.model.fields,help:mail.field_mail_shortcode__source
msgid "The shortcut which must be replaced in the Chat Messages"
msgstr "Phím tắt phải được thay thế trong Tin nhắn trò chuyện"

#. module: mail
#: model:ir.model.fields,help:mail.field_email_template_preview__model_id
#: model:ir.model.fields,help:mail.field_mail_template__model_id
msgid "The type of document this template can be used with"
msgstr "Kiểu tài liệu mà mẫu này có thể được sử dụng với"

#. module: mail
#: model_terms:ir.ui.view,arch_db:mail.message_origin_link
msgid "This"
msgstr "Đây"

#. module: mail
#. openerp-web
#: code:addons/mail/static/src/xml/activity_view.xml:0
#, python-format
msgid "This action will send an email."
msgstr "Hành động này sẽ gửi một email."

#. module: mail
#: model:ir.model.fields,help:mail.field_mail_blacklist__email
msgid "This field is case insensitive."
msgstr "Trường này không phân biệt chữ hoa chữ thường."

#. module: mail
#: model:ir.model.fields,help:mail.field_mail_address_mixin__email_normalized
#: model:ir.model.fields,help:mail.field_mail_thread_blacklist__email_normalized
#: model:ir.model.fields,help:mail.field_res_partner__email_normalized
#: model:ir.model.fields,help:mail.field_res_users__email_normalized
msgid ""
"This field is used to search on email address as the primary email field can"
" contain more than strictly an email address."
msgstr ""
"Trường này được sử dụng để tìm kiếm trên địa chỉ email vì trường email chính"
" có thể chứa nhiều hơn một địa chỉ email."

#. module: mail
#: model:ir.model.fields,help:mail.field_mail_channel__public
msgid ""
"This group is visible by non members. Invisible groups can add members "
"through the invite button."
msgstr ""
"Nhóm này có thể được thấy bởi những người không phải là thành viên. "
"Invisible groups can add members through the invite button."

#. module: mail
#. openerp-web
#: code:addons/mail/static/src/js/activity.js:0
#, python-format
msgid "This record has an exception activity."
msgstr "Dữ liệu này có một hoạt động ngoại lệ."

#. module: mail
#: model_terms:ir.ui.view,arch_db:mail.view_mail_search
msgid "Thread"
msgstr "Luồng"

#. module: mail
#: model:ir.model.fields,field_description:mail.field_mail_mail__email_to
msgid "To"
msgstr "Đến"

#. module: mail
#: model:ir.model.fields,field_description:mail.field_email_template_preview__email_to
#: model:ir.model.fields,field_description:mail.field_mail_template__email_to
msgid "To (Emails)"
msgstr "Đến (Email)"

#. module: mail
#: model:ir.model.fields,field_description:mail.field_email_template_preview__partner_to
#: model:ir.model.fields,field_description:mail.field_mail_mail__recipient_ids
#: model:ir.model.fields,field_description:mail.field_mail_template__partner_to
msgid "To (Partners)"
msgstr "Đến (Đối tác)"

#. module: mail
#: model:mail.activity.type,name:mail.mail_activity_data_todo
msgid "To Do"
msgstr "Cần làm"

#. module: mail
#. openerp-web
#: code:addons/mail/static/src/xml/chatter.xml:0
#: code:addons/mail/static/src/xml/thread_window.xml:0
#, python-format
msgid "To:"
msgstr "Đến:"

#. module: mail
#. openerp-web
#: code:addons/mail/static/src/js/activity.js:0
#: code:addons/mail/static/src/js/models/messages/abstract_message.js:0
#: code:addons/mail/static/src/js/views/activity/activity_renderer.js:0
#: code:addons/mail/static/src/xml/systray.xml:0
#: model:ir.model.fields.selection,name:mail.selection__mail_activity__state__today
#: model:ir.model.fields.selection,name:mail.selection__mail_activity_mixin__activity_state__today
#: model:ir.model.fields.selection,name:mail.selection__res_partner__activity_state__today
#, python-format
msgid "Today"
msgstr "Hôm nay"

#. module: mail
#: model_terms:ir.ui.view,arch_db:mail.mail_activity_view_search
#: model_terms:ir.ui.view,arch_db:mail.res_partner_view_search_inherit_mail
msgid "Today Activities"
msgstr "Hoạt động Hôm nay"

#. module: mail
#. openerp-web
#: code:addons/mail/static/src/js/activity.js:0
#, python-format
msgid "Tomorrow"
msgstr "Ngày mai"

#. module: mail
#: model_terms:ir.ui.view,arch_db:mail.mail_channel_view_form
msgid "Topics discussed in this group..."
msgstr "Các chủ đề được thảo luận trong nhóm này..."

#. module: mail
#: model:ir.model.fields,help:mail.field_mail_mail__tracking_value_ids
#: model:ir.model.fields,help:mail.field_mail_message__tracking_value_ids
msgid ""
"Tracked values are stored in a separate model. This field allow to "
"reconstruct the tracking and to generate statistics on the model."
msgstr ""
"Các giá trị được theo dõi được lưu trữ trong một mô hình riêng biệt. Trường "
"này cho phép tạo lại theo dõi và tạo thống kê trên mô hình."

#. module: mail
#: model_terms:ir.ui.view,arch_db:mail.view_message_form
msgid "Tracking"
msgstr "Theo vết"

#. module: mail
#: model_terms:ir.ui.view,arch_db:mail.view_mail_tracking_value_form
#: model_terms:ir.ui.view,arch_db:mail.view_mail_tracking_value_tree
msgid "Tracking Value"
msgstr "Giá trị Truy vết"

#. module: mail
#: model:ir.actions.act_window,name:mail.action_view_mail_tracking_value
#: model:ir.ui.menu,name:mail.menu_mail_tracking_value
msgid "Tracking Values"
msgstr "Giá trị Truy vết"

#. module: mail
#: model:ir.model.fields,field_description:mail.field_mail_tracking_value__tracking_sequence
msgid "Tracking field sequence"
msgstr "Theo dõi thứ tự trường"

#. module: mail
#: model:ir.model.fields,field_description:mail.field_mail_mail__tracking_value_ids
#: model:ir.model.fields,field_description:mail.field_mail_message__tracking_value_ids
msgid "Tracking values"
msgstr "Giá trị Truy vết"

#. module: mail
#: model:ir.model.fields,field_description:mail.field_mail_activity__force_next
#: model:ir.model.fields,field_description:mail.field_mail_activity_type__force_next
msgid "Trigger Next Activity"
msgstr "Khởi chạy Hoạt động kế tiếp"

#. module: mail
#: model:ir.model.fields,field_description:mail.field_mail_compose_message__message_type
#: model:ir.model.fields,field_description:mail.field_mail_mail__message_type
#: model:ir.model.fields,field_description:mail.field_mail_message__message_type
#: model_terms:ir.ui.view,arch_db:mail.mail_activity_type_view_tree
msgid "Type"
msgstr "Kiểu"

#. module: mail
#: model:ir.model.fields,help:mail.field_mail_activity_type__delay_from
msgid "Type of delay"
msgstr "Kiểu trễ"

#. module: mail
#: model:ir.model.fields,help:mail.field_ir_actions_server__state
#: model:ir.model.fields,help:mail.field_ir_cron__state
msgid ""
"Type of server action. The following values are available:\n"
"- 'Execute Python Code': a block of python code that will be executed\n"
"- 'Create': create a new record with new values\n"
"- 'Update a Record': update the values of a record\n"
"- 'Execute several actions': define an action that triggers several other server actions\n"
"- 'Send Email': automatically send an email (Discuss)\n"
"- 'Add Followers': add followers to a record (Discuss)\n"
"- 'Create Next Activity': create an activity (Discuss)"
msgstr ""
"Loại tác vụ của máy chủ. Dưới đây là các giá trị hiện có:\n"
"- 'Dùng mã Python': thực thi một đoạn mã python\n"
"- 'Tạo': tạo dữ liệu mới với giá trị mới\n"
"- 'Cập nhật dữ liệu': cập nhật dữ liệu\n"
"- 'Thực thi các tác vụ khác': quy định một hành động Kích hoạt các hoạt động khác\n"
"- 'Gửi Email': tự động gửi email (trong Thảo luận)\n"
"- 'Thêm người theo dõi': thêm người theo dõi (trong Thảo luận)\n"
"- 'Tạo hoạt động kế tiếp': tạo hoạt động ( trong Thảo luận)"

#. module: mail
#: model:ir.model.fields,help:mail.field_mail_activity_mixin__activity_exception_decoration
#: model:ir.model.fields,help:mail.field_res_partner__activity_exception_decoration
#: model:ir.model.fields,help:mail.field_res_users__activity_exception_decoration
msgid "Type of the exception activity on record."
msgstr "Loại hoạt động ngoại lệ trên hồ sơ."

#. module: mail
#: model:ir.model.fields,field_description:mail.field_mail_channel__uuid
msgid "UUID"
msgstr "UUID"

#. module: mail
#: code:addons/mail/models/mail_mail.py:0
#, python-format
msgid "Unable to connect to SMTP Server"
msgstr "Không thể kết nối với Máy chủ SMTP"

#. module: mail
#: code:addons/mail/models/mail_thread.py:0
#, python-format
msgid "Unable to log message, please configure the sender's email address."
msgstr ""
"Không thể ghi nhận thông tin, vui lòng cấu hình địa chỉ email của người gửi "
"tin."

#. module: mail
#: code:addons/mail/models/mail_message.py:0
#, python-format
msgid "Unable to post message, please configure the sender's email address."
msgstr ""
"Không thể đăng tin, vui lòng cấu hình địa chỉ email của người gửi tin."

#. module: mail
#. openerp-web
#: code:addons/mail/static/src/js/thread_windows/abstract_thread_window.js:0
#, python-format
msgid "Undefined"
msgstr "Không xác định"

#. module: mail
#. openerp-web
#: code:addons/mail/static/src/xml/followers.xml:0
#, python-format
msgid "Unfollow"
msgstr "Ngừng theo dõi"

#. module: mail
#: model:ir.model.constraint,message:mail.constraint_mail_alias_alias_unique
msgid ""
"Unfortunately this email alias is already used, please choose a unique one"
msgstr ""
"Thật không may, email alias này đã tồn tại và đang được sử dụng. Hãy chọn "
"một alias khác"

#. module: mail
#: model_terms:ir.ui.view,arch_db:mail.mail_activity_type_view_tree
msgid "Unit"
msgstr "Đơn vị"

#. module: mail
#: model:ir.model.fields,help:mail.field_mail_activity_type__delay_unit
msgid "Unit of delay"
msgstr "Đơn vị trễ"

#. module: mail
#: code:addons/mail/models/mail_notification.py:0
#: model:ir.model.fields.selection,name:mail.selection__mail_notification__failure_type__unknown
#, python-format
msgid "Unknown error"
msgstr "Lỗi không xác định"

#. module: mail
#: model:ir.model.fields,field_description:mail.field_mail_blacklist__message_unread
#: model:ir.model.fields,field_description:mail.field_mail_channel__message_unread
#: model:ir.model.fields,field_description:mail.field_mail_thread__message_unread
#: model:ir.model.fields,field_description:mail.field_mail_thread_blacklist__message_unread
#: model:ir.model.fields,field_description:mail.field_mail_thread_cc__message_unread
#: model:ir.model.fields,field_description:mail.field_res_partner__message_unread
#: model:ir.model.fields,field_description:mail.field_res_users__message_unread
msgid "Unread Messages"
msgstr "Thông điệp chưa đọc"

#. module: mail
#: model:ir.model.fields,field_description:mail.field_mail_blacklist__message_unread_counter
#: model:ir.model.fields,field_description:mail.field_mail_channel__message_unread_counter
#: model:ir.model.fields,field_description:mail.field_mail_thread__message_unread_counter
#: model:ir.model.fields,field_description:mail.field_mail_thread_blacklist__message_unread_counter
#: model:ir.model.fields,field_description:mail.field_mail_thread_cc__message_unread_counter
#: model:ir.model.fields,field_description:mail.field_res_partner__message_unread_counter
#: model:ir.model.fields,field_description:mail.field_res_users__message_unread_counter
msgid "Unread Messages Counter"
msgstr "Bộ đếm Thông điệp chưa đọc"

#. module: mail
#. openerp-web
#: code:addons/mail/static/src/xml/abstract_thread_window.xml:0
#: model_terms:ir.ui.view,arch_db:mail.view_message_search
#, python-format
msgid "Unread messages"
msgstr "Thông điệp chưa đọc"

#. module: mail
#. openerp-web
#: code:addons/mail/static/src/xml/discuss.xml:0
#, python-format
msgid "Unselect All"
msgstr "Bỏ chọn tất cả"

#. module: mail
#. openerp-web
#: code:addons/mail/static/src/xml/discuss.xml:0
#, python-format
msgid "Unselect all messages to moderate"
msgstr "Bỏ chọn tất cả tin cần kiểm duyệt"

#. module: mail
#. openerp-web
#: code:addons/mail/static/src/xml/discuss.xml:0
#, python-format
msgid "Unstar all"
msgstr "Thôi Gắn sao Tất cả"

#. module: mail
#. openerp-web
#: code:addons/mail/static/src/xml/discuss.xml:0
#, python-format
msgid "Unstar all messages"
msgstr "Thôi gắn sao tất cả thông điệp"

#. module: mail
#. openerp-web
#: code:addons/mail/static/src/js/discuss.js:0
#, python-format
msgid "Unsubscribe"
msgstr "Ngừng nhận tin"

#. module: mail
#. openerp-web
#: code:addons/mail/static/src/js/services/mail_notification_manager.js:0
#, python-format
msgid "Unsubscribed"
msgstr "Chưa được đăng ký"

#. module: mail
#: code:addons/mail/models/mail_template.py:0
#, python-format
msgid "Unsupported report type %s found."
msgstr "Kiểu loại báo cáo %s không được hỗ trợ."

#. module: mail
#: code:addons/mail/models/mail_message.py:0
#, python-format
msgid "Unsupported search filter on moderation status"
msgstr "Unsupported search filter on moderation status"

#. module: mail
#. openerp-web
#: code:addons/mail/static/src/xml/activity.xml:0
#: model:ir.model.fields.selection,name:mail.selection__mail_activity_type__category__upload_file
#: model:mail.activity.type,name:mail.mail_activity_data_upload_document
#, python-format
msgid "Upload Document"
msgstr "Tải tài liệu lên"

#. module: mail
#. openerp-web
#: code:addons/mail/static/src/xml/web_kanban_activity.xml:0
#, python-format
msgid "Upload file"
msgstr "Tải tập tin lên"

#. module: mail
#. openerp-web
#: code:addons/mail/static/src/xml/thread.xml:0
#, python-format
msgid "Uploaded"
msgstr "Đã tải lên"

#. module: mail
#. openerp-web
#: code:addons/mail/static/src/xml/thread.xml:0
#, python-format
msgid "Uploading"
msgstr "Đang tải lên"

#. module: mail
#. openerp-web
#: code:addons/mail/static/src/js/composers/basic_composer.js:0
#, python-format
msgid "Uploading error"
msgstr "Lỗi tải lên"

#. module: mail
#: model:ir.model.fields,help:mail.field_ir_actions_server__activity_user_type
#: model:ir.model.fields,help:mail.field_ir_cron__activity_user_type
msgid ""
"Use 'Specific User' to always assign the same user on the next activity. Use"
" 'Generic User From Record' to specify the field name of the user to choose "
"on the record."
msgstr ""
"Dùng thông tin 'Người dùng cụ thể' để luôn chỉ định cùng một người dùng cho "
"hoạt động tiếp theo. Sử dụng 'Người dùng chung từ dữ liệu' để chỉ định tên "
"trường của người dùng sẽ chọn trên dữ liệu."

#. module: mail
#: model:ir.model.fields,field_description:mail.field_mail_compose_message__use_active_domain
msgid "Use active domain"
msgstr "Dùng active domain"

#. module: mail
#: model:ir.model.fields,field_description:mail.field_mail_compose_message__template_id
msgid "Use template"
msgstr "Sử dụng mẫu"

#. module: mail
#: model_terms:ir.ui.view,arch_db:mail.res_config_settings_view_form
msgid "Use your own email servers"
msgstr "Sử dụng hệ thống email của bạn"

#. module: mail
#: model:ir.model.fields,help:mail.field_mail_message_subtype__sequence
msgid "Used to order subtypes."
msgstr "Được sử dụng để đặt các subtypes."

#. module: mail
#. openerp-web
#: code:addons/mail/static/src/xml/web_kanban_activity.xml:0
#: model_terms:ir.ui.view,arch_db:mail.view_mail_alias_search
#: model_terms:ir.ui.view,arch_db:mail.view_mail_form
#: model_terms:ir.ui.view,arch_db:mail.view_mail_tree
#, python-format
msgid "User"
msgstr "Người dùng"

#. module: mail
#: model:ir.model.fields.selection,name:mail.selection__mail_message__message_type__user_notification
msgid "User Specific Notification"
msgstr "User Specific Notification"

#. module: mail
#: model:ir.model.fields,field_description:mail.field_ir_actions_server__activity_user_field_name
#: model:ir.model.fields,field_description:mail.field_ir_cron__activity_user_field_name
msgid "User field name"
msgstr "Tên trường Người dùng"

#. module: mail
#. openerp-web
#: code:addons/mail/static/src/xml/discuss.xml:0
#, python-format
msgid "User is idle"
msgstr ""

#. module: mail
#. openerp-web
#: code:addons/mail/static/src/xml/discuss.xml:0
#, python-format
msgid "User is offline"
msgstr ""

#. module: mail
#. openerp-web
#: code:addons/mail/static/src/xml/discuss.xml:0
#, python-format
msgid "User is online"
msgstr ""

#. module: mail
#. openerp-web
#: code:addons/mail/static/src/xml/discuss.xml:0
#: code:addons/mail/static/src/xml/thread_window.xml:0
#, python-format
msgid "User name"
msgstr "Tên người dùng"

#. module: mail
#: code:addons/mail/models/mail_message.py:0
#: code:addons/mail/models/mail_message.py:0
#, python-format
msgid "User:"
msgstr "Người dùng:"

#. module: mail
#: model:ir.model,name:mail.model_res_users
msgid "Users"
msgstr "Người dùng"

#. module: mail
#: code:addons/mail/models/mail_channel.py:0
#, python-format
msgid "Users in this channel: %s %s and you."
msgstr "Người dùng trong kênh này: %s %s và bạn."

#. module: mail
#: model_terms:ir.ui.view,arch_db:mail.res_config_settings_view_form
msgid ""
"Using your own email server is required to send/receive emails in Community "
"and Enterprise versions. Online users already benefit from a ready-to-use "
"email server (@mycompany.odoo.com)."
msgstr ""
"Sử dụng máy chủ email của riêng bạn là bắt buộc để gửi/nhận email trong các "
"phiên bản Cộng đồng và Doanh nghiệp. Người dùng trực tuyến đã được hưởng lợi"
" từ máy chủ email sẵn sàng sử dụng (@tencongty.com)."

#. module: mail
#. openerp-web
#: code:addons/mail/static/src/xml/thread.xml:0
#, python-format
msgid "Video"
msgstr "Video"

#. module: mail
#: code:addons/mail/models/mail_thread.py:0
#: model:ir.model,name:mail.model_ir_ui_view
#: model_terms:ir.ui.view,arch_db:mail.mail_notification_paynow
#: model_terms:ir.ui.view,arch_db:mail.message_activity_assigned
#: model_terms:ir.ui.view,arch_db:mail.message_user_assigned
#, python-format
msgid "View"
msgstr "Xem"

#. module: mail
#: code:addons/mail/models/mail_channel.py:0
#, python-format
msgid ""
"View \"mail.mail_channel_send_guidelines\" was not found. No email has been "
"sent. Please contact an administrator to fix this issue."
msgstr ""
"View \"mail.mail_channel_send_guidelines\" was not found. No email has been "
"sent. Please contact an administrator to fix this issue."

#. module: mail
#: code:addons/mail/models/mail_thread.py:0
#, python-format
msgid "View %s"
msgstr "Xem %s"

#. module: mail
#: model:ir.model.fields,field_description:mail.field_ir_actions_act_window_view__view_mode
#: model:ir.model.fields,field_description:mail.field_ir_ui_view__type
msgid "View Type"
msgstr "Dạng hiển thị"

#. module: mail
#. openerp-web
#: code:addons/mail/static/src/xml/chatter.xml:0
#, python-format
msgid "View all the attachments of the current record"
msgstr "Xem toàn bộ đính kèm của bản ghi hiện tại"

#. module: mail
#. openerp-web
#: code:addons/mail/static/src/xml/thread.xml:0
#, python-format
msgid "Viewer"
msgstr "Người xem"

#. module: mail
#. openerp-web
#: code:addons/mail/static/src/js/followers.js:0
#: code:addons/mail/static/src/xml/followers.xml:0
#, python-format
msgid "Warning"
msgstr "Cảnh báo"

#. module: mail
#: model:ir.model.fields.selection,name:mail.selection__ir_actions_server__activity_date_deadline_range_type__weeks
msgid "Weeks"
msgstr "Tuần"

#. module: mail
#: model:ir.model.fields,help:mail.field_email_template_preview__sub_model_object_field
#: model:ir.model.fields,help:mail.field_mail_template__sub_model_object_field
msgid ""
"When a relationship field is selected as first field, this field lets you "
"select the target field within the destination document model (sub-model)."
msgstr ""
"When a relationship field is selected as first field, this field lets you "
"select the target field within the destination document model (sub-model)."

#. module: mail
#: model:ir.model.fields,help:mail.field_email_template_preview__sub_object
#: model:ir.model.fields,help:mail.field_mail_template__sub_object
msgid ""
"When a relationship field is selected as first field, this field shows the "
"document model the relationship goes to."
msgstr ""
"When a relationship field is selected as first field, this field shows the "
"document model the relationship goes to."

#. module: mail
#: model:ir.model.fields,help:mail.field_mail_compose_message__is_log
msgid "Whether the message is an internal note (comment mode only)"
msgstr "Thông điệp có phải là một ghi chú nội bộ không (chế độ chỉ bình luận)"

#. module: mail
#: model:ir.model.fields,help:mail.field_ir_model__is_mail_activity
msgid "Whether this model supports activities."
msgstr "Whether this model supports activities."

#. module: mail
#: model:ir.model.fields,help:mail.field_ir_model__is_mail_blacklist
msgid "Whether this model supports blacklist."
msgstr "Whether this model supports blacklist."

#. module: mail
#: model:ir.model.fields,help:mail.field_ir_model__is_mail_thread
msgid "Whether this model supports messages and notifications."
msgstr "Mô hình này có hỗ trợ tin nhắn và thông báo không."

#. module: mail
#: model_terms:ir.ui.view,arch_db:mail.mail_channel_view_form
msgid "Who can follow the group's activities?"
msgstr "Ai có thể theo dõi các hoạt động của nhóm này?"

#. module: mail
#. openerp-web
#: code:addons/mail/static/src/xml/activity.xml:0
#, python-format
msgid "Write Feedback"
msgstr "Viết phản hồi"

#. module: mail
#. openerp-web
#: code:addons/mail/static/src/xml/composer.xml:0
#, python-format
msgid "Write something..."
msgstr "Viết gì đó..."

#. module: mail
#. openerp-web
#: code:addons/mail/static/src/js/activity.js:0
#: code:addons/mail/static/src/js/models/messages/abstract_message.js:0
#, python-format
msgid "Yesterday"
msgstr "Hôm qua"

#. module: mail
#. openerp-web
#: code:addons/mail/static/src/js/discuss.js:0
#, python-format
msgid "You added <b>%s</b> to the conversation."
msgstr "Bạn đã thêm <b>%s</b> vào cuộc hội thoại."

#. module: mail
#: code:addons/mail/models/mail_channel.py:0
#, python-format
msgid "You are alone in this channel."
msgstr "Chỉ có mình bạn trong kênh này."

#. module: mail
#. openerp-web
#: code:addons/mail/static/src/js/discuss.js:0
#, python-format
msgid "You are going to ban: %s. Do you confirm the action?"
msgstr "Bạn sẽ cấm: %s. Bạn có chắc chắn xác nhận hành động này?"

#. module: mail
#. openerp-web
#: code:addons/mail/static/src/js/discuss.js:0
#, python-format
msgid "You are going to discard %s messages. Do you confirm the action?"
msgstr "Bạn đang hủy tin nhắn %s . Bạn có xác nhận hành động này không?"

#. module: mail
#. openerp-web
#: code:addons/mail/static/src/js/discuss.js:0
#, python-format
msgid "You are going to discard 1 message. Do you confirm the action?"
msgstr ""
"Bạn đang loại bỏ một tin nhắn. Bạn có chắc chắn muốn xác nhận hành động này?"

#. module: mail
#: model_terms:ir.ui.view,arch_db:mail.mail_channel_view_form
msgid ""
"You are going to send the guidelines to all the subscribers. Do you confirm "
"the action?"
msgstr ""
"Bạn đang gửi hướng dẫn cho tất cả những người đăng ký. Bạn có chắc chắn muốn"
" xác nhận hành động này?"

#. module: mail
#: code:addons/mail/models/mail_channel.py:0
#, python-format
msgid "You are in a private conversation with <b>@%s</b>."
msgstr "Bạn đang trong một cuộc hội thoại riêng tư với <b>@%s</b>."

#. module: mail
#: code:addons/mail/models/mail_channel.py:0
#, python-format
msgid "You are in channel <b>#%s</b>."
msgstr "Bạn đang ở kênh <b>#%s</b>."

#. module: mail
#. openerp-web
#: code:addons/mail/static/src/js/attachment_box.js:0
#, python-format
msgid "You are not allowed to upload an attachment here."
msgstr "Bạn không có quyền tải lên file đính kèm ở đây."

#. module: mail
#. openerp-web
#: code:addons/mail/static/src/js/discuss.js:0
#, python-format
msgid ""
"You are the administrator of this channel. Are you sure you want to "
"unsubscribe?"
msgstr ""
"Bạn là quản trị viên của kênh này. Bạn có chắc mình muốn hủy đăng ký kênh?"

#. module: mail
#. openerp-web
#: code:addons/mail/static/src/xml/thread.xml:0
#, python-format
msgid ""
"You can mark any message as 'starred', and it shows up in this mailbox."
msgstr ""
"Bạn có thể đánh dấu bất kỳ tin nhắn nào là \"được đánh dấu sao\", nó sẽ xuất"
" hiện trong hộp thư."

#. module: mail
#: code:addons/mail/models/mail_channel.py:0
#, python-format
msgid "You can not remove this partner from this channel"
msgstr ""

#. module: mail
#: code:addons/mail/models/mail_channel.py:0
#, python-format
msgid "You can not write on the record of other users"
msgstr ""

#. module: mail
#: code:addons/mail/models/mail_channel.py:0
#, python-format
msgid "You can not write on this field"
msgstr ""

#. module: mail
#: code:addons/mail/models/res_users.py:0
#, python-format
msgid ""
"You cannot create a new user from here.\n"
" To create new user please go to configuration panel."
msgstr ""
"Bạn không thể tạo mới một người dùng từ đây.\n"
" Để tạo mới một người dùng, vui lòng đến bảng cấu hình."

#. module: mail
#: code:addons/mail/models/mail_channel.py:0
#, python-format
msgid ""
"You cannot delete those groups, as the Whole Company group is required by "
"other modules."
msgstr ""
"Bạn không thể xóa (những) nhóm này vì nó/chúng còn được sử dụng bởi các phân"
" hệ khác."

#. module: mail
#: code:addons/mail/models/mail_channel.py:0
#, python-format
msgid ""
"You do not have the rights to modify fields related to moderation on one of "
"the channels you are modifying."
msgstr ""
"Bạn không có quyền sửa đổi các trường liên quan đến kiểm duyệt trên một "
"trong các kênh mà bạn đang sửa đổi."

#. module: mail
#: code:addons/mail/models/mail_alias.py:89
#, python-format
msgid ""
"You cannot use anything else than unaccented latin characters in the alias "
"address."
msgstr ""
"Bạn không thể sử dụng bất kỳ thứ gì khác ngoài các ký tự latin không có dấu "
"trong địa chỉ alias."

#. module: mail
#: code:addons/mail/models/mail_thread.py:0
#, python-format
msgid "You have been assigned to %s"
msgstr "Bạn đã được giao cho %s"

#. module: mail
#: model_terms:ir.ui.view,arch_db:mail.message_user_assigned
msgid "You have been assigned to the"
msgstr "Bạn đã được phân công/gán cho"

#. module: mail
#. openerp-web
#: code:addons/mail/static/src/js/services/mail_notification_manager.js:0
#, python-format
msgid "You have been invited to: %s"
msgstr "Bạn đã được mời đến: %s"

#. module: mail
#: model_terms:ir.ui.view,arch_db:mail.mail_channel_notify_moderation
msgid "You have messages to moderate, please go for the proceedings."
msgstr "Bạn có tin nhắn đợi kiểm duyệt, xin vui lòng đi xử lý."

#. module: mail
#. openerp-web
#: code:addons/mail/static/src/xml/thread.xml:0
#, python-format
msgid "You have no message to moderate"
msgstr "Bạn không có tin nhắn để kiểm duyệt"

#. module: mail
#. openerp-web
#: code:addons/mail/static/src/xml/user_menu.xml:0
#, python-format
msgid "You have set a chat message."
msgstr "Bạn có một thông điệp chat chưa đọc."

#. module: mail
#: model:ir.model.fields,help:mail.field_email_template_preview__attachment_ids
#: model:ir.model.fields,help:mail.field_mail_template__attachment_ids
msgid ""
"You may attach files to this template, to be added to all emails created "
"from this template"
msgstr ""
"Bạn có thể đính kèm các tập tin vào mẫu này để các tập tin đính kèm được gửi"
" khi bạn gửi email dùng mẫu này"

#. module: mail
#. openerp-web
#: code:addons/mail/static/src/js/services/mail_notification_manager.js:0
#, python-format
msgid "You unpinned your conversation with <b>%s</b>."
msgstr "Bạn đã bỏ ghim chat/hội thoại với <b>%s</b>."

#. module: mail
#. openerp-web
#: code:addons/mail/static/src/js/services/mail_notification_manager.js:0
#, python-format
msgid "You unsubscribed from <b>%s</b>."
msgstr "Bạn đã ngừng theo dõi <b>%s</b>."

#. module: mail
#. openerp-web
#: code:addons/mail/static/src/xml/discuss.xml:0
#, python-format
msgid "You:"
msgstr "Bạn:"

#. module: mail
#: model_terms:ir.ui.view,arch_db:mail.mail_notification_light
#: model_terms:ir.ui.view,arch_db:mail.mail_notification_paynow
msgid "Your"
msgstr " "

#. module: mail
#. openerp-web
#: code:addons/mail/static/src/js/thread_field.js:0
#, python-format
msgid "Your message has not been sent."
msgstr "Tin nhắn của bạn chưa được gửi."

#. module: mail
#. openerp-web
#: code:addons/mail/static/src/xml/thread.xml:0
#, python-format
msgid "Your message is pending moderation"
msgstr "Tin nhắn của bạn đang đợi kiểm duyệt"

#. module: mail
#. openerp-web
#: code:addons/mail/static/src/xml/discuss.xml:0
#, python-format
msgid "Your message was rejected by moderator."
msgstr "Tin nhắn của bạn đã bị từ chối bởi người kiểm duyệt."

#. module: mail
#: code:addons/mail/controllers/home.py:0
#, python-format
msgid ""
"Your password is the default (admin)! If this system is exposed to untrusted"
" users it is important to change it immediately for security reasons. I will"
" keep nagging you about it!"
msgstr ""
"Mật khẩu của bạn đang là mặc định (admin)! Nếu hệ thống này được dùng cho "
"nhiều người thì việc quan trọng là đổi mật khẩu ngay lập tức vì lý do bảo "
"mật. Tôi sẽ tiếp tục nhắc bạn về việc này!"

#. module: mail
#. openerp-web
#: code:addons/mail/static/src/xml/thread.xml:0
#, python-format
msgid "Zoom In"
msgstr "Phóng to"

#. module: mail
#. openerp-web
#: code:addons/mail/static/src/xml/thread.xml:0
#, python-format
msgid "Zoom Out"
msgstr "Thu nhỏ"

#. module: mail
#: model:ir.model.fields.selection,name:mail.selection__mail_activity_type__delay_from__previous_activity
msgid "after previous activity deadline"
msgstr "sau thời hạn hoạt động trước"

#. module: mail
#: model:ir.model.fields.selection,name:mail.selection__mail_activity_type__delay_from__current_date
msgid "after validation date"
msgstr "sau ngày xác nhận"

#. module: mail
#: code:addons/mail/models/mail_thread.py:0
#, python-format
msgid "alias %s: %s"
msgstr "alias %s: %s"

#. module: mail
#: model_terms:ir.ui.view,arch_db:mail.message_activity_assigned
msgid "assigned you an activity"
msgstr "đã giao cho bạn một hoạt động"

#. module: mail
#: model:mail.channel,name:mail.channel_2
msgid "board-meetings"
msgstr "board-meetings"

#. module: mail
#. openerp-web
#: code:addons/mail/static/src/xml/activity.xml:0
#: model_terms:ir.ui.view,arch_db:mail.message_notification_email
#: model_terms:ir.ui.view,arch_db:mail.view_mail_form
#, python-format
msgid "by"
msgstr "bởi"

#. module: mail
#: model_terms:ir.ui.view,arch_db:mail.mail_bounce_catchall
msgid ""
"cannot be processed. This address\n"
"    is used to collect replies and should not be used to directly contact"
msgstr ""
"không được tiếp nhận. Địa chỉ này\n"
"    chỉ được dùng để tiếp nhạn trả lời (reply) của bạn, không được dùng khi bạn tạo email mới và gửi trực tiếp vào địa chỉ này."

#. module: mail
#: model_terms:ir.ui.view,arch_db:mail.mail_channel_send_guidelines
msgid "channel."
msgstr "kênh."

#. module: mail
#: model_terms:ir.ui.view,arch_db:mail.message_origin_link
msgid "created"
msgstr "đã được tạo"

#. module: mail
#: model:ir.model.fields.selection,name:mail.selection__mail_activity_type__delay_unit__days
msgid "days"
msgstr "ngày"

#. module: mail
#: code:addons/mail/models/mail_thread.py:0
#, python-format
msgid "document"
msgstr "tài liệu"

#. module: mail
#: model_terms:ir.ui.view,arch_db:mail.message_activity_done
msgid "done"
msgstr "hoàn thành"

#. module: mail
#: model_terms:ir.ui.view,arch_db:mail.mail_activity_view_form_popup
#: model_terms:ir.ui.view,arch_db:mail.view_server_action_form_template
msgid "e.g. Discuss proposal"
msgstr "vd: Thảo luận về Báo giá"

#. module: mail
#. openerp-web
#: code:addons/mail/static/src/js/followers.js:0
#, python-format
msgid "followers"
msgstr "theo dõi"

#. module: mail
#. openerp-web
#: code:addons/mail/static/src/xml/activity.xml:0
#, python-format
msgid "for"
msgstr "phân cho"

#. module: mail
#. openerp-web
#: code:addons/mail/static/src/xml/thread.xml:0
#, python-format
msgid "from"
msgstr "từ"

#. module: mail
#: model_terms:ir.ui.view,arch_db:mail.message_origin_link
msgid "from:"
msgstr "từ:"

#. module: mail
#: model:mail.channel,name:mail.channel_all_employees
msgid "general"
msgstr "chung chung"

#. module: mail
#: model_terms:ir.ui.view,arch_db:mail.message_origin_link
msgid "has been"
msgstr "đã được"

#. module: mail
#: code:addons/mail/models/mail_alias.py:0
#, python-format
msgid "incorrectly configured alias"
msgstr "bí danh được định cấu hình sai"

#. module: mail
#: code:addons/mail/models/mail_alias.py:0
#, python-format
msgid "incorrectly configured alias (unknown reference record)"
msgstr ""
"bí danh được định cấu hình không chính xác (bản ghi tham chiếu không xác "
"định)"

#. module: mail
#. openerp-web
#: code:addons/mail/static/src/xml/chatter.xml:0
#, python-format
msgid "less"
msgstr ""

#. module: mail
#: code:addons/mail/models/mail_thread.py:0
#, python-format
msgid "model %s does not accept document creation"
msgstr "model %s không chấp nhận tạo tài liệu"

#. module: mail
#: model_terms:ir.ui.view,arch_db:mail.message_origin_link
msgid "modified"
msgstr "đã được chỉnh sửa"

#. module: mail
#: model:ir.model.fields.selection,name:mail.selection__mail_activity_type__delay_unit__months
msgid "months"
msgstr "tháng"

#. module: mail
#. openerp-web
#: code:addons/mail/static/src/xml/chatter.xml:0
#, python-format
msgid "more"
msgstr "thêm"

#. module: mail
#: model_terms:ir.ui.view,arch_db:mail.res_config_settings_view_form
msgid "mycompany.odoo.com"
msgstr "mycompany.erponline.com"

#. module: mail
#. openerp-web
#: code:addons/mail/static/src/js/utils.js:0
#, python-format
msgid "now"
msgstr "bây giờ"

#. module: mail
#. openerp-web
#: code:addons/mail/static/src/xml/thread.xml:0
#: model_terms:ir.ui.view,arch_db:mail.message_activity_assigned
#: model_terms:ir.ui.view,arch_db:mail.view_mail_form
#, python-format
msgid "on"
msgstr "vào"

#. module: mail
#. openerp-web
#: code:addons/mail/static/src/xml/activity.xml:0
#: code:addons/mail/static/src/xml/web_kanban_activity.xml:0
#, python-format
msgid "or"
msgstr "hoặc"

#. module: mail
#: model:mail.channel,name:mail.channel_3
msgid "rd"
msgstr "rd"

#. module: mail
#. openerp-web
#: code:addons/mail/static/src/js/thread_widget.js:0
#, python-format
msgid "read less"
msgstr "đọc ít hơn"

#. module: mail
#. openerp-web
#: code:addons/mail/static/src/js/thread_widget.js:0
#, python-format
msgid "read more"
msgstr "đọc thêm"

#. module: mail
#: model_terms:ir.ui.view,arch_db:mail.email_template_preview_form
msgid "record:"
msgstr "bản ghi:"

#. module: mail
#: code:addons/mail/models/mail_thread.py:0
#, python-format
msgid "reply to missing document (%s,%s), fall back on document creation"
msgstr ""

#. module: mail
#: code:addons/mail/models/mail_thread.py:0
#, python-format
msgid ""
"reply to model %s that does not accept document update, fall back on "
"document creation"
msgstr "model %s không chấp nhận cập nhật tài liệu, hãy quay lại tạo tài liệu"

#. module: mail
#: code:addons/mail/models/mail_channel.py:0
#, python-format
msgid "restricted to channel members"
msgstr "giới hạn đối với thành viên kênh"

#. module: mail
#: code:addons/mail/models/mail_alias.py:0
#, python-format
msgid "restricted to followers"
msgstr "giới hạn người theo dõi"

#. module: mail
#: code:addons/mail/models/mail_alias.py:0
#, python-format
msgid "restricted to known authors"
msgstr "giới hạn tác giả đã biết"

#. module: mail
#: model:mail.channel,name:mail.channel_1
msgid "sales"
msgstr "bán hàng"

#. module: mail
#: code:addons/mail/models/mail_thread.py:0
#, python-format
msgid "target model unspecified"
msgstr "model đích không xác định"

#. module: mail
#: model_terms:ir.ui.view,arch_db:mail.mail_bounce_catchall
msgid "team."
msgstr ""

#. module: mail
#. openerp-web
#: code:addons/mail/static/src/xml/chatter.xml:0
#, python-format
msgid "this document"
msgstr "tài liệu này"

#. module: mail
#: model_terms:ir.ui.view,arch_db:mail.message_activity_assigned
msgid "to close for"
msgstr "với hạn chót"

#. module: mail
#: code:addons/mail/models/mail_thread.py:0
#, python-format
msgid "unknown error"
msgstr "lỗi không xác định"

#. module: mail
#: code:addons/mail/models/mail_thread.py:0
#, python-format
msgid "unknown target model %s"
msgstr "model mục tiêu không xác định %s"

#. module: mail
#. openerp-web
#: code:addons/mail/static/src/js/attachment_box.js:0
#: code:addons/mail/static/src/js/models/messages/abstract_message.js:0
#, python-format
msgid "unnamed"
msgstr ""

#. module: mail
#: model_terms:ir.ui.view,arch_db:mail.message_notification_email
msgid "using"
msgstr "sử dụng"

#. module: mail
#: model:ir.model.fields.selection,name:mail.selection__mail_activity_type__delay_unit__weeks
msgid "weeks"
msgstr "tuần"<|MERGE_RESOLUTION|>--- conflicted
+++ resolved
@@ -1583,11 +1583,7 @@
 #. module: mail
 #: model:ir.model.constraint,message:mail.constraint_mail_message_res_partner_needaction_rel_notification_partner_required
 msgid "Customer is required for inbox / email notification"
-<<<<<<< HEAD
 msgstr "Buộc phải có khách hàng để thông báo vào inbox hoặc email"
-=======
-msgstr "Customer is required for inbox / email notification"
->>>>>>> d5884484
 
 #. module: mail
 #: code:addons/mail/models/mail_notification.py:0
@@ -2335,13 +2331,13 @@
 #: code:addons/mail/models/ir_model.py:0
 #, python-format
 msgid "Field \"Mail Activity\" cannot be changed to \"False\"."
-msgstr "Field \"Mail Activity\" cannot be changed to \"False\"."
+msgstr ""
 
 #. module: mail
 #: code:addons/mail/models/ir_model.py:0
 #, python-format
 msgid "Field \"Mail Blacklist\" cannot be changed to \"False\"."
-msgstr "Field \"Mail Blacklist\" cannot be changed to \"False\"."
+msgstr ""
 
 #. module: mail
 #: code:addons/mail/models/ir_model.py:0
@@ -2756,8 +2752,6 @@
 "If set every modification done to this field is tracked in the chatter. "
 "Value is used to order tracking values."
 msgstr ""
-"If set every modification done to this field is tracked in the chatter. "
-"Value is used to order tracking values."
 
 #. module: mail
 #: model:ir.model.fields,help:mail.field_mail_mail__scheduled_date
@@ -3372,7 +3366,7 @@
 #: model:ir.model.fields,field_description:mail.field_mail_mail__mail_ids
 #: model:ir.model.fields,field_description:mail.field_mail_message__mail_ids
 msgid "Mails"
-msgstr "Mails"
+msgstr ""
 
 #. module: mail
 #: model:ir.model.fields,field_description:mail.field_mail_blacklist__message_main_attachment_id
@@ -3703,11 +3697,7 @@
 #: model_terms:ir.ui.view,arch_db:mail.mail_channel_notify_moderation
 #, python-format
 msgid "Moderate Messages"
-<<<<<<< HEAD
 msgstr "Kiểm duyệt Thông điệp"
-=======
-msgstr "Moderate Messages"
->>>>>>> d5884484
 
 #. module: mail
 #: model:ir.model.fields,field_description:mail.field_mail_channel__moderation
@@ -3734,7 +3724,7 @@
 #: code:addons/mail/models/mail_channel.py:0
 #, python-format
 msgid "Moderated channels must have moderators."
-msgstr "Moderated channels must have moderators."
+msgstr ""
 
 #. module: mail
 #: model:ir.model.fields,field_description:mail.field_mail_channel__moderation_count
@@ -3750,11 +3740,7 @@
 #. module: mail
 #: model_terms:ir.ui.view,arch_db:mail.mail_moderation_view_tree
 msgid "Moderation Lists"
-<<<<<<< HEAD
 msgstr "Danh sách Kiểm duyệt"
-=======
-msgstr "Moderation Lists"
->>>>>>> d5884484
 
 #. module: mail
 #. openerp-web
@@ -3772,11 +3758,7 @@
 #. module: mail
 #: model:ir.model.fields,field_description:mail.field_res_users__moderation_counter
 msgid "Moderation count"
-<<<<<<< HEAD
 msgstr "SL Kiểm duyệt"
-=======
-msgstr "Moderation count"
->>>>>>> d5884484
 
 #. module: mail
 #: model:ir.model.fields,field_description:mail.field_mail_channel__is_moderator
@@ -3806,8 +3788,6 @@
 "Modifying the model can have an impact on existing activities using this "
 "activity type, be careful."
 msgstr ""
-"Modifying the model can have an impact on existing activities using this "
-"activity type, be careful."
 
 #. module: mail
 #: model:ir.model,name:mail.model_base_module_uninstall
@@ -3950,13 +3930,7 @@
 msgid ""
 "Newcomers on this moderated channel will automatically receive the "
 "guidelines."
-<<<<<<< HEAD
 msgstr "Người mới vào kênh kiểm duyệt này sẽ  tự động nhận được hướng dẫn."
-=======
-msgstr ""
-"Newcomers on this moderated channel will automatically receive the "
-"guidelines."
->>>>>>> d5884484
 
 #. module: mail
 #. openerp-web
@@ -4065,7 +4039,7 @@
 #: code:addons/mail/wizard/mail_resend_message.py:0
 #, python-format
 msgid "No message_id found in context"
-msgstr "No message_id found in context"
+msgstr ""
 
 #. module: mail
 #: code:addons/mail/wizard/mail_compose_message.py:0
@@ -4136,7 +4110,7 @@
 #: model:ir.cron,cron_name:mail.ir_cron_delete_notification
 #: model:ir.cron,name:mail.ir_cron_delete_notification
 msgid "Notification: Delete Notifications older than 6 Month"
-msgstr "Notification: Delete Notifications older than 6 Month"
+msgstr "Thông báo: Xóa thông báo sau 6 tháng"
 
 #. module: mail
 #: model:ir.model.fields,field_description:mail.field_mail_mail__notification_ids
@@ -4300,7 +4274,6 @@
 msgid ""
 "Only an administrator or a moderator can send guidelines to channel members!"
 msgstr ""
-"Only an administrator or a moderator can send guidelines to channel members!"
 
 #. module: mail
 #: code:addons/mail/models/ir_model.py:0
@@ -4312,7 +4285,7 @@
 #: code:addons/mail/models/mail_channel.py:0
 #, python-format
 msgid "Only mailing lists can be moderated."
-msgstr "Only mailing lists can be moderated."
+msgstr ""
 
 #. module: mail
 #: model:ir.model.fields.selection,name:mail.selection__mail_channel_partner__fold_state__open
@@ -4568,8 +4541,6 @@
 "People receive an automatic notification about their message being waiting "
 "for moderation."
 msgstr ""
-"People receive an automatic notification about their message being waiting "
-"for moderation."
 
 #. module: mail
 #: model:ir.model.fields.selection,name:mail.selection__mail_moderation__status__ban
@@ -4658,9 +4629,6 @@
 "- Handle by Emails: notifications are sent to your email address\n"
 "- Handle in Odoo: notifications appear in your Odoo Inbox"
 msgstr ""
-"Policy on how to handle Chatter notifications:\n"
-"- Handle by Emails: notifications are sent to your email address\n"
-"- Handle in Odoo: notifications appear in your Odoo Inbox"
 
 #. module: mail
 #: model:ir.model.fields,help:mail.field_mail_alias__alias_contact
@@ -5189,7 +5157,7 @@
 #. module: mail
 #: model_terms:ir.ui.view,arch_db:mail.mail_moderation_view_search
 msgid "Search Moderation List"
-msgstr "Search Moderation List"
+msgstr ""
 
 #. module: mail
 #. openerp-web
@@ -5242,8 +5210,6 @@
 "Select the action to do on each mail and correct the email address if "
 "needed. The modified address will be saved on the corresponding contact."
 msgstr ""
-"Select the action to do on each mail and correct the email address if "
-"needed. The modified address will be saved on the corresponding contact."
 
 #. module: mail
 #: model:ir.model.fields.selection,name:mail.selection__mail_channel__public__groups
@@ -5567,12 +5533,12 @@
 #. module: mail
 #: model:ir.model.fields,help:mail.field_mail_activity_type__res_model_change
 msgid "Technical field for UX related behaviour"
-msgstr "Technical field for UX related behaviour"
+msgstr ""
 
 #. module: mail
 #: model:ir.model.fields,help:mail.field_mail_activity__can_write
 msgid "Technical field to hide buttons if the current user has no access."
-msgstr "Technical field to hide buttons if the current user has no access."
+msgstr ""
 
 #. module: mail
 #: model:ir.model.fields,help:mail.field_mail_activity_type__initial_res_model_id
@@ -5620,7 +5586,7 @@
 #: code:addons/mail/models/ir_actions.py:0
 #, python-format
 msgid "The 'Due Date In' value can't be negative."
-msgstr "The 'Due Date In' value can't be negative."
+msgstr ""
 
 #. module: mail
 #: model:ir.model.constraint,message:mail.constraint_mail_moderation_channel_email_uniq
@@ -6058,7 +6024,7 @@
 #: code:addons/mail/models/mail_message.py:0
 #, python-format
 msgid "Unsupported search filter on moderation status"
-msgstr "Unsupported search filter on moderation status"
+msgstr ""
 
 #. module: mail
 #. openerp-web
@@ -6142,7 +6108,7 @@
 #. module: mail
 #: model:ir.model.fields.selection,name:mail.selection__mail_message__message_type__user_notification
 msgid "User Specific Notification"
-msgstr "User Specific Notification"
+msgstr ""
 
 #. module: mail
 #: model:ir.model.fields,field_description:mail.field_ir_actions_server__activity_user_field_name
@@ -6232,8 +6198,6 @@
 "View \"mail.mail_channel_send_guidelines\" was not found. No email has been "
 "sent. Please contact an administrator to fix this issue."
 msgstr ""
-"View \"mail.mail_channel_send_guidelines\" was not found. No email has been "
-"sent. Please contact an administrator to fix this issue."
 
 #. module: mail
 #: code:addons/mail/models/mail_thread.py:0
@@ -6302,12 +6266,12 @@
 #. module: mail
 #: model:ir.model.fields,help:mail.field_ir_model__is_mail_activity
 msgid "Whether this model supports activities."
-msgstr "Whether this model supports activities."
+msgstr ""
 
 #. module: mail
 #: model:ir.model.fields,help:mail.field_ir_model__is_mail_blacklist
 msgid "Whether this model supports blacklist."
-msgstr "Whether this model supports blacklist."
+msgstr ""
 
 #. module: mail
 #: model:ir.model.fields,help:mail.field_ir_model__is_mail_thread
