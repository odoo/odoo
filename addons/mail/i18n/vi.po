# Translation of Odoo Server.
# This file contains the translation of the following modules:
# 	* mail
# 
# Translators:
# Tuan Tran <tmtuan.projects@gmail.com>, 2019
# Jean-Charles Drubay <jcdrubay@gmail.com>, 2019
# Trang Tran <thuytrang1101@gmail.com>, 2019
# Thang Duong Bao <nothingctrl@gmail.com>, 2019
# son dang <son.dang@doda100.com>, 2019
# Dang Hanh <hanh.dtm@komit-consulting.com>, 2019
# Martin Trigaux, 2019
# fanha99 <fanha99@hotmail.com>, 2019
# Minh Nguyen <ndminh210994@gmail.com>, 2019
# Trinh Tran Thi Phuong <trinhttp@trobz.com>, 2019
# Dao Nguyen <trucdao.uel@gmail.com>, 2019
# Dung Nguyen Thi <dungnt@trobz.com>, 2019
# Phuc Tran Thanh <phuctran.odoo@gmail.com>, 2019
# Duy BQ <duybq86@gmail.com>, 2020
# Nancy Momoland <thanhnguyen.icsc@gmail.com>, 2020
# 
msgid ""
msgstr ""
"Project-Id-Version: Odoo Server 13.0\n"
"Report-Msgid-Bugs-To: \n"
"POT-Creation-Date: 2020-04-27 09:22+0000\n"
"PO-Revision-Date: 2019-08-26 09:11+0000\n"
"Last-Translator: Nancy Momoland <thanhnguyen.icsc@gmail.com>, 2020\n"
"Language-Team: Vietnamese (https://www.transifex.com/odoo/teams/41243/vi/)\n"
"MIME-Version: 1.0\n"
"Content-Type: text/plain; charset=UTF-8\n"
"Content-Transfer-Encoding: \n"
"Language: vi\n"
"Plural-Forms: nplurals=1; plural=0;\n"

#. module: mail
#: code:addons/mail/models/mail_channel.py:0
#, python-format
msgid " This channel is private. People must be invited to join it."
msgstr ""
" Kênh này mang tính riêng tư. Mọi người phải được mời thì mới có thể gia "
"nhập."

#. module: mail
#: code:addons/mail/wizard/invite.py:0
#, python-format
msgid "%(user_name)s invited you to follow %(document)s document: %(title)s"
msgstr ""
"%(user_name)s đã mời bạn theo dõi tài liệu %(document)s: %(title)s"

#. module: mail
#: code:addons/mail/wizard/invite.py:0
#, python-format
msgid "%(user_name)s invited you to follow a new document."
msgstr "%(user_name)s đã mời bạn theo dõi một tài liệu mới."

#. module: mail
#. openerp-web
#: code:addons/mail/static/src/js/services/mail_manager.js:0
#, python-format
msgid "%d Messages"
msgstr "%d Thông điệp"

#. module: mail
#. openerp-web
#: code:addons/mail/static/src/js/activity.js:0
#, python-format
msgid "%d days overdue"
msgstr "Quá hạn %d ngày"

#. module: mail
#. openerp-web
#: code:addons/mail/static/src/js/followers.js:0
#, python-format
msgid ""
"%s \n"
"(inactive)"
msgstr ""

#. module: mail
#: code:addons/mail/models/mail_template.py:0
#, python-format
msgid "%s (copy)"
msgstr "%s (sao chép)"

#. module: mail
#. openerp-web
#: code:addons/mail/static/src/js/models/threads/mixins/thread_typing_mixin.js:0
#, python-format
msgid "%s and %s are typing..."
msgstr "%s và %s đang viết..."

#. module: mail
#: code:addons/mail/models/mail_thread.py:0
#, python-format
msgid "%s created"
msgstr "%s được tạo"

#. module: mail
#. openerp-web
#: code:addons/mail/static/src/js/models/threads/mixins/thread_typing_mixin.js:0
#, python-format
msgid "%s is typing..."
msgstr "%s đang viết..."

#. module: mail
#. openerp-web
#: code:addons/mail/static/src/js/models/threads/mixins/thread_typing_mixin.js:0
#, python-format
msgid "%s, %s and more are typing..."
msgstr "%s, %s và ai đó nữa đang viết..."

#. module: mail
#: code:addons/mail/models/mail_activity.py:0
#, python-format
msgid "%s: %s assigned to you"
msgstr "%s: %s được phân công cho bạn"

#. module: mail
#: model_terms:ir.ui.view,arch_db:mail.mail_notification_paynow
msgid "&amp;nbsp;"
msgstr "&amp;nbsp;"

#. module: mail
#. openerp-web
#: code:addons/mail/static/src/xml/discuss.xml:0
#, python-format
msgid "&nbsp;("
msgstr "&nbsp;("

#. module: mail
#: model_terms:ir.ui.view,arch_db:mail.message_activity_done
msgid "(originally assigned to"
msgstr "(chỉ định ban đầu cho"

#. module: mail
#. openerp-web
#: code:addons/mail/static/src/xml/activity.xml:0
#, python-format
msgid ", due on"
msgstr ", đến hạn vào"

#. module: mail
#. openerp-web
#: code:addons/mail/static/src/xml/thread.xml:0
#, python-format
msgid "-------- Show older messages --------"
msgstr "-------- Hiển thị các tin cũ hơn --------"

#. module: mail
#. openerp-web
#: code:addons/mail/static/src/xml/systray.xml:0
#, python-format
msgid "0 Future"
msgstr "0 Trong Tương lai"

#. module: mail
#. openerp-web
#: code:addons/mail/static/src/xml/systray.xml:0
#, python-format
msgid "0 Late"
msgstr "0 Trễ"

#. module: mail
#. openerp-web
#: code:addons/mail/static/src/xml/systray.xml:0
#, python-format
msgid "0 Today"
msgstr "0 Hôm nay"

#. module: mail
#: code:addons/mail/models/mail_channel.py:0
#, python-format
msgid ""
"<br><br>\n"
"            Type <b>@username</b> to mention someone, and grab his attention.<br>\n"
"            Type <b>#channel</b>.to mention a channel.<br>\n"
"            Type <b>/command</b> to execute a command.<br>\n"
"            Type <b>:shortcut</b> to insert canned responses in your message.<br>"
msgstr ""
"<br><br>\n"
"            Điền <b>@username</b> để nhắc tới ai đó, và lấy sự chú ý của họ.<br>\n"
"            Điền <b>#channel</b>.để nhắc tới một kênh trao đổi.<br>\n"
"            Điền <b>/command</b> để thực hiện một lệnh.<br>\n"
"            Điền <b>:shortcut</b> để điền câu trả lời sẵn.<br>"

#. module: mail
#: code:addons/mail/models/mail_channel.py:0
#, python-format
msgid ""
"<div class=\"o_mail_notification\">%(author)s invited %(new_partner)s to <a "
"href=\"#\" class=\"o_channel_redirect\" data-oe-"
"id=\"%(channel_id)s\">#%(channel_name)s</a></div>"
msgstr ""
"<div class=\"o_mail_notification\">%(author)s đã mời %(new_partner)s đến <a "
"href=\"#\" class=\"o_channel_redirect\" data-oe-"
"id=\"%(channel_id)s\">#%(channel_name)s</a></div>"

#. module: mail
#: code:addons/mail/models/mail_channel.py:0
#, python-format
msgid ""
"<div class=\"o_mail_notification\">created <a href=\"#\" "
"class=\"o_channel_redirect\" data-oe-id=\"%s\">#%s</a></div>"
msgstr ""
"<div class=\"o_mail_notification\">đã tạo <a href=\"#\" "
"class=\"o_channel_redirect\" data-oe-id=\"%s\">#%s</a></div>"

#. module: mail
#: code:addons/mail/models/mail_channel.py:0
#: code:addons/mail/models/mail_channel.py:0
#, python-format
msgid ""
"<div class=\"o_mail_notification\">joined <a href=\"#\" "
"class=\"o_channel_redirect\" data-oe-id=\"%s\">#%s</a></div>"
msgstr ""
"<div class=\"o_mail_notification\">đã gia nhập <a href=\"#\" "
"class=\"o_channel_redirect\" data-oe-id=\"%s\">#%s</a></div>"

#. module: mail
#: code:addons/mail/models/mail_channel.py:0
#, python-format
msgid ""
"<div class=\"o_mail_notification\">left <a href=\"#\" "
"class=\"o_channel_redirect\" data-oe-id=\"%s\">#%s</a></div>"
msgstr ""
"<div class=\"o_mail_notification\">đã rời <a href=\"#\" "
"class=\"o_channel_redirect\" data-oe-id=\"%s\">#%s</a></div>"

#. module: mail
#: model_terms:ir.ui.view,arch_db:mail.res_partner_view_form_inherit_mail
#: model_terms:ir.ui.view,arch_db:mail.res_partner_view_form_short
msgid ""
"<i class=\"fa fa-ban\" style=\"color: red;\" role=\"img\" title=\"This email"
" is blacklisted for mass mailing\" aria-label=\"Blacklisted\" "
"attrs=\"{'invisible': [('is_blacklisted', '=', False)]}\" "
"groups=\"base.group_user\"/>"
msgstr ""
"<i class=\"fa fa-ban\" style=\"color: red;\" role=\"img\" title=\"This email"
" is blacklisted for mass mailing\" aria-label=\"Blacklisted\" "
"attrs=\"{'invisible': [('is_blacklisted', '=', False)]}\" "
"groups=\"base.group_user\"/>"

#. module: mail
#. openerp-web
#: code:addons/mail/static/src/js/tours/mail.js:0
#, python-format
msgid "<p> Create a private channel.</p>"
msgstr "<p> Tạo kênh riêng tư.</p>"

#. module: mail
#. openerp-web
#: code:addons/mail/static/src/js/tours/mail.js:0
#, python-format
msgid ""
"<p><b>Chat with coworkers</b> in real-time using direct "
"messages.</p><p><i>You might need to invite users from the Settings app "
"first.</i></p>"
msgstr ""
"<p><b>Chat với đồng nghiệp</b> theo thời gian thực sử dụng thông điệp trực "
"tiếp.</p><p><i>Bạn có thể cần phải mời người dùng từ ứng dụng Thiết lập "
"trước để họ có tài khoản người dùng trong Odoo.</i></p>"

#. module: mail
#. openerp-web
#: code:addons/mail/static/src/js/tours/mail.js:0
#, python-format
msgid ""
"<p><b>Write a message</b> to the members of the channel here.</p> <p>You can"
" notify someone with <i>'@'</i> or link another channel with <i>'#'</i>. "
"Start your message with <i>'/'</i> to get the list of possible commands.</p>"
msgstr ""
"<p><b>Viết một thông điệp</b> đến thành viên của kênh ở đây.</p> <p>Bạn có "
"thể \"chộp\" ai đó vào thảo luận bằng cách gõ <i>'@'</i> hoặc liên kết một "
"kênh khác vào bằng cách gõ <i>'#'</i>. Bắt đầu thông điệp của bạn bằng "
"<i>'/'</i> để nhận danh sách các lệnh khả dụng.</p>"

#. module: mail
#. openerp-web
#: code:addons/mail/static/src/js/tours/mail.js:0
#, python-format
msgid ""
"<p>Channels make it easy to organize information across different topics and"
" groups.</p> <p>Try to <b>create your first channel</b> (e.g. sales, "
"marketing, product XYZ, after work party, etc).</p>"
msgstr ""
"<p>Các kênh cho phép bạn đơn giản hoá việc tổ chức thông tin trải qua các "
"chủ để và các nhóm khác nhau.</p> <p>Hãy thử <b>tạo kênh đầu tiên của "
"bạn</b> (vd: bán hàng, marketing, sản phẩm XYZ, liên hoan, ăn chơi nhảy múa,"
" etc).</p>"

#. module: mail
#. openerp-web
#: code:addons/mail/static/src/js/tours/mail.js:0
#, python-format
msgid "<p>Create a channel here.</p>"
msgstr "<p>Tạo một kênh ở đây.</p>"

#. module: mail
#. openerp-web
#: code:addons/mail/static/src/js/tours/mail.js:26
#, python-format
msgid "<p>Create a public or private channel.</p>"
msgstr ""

#. module: mail
#. openerp-web
#: code:addons/mail/static/src/js/models/threads/create_mode_document_thread.js:0
#, python-format
msgid "<p>Creating a new record...</p>"
msgstr "<p>Đang tạo mới một bản ghi...</p>"

#. module: mail
#: model_terms:ir.ui.view,arch_db:mail.email_compose_message_wizard_form
msgid ""
"<span attrs=\"{'invisible': [('composition_mode', '!=', 'mass_mail')]}\">\n"
"                                <strong>Email mass mailing</strong> on\n"
"                                <span attrs=\"{'invisible': [('use_active_domain', '=', True)]}\">the selected records</span>\n"
"                                <span attrs=\"{'invisible': [('use_active_domain', '=', False)]}\">the current search filter</span>.\n"
"                            </span>\n"
"                            <span name=\"document_followers_text\" attrs=\"{'invisible':['|', ('model', '=', False), ('composition_mode', '=', 'mass_mail')]}\">Followers of the document and</span>"
msgstr ""
"<span attrs=\"{'invisible': [('composition_mode', '!=', 'mass_mail')]}\">\n"
"                                <strong>Email mass mailing</strong> cho\n"
"                                <span attrs=\"{'invisible': [('use_active_domain', '=', True)]}\">dữ liệu đã chọn</span>\n"
"                                <span attrs=\"{'invisible': [('use_active_domain', '=', False)]}\">bộ lọc hiện tại</span>.\n"
"                            </span>\n"
"                            <span name=\"document_followers_text\" attrs=\"{'invisible':['|', ('model', '=', False), ('composition_mode', '=', 'mass_mail')]}\">Những đối tượng đăng kí của tài liệu và</span>"

#. module: mail
#: model_terms:ir.ui.view,arch_db:mail.email_compose_message_wizard_form
msgid ""
"<span attrs=\"{'invisible': [('use_active_domain', '=', True)]}\">\n"
"                                    If you want to send it for all the records matching your search criterion, check this box :\n"
"                                </span>\n"
"                                <span attrs=\"{'invisible': [('use_active_domain', '=', False)]}\">\n"
"                                    If you want to use only selected records please uncheck this selection box :\n"
"                                </span>"
msgstr ""
"<span attrs=\"{'invisible': [('use_active_domain', '=', True)]}\">\n"
"                                    Nếu bạn muốn gửi nó cho tất cả các bản ghi khớp với tiêu chí tìm kiếm của bạn, đánh dấu ô này: \n"
"                                </span>\n"
"                                <span attrs=\"{'invisible': [('use_active_domain', '=', False)]}\">\n"
"                                    Nếu bạn muốn chỉ sử dụng các bản ghi được chọn, vui lòng bỏ đánh dấu ô này: \n"
"                                </span>"

#. module: mail
#: model_terms:ir.ui.view,arch_db:mail.mail_resend_message_view_form
msgid ""
"<span class=\"fa fa-info-circle\"/> Caution: It won't be possible to send "
"this mail again to the recipients you did not select."
msgstr ""
"<span class=\"fa fa-info-circle\"/> Cảnh báo: Không thể gửi mail này lại cho"
" những người nhận mà bạn không chọn."

#. module: mail
#: model_terms:ir.ui.view,arch_db:mail.res_config_settings_view_form
msgid "<span class=\"o_form_label\">Activities</span>"
msgstr "<span class=\"o_form_label\">Hoạt động</span>"

#. module: mail
#: model_terms:ir.ui.view,arch_db:mail.email_template_form
msgid ""
"<span class=\"o_stat_text\">Add</span>\n"
"                                    <span class=\"o_stat_text\">Context Action</span>"
msgstr ""
"<span class=\"o_stat_text\">Thêm</span>\n"
"                                    <span class=\"o_stat_text\">Hành động theo ngữ cảnh</span>"

#. module: mail
#: model_terms:ir.ui.view,arch_db:mail.email_template_form
msgid ""
"<span class=\"o_stat_text\">Remove</span>\n"
"                                    <span class=\"o_stat_text\">Context Action</span>"
msgstr ""
"<span class=\"o_stat_text\">Gỡ bỏ</span>\n"
"                                    <span class=\"o_stat_text\">Hành động theo ngữ cảnh</span>"

#. module: mail
#: model_terms:ir.ui.view,arch_db:mail.email_compose_message_wizard_form
msgid ""
"<strong>\n"
"                                    All records matching your current search filter will be mailed,\n"
"                                    not only the ids selected in the list view.\n"
"                                </strong><br/>\n"
"                                The email will be sent for all the records selected in the list.<br/>\n"
"                                Confirming this wizard will probably take a few minutes blocking your browser."
msgstr ""
"<strong>\n"
"                                      Tất cả hồ sơ phù hợp với bộ lọc tìm kiếm hiện tại của bạn sẽ được gửi bằng thư,\n"
"                                     không chỉ các id được chọn trong chế độ xem danh sách.\n"
"                                 </strong><br/>\n"
"                                 Email sẽ được gửi cho tất cả các hồ sơ được chọn trong danh sách.<br/>\n"
"                                 Xác nhận thuật sĩ này có thể sẽ mất vài phút để chặn trình duyệt của bạn."

#. module: mail
#: model_terms:ir.ui.view,arch_db:mail.message_notification_email
msgid ""
"<strong>Internal communication</strong>: Replying will post an internal "
"note. Followers won't receive any email notification."
msgstr ""
"<strong>Trao đổi nội bộ</strong>: Khi trả lời sẽ đăng một tin nội bộ. Những "
"người theo dõi sẽ không nhận được email cảnh báo nào."

#. module: mail
#: model_terms:ir.ui.view,arch_db:mail.email_compose_message_wizard_form
msgid ""
"<strong>Only records checked in list view will be used.</strong><br/>\n"
"                                The email will be sent for all the records selected in the list."
msgstr ""
"<strong>Chỉ các bản ghi được chọn trong chế độ xem danh sách mới được sử dụng.</strong><br/>\n"
"                                 Email sẽ được gửi cho tất cả các hồ sơ được chọn trong danh sách."

#. module: mail
#: model_terms:ir.ui.view,arch_db:mail.message_activity_done
msgid "<strong>Original note:</strong>"
msgstr "<strong>Ghi chú ban đầu:</strong>"

#. module: mail
#: model_terms:ir.ui.view,arch_db:mail.mail_activity_view_form_popup
msgid "<strong>Recommended Activities</strong>"
msgstr "<strong>Các hoạt động được đề xuất</strong>"

#. module: mail
#: model:ir.model.fields,help:mail.field_mail_alias__alias_defaults
#: model:ir.model.fields,help:mail.field_mail_alias_mixin__alias_defaults
#: model:ir.model.fields,help:mail.field_mail_channel__alias_defaults
msgid ""
"A Python dictionary that will be evaluated to provide default values when "
"creating new records for this alias."
msgstr ""
"Một Python dictionary mà sẽ được biểu thị/đánh giá để cung cấp các giá trị "
"mặc định khi tạo mới các bản ghi cho bí danh này."

#. module: mail
#: code:addons/mail/models/ir_actions.py:0
#, python-format
msgid "A next activity can only be planned on models that use the chatter"
msgstr ""
"Tính năng hoạt động tiếp theo chỉ có thể được lên kế hoạch trên ở các đối "
"tượng có quản lý việc trao đổi"

#. module: mail
#: model_terms:ir.actions.act_window,help:mail.mail_shortcode_action
msgid ""
"A shortcode is a keyboard shortcut. For instance, you type #gm and it will "
"be transformed into \"Good Morning\"."
msgstr ""
"Một mã tắt là một phím tắt trên bàn phím. Ví dụ, bạn gõ #xc thì nó sẽ được "
"dịch thành \"Xin chào\"."

#. module: mail
#. openerp-web
#: code:addons/mail/static/src/xml/discuss.xml:0
#: code:addons/mail/static/src/xml/thread.xml:0
#, python-format
msgid "Accept"
msgstr "Chấp thuận"

#. module: mail
#. openerp-web
#: code:addons/mail/static/src/xml/discuss.xml:0
#, python-format
msgid "Accept selected messages"
msgstr "Chấp nhận các tin đã chọn"

#. module: mail
#. openerp-web
#: code:addons/mail/static/src/xml/thread.xml:0
#, python-format
msgid "Accept |"
msgstr "Chấp nhận |"

#. module: mail
#: model:ir.model.fields.selection,name:mail.selection__mail_message__moderation_status__accepted
msgid "Accepted"
msgstr "Được chấp thuận"

#. module: mail
#: model:ir.model,name:mail.model_res_groups
msgid "Access Groups"
msgstr "Nhóm truy cập"

#. module: mail
#: model:ir.model.fields,field_description:mail.field_mail_blacklist__message_needaction
#: model:ir.model.fields,field_description:mail.field_mail_channel__message_needaction
#: model:ir.model.fields,field_description:mail.field_mail_thread__message_needaction
#: model:ir.model.fields,field_description:mail.field_mail_thread_blacklist__message_needaction
#: model:ir.model.fields,field_description:mail.field_mail_thread_cc__message_needaction
#: model:ir.model.fields,field_description:mail.field_res_partner__message_needaction
#: model:ir.model.fields,field_description:mail.field_res_users__message_needaction
msgid "Action Needed"
msgstr "Cần có Hành động"

#. module: mail
#: model:ir.model.fields,field_description:mail.field_ir_actions_server__state
#: model:ir.model.fields,field_description:mail.field_ir_cron__state
msgid "Action To Do"
msgstr "Cần thực hiện"

#. module: mail
#: model:ir.model,name:mail.model_ir_actions_act_window_view
msgid "Action Window View"
msgstr "Action Window View"

#. module: mail
#: model:ir.model.fields,field_description:mail.field_mail_activity__activity_category
#: model:ir.model.fields,field_description:mail.field_mail_activity_type__category
msgid "Action to Perform"
msgstr "Hoạt động cần thực hiện"

#. module: mail
#: model:ir.model.fields,help:mail.field_mail_activity__activity_category
#: model:ir.model.fields,help:mail.field_mail_activity_type__category
msgid ""
"Actions may trigger specific behavior like opening calendar view or "
"automatically mark as done when a document is uploaded"
msgstr ""
"Hành động có thể kích hoạt hành vi cụ thể như mở chế độ xem lịch hoặc tự "
"động đánh dấu là xong khi tài liệu được tải lên"

#. module: mail
#: model:ir.model.fields,help:mail.field_mail_message_subtype__default
msgid "Activated by default when subscribing."
msgstr "Được kích hoạt mặc định khi đăng ký (subscribing)."

#. module: mail
#: model:ir.model.fields,field_description:mail.field_mail_activity_type__active
#: model:ir.model.fields,field_description:mail.field_mail_blacklist__active
#: model_terms:ir.ui.view,arch_db:mail.view_mail_alias_search
msgid "Active"
msgstr "Hiệu lực"

#. module: mail
#: model:ir.model.fields,field_description:mail.field_mail_compose_message__active_domain
msgid "Active domain"
msgstr "Miền hiệu lực"

#. module: mail
#. openerp-web
#: code:addons/mail/static/src/xml/systray.xml:0
#: code:addons/mail/static/src/xml/systray.xml:0
#: model:ir.actions.act_window,name:mail.mail_activity_action
#: model:ir.model.fields,field_description:mail.field_mail_activity_mixin__activity_ids
#: model:ir.model.fields,field_description:mail.field_res_partner__activity_ids
#: model:ir.model.fields,field_description:mail.field_res_users__activity_ids
#: model:ir.ui.menu,name:mail.menu_mail_activities
#: model_terms:ir.ui.view,arch_db:mail.mail_activity_type_view_form
#: model_terms:ir.ui.view,arch_db:mail.mail_activity_type_view_search
#: model_terms:ir.ui.view,arch_db:mail.mail_activity_type_view_tree
#: model:mail.message.subtype,name:mail.mt_activities
#, python-format
msgid "Activities"
msgstr "Hoạt động"

#. module: mail
#. openerp-web
#: code:addons/mail/static/src/js/views/activity/activity_view.js:0
#: code:addons/mail/static/src/xml/chatter.xml:0
#: code:addons/mail/static/src/xml/systray.xml:0
#: model:ir.model,name:mail.model_mail_activity
#: model:ir.model.fields,field_description:mail.field_ir_actions_server__activity_type_id
#: model:ir.model.fields,field_description:mail.field_ir_cron__activity_type_id
#: model:ir.model.fields.selection,name:mail.selection__ir_actions_act_window_view__view_mode__activity
#: model:ir.model.fields.selection,name:mail.selection__ir_ui_view__type__activity
#: model_terms:ir.ui.view,arch_db:mail.mail_activity_view_calendar
#: model_terms:ir.ui.view,arch_db:mail.mail_activity_view_form_popup
#: model_terms:ir.ui.view,arch_db:mail.mail_activity_view_search
#: model_terms:ir.ui.view,arch_db:mail.view_server_action_form_template
#, python-format
msgid "Activity"
msgstr "Hoạt động"

#. module: mail
#: model:ir.model.fields,field_description:mail.field_mail_activity_mixin__activity_exception_decoration
#: model:ir.model.fields,field_description:mail.field_res_partner__activity_exception_decoration
#: model:ir.model.fields,field_description:mail.field_res_users__activity_exception_decoration
msgid "Activity Exception Decoration"
msgstr "Trang trí cho Hoạt động ngoại lệ"

#. module: mail
#: model:ir.model,name:mail.model_mail_activity_mixin
msgid "Activity Mixin"
msgstr "Activity Mixin"

#. module: mail
#: model:ir.model.fields,field_description:mail.field_mail_activity_mixin__activity_state
#: model:ir.model.fields,field_description:mail.field_res_partner__activity_state
#: model:ir.model.fields,field_description:mail.field_res_users__activity_state
msgid "Activity State"
msgstr "Trạng thái Hoạt động"

#. module: mail
#: model:ir.model,name:mail.model_mail_activity_type
#: model:ir.model.fields,field_description:mail.field_mail_activity__activity_type_id
#: model_terms:ir.ui.view,arch_db:mail.mail_activity_view_search
msgid "Activity Type"
msgstr "Kiểu hoạt động"

#. module: mail
#: model:ir.actions.act_window,name:mail.mail_activity_type_action
#: model:ir.ui.menu,name:mail.menu_mail_activity_type
#: model_terms:ir.ui.view,arch_db:mail.res_config_settings_view_form
msgid "Activity Types"
msgstr "Kiểu hoạt động"

#. module: mail
#: model:ir.model.fields,field_description:mail.field_ir_actions_server__activity_user_type
#: model:ir.model.fields,field_description:mail.field_ir_cron__activity_user_type
msgid "Activity User Type"
msgstr "Kiểu tài khoản hoạt động"

#. module: mail
#. openerp-web
#: code:addons/mail/static/src/xml/activity.xml:0
#, python-format
msgid "Activity type"
msgstr "Kiểu hoạt động"

#. module: mail
#. openerp-web
#: code:addons/mail/static/src/xml/discuss.xml:0
#, python-format
msgid "Add"
msgstr "Thêm"

#. module: mail
#. openerp-web
#: code:addons/mail/static/src/xml/chatter.xml:0
#, python-format
msgid "Add Attachments"
msgstr "Thêm Đính kèm"

#. module: mail
#. openerp-web
#: code:addons/mail/static/src/xml/followers.xml:0
#: model:ir.model.fields,field_description:mail.field_ir_actions_server__channel_ids
#: model:ir.model.fields,field_description:mail.field_ir_cron__channel_ids
#, python-format
msgid "Add Channels"
msgstr "Thêm Kênh theo dõi"

#. module: mail
#: model_terms:ir.ui.view,arch_db:mail.mail_blacklist_view_form
msgid "Add Email Blacklist"
msgstr "Thêm Email vào Danh sách đen"

#. module: mail
#. openerp-web
#: code:addons/mail/static/src/xml/followers.xml:0
#: model:ir.model.fields,field_description:mail.field_ir_actions_server__partner_ids
#: model:ir.model.fields,field_description:mail.field_ir_cron__partner_ids
#: model:ir.model.fields.selection,name:mail.selection__ir_actions_server__state__followers
#: model_terms:ir.ui.view,arch_db:mail.mail_wizard_invite_form
#, python-format
msgid "Add Followers"
msgstr "Thêm Người theo dõi"

#. module: mail
#: code:addons/mail/models/ir_actions.py:0
#, python-format
msgid "Add Followers can only be done on a mail thread model"
msgstr "Thêm người theo dõi chỉ thực hiện trong một chủ đề Mail"

#. module: mail
#: model:ir.model.fields,field_description:mail.field_mail_compose_message__add_sign
#: model:ir.model.fields,field_description:mail.field_mail_mail__add_sign
#: model:ir.model.fields,field_description:mail.field_mail_message__add_sign
msgid "Add Sign"
msgstr "Thêm chữ ký"

#. module: mail
#: model:ir.model.fields,field_description:mail.field_email_template_preview__user_signature
#: model:ir.model.fields,field_description:mail.field_mail_template__user_signature
msgid "Add Signature"
msgstr "Thêm Chữ ký"

#. module: mail
#. openerp-web
#: code:addons/mail/static/src/xml/discuss.xml:0
#: code:addons/mail/static/src/xml/discuss.xml:0
#, python-format
msgid "Add a channel"
msgstr "Thêm một kênh"

#. module: mail
#: code:addons/mail/models/mail_thread.py:0
#, python-format
msgid "Add a new %(document)s or send an email to %(email_link)s"
msgstr "Bấm để thêm mới  %(document)s hoặc gửi email tới: %(email_link)s"

#. module: mail
#: model_terms:ir.actions.act_window,help:mail.mail_blacklist_action
msgid "Add an email address in the blacklist"
msgstr "Thêm email ở danh sách đen"

#. module: mail
#. openerp-web
#: code:addons/mail/static/src/xml/composer.xml:0
#, python-format
msgid "Add attachment"
msgstr "Thêm đính kèm"

#. module: mail
#: model_terms:ir.ui.view,arch_db:mail.mail_wizard_invite_form
msgid "Add channels to notify..."
msgstr "Thêm các kênh để thông báo..."

#. module: mail
#: model_terms:ir.ui.view,arch_db:mail.email_compose_message_wizard_form
#: model_terms:ir.ui.view,arch_db:mail.mail_wizard_invite_form
msgid "Add contacts to notify..."
msgstr "Thêm các liên hệ để thông báo..."

#. module: mail
#. openerp-web
#: code:addons/mail/static/src/xml/thread.xml:0
#, python-format
msgid "Add this email address to white list of people"
msgstr "Thêm địa chỉ email vào danh sách trắng"

#. module: mail
#: model:ir.model.fields,field_description:mail.field_mail_compose_message__partner_ids
msgid "Additional Contacts"
msgstr "Các liên hệ bổ sung"

#. module: mail
#: model_terms:ir.ui.view,arch_db:mail.view_mail_form
msgid "Advanced"
msgstr "Nâng cao"

#. module: mail
#: model_terms:ir.ui.view,arch_db:mail.email_template_form
msgid "Advanced Settings"
msgstr "Thiết lập nâng cao"

#. module: mail
#: model:ir.model.fields.selection,name:mail.selection__mail_activity_mixin__activity_exception_decoration__warning
#: model:ir.model.fields.selection,name:mail.selection__mail_activity_type__decoration_type__warning
#: model:ir.model.fields.selection,name:mail.selection__res_partner__activity_exception_decoration__warning
msgid "Alert"
msgstr "Báo động"

#. module: mail
#: model:ir.model.fields,field_description:mail.field_mail_alias_mixin__alias_id
#: model:ir.model.fields,field_description:mail.field_mail_channel__alias_id
#: model:ir.model.fields,field_description:mail.field_res_users__alias_id
#: model_terms:ir.ui.view,arch_db:mail.view_mail_alias_form
#: model_terms:ir.ui.view,arch_db:mail.view_mail_alias_tree
msgid "Alias"
msgstr "Bí danh"

#. module: mail
#: model:ir.model.fields,field_description:mail.field_mail_alias__alias_contact
#: model:ir.model.fields,field_description:mail.field_mail_alias_mixin__alias_contact
#: model:ir.model.fields,field_description:mail.field_mail_channel__alias_contact
#: model:ir.model.fields,field_description:mail.field_res_users__alias_contact
msgid "Alias Contact Security"
msgstr "An ninh về Bí danh liên hệ"

#. module: mail
#: model:ir.model.fields,field_description:mail.field_res_config_settings__alias_domain
msgid "Alias Domain"
msgstr "Tên miền bí danh"

#. module: mail
#: model:ir.model.fields,field_description:mail.field_mail_alias__alias_name
#: model:ir.model.fields,field_description:mail.field_mail_alias_mixin__alias_name
#: model:ir.model.fields,field_description:mail.field_mail_channel__alias_name
msgid "Alias Name"
msgstr "Tên bí danh"

#. module: mail
#: model:ir.model.fields,field_description:mail.field_mail_alias__alias_domain
#: model:ir.model.fields,field_description:mail.field_mail_alias_mixin__alias_domain
#: model:ir.model.fields,field_description:mail.field_mail_channel__alias_domain
msgid "Alias domain"
msgstr "Miền bí danh"

#. module: mail
#: model:ir.model.fields,field_description:mail.field_mail_alias__alias_model_id
#: model:ir.model.fields,field_description:mail.field_mail_alias_mixin__alias_model_id
#: model:ir.model.fields,field_description:mail.field_mail_channel__alias_model_id
msgid "Aliased Model"
msgstr "Bí danh Model"

#. module: mail
#: model:ir.actions.act_window,name:mail.action_view_mail_alias
#: model:ir.ui.menu,name:mail.mail_alias_menu
msgid "Aliases"
msgstr "Bí danh"

#. module: mail
#. openerp-web
#: code:addons/mail/static/src/xml/systray.xml:0
#: code:addons/mail/static/src/xml/systray.xml:0
#, python-format
msgid "All"
msgstr "Tất cả"

#. module: mail
#: model_terms:ir.ui.view,arch_db:mail.mail_moderation_view_search
msgid "Allowed Emails"
msgstr "Email được phép"

#. module: mail
#: model:ir.model.fields.selection,name:mail.selection__mail_moderation__status__allow
msgid "Always Allow"
msgstr "Luôn luôn cho phép"

#. module: mail
#. openerp-web
#: code:addons/mail/static/src/xml/thread.xml:0
#, python-format
msgid "Always Allow |"
msgstr "Luôn cho phép |"

#. module: mail
#. openerp-web
#: code:addons/mail/static/src/js/models/mail_failure.js:0
#, python-format
msgid "An error occurred when sending an email"
msgstr "Đã có lỗi xảy ra khi gửi email"

#. module: mail
#. openerp-web
#: code:addons/mail/models/mail_channel.py:0
#: code:addons/mail/static/src/js/models/messages/message.js:0
#, python-format
msgid "Anonymous"
msgstr "Nặc danh"

#. module: mail
#: model:ir.model.fields,help:mail.field_mail_compose_message__no_auto_thread
#: model:ir.model.fields,help:mail.field_mail_mail__no_auto_thread
#: model:ir.model.fields,help:mail.field_mail_message__no_auto_thread
msgid ""
"Answers do not go in the original document discussion thread. This has an "
"impact on the generated message-id."
msgstr ""
"Các câu trả lời không về luồng thảo luận trên tài liệu gốc. Cái này có một "
"sự tác động vào message-id được tạo."

#. module: mail
#: model:ir.model.fields,field_description:mail.field_email_template_preview__model_id
#: model:ir.model.fields,field_description:mail.field_mail_template__model_id
msgid "Applies to"
msgstr "Áp dụng cho"

#. module: mail
#. openerp-web
#: code:addons/mail/static/src/js/followers.js:0
#, python-format
msgid "Apply"
msgstr "Áp dụng"

#. module: mail
#: model_terms:ir.ui.view,arch_db:mail.mail_activity_type_view_form
#: model_terms:ir.ui.view,arch_db:mail.mail_activity_type_view_search
#: model_terms:ir.ui.view,arch_db:mail.mail_blacklist_view_search
msgid "Archived"
msgstr "Đã lưu trữ"

#. module: mail
#: code:addons/mail/wizard/mail_resend_cancel.py:0
#, python-format
msgid ""
"Are you sure you want to discard %s mail delivery failures. You won't be "
"able to re-send these mails later!"
msgstr ""
"Bạn có chắc chắn muốn loại bỏ thư %s gửi bị lỗi. Bạn sẽ không thể gửi lại "
"những thư này sau đó!"

#. module: mail
#. openerp-web
#: code:addons/mail/static/src/xml/activity.xml:0
#: model:ir.model.fields,field_description:mail.field_mail_activity__user_id
#, python-format
msgid "Assigned to"
msgstr "Phân công cho"

#. module: mail
#: code:addons/mail/models/mail_activity.py:0
#: code:addons/mail/models/mail_activity.py:0
#, python-format
msgid ""
"Assigned user %s has no access to the document and is not able to handle "
"this activity."
msgstr ""
"Người dùng được chỉ định %s không có quyền truy cập vào tài liệu và không "
"thể xử lý hoạt động này."

#. module: mail
#: model_terms:ir.ui.view,arch_db:mail.email_compose_message_wizard_form
msgid "Attach a file"
msgstr "Đính kèm một tập tin"

#. module: mail
#: model:ir.model,name:mail.model_ir_attachment
msgid "Attachment"
msgstr "Đính kèm"

#. module: mail
#: model:ir.model.fields,field_description:mail.field_mail_blacklist__message_attachment_count
#: model:ir.model.fields,field_description:mail.field_mail_channel__message_attachment_count
#: model:ir.model.fields,field_description:mail.field_mail_thread__message_attachment_count
#: model:ir.model.fields,field_description:mail.field_mail_thread_blacklist__message_attachment_count
#: model:ir.model.fields,field_description:mail.field_mail_thread_cc__message_attachment_count
#: model:ir.model.fields,field_description:mail.field_res_partner__message_attachment_count
#: model:ir.model.fields,field_description:mail.field_res_users__message_attachment_count
msgid "Attachment Count"
msgstr "Số lượng đính kèm"

#. module: mail
#. openerp-web
#: code:addons/mail/static/src/xml/chatter.xml:0
#: code:addons/mail/static/src/xml/chatter.xml:0
#: model:ir.model.fields,field_description:mail.field_email_template_preview__attachment_ids
#: model:ir.model.fields,field_description:mail.field_mail_compose_message__attachment_ids
#: model:ir.model.fields,field_description:mail.field_mail_mail__attachment_ids
#: model:ir.model.fields,field_description:mail.field_mail_message__attachment_ids
#: model:ir.model.fields,field_description:mail.field_mail_template__attachment_ids
#: model_terms:ir.ui.view,arch_db:mail.view_mail_form
#, python-format
msgid "Attachments"
msgstr "Đính kèm"

#. module: mail
#: model:ir.model.fields,help:mail.field_mail_mail__attachment_ids
#: model:ir.model.fields,help:mail.field_mail_message__attachment_ids
msgid ""
"Attachments are linked to a document through model / res_id and to the "
"message through this field."
msgstr ""
"Các tệp đính kèm được liên kết với tài liệu thông qua mô hình / res_id và "
"thông báo qua trường này."

#. module: mail
#: model:ir.model.fields.selection,name:mail.selection__mail_alias__alias_contact__partners
msgid "Authenticated Partners"
msgstr "Đối tác đã xác thực"

#. module: mail
#: model:ir.model.fields,field_description:mail.field_mail_compose_message__author_id
#: model:ir.model.fields,field_description:mail.field_mail_mail__author_id
#: model:ir.model.fields,field_description:mail.field_mail_message__author_id
#: model_terms:ir.ui.view,arch_db:mail.view_mail_search
msgid "Author"
msgstr "Tác giả"

#. module: mail
#: model_terms:ir.ui.view,arch_db:mail.email_template_form
msgid "Author Signature (mass mail only)"
msgstr "Chữ ký của Tác giả (khi gửi mail hàng loạt)"

#. module: mail
#: model:ir.model.fields,help:mail.field_mail_compose_message__author_id
#: model:ir.model.fields,help:mail.field_mail_mail__author_id
#: model:ir.model.fields,help:mail.field_mail_message__author_id
msgid ""
"Author of the message. If not set, email_from may hold an email address that"
" did not match any partner."
msgstr ""
"Tác giả của thông điệp. Nếu không đặt, trường email_from có thể chứa địa chỉ"
" email mà không khớp với bất kỳ đối tác nào."

#. module: mail
#: model:ir.model.fields,field_description:mail.field_mail_mail__author_avatar
#: model:ir.model.fields,field_description:mail.field_mail_message__author_avatar
msgid "Author's avatar"
msgstr "Avatar của Tác giả"

#. module: mail
#: model:ir.model.fields,field_description:mail.field_mail_channel__group_public_id
msgid "Authorized Group"
msgstr "Nhóm có thẩm quyền"

#. module: mail
#: model:ir.model.fields,field_description:mail.field_email_template_preview__auto_delete
#: model:ir.model.fields,field_description:mail.field_mail_mail__auto_delete
#: model:ir.model.fields,field_description:mail.field_mail_template__auto_delete
msgid "Auto Delete"
msgstr "Tự động xóa"

#. module: mail
#: model_terms:ir.ui.view,arch_db:mail.mail_channel_view_form
msgid "Auto Subscribe Groups"
msgstr "Nhóm nhận tin tự động"

#. module: mail
#: model:ir.model.fields,field_description:mail.field_mail_channel__group_ids
msgid "Auto Subscription"
msgstr "Tự động đăng ký nhận tin"

#. module: mail
#: model_terms:ir.ui.view,arch_db:mail.view_mail_message_subtype_form
msgid "Auto subscription"
msgstr "Tự động đăng ký nhận tin"

#. module: mail
#: model:ir.model.fields,field_description:mail.field_mail_activity__automated
msgid "Automated activity"
msgstr "Hoạt động tự động"

#. module: mail
#: model:ir.model,name:mail.model_ir_autovacuum
msgid "Automatic Vacuum"
msgstr "Dọn dẹp tự động"

#. module: mail
#: model:ir.model.fields,field_description:mail.field_mail_channel__moderation_notify
msgid "Automatic notification"
msgstr "Thông báo tự động"

#. module: mail
#. openerp-web
#: code:addons/mail/static/src/xml/composer.xml:0
#: code:addons/mail/static/src/xml/followers.xml:0
#, python-format
msgid "Avatar"
msgstr "Ảnh đại diện"

#. module: mail
#. openerp-web
#: code:addons/mail/static/src/xml/thread.xml:0
#, python-format
msgid "Ban"
msgstr "Cấm"

#. module: mail
#: model_terms:ir.ui.view,arch_db:mail.mail_channel_view_form
msgid "Ban List"
msgstr "Danh sách cấm"

#. module: mail
#. openerp-web
#: code:addons/mail/static/src/xml/thread.xml:0
#, python-format
msgid "Ban this email address"
msgstr "Cấm địa chỉ email này"

#. module: mail
#: model_terms:ir.ui.view,arch_db:mail.mail_moderation_view_search
msgid "Banned Emails"
msgstr "Các email đã bị cấm"

#. module: mail
#: model:ir.model,name:mail.model_base
msgid "Base"
msgstr "Cơ bản"

#. module: mail
#. openerp-web
#: code:addons/mail/static/src/xml/followers.xml:0
#, python-format
msgid "Be careful with channels following internal notifications"
msgstr ""
"Hãy cẩn thận với các kênh mà theo dõi các thông báo nội bộ, tránh phát tán "
"thông tin nội bộ vào kênh ngoài ý muốn"

#. module: mail
#: model_terms:ir.ui.view,arch_db:mail.mail_notification_paynow
msgid "Best regards,"
msgstr "Trân trọng,"

#. module: mail
#: model:ir.actions.act_window,name:mail.mail_blacklist_action
#: model:ir.model.fields,field_description:mail.field_mail_thread_blacklist__is_blacklisted
#: model:ir.model.fields,field_description:mail.field_res_partner__is_blacklisted
#: model:ir.model.fields,field_description:mail.field_res_users__is_blacklisted
msgid "Blacklist"
msgstr "Danh sách đen"

#. module: mail
#: model_terms:ir.ui.view,arch_db:mail.mail_blacklist_view_tree
msgid "Blacklist Date"
msgstr "Ngày vào danh sách đen"

#. module: mail
#: model:ir.model.fields,field_description:mail.field_email_template_preview__body_html
#: model:ir.model.fields,field_description:mail.field_mail_template__body_html
#: model_terms:ir.ui.view,arch_db:mail.view_mail_form
#: model_terms:ir.ui.view,arch_db:mail.view_message_form
msgid "Body"
msgstr "Thân"

#. module: mail
#: model:ir.model.fields,field_description:mail.field_mail_thread_blacklist__message_bounce
#: model:ir.model.fields,field_description:mail.field_res_partner__message_bounce
#: model:ir.model.fields,field_description:mail.field_res_users__message_bounce
msgid "Bounce"
msgstr "Tỷ lệ trả về"

#. module: mail
#. openerp-web
#: code:addons/mail/static/src/xml/thread.xml:0
#: model:ir.model.fields.selection,name:mail.selection__mail_notification__notification_status__bounce
#, python-format
msgid "Bounced"
msgstr "Bị trả về"

#. module: mail
#: code:addons/mail/models/mail_cc_mixin.py:0
#, python-format
msgid "CC Email"
msgstr "CC Email"

#. module: mail
#: model:mail.activity.type,name:mail.mail_activity_data_call
msgid "Call"
msgstr "Gọi"

#. module: mail
#: model:ir.model.fields,field_description:mail.field_mail_activity__can_write
msgid "Can Write"
msgstr ""

#. module: mail
#. openerp-web
#: code:addons/mail/static/src/js/followers.js:0
#: code:addons/mail/static/src/xml/activity.xml:0
#: model_terms:ir.ui.view,arch_db:mail.email_compose_message_wizard_form
#: model_terms:ir.ui.view,arch_db:mail.mail_resend_cancel_view_form
#: model_terms:ir.ui.view,arch_db:mail.mail_resend_message_view_form
#: model_terms:ir.ui.view,arch_db:mail.mail_wizard_invite_form
#: model_terms:ir.ui.view,arch_db:mail.view_mail_form
#, python-format
msgid "Cancel"
msgstr "Hủy"

#. module: mail
#: model_terms:ir.ui.view,arch_db:mail.view_mail_tree
msgid "Cancel Email"
msgstr "Hủy Email"

#. module: mail
#: model_terms:ir.ui.view,arch_db:mail.mail_resend_cancel_view_form
msgid "Cancel notification in failure"
msgstr "Huỷ bỏ thông báo bị lỗi"

#. module: mail
#. openerp-web
#: code:addons/mail/static/src/xml/thread.xml:0
#: model:ir.model.fields.selection,name:mail.selection__mail_notification__notification_status__canceled
#, python-format
msgid "Canceled"
msgstr "Đã huỷ"

#. module: mail
#: model:ir.model.fields.selection,name:mail.selection__mail_mail__state__cancel
msgid "Cancelled"
msgstr "Đã hủy"

#. module: mail
#: model:ir.model,name:mail.model_mail_shortcode
msgid "Canned Response / Shortcode"
msgstr "Đang trả lời/Ký tự đặt biệt"

#. module: mail
#: model:ir.model.fields,field_description:mail.field_mail_mail__canned_response_ids
#: model:ir.model.fields,field_description:mail.field_mail_message__canned_response_ids
msgid "Canned Responses"
msgstr "Trả lời tự động"

#. module: mail
#: model:ir.model.fields,help:mail.field_mail_mail__email_cc
msgid "Carbon copy message recipients"
msgstr "Người nhận bản sao (Cc)"

#. module: mail
#: model:ir.model.fields,help:mail.field_email_template_preview__email_cc
#: model:ir.model.fields,help:mail.field_mail_template__email_cc
msgid "Carbon copy recipients (placeholders may be used here)"
msgstr "Người nhận bản sao (placeholders có thể dùng được ở đây)"

#. module: mail
#: model:ir.model.fields,field_description:mail.field_res_company__catchall
msgid "Catchall Email"
msgstr "Catchall Email"

#. module: mail
#: model:ir.model.fields,field_description:mail.field_email_template_preview__email_cc
#: model:ir.model.fields,field_description:mail.field_mail_mail__email_cc
#: model:ir.model.fields,field_description:mail.field_mail_template__email_cc
msgid "Cc"
msgstr "CC"

#. module: mail
#: model:ir.model.fields,help:mail.field_mail_activity__activity_decoration
#: model:ir.model.fields,help:mail.field_mail_activity_type__decoration_type
msgid "Change the background color of the related activities of this type."
msgstr "Thay đổi màu nền của các hoạt động liên quan của loại này."

#. module: mail
#. openerp-web
#: code:addons/mail/static/src/xml/thread.xml:0
#, python-format
msgid "Changed"
msgstr "Đã thay đổi"

#. module: mail
#: model:ir.model.fields,field_description:mail.field_mail_tracking_value__field
msgid "Changed Field"
msgstr "Trường đã đổi"

#. module: mail
#. openerp-web
#: code:addons/mail/static/src/xml/discuss.xml:0
#: model:ir.model.fields,field_description:mail.field_mail_channel_partner__channel_id
#: model:ir.model.fields,field_description:mail.field_mail_moderation__channel_id
#: model:ir.model.fields.selection,name:mail.selection__mail_channel__channel_type__channel
#: model_terms:ir.ui.view,arch_db:mail.mail_channel_partner_view_form
#: model_terms:ir.ui.view,arch_db:mail.mail_channel_view_kanban
#, python-format
msgid "Channel"
msgstr "Kênh"

#. module: mail
#: model:ir.model.fields,field_description:mail.field_mail_channel__channel_message_ids
msgid "Channel Message"
msgstr "Kênh thông điệp"

#. module: mail
#: model:ir.ui.menu,name:mail.mail_moderation_menu
msgid "Channel Moderation"
msgstr "Kiểm duyệt kênh"

#. module: mail
#: model:ir.model.fields,field_description:mail.field_mail_channel__channel_type
msgid "Channel Type"
msgstr "Kiểu Kênh"

#. module: mail
#: model:ir.model,name:mail.model_mail_moderation
msgid "Channel black/white list"
msgstr "Kênh danh sách đen/trắng"

#. module: mail
#. openerp-web
#: code:addons/mail/static/src/xml/discuss.xml:0
#, python-format
msgid "Channel settings"
msgstr "Kênh thiết lập"

#. module: mail
#. openerp-web
#: code:addons/mail/static/src/xml/discuss.xml:0
#: code:addons/mail/static/src/xml/discuss.xml:0
#: code:addons/mail/static/src/xml/systray.xml:0
#: code:addons/mail/static/src/xml/systray.xml:0
#: model:ir.model.fields,field_description:mail.field_mail_mail__channel_ids
#: model:ir.model.fields,field_description:mail.field_mail_message__channel_ids
#: model:ir.model.fields,field_description:mail.field_mail_wizard_invite__channel_ids
#: model:ir.model.fields,field_description:mail.field_res_partner__channel_ids
#: model:ir.model.fields,field_description:mail.field_res_users__channel_ids
#: model:ir.ui.menu,name:mail.mail_channel_menu_settings
#: model_terms:ir.ui.view,arch_db:mail.mail_channel_partner_view_tree
#, python-format
msgid "Channels"
msgstr "Kênh"

#. module: mail
#: model:ir.actions.act_window,name:mail.mail_channel_partner_action
#: model:ir.ui.menu,name:mail.mail_channel_partner_menu
msgid "Channels/Partner"
msgstr "Kênh/Đối tác"

#. module: mail
#. openerp-web
#: code:addons/mail/static/src/xml/discuss.xml:0
#: code:addons/mail/static/src/xml/systray.xml:0
#: code:addons/mail/static/src/xml/systray.xml:0
#, python-format
msgid "Chat"
msgstr "Nhắn tin"

#. module: mail
#: model:ir.model.fields.selection,name:mail.selection__mail_channel__channel_type__chat
msgid "Chat Discussion"
msgstr "Thảo luận Chat"

#. module: mail
#: model:ir.actions.act_window,name:mail.mail_shortcode_action
msgid "Chat Shortcode"
msgstr "Ký tự Chat"

#. module: mail
#: model:ir.model.fields,field_description:mail.field_res_users__out_of_office_message
msgid "Chat Status"
msgstr ""

#. module: mail
#: model:ir.model.fields,field_description:mail.field_mail_mail__child_ids
#: model:ir.model.fields,field_description:mail.field_mail_message__child_ids
msgid "Child Messages"
msgstr "Các thông điệp con"

#. module: mail
#: model_terms:ir.ui.view,arch_db:mail.email_template_preview_form
msgid "Choose a language:"
msgstr "Chọn ngôn ngữ:"

#. module: mail
#: model_terms:ir.ui.view,arch_db:mail.email_template_preview_form
msgid "Choose an example"
msgstr "Chọn một ví dụ"

#. module: mail
#. openerp-web
#: code:addons/mail/static/src/xml/thread.xml:0
#, python-format
msgid "Close"
msgstr "Đóng"

#. module: mail
#. openerp-web
#: code:addons/mail/static/src/xml/abstract_thread_window.xml:0
#, python-format
msgid "Close chat window"
msgstr "Đóng cửa sổ trò chuyện"

#. module: mail
#: model:ir.model.fields.selection,name:mail.selection__mail_channel_partner__fold_state__closed
msgid "Closed"
msgstr "Đã đóng"

#. module: mail
#: model_terms:ir.ui.view,arch_db:mail.email_template_form
msgid "Comma-separated carbon copy recipients addresses"
msgstr "Các địa chỉ người nhận cách nhau bằng dấu phảy"

#. module: mail
#: model_terms:ir.ui.view,arch_db:mail.email_template_form
msgid "Comma-separated ids of recipient partners"
msgstr "Các ID của Đối tác nhận cách nhau bằng dấu phảy"

#. module: mail
#: model:ir.model.fields,help:mail.field_email_template_preview__partner_to
#: model:ir.model.fields,help:mail.field_mail_template__partner_to
msgid ""
"Comma-separated ids of recipient partners (placeholders may be used here)"
msgstr ""
"Các ID của Đối tác nhận cách nhau bằng dấu phảy (placeholders có thể dùng "
"được ở đây)"

#. module: mail
#: model_terms:ir.ui.view,arch_db:mail.email_template_form
msgid "Comma-separated recipient addresses"
msgstr "Các địa chỉ người nhận cách nhau bằng dấu phảy"

#. module: mail
#: model:ir.model.fields,help:mail.field_email_template_preview__email_to
#: model:ir.model.fields,help:mail.field_mail_template__email_to
msgid "Comma-separated recipient addresses (placeholders may be used here)"
msgstr ""
"Các địa chỉ người nhận cách nhau bằng dấu phảy (placeholders có thể dùng "
"được ở đây)"

#. module: mail
#: model:ir.model.fields.selection,name:mail.selection__mail_compose_message__message_type__comment
#: model:ir.model.fields.selection,name:mail.selection__mail_message__message_type__comment
#: model_terms:ir.ui.view,arch_db:mail.view_mail_search
msgid "Comment"
msgstr "Bình luận"

#. module: mail
#: model:ir.model,name:mail.model_res_company
msgid "Companies"
msgstr "Công ty"

#. module: mail
#. openerp-web
#: code:addons/mail/static/src/js/activity.js:0
#: model:ir.actions.act_window,name:mail.action_email_compose_message_wizard
#: model_terms:ir.ui.view,arch_db:mail.email_compose_message_wizard_form
#, python-format
msgid "Compose Email"
msgstr "Soạn Email"

#. module: mail
#: model:ir.model.fields,field_description:mail.field_mail_compose_message__composition_mode
msgid "Composition mode"
msgstr "Chế độ soạn thảo"

#. module: mail
#: model:ir.model,name:mail.model_res_config_settings
msgid "Config Settings"
msgstr "Thiết lập cấu hình"

#. module: mail
#: model_terms:ir.ui.view,arch_db:mail.res_config_settings_view_form
msgid "Configure your activity types"
msgstr "Định cấu hình các loại hoạt động của bạn"

#. module: mail
#. openerp-web
#: code:addons/mail/static/src/xml/thread.xml:0
#, python-format
msgid "Congratulations, your inbox is empty"
msgstr "Chúc mừng, hộp thư đến của bạn không còn thông điệp phải xử lý"

#. module: mail
#. openerp-web
#: code:addons/mail/static/src/js/discuss.js:0
#, python-format
msgid "Congratulations, your inbox is empty!"
msgstr "Chúc mừng, hộp thư của bạn đang trống!"

#. module: mail
#: model:ir.model.fields.selection,name:mail.selection__mail_notification__failure_type__smtp
msgid "Connection failed (outgoing mail server problem)"
msgstr "Kết nối thất bại (vấn đề máy chủ gửi email)"

#. module: mail
#: model:ir.model,name:mail.model_res_partner
msgid "Contact"
msgstr "Liên hệ"

#. module: mail
#: model_terms:ir.ui.view,arch_db:mail.res_partner_view_activity
msgid "Contacts"
msgstr "Liên hệ"

#. module: mail
#: model_terms:ir.ui.view,arch_db:mail.email_template_form
#: model_terms:ir.ui.view,arch_db:mail.view_message_search
msgid "Content"
msgstr "Nội dung"

#. module: mail
#: model:ir.model.fields,field_description:mail.field_mail_compose_message__body
#: model:ir.model.fields,field_description:mail.field_mail_mail__body
#: model:ir.model.fields,field_description:mail.field_mail_message__body
msgid "Contents"
msgstr "Nội dung"

#. module: mail
#: model:ir.model.fields,field_description:mail.field_mail_channel_partner__fold_state
msgid "Conversation Fold State"
msgstr "Trạng thái Gom/Đóng hội thoại"

#. module: mail
#: model:ir.model.fields,field_description:mail.field_mail_channel_partner__is_minimized
msgid "Conversation is minimized"
msgstr "Hội thoại được thu nhỏ"

#. module: mail
#. openerp-web
#: code:addons/mail/static/src/xml/systray.xml:0
#, python-format
msgid "Conversations"
msgstr "Hội thoại"

#. module: mail
#: model:ir.model.fields,help:mail.field_mail_thread_blacklist__message_bounce
#: model:ir.model.fields,help:mail.field_res_partner__message_bounce
#: model:ir.model.fields,help:mail.field_res_users__message_bounce
msgid "Counter of the number of bounced emails for this contact"
msgstr "Bộ đếm các email trả về đối với liên hệ này"

#. module: mail
#. openerp-web
#: code:addons/mail/static/src/xml/activity_view.xml:0
#, python-format
msgid "Create"
msgstr "Tạo"

#. module: mail
#. openerp-web
#: code:addons/mail/static/src/js/discuss.js:0
#, python-format
msgid "Create %s (Private)"
msgstr "Tạo %s (Riêng tư)"

#. module: mail
#. openerp-web
#: code:addons/mail/static/src/js/discuss.js:0
#, python-format
msgid "Create %s (Public)"
msgstr "Tạo %s (Công cộng)"

#. module: mail
#: model:ir.model.fields.selection,name:mail.selection__ir_actions_server__state__next_activity
msgid "Create Next Activity"
msgstr "Tạo hoạt động tiếp theo"

#. module: mail
#: model:ir.model.fields,field_description:mail.field_mail_activity_type__create_uid
msgid "Create Uid"
msgstr "Tạo Uid"

#. module: mail
#: code:addons/mail/models/mail_thread.py:0
#, python-format
msgid "Create a new %(document)s"
msgstr "Tạo mới một %(document)s"

#. module: mail
#: code:addons/mail/models/mail_thread.py:0
#, python-format
msgid "Create a new %(document)s by sending an email to %(email_link)s"
msgstr "Tạo mới một %(document)s bằng cách gửi email tới: %(email_link)s"

#. module: mail
#: model_terms:ir.ui.view,arch_db:mail.mail_activity_view_search
msgid "Created By"
msgstr "Tạo bởi"

#. module: mail
#: model:ir.model.fields,field_description:mail.field_email_template_preview__create_uid
#: model:ir.model.fields,field_description:mail.field_mail_activity__create_uid
#: model:ir.model.fields,field_description:mail.field_mail_alias__create_uid
#: model:ir.model.fields,field_description:mail.field_mail_alias_mixin__create_uid
#: model:ir.model.fields,field_description:mail.field_mail_blacklist__create_uid
#: model:ir.model.fields,field_description:mail.field_mail_channel__create_uid
#: model:ir.model.fields,field_description:mail.field_mail_channel_partner__create_uid
#: model:ir.model.fields,field_description:mail.field_mail_compose_message__create_uid
#: model:ir.model.fields,field_description:mail.field_mail_mail__create_uid
#: model:ir.model.fields,field_description:mail.field_mail_message__create_uid
#: model:ir.model.fields,field_description:mail.field_mail_message_subtype__create_uid
#: model:ir.model.fields,field_description:mail.field_mail_moderation__create_uid
#: model:ir.model.fields,field_description:mail.field_mail_resend_cancel__create_uid
#: model:ir.model.fields,field_description:mail.field_mail_resend_message__create_uid
#: model:ir.model.fields,field_description:mail.field_mail_resend_partner__create_uid
#: model:ir.model.fields,field_description:mail.field_mail_shortcode__create_uid
#: model:ir.model.fields,field_description:mail.field_mail_template__create_uid
#: model:ir.model.fields,field_description:mail.field_mail_tracking_value__create_uid
#: model:ir.model.fields,field_description:mail.field_mail_wizard_invite__create_uid
msgid "Created by"
msgstr "Được tạo bởi"

#. module: mail
#. openerp-web
#: code:addons/mail/static/src/xml/activity.xml:0
#: model:ir.model.fields,field_description:mail.field_email_template_preview__create_date
#: model:ir.model.fields,field_description:mail.field_mail_activity__create_date
#: model:ir.model.fields,field_description:mail.field_mail_activity_type__create_date
#: model:ir.model.fields,field_description:mail.field_mail_alias__create_date
#: model:ir.model.fields,field_description:mail.field_mail_alias_mixin__create_date
#: model:ir.model.fields,field_description:mail.field_mail_blacklist__create_date
#: model:ir.model.fields,field_description:mail.field_mail_channel__create_date
#: model:ir.model.fields,field_description:mail.field_mail_channel_partner__create_date
#: model:ir.model.fields,field_description:mail.field_mail_compose_message__create_date
#: model:ir.model.fields,field_description:mail.field_mail_mail__create_date
#: model:ir.model.fields,field_description:mail.field_mail_message__create_date
#: model:ir.model.fields,field_description:mail.field_mail_message_subtype__create_date
#: model:ir.model.fields,field_description:mail.field_mail_moderation__create_date
#: model:ir.model.fields,field_description:mail.field_mail_resend_cancel__create_date
#: model:ir.model.fields,field_description:mail.field_mail_resend_message__create_date
#: model:ir.model.fields,field_description:mail.field_mail_resend_partner__create_date
#: model:ir.model.fields,field_description:mail.field_mail_shortcode__create_date
#: model:ir.model.fields,field_description:mail.field_mail_template__create_date
#: model:ir.model.fields,field_description:mail.field_mail_tracking_value__create_date
#: model:ir.model.fields,field_description:mail.field_mail_wizard_invite__create_date
#, python-format
msgid "Created on"
msgstr "Thời điểm tạo"

#. module: mail
#: model_terms:ir.ui.view,arch_db:mail.view_mail_search
msgid "Creation Date"
msgstr "Ngày tạo"

#. module: mail
#: model:ir.model.fields,help:mail.field_mail_mail__starred
#: model:ir.model.fields,help:mail.field_mail_message__starred
msgid "Current user has a starred notification linked to this message"
msgstr ""
"Người dùng hiện hành có một thông báo chưa đánh sao liên kết với thông điệp "
"này"

#. module: mail
#: model:ir.model.fields,help:mail.field_mail_channel__is_moderator
msgid "Current user is a moderator of the channel"
msgstr "Người dùng hiện tại là một người kiểm duyệt của kênh"

#. module: mail
#: model:ir.model.fields,field_description:mail.field_mail_channel_partner__custom_channel_name
msgid "Custom channel name"
<<<<<<< HEAD
msgstr "Tên kênh tuỳ ý"
=======
msgstr "Tên kênh tùy chỉnh"
>>>>>>> aa00d8d0

#. module: mail
#: model:ir.model.constraint,message:mail.constraint_mail_message_res_partner_needaction_rel_notification_partner_required
msgid "Customer is required for inbox / email notification"
msgstr "Buộc phải có khách hàng để thông báo vào inbox hoặc email"

#. module: mail
#: code:addons/mail/models/mail_notification.py:0
#, python-format
msgid "Can not update the message or recipient of a notification."
msgstr ""

#. module: mail
#: model:ir.model.fields,field_description:mail.field_mail_mail__date
#: model:ir.model.fields,field_description:mail.field_mail_message__date
#: model_terms:ir.ui.view,arch_db:mail.view_mail_search
msgid "Date"
msgstr "Ngày"

#. module: mail
#. openerp-web
#: code:addons/mail/static/src/xml/chatter.xml:0
#, python-format
msgid "Dates"
msgstr "Ngày"

#. module: mail
#: model:ir.model.fields.selection,name:mail.selection__ir_actions_server__activity_date_deadline_range_type__days
msgid "Days"
msgstr "Ngày"

#. module: mail
#. openerp-web
#: code:addons/mail/static/src/xml/web_kanban_activity.xml:0
#: model_terms:ir.ui.view,arch_db:mail.mail_activity_view_search
#, python-format
msgid "Deadline"
msgstr "Hạn chót"

#. module: mail
#: model_terms:ir.ui.view,arch_db:mail.message_user_assigned
msgid "Dear"
msgstr "Gửi"

#. module: mail
#: model:ir.model.fields,field_description:mail.field_mail_activity__activity_decoration
#: model:ir.model.fields,field_description:mail.field_mail_activity_type__decoration_type
msgid "Decoration Type"
msgstr "Kiểu trang trí"

#. module: mail
#: model:ir.model.fields,field_description:mail.field_mail_message_subtype__default
msgid "Default"
msgstr "Mặc định"

#. module: mail
#: model:ir.model.fields,field_description:mail.field_mail_activity_type__default_description
msgid "Default Description"
msgstr "Mô tả mặc định"

#. module: mail
#: model:ir.model.fields,field_description:mail.field_mail_activity_type__default_next_type_id
msgid "Default Next Activity"
msgstr "Hoạt động tiếp theo mặc định"

#. module: mail
#: model:ir.model.fields,field_description:mail.field_mail_activity_type__summary
msgid "Default Summary"
msgstr "Tóm tắt mặc định"

#. module: mail
#: model:ir.model.fields,field_description:mail.field_mail_activity_type__default_user_id
msgid "Default User"
msgstr "Người dùng mặc định"

#. module: mail
#: model:ir.model.fields,field_description:mail.field_email_template_preview__null_value
#: model:ir.model.fields,field_description:mail.field_mail_template__null_value
msgid "Default Value"
msgstr "Giá trị mặc định"

#. module: mail
#: model:ir.model.fields,field_description:mail.field_mail_alias__alias_defaults
#: model:ir.model.fields,field_description:mail.field_mail_alias_mixin__alias_defaults
#: model:ir.model.fields,field_description:mail.field_mail_channel__alias_defaults
msgid "Default Values"
msgstr "Giá trị mặc định"

#. module: mail
#: model:ir.model.fields,field_description:mail.field_email_template_preview__use_default_to
#: model:ir.model.fields,field_description:mail.field_mail_template__use_default_to
msgid "Default recipients"
msgstr "Người nhận mặc định"

#. module: mail
#: model:ir.model.fields,help:mail.field_email_template_preview__use_default_to
#: model:ir.model.fields,help:mail.field_mail_template__use_default_to
msgid ""
"Default recipients of the record:\n"
"- partner (using id on a partner or the partner_id field) OR\n"
"- email (using email_from or email field)"
msgstr ""
"Người nhận mặc định của bản ghi:\n"
"- đối tác (sử dụng id của đối tác hoặc trường partner_id) HOẶC\n"
"- email (sử dụng trường email_from hoặc trường email)"

#. module: mail
#: model_terms:ir.actions.act_window,help:mail.mail_shortcode_action
msgid "Define a new chat shortcode"
msgstr "Bấm để xác định mã trò chuyện"

#. module: mail
#: model:ir.model.fields,field_description:mail.field_mail_activity_type__delay_from
msgid "Delay Type"
msgstr "Kiểu trễ"

#. module: mail
#: model:ir.model.fields,field_description:mail.field_mail_activity_type__delay_unit
msgid "Delay units"
msgstr "Đơn vị trễ"

#. module: mail
#. openerp-web
#: code:addons/mail/static/src/xml/composer.xml:0
#: code:addons/mail/static/src/xml/thread.xml:0
#: model_terms:ir.ui.view,arch_db:mail.view_document_file_kanban
#, python-format
msgid "Delete"
msgstr "Xoá"

#. module: mail
#: model:ir.model.fields,field_description:mail.field_mail_compose_message__auto_delete
msgid "Delete Emails"
msgstr "Xoá Emails"

#. module: mail
#: model:ir.model.fields,field_description:mail.field_mail_compose_message__auto_delete_message
msgid "Delete Message Copy"
msgstr "Xoá Bản sao Thông điệp"

#. module: mail
#: model:ir.model.fields,help:mail.field_mail_compose_message__auto_delete
msgid "Delete sent emails (mass mailing only)"
msgstr "Xoá các email đã gửi (chỉ các email gửi hàng loạt)"

#. module: mail
#: model:ir.model.fields.selection,name:mail.selection__mail_mail__state__exception
msgid "Delivery Failed"
msgstr "Giao thư đã lỗi"

#. module: mail
#: model:ir.model.fields,field_description:mail.field_mail_channel__description
#: model:ir.model.fields,field_description:mail.field_mail_message_subtype__description
#: model:ir.model.fields,field_description:mail.field_mail_shortcode__description
#: model_terms:ir.ui.view,arch_db:mail.view_mail_message_subtype_form
msgid "Description"
msgstr "Miêu tả"

#. module: mail
#: model:ir.model.fields,help:mail.field_mail_message_subtype__description
msgid ""
"Description that will be added in the message posted for this subtype. If "
"void, the name will be added instead."
msgstr ""
"Mô tả mã sẽ được thêm vào thông điệp cho subtype này. Nếu để trống, tên sẽ "
"được thêm vào để thay thế."

#. module: mail
#. openerp-web
#: code:addons/mail/static/src/xml/discuss.xml:0
#, python-format
msgid "Direct Messages"
msgstr "Tin nhắn trực tiếp"

#. module: mail
#. openerp-web
#: code:addons/mail/static/src/js/discuss.js:0
#: code:addons/mail/static/src/js/discuss.js:0
#: code:addons/mail/static/src/xml/activity.xml:0
#: code:addons/mail/static/src/xml/composer.xml:0
#: code:addons/mail/static/src/xml/discuss.xml:0
#: model_terms:ir.ui.view,arch_db:mail.email_template_preview_form
#: model_terms:ir.ui.view,arch_db:mail.mail_activity_view_form_popup
#, python-format
msgid "Discard"
msgstr "Hủy bỏ"

#. module: mail
#: model_terms:ir.ui.view,arch_db:mail.mail_resend_cancel_view_form
msgid "Discard delivery failures"
msgstr "Không lưu các nội dung gửi thất bại"

#. module: mail
#: model:ir.actions.act_window,name:mail.mail_resend_cancel_action
msgid "Discard mail delivery failures"
msgstr "Không lưu các mail gửi thất bại"

#. module: mail
#. openerp-web
#: code:addons/mail/static/src/xml/discuss.xml:0
#, python-format
msgid "Discard selected messages"
msgstr "Không lưu tin nhắn đã chọn"

#. module: mail
#. openerp-web
#: code:addons/mail/static/src/xml/thread.xml:0
#, python-format
msgid "Discard |"
msgstr "Không lưu |"

#. module: mail
#: model:ir.actions.client,name:mail.action_discuss
#: model:ir.ui.menu,name:mail.menu_root_discuss
#: model_terms:ir.ui.view,arch_db:mail.res_config_settings_view_form
msgid "Discuss"
msgstr "Thảo luận"

#. module: mail
#: model:ir.model,name:mail.model_mail_channel
msgid "Discussion Channel"
msgstr "Kênh thảo luận"

#. module: mail
#: model:mail.message.subtype,name:mail.mt_comment
msgid "Discussions"
msgstr "Thảo luận"

#. module: mail
#: model:ir.model,name:mail.model_mail_resend_cancel
msgid "Dismiss notification for resend by model"
msgstr ""

#. module: mail
#: model:ir.model.fields,field_description:mail.field_email_template_preview__display_name
#: model:ir.model.fields,field_description:mail.field_mail_activity__display_name
#: model:ir.model.fields,field_description:mail.field_mail_activity_mixin__display_name
#: model:ir.model.fields,field_description:mail.field_mail_activity_type__display_name
#: model:ir.model.fields,field_description:mail.field_mail_address_mixin__display_name
#: model:ir.model.fields,field_description:mail.field_mail_alias__display_name
#: model:ir.model.fields,field_description:mail.field_mail_alias_mixin__display_name
#: model:ir.model.fields,field_description:mail.field_mail_blacklist__display_name
#: model:ir.model.fields,field_description:mail.field_mail_channel__display_name
#: model:ir.model.fields,field_description:mail.field_mail_channel_partner__display_name
#: model:ir.model.fields,field_description:mail.field_mail_compose_message__display_name
#: model:ir.model.fields,field_description:mail.field_mail_followers__display_name
#: model:ir.model.fields,field_description:mail.field_mail_mail__display_name
#: model:ir.model.fields,field_description:mail.field_mail_message__display_name
#: model:ir.model.fields,field_description:mail.field_mail_message_subtype__display_name
#: model:ir.model.fields,field_description:mail.field_mail_moderation__display_name
#: model:ir.model.fields,field_description:mail.field_mail_notification__display_name
#: model:ir.model.fields,field_description:mail.field_mail_resend_cancel__display_name
#: model:ir.model.fields,field_description:mail.field_mail_resend_message__display_name
#: model:ir.model.fields,field_description:mail.field_mail_resend_partner__display_name
#: model:ir.model.fields,field_description:mail.field_mail_shortcode__display_name
#: model:ir.model.fields,field_description:mail.field_mail_template__display_name
#: model:ir.model.fields,field_description:mail.field_mail_thread__display_name
#: model:ir.model.fields,field_description:mail.field_mail_thread_blacklist__display_name
#: model:ir.model.fields,field_description:mail.field_mail_thread_cc__display_name
#: model:ir.model.fields,field_description:mail.field_mail_tracking_value__display_name
#: model:ir.model.fields,field_description:mail.field_mail_wizard_invite__display_name
#: model:ir.model.fields,field_description:mail.field_publisher_warranty_contract__display_name
msgid "Display Name"
msgstr "Tên hiển thị"

#. module: mail
#: model_terms:ir.ui.view,arch_db:mail.email_template_form
msgid ""
"Display an option on related documents to open a composition wizard with "
"this template"
msgstr ""
"Hiển thị một tuỳ chọn trên các tài liệu liên quan để mở một đồ thoại soạn "
"thảo cho mẫu này"

#. module: mail
#: model:ir.model.fields,help:mail.field_mail_activity__res_name
msgid "Display name of the related document."
msgstr "Hiển thị tên của tài liệu liên quan."

#. module: mail
#: model:ir.model.fields,help:mail.field_mail_compose_message__auto_delete_message
msgid ""
"Do not keep a copy of the email in the document communication history (mass "
"mailing only)"
msgstr ""
"Không giữ một bản sao của email trong lịch sử giao tiếp tài liệu (chỉ gửi "
"thư hàng loạt)"

#. module: mail
#. openerp-web
#: code:addons/mail/static/src/js/chatter.js:0
#, python-format
msgid "Do you really want to delete %s?"
msgstr "Bạn thực sự muốn xóa %s?"

#. module: mail
#: model_terms:ir.ui.view,arch_db:mail.view_document_file_kanban
msgid "Document"
msgstr "Tài liệu"

#. module: mail
#: model:ir.model,name:mail.model_mail_followers
msgid "Document Followers"
msgstr "Người theo dõi Tài liệu"

#. module: mail
#: model:ir.model.fields,field_description:mail.field_mail_activity__res_model_id
msgid "Document Model"
msgstr "Model tài liệu"

#. module: mail
#: model:ir.model.fields,field_description:mail.field_mail_activity__res_name
msgid "Document Name"
msgstr "Tên tài liệu"

#. module: mail
#. openerp-web
#: code:addons/mail/static/src/xml/thread.xml:0
#, python-format
msgid "Document not downloadable"
msgstr ""

#. module: mail
#. openerp-web
#: code:addons/mail/static/src/xml/activity.xml:0
#, python-format
msgid "Done"
msgstr "Hoàn thành"

#. module: mail
#. openerp-web
#: code:addons/mail/static/src/xml/activity.xml:0
#: model_terms:ir.ui.view,arch_db:mail.mail_activity_view_form_popup
#, python-format
msgid "Done & Launch Next"
msgstr "Hoàn thành & tiếp tục thực hiện"

#. module: mail
#. openerp-web
#: code:addons/mail/static/src/xml/activity.xml:0
#: model_terms:ir.ui.view,arch_db:mail.mail_activity_view_form_popup
#, python-format
msgid "Done & Schedule Next"
msgstr "Hoàn thành & kế hoạch tiếp theo"

#. module: mail
#. openerp-web
#: code:addons/mail/static/src/xml/thread.xml:0
#: code:addons/mail/static/src/xml/thread.xml:0
#: code:addons/mail/static/src/xml/thread.xml:0
#: code:addons/mail/static/src/xml/thread.xml:0
#: code:addons/mail/static/src/xml/thread.xml:0
#, python-format
msgid "Download"
msgstr "Tải xuống"

#. module: mail
#. openerp-web
#: code:addons/mail/static/src/xml/composer.xml:0
#: code:addons/mail/static/src/xml/composer.xml:0
#, python-format
msgid "Drag Files Here"
msgstr "Kéo thả file vào đây"

#. module: mail
#: model_terms:ir.ui.view,arch_db:mail.view_document_file_kanban
msgid "Dropdown menu"
msgstr "Menu"

#. module: mail
#. openerp-web
#: code:addons/mail/static/src/xml/followers.xml:0
#, python-format
msgid "Dropdown menu - Followers"
msgstr ""

#. module: mail
#: model:ir.model.fields,field_description:mail.field_mail_activity__date_deadline
msgid "Due Date"
msgstr "Ngày đến hạn"

#. module: mail
#: model:ir.model.fields,field_description:mail.field_ir_actions_server__activity_date_deadline_range
#: model:ir.model.fields,field_description:mail.field_ir_cron__activity_date_deadline_range
msgid "Due Date In"
msgstr "Đến hạn Vào"

#. module: mail
#. openerp-web
#: code:addons/mail/static/src/js/activity.js:0
#, python-format
msgid "Due in %d days"
msgstr "Hạn trong %d ngày tới"

#. module: mail
#: model:ir.model.fields,field_description:mail.field_ir_actions_server__activity_date_deadline_range_type
#: model:ir.model.fields,field_description:mail.field_ir_cron__activity_date_deadline_range_type
msgid "Due type"
msgstr "Kiểu Đến hạn"

#. module: mail
#: model_terms:ir.ui.view,arch_db:mail.email_template_form
msgid "Dynamic Placeholder Generator"
msgstr "Bộ tạo Placeholder động"

#. module: mail
#. openerp-web
#: code:addons/mail/static/src/xml/activity.xml:0
#, python-format
msgid "Edit"
msgstr "Sửa"

#. module: mail
#: model_terms:ir.ui.view,arch_db:mail.mail_resend_message_view_form
msgid "Edit Partners"
msgstr "Sửa đối tác"

#. module: mail
#. openerp-web
#: code:addons/mail/static/src/js/followers.js:0
#, python-format
msgid "Edit Subscription of "
msgstr "Sửa đổi các đăng ký nhận tin của "

#. module: mail
#. openerp-web
#: code:addons/mail/static/src/xml/followers.xml:0
#, python-format
msgid "Edit subscription"
msgstr "Sửa đổi các đăng ký nhận tin"

#. module: mail
#: model:ir.model.fields,field_description:mail.field_mail_channel_partner__partner_email
#: model:ir.model.fields,field_description:mail.field_mail_moderation__email
#: model:ir.model.fields,field_description:mail.field_mail_resend_partner__email
#: model:ir.model.fields.selection,name:mail.selection__mail_message__message_type__email
#: model:ir.model.fields.selection,name:mail.selection__mail_notification__notification_type__email
#: model_terms:ir.ui.view,arch_db:mail.mail_channel_view_form
#: model_terms:ir.ui.view,arch_db:mail.view_mail_search
#: model:mail.activity.type,name:mail.mail_activity_data_email
msgid "Email"
msgstr "Email"

#. module: mail
#: model:ir.model.fields,field_description:mail.field_mail_blacklist__email
msgid "Email Address"
msgstr "Địa chỉ email"

#. module: mail
#: model:ir.model,name:mail.model_mail_address_mixin
msgid "Email Address Mixin"
msgstr ""

#. module: mail
#: model_terms:ir.ui.view,arch_db:mail.mail_channel_view_form
msgid "Email Alias"
msgstr "Bí danh Email"

#. module: mail
#: model:ir.model,name:mail.model_mail_alias
msgid "Email Aliases"
msgstr "Bí danh Email"

#. module: mail
#: model:ir.model,name:mail.model_mail_alias_mixin
msgid "Email Aliases Mixin"
msgstr "Email Aliases Mixin"

#. module: mail
#: model_terms:ir.ui.view,arch_db:mail.mail_blacklist_view_tree
msgid "Email Blacklist"
msgstr "Danh sách đen các Email"

#. module: mail
#: model:ir.model,name:mail.model_mail_thread_cc
msgid "Email CC management"
msgstr "Quản lý Email CC"

#. module: mail
#: model_terms:ir.ui.view,arch_db:mail.email_template_form
msgid "Email Configuration"
msgstr "Cấu hình Thư điện tử"

#. module: mail
#: model_terms:ir.ui.view,arch_db:mail.email_template_preview_form
msgid "Email Preview"
msgstr "Xem trước Email"

#. module: mail
#: model_terms:ir.ui.view,arch_db:mail.view_mail_search
msgid "Email Search"
msgstr "Tìm kiểm Email"

#. module: mail
#: model:ir.model.fields,field_description:mail.field_mail_notification__notification_status
msgid "Email Status"
msgstr "Tình trạng Email"

#. module: mail
#: model:ir.model.fields,field_description:mail.field_ir_actions_server__template_id
#: model:ir.model.fields,field_description:mail.field_ir_cron__template_id
msgid "Email Template"
msgstr "Mẫu Email"

#. module: mail
#: model:ir.model,name:mail.model_email_template_preview
msgid "Email Template Preview"
msgstr "Xem trước Mẫu Email"

#. module: mail
#: model:ir.model,name:mail.model_mail_template
msgid "Email Templates"
msgstr "Mẫu Email"

#. module: mail
#: model:ir.model,name:mail.model_mail_thread
msgid "Email Thread"
msgstr "Luồng Email"

#. module: mail
#: model:ir.model.constraint,message:mail.constraint_mail_blacklist_unique_email
msgid "Email address already exists!"
msgstr "Địa chỉ email đã tồn tại!"

#. module: mail
#: model:ir.model.fields,help:mail.field_res_users__alias_id
msgid ""
"Email address internally associated with this user. Incoming emails will "
"appear in the user's notifications."
msgstr ""
"Địa chỉ email mà gắn kết nội bộ với người dùng này. Email đến sẽ hiển thị ở "
"trong thông báo người dùng."

#. module: mail
#: model:ir.model.fields,help:mail.field_mail_compose_message__email_from
#: model:ir.model.fields,help:mail.field_mail_mail__email_from
#: model:ir.model.fields,help:mail.field_mail_message__email_from
msgid ""
"Email address of the sender. This field is set when no matching partner is "
"found and replaces the author_id field in the chatter."
msgstr ""
"Địa chỉ email của người gửi. Trường này được thiết lập khi không có đối tác "
"tương ứng được tìm thấy và thay thế trường author_id ở chatter."

#. module: mail
#: model:ir.model.fields.selection,name:mail.selection__mail_notification__failure_type__bounce
msgid "Email address rejected by destination"
msgstr "Địa chỉ email bị từ chối bởi phía đích"

#. module: mail
#: model_terms:ir.ui.view,arch_db:mail.email_compose_message_wizard_form
msgid "Email address to redirect replies..."
msgstr "Địa chỉ email để chuyển hướng trả lời..."

#. module: mail
#: model_terms:ir.actions.act_window,help:mail.mail_blacklist_action
msgid ""
"Email addresses that are blacklisted means that the recipient won't receive "
"mass mailing anymore."
msgstr ""
"Địa chỉ email được liệt kê trong danh sách đen có nghĩa là người nhận sẽ "
"không nhận được bất kỳ mail gửi hàng loạt nào nữa."

#. module: mail
#: model:ir.model.fields,field_description:mail.field_mail_thread_cc__email_cc
msgid "Email cc"
msgstr "Email CC"

#. module: mail
#: model:ir.model,name:mail.model_mail_compose_message
msgid "Email composition wizard"
msgstr "Đồ thuật soạn thảo email"

#. module: mail
#: model_terms:ir.ui.view,arch_db:mail.view_mail_form
#: model_terms:ir.ui.view,arch_db:mail.view_mail_message_subtype_form
msgid "Email message"
msgstr "Nội dung email"

#. module: mail
#: model:ir.model,name:mail.model_mail_resend_message
msgid "Email resend wizard"
msgstr "Đồ thuật gửi lại email"

#. module: mail
#: model:ir.model.fields,field_description:mail.field_mail_activity__mail_template_ids
#: model:ir.model.fields,field_description:mail.field_mail_activity_type__mail_template_ids
msgid "Email templates"
msgstr "Mẫu Email"

#. module: mail
#: model:ir.actions.act_window,name:mail.action_view_mail_mail
#: model:ir.ui.menu,name:mail.menu_mail_mail
#: model_terms:ir.ui.view,arch_db:mail.view_mail_tree
msgid "Emails"
msgstr "Emails"

#. module: mail
#. openerp-web
#: code:addons/mail/static/src/xml/composer.xml:0
#, python-format
msgid "Emojis"
msgstr "Emojis"

#. module: mail
#: model:ir.model.fields,field_description:mail.field_ir_model_fields__tracking
msgid "Enable Ordered Tracking"
msgstr "Bật theo dõi có thứ tự"

#. module: mail
#: model_terms:ir.ui.view,arch_db:mail.mail_resend_cancel_view_form
msgid "Envelope Example"
msgstr "Ví dụ phong bì"

#. module: mail
#. openerp-web
#: code:addons/mail/static/src/js/attachment_box.js:0
#: code:addons/mail/static/src/xml/thread.xml:0
#: model:ir.model.fields.selection,name:mail.selection__mail_activity_mixin__activity_exception_decoration__danger
#: model:ir.model.fields.selection,name:mail.selection__mail_activity_type__decoration_type__danger
#: model:ir.model.fields.selection,name:mail.selection__res_partner__activity_exception_decoration__danger
#, python-format
msgid "Error"
msgstr "Lỗi"

#. module: mail
#: code:addons/mail/models/update.py:0
#, python-format
msgid "Error during communication with the publisher warranty server."
msgstr ""
"Có lỗi xảy ra khi thông tin liên lạc với máy chủ bảo hành của nhà phát hành."

#. module: mail
#: code:addons/mail/models/mail_mail.py:0
#, python-format
msgid ""
"Error without exception. Probably due do concurrent access update of "
"notification records. Please see with an administrator."
msgstr ""
"Lỗi không có ngoại lệ. Có thể do Cập Nhật truy cập đồng thời các bản ghi "
"thông báo. Vui lòng xem với quản trị viên."

#. module: mail
#: code:addons/mail/models/mail_mail.py:0
#, python-format
msgid ""
"Error without exception. Probably due do sending an email without computed "
"recipients."
msgstr ""
"Lỗi mà không có ngoại lệ (exception). Chắc là do gửi email mà không có người"
" nhận."

#. module: mail
#: model:ir.model.constraint,message:mail.constraint_mail_followers_mail_followers_res_channel_res_model_id_uniq
msgid "Error, a channel cannot follow twice the same object."
msgstr "Lỗi, Một kênh không thể theo dõi hai lần cùng một đối tượng."

#. module: mail
#: model:ir.model.constraint,message:mail.constraint_mail_followers_mail_followers_res_partner_res_model_id_uniq
msgid "Error, a partner cannot follow twice the same object."
msgstr "Lỗi, một đối tác không thể theo dõi hai lần cùng một đối tượng."

#. module: mail
#: model:ir.model.constraint,message:mail.constraint_mail_followers_partner_xor_channel
msgid ""
"Error: A follower must be either a partner or a channel (but not both)."
msgstr ""
"Lỗi: Một đối tượng theo dõi phải là một đối tác hoặc một kênh (không thể là "
"cả hai)."

#. module: mail
#: model:ir.model.fields.selection,name:mail.selection__mail_alias__alias_contact__everyone
#: model:ir.model.fields.selection,name:mail.selection__mail_channel__public__public
msgid "Everyone"
msgstr "Mọi người"

#. module: mail
#: model:ir.model.fields.selection,name:mail.selection__mail_notification__notification_status__exception
#: model:mail.activity.type,name:mail.mail_activity_data_warning
msgid "Exception"
msgstr "Ngoại lệ"

#. module: mail
#: model_terms:ir.ui.view,arch_db:mail.view_mail_search
msgid "Extended Filters..."
msgstr "Các bộ lọc Mở rộng..."

#. module: mail
#: model:ir.model.fields,field_description:mail.field_res_config_settings__fail_counter
msgid "Fail Mail"
msgstr "Thư thất bại"

#. module: mail
#: model_terms:ir.ui.view,arch_db:mail.view_mail_search
msgid "Failed"
msgstr "Thất bại"

#. module: mail
#: code:addons/mail/models/mail_template.py:0
#, python-format
msgid "Failed to render template %r using values %r"
msgstr "Thất bại khi render mẫu %r sử dụng giá trị %r"

#. module: mail
#: model:ir.model.fields,field_description:mail.field_mail_mail__failure_reason
#: model_terms:ir.ui.view,arch_db:mail.view_mail_form
msgid "Failure Reason"
msgstr "Lý do thất bại"

#. module: mail
#: model:ir.model.fields,field_description:mail.field_mail_notification__failure_reason
msgid "Failure reason"
msgstr "Lý do thất bại"

#. module: mail
#: model:ir.model.fields,help:mail.field_mail_mail__failure_reason
msgid ""
"Failure reason. This is usually the exception thrown by the email server, "
"stored to ease the debugging of mailing issues."
msgstr ""
"Lý do thất bại. Cái này thường là một ngoại lệ (exception) được ném ra bởi "
"máy chủ email, được lưu trữ để thuận tiện cho việc dò lỗi các phát sinh liên"
" quan đến gửi nhận mail."

#. module: mail
#: model:ir.model.fields,field_description:mail.field_mail_notification__failure_type
msgid "Failure type"
msgstr "Kiểu thất bại"

#. module: mail
#: model:ir.model.fields,field_description:mail.field_mail_mail__starred_partner_ids
#: model:ir.model.fields,field_description:mail.field_mail_message__starred_partner_ids
msgid "Favorited By"
msgstr "Ưa thích bởi"

#. module: mail
#. openerp-web
#: code:addons/mail/static/src/js/activity.js:0
#, python-format
msgid "Feedback"
msgstr "Phản hồi"

#. module: mail
#: model:ir.model.fields,field_description:mail.field_email_template_preview__model_object_field
#: model:ir.model.fields,field_description:mail.field_mail_template__model_object_field
msgid "Field"
msgstr "Trường"

#. module: mail
#: code:addons/mail/models/ir_model.py:0
#, python-format
msgid "Field \"Mail Activity\" cannot be changed to \"False\"."
msgstr ""

#. module: mail
#: code:addons/mail/models/ir_model.py:0
#, python-format
msgid "Field \"Mail Blacklist\" cannot be changed to \"False\"."
msgstr ""

#. module: mail
#: code:addons/mail/models/ir_model.py:0
#, python-format
msgid "Field \"Mail Thread\" cannot be changed to \"False\"."
msgstr "Không thể thay đổi trường \"Thư chủ đề\" thành \"Sai\"."

#. module: mail
#: model:ir.model.fields,field_description:mail.field_mail_tracking_value__field_desc
msgid "Field Description"
msgstr "Mô tả trường"

#. module: mail
#: model:ir.model.fields,field_description:mail.field_mail_tracking_value__field_groups
msgid "Field Groups"
msgstr "Trường nhóm"

#. module: mail
#: model:ir.model.fields,field_description:mail.field_mail_tracking_value__field_type
msgid "Field Type"
msgstr "Kiểu trường"

#. module: mail
#: model_terms:ir.ui.view,arch_db:mail.view_mail_tracking_value_form
msgid "Field details"
msgstr "Chi tiết trường"

#. module: mail
#: model:ir.model.fields,help:mail.field_mail_message_subtype__relation_field
msgid ""
"Field used to link the related model to the subtype model when using "
"automatic subscription on a related document. The field is used to compute "
"getattr(related_document.relation_field)."
msgstr ""
"Trường được sử dụng để liên kết với một model liên quan đến một model kiểu "
"con khi sử dụng đăng ký (subscription) tự động trên một tài liệu liên quan. "
"Trường này được dùng để tính toán getattr(related_document.relation_field)."

#. module: mail
#: model:ir.model,name:mail.model_ir_model_fields
msgid "Fields"
msgstr "Trường"

#. module: mail
#: model:ir.model.fields,help:mail.field_email_template_preview__copyvalue
#: model:ir.model.fields,help:mail.field_mail_template__copyvalue
msgid ""
"Final placeholder expression, to be copy-pasted in the desired template "
"field."
msgstr "Biểu thức placeholder cuối cùng, để copy-pasted vào mẫu email."

#. module: mail
#: model:ir.model.fields.selection,name:mail.selection__mail_channel_partner__fold_state__folded
msgid "Folded"
msgstr "Đóng vào"

#. module: mail
#. openerp-web
#: code:addons/mail/static/src/xml/followers.xml:0
#, python-format
msgid "Follow"
msgstr "Theo dõi"

#. module: mail
#. openerp-web
#: code:addons/mail/static/src/xml/followers.xml:0
#: model:ir.actions.act_window,name:mail.action_view_followers
#: model:ir.model.fields,field_description:mail.field_mail_blacklist__message_follower_ids
#: model:ir.model.fields,field_description:mail.field_mail_channel__message_follower_ids
#: model:ir.model.fields,field_description:mail.field_mail_thread__message_follower_ids
#: model:ir.model.fields,field_description:mail.field_mail_thread_blacklist__message_follower_ids
#: model:ir.model.fields,field_description:mail.field_mail_thread_cc__message_follower_ids
#: model:ir.model.fields,field_description:mail.field_res_partner__message_follower_ids
#: model:ir.model.fields,field_description:mail.field_res_users__message_follower_ids
#: model:ir.ui.menu,name:mail.menu_email_followers
#: model_terms:ir.ui.view,arch_db:mail.view_followers_tree
#, python-format
msgid "Followers"
msgstr "Theo dõi"

#. module: mail
#: model:ir.model.fields,field_description:mail.field_mail_blacklist__message_channel_ids
#: model:ir.model.fields,field_description:mail.field_mail_channel__message_channel_ids
#: model:ir.model.fields,field_description:mail.field_mail_thread__message_channel_ids
#: model:ir.model.fields,field_description:mail.field_mail_thread_blacklist__message_channel_ids
#: model:ir.model.fields,field_description:mail.field_mail_thread_cc__message_channel_ids
#: model:ir.model.fields,field_description:mail.field_res_partner__message_channel_ids
#: model:ir.model.fields,field_description:mail.field_res_users__message_channel_ids
msgid "Followers (Channels)"
msgstr "Người theo dõi (Các kênh)"

#. module: mail
#: model:ir.model.fields,field_description:mail.field_mail_blacklist__message_partner_ids
#: model:ir.model.fields,field_description:mail.field_mail_channel__message_partner_ids
#: model:ir.model.fields,field_description:mail.field_mail_thread__message_partner_ids
#: model:ir.model.fields,field_description:mail.field_mail_thread_blacklist__message_partner_ids
#: model:ir.model.fields,field_description:mail.field_mail_thread_cc__message_partner_ids
#: model:ir.model.fields,field_description:mail.field_res_partner__message_partner_ids
#: model:ir.model.fields,field_description:mail.field_res_users__message_partner_ids
msgid "Followers (Partners)"
msgstr "Người theo dõi (Các đối tác)"

#. module: mail
#: model_terms:ir.ui.view,arch_db:mail.view_mail_subscription_form
msgid "Followers Form"
msgstr "Form Người theo dõi"

#. module: mail
#. openerp-web
#: code:addons/mail/static/src/xml/chatter.xml:0
#, python-format
msgid "Followers of"
msgstr "Những Người dõi theo"

#. module: mail
#: model:ir.model.fields.selection,name:mail.selection__mail_alias__alias_contact__followers
msgid "Followers only"
msgstr "Chỉ những Người dõi theo"

#. module: mail
#. openerp-web
#: code:addons/mail/static/src/xml/followers.xml:0
#, python-format
msgid "Following"
msgstr "Theo dõi"

#. module: mail
#: model:ir.model.fields,help:mail.field_mail_activity__icon
#: model:ir.model.fields,help:mail.field_mail_activity_type__icon
msgid "Font awesome icon e.g. fa-tasks"
msgstr "Font biểu tượng ví dụ: fa-tasks"

#. module: mail
#: model:ir.model.fields,field_description:mail.field_email_template_preview__email_from
#: model:ir.model.fields,field_description:mail.field_mail_compose_message__email_from
#: model:ir.model.fields,field_description:mail.field_mail_mail__email_from
#: model:ir.model.fields,field_description:mail.field_mail_message__email_from
#: model:ir.model.fields,field_description:mail.field_mail_template__email_from
msgid "From"
msgstr "Từ"

#. module: mail
#. openerp-web
#: code:addons/mail/static/src/xml/chatter.xml:0
#, python-format
msgid "Full composer"
msgstr "Trình soạn thảo đầy đủ"

#. module: mail
#. openerp-web
#: code:addons/mail/static/src/xml/systray.xml:0
#, python-format
msgid "Future"
msgstr "Tương lai"

#. module: mail
#: model_terms:ir.ui.view,arch_db:mail.mail_activity_view_search
#: model_terms:ir.ui.view,arch_db:mail.res_partner_view_search_inherit_mail
msgid "Future Activities"
msgstr "Hoạt động tương lai"

#. module: mail
#: model_terms:ir.ui.view,arch_db:mail.view_message_form
msgid "Gateway"
msgstr "Cổng"

#. module: mail
#: model:ir.model.fields.selection,name:mail.selection__ir_actions_server__activity_user_type__generic
msgid "Generic User From Record"
msgstr "Người dùng chung từ dữ liệu"

#. module: mail
#: code:addons/mail/models/res_users.py:0
#, python-format
msgid "Go to the configuration panel"
msgstr "Đi tới bảng cấu hình"

#. module: mail
#: model_terms:ir.ui.view,arch_db:mail.mail_activity_view_search
#: model_terms:ir.ui.view,arch_db:mail.view_mail_alias_search
#: model_terms:ir.ui.view,arch_db:mail.view_mail_search
msgid "Group By"
msgstr "Nhóm theo"

#. module: mail
#: model_terms:ir.ui.view,arch_db:mail.view_email_template_search
msgid "Group by..."
msgstr "Nhóm theo..."

#. module: mail
#: model_terms:ir.ui.view,arch_db:mail.mail_channel_view_tree
msgid "Groups"
msgstr "Nhóm"

#. module: mail
#: model:ir.model.fields,field_description:mail.field_mail_channel__moderation_guidelines_msg
msgid "Guidelines"
msgstr "Hướng dẫn"

#. module: mail
#: code:addons/mail/models/mail_channel.py:0
#, python-format
msgid "Guidelines of channel %s"
msgstr "Hướng dẫn của kênh %s"

#. module: mail
#: model:ir.model,name:mail.model_ir_http
msgid "HTTP Routing"
msgstr "HTTP Routing"

#. module: mail
#: model:ir.model.fields.selection,name:mail.selection__res_users__notification_type__email
msgid "Handle by Emails"
msgstr "Xử lý bằng email"

#. module: mail
#: model:ir.model.fields.selection,name:mail.selection__res_users__notification_type__inbox
msgid "Handle in Odoo"
msgstr "Xử lý trong hệ thống"

#. module: mail
#: model:ir.model.fields,field_description:mail.field_mail_resend_message__has_cancel
msgid "Has Cancel"
msgstr "Có Hủy"

#. module: mail
#: model_terms:ir.ui.view,arch_db:mail.view_message_search
msgid "Has Mentions"
msgstr "Có Đề cập"

#. module: mail
#: model:ir.model.fields,field_description:mail.field_mail_mail__has_error
#: model:ir.model.fields,field_description:mail.field_mail_message__has_error
#: model:ir.model.fields,help:mail.field_mail_mail__has_error
#: model:ir.model.fields,help:mail.field_mail_message__has_error
msgid "Has error"
msgstr "Có lỗi"

#. module: mail
#: model:ir.model.fields,field_description:mail.field_mail_mail__headers
#: model_terms:ir.ui.view,arch_db:mail.view_mail_form
msgid "Headers"
msgstr "Tiêu đề"

#. module: mail
#: model_terms:ir.ui.view,arch_db:mail.mail_bounce_catchall
#: model_terms:ir.ui.view,arch_db:mail.mail_channel_notify_moderation
#: model_terms:ir.ui.view,arch_db:mail.mail_channel_send_guidelines
msgid "Hello"
msgstr "Xin chào"

#. module: mail
#: code:addons/mail/wizard/invite.py:0
#, python-format
msgid "Hello,"
msgstr "Xin chào,"

#. module: mail
#: model:ir.model.fields,field_description:mail.field_mail_resend_cancel__help_message
#: model:ir.model.fields,field_description:mail.field_mail_resend_partner__message
msgid "Help message"
msgstr "Tin nhắn trợ giúp"

#. module: mail
#: model:ir.model.fields,field_description:mail.field_mail_message_subtype__hidden
msgid "Hidden"
msgstr "Ẩn"

#. module: mail
#: model:ir.model.fields,help:mail.field_mail_message_subtype__hidden
msgid "Hide the subtype in the follower options"
msgstr "Ẩn các kiểu phụ trong tùy chọn người theo dõi"

#. module: mail
#. openerp-web
#: code:addons/mail/static/src/js/services/mail_manager.js:0
#: code:addons/mail/static/src/xml/discuss.xml:0
#: code:addons/mail/static/src/xml/discuss.xml:0
#, python-format
msgid "History"
msgstr "Lịch sử"

#. module: mail
#: model:ir.model.fields,field_description:mail.field_email_template_preview__id
#: model:ir.model.fields,field_description:mail.field_mail_activity__id
#: model:ir.model.fields,field_description:mail.field_mail_activity_mixin__id
#: model:ir.model.fields,field_description:mail.field_mail_activity_type__id
#: model:ir.model.fields,field_description:mail.field_mail_address_mixin__id
#: model:ir.model.fields,field_description:mail.field_mail_alias__id
#: model:ir.model.fields,field_description:mail.field_mail_alias_mixin__id
#: model:ir.model.fields,field_description:mail.field_mail_blacklist__id
#: model:ir.model.fields,field_description:mail.field_mail_channel__id
#: model:ir.model.fields,field_description:mail.field_mail_channel_partner__id
#: model:ir.model.fields,field_description:mail.field_mail_compose_message__id
#: model:ir.model.fields,field_description:mail.field_mail_followers__id
#: model:ir.model.fields,field_description:mail.field_mail_mail__id
#: model:ir.model.fields,field_description:mail.field_mail_message__id
#: model:ir.model.fields,field_description:mail.field_mail_message_subtype__id
#: model:ir.model.fields,field_description:mail.field_mail_moderation__id
#: model:ir.model.fields,field_description:mail.field_mail_notification__id
#: model:ir.model.fields,field_description:mail.field_mail_resend_cancel__id
#: model:ir.model.fields,field_description:mail.field_mail_resend_message__id
#: model:ir.model.fields,field_description:mail.field_mail_resend_partner__id
#: model:ir.model.fields,field_description:mail.field_mail_shortcode__id
#: model:ir.model.fields,field_description:mail.field_mail_template__id
#: model:ir.model.fields,field_description:mail.field_mail_thread__id
#: model:ir.model.fields,field_description:mail.field_mail_thread_blacklist__id
#: model:ir.model.fields,field_description:mail.field_mail_thread_cc__id
#: model:ir.model.fields,field_description:mail.field_mail_tracking_value__id
#: model:ir.model.fields,field_description:mail.field_mail_wizard_invite__id
#: model:ir.model.fields,field_description:mail.field_publisher_warranty_contract__id
msgid "ID"
msgstr "ID"

#. module: mail
#: model:ir.model.fields,help:mail.field_mail_alias__alias_parent_thread_id
#: model:ir.model.fields,help:mail.field_mail_alias_mixin__alias_parent_thread_id
#: model:ir.model.fields,help:mail.field_mail_channel__alias_parent_thread_id
msgid ""
"ID of the parent record holding the alias (example: project holding the task"
" creation alias)"
msgstr ""
"ID của bản ghi cha mà chứa bí danh (ví dụ: dự án chứa bí danh để tạo nhiệm "
"vụ)"

#. module: mail
#: model:ir.model.fields,field_description:mail.field_mail_activity__icon
#: model:ir.model.fields,field_description:mail.field_mail_activity_mixin__activity_exception_icon
#: model:ir.model.fields,field_description:mail.field_mail_activity_type__icon
#: model:ir.model.fields,field_description:mail.field_res_partner__activity_exception_icon
#: model:ir.model.fields,field_description:mail.field_res_users__activity_exception_icon
msgid "Icon"
msgstr "Biểu tượng"

#. module: mail
#: model:ir.model.fields,help:mail.field_mail_activity_mixin__activity_exception_icon
#: model:ir.model.fields,help:mail.field_res_partner__activity_exception_icon
#: model:ir.model.fields,help:mail.field_res_users__activity_exception_icon
msgid "Icon to indicate an exception activity."
msgstr "Biểu tượng để chỉ ra một hoạt động ngoại lệ."

#. module: mail
#: model:ir.model.fields,help:mail.field_mail_followers__res_id
#: model:ir.model.fields,help:mail.field_mail_wizard_invite__res_id
msgid "Id of the followed resource"
msgstr "Id của tài nguyên được theo dõi"

#. module: mail
#. openerp-web
#: code:addons/mail/static/src/xml/discuss.xml:0
#, python-format
msgid "Idle"
msgstr "Rảnh rỗi"

#. module: mail
#: model:ir.model.fields,help:mail.field_mail_blacklist__message_needaction
#: model:ir.model.fields,help:mail.field_mail_blacklist__message_unread
#: model:ir.model.fields,help:mail.field_mail_channel__message_needaction
#: model:ir.model.fields,help:mail.field_mail_channel__message_unread
#: model:ir.model.fields,help:mail.field_mail_thread__message_needaction
#: model:ir.model.fields,help:mail.field_mail_thread__message_unread
#: model:ir.model.fields,help:mail.field_mail_thread_blacklist__message_needaction
#: model:ir.model.fields,help:mail.field_mail_thread_blacklist__message_unread
#: model:ir.model.fields,help:mail.field_mail_thread_cc__message_needaction
#: model:ir.model.fields,help:mail.field_mail_thread_cc__message_unread
#: model:ir.model.fields,help:mail.field_res_partner__message_needaction
#: model:ir.model.fields,help:mail.field_res_partner__message_unread
#: model:ir.model.fields,help:mail.field_res_users__message_needaction
#: model:ir.model.fields,help:mail.field_res_users__message_unread
msgid "If checked, new messages require your attention."
msgstr "Nếu đánh dấu chọn, các thông điệp mới yêu cầu sự có mặt của bạn."

#. module: mail
#: model:ir.model.fields,help:mail.field_mail_blacklist__message_has_error
#: model:ir.model.fields,help:mail.field_mail_channel__message_has_error
#: model:ir.model.fields,help:mail.field_mail_thread__message_has_error
#: model:ir.model.fields,help:mail.field_mail_thread_blacklist__message_has_error
#: model:ir.model.fields,help:mail.field_mail_thread_cc__message_has_error
#: model:ir.model.fields,help:mail.field_res_partner__message_has_error
#: model:ir.model.fields,help:mail.field_res_users__message_has_error
msgid "If checked, some messages have a delivery error."
msgstr "Nếu được đánh dấu, thông điệp có lỗi về gửi tin."

#. module: mail
#: model:ir.model.fields,help:mail.field_mail_wizard_invite__send_mail
msgid ""
"If checked, the partners will receive an email warning they have been added "
"in the document's followers."
msgstr ""
"Nếu đánh dấu chọn, các đối tác sẽ nhận được một email cảnh báo rằng họ đã "
"được thêm vào danh sách những người theo dõi tài liệu này."

#. module: mail
#: model:ir.model.fields,help:mail.field_email_template_preview__user_signature
#: model:ir.model.fields,help:mail.field_mail_template__user_signature
msgid ""
"If checked, the user's signature will be appended to the text version of the"
" message"
msgstr ""
"Nếu đánh dấu chọn, chữ ký của người dùng sẽ được thêm vào cuối nội dung của "
"thông điệp"

#. module: mail
#: model:ir.model.fields,help:mail.field_ir_model_fields__tracking
msgid ""
"If set every modification done to this field is tracked in the chatter. "
"Value is used to order tracking values."
msgstr ""

#. module: mail
#: model:ir.model.fields,help:mail.field_mail_mail__scheduled_date
msgid ""
"If set, the queue manager will send the email after the date. If not set, "
"the email will be send as soon as possible."
msgstr ""
"Nếu chọn, hệ thống quản lý sẽ gửi email sau ngày hôm đó. Nếu không được "
"thiết lập, email sẽ được gửi càng sớm càng tốt."

#. module: mail
#: model:ir.model.fields,help:mail.field_email_template_preview__scheduled_date
#: model:ir.model.fields,help:mail.field_mail_template__scheduled_date
msgid ""
"If set, the queue manager will send the email after the date. If not set, "
"the email will be send as soon as possible. Jinja2 placeholders may be used."
msgstr ""
"Nếu được đặt, trình quản lý hàng đợi sẽ gửi email sau ngày. Nếu không được "
"đặt, email sẽ được gửi càng sớm càng tốt. Các trình giữ chỗ của Jinja2 có "
"thể được sử dụng."

#. module: mail
#: model:ir.model.fields,help:mail.field_mail_thread_blacklist__is_blacklisted
#: model:ir.model.fields,help:mail.field_res_partner__is_blacklisted
#: model:ir.model.fields,help:mail.field_res_users__is_blacklisted
msgid ""
"If the email address is on the blacklist, the contact won't receive mass "
"mailing anymore, from any list"
msgstr ""
"Nếu địa chỉ email nằm trong danh sách đen, liên hệ sẽ không nhận được thư "
"hàng loạt nữa, từ bất kỳ danh sách nào"

#. module: mail
#: model:ir.model.fields,help:mail.field_res_config_settings__alias_domain
msgid ""
"If you have setup a catch-all email domain redirected to the Odoo server, "
"enter the domain name here."
msgstr ""
"Nếu bạn đã thiết lập một miền email catch-all chuyển hướng đến Odoo, hãy "
"nhập tên miền vào đây."

#. module: mail
#. openerp-web
#: code:addons/mail/static/src/js/followers.js:0
#, python-format
msgid ""
"If you remove a follower, he won't be notified of any email or discussion on"
" this document. Do you really want to remove %s?"
msgstr ""
"Nếu bạn gỡ bỏ người theo dõi, người đó sẽ không được thông báo về bất cứ email"
" hay thảo luận liên quan đến tài liệu này. Bạn có thực sự muốn gỡ bỏ %s?"

#. module: mail
#: model_terms:ir.ui.view,arch_db:mail.mail_resend_cancel_view_form
msgid ""
"If you want to re-send them, click Cancel now, then click on the "
"notification and review them one by one by clicking on the red envelope next"
" to each message."
msgstr ""
<<<<<<< HEAD
"Nếu bạn muốn gửi lại, hãy bấm nút Huỷ, rồi bấm vào biểu tượng thông báo đề "
"xem xét lại từng tin một bằng cách bấm vào biểu tượng phong bì màủ đỏ bên "
"cạnh mỗi tin."
=======
"Nếu bạn muốn gửi lại chúng, hãy nhấp vào hủy ngay bây giờ, sau đó nhấp vào "
"thông báo và đánh giá từng cái một bằng cách nhấp vào phong bì màu đỏ bên "
"cạnh mỗi thư."
>>>>>>> aa00d8d0

#. module: mail
#: model_terms:ir.ui.view,arch_db:mail.mail_resend_message_view_form
msgid "Ignore all failures"
msgstr "Bỏ qua tất cả lỗi"

#. module: mail
#. openerp-web
#: code:addons/mail/static/src/xml/thread.xml:0
#: model:ir.model.fields,field_description:mail.field_mail_channel__image_128
#, python-format
msgid "Image"
msgstr "Hình ảnh"

#. module: mail
#: code:addons/mail/models/mail_alias.py:0
#, python-format
msgid "Inactive Alias"
msgstr "Bí danh vô hoạt"

#. module: mail
#. openerp-web
#: code:addons/mail/static/src/js/services/mail_manager.js:0
#: code:addons/mail/static/src/xml/discuss.xml:0
#: code:addons/mail/static/src/xml/discuss.xml:0
#: code:addons/mail/static/src/xml/discuss.xml:0
#: model:ir.model.fields.selection,name:mail.selection__mail_notification__notification_type__inbox
#, python-format
msgid "Inbox"
msgstr "Hộp thư đến"

#. module: mail
#: model:ir.model.fields,help:mail.field_mail_activity__automated
msgid ""
"Indicates this activity has been created automatically and not by any user."
msgstr ""
<<<<<<< HEAD
"Chỉ báo rằng hoạt động này đã được tạo tự động, không phải bởi bất kỳ người "
=======
"Cho biết hoạt động này đã được tạo tự động chứ không phải bởi bất kỳ người "
>>>>>>> aa00d8d0
"dùng nào."

#. module: mail
#. openerp-web
#: code:addons/mail/static/src/xml/activity.xml:0
#, python-format
msgid "Info"
msgstr "Thông tin"

#. module: mail
#: model:ir.model.fields,field_description:mail.field_mail_activity_type__initial_res_model_id
msgid "Initial model"
msgstr "Đối tượng ban đầu"

#. module: mail
#: model:ir.model.fields,help:mail.field_mail_compose_message__parent_id
#: model:ir.model.fields,help:mail.field_mail_mail__parent_id
#: model:ir.model.fields,help:mail.field_mail_message__parent_id
msgid "Initial thread message."
msgstr "Thông điệp khơi mào luồng hội thoại."

#. module: mail
#: model:ir.ui.menu,name:mail.mail_channel_integrations_menu
#: model_terms:ir.ui.view,arch_db:mail.mail_channel_view_form
msgid "Integrations"
msgstr "Tích hợp"

#. module: mail
#: model:ir.model.fields,field_description:mail.field_mail_message_subtype__internal
msgid "Internal Only"
msgstr "Chỉ nội bộ"

#. module: mail
#: model:ir.model.fields.selection,name:mail.selection__mail_notification__failure_type__recipient
msgid "Invalid email address"
msgstr "Địa chỉ email không hợp lệ"

#. module: mail
#: code:addons/mail/models/mail_blacklist.py:0
#, python-format
msgid "Invalid email address %r"
msgstr "Địa chỉ email không hợp lệ %r"

#. module: mail
#: code:addons/mail/models/mail_alias.py:0
#, python-format
msgid ""
"Invalid expression, it must be a literal python dictionary definition e.g. "
"\"{'field': 'value'}\""
msgstr ""
"Biểu thức không hợp lệ, not phải là một python dictionary theo đúng nghĩa "
"đen, ví dụ \"{'field': 'value'}\""

#. module: mail
#: code:addons/mail/models/mail_address_mixin.py:0
#: code:addons/mail/models/mail_address_mixin.py:0
#, python-format
msgid "Invalid primary email field on model %s"
<<<<<<< HEAD
msgstr "Trường email chính không hợp lệ ở model %s"
=======
msgstr "Trường email chính không hợp lệ trên đối tượng %s"
>>>>>>> aa00d8d0

#. module: mail
#: code:addons/mail/controllers/main.py:0
#, python-format
msgid "Invalid token in route %s"
msgstr "Mã thông báo không hợp lệ trong định tuyến %s"

#. module: mail
#. openerp-web
#: code:addons/mail/static/src/js/services/mail_notification_manager.js:0
#, python-format
msgid "Invitation"
msgstr "Lời mời"

#. module: mail
#: code:addons/mail/wizard/invite.py:0
#, python-format
msgid "Invitation to follow %s: %s"
msgstr "Mời theo dõi %s: %s"

#. module: mail
#. openerp-web
#: code:addons/mail/static/src/js/discuss.js:0
#: code:addons/mail/static/src/xml/discuss.xml:0
#, python-format
msgid "Invite"
msgstr "Mời"

#. module: mail
#. openerp-web
#: code:addons/mail/static/src/js/followers.js:0
#, python-format
msgid "Invite Follower"
msgstr "Mời Người dõi theo"

#. module: mail
#. openerp-web
#: code:addons/mail/static/src/js/discuss.js:0
#: code:addons/mail/static/src/xml/discuss.xml:0
#, python-format
msgid "Invite people"
msgstr "Mời tham gia"

#. module: mail
#. openerp-web
#: code:addons/mail/static/src/js/discuss.js:0
#, python-format
msgid "Invite people to #%s"
msgstr "Mời mọi người tham gia #%s"

#. module: mail
#: model:ir.model,name:mail.model_mail_wizard_invite
msgid "Invite wizard"
msgstr "Đồ thuật Mời"

#. module: mail
#: model:ir.model.fields.selection,name:mail.selection__mail_channel__public__private
msgid "Invited people only"
msgstr "Chỉ người được mời"

#. module: mail
#: model_terms:ir.ui.view,arch_db:mail.mail_moderation_view_search
msgid "Is Allowed"
msgstr "Được được cho phép"

#. module: mail
#: model_terms:ir.ui.view,arch_db:mail.mail_moderation_view_search
msgid "Is Banned"
msgstr "Bị cấm"

#. module: mail
#: model:ir.model.fields,field_description:mail.field_mail_blacklist__message_is_follower
#: model:ir.model.fields,field_description:mail.field_mail_channel__message_is_follower
#: model:ir.model.fields,field_description:mail.field_mail_thread__message_is_follower
#: model:ir.model.fields,field_description:mail.field_mail_thread_blacklist__message_is_follower
#: model:ir.model.fields,field_description:mail.field_mail_thread_cc__message_is_follower
#: model:ir.model.fields,field_description:mail.field_res_partner__message_is_follower
#: model:ir.model.fields,field_description:mail.field_res_users__message_is_follower
msgid "Is Follower"
msgstr "Là người theo dõi"

#. module: mail
#: model:ir.model.fields,field_description:mail.field_mail_mail__notification
msgid "Is Notification"
msgstr "Là Thông báo"

#. module: mail
#: model:ir.model.fields,field_description:mail.field_mail_notification__is_read
msgid "Is Read"
msgstr "Đã được đọc"

#. module: mail
#: model:ir.model.fields,field_description:mail.field_mail_channel__is_subscribed
msgid "Is Subscribed"
msgstr "Đã đăng ký theo dõi"

#. module: mail
#: model:ir.model.fields,field_description:mail.field_mail_channel__is_chat
msgid "Is a chat"
msgstr "Là một kênh chat"

#. module: mail
#: model:ir.model.fields,field_description:mail.field_mail_channel__is_member
msgid "Is a member"
msgstr "Là một thành viên"

#. module: mail
#: model:ir.model.fields,field_description:mail.field_res_users__is_moderator
msgid "Is moderator"
msgstr "Là người kiểm duyệt"

#. module: mail
#: model:ir.model.fields,field_description:mail.field_mail_channel_partner__is_pinned
msgid "Is pinned on the interface"
msgstr "Được chốt vào giao diện"

#. module: mail
#: model_terms:ir.ui.view,arch_db:mail.mail_channel_view_kanban
msgid "Join"
msgstr "Gia nhập"

#. module: mail
#: model:ir.actions.act_window,name:mail.mail_channel_action_view
msgid "Join a group"
msgstr "Tham gia một nhóm"

#. module: mail
#: model:ir.model.fields,field_description:mail.field_email_template_preview__lang
#: model:ir.model.fields,field_description:mail.field_mail_template__lang
msgid "Language"
msgstr "Ngôn ngữ"

#. module: mail
#: model:ir.model.fields,field_description:mail.field_mail_channel_partner__fetched_message_id
msgid "Last Fetched"
msgstr "Tìm nạp lần cuối"

#. module: mail
#: model:ir.model.fields,field_description:mail.field_email_template_preview____last_update
#: model:ir.model.fields,field_description:mail.field_mail_activity____last_update
#: model:ir.model.fields,field_description:mail.field_mail_activity_mixin____last_update
#: model:ir.model.fields,field_description:mail.field_mail_activity_type____last_update
#: model:ir.model.fields,field_description:mail.field_mail_address_mixin____last_update
#: model:ir.model.fields,field_description:mail.field_mail_alias____last_update
#: model:ir.model.fields,field_description:mail.field_mail_alias_mixin____last_update
#: model:ir.model.fields,field_description:mail.field_mail_blacklist____last_update
#: model:ir.model.fields,field_description:mail.field_mail_channel____last_update
#: model:ir.model.fields,field_description:mail.field_mail_channel_partner____last_update
#: model:ir.model.fields,field_description:mail.field_mail_compose_message____last_update
#: model:ir.model.fields,field_description:mail.field_mail_followers____last_update
#: model:ir.model.fields,field_description:mail.field_mail_mail____last_update
#: model:ir.model.fields,field_description:mail.field_mail_message____last_update
#: model:ir.model.fields,field_description:mail.field_mail_message_subtype____last_update
#: model:ir.model.fields,field_description:mail.field_mail_moderation____last_update
#: model:ir.model.fields,field_description:mail.field_mail_notification____last_update
#: model:ir.model.fields,field_description:mail.field_mail_resend_cancel____last_update
#: model:ir.model.fields,field_description:mail.field_mail_resend_message____last_update
#: model:ir.model.fields,field_description:mail.field_mail_resend_partner____last_update
#: model:ir.model.fields,field_description:mail.field_mail_shortcode____last_update
#: model:ir.model.fields,field_description:mail.field_mail_template____last_update
#: model:ir.model.fields,field_description:mail.field_mail_thread____last_update
#: model:ir.model.fields,field_description:mail.field_mail_thread_blacklist____last_update
#: model:ir.model.fields,field_description:mail.field_mail_thread_cc____last_update
#: model:ir.model.fields,field_description:mail.field_mail_tracking_value____last_update
#: model:ir.model.fields,field_description:mail.field_mail_wizard_invite____last_update
#: model:ir.model.fields,field_description:mail.field_publisher_warranty_contract____last_update
msgid "Last Modified on"
msgstr "Sửa lần cuối"

#. module: mail
#: model:ir.model.fields,field_description:mail.field_mail_channel__channel_last_seen_partner_ids
#: model:ir.model.fields,field_description:mail.field_mail_channel_partner__seen_message_id
msgid "Last Seen"
msgstr "Thấy lần cuối"

#. module: mail
#: model:ir.model.fields,field_description:mail.field_email_template_preview__write_uid
#: model:ir.model.fields,field_description:mail.field_mail_activity__write_uid
#: model:ir.model.fields,field_description:mail.field_mail_activity_type__write_uid
#: model:ir.model.fields,field_description:mail.field_mail_alias__write_uid
#: model:ir.model.fields,field_description:mail.field_mail_alias_mixin__write_uid
#: model:ir.model.fields,field_description:mail.field_mail_blacklist__write_uid
#: model:ir.model.fields,field_description:mail.field_mail_channel__write_uid
#: model:ir.model.fields,field_description:mail.field_mail_channel_partner__write_uid
#: model:ir.model.fields,field_description:mail.field_mail_compose_message__write_uid
#: model:ir.model.fields,field_description:mail.field_mail_mail__write_uid
#: model:ir.model.fields,field_description:mail.field_mail_message__write_uid
#: model:ir.model.fields,field_description:mail.field_mail_message_subtype__write_uid
#: model:ir.model.fields,field_description:mail.field_mail_moderation__write_uid
#: model:ir.model.fields,field_description:mail.field_mail_resend_cancel__write_uid
#: model:ir.model.fields,field_description:mail.field_mail_resend_message__write_uid
#: model:ir.model.fields,field_description:mail.field_mail_resend_partner__write_uid
#: model:ir.model.fields,field_description:mail.field_mail_shortcode__write_uid
#: model:ir.model.fields,field_description:mail.field_mail_template__write_uid
#: model:ir.model.fields,field_description:mail.field_mail_tracking_value__write_uid
#: model:ir.model.fields,field_description:mail.field_mail_wizard_invite__write_uid
msgid "Last Updated by"
msgstr "Cập nhật lần cuối bởi"

#. module: mail
#: model:ir.model.fields,field_description:mail.field_email_template_preview__write_date
#: model:ir.model.fields,field_description:mail.field_mail_activity__write_date
#: model:ir.model.fields,field_description:mail.field_mail_activity_type__write_date
#: model:ir.model.fields,field_description:mail.field_mail_alias__write_date
#: model:ir.model.fields,field_description:mail.field_mail_alias_mixin__write_date
#: model:ir.model.fields,field_description:mail.field_mail_blacklist__write_date
#: model:ir.model.fields,field_description:mail.field_mail_channel__write_date
#: model:ir.model.fields,field_description:mail.field_mail_channel_partner__write_date
#: model:ir.model.fields,field_description:mail.field_mail_compose_message__write_date
#: model:ir.model.fields,field_description:mail.field_mail_mail__write_date
#: model:ir.model.fields,field_description:mail.field_mail_message__write_date
#: model:ir.model.fields,field_description:mail.field_mail_message_subtype__write_date
#: model:ir.model.fields,field_description:mail.field_mail_moderation__write_date
#: model:ir.model.fields,field_description:mail.field_mail_resend_cancel__write_date
#: model:ir.model.fields,field_description:mail.field_mail_resend_message__write_date
#: model:ir.model.fields,field_description:mail.field_mail_resend_partner__write_date
#: model:ir.model.fields,field_description:mail.field_mail_shortcode__write_date
#: model:ir.model.fields,field_description:mail.field_mail_template__write_date
#: model:ir.model.fields,field_description:mail.field_mail_tracking_value__write_date
#: model:ir.model.fields,field_description:mail.field_mail_wizard_invite__write_date
msgid "Last Updated on"
msgstr "Cập nhật lần cuối"

#. module: mail
#. openerp-web
#: code:addons/mail/static/src/xml/systray.xml:0
#, python-format
msgid "Late"
msgstr "Trễ"

#. module: mail
#: model_terms:ir.ui.view,arch_db:mail.mail_activity_view_search
#: model_terms:ir.ui.view,arch_db:mail.res_partner_view_search_inherit_mail
msgid "Late Activities"
msgstr "Hoạt động trễ"

#. module: mail
#: model:ir.model.fields,field_description:mail.field_mail_compose_message__layout
#: model:ir.model.fields,field_description:mail.field_mail_mail__email_layout_xmlid
#: model:ir.model.fields,field_description:mail.field_mail_message__email_layout_xmlid
msgid "Layout"
msgstr "Bố cục"

#. module: mail
#: model_terms:ir.ui.view,arch_db:mail.mail_channel_view_kanban
msgid "Leave"
msgstr "Nghỉ"

#. module: mail
#. openerp-web
#: code:addons/mail/models/mail_channel.py:0
#: code:addons/mail/static/src/xml/discuss.xml:0
#, python-format
msgid "Leave this channel"
msgstr "Rời kênh này"

#. module: mail
#: model:ir.model.fields,help:mail.field_mail_thread_cc__email_cc
msgid "List of cc from incoming emails."
msgstr "Danh sách CC từ email đến"

#. module: mail
#: model:ir.model.fields,help:mail.field_mail_wizard_invite__channel_ids
msgid ""
"List of channels that will be added as listeners of the current document."
msgstr ""
"Liệt kê các kênh mà sẽ được thêm như đối tượng lắng nghe tài liệu hiện hành."

#. module: mail
#: model:ir.model.fields,help:mail.field_mail_wizard_invite__partner_ids
msgid ""
"List of partners that will be added as follower of the current document."
msgstr ""
"Danh sách các đối tác mà sẽ được thêm vào như người theo dõi tài liệu hiện "
"hành."

#. module: mail
#: code:addons/mail/models/mail_channel.py:0
#, python-format
msgid "List users in the current channel"
msgstr "Liệt kê người dùng ở Kênh hiện hành"

#. module: mail
#: model:ir.model.fields,field_description:mail.field_mail_followers__channel_id
msgid "Listener"
msgstr "Người nghe"

#. module: mail
#: model:ir.model.fields,field_description:mail.field_mail_channel__channel_partner_ids
msgid "Listeners"
msgstr "Người nghe"

#. module: mail
#: model:ir.model,name:mail.model_mail_channel_partner
msgid "Listeners of a Channel"
msgstr "Người nhận thông điệp của kênh"

#. module: mail
#. openerp-web
#: code:addons/mail/static/src/xml/thread.xml:0
#, python-format
msgid "Loading"
msgstr "Đang nạp"

#. module: mail
#. openerp-web
#: code:addons/mail/static/src/xml/thread.xml:0
#, python-format
msgid "Loading older messages..."
msgstr "Tải những tin nhắn cũ hơn..."

#. module: mail
#. openerp-web
#: code:addons/mail/static/src/xml/web_kanban_activity.xml:0
#, python-format
msgid "Loading..."
msgstr "Đang nạp..."

#. module: mail
#. openerp-web
#: code:addons/mail/static/src/js/composers/chatter_composer.js:0
#: code:addons/mail/static/src/xml/web_kanban_activity.xml:0
#: model_terms:ir.ui.view,arch_db:mail.email_compose_message_wizard_form
#, python-format
msgid "Log"
msgstr "Ghi chú"

#. module: mail
#. openerp-web
#: code:addons/mail/static/src/xml/chatter.xml:0
#, python-format
msgid "Log a note. Followers will not be notified."
msgstr "Ghi chú. Người theo dõi sẽ không được thông báo."

#. module: mail
#: model_terms:ir.ui.view,arch_db:mail.mail_activity_view_form_popup
#: model_terms:ir.ui.view,arch_db:mail.view_server_action_form_template
msgid "Log a note..."
msgstr "Ghi chú ..."

#. module: mail
#: model_terms:ir.ui.view,arch_db:mail.mail_activity_view_form_popup
msgid "Log an Activity"
msgstr "Ghi 1 hoạt động"

#. module: mail
#: model:ir.model.fields,field_description:mail.field_mail_compose_message__is_log
msgid "Log an Internal Note"
msgstr "Tạo ghi chú nội bộ"

#. module: mail
#. openerp-web
#: code:addons/mail/static/src/xml/chatter.xml:0
#, python-format
msgid "Log note"
msgstr "Ghi chú"

#. module: mail
#. openerp-web
#: code:addons/mail/static/src/xml/chatter.xml:0
#, python-format
msgid "Log or schedule an activity"
msgstr "Ghi lại hoặc ấn định một hoạt động"

#. module: mail
#. openerp-web
#: code:addons/mail/static/src/xml/activity.xml:0
#: code:addons/mail/static/src/xml/web_kanban_activity.xml:0
#: model:ir.model.fields,field_description:mail.field_mail_notification__mail_id
#, python-format
msgid "Mail"
msgstr "Mail"

#. module: mail
#: model:ir.model.fields,field_description:mail.field_ir_model__is_mail_activity
#: model_terms:ir.ui.view,arch_db:mail.model_search_view
msgid "Mail Activity"
msgstr "Kiểu hoạt động mail"

#. module: mail
#: model:ir.model.fields,field_description:mail.field_mail_compose_message__mail_activity_type_id
#: model:ir.model.fields,field_description:mail.field_mail_mail__mail_activity_type_id
#: model:ir.model.fields,field_description:mail.field_mail_message__mail_activity_type_id
msgid "Mail Activity Type"
msgstr "Kiểu Hoạt động Thư"

#. module: mail
#: model:ir.model,name:mail.model_mail_blacklist
#: model:ir.model.fields,field_description:mail.field_ir_model__is_mail_blacklist
#: model_terms:ir.ui.view,arch_db:mail.model_search_view
msgid "Mail Blacklist"
msgstr "Email Blacklist"

#. module: mail
#: model:ir.model,name:mail.model_mail_thread_blacklist
msgid "Mail Blacklist mixin"
msgstr "Mail Blacklist mixin"

#. module: mail
#. openerp-web
#: code:addons/mail/static/src/xml/discuss.xml:0
#, python-format
msgid "Mail Body"
msgstr "Thân mail"

#. module: mail
#: model_terms:ir.ui.view,arch_db:mail.mail_channel_view_form
msgid "Mail Channel Form"
msgstr "Kênh mail từ"

#. module: mail
#: code:addons/mail/models/mail_mail.py:0
#, python-format
msgid "Mail Delivery Failed"
msgstr "Gửi mail thất bại"

#. module: mail
#: model:ir.model.fields,field_description:mail.field_ir_model__is_mail_thread
#: model_terms:ir.ui.view,arch_db:mail.model_search_view
msgid "Mail Thread"
msgstr "Luồng Mail"

#. module: mail
#: model:ir.model,name:mail.model_mail_tracking_value
msgid "Mail Tracking Value"
msgstr "Giá trị Theo vết Thư"

#. module: mail
#: model:ir.model.fields,help:mail.field_mail_mail__notification
msgid "Mail has been created to notify people of an existing mail.message"
msgstr "Thư đã được tạo để báo cho biết một mail.message đang tồn tại"

#. module: mail
#: model:ir.actions.server,name:mail.ir_cron_mail_scheduler_action_ir_actions_server
#: model:ir.cron,cron_name:mail.ir_cron_mail_scheduler_action
#: model:ir.cron,name:mail.ir_cron_mail_scheduler_action
msgid "Mail: Email Queue Manager"
msgstr "Thư: Trình quản lý hàng đợi email"

#. module: mail
#: model:ir.actions.server,name:mail.ir_cron_mail_notify_channel_moderators_ir_actions_server
#: model:ir.cron,cron_name:mail.ir_cron_mail_notify_channel_moderators
#: model:ir.cron,name:mail.ir_cron_mail_notify_channel_moderators
msgid "Mail: Notify channel moderators"
msgstr "Mail: Thông báo cho người điều hành kênh"

#. module: mail
#: code:addons/mail/models/mail_thread.py:0
#, python-format
msgid "Mailbox unavailable - %s"
msgstr "Hộp thư không khả dụng - %s"

#. module: mail
#: model:ir.model.fields,field_description:mail.field_mail_mail__mail_ids
#: model:ir.model.fields,field_description:mail.field_mail_message__mail_ids
msgid "Mails"
msgstr ""

#. module: mail
#: model:ir.model.fields,field_description:mail.field_mail_blacklist__message_main_attachment_id
#: model:ir.model.fields,field_description:mail.field_mail_channel__message_main_attachment_id
#: model:ir.model.fields,field_description:mail.field_mail_thread__message_main_attachment_id
#: model:ir.model.fields,field_description:mail.field_mail_thread_blacklist__message_main_attachment_id
#: model:ir.model.fields,field_description:mail.field_mail_thread_cc__message_main_attachment_id
#: model:ir.model.fields,field_description:mail.field_res_partner__message_main_attachment_id
#: model:ir.model.fields,field_description:mail.field_res_users__message_main_attachment_id
msgid "Main Attachment"
msgstr "Đính kèm chính"

#. module: mail
#. openerp-web
#: code:addons/mail/static/src/js/tools/debug_manager.js:0
#: code:addons/mail/static/src/xml/thread.xml:0
#, python-format
msgid "Manage Messages"
msgstr "Quản lý tin nhắn"

#. module: mail
#. openerp-web
#: code:addons/mail/static/src/xml/activity.xml:0
#, python-format
msgid "Mark Done"
msgstr "Hoàn tất"

#. module: mail
#. openerp-web
#: code:addons/mail/static/src/xml/discuss.xml:0
#, python-format
msgid "Mark all as read"
msgstr "Đánh dấu đã đọc tất cả"

#. module: mail
#. openerp-web
#: code:addons/mail/static/src/xml/discuss.xml:0
#, python-format
msgid "Mark all read"
msgstr "Đánh dấu Đã đọc tất cả"

#. module: mail
#: model_terms:ir.ui.view,arch_db:mail.mail_activity_view_form_popup
msgid "Mark as Done"
msgstr "Đánh dấu hoàn tất"

#. module: mail
#. openerp-web
#: code:addons/mail/static/src/xml/discuss.xml:0
#: code:addons/mail/static/src/xml/thread.xml:0
#, python-format
msgid "Mark as Read"
msgstr "Đánh dấu đã đọc"

#. module: mail
#. openerp-web
#: code:addons/mail/static/src/xml/thread.xml:0
#: code:addons/mail/static/src/xml/thread.xml:0
#, python-format
msgid "Mark as Todo"
msgstr "Đánh dấu là Việc cần làm"

#. module: mail
#. openerp-web
#: code:addons/mail/static/src/xml/web_kanban_activity.xml:0
#, python-format
msgid "Mark as done"
msgstr "Đánh dấu xong"

#. module: mail
#. openerp-web
#: code:addons/mail/static/src/xml/thread.xml:0
#, python-format
msgid "Mark as todo"
msgstr ""

#. module: mail
#: model:ir.ui.menu,name:mail.mail_blacklist_menu
msgid "Mass Mail Blacklist"
msgstr "Dánh sách đen email hàng loạt"

#. module: mail
#: model:mail.activity.type,name:mail.mail_activity_data_meeting
msgid "Meeting"
msgstr "Cuộc họp"

#. module: mail
#: model_terms:ir.ui.view,arch_db:mail.mail_channel_view_form
msgid "Members"
msgstr "Thành viên"

#. module: mail
#: model:ir.model.fields,help:mail.field_mail_channel__group_ids
msgid ""
"Members of those groups will automatically added as followers. Note that "
"they will be able to manage their subscription manually if necessary."
msgstr ""
"Thành viên của nhóm sẽ được tự động thêm vào danh sách người theo dõi. Lưu ý"
" rằng họ có thể tự thay đổi việc theo dõi này một cách thủ công, khi cần "
"thiết."

#. module: mail
#: model:ir.model,name:mail.model_base_partner_merge_automatic_wizard
msgid "Merge Partner Wizard"
msgstr "Đồ thuật Trộn đối tác"

#. module: mail
#: code:addons/mail/wizard/base_partner_merge.py:0
#, python-format
msgid "Merged with the following partners:"
msgstr "Được trộn với đối tác sau:"

#. module: mail
#: model:ir.model,name:mail.model_mail_message
#: model:ir.model.fields,field_description:mail.field_mail_mail__mail_message_id
#: model:ir.model.fields,field_description:mail.field_mail_notification__mail_message_id
#: model:ir.model.fields,field_description:mail.field_mail_resend_message__mail_message_id
#: model:ir.model.fields,field_description:mail.field_mail_wizard_invite__message
#: model_terms:ir.ui.view,arch_db:mail.view_message_form
msgid "Message"
msgstr "Thông điệp"

#. module: mail
#: model:ir.model.fields,field_description:mail.field_mail_blacklist__message_has_error
#: model:ir.model.fields,field_description:mail.field_mail_channel__message_has_error
#: model:ir.model.fields,field_description:mail.field_mail_thread__message_has_error
#: model:ir.model.fields,field_description:mail.field_mail_thread_blacklist__message_has_error
#: model:ir.model.fields,field_description:mail.field_mail_thread_cc__message_has_error
#: model:ir.model.fields,field_description:mail.field_res_partner__message_has_error
#: model:ir.model.fields,field_description:mail.field_res_users__message_has_error
msgid "Message Delivery error"
msgstr "Có Lỗi Gửi Thông điệp"

#. module: mail
#: model:ir.model.fields,field_description:mail.field_mail_tracking_value__mail_message_id
msgid "Message ID"
msgstr "ID Thông điệp"

#. module: mail
#: model:ir.model,name:mail.model_mail_notification
msgid "Message Notifications"
msgstr "Thông báo Thông điệp"

#. module: mail
#: model:ir.model.fields,field_description:mail.field_mail_compose_message__record_name
#: model:ir.model.fields,field_description:mail.field_mail_mail__record_name
#: model:ir.model.fields,field_description:mail.field_mail_message__record_name
msgid "Message Record Name"
msgstr "Tên bản ghi thông điệp"

#. module: mail
#: model:ir.model.fields,field_description:mail.field_mail_message_subtype__name
msgid "Message Type"
msgstr "Kiểu thông điệp"

#. module: mail
#: code:addons/mail/models/mail_message.py:0
#, python-format
msgid "Message are pending moderation"
<<<<<<< HEAD
msgstr "Thông điệp đang chờ kiểm duyệt"
=======
msgstr "Tin nhắn của bạn đang đợi kiểm duyệt"
>>>>>>> aa00d8d0

#. module: mail
#: model:ir.model.fields,help:mail.field_mail_mail__email_to
msgid "Message recipients (emails)"
msgstr "Người nhận thông điệp (email)"

#. module: mail
#: model:ir.model.fields,help:mail.field_mail_mail__references
msgid "Message references, such as identifiers of previous messages"
msgstr "Dẫn chiếu Thông điệp, ví dụ như ID của thông điệp trước"

#. module: mail
#. openerp-web
#: code:addons/mail/static/src/xml/discuss.xml:0
#, python-format
msgid "Message sent in \""
msgstr "Thông điệp được gửi trong \""

#. module: mail
#: code:addons/mail/models/mail_thread.py:0
#, python-format
msgid "Message should be a valid Message instance"
msgstr ""

#. module: mail
#: model:ir.model.fields,help:mail.field_mail_message_subtype__name
msgid ""
"Message subtype gives a more precise type on the message, especially for "
"system notifications. For example, it can be a notification related to a new"
" record (New), or to a stage change in a process (Stage change). Message "
"subtypes allow to precisely tune the notifications the user want to receive "
"on its wall."
msgstr ""
"Kiểu thư phụ cung cấp loại chính xác hơn trên thư, đặc biệt là đối với thông"
" báo hệ thống. Ví dụ, nó có thể là một thông báo liên quan đến một bản ghi "
"mới (Mới) hoặc thay đổi giai đoạn trong một quy trình (Thay đổi giai đoạn). "
"Các kiểu con tin nhắn cho phép điều chỉnh chính xác các thông báo mà người "
"dùng muốn nhận trên tường của nó."

#. module: mail
#: model:ir.model,name:mail.model_mail_message_subtype
msgid "Message subtypes"
msgstr "Kiểu phụ của thông điệp"

#. module: mail
#: model:ir.model.fields,help:mail.field_mail_followers__subtype_ids
msgid ""
"Message subtypes followed, meaning subtypes that will be pushed onto the "
"user's Wall."
msgstr ""
"Các kiểu Thông điệp phụ theo dõi, có nghĩa là các kiểu con sẽ được đẩy lên "
"Tường của người dùng."

#. module: mail
#: model:ir.model.fields,help:mail.field_mail_compose_message__message_type
#: model:ir.model.fields,help:mail.field_mail_mail__message_type
#: model:ir.model.fields,help:mail.field_mail_message__message_type
msgid ""
"Message type: email for email message, notification for system message, "
"comment for other messages such as user replies"
msgstr ""
"Kiểu thông điệp: email đối với thông điệp bằng email, thông báo đối với các "
"thông điệp hệ thống, bình luận đối với các loại thông điệp khác (ví dụ: phản"
" hồi của người dùng)"

#. module: mail
#: model:ir.model.fields,help:mail.field_mail_mail__message_id
#: model:ir.model.fields,help:mail.field_mail_message__message_id
msgid "Message unique identifier"
msgstr "Mã Duy nhất nhận dạng Thông điệp"

#. module: mail
#: model:ir.model.fields,field_description:mail.field_mail_mail__message_id
#: model:ir.model.fields,field_description:mail.field_mail_message__message_id
msgid "Message-Id"
msgstr "Message-Id"

#. module: mail
#. openerp-web
#: code:addons/mail/static/src/xml/abstract_thread_window.xml:0
#: code:addons/mail/static/src/xml/systray.xml:0
#: model:ir.actions.act_window,name:mail.action_view_mail_message
#: model:ir.model.fields,field_description:mail.field_mail_blacklist__message_ids
#: model:ir.model.fields,field_description:mail.field_mail_channel__message_ids
#: model:ir.model.fields,field_description:mail.field_mail_shortcode__message_ids
#: model:ir.model.fields,field_description:mail.field_mail_thread__message_ids
#: model:ir.model.fields,field_description:mail.field_mail_thread_blacklist__message_ids
#: model:ir.model.fields,field_description:mail.field_mail_thread_cc__message_ids
#: model:ir.model.fields,field_description:mail.field_res_partner__message_ids
#: model:ir.model.fields,field_description:mail.field_res_users__message_ids
#: model:ir.ui.menu,name:mail.menu_mail_message
#: model_terms:ir.ui.view,arch_db:mail.view_message_tree
#, python-format
msgid "Messages"
msgstr "Thông điệp"

#. module: mail
#: model_terms:ir.ui.view,arch_db:mail.view_message_search
msgid "Messages Search"
msgstr "Tìm kiếm thông điệp"

#. module: mail
#. openerp-web
#: code:addons/mail/static/src/js/tours/mail.js:0
#, python-format
msgid "Messages can be <b>starred</b> to remind you to check back later."
msgstr ""
"Thông điệp có thể được <b>gắn sao</b> để nhắc nhở bạn kiểm tra lại sau."

#. module: mail
#. openerp-web
#: code:addons/mail/static/src/xml/thread.xml:0
#, python-format
msgid "Messages marked as read will appear in the history."
msgstr ""

#. module: mail
#: model:ir.model.fields,help:mail.field_mail_message_subtype__internal
msgid ""
"Messages with internal subtypes will be visible only by employees, aka "
"members of base_user group"
msgstr ""
"Thông điệp với kiểu phụ nội bộ sẽ chỉ được thấy bởi cán bộ nhân viên trong "
"công ty, (thành viên của nhóm base_user)"

#. module: mail
#. openerp-web
#: code:addons/mail/static/src/js/models/threads/mailbox.js:0
#, python-format
msgid "Missing domain for mailbox with ID '%s'"
msgstr "Thiếu miền cho hộp thư với ID '%s'"

#. module: mail
#: model:ir.model.fields,field_description:mail.field_mail_activity_type__res_model_id
#: model:ir.model.fields,field_description:mail.field_mail_message_subtype__res_model
#: model:ir.model.fields,field_description:mail.field_mail_resend_cancel__model
#: model_terms:ir.ui.view,arch_db:mail.view_email_template_search
#: model_terms:ir.ui.view,arch_db:mail.view_mail_alias_search
msgid "Model"
msgstr "Mô hình"

#. module: mail
#: model:ir.model.fields,field_description:mail.field_mail_activity_type__res_model_change
msgid "Model has change"
msgstr "Đối tượng đã thay đổi"

#. module: mail
#: model:ir.model.fields,help:mail.field_mail_wizard_invite__res_model
msgid "Model of the followed resource"
msgstr "Model của tài nguyên được theo dõi"

#. module: mail
#: model:ir.model.fields,help:mail.field_mail_message_subtype__res_model
msgid ""
"Model the subtype applies to. If False, this subtype applies to all models."
msgstr ""
"Mô hình loại phụ áp dụng cho. Nếu sai, loại phụ này áp dụng cho tất cả các "
"kiểu máy."

#. module: mail
#: model:ir.model,name:mail.model_ir_model
msgid "Models"
msgstr "Đối tượng"

#. module: mail
#. openerp-web
#: code:addons/mail/static/src/js/services/mail_manager.js:0
#: model_terms:ir.ui.view,arch_db:mail.mail_channel_notify_moderation
#, python-format
msgid "Moderate Messages"
msgstr "Kiểm duyệt Thông điệp"

#. module: mail
#: model:ir.model.fields,field_description:mail.field_mail_channel__moderation
msgid "Moderate this channel"
msgstr "Kiểm duyệt kênh này"

#. module: mail
#: model:ir.model.fields,field_description:mail.field_mail_mail__moderator_id
#: model:ir.model.fields,field_description:mail.field_mail_message__moderator_id
msgid "Moderated By"
msgstr "Được kiểm duyệt bởi"

#. module: mail
#: model:ir.model.fields,field_description:mail.field_mail_channel__moderation_ids
msgid "Moderated Emails"
msgstr "Email được kiểm duyệt"

#. module: mail
#: model:ir.model.fields,field_description:mail.field_res_users__moderation_channel_ids
msgid "Moderated channels"
msgstr "Kênh được kiểm duyệt"

#. module: mail
#: code:addons/mail/models/mail_channel.py:0
#, python-format
msgid "Moderated channels must have moderators."
msgstr ""

#. module: mail
#: model:ir.model.fields,field_description:mail.field_mail_channel__moderation_count
msgid "Moderated emails count"
msgstr "SL email được kiểm duyệt"

#. module: mail
#: model:ir.actions.act_window,name:mail.mail_moderation_action
#: model_terms:ir.ui.view,arch_db:mail.mail_channel_view_form
msgid "Moderation"
msgstr "Kiểm duyệt"

#. module: mail
#: model_terms:ir.ui.view,arch_db:mail.mail_moderation_view_tree
msgid "Moderation Lists"
msgstr "Danh sách Kiểm duyệt"

#. module: mail
#. openerp-web
#: code:addons/mail/static/src/xml/discuss.xml:0
#, python-format
msgid "Moderation Queue"
msgstr "Hàng đợi Kiểm duyệt"

#. module: mail
#: model:ir.model.fields,field_description:mail.field_mail_mail__moderation_status
#: model:ir.model.fields,field_description:mail.field_mail_message__moderation_status
msgid "Moderation Status"
msgstr "Trạng thái kiểm duyệt"

#. module: mail
#: model:ir.model.fields,field_description:mail.field_res_users__moderation_counter
msgid "Moderation count"
msgstr "SL Kiểm duyệt"

#. module: mail
#: model:ir.model.fields,field_description:mail.field_mail_channel__is_moderator
msgid "Moderator"
msgstr "Người kiểm duyệt"

#. module: mail
#: model:ir.model.fields,field_description:mail.field_mail_channel__moderator_ids
msgid "Moderators"
<<<<<<< HEAD
msgstr "Người Kiểm duyệt"
=======
msgstr "Người kiểm duyệt"
>>>>>>> aa00d8d0

#. module: mail
#: code:addons/mail/models/mail_channel.py:0
#, python-format
msgid "Moderators must have an email address."
msgstr "Người kiểm duyệt phải có địa chỉ email."

#. module: mail
#: code:addons/mail/models/mail_channel.py:0
#, python-format
msgid "Moderators should be members of the channel they moderate."
msgstr "Người kiểm duyệt phải là thành viên của kênh mà họ kiểm duyệt."

#. module: mail
#: model_terms:ir.ui.view,arch_db:mail.mail_activity_type_view_form
msgid ""
"Modifying the model can have an impact on existing activities using this "
"activity type, be careful."
msgstr ""

#. module: mail
#: model:ir.model,name:mail.model_base_module_uninstall
msgid "Module Uninstall"
msgstr "Gỡ cài đặt Mô-đun"

#. module: mail
#: model:ir.model.fields.selection,name:mail.selection__ir_actions_server__activity_date_deadline_range_type__months
msgid "Months"
msgstr "Tháng"

#. module: mail
#: model:ir.model.fields,field_description:mail.field_email_template_preview__name
#: model:ir.model.fields,field_description:mail.field_mail_activity_type__name
#: model:ir.model.fields,field_description:mail.field_mail_channel__name
#: model:ir.model.fields,field_description:mail.field_mail_resend_partner__name
#: model:ir.model.fields,field_description:mail.field_mail_template__name
#: model_terms:ir.ui.view,arch_db:mail.mail_channel_view_form
msgid "Name"
msgstr "Tên"

#. module: mail
#: model:ir.model.fields,help:mail.field_mail_compose_message__record_name
#: model:ir.model.fields,help:mail.field_mail_mail__record_name
#: model:ir.model.fields,help:mail.field_mail_message__record_name
msgid "Name get of the related document."
msgstr "Lấy tên của tài liệu liên quan."

#. module: mail
#: model:ir.model.fields,help:mail.field_email_template_preview__report_name
#: model:ir.model.fields,help:mail.field_mail_template__report_name
msgid ""
"Name to use for the generated report file (may contain placeholders)\n"
"The extension can be omitted and will then come from the report type."
msgstr ""
"Tên để sử dụng cho việc tạo các file báo cáo (có thể chứa placeholders)\n"

#. module: mail
#: model:ir.model.fields,field_description:mail.field_mail_mail__needaction
#: model:ir.model.fields,field_description:mail.field_mail_message__needaction
#: model:ir.model.fields,help:mail.field_mail_mail__needaction
#: model:ir.model.fields,help:mail.field_mail_message__needaction
#: model_terms:ir.ui.view,arch_db:mail.view_message_search
msgid "Need Action"
msgstr "Cần có hành động"

#. module: mail
#: model:ir.model.fields,field_description:mail.field_mail_mail__need_moderation
#: model:ir.model.fields,field_description:mail.field_mail_message__need_moderation
msgid "Need moderation"
msgstr "Cần kiểm duyệt"

#. module: mail
#: model:ir.model.fields,field_description:mail.field_mail_notification__res_partner_id
msgid "Needaction Recipient"
msgstr "Hành động người nhận"

#. module: mail
#. openerp-web
#: code:addons/mail/static/src/xml/discuss.xml:0
#, python-format
msgid "New Channel"
msgstr "Kênh mới"

#. module: mail
#. openerp-web
#: code:addons/mail/static/src/xml/discuss.xml:0
#, python-format
msgid "New Message"
msgstr "Thông điệp mới"

#. module: mail
#: model:ir.model.fields,field_description:mail.field_mail_tracking_value__new_value_char
msgid "New Value Char"
msgstr "Giá trị Char mới"

#. module: mail
#: model:ir.model.fields,field_description:mail.field_mail_tracking_value__new_value_datetime
msgid "New Value Datetime"
msgstr "Giá trị ngày giờ mới"

#. module: mail
#: model:ir.model.fields,field_description:mail.field_mail_tracking_value__new_value_float
msgid "New Value Float"
msgstr "Giá trị Float mới"

#. module: mail
#: model:ir.model.fields,field_description:mail.field_mail_tracking_value__new_value_integer
msgid "New Value Integer"
msgstr "Giá trị Integer mới"

#. module: mail
#: model:ir.model.fields,field_description:mail.field_mail_tracking_value__new_value_monetary
msgid "New Value Monetary"
msgstr "Giá trị Monetary mới"

#. module: mail
#: model:ir.model.fields,field_description:mail.field_mail_tracking_value__new_value_text
msgid "New Value Text"
msgstr "Giá trị văn bản mới"

#. module: mail
#. openerp-web
#: code:addons/mail/static/src/js/services/mail_manager.js:0
#: code:addons/mail/static/src/js/thread_windows/thread_window.js:0
#: code:addons/mail/static/src/xml/systray.xml:0
#: code:addons/mail/static/src/xml/systray.xml:0
#, python-format
msgid "New message"
msgstr "Gửi tin"

#. module: mail
#. openerp-web
#: code:addons/mail/static/src/xml/thread.xml:0
#, python-format
msgid "New messages"
msgstr "Thông điệp mới"

#. module: mail
#. openerp-web
#: code:addons/mail/static/src/xml/thread.xml:0
#, python-format
msgid "New messages appear here."
msgstr "Thông điệp mới xuất hiện ở đây."

#. module: mail
#. openerp-web
#: code:addons/mail/static/src/js/discuss.js:0
#, python-format
msgid "New people"
msgstr "Người mới"

#. module: mail
#: model_terms:ir.ui.view,arch_db:mail.view_mail_tracking_value_form
msgid "New values"
msgstr "Giá trị mới"

#. module: mail
#: model:ir.model.fields,help:mail.field_mail_channel__moderation_guidelines
msgid ""
"Newcomers on this moderated channel will automatically receive the "
"guidelines."
msgstr "Người mới vào kênh kiểm duyệt này sẽ  tự động nhận được hướng dẫn."

#. module: mail
#. openerp-web
#: code:addons/mail/static/src/xml/thread.xml:0
#, python-format
msgid "Next"
msgstr "Kế tiếp"

#. module: mail
#: model_terms:ir.ui.view,arch_db:mail.mail_activity_view_tree
msgid "Next Activities"
msgstr "Hoạt động tiếp theo"

#. module: mail
#: model:ir.model.fields,field_description:mail.field_mail_activity_mixin__activity_date_deadline
#: model:ir.model.fields,field_description:mail.field_res_partner__activity_date_deadline
#: model:ir.model.fields,field_description:mail.field_res_users__activity_date_deadline
msgid "Next Activity Deadline"
msgstr "Hạn chót lần hành động kế tiếp"

#. module: mail
#: model:ir.model.fields,field_description:mail.field_mail_activity_mixin__activity_summary
#: model:ir.model.fields,field_description:mail.field_res_partner__activity_summary
#: model:ir.model.fields,field_description:mail.field_res_users__activity_summary
msgid "Next Activity Summary"
msgstr "Tóm tắt hoạt động tiếp theo"

#. module: mail
#: model:ir.model.fields,field_description:mail.field_mail_activity_mixin__activity_type_id
#: model:ir.model.fields,field_description:mail.field_res_partner__activity_type_id
#: model:ir.model.fields,field_description:mail.field_res_users__activity_type_id
msgid "Next Activity Type"
msgstr "Kiểu hành động kế tiếp"

#. module: mail
#: model:ir.model.fields,field_description:mail.field_mail_activity__has_recommended_activities
msgid "Next activities available"
msgstr "Hành động đang có kế tiêp"

#. module: mail
#: code:addons/mail/models/mail_notification.py:0
#, python-format
msgid "No Error"
msgstr "Không gặp lỗi"

#. module: mail
#. openerp-web
#: code:addons/mail/static/src/xml/systray.xml:0
#: code:addons/mail/static/src/xml/web_kanban_activity.xml:0
#, python-format
msgid "No activities planned."
msgstr "Không có kế hoạch hoạt động."

#. module: mail
#. openerp-web
#: code:addons/mail/static/src/xml/systray.xml:0
#, python-format
msgid "No conversation yet..."
msgstr "Chưa có cuộc trò chuyện nào..."

#. module: mail
#. openerp-web
#: code:addons/mail/static/src/xml/activity_view.xml:0
#, python-format
msgid "No data to display"
msgstr "Không có dữ liệu để hiển thị"

#. module: mail
#. openerp-web
#: code:addons/mail/static/src/js/followers.js:0
#, python-format
msgid "No follower"
msgstr "Không ai theo dõi"

#. module: mail
#. openerp-web
#: code:addons/mail/static/src/xml/thread.xml:0
#, python-format
msgid "No history messages"
msgstr ""

#. module: mail
#. openerp-web
#: code:addons/mail/static/src/xml/thread.xml:0
#, python-format
msgid "No matches found"
msgstr "Không có kết quả phù hợp"

#. module: mail
#. openerp-web
#: code:addons/mail/static/src/js/tools/debug_manager.js:0
#, python-format
msgid "No message available"
msgstr "Hiện không có tin"

#. module: mail
#. openerp-web
#: code:addons/mail/static/src/xml/thread.xml:0
#, python-format
msgid "No message matches your search. Try to change your search filters."
msgstr ""
"Không thấy thông điệp nào thoả mãn yêu cầu tìm kiếm của bạn. Hãy thử thay "
"đổi bộ lọc."

#. module: mail
#: code:addons/mail/wizard/mail_resend_message.py:0
#, python-format
msgid "No message_id found in context"
msgstr ""

#. module: mail
#: code:addons/mail/wizard/mail_compose_message.py:0
#, python-format
msgid "No recipient found."
msgstr "Không tìm thấy người nhận."

#. module: mail
#. openerp-web
#: code:addons/mail/static/src/xml/thread.xml:0
#, python-format
msgid "No starred messages"
msgstr ""

#. module: mail
#: model:ir.model.fields,field_description:mail.field_mail_compose_message__no_auto_thread
#: model:ir.model.fields,field_description:mail.field_mail_mail__no_auto_thread
#: model:ir.model.fields,field_description:mail.field_mail_message__no_auto_thread
msgid "No threading for answers"
msgstr "Không có luồng cho câu trả lời"

#. module: mail
#: model:ir.model.fields.selection,name:mail.selection__mail_activity_type__category__default
msgid "None"
msgstr "Không dùng"

#. module: mail
#: model:ir.model.fields,field_description:mail.field_mail_address_mixin__email_normalized
#: model:ir.model.fields,field_description:mail.field_mail_thread_blacklist__email_normalized
#: model:ir.model.fields,field_description:mail.field_res_partner__email_normalized
#: model:ir.model.fields,field_description:mail.field_res_users__email_normalized
msgid "Normalized Email"
msgstr "Email chuẩn hóa"

#. module: mail
#: model:ir.model.fields,field_description:mail.field_ir_actions_server__activity_note
#: model:ir.model.fields,field_description:mail.field_ir_cron__activity_note
#: model:ir.model.fields,field_description:mail.field_mail_activity__note
#: model:mail.message.subtype,name:mail.mt_note
msgid "Note"
msgstr "Ghi chú"

#. module: mail
#. openerp-web
#: code:addons/mail/static/src/xml/thread.xml:0
#, python-format
msgid "Note by"
msgstr "Ghi nhận bởi"

#. module: mail
#: model:ir.model.fields,field_description:mail.field_res_users__notification_type
#: model_terms:ir.ui.view,arch_db:mail.view_mail_search
msgid "Notification"
msgstr "Thông báo"

#. module: mail
#: model:ir.model.fields,field_description:mail.field_mail_notification__notification_type
msgid "Notification Type"
msgstr "Loại thông báo"

#. module: mail
#: model:ir.model.fields,field_description:mail.field_mail_channel__moderation_notify_msg
msgid "Notification message"
msgstr "Thông báo tin nhắn"

#. module: mail
#: model:ir.actions.server,name:mail.ir_cron_delete_notification_ir_actions_server
#: model:ir.cron,cron_name:mail.ir_cron_delete_notification
#: model:ir.cron,name:mail.ir_cron_delete_notification
msgid "Notification: Delete Notifications older than 6 Month"
msgstr ""

#. module: mail
#: model:ir.model.fields,field_description:mail.field_mail_mail__notification_ids
#: model:ir.model.fields,field_description:mail.field_mail_message__notification_ids
#: model:ir.model.fields,field_description:mail.field_mail_resend_message__notification_ids
msgid "Notifications"
msgstr "Thông báo"

#. module: mail
#: model:ir.model.fields,field_description:mail.field_mail_compose_message__notify
msgid "Notify followers"
msgstr "Báo những Người dõi theo"

#. module: mail
#: model:ir.model.fields,help:mail.field_mail_compose_message__notify
msgid "Notify followers of the document (mass post only)"
msgstr "Báo những đối tượng theo dõi tài liệu này (mass post only)"

#. module: mail
#: model:ir.model.fields,field_description:mail.field_mail_blacklist__message_needaction_counter
#: model:ir.model.fields,field_description:mail.field_mail_channel__message_needaction_counter
#: model:ir.model.fields,field_description:mail.field_mail_thread__message_needaction_counter
#: model:ir.model.fields,field_description:mail.field_mail_thread_blacklist__message_needaction_counter
#: model:ir.model.fields,field_description:mail.field_mail_thread_cc__message_needaction_counter
#: model:ir.model.fields,field_description:mail.field_res_partner__message_needaction_counter
#: model:ir.model.fields,field_description:mail.field_res_users__message_needaction_counter
msgid "Number of Actions"
msgstr "Số lượng Hành động"

#. module: mail
#: model:ir.model.fields,help:mail.field_mail_activity_type__delay_count
msgid ""
"Number of days/week/month before executing the action. It allows to plan the"
" action deadline."
msgstr ""
"Số ngày/tuần/tháng trước khi thực thi hành động. Điều này cho phép bạn lập "
"kế hoạch cho hạn chót của hành động."

#. module: mail
#: model:ir.model.fields,field_description:mail.field_mail_blacklist__message_has_error_counter
#: model:ir.model.fields,field_description:mail.field_mail_channel__message_has_error_counter
#: model:ir.model.fields,field_description:mail.field_mail_thread__message_has_error_counter
#: model:ir.model.fields,field_description:mail.field_mail_thread_blacklist__message_has_error_counter
#: model:ir.model.fields,field_description:mail.field_mail_thread_cc__message_has_error_counter
#: model:ir.model.fields,field_description:mail.field_res_partner__message_has_error_counter
#: model:ir.model.fields,field_description:mail.field_res_users__message_has_error_counter
msgid "Number of errors"
msgstr "Số lỗi"

#. module: mail
#: model:ir.model.fields,help:mail.field_mail_blacklist__message_needaction_counter
#: model:ir.model.fields,help:mail.field_mail_channel__message_needaction_counter
#: model:ir.model.fields,help:mail.field_mail_thread__message_needaction_counter
#: model:ir.model.fields,help:mail.field_mail_thread_blacklist__message_needaction_counter
#: model:ir.model.fields,help:mail.field_mail_thread_cc__message_needaction_counter
#: model:ir.model.fields,help:mail.field_res_partner__message_needaction_counter
#: model:ir.model.fields,help:mail.field_res_users__message_needaction_counter
msgid "Number of messages which requires an action"
msgstr "Số thông điệp cần có hành động"

#. module: mail
#: model:ir.model.fields,help:mail.field_mail_blacklist__message_has_error_counter
#: model:ir.model.fields,help:mail.field_mail_channel__message_has_error_counter
#: model:ir.model.fields,help:mail.field_mail_thread__message_has_error_counter
#: model:ir.model.fields,help:mail.field_mail_thread_blacklist__message_has_error_counter
#: model:ir.model.fields,help:mail.field_mail_thread_cc__message_has_error_counter
#: model:ir.model.fields,help:mail.field_res_partner__message_has_error_counter
#: model:ir.model.fields,help:mail.field_res_users__message_has_error_counter
msgid "Number of messages with delivery error"
msgstr "Số lượng các thông điệp có lỗi về gửi tin"

#. module: mail
#: model:ir.model.fields,help:mail.field_mail_blacklist__message_unread_counter
#: model:ir.model.fields,help:mail.field_mail_channel__message_unread_counter
#: model:ir.model.fields,help:mail.field_mail_thread__message_unread_counter
#: model:ir.model.fields,help:mail.field_mail_thread_blacklist__message_unread_counter
#: model:ir.model.fields,help:mail.field_mail_thread_cc__message_unread_counter
#: model:ir.model.fields,help:mail.field_res_partner__message_unread_counter
#: model:ir.model.fields,help:mail.field_res_users__message_unread_counter
msgid "Number of unread messages"
msgstr "Số thông điệp chưa đọc"

#. module: mail
#: model_terms:ir.ui.view,arch_db:mail.mail_notification_borders
#: model_terms:ir.ui.view,arch_db:mail.mail_notification_light
#: model_terms:ir.ui.view,arch_db:mail.mail_notification_paynow
#: model_terms:ir.ui.view,arch_db:mail.message_notification_email
msgid "Odoo"
msgstr "Odoo"

#. module: mail
#. openerp-web
#: code:addons/mail/static/src/xml/discuss.xml:0
#, python-format
msgid "Offline"
msgstr "Ngoại tuyến"

#. module: mail
#: model:ir.model.fields,field_description:mail.field_mail_tracking_value__old_value_char
msgid "Old Value Char"
msgstr "Char giá trị cũ"

#. module: mail
#: model:ir.model.fields,field_description:mail.field_mail_tracking_value__old_value_datetime
msgid "Old Value DateTime"
msgstr "Giá trị ngày giờ cũ"

#. module: mail
#: model:ir.model.fields,field_description:mail.field_mail_tracking_value__old_value_float
msgid "Old Value Float"
msgstr "Giá trị Float cũ"

#. module: mail
#: model:ir.model.fields,field_description:mail.field_mail_tracking_value__old_value_integer
msgid "Old Value Integer"
msgstr "Giá trị Integer cũ"

#. module: mail
#: model:ir.model.fields,field_description:mail.field_mail_tracking_value__old_value_monetary
msgid "Old Value Monetary"
msgstr "Giá trị Monetary cũ"

#. module: mail
#: model:ir.model.fields,field_description:mail.field_mail_tracking_value__old_value_text
msgid "Old Value Text"
msgstr "Giá trị Text cũ"

#. module: mail
#: model_terms:ir.ui.view,arch_db:mail.view_mail_tracking_value_form
msgid "Old values"
msgstr "Giá trị cũ"

#. module: mail
#. openerp-web
#: code:addons/mail/static/src/js/tours/mail.js:0
#, python-format
msgid ""
"Once a message has been starred, you can come back and review it at any time"
" here."
msgstr ""
"Một khi một thông điệp được gắn sao, bạn có thể quay lại và xem lại nó bất "
"kỳ lúc nào."

#. module: mail
#. openerp-web
#: code:addons/mail/static/src/js/followers.js:0
#, python-format
msgid "One follower"
msgstr "Một người theo dõi"

#. module: mail
#. openerp-web
#: code:addons/mail/static/src/xml/discuss.xml:0
#, python-format
msgid "Online"
msgstr "Trực tuyến"

#. module: mail
#: code:addons/mail/models/mail_channel.py:0
#, python-format
msgid ""
"Only an administrator or a moderator can send guidelines to channel members!"
msgstr ""

#. module: mail
#: code:addons/mail/models/ir_model.py:0
#, python-format
msgid "Only custom models can be modified."
msgstr "Chỉ có thể sửa đổi các model tùy chỉnh."

#. module: mail
#: code:addons/mail/models/mail_channel.py:0
#, python-format
msgid "Only mailing lists can be moderated."
msgstr ""

#. module: mail
#: model:ir.model.fields.selection,name:mail.selection__mail_channel_partner__fold_state__open
msgid "Open"
msgstr "Mở"

#. module: mail
#. openerp-web
#: code:addons/mail/static/src/xml/thread.xml:0
#, python-format
msgid "Open Channel in Discuss to moderate"
msgstr "Mở kênh này trong Thảo luận để kiểm duyệt"

#. module: mail
#: model_terms:ir.ui.view,arch_db:mail.view_mail_alias_form
msgid "Open Document"
msgstr "Mở Tài liệu"

#. module: mail
#: model_terms:ir.ui.view,arch_db:mail.view_mail_alias_form
msgid "Open Parent Document"
msgstr "Mở Tài liệu Cha"

#. module: mail
#. openerp-web
#: code:addons/mail/static/src/xml/discuss.xml:0
#, python-format
msgid "Open chat"
msgstr "Mở chat"

#. module: mail
#. openerp-web
#: code:addons/mail/static/src/js/thread_windows/thread_window.js:0
#, python-format
msgid "Open document"
msgstr "Mở tài liệu"

#. module: mail
#. openerp-web
#: code:addons/mail/static/src/js/thread_windows/thread_window.js:0
#, python-format
msgid "Open in Discuss"
msgstr "Mở trong Thảo luận"

#. module: mail
#: model:ir.model.fields,help:mail.field_mail_alias__alias_force_thread_id
#: model:ir.model.fields,help:mail.field_mail_alias_mixin__alias_force_thread_id
#: model:ir.model.fields,help:mail.field_mail_channel__alias_force_thread_id
msgid ""
"Optional ID of a thread (record) to which all incoming messages will be "
"attached, even if they did not reply to it. If set, this will disable the "
"creation of new records completely."
msgstr ""
"ID tuỳ chọn của một chủ đề/bản ghi (thread) mà tất cả các thông điệp đến sẽ "
"được gắn/đính vào, thâm chí nếu người ta không reply nó. Nếu được thiết lập,"
" điều này sẽ vô hiệu hoàn toàn việc tạo mới bản ghi."

#. module: mail
#: model:ir.model.fields,help:mail.field_email_template_preview__mail_server_id
#: model:ir.model.fields,help:mail.field_mail_template__mail_server_id
msgid ""
"Optional preferred server for outgoing mails. If not set, the highest "
"priority one will be used."
msgstr ""
"Máy chủ gửi thư ưa thích. Nếu không thiết lập, máy chủ gửi thư có mức ưu "
"tiên cao nhất sẽ được sử dụng."

#. module: mail
#: model:ir.model.fields,field_description:mail.field_email_template_preview__report_template
#: model:ir.model.fields,field_description:mail.field_mail_template__report_template
msgid "Optional report to print and attach"
msgstr "Báo cáo tuỳ chọn để in và đính kèm"

#. module: mail
#: model:ir.model.fields,help:mail.field_email_template_preview__lang
#: model:ir.model.fields,help:mail.field_mail_template__lang
msgid ""
"Optional translation language (ISO code) to select when sending out an "
"email. If not set, the english version will be used. This should usually be "
"a placeholder expression that provides the appropriate language, e.g. "
"${object.partner_id.lang}."
msgstr ""
"Ngôn ngữ dịch tùy chọn (mã ISO) để chọn khi gửi email. Nếu không được đặt, "
"phiên bản tiếng Anh sẽ được sử dụng. Điều này thường phải là biểu thức trình"
" giữ chỗ cung cấp ngôn ngữ thích hợp, ví dụ: ${object.partner_id.lang}."

#. module: mail
#: model:ir.model.fields,help:mail.field_email_template_preview__null_value
#: model:ir.model.fields,help:mail.field_mail_template__null_value
msgid "Optional value to use if the target field is empty"
msgstr "Giá trị tùy chọn để sử dụng nếu trường mục tiêu trống"

#. module: mail
#. openerp-web
#: code:addons/mail/static/src/js/models/threads/dm_chat.js:0
#, python-format
msgid "Out of office until %s"
msgstr "Vắng mặt cho đến %s"

#. module: mail
#: model:ir.model.fields.selection,name:mail.selection__mail_mail__state__outgoing
#: model_terms:ir.ui.view,arch_db:mail.view_mail_search
msgid "Outgoing"
msgstr "Chờ gửi đi"

#. module: mail
#: model:ir.model.fields,field_description:mail.field_email_template_preview__mail_server_id
#: model:ir.model.fields,field_description:mail.field_mail_template__mail_server_id
msgid "Outgoing Mail Server"
msgstr "Máy chủ gửi email"

#. module: mail
#: model:ir.model,name:mail.model_mail_mail
msgid "Outgoing Mails"
msgstr "Thư gửi đi"

#. module: mail
#: model:ir.model.fields,field_description:mail.field_mail_compose_message__mail_server_id
#: model:ir.model.fields,field_description:mail.field_mail_mail__mail_server_id
#: model:ir.model.fields,field_description:mail.field_mail_message__mail_server_id
msgid "Outgoing mail server"
msgstr "Máy chủ gửi email"

#. module: mail
#. openerp-web
#: code:addons/mail/static/src/js/views/activity/activity_renderer.js:0
#: model:ir.model.fields.selection,name:mail.selection__mail_activity__state__overdue
#: model:ir.model.fields.selection,name:mail.selection__mail_activity_mixin__activity_state__overdue
#: model:ir.model.fields.selection,name:mail.selection__res_partner__activity_state__overdue
#, python-format
msgid "Overdue"
msgstr "Quá hạn"

#. module: mail
#: model_terms:ir.ui.view,arch_db:mail.email_template_form
msgid "Override author's email"
msgstr "Ghi đè email của tác giả"

#. module: mail
#: model:ir.model.fields,field_description:mail.field_mail_alias__alias_user_id
#: model:ir.model.fields,field_description:mail.field_mail_alias_mixin__alias_user_id
#: model:ir.model.fields,field_description:mail.field_mail_channel__alias_user_id
msgid "Owner"
msgstr "Chủ sở hữu"

#. module: mail
#. openerp-web
#: code:addons/mail/static/src/xml/thread.xml:0
#, python-format
msgid "PDF file"
msgstr "Tệp tin PDF"

#. module: mail
#: model:ir.model.fields,field_description:mail.field_mail_message_subtype__parent_id
msgid "Parent"
msgstr "Cấp cha"

#. module: mail
#: model:ir.model.fields,field_description:mail.field_mail_compose_message__parent_id
#: model:ir.model.fields,field_description:mail.field_mail_mail__parent_id
#: model:ir.model.fields,field_description:mail.field_mail_message__parent_id
msgid "Parent Message"
msgstr "Thông báo cha"

#. module: mail
#: model:ir.model.fields,field_description:mail.field_mail_alias__alias_parent_model_id
#: model:ir.model.fields,field_description:mail.field_mail_alias_mixin__alias_parent_model_id
#: model:ir.model.fields,field_description:mail.field_mail_channel__alias_parent_model_id
msgid "Parent Model"
msgstr "Model cha"

#. module: mail
#: model:ir.model.fields,field_description:mail.field_mail_alias__alias_parent_thread_id
#: model:ir.model.fields,field_description:mail.field_mail_alias_mixin__alias_parent_thread_id
#: model:ir.model.fields,field_description:mail.field_mail_channel__alias_parent_thread_id
msgid "Parent Record Thread ID"
msgstr "Parent Record Thread ID"

#. module: mail
#: model:ir.model.fields,help:mail.field_mail_alias__alias_parent_model_id
#: model:ir.model.fields,help:mail.field_mail_alias_mixin__alias_parent_model_id
#: model:ir.model.fields,help:mail.field_mail_channel__alias_parent_model_id
msgid ""
"Parent model holding the alias. The model holding the alias reference is not"
" necessarily the model given by alias_model_id (example: project "
"(parent_model) and task (model))"
msgstr ""
"Parent model holding the alias. The model holding the alias reference is not"
" necessarily the model given by alias_model_id (example: project "
"(parent_model) and task (model))"

#. module: mail
#: model:ir.model.fields,help:mail.field_mail_message_subtype__parent_id
msgid ""
"Parent subtype, used for automatic subscription. This field is not correctly"
" named. For example on a project, the parent_id of project subtypes refers "
"to task-related subtypes."
msgstr ""
"Phụ đề con, được sử dụng để đăng ký tự động. Trường này không được đặt tên "
"chính xác. Ví dụ về một dự án, parent_id của các kiểu con dự án là các kiểu "
"con liên quan đến nhiệm vụ."

#. module: mail
#: model:ir.model.fields,field_description:mail.field_mail_resend_partner__partner_id
msgid "Partner"
msgstr "Đối tác"

#. module: mail
#: code:addons/mail/models/res_partner.py:0
#, python-format
msgid "Partner Profile"
msgstr "Hồ sơ Đối tác"

#. module: mail
#: model:ir.model.fields,field_description:mail.field_mail_resend_message__partner_readonly
msgid "Partner Readonly"
msgstr "Đối tác chỉ xem"

#. module: mail
#: model:ir.model,name:mail.model_mail_resend_partner
msgid "Partner with additionnal information for mail resend"
msgstr "Đối tác với thông tin bổ sung để gửi lại email"

#. module: mail
#: model:ir.model.fields,field_description:mail.field_mail_mail__notified_partner_ids
#: model:ir.model.fields,field_description:mail.field_mail_message__notified_partner_ids
msgid "Partners with Need Action"
msgstr "Đối tác mà Cần có hành động"

#. module: mail
#: model:ir.model.fields.selection,name:mail.selection__mail_message__moderation_status__pending_moderation
msgid "Pending Moderation"
msgstr "Đang đợi kiểm duyệt"

#. module: mail
#. openerp-web
#: code:addons/mail/static/src/xml/thread.xml:0
#: code:addons/mail/static/src/xml/thread.xml:0
#, python-format
msgid "Pending moderation"
msgstr "Đang đợi kiểm duyệt"

#. module: mail
#. openerp-web
#: code:addons/mail/static/src/xml/thread.xml:0
#, python-format
msgid "Pending moderation messages appear here."
msgstr "Các thông điệp chờ kiểm duyệt sẽ xuất hiện ở đây."

#. module: mail
#: model:ir.model.fields,help:mail.field_mail_channel__moderation_notify
msgid ""
"People receive an automatic notification about their message being waiting "
"for moderation."
msgstr ""

#. module: mail
#: model:ir.model.fields.selection,name:mail.selection__mail_moderation__status__ban
msgid "Permanent Ban"
msgstr "Cấm vĩnh viễn"

#. module: mail
#: model:ir.model.fields,help:mail.field_email_template_preview__auto_delete
#: model:ir.model.fields,help:mail.field_mail_mail__auto_delete
#: model:ir.model.fields,help:mail.field_mail_template__auto_delete
msgid "Permanently delete this email after sending it, to save space"
msgstr "Xoá vĩnh viên thư này sau khi gửi, để tiết kiệm không gian lưu trữ"

#. module: mail
#: model:ir.model.fields,field_description:mail.field_email_template_preview__copyvalue
#: model:ir.model.fields,field_description:mail.field_mail_template__copyvalue
msgid "Placeholder Expression"
msgstr "Biểu thức Placeholder"

#. module: mail
#. openerp-web
#: code:addons/mail/static/src/js/views/activity/activity_renderer.js:0
#: model:ir.model.fields.selection,name:mail.selection__mail_activity__state__planned
#: model:ir.model.fields.selection,name:mail.selection__mail_activity_mixin__activity_state__planned
#: model:ir.model.fields.selection,name:mail.selection__res_partner__activity_state__planned
#, python-format
msgid "Planned"
msgstr "Đã hoạch định"

#. module: mail
#. openerp-web
#: code:addons/mail/static/src/xml/activity.xml:0
#, python-format
msgid "Planned activities"
msgstr "Hoạt động đã Lên Kế hoạch"

#. module: mail
#: model_terms:ir.ui.view,arch_db:mail.mail_activity_type_view_tree
msgid "Planned in"
msgstr "Hoạch định trong"

#. module: mail
#. openerp-web
#: code:addons/mail/static/src/js/composers/chatter_composer.js:0
#, python-format
msgid "Please complete customer's informations"
msgstr "Vui lòng hoàn thiện thông tin khách hàng"

#. module: mail
#: model_terms:ir.ui.view,arch_db:mail.mail_bounce_catchall
msgid "Please contact us instead using"
msgstr "Thay vì thế, vui lòng liên lạc với chúng tôi qua"

#. module: mail
#: model_terms:ir.ui.view,arch_db:mail.mail_channel_send_guidelines
msgid "Please find below the guidelines of the"
msgstr "Vui lòng tìm bên dưới hướng dẫn của"

#. module: mail
#. openerp-web
#: code:addons/mail/static/src/xml/thread.xml:0
#, python-format
msgid "Please wait"
msgstr "Vui lòng đợi"

#. module: mail
#. openerp-web
#: code:addons/mail/static/src/xml/discuss.xml:0
#: code:addons/mail/static/src/xml/discuss.xml:0
#: code:addons/mail/static/src/xml/thread.xml:0
#, python-format
msgid "Please wait..."
msgstr ""

#. module: mail
#. openerp-web
#: code:addons/mail/static/src/js/composers/basic_composer.js:0
#, python-format
msgid "Please, wait while the file is uploading."
msgstr "Vui lòng đợi trong khi tập tin được được tải lên."

#. module: mail
#: model:ir.model.fields,help:mail.field_res_users__notification_type
msgid ""
"Policy on how to handle Chatter notifications:\n"
"- Handle by Emails: notifications are sent to your email address\n"
"- Handle in Odoo: notifications appear in your Odoo Inbox"
msgstr ""

#. module: mail
#: model:ir.model.fields,help:mail.field_mail_alias__alias_contact
#: model:ir.model.fields,help:mail.field_mail_alias_mixin__alias_contact
#: model:ir.model.fields,help:mail.field_mail_channel__alias_contact
#: model:ir.model.fields,help:mail.field_res_users__alias_contact
msgid ""
"Policy to post a message on the document using the mailgateway.\n"
"- everyone: everyone can post\n"
"- partners: only authenticated partners\n"
"- followers: only followers of the related document or members of following channels\n"
msgstr ""
"Cho sách cho phép post các thông điệp lên tài liệu sử dụng.\n"
"- mọi người: Mọi người có thể post\n"
"- đối tác: Chỉ các đối tác đã xác thực\n"
"- người theo dõi: Chỉ những người ở trong danh sách dõi theo của tài liệu hoặc thành viên của các kênh sau đây\n"

#. module: mail
#. openerp-web
#: code:addons/mail/static/src/js/tours/mail.js:0
#, python-format
msgid "Post your message on the thread"
msgstr "Gửi tin nhắn của bạn lên kênh"

#. module: mail
#: model_terms:ir.ui.view,arch_db:mail.mail_notification_borders
#: model_terms:ir.ui.view,arch_db:mail.mail_notification_light
#: model_terms:ir.ui.view,arch_db:mail.mail_notification_paynow
msgid "Powered by"
msgstr "Nền tảng"

#. module: mail
#: model:ir.model.fields,field_description:mail.field_mail_activity_type__previous_type_ids
msgid "Preceding Activities"
msgstr "Hoạt động Liền trước"

#. module: mail
#: model_terms:ir.ui.view,arch_db:mail.email_template_form
msgid "Preferred reply address"
msgstr "Địa chỉ trả lời được ưa thích"

#. module: mail
#: model:ir.model.fields,help:mail.field_email_template_preview__reply_to
#: model:ir.model.fields,help:mail.field_mail_template__reply_to
msgid "Preferred response address (placeholders may be used here)"
msgstr "Địa chỉ phản hồi được ưa thích (có thể sử dụng placeholders ở đây)"

#. module: mail
#. openerp-web
#: code:addons/mail/static/src/xml/activity.xml:0
#: code:addons/mail/static/src/xml/discuss.xml:0
#: code:addons/mail/static/src/xml/web_kanban_activity.xml:0
#: model_terms:ir.ui.view,arch_db:mail.email_template_form
#, python-format
msgid "Preview"
msgstr "Xem trước"

#. module: mail
#: model_terms:ir.ui.view,arch_db:mail.email_template_preview_form
msgid "Preview of"
msgstr "Xem trước của"

#. module: mail
#. openerp-web
#: code:addons/mail/static/src/xml/thread.xml:0
#, python-format
msgid "Previous"
msgstr "Trước đó"

#. module: mail
#: model:ir.model.fields,field_description:mail.field_mail_activity__previous_activity_type_id
msgid "Previous Activity Type"
msgstr "Kiểu Hoạt động Trước đó"

#. module: mail
#. openerp-web
#: code:addons/mail/static/src/xml/thread.xml:0
#, python-format
msgid "Print"
msgstr "In"

#. module: mail
#: model:ir.model.fields,field_description:mail.field_mail_channel__public
#: model_terms:ir.ui.view,arch_db:mail.mail_channel_view_form
msgid "Privacy"
msgstr "Tính riêng tư"

#. module: mail
#. openerp-web
#: code:addons/mail/static/src/xml/discuss.xml:0
#, python-format
msgid "Private channel"
msgstr "Kênh riêng tư"

#. module: mail
#. openerp-web
#: code:addons/mail/static/src/js/discuss.js:0
#, python-format
msgid "Public Channels"
msgstr "Kênh Công cộng"

#. module: mail
#: model:ir.model,name:mail.model_publisher_warranty_contract
msgid "Publisher Warranty Contract"
msgstr "Hợp đồng bảo hành nhà phát hành"

#. module: mail
#: model:ir.actions.server,name:mail.ir_cron_module_update_notification_ir_actions_server
#: model:ir.cron,cron_name:mail.ir_cron_module_update_notification
#: model:ir.cron,name:mail.ir_cron_module_update_notification
msgid "Publisher: Update Notification"
msgstr "Nhà xuất bản: Cập nhật thông báo"

#. module: mail
#. openerp-web
#: code:addons/mail/static/src/xml/discuss.xml:0
#, python-format
msgid "Quick search..."
msgstr "Tìm nhanh..."

#. module: mail
#: code:addons/mail/wizard/mail_compose_message.py:0
#, python-format
msgid "Re:"
msgstr "V/v:"

#. module: mail
#: model:ir.model.fields,field_description:mail.field_mail_notification__read_date
msgid "Read Date"
msgstr ""

#. module: mail
#. openerp-web
#: code:addons/mail/static/src/js/thread_windows/thread_window.js:0
#, python-format
msgid "Read less"
msgstr ""

#. module: mail
#. openerp-web
#: code:addons/mail/static/src/js/thread_windows/thread_window.js:0
#: code:addons/mail/static/src/xml/thread_window.xml:0
#, python-format
msgid "Read more"
msgstr "Xem thêm"

#. module: mail
#. openerp-web
#: code:addons/mail/static/src/xml/thread.xml:0
#, python-format
msgid "Ready"
msgstr "Sẵn sàng"

#. module: mail
#: model:ir.model.fields.selection,name:mail.selection__mail_notification__notification_status__ready
msgid "Ready to Send"
msgstr "Sẵn sàng để Gửi"

#. module: mail
#: model:ir.model.fields.selection,name:mail.selection__mail_mail__state__received
#: model_terms:ir.ui.view,arch_db:mail.view_mail_search
msgid "Received"
msgstr "Đã nhận"

#. module: mail
#. openerp-web
#: code:addons/mail/static/src/xml/thread.xml:0
#, python-format
msgid "Received by Everyone"
msgstr ""

#. module: mail
#. openerp-web
#: code:addons/mail/static/src/xml/thread.xml:0
#, python-format
msgid "Received by:"
msgstr ""

#. module: mail
#: model:ir.model.fields,field_description:mail.field_mail_channel_partner__partner_id
#: model_terms:ir.ui.view,arch_db:mail.mail_resend_message_view_form
msgid "Recipient"
msgstr "Người nhận"

#. module: mail
#: model:ir.model.fields,field_description:mail.field_email_template_preview__partner_ids
#: model:ir.model.fields,field_description:mail.field_mail_mail__partner_ids
#: model:ir.model.fields,field_description:mail.field_mail_message__partner_ids
#: model:ir.model.fields,field_description:mail.field_mail_resend_message__partner_ids
#: model:ir.model.fields,field_description:mail.field_mail_wizard_invite__partner_ids
#: model_terms:ir.ui.view,arch_db:mail.email_compose_message_wizard_form
#: model_terms:ir.ui.view,arch_db:mail.view_message_form
msgid "Recipients"
msgstr "Người nhận"

#. module: mail
#: model:ir.model.fields,field_description:mail.field_mail_activity__recommended_activity_type_id
msgid "Recommended Activity Type"
msgstr "Kiểu Hoạt động được Khuyến nghị"

#. module: mail
#: model:ir.model.fields,field_description:mail.field_mail_activity_type__next_type_ids
msgid "Recommended Next Activities"
msgstr "Hoạt động Tiếp theo được Khuyến nghị"

#. module: mail
#: model:ir.model.fields,field_description:mail.field_mail_alias__alias_force_thread_id
#: model:ir.model.fields,field_description:mail.field_mail_alias_mixin__alias_force_thread_id
#: model:ir.model.fields,field_description:mail.field_mail_channel__alias_force_thread_id
msgid "Record Thread ID"
msgstr "Record Thread ID"

#. module: mail
#: code:addons/mail/models/mail_message.py:0
#: code:addons/mail/models/mail_message.py:0
#, python-format
msgid "Records:"
msgstr "Dữ liệu:"

#. module: mail
#: model:ir.model.fields,field_description:mail.field_mail_mail__references
msgid "References"
msgstr "Các tham chiếu"

#. module: mail
#: model_terms:ir.ui.view,arch_db:mail.mail_bounce_catchall
msgid "Regards,"
msgstr "Trân trọng,"

#. module: mail
#. openerp-web
#: code:addons/mail/static/src/xml/discuss.xml:0
#, python-format
msgid "Reject"
msgstr "Từ chối"

#. module: mail
#. openerp-web
#: code:addons/mail/static/src/xml/discuss.xml:0
#, python-format
msgid "Reject selected messages"
msgstr "Từ chối các tin đã chọn"

#. module: mail
#. openerp-web
#: code:addons/mail/static/src/xml/thread.xml:0
#, python-format
msgid "Reject |"
msgstr "Từ chối |"

#. module: mail
#: model:ir.model.fields.selection,name:mail.selection__mail_message__moderation_status__rejected
msgid "Rejected"
msgstr "Bị từ chối"

#. module: mail
#: model:ir.model.fields,field_description:mail.field_mail_activity__res_id
#: model:ir.model.fields,field_description:mail.field_mail_compose_message__res_id
#: model:ir.model.fields,field_description:mail.field_mail_followers__res_id
#: model:ir.model.fields,field_description:mail.field_mail_mail__res_id
#: model:ir.model.fields,field_description:mail.field_mail_message__res_id
#: model:ir.model.fields,field_description:mail.field_mail_wizard_invite__res_id
msgid "Related Document ID"
msgstr "ID tài liệu liên quan"

#. module: mail
#: model:ir.model.fields,field_description:mail.field_email_template_preview__model
#: model:ir.model.fields,field_description:mail.field_mail_activity__res_model
#: model:ir.model.fields,field_description:mail.field_mail_compose_message__model
#: model:ir.model.fields,field_description:mail.field_mail_mail__model
#: model:ir.model.fields,field_description:mail.field_mail_message__model
#: model:ir.model.fields,field_description:mail.field_mail_template__model
#: model:ir.model.fields,field_description:mail.field_mail_wizard_invite__res_model
msgid "Related Document Model"
msgstr "Đối tượng Tài liệu liên quan"

#. module: mail
#: model:ir.model.fields,field_description:mail.field_mail_followers__res_model
msgid "Related Document Model Name"
msgstr "Tên Model tài liệu liên quan"

#. module: mail
#: model_terms:ir.ui.view,arch_db:mail.view_mail_tracking_value_form
msgid "Related Message"
msgstr "Thông điệp liên quan"

#. module: mail
#: model:ir.model.fields,field_description:mail.field_mail_followers__partner_id
msgid "Related Partner"
msgstr "Đối tác liên quan"

#. module: mail
#: model:ir.model.fields,field_description:mail.field_mail_message_subtype__relation_field
msgid "Relation field"
msgstr "Trường Quan hệ"

#. module: mail
#. openerp-web
#: code:addons/mail/static/src/xml/thread.xml:0
#, python-format
msgid "Remove message with explanation"
msgstr "Xóa tin nhắn với giải thích"

#. module: mail
#. openerp-web
#: code:addons/mail/static/src/xml/thread.xml:0
#, python-format
msgid "Remove message without explanation"
msgstr "Xóa tin nhắn mà không giải thích"

#. module: mail
#: model_terms:ir.ui.view,arch_db:mail.email_template_form
msgid "Remove the contextual action to use this template on related documents"
msgstr ""
"Xóa hành động theo ngữ cảnh để sử dụng mẫu này trên các tài liệu liên quan"

#. module: mail
#. openerp-web
#: code:addons/mail/static/src/xml/followers.xml:0
#, python-format
msgid "Remove this follower"
msgstr "Gỡ người theo dõi này"

#. module: mail
#. openerp-web
#: code:addons/mail/static/src/js/discuss.js:0
#, python-format
msgid "Rename"
msgstr ""

#. module: mail
#. openerp-web
#: code:addons/mail/static/src/js/discuss.js:0
#: code:addons/mail/static/src/js/discuss.js:0
#, python-format
msgid "Rename conversation"
msgstr ""

#. module: mail
#. openerp-web
#: code:addons/mail/static/src/xml/discuss.xml:0
#: code:addons/mail/static/src/xml/thread.xml:0
#: model_terms:ir.ui.view,arch_db:mail.view_mail_form
#, python-format
msgid "Reply"
msgstr "Trả lời"

#. module: mail
#: model:ir.model.fields,help:mail.field_mail_compose_message__reply_to
#: model:ir.model.fields,help:mail.field_mail_mail__reply_to
#: model:ir.model.fields,help:mail.field_mail_message__reply_to
msgid ""
"Reply email address. Setting the reply_to bypasses the automatic thread "
"creation."
msgstr ""
"Địa chỉ email reply. Thiết lập reply_to sẽ bỏ qua việc tạo luồng (thread) tự"
" động."

#. module: mail
#: model:ir.model.fields,field_description:mail.field_email_template_preview__reply_to
#: model:ir.model.fields,field_description:mail.field_mail_compose_message__reply_to
#: model:ir.model.fields,field_description:mail.field_mail_mail__reply_to
#: model:ir.model.fields,field_description:mail.field_mail_message__reply_to
#: model:ir.model.fields,field_description:mail.field_mail_template__reply_to
msgid "Reply-To"
msgstr "Trả lời Đến"

#. module: mail
#: model:ir.model.fields,field_description:mail.field_email_template_preview__report_name
#: model:ir.model.fields,field_description:mail.field_mail_template__report_name
msgid "Report Filename"
msgstr "Tên tập tin Báo cáo"

#. module: mail
#: model:ir.actions.act_window,name:mail.mail_resend_message_action
msgid "Resend mail"
msgstr "Gửi lại thư"

#. module: mail
#: model_terms:ir.ui.view,arch_db:mail.mail_resend_message_view_form
msgid "Resend to selected"
msgstr "Gửi lại các mục dã chọn"

#. module: mail
#: model:ir.model.fields,field_description:mail.field_mail_resend_partner__resend_wizard_id
msgid "Resend wizard"
msgstr "Đồ thuật Gửi lại"

#. module: mail
#. openerp-web
#: code:addons/mail/static/src/xml/thread.xml:0
#, python-format
msgid "Reset Zoom"
msgstr "Đặt lại thu phóng"

#. module: mail
#: model:ir.model.fields,field_description:mail.field_ir_actions_server__activity_user_id
#: model:ir.model.fields,field_description:mail.field_ir_cron__activity_user_id
msgid "Responsible"
msgstr "Người phụ trách"

#. module: mail
#: model:ir.model.fields,field_description:mail.field_mail_activity_mixin__activity_user_id
#: model:ir.model.fields,field_description:mail.field_res_partner__activity_user_id
#: model:ir.model.fields,field_description:mail.field_res_users__activity_user_id
msgid "Responsible User"
msgstr "Người chịu trách nhiệm"

#. module: mail
#: model_terms:ir.ui.view,arch_db:mail.view_mail_form
#: model_terms:ir.ui.view,arch_db:mail.view_mail_tree
msgid "Retry"
msgstr "Thử lại"

#. module: mail
#: model:ir.model.fields,field_description:mail.field_mail_mail__body_html
msgid "Rich-text Contents"
msgstr "Nội dung Rich-text"

#. module: mail
#: model:ir.model.fields,help:mail.field_mail_mail__body_html
msgid "Rich-text/HTML message"
msgstr "Thông điệp Rich-text/HTML"

#. module: mail
#. openerp-web
#: code:addons/mail/static/src/xml/thread.xml:0
#, python-format
msgid "Rotate"
msgstr "Đảo"

#. module: mail
#: model_terms:ir.ui.view,arch_db:mail.view_email_template_search
msgid "SMTP Server"
msgstr "Máy chủ SMTP"

#. module: mail
#: model:ir.model.fields,field_description:mail.field_res_partner__user_id
#: model:ir.model.fields,field_description:mail.field_res_users__user_id
msgid "Salesperson"
msgstr "Nhân viên kinh doanh"

#. module: mail
#: model:ir.model.fields,field_description:mail.field_email_template_preview__res_id
msgid "Sample Document"
msgstr "Tài liệu mẫu"

#. module: mail
#: model_terms:ir.ui.view,arch_db:mail.mail_activity_view_form_popup
msgid "Save"
msgstr "Lưu"

#. module: mail
#: model_terms:ir.ui.view,arch_db:mail.email_compose_message_wizard_form
msgid "Save as a new template"
msgstr "Lưu thành mẫu mới"

#. module: mail
#: model_terms:ir.ui.view,arch_db:mail.email_compose_message_wizard_form
msgid "Save as new template"
msgstr "Lưu thành mẫu mới"

#. module: mail
#. openerp-web
#: code:addons/mail/static/src/js/thread_windows/abstract_thread_window.js:0
#, python-format
msgid "Say something"
msgstr "Nói gì đó"

#. module: mail
#: model_terms:ir.ui.view,arch_db:mail.mail_activity_view_form_popup
msgid "Schedule"
msgstr "Ấn định"

#. module: mail
#. openerp-web
#: code:addons/mail/static/src/js/activity.js:0
#, python-format
msgid "Schedule Activity"
msgstr "Lịch làm việc"

#. module: mail
#. openerp-web
#: code:addons/mail/static/src/xml/activity_view.xml:0
#: code:addons/mail/static/src/xml/chatter.xml:0
#, python-format
msgid "Schedule activity"
msgstr "Ấn định hoạt động"

#. module: mail
#: code:addons/mail/models/mail_activity.py:0
#, python-format
msgid "Schedule an Activity"
msgstr "Ấn định một Hoạt động"

#. module: mail
#. openerp-web
#: code:addons/mail/static/src/xml/web_kanban_activity.xml:0
#, python-format
msgid "Schedule an activity"
msgstr "Ấn định một hoạt động"

#. module: mail
#: model:ir.model.fields,field_description:mail.field_email_template_preview__scheduled_date
#: model:ir.model.fields,field_description:mail.field_mail_activity_type__delay_count
#: model:ir.model.fields,field_description:mail.field_mail_template__scheduled_date
msgid "Scheduled Date"
msgstr "Ngày dự kiến"

#. module: mail
#: model:ir.model.fields,field_description:mail.field_mail_mail__scheduled_date
#: model_terms:ir.ui.view,arch_db:mail.email_template_form
msgid "Scheduled Send Date"
msgstr "Ngày gửi được Ấn định"

#. module: mail
#: model_terms:ir.ui.view,arch_db:mail.view_mail_alias_search
msgid "Search Alias"
msgstr "Tìm kiếm Bí danh"

#. module: mail
#: model_terms:ir.ui.view,arch_db:mail.mail_channel_view_search
msgid "Search Groups"
msgstr "Tìm kiếm Nhóm"

#. module: mail
#: model_terms:ir.ui.view,arch_db:mail.mail_moderation_view_search
msgid "Search Moderation List"
msgstr ""

#. module: mail
#. openerp-web
#: code:addons/mail/static/src/js/views/activity/activity_controller.js:0
#, python-format
msgid "Search: %s"
msgstr ""

#. module: mail
#. openerp-web
#: code:addons/mail/static/src/xml/thread.xml:0
#, python-format
msgid "Seen by Everyone"
msgstr "Đã thấy bởi Mọi người"

#. module: mail
#. openerp-web
#: code:addons/mail/static/src/xml/thread.xml:0
#, python-format
msgid "Seen by:"
msgstr "Đã thấy bởi:"

#. module: mail
#. openerp-web
#: code:addons/mail/static/src/xml/discuss.xml:0
#, python-format
msgid "Select All"
msgstr "Chọn tất cả"

#. module: mail
#. openerp-web
#: code:addons/mail/static/src/xml/discuss.xml:0
#, python-format
msgid "Select all messages to moderate"
msgstr "Chọn tất cả tin để điều chỉnh"

#. module: mail
#: model:ir.model.fields,help:mail.field_email_template_preview__model_object_field
#: model:ir.model.fields,help:mail.field_mail_template__model_object_field
msgid ""
"Select target field from the related document model.\n"
"If it is a relationship field you will be able to select a target field at the destination of the relationship."
msgstr ""
"Select target field from the related document model.\n"
"If it is a relationship field you will be able to select a target field at the destination of the relationship."

#. module: mail
#: model_terms:ir.ui.view,arch_db:mail.mail_resend_message_view_form
msgid ""
"Select the action to do on each mail and correct the email address if "
"needed. The modified address will be saved on the corresponding contact."
msgstr ""

#. module: mail
#: model:ir.model.fields.selection,name:mail.selection__mail_channel__public__groups
msgid "Selected group of users"
msgstr "Nhóm người dùng được chọn"

#. module: mail
#. openerp-web
#: code:addons/mail/static/src/js/composers/basic_composer.js:0
#: code:addons/mail/static/src/js/discuss.js:0
#: code:addons/mail/static/src/xml/composer.xml:0
#: model_terms:ir.ui.view,arch_db:mail.email_compose_message_wizard_form
#, python-format
msgid "Send"
msgstr "Gửi"

#. module: mail
#: model:ir.model.fields,field_description:mail.field_mail_resend_partner__resend
msgid "Send Again"
msgstr "Gửi lại lần nữa"

#. module: mail
#: model:ir.model.fields,field_description:mail.field_mail_wizard_invite__send_mail
#: model:ir.model.fields.selection,name:mail.selection__ir_actions_server__state__email
msgid "Send Email"
msgstr "Gửi email"

#. module: mail
#: code:addons/mail/models/mail_template.py:0
#, python-format
msgid "Send Mail (%s)"
msgstr "Gửi email (%s)"

#. module: mail
#. openerp-web
#: code:addons/mail/static/src/xml/activity.xml:0
#: code:addons/mail/static/src/xml/web_kanban_activity.xml:0
#: model_terms:ir.ui.view,arch_db:mail.view_mail_form
#: model_terms:ir.ui.view,arch_db:mail.view_mail_tree
#, python-format
msgid "Send Now"
msgstr "Gửi Ngay"

#. module: mail
#. openerp-web
#: code:addons/mail/static/src/xml/chatter.xml:0
#, python-format
msgid "Send a message"
msgstr "Gửi tin nhắn"

#. module: mail
#. openerp-web
#: code:addons/mail/static/src/xml/discuss.xml:0
#, python-format
msgid "Send by mail"
msgstr ""

#. module: mail
#: model:ir.actions.act_window,name:mail.action_partner_mass_mail
msgid "Send email"
msgstr "Gửi mail"

#. module: mail
#. openerp-web
#: code:addons/mail/static/src/js/discuss.js:0
#, python-format
msgid "Send explanation to author"
msgstr "Gửi lời giải thích cho tác giả"

#. module: mail
#: model_terms:ir.ui.view,arch_db:mail.mail_channel_view_form
msgid "Send guidelines"
msgstr "Gửi hướng dẫn"

#. module: mail
#: model:ir.model.fields,field_description:mail.field_mail_channel__moderation_guidelines
msgid "Send guidelines to new subscribers"
msgstr "Gửi hướng dẫn cho người đăng ký mới"

#. module: mail
#. openerp-web
#: code:addons/mail/static/src/xml/chatter.xml:0
#, python-format
msgid "Send message"
msgstr "Gửi tin"

#. module: mail
#: model:ir.model.fields,field_description:mail.field_mail_channel__email_send
msgid "Send messages by email"
msgstr "Gửi thông điệp bằng email"

#. module: mail
#: model:ir.model.fields,help:mail.field_email_template_preview__email_from
#: model:ir.model.fields,help:mail.field_mail_template__email_from
msgid ""
"Sender address (placeholders may be used here). If not set, the default "
"value will be the author's email alias if configured, or email address."
msgstr ""
"Địa chỉ người gửi (placeholders có thể dùng được ở đây). Nếu không thiết "
"lập, giá trị mặc định sẽ là bí danh email (email alias) - nếu được cấu hình,"
" hoặc một địa chỉ email."

#. module: mail
#. openerp-web
#: code:addons/mail/static/src/js/thread_field.js:0
#, python-format
msgid "Sending Error"
msgstr "Lỗi khi Gửi"

#. module: mail
#. openerp-web
#: code:addons/mail/static/src/xml/discuss.xml:0
#, python-format
msgid "Sends messages by email"
msgstr "Gửi các thông điệp bằng email"

#. module: mail
#. openerp-web
#: code:addons/mail/static/src/xml/thread.xml:0
#: model:ir.model.fields.selection,name:mail.selection__mail_mail__state__sent
#: model:ir.model.fields.selection,name:mail.selection__mail_notification__notification_status__sent
#: model_terms:ir.ui.view,arch_db:mail.message_notification_email
#: model_terms:ir.ui.view,arch_db:mail.view_mail_search
#, python-format
msgid "Sent"
msgstr "Đã gửi"

#. module: mail
#: model:ir.model.fields,field_description:mail.field_mail_activity_type__sequence
#: model:ir.model.fields,field_description:mail.field_mail_message_subtype__sequence
msgid "Sequence"
msgstr "Thứ tự"

#. module: mail
#: model:ir.model,name:mail.model_ir_actions_server
msgid "Server Action"
msgstr "Hoạt động máy chủ"

#. module: mail
#: model_terms:ir.ui.view,arch_db:mail.mail_shortcode_view_form
#: model_terms:ir.ui.view,arch_db:mail.mail_shortcode_view_tree
msgid "Shortcodes"
msgstr "Phím tắt"

#. module: mail
#: model:ir.model.fields,field_description:mail.field_mail_shortcode__source
msgid "Shortcut"
msgstr "Phím tắt"

#. module: mail
#. openerp-web
#: code:addons/mail/static/src/xml/chatter.xml:0
#: code:addons/mail/static/src/xml/chatter.xml:0
#, python-format
msgid "Show"
msgstr "Trình diễn"

#. module: mail
#: model_terms:ir.ui.view,arch_db:mail.mail_activity_view_search
#: model_terms:ir.ui.view,arch_db:mail.res_partner_view_search_inherit_mail
msgid "Show all records which has next action date is before today"
msgstr "Hiển thị tất cả dữ liệu có ngày xử lý tiếp theo mà trước ngày hôm nay"

#. module: mail
#: code:addons/mail/models/mail_channel.py:0
#, python-format
msgid "Show an helper message"
msgstr "Hiển thị một thông điệp trợ giúp"

#. module: mail
#: model:ir.model.fields,field_description:mail.field_email_template_preview__ref_ir_act_window
#: model:ir.model.fields,field_description:mail.field_mail_template__ref_ir_act_window
msgid "Sidebar action"
msgstr "Thanh hành động"

#. module: mail
#: model:ir.model.fields,help:mail.field_email_template_preview__ref_ir_act_window
#: model:ir.model.fields,help:mail.field_mail_template__ref_ir_act_window
msgid ""
"Sidebar action to make this template available on records of the related "
"document model"
msgstr ""
"Sidebar action to make this template available on records of the related "
"document model"

#. module: mail
#: model:ir.model.fields.selection,name:mail.selection__ir_actions_server__activity_user_type__specific
msgid "Specific User"
msgstr "Người dùng cụ thể"

#. module: mail
#: model:ir.model.fields,help:mail.field_mail_activity_type__res_model_id
msgid ""
"Specify a model if the activity should be specific to a model and not "
"available when managing activities for other models."
msgstr ""
"Chỉ định một mô hình nếu hoạt động phải cụ thể cho một mô hình và không có "
"sẵn khi quản lý hoạt động cho các mô hình khác."

#. module: mail
#. openerp-web
#: code:addons/mail/static/src/js/services/mail_manager.js:0
#: code:addons/mail/static/src/xml/discuss.xml:0
#: code:addons/mail/static/src/xml/discuss.xml:0
#: model:ir.model.fields,field_description:mail.field_mail_mail__starred
#: model:ir.model.fields,field_description:mail.field_mail_message__starred
#, python-format
msgid "Starred"
msgstr "Được gắn sao"

#. module: mail
#: model:ir.model.fields,field_description:mail.field_mail_activity__state
msgid "State"
msgstr "Trạng thái"

#. module: mail
#: model:ir.model.fields,field_description:mail.field_mail_mail__state
#: model:ir.model.fields,field_description:mail.field_mail_moderation__status
#: model_terms:ir.ui.view,arch_db:mail.view_mail_form
#: model_terms:ir.ui.view,arch_db:mail.view_mail_search
msgid "Status"
msgstr "Tình trạng"

#. module: mail
#: model:ir.model.fields,help:mail.field_mail_activity_mixin__activity_state
#: model:ir.model.fields,help:mail.field_res_partner__activity_state
#: model:ir.model.fields,help:mail.field_res_users__activity_state
msgid ""
"Status based on activities\n"
"Overdue: Due date is already passed\n"
"Today: Activity date is today\n"
"Planned: Future activities."
msgstr ""
"Trạng thái dựa trên hoạt động\n"
"Quá hạn: Ngày đến hạn đã trôi qua\n"
"Hôm nay: Hôm nay là ngày phải thực hiện\n"
"Đã hoạch định: Các hoạt động trong tương lai."

#. module: mail
#: model:ir.model.fields,field_description:mail.field_email_template_preview__sub_model_object_field
#: model:ir.model.fields,field_description:mail.field_mail_template__sub_model_object_field
msgid "Sub-field"
msgstr "Trường Thứ cấp"

#. module: mail
#: model:ir.model.fields,field_description:mail.field_email_template_preview__sub_object
#: model:ir.model.fields,field_description:mail.field_mail_template__sub_object
msgid "Sub-model"
msgstr "Model Thứ cấp"

#. module: mail
#. openerp-web
#: code:addons/mail/static/src/xml/composer.xml:0
#: code:addons/mail/static/src/xml/discuss.xml:0
#: model:ir.model.fields,field_description:mail.field_email_template_preview__subject
#: model:ir.model.fields,field_description:mail.field_mail_compose_message__subject
#: model:ir.model.fields,field_description:mail.field_mail_mail__subject
#: model:ir.model.fields,field_description:mail.field_mail_message__subject
#: model:ir.model.fields,field_description:mail.field_mail_template__subject
#, python-format
msgid "Subject"
msgstr "Chủ đề"

#. module: mail
#: model:ir.model.fields,help:mail.field_email_template_preview__subject
#: model:ir.model.fields,help:mail.field_mail_template__subject
#: model_terms:ir.ui.view,arch_db:mail.email_template_form
msgid "Subject (placeholders may be used here)"
msgstr "Chủ đề (có thể sử dụng placeholders)"

#. module: mail
#: model_terms:ir.ui.view,arch_db:mail.email_compose_message_wizard_form
msgid "Subject..."
msgstr "Chủ đề..."

#. module: mail
#. openerp-web
#: code:addons/mail/static/src/xml/thread.xml:0
#, python-format
msgid "Subject:"
msgstr "Chủ đề:"

#. module: mail
#: model:ir.model.fields,field_description:mail.field_mail_shortcode__substitution
msgid "Substitution"
msgstr "Thay thế"

#. module: mail
#: model:ir.model.fields,field_description:mail.field_mail_compose_message__subtype_id
#: model:ir.model.fields,field_description:mail.field_mail_followers__subtype_ids
#: model:ir.model.fields,field_description:mail.field_mail_mail__subtype_id
#: model:ir.model.fields,field_description:mail.field_mail_message__subtype_id
#: model_terms:ir.ui.view,arch_db:mail.view_message_subtype_tree
msgid "Subtype"
msgstr "Kiểu phụ"

#. module: mail
#: model:ir.actions.act_window,name:mail.action_view_message_subtype
#: model:ir.ui.menu,name:mail.menu_message_subtype
msgid "Subtypes"
msgstr "Kiểu phụ"

#. module: mail
#: model:ir.model.fields,field_description:mail.field_ir_actions_server__activity_summary
#: model:ir.model.fields,field_description:mail.field_ir_cron__activity_summary
#: model:ir.model.fields,field_description:mail.field_mail_activity__summary
msgid "Summary"
msgstr "Tóm tắt"

#. module: mail
#: model:ir.model.fields.selection,name:mail.selection__mail_compose_message__message_type__notification
#: model:ir.model.fields.selection,name:mail.selection__mail_message__message_type__notification
msgid "System notification"
msgstr "Thông báo hệ thống"

#. module: mail
#: model:ir.model.fields,help:mail.field_mail_activity__has_recommended_activities
msgid "Technical field for UX purpose"
msgstr "Trường kỹ thuật cho mục đích UX"

#. module: mail
#: model:ir.model.fields,help:mail.field_mail_activity_type__res_model_change
msgid "Technical field for UX related behaviour"
msgstr ""

#. module: mail
#: model:ir.model.fields,help:mail.field_mail_activity__can_write
msgid "Technical field to hide buttons if the current user has no access."
msgstr ""

#. module: mail
#: model:ir.model.fields,help:mail.field_mail_activity_type__initial_res_model_id
msgid ""
"Technical field to keep trace of the model at the beginning of the edition "
"for UX related behaviour"
msgstr ""

#. module: mail
#: model:ir.model.fields,help:mail.field_ir_actions_server__activity_user_field_name
#: model:ir.model.fields,help:mail.field_ir_cron__activity_user_field_name
msgid "Technical name of the user on the record"
msgstr "Tên kĩ thuật của người dùng ở bản ghi dữ liệu"

#. module: mail
#: model:ir.actions.act_window,name:mail.wizard_email_template_preview
msgid "Template Preview"
msgstr "Xem trước Mẫu"

#. module: mail
#: model:ir.model.fields,field_description:mail.field_email_template_preview__preview_lang
msgid "Template Preview Language"
msgstr "Ngôn ngữ mẫu xem trước"

#. module: mail
#: model:ir.actions.act_window,name:mail.action_email_template_tree_all
#: model:ir.ui.menu,name:mail.menu_email_templates
#: model_terms:ir.ui.view,arch_db:mail.email_template_form
#: model_terms:ir.ui.view,arch_db:mail.email_template_tree
#: model_terms:ir.ui.view,arch_db:mail.view_email_template_search
msgid "Templates"
msgstr "Các mẫu"

#. module: mail
#: model_terms:ir.ui.view,arch_db:mail.mail_channel_notify_moderation
msgid "Thank you!"
msgstr "Cảm ơn bạn!"

#. module: mail
#: model_terms:ir.ui.view,arch_db:mail.mail_bounce_catchall
msgid "The"
msgstr "The"

#. module: mail
#: code:addons/mail/models/ir_actions.py:0
#, python-format
msgid "The 'Due Date In' value can't be negative."
msgstr ""

#. module: mail
#: model:ir.model.constraint,message:mail.constraint_mail_moderation_channel_email_uniq
msgid "The email address must be unique per channel !"
msgstr "Email của mỗi kênh phải khác nhau, không được trùng!"

#. module: mail
#: model_terms:ir.ui.view,arch_db:mail.mail_bounce_catchall
msgid "The email sent to"
msgstr "Email gửi đến"

#. module: mail
#: model:ir.model.fields,help:mail.field_mail_shortcode__substitution
msgid "The escaped html code replacing the shortcut"
msgstr "Mã html thoát đã thay thế phím tắt"

#. module: mail
#: model:ir.model.fields,help:mail.field_res_partner__user_id
#: model:ir.model.fields,help:mail.field_res_users__user_id
msgid "The internal user in charge of this contact."
msgstr "Tài khoản người dùng nội bộ có liên kết với liên lạc này."

#. module: mail
#: model:ir.model.fields,help:mail.field_mail_alias__alias_model_id
#: model:ir.model.fields,help:mail.field_mail_alias_mixin__alias_model_id
#: model:ir.model.fields,help:mail.field_mail_channel__alias_model_id
msgid ""
"The model (Odoo Document Kind) to which this alias corresponds. Any incoming"
" email that does not reply to an existing record will cause the creation of "
"a new record of this model (e.g. a Project Task)"
msgstr ""
"Model (Kiểu Tài liệu Odoo) mà bí danh này ứng với nó. Bất kỳ thông điệp "
"email mà không đáp lại (reply) một bản ghi có sẵn sẽ làm cho Hệ thống tự "
"động tạo một bản ghi mới cho model này (vd: tạo mới một Nhiệm vụ Dự án nếu "
"model là project.task)"

#. module: mail
#: model:ir.model.fields,help:mail.field_mail_alias__alias_name
#: model:ir.model.fields,help:mail.field_mail_alias_mixin__alias_name
#: model:ir.model.fields,help:mail.field_mail_channel__alias_name
msgid ""
"The name of the email alias, e.g. 'jobs' if you want to catch emails for "
"<jobs@example.odoo.com>"
msgstr ""
"Tên của bí danh email, vd 'vieclam' nếu bạn muốn bắt thông điệp gửi đến địa "
"chỉ email <vieclam@vidu.odoo.com>"

#. module: mail
#: model:ir.model.fields,help:mail.field_mail_alias__alias_user_id
#: model:ir.model.fields,help:mail.field_mail_alias_mixin__alias_user_id
#: model:ir.model.fields,help:mail.field_mail_channel__alias_user_id
msgid ""
"The owner of records created upon receiving emails on this alias. If this "
"field is not set the system will attempt to find the right owner based on "
"the sender (From) address, or will use the Administrator account if no "
"system user is found for that address."
msgstr ""
"Chủ sở hữu của các bản ghi được tạo khi nhận email về bí danh này. Nếu "
"trường này không được đặt, hệ thống sẽ cố gắng tìm đúng chủ sở hữu dựa trên "
"địa chỉ người gửi (Từ) hoặc sẽ sử dụng tài khoản Quản trị viên nếu không tìm"
" thấy người dùng trên hệ thống cho địa chỉ đó."

#. module: mail
#: code:addons/mail/models/mail_channel.py:0
#, python-format
msgid "The partner can not join this channel"
msgstr ""

#. module: mail
#: code:addons/mail/models/mail_message.py:0
#: code:addons/mail/models/mail_message.py:0
#, python-format
msgid ""
"The requested operation cannot be completed due to security restrictions. Please contact your system administrator.\n"
"\n"
"(Document type: %s, Operation: %s)"
msgstr ""
"Hành động được yêu cầu không thể thực hiện được vì hạn chế về an ninh. Vui lòng liên hệ với quản trị hệ thống của bạn.\n"
"\n"
"(Kiểu tài liệu: %s, Hành động: %s)"

#. module: mail
#: model:ir.model.fields,help:mail.field_mail_shortcode__source
msgid "The shortcut which must be replaced in the Chat Messages"
msgstr "Phím tắt phải được thay thế trong Tin nhắn trò chuyện"

#. module: mail
#: model:ir.model.fields,help:mail.field_email_template_preview__model_id
#: model:ir.model.fields,help:mail.field_mail_template__model_id
msgid "The type of document this template can be used with"
msgstr "Kiểu tài liệu mà mẫu này có thể được sử dụng với"

#. module: mail
#: model_terms:ir.ui.view,arch_db:mail.message_origin_link
msgid "This"
msgstr "Đây"

#. module: mail
#. openerp-web
#: code:addons/mail/static/src/xml/activity_view.xml:0
#, python-format
msgid "This action will send an email."
msgstr "Hành động này sẽ gửi một email."

#. module: mail
#: model:ir.model.fields,help:mail.field_mail_blacklist__email
msgid "This field is case insensitive."
msgstr "Trường này không phân biệt chữ hoa chữ thường."

#. module: mail
#: model:ir.model.fields,help:mail.field_mail_address_mixin__email_normalized
#: model:ir.model.fields,help:mail.field_mail_thread_blacklist__email_normalized
#: model:ir.model.fields,help:mail.field_res_partner__email_normalized
#: model:ir.model.fields,help:mail.field_res_users__email_normalized
msgid ""
"This field is used to search on email address as the primary email field can"
" contain more than strictly an email address."
msgstr ""
"Trường này được sử dụng để tìm kiếm trên địa chỉ email vì trường email chính"
" có thể chứa nhiều hơn một địa chỉ email."

#. module: mail
#: model:ir.model.fields,help:mail.field_mail_channel__public
msgid ""
"This group is visible by non members. Invisible groups can add members "
"through the invite button."
msgstr ""
"Nhóm này có thể được thấy bởi những người không phải là thành viên. "
"Invisible groups can add members through the invite button."

#. module: mail
#. openerp-web
#: code:addons/mail/static/src/js/activity.js:0
#, python-format
msgid "This record has an exception activity."
msgstr "Dữ liệu này có một hoạt động ngoại lệ."

#. module: mail
#: model_terms:ir.ui.view,arch_db:mail.view_mail_search
msgid "Thread"
msgstr "Luồng"

#. module: mail
#: model:ir.model.fields,field_description:mail.field_mail_mail__email_to
msgid "To"
msgstr "Đến"

#. module: mail
#: model:ir.model.fields,field_description:mail.field_email_template_preview__email_to
#: model:ir.model.fields,field_description:mail.field_mail_template__email_to
msgid "To (Emails)"
msgstr "Đến (Email)"

#. module: mail
#: model:ir.model.fields,field_description:mail.field_email_template_preview__partner_to
#: model:ir.model.fields,field_description:mail.field_mail_mail__recipient_ids
#: model:ir.model.fields,field_description:mail.field_mail_template__partner_to
msgid "To (Partners)"
msgstr "Đến (Đối tác)"

#. module: mail
#: model:mail.activity.type,name:mail.mail_activity_data_todo
msgid "To Do"
msgstr "Cần làm"

#. module: mail
#. openerp-web
#: code:addons/mail/static/src/xml/chatter.xml:0
#: code:addons/mail/static/src/xml/thread_window.xml:0
#, python-format
msgid "To:"
msgstr "Đến:"

#. module: mail
#. openerp-web
#: code:addons/mail/static/src/js/activity.js:0
#: code:addons/mail/static/src/js/models/messages/abstract_message.js:0
#: code:addons/mail/static/src/js/views/activity/activity_renderer.js:0
#: code:addons/mail/static/src/xml/systray.xml:0
#: model:ir.model.fields.selection,name:mail.selection__mail_activity__state__today
#: model:ir.model.fields.selection,name:mail.selection__mail_activity_mixin__activity_state__today
#: model:ir.model.fields.selection,name:mail.selection__res_partner__activity_state__today
#, python-format
msgid "Today"
msgstr "Hôm nay"

#. module: mail
#: model_terms:ir.ui.view,arch_db:mail.mail_activity_view_search
#: model_terms:ir.ui.view,arch_db:mail.res_partner_view_search_inherit_mail
msgid "Today Activities"
msgstr "Hoạt động Hôm nay"

#. module: mail
#. openerp-web
#: code:addons/mail/static/src/js/activity.js:0
#, python-format
msgid "Tomorrow"
msgstr "Ngày mai"

#. module: mail
#: model_terms:ir.ui.view,arch_db:mail.mail_channel_view_form
msgid "Topics discussed in this group..."
msgstr "Các chủ đề được thảo luận trong nhóm này..."

#. module: mail
#: model:ir.model.fields,help:mail.field_mail_mail__tracking_value_ids
#: model:ir.model.fields,help:mail.field_mail_message__tracking_value_ids
msgid ""
"Tracked values are stored in a separate model. This field allow to "
"reconstruct the tracking and to generate statistics on the model."
msgstr ""
"Các giá trị được theo dõi được lưu trữ trong một mô hình riêng biệt. Trường "
"này cho phép tạo lại theo dõi và tạo thống kê trên mô hình."

#. module: mail
#: model_terms:ir.ui.view,arch_db:mail.view_message_form
msgid "Tracking"
msgstr "Theo vết"

#. module: mail
#: model_terms:ir.ui.view,arch_db:mail.view_mail_tracking_value_form
#: model_terms:ir.ui.view,arch_db:mail.view_mail_tracking_value_tree
msgid "Tracking Value"
msgstr "Giá trị Truy vết"

#. module: mail
#: model:ir.actions.act_window,name:mail.action_view_mail_tracking_value
#: model:ir.ui.menu,name:mail.menu_mail_tracking_value
msgid "Tracking Values"
msgstr "Giá trị Truy vết"

#. module: mail
#: model:ir.model.fields,field_description:mail.field_mail_tracking_value__tracking_sequence
msgid "Tracking field sequence"
msgstr "Theo dõi thứ tự trường"

#. module: mail
#: model:ir.model.fields,field_description:mail.field_mail_mail__tracking_value_ids
#: model:ir.model.fields,field_description:mail.field_mail_message__tracking_value_ids
msgid "Tracking values"
msgstr "Giá trị Truy vết"

#. module: mail
#: model:ir.model.fields,field_description:mail.field_mail_activity__force_next
#: model:ir.model.fields,field_description:mail.field_mail_activity_type__force_next
msgid "Trigger Next Activity"
msgstr "Điều kiện cho tác vụ kế tiếp"

#. module: mail
#: model:ir.model.fields,field_description:mail.field_mail_compose_message__message_type
#: model:ir.model.fields,field_description:mail.field_mail_mail__message_type
#: model:ir.model.fields,field_description:mail.field_mail_message__message_type
#: model_terms:ir.ui.view,arch_db:mail.mail_activity_type_view_tree
msgid "Type"
msgstr "Kiểu"

#. module: mail
#: model:ir.model.fields,help:mail.field_mail_activity_type__delay_from
msgid "Type of delay"
msgstr "Kiểu trễ"

#. module: mail
#: model:ir.model.fields,help:mail.field_ir_actions_server__state
#: model:ir.model.fields,help:mail.field_ir_cron__state
msgid ""
"Type of server action. The following values are available:\n"
"- 'Execute Python Code': a block of python code that will be executed\n"
"- 'Create': create a new record with new values\n"
"- 'Update a Record': update the values of a record\n"
"- 'Execute several actions': define an action that triggers several other server actions\n"
"- 'Send Email': automatically send an email (Discuss)\n"
"- 'Add Followers': add followers to a record (Discuss)\n"
"- 'Create Next Activity': create an activity (Discuss)"
msgstr ""
"Loại tác vụ của máy chủ. Dưới đây là các giá trị hiện có:\n"
"- 'Dùng mã Python': thực thi một đoạn mã python\n"
"- 'Tạo': tạo dữ liệu mới với giá trị mới\n"
"- 'Cập nhật dữ liệu': cập nhật dữ liệu\n"
"- 'Thực thi các tác vụ khác': quy định một hành động Kích hoạt các hoạt động khác\n"
"- 'Gửi Email': tự động gửi email (trong Thảo luận)\n"
"- 'Thêm người theo dõi': thêm người theo dõi (trong Thảo luận)\n"
"- 'Tạo hoạt động kế tiếp': tạo hoạt động ( trong Thảo luận)"

#. module: mail
#: model:ir.model.fields,help:mail.field_mail_activity_mixin__activity_exception_decoration
#: model:ir.model.fields,help:mail.field_res_partner__activity_exception_decoration
#: model:ir.model.fields,help:mail.field_res_users__activity_exception_decoration
msgid "Type of the exception activity on record."
msgstr "Loại hoạt động ngoại lệ trên hồ sơ."

#. module: mail
#: model:ir.model.fields,field_description:mail.field_mail_channel__uuid
msgid "UUID"
msgstr "UUID"

#. module: mail
#: code:addons/mail/models/mail_mail.py:0
#, python-format
msgid "Unable to connect to SMTP Server"
msgstr "Không thể kết nối với Máy chủ SMTP"

#. module: mail
#: code:addons/mail/models/mail_thread.py:0
#, python-format
msgid "Unable to log message, please configure the sender's email address."
msgstr ""
"Không thể ghi nhận thông tin, vui lòng cấu hình địa chỉ email của người gửi "
"tin."

#. module: mail
#: code:addons/mail/models/mail_message.py:0
#, python-format
msgid "Unable to post message, please configure the sender's email address."
msgstr ""
"Không thể đăng tin, vui lòng cấu hình địa chỉ email của người gửi tin."

#. module: mail
#. openerp-web
#: code:addons/mail/static/src/js/thread_windows/abstract_thread_window.js:0
#, python-format
msgid "Undefined"
msgstr "Không xác định"

#. module: mail
#. openerp-web
#: code:addons/mail/static/src/xml/followers.xml:0
#, python-format
msgid "Unfollow"
msgstr "Ngừng theo dõi"

#. module: mail
#: model:ir.model.constraint,message:mail.constraint_mail_alias_alias_unique
msgid ""
"Unfortunately this email alias is already used, please choose a unique one"
msgstr ""
"Thật không may, email alias này đã tồn tại và đang được sử dụng. Hãy chọn "
"một alias khác"

#. module: mail
#: model_terms:ir.ui.view,arch_db:mail.mail_activity_type_view_tree
msgid "Unit"
msgstr "Đơn vị"

#. module: mail
#: model:ir.model.fields,help:mail.field_mail_activity_type__delay_unit
msgid "Unit of delay"
msgstr "Đơn vị trễ"

#. module: mail
#: code:addons/mail/models/mail_notification.py:0
#: model:ir.model.fields.selection,name:mail.selection__mail_notification__failure_type__unknown
#, python-format
msgid "Unknown error"
msgstr "Lỗi không xác định"

#. module: mail
#: model:ir.model.fields,field_description:mail.field_mail_blacklist__message_unread
#: model:ir.model.fields,field_description:mail.field_mail_channel__message_unread
#: model:ir.model.fields,field_description:mail.field_mail_thread__message_unread
#: model:ir.model.fields,field_description:mail.field_mail_thread_blacklist__message_unread
#: model:ir.model.fields,field_description:mail.field_mail_thread_cc__message_unread
#: model:ir.model.fields,field_description:mail.field_res_partner__message_unread
#: model:ir.model.fields,field_description:mail.field_res_users__message_unread
msgid "Unread Messages"
msgstr "Thông điệp chưa đọc"

#. module: mail
#: model:ir.model.fields,field_description:mail.field_mail_blacklist__message_unread_counter
#: model:ir.model.fields,field_description:mail.field_mail_channel__message_unread_counter
#: model:ir.model.fields,field_description:mail.field_mail_thread__message_unread_counter
#: model:ir.model.fields,field_description:mail.field_mail_thread_blacklist__message_unread_counter
#: model:ir.model.fields,field_description:mail.field_mail_thread_cc__message_unread_counter
#: model:ir.model.fields,field_description:mail.field_res_partner__message_unread_counter
#: model:ir.model.fields,field_description:mail.field_res_users__message_unread_counter
msgid "Unread Messages Counter"
msgstr "Bộ đếm Thông điệp chưa đọc"

#. module: mail
#. openerp-web
#: code:addons/mail/static/src/xml/abstract_thread_window.xml:0
#: model_terms:ir.ui.view,arch_db:mail.view_message_search
#, python-format
msgid "Unread messages"
msgstr "Thông điệp chưa đọc"

#. module: mail
#. openerp-web
#: code:addons/mail/static/src/xml/discuss.xml:0
#, python-format
msgid "Unselect All"
msgstr "Bỏ chọn tất cả"

#. module: mail
#. openerp-web
#: code:addons/mail/static/src/xml/discuss.xml:0
#, python-format
msgid "Unselect all messages to moderate"
msgstr "Bỏ chọn tất cả tin cần kiểm duyệt"

#. module: mail
#. openerp-web
#: code:addons/mail/static/src/xml/discuss.xml:0
#, python-format
msgid "Unstar all"
msgstr "Thôi Gắn sao Tất cả"

#. module: mail
#. openerp-web
#: code:addons/mail/static/src/xml/discuss.xml:0
#, python-format
msgid "Unstar all messages"
msgstr "Thôi gắn sao tất cả thông điệp"

#. module: mail
#. openerp-web
#: code:addons/mail/static/src/js/discuss.js:0
#, python-format
msgid "Unsubscribe"
msgstr "Ngừng nhận tin"

#. module: mail
#. openerp-web
#: code:addons/mail/static/src/js/services/mail_notification_manager.js:0
#, python-format
msgid "Unsubscribed"
msgstr "Chưa được đăng ký"

#. module: mail
#: code:addons/mail/models/mail_template.py:0
#, python-format
msgid "Unsupported report type %s found."
msgstr "Kiểu loại báo cáo %s không được hỗ trợ."

#. module: mail
#: code:addons/mail/models/mail_message.py:0
#, python-format
msgid "Unsupported search filter on moderation status"
msgstr ""

#. module: mail
#. openerp-web
#: code:addons/mail/static/src/xml/activity.xml:0
#: model:ir.model.fields.selection,name:mail.selection__mail_activity_type__category__upload_file
#: model:mail.activity.type,name:mail.mail_activity_data_upload_document
#, python-format
msgid "Upload Document"
msgstr "Tải lên"

#. module: mail
#. openerp-web
#: code:addons/mail/static/src/xml/web_kanban_activity.xml:0
#, python-format
msgid "Upload file"
msgstr "Tải tập tin lên"

#. module: mail
#. openerp-web
#: code:addons/mail/static/src/xml/thread.xml:0
#, python-format
msgid "Uploaded"
msgstr "Đã tải lên"

#. module: mail
#. openerp-web
#: code:addons/mail/static/src/xml/thread.xml:0
#, python-format
msgid "Uploading"
msgstr "Đang tải lên"

#. module: mail
#. openerp-web
#: code:addons/mail/static/src/js/composers/basic_composer.js:0
#, python-format
msgid "Uploading error"
msgstr "Lỗi tải lên"

#. module: mail
#: model:ir.model.fields,help:mail.field_ir_actions_server__activity_user_type
#: model:ir.model.fields,help:mail.field_ir_cron__activity_user_type
msgid ""
"Use 'Specific User' to always assign the same user on the next activity. Use"
" 'Generic User From Record' to specify the field name of the user to choose "
"on the record."
msgstr ""
"Dùng thông tin 'Người dùng cụ thể' để luôn chỉ định cùng một người dùng cho "
"hoạt động tiếp theo. Sử dụng 'Người dùng chung từ dữ liệu' để chỉ định tên "
"trường của người dùng sẽ chọn trên dữ liệu."

#. module: mail
#: model:ir.model.fields,field_description:mail.field_mail_compose_message__use_active_domain
msgid "Use active domain"
msgstr "Dùng active domain"

#. module: mail
#: model:ir.model.fields,field_description:mail.field_mail_compose_message__template_id
msgid "Use template"
msgstr "Sử dụng mẫu"

#. module: mail
#: model_terms:ir.ui.view,arch_db:mail.res_config_settings_view_form
msgid "Use your own email servers"
msgstr "Sử dụng hệ thống email của bạn"

#. module: mail
#: model:ir.model.fields,help:mail.field_mail_message_subtype__sequence
msgid "Used to order subtypes."
msgstr "Được sử dụng để đặt các subtypes."

#. module: mail
#. openerp-web
#: code:addons/mail/static/src/xml/web_kanban_activity.xml:0
#: model_terms:ir.ui.view,arch_db:mail.view_mail_alias_search
#: model_terms:ir.ui.view,arch_db:mail.view_mail_form
#: model_terms:ir.ui.view,arch_db:mail.view_mail_tree
#, python-format
msgid "User"
msgstr "Người dùng"

#. module: mail
#: model:ir.model.fields.selection,name:mail.selection__mail_message__message_type__user_notification
msgid "User Specific Notification"
msgstr ""

#. module: mail
#: model:ir.model.fields,field_description:mail.field_ir_actions_server__activity_user_field_name
#: model:ir.model.fields,field_description:mail.field_ir_cron__activity_user_field_name
msgid "User field name"
msgstr "Tên trường Người dùng"

#. module: mail
#. openerp-web
#: code:addons/mail/static/src/xml/discuss.xml:0
#, python-format
msgid "User is idle"
msgstr ""

#. module: mail
#. openerp-web
#: code:addons/mail/static/src/xml/discuss.xml:0
#, python-format
msgid "User is offline"
msgstr ""

#. module: mail
#. openerp-web
#: code:addons/mail/static/src/xml/discuss.xml:0
#, python-format
msgid "User is online"
msgstr ""

#. module: mail
#. openerp-web
#: code:addons/mail/static/src/xml/discuss.xml:0
#: code:addons/mail/static/src/xml/thread_window.xml:0
#, python-format
msgid "User name"
msgstr "Tên người dùng"

#. module: mail
#: code:addons/mail/models/mail_message.py:0
#: code:addons/mail/models/mail_message.py:0
#, python-format
msgid "User:"
msgstr "Người dùng:"

#. module: mail
#: model:ir.model,name:mail.model_res_users
msgid "Users"
msgstr "Người dùng"

#. module: mail
#: code:addons/mail/models/mail_channel.py:0
#, python-format
msgid "Users in this channel: %s %s and you."
msgstr "Người dùng trong kênh này: %s %s và bạn."

#. module: mail
#: model_terms:ir.ui.view,arch_db:mail.res_config_settings_view_form
msgid ""
"Using your own email server is required to send/receive emails in Community "
"and Enterprise versions. Online users already benefit from a ready-to-use "
"email server (@mycompany.odoo.com)."
msgstr ""
"Sử dụng máy chủ email của riêng bạn là bắt buộc để gửi/nhận email trong các "
"phiên bản Cộng đồng và Doanh nghiệp. Người dùng trực tuyến đã được hưởng lợi"
" từ máy chủ email sẵn sàng sử dụng (@tencongty.com)."

#. module: mail
#. openerp-web
#: code:addons/mail/static/src/xml/thread.xml:0
#, python-format
msgid "Video"
msgstr "Video"

#. module: mail
#: code:addons/mail/models/mail_thread.py:0
#: model:ir.model,name:mail.model_ir_ui_view
#: model_terms:ir.ui.view,arch_db:mail.mail_notification_paynow
#: model_terms:ir.ui.view,arch_db:mail.message_activity_assigned
#: model_terms:ir.ui.view,arch_db:mail.message_user_assigned
#, python-format
msgid "View"
msgstr "Xem"

#. module: mail
#: code:addons/mail/models/mail_channel.py:0
#, python-format
msgid ""
"View \"mail.mail_channel_send_guidelines\" was not found. No email has been "
"sent. Please contact an administrator to fix this issue."
msgstr ""

#. module: mail
#: code:addons/mail/models/mail_thread.py:0
#, python-format
msgid "View %s"
msgstr "Xem %s"

#. module: mail
#: model:ir.model.fields,field_description:mail.field_ir_actions_act_window_view__view_mode
#: model:ir.model.fields,field_description:mail.field_ir_ui_view__type
msgid "View Type"
msgstr "Dạng hiển thị"

#. module: mail
#. openerp-web
#: code:addons/mail/static/src/xml/chatter.xml:0
#, python-format
msgid "View all the attachments of the current record"
msgstr "Xem toàn bộ đính kèm của bản ghi hiện tại"

#. module: mail
#. openerp-web
#: code:addons/mail/static/src/xml/thread.xml:0
#, python-format
msgid "Viewer"
msgstr "Người xem"

#. module: mail
#. openerp-web
#: code:addons/mail/static/src/js/followers.js:0
#: code:addons/mail/static/src/xml/followers.xml:0
#, python-format
msgid "Warning"
msgstr "Cảnh báo"

#. module: mail
#: model:ir.model.fields.selection,name:mail.selection__ir_actions_server__activity_date_deadline_range_type__weeks
msgid "Weeks"
msgstr "Tuần"

#. module: mail
#: model:ir.model.fields,help:mail.field_email_template_preview__sub_model_object_field
#: model:ir.model.fields,help:mail.field_mail_template__sub_model_object_field
msgid ""
"When a relationship field is selected as first field, this field lets you "
"select the target field within the destination document model (sub-model)."
msgstr ""
"When a relationship field is selected as first field, this field lets you "
"select the target field within the destination document model (sub-model)."

#. module: mail
#: model:ir.model.fields,help:mail.field_email_template_preview__sub_object
#: model:ir.model.fields,help:mail.field_mail_template__sub_object
msgid ""
"When a relationship field is selected as first field, this field shows the "
"document model the relationship goes to."
msgstr ""
"When a relationship field is selected as first field, this field shows the "
"document model the relationship goes to."

#. module: mail
#: model:ir.model.fields,help:mail.field_mail_compose_message__is_log
msgid "Whether the message is an internal note (comment mode only)"
msgstr "Thông điệp có phải là một ghi chú nội bộ không (chế độ chỉ bình luận)"

#. module: mail
#: model:ir.model.fields,help:mail.field_ir_model__is_mail_activity
msgid "Whether this model supports activities."
msgstr ""

#. module: mail
#: model:ir.model.fields,help:mail.field_ir_model__is_mail_blacklist
msgid "Whether this model supports blacklist."
msgstr ""

#. module: mail
#: model:ir.model.fields,help:mail.field_ir_model__is_mail_thread
msgid "Whether this model supports messages and notifications."
msgstr "Mô hình này có hỗ trợ tin nhắn và thông báo không."

#. module: mail
#: model_terms:ir.ui.view,arch_db:mail.mail_channel_view_form
msgid "Who can follow the group's activities?"
msgstr "Ai có thể theo dõi các hoạt động của nhóm này?"

#. module: mail
#. openerp-web
#: code:addons/mail/static/src/xml/activity.xml:0
#, python-format
msgid "Write Feedback"
msgstr "Viết phản hồi"

#. module: mail
#. openerp-web
#: code:addons/mail/static/src/xml/composer.xml:0
#, python-format
msgid "Write something..."
msgstr "Viết gì đó..."

#. module: mail
#. openerp-web
#: code:addons/mail/static/src/js/activity.js:0
#: code:addons/mail/static/src/js/models/messages/abstract_message.js:0
#, python-format
msgid "Yesterday"
msgstr "Hôm qua"

#. module: mail
#. openerp-web
#: code:addons/mail/static/src/js/discuss.js:0
#, python-format
msgid "You added <b>%s</b> to the conversation."
msgstr "Bạn đã thêm <b>%s</b> vào cuộc hội thoại."

#. module: mail
#: code:addons/mail/models/mail_channel.py:0
#, python-format
msgid "You are alone in this channel."
msgstr "Chỉ có mình bạn trong kênh này."

#. module: mail
#. openerp-web
#: code:addons/mail/static/src/js/discuss.js:0
#, python-format
msgid "You are going to ban: %s. Do you confirm the action?"
msgstr "Bạn sẽ cấm: %s. Bạn có chắc chắn xác nhận hành động này?"

#. module: mail
#. openerp-web
#: code:addons/mail/static/src/js/discuss.js:0
#, python-format
msgid "You are going to discard %s messages. Do you confirm the action?"
msgstr "Bạn đang hủy tin nhắn %s . Bạn có xác nhận hành động này không?"

#. module: mail
#. openerp-web
#: code:addons/mail/static/src/js/discuss.js:0
#, python-format
msgid "You are going to discard 1 message. Do you confirm the action?"
msgstr ""
"Bạn đang loại bỏ một tin nhắn. Bạn có chắc chắn muốn xác nhận hành động này?"

#. module: mail
#: model_terms:ir.ui.view,arch_db:mail.mail_channel_view_form
msgid ""
"You are going to send the guidelines to all the subscribers. Do you confirm "
"the action?"
msgstr ""
"Bạn đang gửi hướng dẫn cho tất cả những người đăng ký. Bạn có chắc chắn muốn"
" xác nhận hành động này?"

#. module: mail
#: code:addons/mail/models/mail_channel.py:0
#, python-format
msgid "You are in a private conversation with <b>@%s</b>."
msgstr "Bạn đang trong một cuộc hội thoại riêng tư với <b>@%s</b>."

#. module: mail
#: code:addons/mail/models/mail_channel.py:0
#, python-format
msgid "You are in channel <b>#%s</b>."
msgstr "Bạn đang ở kênh <b>#%s</b>."

#. module: mail
#. openerp-web
#: code:addons/mail/static/src/js/attachment_box.js:0
#, python-format
msgid "You are not allowed to upload an attachment here."
msgstr ""

#. module: mail
#. openerp-web
#: code:addons/mail/static/src/js/discuss.js:0
#, python-format
msgid ""
"You are the administrator of this channel. Are you sure you want to "
"unsubscribe?"
msgstr ""
"Bạn là quản trị viên của kênh này. Bạn có chắc mình muốn hủy đăng ký kênh?"

#. module: mail
#. openerp-web
#: code:addons/mail/static/src/xml/thread.xml:0
#, python-format
msgid ""
"You can mark any message as 'starred', and it shows up in this mailbox."
msgstr ""
"Bạn có thể đánh dấu bất kỳ tin nhắn nào là \"được đánh dấu sao\", nó sẽ xuất"
" hiện trong hộp thư."

#. module: mail
#: code:addons/mail/models/mail_channel.py:0
#, python-format
msgid "You can not remove this partner from this channel"
msgstr ""

#. module: mail
#: code:addons/mail/models/mail_channel.py:0
#, python-format
msgid "You can not write on the record of other users"
msgstr ""

#. module: mail
#: code:addons/mail/models/mail_channel.py:0
#, python-format
msgid "You can not write on this field"
msgstr ""

#. module: mail
#: code:addons/mail/models/res_users.py:0
#, python-format
msgid ""
"You cannot create a new user from here.\n"
" To create new user please go to configuration panel."
msgstr ""
"Bạn không thể tạo mới một người dùng từ đây.\n"
" Để tạo mới một người dùng, vui lòng đến bảng cấu hình."

#. module: mail
#: code:addons/mail/models/mail_channel.py:0
#, python-format
msgid ""
"You cannot delete those groups, as the Whole Company group is required by "
"other modules."
msgstr ""
"Bạn không thể xóa (những) nhóm này vì nó/chúng còn được sử dụng bởi các phân"
" hệ khác."

#. module: mail
#: code:addons/mail/models/mail_channel.py:0
#, python-format
msgid ""
"You do not have the rights to modify fields related to moderation on one of "
"the channels you are modifying."
msgstr ""
"Bạn không có quyền sửa đổi các trường liên quan đến kiểm duyệt trên một "
"trong các kênh mà bạn đang sửa đổi."

#. module: mail
#: code:addons/mail/models/mail_alias.py:89
#, python-format
msgid ""
"You cannot use anything else than unaccented latin characters in the alias "
"address."
msgstr ""
"Bạn không thể sử dụng bất kỳ thứ gì khác ngoài các ký tự latin không có dấu "
"trong địa chỉ alias."

#. module: mail
#: code:addons/mail/models/mail_thread.py:0
#, python-format
msgid "You have been assigned to %s"
msgstr "Bạn đã được giao cho %s"

#. module: mail
#: model_terms:ir.ui.view,arch_db:mail.message_user_assigned
msgid "You have been assigned to the"
msgstr "Bạn đã được phân công/gán cho"

#. module: mail
#. openerp-web
#: code:addons/mail/static/src/js/services/mail_notification_manager.js:0
#, python-format
msgid "You have been invited to: %s"
msgstr ""

#. module: mail
#: model_terms:ir.ui.view,arch_db:mail.mail_channel_notify_moderation
msgid "You have messages to moderate, please go for the proceedings."
msgstr "Bạn có tin nhắn đợi kiểm duyệt, xin vui lòng đi xử lý."

#. module: mail
#. openerp-web
#: code:addons/mail/static/src/xml/thread.xml:0
#, python-format
msgid "You have no message to moderate"
msgstr "Bạn không có tin nhắn để kiểm duyệt"

#. module: mail
#. openerp-web
#: code:addons/mail/static/src/xml/user_menu.xml:0
#, python-format
msgid "You have set a chat message."
msgstr ""

#. module: mail
#: model:ir.model.fields,help:mail.field_email_template_preview__attachment_ids
#: model:ir.model.fields,help:mail.field_mail_template__attachment_ids
msgid ""
"You may attach files to this template, to be added to all emails created "
"from this template"
msgstr ""
"Bạn có thể đính kèm các tập tin vào mẫu này để các tập tin đính kèm được gửi"
" khi bạn gửi email dùng mẫu này"

#. module: mail
#. openerp-web
#: code:addons/mail/static/src/js/services/mail_notification_manager.js:0
#, python-format
msgid "You unpinned your conversation with <b>%s</b>."
msgstr "Bạn đã bỏ ghim chat/hội thoại với <b>%s</b>."

#. module: mail
#. openerp-web
#: code:addons/mail/static/src/js/services/mail_notification_manager.js:0
#, python-format
msgid "You unsubscribed from <b>%s</b>."
msgstr "Bạn đã ngừng theo dõi <b>%s</b>."

#. module: mail
#. openerp-web
#: code:addons/mail/static/src/xml/discuss.xml:0
#, python-format
msgid "You:"
msgstr "Bạn:"

#. module: mail
#: model_terms:ir.ui.view,arch_db:mail.mail_notification_light
#: model_terms:ir.ui.view,arch_db:mail.mail_notification_paynow
msgid "Your"
msgstr " "

#. module: mail
#. openerp-web
#: code:addons/mail/static/src/js/thread_field.js:0
#, python-format
msgid "Your message has not been sent."
msgstr "Tin nhắn của bạn chưa được gửi."

#. module: mail
#. openerp-web
#: code:addons/mail/static/src/xml/thread.xml:0
#, python-format
msgid "Your message is pending moderation"
msgstr "Tin nhắn của bạn đang đợi kiểm duyệt"

#. module: mail
#. openerp-web
#: code:addons/mail/static/src/xml/discuss.xml:0
#, python-format
msgid "Your message was rejected by moderator."
msgstr "Tin nhắn của bạn đã bị từ chối bởi người kiểm duyệt."

#. module: mail
#: code:addons/mail/controllers/home.py:0
#, python-format
msgid ""
"Your password is the default (admin)! If this system is exposed to untrusted"
" users it is important to change it immediately for security reasons. I will"
" keep nagging you about it!"
msgstr ""
"Mật khẩu của bạn đang là mặc định (admin)! Nếu hệ thống này được dùng cho "
"nhiều người thì việc quan trọng là đổi mật khẩu ngay lập tức vì lý do bảo "
"mật. Tôi sẽ tiếp tục nhắc bạn về việc này!"

#. module: mail
#. openerp-web
#: code:addons/mail/static/src/xml/thread.xml:0
#, python-format
msgid "Zoom In"
msgstr "Phóng to"

#. module: mail
#. openerp-web
#: code:addons/mail/static/src/xml/thread.xml:0
#, python-format
msgid "Zoom Out"
msgstr "Thu nhỏ"

#. module: mail
#: model:ir.model.fields.selection,name:mail.selection__mail_activity_type__delay_from__previous_activity
msgid "after previous activity deadline"
msgstr "sau thời hạn hoạt động trước"

#. module: mail
#: model:ir.model.fields.selection,name:mail.selection__mail_activity_type__delay_from__current_date
msgid "after validation date"
msgstr "sau ngày xác nhận"

#. module: mail
#: code:addons/mail/models/mail_thread.py:0
#, python-format
msgid "alias %s: %s"
msgstr "alias %s: %s"

#. module: mail
#: model_terms:ir.ui.view,arch_db:mail.message_activity_assigned
msgid "assigned you an activity"
msgstr "đã giao cho bạn một hoạt động"

#. module: mail
#: model:mail.channel,name:mail.channel_2
msgid "board-meetings"
msgstr "board-meetings"

#. module: mail
#. openerp-web
#: code:addons/mail/static/src/xml/activity.xml:0
#: model_terms:ir.ui.view,arch_db:mail.message_notification_email
#: model_terms:ir.ui.view,arch_db:mail.view_mail_form
#, python-format
msgid "by"
msgstr "bởi"

#. module: mail
#: model_terms:ir.ui.view,arch_db:mail.mail_bounce_catchall
msgid ""
"cannot be processed. This address\n"
"    is used to collect replies and should not be used to directly contact"
msgstr ""
"không được tiếp nhận. Địa chỉ này\n"
"    chỉ được dùng để tiếp nhạn trả lời (reply) của bạn, không được dùng khi bạn tạo email mới và gửi trực tiếp vào địa chỉ này."

#. module: mail
#: model_terms:ir.ui.view,arch_db:mail.mail_channel_send_guidelines
msgid "channel."
msgstr "kênh."

#. module: mail
#: model_terms:ir.ui.view,arch_db:mail.message_origin_link
msgid "created"
msgstr "đã được tạo"

#. module: mail
#: model:ir.model.fields.selection,name:mail.selection__mail_activity_type__delay_unit__days
msgid "days"
msgstr "ngày"

#. module: mail
#: code:addons/mail/models/mail_thread.py:0
#, python-format
msgid "document"
msgstr "tài liệu"

#. module: mail
#: model_terms:ir.ui.view,arch_db:mail.message_activity_done
msgid "done"
msgstr "hoàn thành"

#. module: mail
#: model_terms:ir.ui.view,arch_db:mail.mail_activity_view_form_popup
#: model_terms:ir.ui.view,arch_db:mail.view_server_action_form_template
msgid "e.g. Discuss proposal"
msgstr "vd: Thảo luận về Báo giá"

#. module: mail
#. openerp-web
#: code:addons/mail/static/src/js/followers.js:0
#, python-format
msgid "followers"
msgstr "theo dõi"

#. module: mail
#. openerp-web
#: code:addons/mail/static/src/xml/activity.xml:0
#, python-format
msgid "for"
msgstr "phân cho"

#. module: mail
#. openerp-web
#: code:addons/mail/static/src/xml/thread.xml:0
#, python-format
msgid "from"
msgstr "từ"

#. module: mail
#: model_terms:ir.ui.view,arch_db:mail.message_origin_link
msgid "from:"
msgstr "từ:"

#. module: mail
#: model:mail.channel,name:mail.channel_all_employees
msgid "general"
msgstr "chung chung"

#. module: mail
#: model_terms:ir.ui.view,arch_db:mail.message_origin_link
msgid "has been"
msgstr "đã được"

#. module: mail
#: code:addons/mail/models/mail_alias.py:0
#, python-format
msgid "incorrectly configured alias"
msgstr "bí danh được định cấu hình sai"

#. module: mail
#: code:addons/mail/models/mail_alias.py:0
#, python-format
msgid "incorrectly configured alias (unknown reference record)"
msgstr ""
"bí danh được định cấu hình không chính xác (bản ghi tham chiếu không xác "
"định)"

#. module: mail
#. openerp-web
#: code:addons/mail/static/src/xml/chatter.xml:0
#, python-format
msgid "less"
msgstr ""

#. module: mail
#: code:addons/mail/models/mail_thread.py:0
#, python-format
msgid "model %s does not accept document creation"
msgstr "model %s không chấp nhận tạo tài liệu"

#. module: mail
#: model_terms:ir.ui.view,arch_db:mail.message_origin_link
msgid "modified"
msgstr "đã được chỉnh sửa"

#. module: mail
#: model:ir.model.fields.selection,name:mail.selection__mail_activity_type__delay_unit__months
msgid "months"
msgstr "tháng"

#. module: mail
#. openerp-web
#: code:addons/mail/static/src/xml/chatter.xml:0
#, python-format
msgid "more"
msgstr "thêm"

#. module: mail
#: model_terms:ir.ui.view,arch_db:mail.res_config_settings_view_form
msgid "mycompany.odoo.com"
msgstr "mycompany.erponline.com"

#. module: mail
#. openerp-web
#: code:addons/mail/static/src/js/utils.js:0
#, python-format
msgid "now"
msgstr "bây giờ"

#. module: mail
#. openerp-web
#: code:addons/mail/static/src/xml/thread.xml:0
#: model_terms:ir.ui.view,arch_db:mail.message_activity_assigned
#: model_terms:ir.ui.view,arch_db:mail.view_mail_form
#, python-format
msgid "on"
msgstr "vào"

#. module: mail
#. openerp-web
#: code:addons/mail/static/src/xml/activity.xml:0
#: code:addons/mail/static/src/xml/web_kanban_activity.xml:0
#, python-format
msgid "or"
msgstr "hoặc"

#. module: mail
#: model:mail.channel,name:mail.channel_3
msgid "rd"
msgstr "rd"

#. module: mail
#. openerp-web
#: code:addons/mail/static/src/js/thread_widget.js:0
#, python-format
msgid "read less"
msgstr "đọc ít hơn"

#. module: mail
#. openerp-web
#: code:addons/mail/static/src/js/thread_widget.js:0
#, python-format
msgid "read more"
msgstr "đọc thêm"

#. module: mail
#: model_terms:ir.ui.view,arch_db:mail.email_template_preview_form
msgid "record:"
msgstr "bản ghi:"

#. module: mail
#: code:addons/mail/models/mail_thread.py:0
#, python-format
msgid "reply to missing document (%s,%s), fall back on document creation"
msgstr ""

#. module: mail
#: code:addons/mail/models/mail_thread.py:0
#, python-format
msgid ""
"reply to model %s that does not accept document update, fall back on "
"document creation"
msgstr "model %s không chấp nhận cập nhật tài liệu, hãy quay lại tạo tài liệu"

#. module: mail
#: code:addons/mail/models/mail_channel.py:0
#, python-format
msgid "restricted to channel members"
msgstr "giới hạn đối với thành viên kênh"

#. module: mail
#: code:addons/mail/models/mail_alias.py:0
#, python-format
msgid "restricted to followers"
msgstr "giới hạn người theo dõi"

#. module: mail
#: code:addons/mail/models/mail_alias.py:0
#, python-format
msgid "restricted to known authors"
msgstr "giới hạn tác giả đã biết"

#. module: mail
#: model:mail.channel,name:mail.channel_1
msgid "sales"
msgstr "bán hàng"

#. module: mail
#: code:addons/mail/models/mail_thread.py:0
#, python-format
msgid "target model unspecified"
<<<<<<< HEAD
msgstr "model đích không xác định"
=======
msgstr "đối tượng mục tiêu không xác định"
>>>>>>> aa00d8d0

#. module: mail
#: model_terms:ir.ui.view,arch_db:mail.mail_bounce_catchall
msgid "team."
msgstr ""

#. module: mail
#. openerp-web
#: code:addons/mail/static/src/xml/chatter.xml:0
#, python-format
msgid "this document"
msgstr "tài liệu này"

#. module: mail
#: model_terms:ir.ui.view,arch_db:mail.message_activity_assigned
msgid "to close for"
msgstr "với hạn chót"

#. module: mail
#: code:addons/mail/models/mail_thread.py:0
#, python-format
msgid "unknown error"
msgstr "lỗi không xác định"

#. module: mail
#: code:addons/mail/models/mail_thread.py:0
#, python-format
msgid "unknown target model %s"
msgstr "model mục tiêu không xác định %s"

#. module: mail
#. openerp-web
#: code:addons/mail/static/src/js/attachment_box.js:0
#: code:addons/mail/static/src/js/models/messages/abstract_message.js:0
#, python-format
msgid "unnamed"
msgstr ""

#. module: mail
#: model_terms:ir.ui.view,arch_db:mail.message_notification_email
msgid "using"
msgstr "sử dụng"

#. module: mail
#: model:ir.model.fields.selection,name:mail.selection__mail_activity_type__delay_unit__weeks
msgid "weeks"
msgstr "tuần"<|MERGE_RESOLUTION|>--- conflicted
+++ resolved
@@ -1103,7 +1103,7 @@
 #: code:addons/mail/models/mail_cc_mixin.py:0
 #, python-format
 msgid "CC Email"
-msgstr "CC Email"
+msgstr ""
 
 #. module: mail
 #: model:mail.activity.type,name:mail.mail_activity_data_call
@@ -1113,7 +1113,7 @@
 #. module: mail
 #: model:ir.model.fields,field_description:mail.field_mail_activity__can_write
 msgid "Can Write"
-msgstr ""
+msgstr "Có thể Ghi"
 
 #. module: mail
 #. openerp-web
@@ -1487,7 +1487,7 @@
 #. module: mail
 #: model:ir.model.fields,field_description:mail.field_mail_activity_type__create_uid
 msgid "Create Uid"
-msgstr "Tạo Uid"
+msgstr "ID người tạo"
 
 #. module: mail
 #: code:addons/mail/models/mail_thread.py:0
@@ -1577,11 +1577,7 @@
 #. module: mail
 #: model:ir.model.fields,field_description:mail.field_mail_channel_partner__custom_channel_name
 msgid "Custom channel name"
-<<<<<<< HEAD
 msgstr "Tên kênh tuỳ ý"
-=======
-msgstr "Tên kênh tùy chỉnh"
->>>>>>> aa00d8d0
 
 #. module: mail
 #: model:ir.model.constraint,message:mail.constraint_mail_message_res_partner_needaction_rel_notification_partner_required
@@ -1715,7 +1711,7 @@
 #. module: mail
 #: model:ir.model.fields,field_description:mail.field_mail_compose_message__auto_delete
 msgid "Delete Emails"
-msgstr "Xoá Emails"
+msgstr "Xoá Email"
 
 #. module: mail
 #: model:ir.model.fields,field_description:mail.field_mail_compose_message__auto_delete_message
@@ -2058,7 +2054,7 @@
 #. module: mail
 #: model:ir.model,name:mail.model_mail_thread_cc
 msgid "Email CC management"
-msgstr "Quản lý Email CC"
+msgstr ""
 
 #. module: mail
 #: model_terms:ir.ui.view,arch_db:mail.email_template_form
@@ -2189,7 +2185,7 @@
 #. module: mail
 #: model:ir.model.fields,field_description:mail.field_ir_model_fields__tracking
 msgid "Enable Ordered Tracking"
-msgstr "Bật theo dõi có thứ tự"
+msgstr ""
 
 #. module: mail
 #: model_terms:ir.ui.view,arch_db:mail.mail_resend_cancel_view_form
@@ -2356,7 +2352,7 @@
 #. module: mail
 #: model:ir.model.fields,field_description:mail.field_mail_tracking_value__field_groups
 msgid "Field Groups"
-msgstr "Trường nhóm"
+msgstr "Nhóm trường"
 
 #. module: mail
 #: model:ir.model.fields,field_description:mail.field_mail_tracking_value__field_type
@@ -2510,7 +2506,7 @@
 #. module: mail
 #: model:ir.model.fields.selection,name:mail.selection__ir_actions_server__activity_user_type__generic
 msgid "Generic User From Record"
-msgstr "Người dùng chung từ dữ liệu"
+msgstr ""
 
 #. module: mail
 #: code:addons/mail/models/res_users.py:0
@@ -2808,15 +2804,9 @@
 "notification and review them one by one by clicking on the red envelope next"
 " to each message."
 msgstr ""
-<<<<<<< HEAD
 "Nếu bạn muốn gửi lại, hãy bấm nút Huỷ, rồi bấm vào biểu tượng thông báo đề "
 "xem xét lại từng tin một bằng cách bấm vào biểu tượng phong bì màủ đỏ bên "
 "cạnh mỗi tin."
-=======
-"Nếu bạn muốn gửi lại chúng, hãy nhấp vào hủy ngay bây giờ, sau đó nhấp vào "
-"thông báo và đánh giá từng cái một bằng cách nhấp vào phong bì màu đỏ bên "
-"cạnh mỗi thư."
->>>>>>> aa00d8d0
 
 #. module: mail
 #: model_terms:ir.ui.view,arch_db:mail.mail_resend_message_view_form
@@ -2853,11 +2843,7 @@
 msgid ""
 "Indicates this activity has been created automatically and not by any user."
 msgstr ""
-<<<<<<< HEAD
 "Chỉ báo rằng hoạt động này đã được tạo tự động, không phải bởi bất kỳ người "
-=======
-"Cho biết hoạt động này đã được tạo tự động chứ không phải bởi bất kỳ người "
->>>>>>> aa00d8d0
 "dùng nào."
 
 #. module: mail
@@ -2916,11 +2902,7 @@
 #: code:addons/mail/models/mail_address_mixin.py:0
 #, python-format
 msgid "Invalid primary email field on model %s"
-<<<<<<< HEAD
 msgstr "Trường email chính không hợp lệ ở model %s"
-=======
-msgstr "Trường email chính không hợp lệ trên đối tượng %s"
->>>>>>> aa00d8d0
 
 #. module: mail
 #: code:addons/mail/controllers/main.py:0
@@ -3056,7 +3038,7 @@
 #. module: mail
 #: model:ir.model.fields,field_description:mail.field_mail_channel_partner__fetched_message_id
 msgid "Last Fetched"
-msgstr "Tìm nạp lần cuối"
+msgstr ""
 
 #. module: mail
 #: model:ir.model.fields,field_description:mail.field_email_template_preview____last_update
@@ -3537,11 +3519,7 @@
 #: code:addons/mail/models/mail_message.py:0
 #, python-format
 msgid "Message are pending moderation"
-<<<<<<< HEAD
 msgstr "Thông điệp đang chờ kiểm duyệt"
-=======
-msgstr "Tin nhắn của bạn đang đợi kiểm duyệt"
->>>>>>> aa00d8d0
 
 #. module: mail
 #: model:ir.model.fields,help:mail.field_mail_mail__email_to
@@ -3783,11 +3761,7 @@
 #. module: mail
 #: model:ir.model.fields,field_description:mail.field_mail_channel__moderator_ids
 msgid "Moderators"
-<<<<<<< HEAD
 msgstr "Người Kiểm duyệt"
-=======
-msgstr "Người kiểm duyệt"
->>>>>>> aa00d8d0
 
 #. module: mail
 #: code:addons/mail/models/mail_channel.py:0
@@ -4117,7 +4091,7 @@
 #. module: mail
 #: model:ir.model.fields,field_description:mail.field_mail_notification__notification_type
 msgid "Notification Type"
-msgstr "Loại thông báo"
+msgstr "Kiểu thông báo"
 
 #. module: mail
 #: model:ir.model.fields,field_description:mail.field_mail_channel__moderation_notify_msg
@@ -4752,7 +4726,7 @@
 #. module: mail
 #: model:ir.model,name:mail.model_publisher_warranty_contract
 msgid "Publisher Warranty Contract"
-msgstr "Hợp đồng bảo hành nhà phát hành"
+msgstr "Hợp đồng bảo hành với nhà phát hành"
 
 #. module: mail
 #: model:ir.actions.server,name:mail.ir_cron_module_update_notification_ir_actions_server
@@ -4777,7 +4751,7 @@
 #. module: mail
 #: model:ir.model.fields,field_description:mail.field_mail_notification__read_date
 msgid "Read Date"
-msgstr ""
+msgstr "Ngày đọc"
 
 #. module: mail
 #. openerp-web
@@ -4824,7 +4798,7 @@
 #: code:addons/mail/static/src/xml/thread.xml:0
 #, python-format
 msgid "Received by:"
-msgstr ""
+msgstr "Đã nhận bởi:"
 
 #. module: mail
 #: model:ir.model.fields,field_description:mail.field_mail_channel_partner__partner_id
@@ -4976,7 +4950,7 @@
 #: code:addons/mail/static/src/js/discuss.js:0
 #, python-format
 msgid "Rename"
-msgstr ""
+msgstr "Đổi tên"
 
 #. module: mail
 #. openerp-web
@@ -5183,7 +5157,7 @@
 #: code:addons/mail/static/src/js/views/activity/activity_controller.js:0
 #, python-format
 msgid "Search: %s"
-msgstr ""
+msgstr "Tìm: %s"
 
 #. module: mail
 #. openerp-web
@@ -5580,7 +5554,7 @@
 #. module: mail
 #: model:ir.model.fields,field_description:mail.field_email_template_preview__preview_lang
 msgid "Template Preview Language"
-msgstr "Ngôn ngữ mẫu xem trước"
+msgstr "Ngôn ngữ Xem trước mẫu"
 
 #. module: mail
 #: model:ir.actions.act_window,name:mail.action_email_template_tree_all
@@ -5672,7 +5646,7 @@
 #: code:addons/mail/models/mail_channel.py:0
 #, python-format
 msgid "The partner can not join this channel"
-msgstr ""
+msgstr "Đối tác không thể tham gia kênh này"
 
 #. module: mail
 #: code:addons/mail/models/mail_message.py:0
@@ -5852,7 +5826,7 @@
 #: model:ir.model.fields,field_description:mail.field_mail_activity__force_next
 #: model:ir.model.fields,field_description:mail.field_mail_activity_type__force_next
 msgid "Trigger Next Activity"
-msgstr "Điều kiện cho tác vụ kế tiếp"
+msgstr "Khởi chạy Hoạt động kế tiếp"
 
 #. module: mail
 #: model:ir.model.fields,field_description:mail.field_mail_compose_message__message_type
@@ -6052,7 +6026,7 @@
 #: model:mail.activity.type,name:mail.mail_activity_data_upload_document
 #, python-format
 msgid "Upload Document"
-msgstr "Tải lên"
+msgstr "Tải tài liệu lên"
 
 #. module: mail
 #. openerp-web
@@ -6385,7 +6359,7 @@
 #: code:addons/mail/static/src/js/attachment_box.js:0
 #, python-format
 msgid "You are not allowed to upload an attachment here."
-msgstr ""
+msgstr "Bạn không có quyền tải lên file đính kèm ở đây."
 
 #. module: mail
 #. openerp-web
@@ -6481,7 +6455,7 @@
 #: code:addons/mail/static/src/js/services/mail_notification_manager.js:0
 #, python-format
 msgid "You have been invited to: %s"
-msgstr ""
+msgstr "Bạn đã được mời đến: %s"
 
 #. module: mail
 #: model_terms:ir.ui.view,arch_db:mail.mail_channel_notify_moderation
@@ -6500,7 +6474,7 @@
 #: code:addons/mail/static/src/xml/user_menu.xml:0
 #, python-format
 msgid "You have set a chat message."
-msgstr ""
+msgstr "Bạn có một thông điệp chat chưa đọc."
 
 #. module: mail
 #: model:ir.model.fields,help:mail.field_email_template_preview__attachment_ids
@@ -6836,11 +6810,7 @@
 #: code:addons/mail/models/mail_thread.py:0
 #, python-format
 msgid "target model unspecified"
-<<<<<<< HEAD
 msgstr "model đích không xác định"
-=======
-msgstr "đối tượng mục tiêu không xác định"
->>>>>>> aa00d8d0
 
 #. module: mail
 #: model_terms:ir.ui.view,arch_db:mail.mail_bounce_catchall
