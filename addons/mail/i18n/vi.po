--- conflicted
+++ resolved
@@ -16,12 +16,8 @@
 # Martin Trigaux, 2022
 # Duy BQ <duybq86@gmail.com>, 2022
 # Nancy Momoland <thanhnguyen.icsc@gmail.com>, 2022
-<<<<<<< HEAD
-#
-=======
 # Hoàng Tiến Dũng, 2022
 # 
->>>>>>> 39ed9f82
 msgid ""
 msgstr ""
 "Project-Id-Version: Odoo Server 15.0\n"
