--- conflicted
+++ resolved
@@ -1,22 +1,17 @@
 # Translation of Odoo Server.
 # This file contains the translation of the following modules:
-#	* mail
-#
+# * mail
+# 
+# Translators:
+# FIRST AUTHOR <EMAIL@ADDRESS>, 2014
 msgid ""
 msgstr ""
 "Project-Id-Version: Odoo Server 8.0\n"
 "Report-Msgid-Bugs-To: \n"
-<<<<<<< HEAD
 "POT-Creation-Date: 2015-11-30 08:20+0000\n"
 "PO-Revision-Date: 2015-11-30 08:20+0000\n"
 "Last-Translator: <>\n"
 "Language-Team: \n"
-=======
-"POT-Creation-Date: 2015-01-21 14:07+0000\n"
-"PO-Revision-Date: 2015-12-29 08:13+0000\n"
-"Last-Translator: fanha99 <fanha99@hotmail.com>\n"
-"Language-Team: Vietnamese (http://www.transifex.com/odoo/odoo-8/language/vi/)\n"
->>>>>>> 7ad626f8
 "MIME-Version: 1.0\n"
 "Content-Type: text/plain; charset=UTF-8\n"
 "Content-Transfer-Encoding: \n"
@@ -63,24 +58,13 @@
 #. module: mail
 #: code:addons/mail/wizard/invite.py:44
 #, python-format
-<<<<<<< HEAD
 msgid "<div><p>Hello,</p><p>%s invited you to follow %s document: %s.<p></div>"
 msgstr "<div><p>Xin chào,</p><p>%s mời bạn theo dõi %s: %s.<p></div>"
-=======
-msgid ""
-"<div><p>Hello,</p><p>%s invited you to follow %s document: %s.<p></div>"
-msgstr "<div><p>Xin chào,</p><p>%s mời bạn theo dõi tài liệu %s: %s.<p></div>"
->>>>>>> 7ad626f8
 
 #. module: mail
 #: code:addons/mail/wizard/invite.py:47
 #, python-format
-<<<<<<< HEAD
 msgid "<div><p>Hello,</p><p>%s invited you to follow a new document.</p></div>"
-=======
-msgid ""
-"<div><p>Hello,</p><p>%s invited you to follow a new document.</p></div>"
->>>>>>> 7ad626f8
 msgstr "<div><p>Xin chào,</p><p>%s mời bạn theo dõi tài liệu mới.</p></div>"
 
 #. module: mail
@@ -194,11 +178,7 @@
 #. module: mail
 #: model:ir.model,name:mail.model_res_groups
 msgid "Access Groups"
-<<<<<<< HEAD
 msgstr "Nhóm truy cập"
-=======
-msgstr "Access Groups"
->>>>>>> 7ad626f8
 
 #. module: mail
 #: help:mail.message.subtype,default:0
@@ -256,11 +236,7 @@
 #: field:mail.group,alias_id:0
 #: field:res.users,alias_id:0
 msgid "Alias"
-<<<<<<< HEAD
 msgstr "Bí danh"
-=======
-msgstr "Định danh"
->>>>>>> 7ad626f8
 
 #. module: mail
 #: view:res.users:mail.view_users_form_mail
@@ -275,11 +251,7 @@
 #. module: mail
 #: field:base.config.settings,alias_domain:0
 msgid "Alias Domain"
-<<<<<<< HEAD
 msgstr "Miền Bí danh"
-=======
-msgstr "Tên miền bí danh"
->>>>>>> 7ad626f8
 
 #. module: mail
 #: field:mail.alias,alias_name:0
@@ -324,15 +296,8 @@
 #. module: mail
 #: help:mail.compose.message,no_auto_thread:0
 #: help:mail.message,no_auto_thread:0
-<<<<<<< HEAD
 msgid "Answers do not go in the original document' discussion thread. This has an impact on the generated message-id."
 msgstr ""
-=======
-msgid ""
-"Answers do not go in the original document' discussion thread. This has an "
-"impact on the generated message-id."
-msgstr "Các câu trả lời không về luồng thảo luận của tài liệu gốc. Điều này có ảnh hưởng đến message-id được sinh ra."
->>>>>>> 7ad626f8
 
 #. module: mail
 #. openerp-web
@@ -379,24 +344,16 @@
 msgstr "Tác giả"
 
 #. module: mail
-<<<<<<< HEAD
 #: help:mail.compose.message,author_id:0
 #: help:mail.message,author_id:0
 msgid "Author of the message. If not set, email_from may hold an email address that did not match any partner."
 msgstr ""
-=======
-#: help:mail.compose.message,author_id:0 help:mail.message,author_id:0
-msgid ""
-"Author of the message. If not set, email_from may hold an email address that"
-" did not match any partner."
-msgstr "Tác giả của thông điệp. Nếu không đặt, trường email_from có thể chứa địa chỉ email mà không khớp với bất kỳ đối tác nào."
->>>>>>> 7ad626f8
 
 #. module: mail
 #: field:mail.compose.message,author_avatar:0
 #: field:mail.message,author_avatar:0
 msgid "Author's Avatar"
-msgstr "Avatar của Tác giả"
+msgstr ""
 
 #. module: mail
 #: field:mail.group,group_public_id:0
@@ -422,21 +379,7 @@
 #: help:mail.compose.message,body:0
 #: help:mail.message,body:0
 msgid "Automatically sanitized HTML contents"
-<<<<<<< HEAD
 msgstr "Tự động làm sạch nội dung HTML"
-=======
-msgstr "Nội dung HTML được làm sạch tự động"
-
-#. module: mail
-#: model:mail.group,name:mail.group_best_sales_practices
-msgid "Best Sales Practices"
-msgstr ""
-
-#. module: mail
-#: model:mail.group,name:mail.group_board
-msgid "Board meetings"
-msgstr ""
->>>>>>> 7ad626f8
 
 #. module: mail
 #: view:mail.mail:mail.view_mail_form
@@ -477,7 +420,7 @@
 #: field:mail.compose.message,child_ids:0
 #: field:mail.message,child_ids:0
 msgid "Child Messages"
-msgstr "Các thông điệp con"
+msgstr ""
 
 #. module: mail
 #: selection:mail.compose.message,type:0
@@ -546,31 +489,19 @@
 #. module: mail
 #: view:mail.mail:mail.view_mail_search
 msgid "Creation Month"
-<<<<<<< HEAD
 msgstr "Tháng Tạo"
-=======
-msgstr "Tháng tạo"
->>>>>>> 7ad626f8
 
 #. module: mail
 #: help:mail.compose.message,starred:0
 #: help:mail.message,starred:0
 msgid "Current user has a starred notification linked to this message"
-<<<<<<< HEAD
 msgstr "Người dùng hiện hành có một thông báo được gắn sao liên kết đến thông điệp này"
-=======
-msgstr "Người dùng hiện hành có một thông báo chưa đánh sao liên kết với thông điệp này"
->>>>>>> 7ad626f8
 
 #. module: mail
 #: help:mail.compose.message,to_read:0
 #: help:mail.message,to_read:0
 msgid "Current user has an unread notification linked to this message"
-<<<<<<< HEAD
 msgstr "Người dùng hiện hành có một thông báo chưa đọc liên kết đến thông điệp này"
-=======
-msgstr "Người dùng hiện hành có một thông báo chưa đọc được liên kết với thông điệp này"
->>>>>>> 7ad626f8
 
 #. module: mail
 #: code:addons/mail/res_partner.py:31
@@ -589,7 +520,7 @@
 #: help:mail.thread,message_last_post:0
 #: help:res.partner,message_last_post:0
 msgid "Date of the last message posted on the record."
-msgstr "Ngày gần nhất của thông điệp được vào sổ trên bản ghi này."
+msgstr ""
 
 #. module: mail
 #: field:mail.message.subtype,default:0
@@ -670,11 +601,7 @@
 #: code:addons/mail/static/src/js/mail_followers.js:100
 #, python-format
 msgid "Edit Subscription of "
-<<<<<<< HEAD
 msgstr "Sửa đổi các đăng ký nhận tin của "
-=======
-msgstr "Sửa đổi các đăng ký nhận tin của"
->>>>>>> 7ad626f8
 
 #. module: mail
 #. openerp-web
@@ -693,11 +620,7 @@
 #. module: mail
 #: view:mail.group:mail.view_group_form
 msgid "Email Alias"
-<<<<<<< HEAD
 msgstr "Bí danh Email"
-=======
-msgstr "Email định danh"
->>>>>>> 7ad626f8
 
 #. module: mail
 #: model:ir.model,name:mail.model_mail_alias
@@ -720,16 +643,9 @@
 msgstr ""
 
 #. module: mail
-<<<<<<< HEAD
 #: help:mail.compose.message,email_from:0
 #: help:mail.message,email_from:0
 msgid "Email address of the sender. This field is set when no matching partner is found for incoming emails."
-=======
-#: help:mail.compose.message,email_from:0 help:mail.message,email_from:0
-msgid ""
-"Email address of the sender. This field is set when no matching partner is "
-"found for incoming emails."
->>>>>>> 7ad626f8
 msgstr "Địa chỉ email người gửi. Trường này được sử dụng khi không tìm thấy đối tác có địa chỉ email khớp với địa chỉ email trong email đến"
 
 #. module: mail
@@ -740,11 +656,7 @@
 #. module: mail
 #: model:ir.model,name:mail.model_mail_compose_message
 msgid "Email composition wizard"
-<<<<<<< HEAD
 msgstr "Đồ thuật soạn email"
-=======
-msgstr "Đồ thuật soạn thảo email"
->>>>>>> 7ad626f8
 
 #. module: mail
 #: view:mail.compose.message:mail.email_compose_message_wizard_form
@@ -872,7 +784,7 @@
 #: code:addons/mail/res_users.py:75
 #, python-format
 msgid "Go to the configuration panel"
-msgstr "Đi đến bảng cấu hình"
+msgstr ""
 
 #. module: mail
 #: view:mail.group:mail.view_group_search
@@ -903,14 +815,6 @@
 msgstr "Nhóm"
 
 #. module: mail
-<<<<<<< HEAD
-=======
-#: model:mail.group,name:mail.group_hr_policies
-msgid "HR Policies"
-msgstr "Chính sách Nhân sự"
-
-#. module: mail
->>>>>>> 7ad626f8
 #: view:mail.message:mail.view_message_search
 msgid "Has attachments"
 msgstr "Chứa đính kèm"
@@ -935,15 +839,8 @@
 #: help:mail.group,message_summary:0
 #: help:mail.thread,message_summary:0
 #: help:res.partner,message_summary:0
-<<<<<<< HEAD
 msgid "Holds the Chatter summary (number of messages, ...). This summary is directly in html format in order to be inserted in kanban views."
 msgstr ""
-=======
-msgid ""
-"Holds the Chatter summary (number of messages, ...). This summary is "
-"directly in html format in order to be inserted in kanban views."
-msgstr "Holds the Chatter summary (number of messages, ...). This summary is directly in html format in order to be inserted in kanban views."
->>>>>>> 7ad626f8
 
 #. module: mail
 #: field:mail.alias,id:0
@@ -976,7 +873,7 @@
 #: help:mail.thread,message_unread:0
 #: help:res.partner,message_unread:0
 msgid "If checked new messages require your attention."
-msgstr "If checked new messages require your attention."
+msgstr ""
 
 #. module: mail
 #: help:mail.wizard.invite,send_mail:0
@@ -1044,11 +941,7 @@
 #: field:mail.thread,message_is_follower:0
 #: field:res.partner,message_is_follower:0
 msgid "Is a Follower"
-<<<<<<< HEAD
 msgstr "Là một người dõi theo"
-=======
-msgstr "Là một Người dõi theo"
->>>>>>> 7ad626f8
 
 #. module: mail
 #. openerp-web
@@ -1069,11 +962,7 @@
 #: field:mail.thread,message_last_post:0
 #: field:res.partner,message_last_post:0
 msgid "Last Message Date"
-<<<<<<< HEAD
 msgstr "Last Message Date"
-=======
-msgstr "Ngày thông điệp gần nhất"
->>>>>>> 7ad626f8
 
 #. module: mail
 #: field:mail.alias,write_uid:0
@@ -1095,11 +984,7 @@
 #: field:mail.message.subtype,write_date:0
 #: field:mail.wizard.invite,write_date:0
 msgid "Last Updated on"
-<<<<<<< HEAD
 msgstr "Cập nhật lần cuối vào"
-=======
-msgstr "Cập nhật lần cuối"
->>>>>>> 7ad626f8
 
 #. module: mail
 #: help:mail.wizard.invite,partner_ids:0
@@ -1116,11 +1001,7 @@
 #. module: mail
 #: field:mail.compose.message,is_log:0
 msgid "Log an Internal Note"
-<<<<<<< HEAD
 msgstr "Ghi chú nội bộ"
-=======
-msgstr "Tạo ghi chú nội bộ"
->>>>>>> 7ad626f8
 
 #. module: mail
 #. openerp-web
@@ -1128,21 +1009,13 @@
 #: code:addons/mail/static/src/xml/mail.xml:57
 #, python-format
 msgid "Log an internal note"
-<<<<<<< HEAD
 msgstr "Ghi chú nội bộ"
-=======
-msgstr "Tạo ghi chú nội bộ"
->>>>>>> 7ad626f8
 
 #. module: mail
 #: code:addons/mail/mail_mail.py:348
 #, python-format
 msgid "Mail Delivery Failed"
-<<<<<<< HEAD
 msgstr "Gửi mail không thành công"
-=======
-msgstr "Lỗi gửi mail"
->>>>>>> 7ad626f8
 
 #. module: mail
 #: field:ir.ui.menu,mail_group_id:0
@@ -1164,11 +1037,7 @@
 #: code:addons/mail/static/src/xml/mail.xml:257
 #, python-format
 msgid "Mark as Todo"
-<<<<<<< HEAD
 msgstr "Đánh dấu là Việc cần làm"
-=======
-msgstr "Đánh dầu là cần làm"
->>>>>>> 7ad626f8
 
 #. module: mail
 #: field:mail.group,image_medium:0
@@ -1198,11 +1067,7 @@
 #: field:mail.compose.message,record_name:0
 #: field:mail.message,record_name:0
 msgid "Message Record Name"
-<<<<<<< HEAD
 msgstr "Message Record Name"
-=======
-msgstr "Tên bản ghi thông điệp"
->>>>>>> 7ad626f8
 
 #. module: mail
 #: field:mail.message.subtype,name:0
@@ -1235,18 +1100,10 @@
 msgstr ""
 
 #. module: mail
-<<<<<<< HEAD
 #: help:mail.compose.message,type:0
 #: help:mail.message,type:0
 msgid "Message type: email for email message, notification for system message, comment for other messages such as user replies"
 msgstr "Message type: email for email message, notification for system message, comment for other messages such as user replies"
-=======
-#: help:mail.compose.message,type:0 help:mail.message,type:0
-msgid ""
-"Message type: email for email message, notification for system message, "
-"comment for other messages such as user replies"
-msgstr "Kiểu thông điệp: email đối với thông điệp bằng email, thông báo đối với các thông điệp hệ thống, bình luận đối với các loại thông điệp khác (ví dụ: phản hồi của người dùng)"
->>>>>>> 7ad626f8
 
 #. module: mail
 #: help:mail.compose.message,message_id:0
@@ -1280,11 +1137,7 @@
 #: help:mail.thread,message_ids:0
 #: help:res.partner,message_ids:0
 msgid "Messages and communication history"
-<<<<<<< HEAD
 msgstr "Messages and communication history"
-=======
-msgstr "Lịch sử thông điệp và liên lạc"
->>>>>>> 7ad626f8
 
 #. module: mail
 #: model:ir.ui.menu,name:mail.mail_feeds
@@ -1404,11 +1257,7 @@
 #. module: mail
 #: field:mail.compose.message,notify:0
 msgid "Notify followers"
-<<<<<<< HEAD
 msgstr "Thông báo Người theo dõi"
-=======
-msgstr "Thông báo những Người dõi theo"
->>>>>>> 7ad626f8
 
 #. module: mail
 #: help:mail.compose.message,notify:0
@@ -1469,21 +1318,13 @@
 #. module: mail
 #: model:ir.model,name:mail.model_mail_mail
 msgid "Outgoing Mails"
-<<<<<<< HEAD
 msgstr "Thư đi"
-=======
-msgstr "Outgoing Mails"
->>>>>>> 7ad626f8
 
 #. module: mail
 #: field:mail.compose.message,mail_server_id:0
 #: field:mail.message,mail_server_id:0
 msgid "Outgoing mail server"
-<<<<<<< HEAD
 msgstr "Máy chủ gửi thư"
-=======
-msgstr "Máy chủ gửi email"
->>>>>>> 7ad626f8
 
 #. module: mail
 #: field:mail.alias,alias_user_id:0
@@ -1539,14 +1380,8 @@
 #. module: mail
 #: help:mail.compose.message,notified_partner_ids:0
 #: help:mail.message,notified_partner_ids:0
-<<<<<<< HEAD
 msgid "Partners that have a notification pushing this message in their mailboxes"
 msgstr "Partners that have a notification pushing this message in their mailboxes"
-=======
-msgid ""
-"Partners that have a notification pushing this message in their mailboxes"
-msgstr "Các đối tác mã sẽ nhận được thông báo khi xuất bản thông điệp này trong hộp thư của họ"
->>>>>>> 7ad626f8
 
 #. module: mail
 #: help:mail.mail,auto_delete:0
@@ -1614,16 +1449,7 @@
 #. module: mail
 #: selection:mail.group,public:0
 msgid "Public"
-<<<<<<< HEAD
 msgstr "Công cộng"
-=======
-msgstr "Public"
-
-#. module: mail
-#: model:mail.group,name:mail.group_rd
-msgid "R&D"
-msgstr ""
->>>>>>> 7ad626f8
 
 #. module: mail
 #: code:addons/mail/wizard/mail_compose_message.py:191
@@ -1813,22 +1639,14 @@
 #: code:addons/mail/static/src/xml/mail.xml:254
 #, python-format
 msgid "Set back to Todo"
-<<<<<<< HEAD
 msgstr "Chuyển về lại Todo"
-=======
-msgstr "Chuyển về lại Cần làm"
->>>>>>> 7ad626f8
 
 #. module: mail
 #. openerp-web
 #: code:addons/mail/static/src/xml/mail.xml:47
 #, python-format
 msgid "Share with my followers..."
-<<<<<<< HEAD
 msgstr "Chia sẻ với các followers của tôi"
-=======
-msgstr "Chia sẻ với những người theo dõi của tôi..."
->>>>>>> 7ad626f8
 
 #. module: mail
 #: view:mail.message:mail.view_message_search
@@ -1850,11 +1668,7 @@
 #: field:mail.message,starred:0
 #: field:mail.notification,starred:0
 msgid "Starred"
-<<<<<<< HEAD
 msgstr "Có gắn sao"
-=======
-msgstr "Được đánh sao"
->>>>>>> 7ad626f8
 
 #. module: mail
 #: help:mail.notification,starred:0
@@ -1981,11 +1795,7 @@
 #. module: mail
 #: field:mail.mail,recipient_ids:0
 msgid "To (Partners)"
-<<<<<<< HEAD
 msgstr "Tới (Các đối tác)"
-=======
-msgstr "Đến (Các đối tác)"
->>>>>>> 7ad626f8
 
 #. module: mail
 #: view:mail.message:mail.view_message_search
@@ -2009,21 +1819,13 @@
 #: code:addons/mail/static/src/xml/mail.xml:123
 #, python-format
 msgid "To:"
-<<<<<<< HEAD
 msgstr "Tới:"
-=======
-msgstr "Đến:"
->>>>>>> 7ad626f8
 
 #. module: mail
 #: model:ir.actions.client,name:mail.action_mail_to_me_feeds
 #: model:ir.ui.menu,name:mail.mail_tomefeeds
 msgid "To: me"
-<<<<<<< HEAD
 msgstr "Tới: tôi"
-=======
-msgstr "Đến: tôi"
->>>>>>> 7ad626f8
 
 #. module: mail
 #: view:mail.group:mail.view_group_form
@@ -2040,12 +1842,7 @@
 #. module: mail
 #: code:addons/mail/mail_message.py:179
 #, python-format
-<<<<<<< HEAD
 msgid "Unable to send email, please configure the sender's email address or alias."
-=======
-msgid ""
-"Unable to send email, please configure the sender's email address or alias."
->>>>>>> 7ad626f8
 msgstr "Không thể gửi email, vui lòng cấu hình địa chỉ email người gửi hoặc alias"
 
 #. module: mail
@@ -2058,12 +1855,7 @@
 
 #. module: mail
 #: sql_constraint:mail.alias:0
-<<<<<<< HEAD
 msgid "Unfortunately this email alias is already used, please choose a unique one"
-=======
-msgid ""
-"Unfortunately this email alias is already used, please choose a unique one"
->>>>>>> 7ad626f8
 msgstr "Thật không may, email alias này đã tồn tại và đang được sử dụng. Hãy chọn một alias khác."
 
 #. module: mail
@@ -2113,21 +1905,13 @@
 #: help:mail.compose.message,vote_user_ids:0
 #: help:mail.message,vote_user_ids:0
 msgid "Users that voted for this message"
-<<<<<<< HEAD
 msgstr "Người dùng đã bầu chọn cho thông điệp này"
-=======
-msgstr "Người dùng bầu chọn cho thông điệp này"
->>>>>>> 7ad626f8
 
 #. module: mail
 #: field:mail.compose.message,vote_user_ids:0
 #: field:mail.message,vote_user_ids:0
 msgid "Votes"
-<<<<<<< HEAD
 msgstr "Bình chọn"
-=======
-msgstr "Bầu chọn"
->>>>>>> 7ad626f8
 
 #. module: mail
 #: code:addons/mail/mail_group.py:174
@@ -2289,11 +2073,7 @@
 #: view:mail.compose.message:mail.email_compose_message_wizard_form
 #: view:mail.mail:mail.view_mail_form
 msgid "on"
-<<<<<<< HEAD
 msgstr "vào"
-=======
-msgstr "on"
->>>>>>> 7ad626f8
 
 #. module: mail
 #. openerp-web
@@ -2382,8 +2162,4 @@
 #: code:addons/mail/mail_mail.py:164
 #, python-format
 msgid "your messages"
-<<<<<<< HEAD
 msgstr "tin của bạn"
-=======
-msgstr "tin của bạn"
->>>>>>> 7ad626f8
