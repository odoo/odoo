# Translation of Odoo Server.
# This file contains the translation of the following modules:
# 	* mail
# 
# Translators:
# son dang <son.dang@doda100.com>, 2021
# Thang Duong Bao <nothingctrl@gmail.com>, 2021
# Dang Hanh <hanh.dtm@komit-consulting.com>, 2021
# fanha99 <fanha99@hotmail.com>, 2021
# Minh Nguyen <ndminh210994@gmail.com>, 2021
# Dung Nguyen Thi <dungnt@trobz.com>, 2021
# Dao Nguyen <trucdao.uel@gmail.com>, 2021
# Trần Hà <tranthuha13590@gmail.com>, 2021
# Trinh Tran Thi Phuong <trinhttp@trobz.com>, 2021
# Vo Thanh Thuy, 2022
# Martin Trigaux, 2022
# Duy BQ <duybq86@gmail.com>, 2022
<<<<<<< HEAD
#
=======
# Nancy Momoland <thanhnguyen.icsc@gmail.com>, 2022
# 
>>>>>>> 5553f551
msgid ""
msgstr ""
"Project-Id-Version: Odoo Server 15.0\n"
"Report-Msgid-Bugs-To: \n"
"POT-Creation-Date: 2022-01-24 08:19+0000\n"
"PO-Revision-Date: 2021-09-14 12:23+0000\n"
"Last-Translator: Nancy Momoland <thanhnguyen.icsc@gmail.com>, 2022\n"
"Language-Team: Vietnamese (https://www.transifex.com/odoo/teams/41243/vi/)\n"
"MIME-Version: 1.0\n"
"Content-Type: text/plain; charset=UTF-8\n"
"Content-Transfer-Encoding: \n"
"Language: vi\n"
"Plural-Forms: nplurals=1; plural=0;\n"

#. module: mail
#: code:addons/mail/models/mail_channel.py:0
#, python-format
msgid " This channel is private. People must be invited to join it."
msgstr ""
" Kênh này mang tính riêng tư. Mọi người phải được mời thì mới có thể gia "
"nhập."

#. module: mail
#. openerp-web
#: code:addons/mail/static/src/models/rtc/rtc.js:0
#, python-format
msgid "\"%s\" requires \"%s\" access"
msgstr "\"%s\" yêu cầu truy cập \"%s\""

#. module: mail
#. openerp-web
#: code:addons/mail/static/src/models/rtc/rtc.js:0
#, python-format
msgid "\"%s\" requires microphone access"
msgstr "\"%s\" yêu cầu truy cập micro"

#. module: mail
#: code:addons/mail/models/mail_activity.py:0
#, python-format
msgid "%(activity_name)s: %(summary)s assigned to you"
msgstr "%(activity_name)s: %(summary)s được giao cho bạn"

#. module: mail
#: code:addons/mail/models/res_partner.py:0
#, python-format
msgid ""
"%(email)s is not recognized as a valid email. This is required to create a "
"new customer."
msgstr ""
"%(email)s không được coi là một email hợp lệ. Yêu cầu phải có email hợp lệ "
"để tạo một khách hàng mới"

#. module: mail
#: code:addons/mail/wizard/mail_wizard_invite.py:0
#, python-format
msgid "%(user_name)s invited you to follow %(document)s document: %(title)s"
msgstr "%(user_name)s đã mời bạn theo dõi tài liệu %(document)s: %(title)s"

#. module: mail
#: code:addons/mail/wizard/mail_wizard_invite.py:0
#, python-format
msgid "%(user_name)s invited you to follow a new document."
msgstr "%(user_name)s đã mời bạn theo dõi một tài liệu mới."

#. module: mail
#. openerp-web
#: code:addons/mail/static/src/models/messaging_notification_handler/messaging_notification_handler.js:0
#, python-format
msgid "%d Message"
msgstr "%s Thông điệp"

#. module: mail
#. openerp-web
#: code:addons/mail/static/src/models/messaging_notification_handler/messaging_notification_handler.js:0
#, python-format
msgid "%d Messages"
msgstr "%d Thông điệp"

#. module: mail
#. openerp-web
#: code:addons/mail/static/src/js/activity.js:0
#, python-format
msgid "%d days overdue"
msgstr "Quá hạn %d ngày"

#. module: mail
#. openerp-web
#: code:addons/mail/static/src/components/activity/activity.js:0
#, python-format
msgid "%d days overdue:"
msgstr "Quá hạn %d ngày:"

#. module: mail
#: code:addons/mail/models/mail_template.py:0
#, python-format
msgid "%s (copy)"
msgstr "%s (bản sao)"

#. module: mail
#. openerp-web
#: code:addons/mail/static/src/models/thread/thread.js:0
#, python-format
msgid "%s and %s are typing..."
msgstr "%s và %s đang viết..."

#. module: mail
#. openerp-web
#: code:addons/mail/static/src/models/message_reaction_group/message_reaction_group.js:0
#, python-format
msgid "%s and %s have reacted with %s"
msgstr "%s và %s đã tương tác bằng %s"

#. module: mail
#. openerp-web
#: code:addons/mail/static/src/models/messaging_notification_handler/messaging_notification_handler.js:0
#, python-format
msgid "%s connected"
msgstr "%s đã kết nối"

#. module: mail
#: code:addons/mail/models/mail_thread.py:0
#, python-format
msgid "%s created"
msgstr "%s được tạo"

#. module: mail
#. openerp-web
#: code:addons/mail/static/src/models/messaging_notification_handler/messaging_notification_handler.js:0
#, python-format
msgid "%s from %s"
msgstr "%s từ %s"

#. module: mail
#. openerp-web
#: code:addons/mail/static/src/components/notification_request/notification_request.js:0
#, python-format
msgid "%s has a request"
msgstr "%s có một yêu cầu"

#. module: mail
#. openerp-web
#: code:addons/mail/static/src/models/message_reaction_group/message_reaction_group.js:0
#, python-format
msgid "%s has reacted with %s"
msgstr "%s đã tương tác bằng %s"

#. module: mail
#. openerp-web
#: code:addons/mail/static/src/models/thread/thread.js:0
#, python-format
msgid "%s is typing..."
msgstr "%s đang viết..."

#. module: mail
#: code:addons/mail/models/mail_channel_partner.py:0
#, python-format
msgid "%s started a live conference"
msgstr "%s đã bắt đầu cuộc họp trực tiếp"

#. module: mail
#. openerp-web
#: code:addons/mail/static/src/models/thread/thread.js:0
#, python-format
msgid "%s, %s and more are typing..."
msgstr "%s, %s và ai đó nữa đang viết..."

#. module: mail
#. openerp-web
#: code:addons/mail/static/src/models/message_reaction_group/message_reaction_group.js:0
#, python-format
msgid "%s, %s, %s and %s other persons have reacted with %s"
msgstr "%s, %s, %s và %s người khác đã tương tác bằng %s"

#. module: mail
#. openerp-web
#: code:addons/mail/static/src/models/message_reaction_group/message_reaction_group.js:0
#, python-format
msgid "%s, %s, %s and 1 other person have reacted with %s"
msgstr "%s, %s, %s và 1 người khác đã tương tác bằng %s"

#. module: mail
#. openerp-web
#: code:addons/mail/static/src/models/message_reaction_group/message_reaction_group.js:0
#, python-format
msgid "%s, %s, %s have reacted with %s"
msgstr "%s, %s, %s đã tương tác bằng %s"

#. module: mail
#: model_terms:ir.ui.view,arch_db:mail.mail_notification_paynow
msgid "&amp;nbsp;"
msgstr "&amp;nbsp;"

#. module: mail
#. openerp-web
#: code:addons/mail/static/src/components/message/message.xml:0
#, python-format
msgid "(from"
msgstr "(từ"

#. module: mail
#: model_terms:ir.ui.view,arch_db:mail.message_activity_done
msgid "(originally assigned to"
msgstr "(chỉ định ban đầu cho"

#. module: mail
#. openerp-web
#: code:addons/mail/static/src/models/thread/thread.js:0
#, python-format
msgid ", "
msgstr ", "

#. module: mail
#. openerp-web
#: code:addons/mail/static/src/components/composer/composer.xml:0
#, python-format
msgid ", enter to"
msgstr ", bấm Enter để"

#. module: mail
#: model_terms:ir.ui.view,arch_db:mail.message_notification_email
msgid "-&gt;"
msgstr "-&gt;"

#. module: mail
#. openerp-web
#: code:addons/mail/static/src/components/channel_invitation_form/channel_invitation_form.xml:0
#, python-format
msgid ". Narrow your search to see more choices."
msgstr ". Thu hẹp tìm kiếm để có nhiều lựa chọn hơn."

#. module: mail
#: model_terms:ir.ui.view,arch_db:mail.message_activity_assigned
msgid ".<br/>"
msgstr ".<br/>"

#. module: mail
#. openerp-web
#: code:addons/mail/static/src/xml/systray.xml:0
#, python-format
msgid "0 Future"
msgstr "0 Trong Tương lai"

#. module: mail
#. openerp-web
#: code:addons/mail/static/src/xml/systray.xml:0
#, python-format
msgid "0 Late"
msgstr "0 Trễ"

#. module: mail
#. openerp-web
#: code:addons/mail/static/src/xml/systray.xml:0
#, python-format
msgid "0 Today"
msgstr "0 Hôm nay"

#. module: mail
#: model_terms:ir.ui.view,arch_db:mail.mail_template_preview_view_form
msgid ""
"<b attrs=\"{'invisible': [('no_record', '=', False)]}\" class=\"text-"
"warning\">No record for this model</b>"
msgstr ""
"<b attrs=\"{'invisible': [('no_record', '=', False)]}\" class=\"text-"
"warning\">Không có dữ liệu cho đối tượng này</b>"

#. module: mail
#: code:addons/mail/models/mail_channel.py:0
#, python-format
msgid ""
"<br><br>\n"
"            Type <b>@username</b> to mention someone, and grab his attention.<br>\n"
"            Type <b>#channel</b> to mention a channel.<br>\n"
"            Type <b>/command</b> to execute a command.<br>"
msgstr ""
"<br><br>\n"
"            Gõ <b>@tennguoidung</b> để đề cập một người và thu hút sự chú ý của người đó.<br>\n"
"            Gõ <b>#kenh</b> để đề cập đến một kênh.<br>\n"
"            Gõ <b>/lenh</b> để thực hiện một câu lệnh.<br>"

#. module: mail
#: code:addons/mail/models/mail_channel.py:0
#, python-format
msgid ""
"<div class=\"o_mail_notification\">created <a href=\"#\" "
"class=\"o_channel_redirect\" data-oe-id=\"%s\">#%s</a></div>"
msgstr ""
"<div class=\"o_mail_notification\">đã tạo <a href=\"#\" "
"class=\"o_channel_redirect\" data-oe-id=\"%s\">#%s</a></div>"

#. module: mail
#: code:addons/mail/models/mail_channel.py:0
#, python-format
msgid ""
"<div class=\"o_mail_notification\">invited <a href=\"#\" data-oe-"
"model=\"res.partner\" data-oe-"
"id=\"%(new_partner_id)d\">%(new_partner_name)s</a> to the channel</div>"
msgstr ""
"<div class=\"o_mail_notification\">đã mời <a href=\"#\" data-oe-"
"model=\"res.partner\" data-oe-"
"id=\"%(new_partner_id)d\">%(new_partner_name)s</a> tới kênh</div>"

#. module: mail
#: code:addons/mail/models/mail_channel.py:0
#: code:addons/mail/models/mail_channel.py:0
#, python-format
msgid "<div class=\"o_mail_notification\">joined the channel</div>"
msgstr "<div class=\"o_mail_notification\">đã tham gia kênh</div>"

#. module: mail
#: code:addons/mail/models/mail_channel.py:0
#, python-format
msgid "<div class=\"o_mail_notification\">left the channel</div>"
msgstr "<div class=\"o_mail_notification\">đã rời kênh</div>"

#. module: mail
#: model_terms:ir.ui.view,arch_db:mail.view_document_file_kanban
msgid "<i class=\"fa fa-globe\" aria-label=\"Document url\"/>"
msgstr "<i class=\"fa fa-globe\" aria-label=\"Url dữ liệu\"/>"

#. module: mail
#. openerp-web
#: code:addons/mail/static/src/js/tours/mail.js:0
#, python-format
msgid ""
"<p><b>Chat with coworkers</b> in real-time using direct "
"messages.</p><p><i>You might need to invite users from the Settings app "
"first.</i></p>"
msgstr ""
"<p><b>Chat với đồng nghiệp</b> theo thời gian thực sử dụng thông điệp trực "
"tiếp.</p><p><i>Bạn có thể cần phải mời người dùng từ ứng dụng Thiết lập "
"trước để họ có tài khoản người dùng trong Odoo.</i></p>"

#. module: mail
#. openerp-web
#: code:addons/mail/static/src/js/tours/mail.js:0
#, python-format
msgid ""
"<p><b>Write a message</b> to the members of the channel here.</p> <p>You can"
" notify someone with <i>'@'</i> or link another channel with <i>'#'</i>. "
"Start your message with <i>'/'</i> to get the list of possible commands.</p>"
msgstr ""
"<p><b>Viết một thông điệp</b> đến thành viên của kênh ở đây.</p> <p>Bạn có "
"thể \"chộp\" ai đó vào thảo luận bằng cách gõ <i>'@'</i> hoặc liên kết một "
"kênh khác vào bằng cách gõ <i>'#'</i>. Bắt đầu thông điệp của bạn bằng "
"<i>'/'</i> để nhận danh sách các lệnh khả dụng.</p>"

#. module: mail
#. openerp-web
#: code:addons/mail/static/src/js/tours/mail.js:0
#, python-format
msgid ""
"<p>Channels make it easy to organize information across different topics and"
" groups.</p> <p>Try to <b>create your first channel</b> (e.g. sales, "
"marketing, product XYZ, after work party, etc).</p>"
msgstr ""
"<p>Các kênh cho phép bạn đơn giản hoá việc tổ chức thông tin trải qua các "
"chủ để và các nhóm khác nhau.</p> <p>Hãy thử <b>tạo kênh đầu tiên của "
"bạn</b> (vd: bán hàng, marketing, sản phẩm XYZ, liên hoan, ăn chơi nhảy múa,"
" etc).</p>"

#. module: mail
#. openerp-web
#: code:addons/mail/static/src/js/tours/mail.js:0
#, python-format
msgid "<p>Create a channel here.</p>"
msgstr "<p>Tạo một kênh ở đây.</p>"

#. module: mail
#. openerp-web
#: code:addons/mail/static/src/js/tours/mail.js:0
#, python-format
msgid "<p>Create a public or private channel.</p>"
msgstr "<p>Tạo một kênh công cộng hoặc riêng tư.</p>"

#. module: mail
#: code:addons/mail/models/mail_alias.py:0
#, python-format
msgid ""
"<p>Dear Sender,<br /><br />\n"
"The message below could not be accepted by the address %(alias_display_name)s.\n"
"Only %(contact_description)s are allowed to contact it.<br /><br />\n"
"Please make sure you are using the correct address or contact us at %(default_email)s instead.<br /><br />\n"
"Kind Regards,</p>"
msgstr ""
"<p>Thân gửi người gửi thư,<br /><br />\n"
"Tin nhắn dưới đây không thể gửi tới địa chỉ %(alias_display_name)s.\n"
"Chỉ %(contact_description)s được phép liên lạc.<br /><br />\n"
"Vui lòng bảo đảm bạn sử dụng đúng địa chỉ hoặc liên hệ chúng tôi tại %(default_email)s.<br /><br />\n"
"Trân trọng,</p>"

#. module: mail
#: model_terms:ir.ui.view,arch_db:mail.email_compose_message_wizard_form
msgid ""
"<span attrs=\"{'invisible': [('composition_mode', '!=', 'mass_mail')]}\">\n"
"                                <strong>Email mass mailing</strong> on\n"
"                                <span attrs=\"{'invisible': [('use_active_domain', '=', True)]}\">the selected records</span>\n"
"                                <span attrs=\"{'invisible': [('use_active_domain', '=', False)]}\">the current search filter</span>.\n"
"                            </span>\n"
"                            <span name=\"document_followers_text\" attrs=\"{'invisible':['|', ('model', '=', False), ('composition_mode', '=', 'mass_mail')]}\">Followers of the document and</span>"
msgstr ""
"<span attrs=\"{'invisible': [('composition_mode', '!=', 'mass_mail')]}\">\n"
"                                <strong>Gửi email hàng loạt</strong> đến\n"
"                                <span attrs=\"{'invisible': [('use_active_domain', '=', True)]}\">dữ liệu đã chọn</span>\n"
"                                <span attrs=\"{'invisible': [('use_active_domain', '=', False)]}\">bộ lọc hiện tại</span>.\n"
"                            </span>\n"
"                            <span name=\"document_followers_text\" attrs=\"{'invisible':['|', ('model', '=', False), ('composition_mode', '=', 'mass_mail')]}\">Những đối tượng đăng kí của tài liệu và</span>"

#. module: mail
#: model_terms:ir.ui.view,arch_db:mail.email_compose_message_wizard_form
msgid ""
"<span attrs=\"{'invisible': [('use_active_domain', '=', True)]}\">\n"
"                                    If you want to send it for all the records matching your search criterion, check this box :\n"
"                                </span>\n"
"                                <span attrs=\"{'invisible': [('use_active_domain', '=', False)]}\">\n"
"                                    If you want to use only selected records please uncheck this selection box :\n"
"                                </span>"
msgstr ""
"<span attrs=\"{'invisible': [('use_active_domain', '=', True)]}\">\n"
"                                    Nếu bạn muốn gửi nó cho tất cả các bản ghi khớp với tiêu chí tìm kiếm của bạn, đánh dấu ô này: \n"
"                                </span>\n"
"                                <span attrs=\"{'invisible': [('use_active_domain', '=', False)]}\">\n"
"                                    Nếu bạn muốn chỉ sử dụng các bản ghi được chọn, vui lòng bỏ đánh dấu ô này: \n"
"                                </span>"

#. module: mail
#: model_terms:ir.ui.view,arch_db:mail.mail_template_preview_view_form
msgid "<span class=\"col-md-5 col-lg-4 col-sm-12 pl-0\">Force a language: </span>"
msgstr ""
"<span class=\"col-md-5 col-lg-4 col-sm-12 pl-0\">Bắt buộc một ngôn ngữ: "
"</span>"

#. module: mail
#: model_terms:ir.ui.view,arch_db:mail.mail_resend_message_view_form
msgid ""
"<span class=\"fa fa-info-circle\"/> Caution: It won't be possible to send "
"this mail again to the recipients you did not select."
msgstr ""
"<span class=\"fa fa-info-circle\"/> Cảnh báo: Không thể gửi mail này lại cho"
" những người nhận mà bạn không chọn."

#. module: mail
#: model_terms:ir.ui.view,arch_db:mail.res_config_settings_view_form
msgid "<span class=\"o_form_label\">Activities</span>"
msgstr "<span class=\"o_form_label\">Hoạt động</span>"

#. module: mail
#: model_terms:ir.ui.view,arch_db:mail.res_config_settings_view_form
msgid "<span class=\"o_form_label\">Custom ICE server list</span>"
msgstr "<span class=\"o_form_label\">Danh sách máy chủ ICE tùy chỉnh</span>"

#. module: mail
#: model_terms:ir.ui.view,arch_db:mail.email_template_form
msgid ""
"<span class=\"o_stat_text\">Add</span>\n"
"                                    <span class=\"o_stat_text\">Context Action</span>"
msgstr ""
"<span class=\"o_stat_text\">Thêm</span>\n"
"                                    <span class=\"o_stat_text\">Hành động theo ngữ cảnh</span>"

#. module: mail
#: model_terms:ir.ui.view,arch_db:mail.email_template_form
msgid ""
"<span class=\"o_stat_text\">Remove</span>\n"
"                                    <span class=\"o_stat_text\">Context Action</span>"
msgstr ""
"<span class=\"o_stat_text\">Gỡ bỏ</span>\n"
"                                    <span class=\"o_stat_text\">Hành động theo ngữ cảnh</span>"

#. module: mail
#: model_terms:ir.ui.view,arch_db:mail.res_config_settings_view_form
msgid "<span>@</span>"
msgstr "<span>@</span>"

#. module: mail
#: model_terms:ir.ui.view,arch_db:mail.email_compose_message_wizard_form
msgid ""
"<strong>\n"
"                                    All records matching your current search filter will be mailed,\n"
"                                    not only the ids selected in the list view.\n"
"                                </strong><br/>\n"
"                                The email will be sent for all the records selected in the list.<br/>\n"
"                                Confirming this wizard will probably take a few minutes blocking your browser."
msgstr ""
"<strong>\n"
"                                      Tất cả hồ sơ phù hợp với bộ lọc tìm kiếm hiện tại của bạn sẽ được gửi bằng thư,\n"
"                                     không chỉ các id được chọn trong chế độ xem danh sách.\n"
"                                 </strong><br/>\n"
"                                 Email sẽ được gửi cho tất cả các hồ sơ được chọn trong danh sách.<br/>\n"
"                                 Xác nhận thuật sĩ này có thể sẽ mất vài phút để chặn trình duyệt của bạn."

#. module: mail
#: model_terms:ir.ui.view,arch_db:mail.message_notification_email
msgid ""
"<strong>Internal communication</strong>: Replying will post an internal "
"note. Followers won't receive any email notification."
msgstr ""
"<strong>Trao đổi nội bộ</strong>: Khi trả lời sẽ đăng một tin nội bộ. Những "
"người theo dõi sẽ không nhận được email cảnh báo nào."

#. module: mail
#: model_terms:ir.ui.view,arch_db:mail.email_compose_message_wizard_form
msgid ""
"<strong>Only records checked in list view will be used.</strong><br/>\n"
"                                The email will be sent for all the records selected in the list."
msgstr ""
"<strong>Chỉ các bản ghi được chọn trong chế độ xem danh sách mới được sử dụng.</strong><br/>\n"
"                                 Email sẽ được gửi cho tất cả các hồ sơ được chọn trong danh sách."

#. module: mail
#: model_terms:ir.ui.view,arch_db:mail.message_activity_done
msgid "<strong>Original note:</strong>"
msgstr "<strong>Ghi chú ban đầu:</strong>"

#. module: mail
#: model_terms:ir.ui.view,arch_db:mail.mail_activity_view_form_popup
msgid "<strong>Recommended Activities</strong>"
msgstr "<strong>Các hoạt động được đề xuất</strong>"

#. module: mail
#: model:ir.model.fields,help:mail.field_mail_alias__alias_defaults
#: model:ir.model.fields,help:mail.field_mail_channel__alias_defaults
msgid ""
"A Python dictionary that will be evaluated to provide default values when "
"creating new records for this alias."
msgstr ""
"Một Python dictionary mà sẽ được biểu thị/đánh giá để cung cấp các giá trị "
"mặc định khi tạo mới các bản ghi cho bí danh này."

#. module: mail
#: model:ir.model.constraint,message:mail.constraint_bus_presence_partner_or_guest_exists
msgid "A bus presence must have a user or a guest."
msgstr ""

#. module: mail
#: model:ir.model.constraint,message:mail.constraint_mail_channel_partner_partner_or_guest_exists
msgid "A channel member must be a partner or a guest."
msgstr "Thành viên kênh phải là đối tác hoặc khách."

#. module: mail
#: code:addons/mail/models/mail_channel.py:0
#, python-format
msgid "A channel of type 'chat' cannot have more than two users."
msgstr "Kênh thuộc kiểu 'chat' không thể có quá hai người dùng."

#. module: mail
#: code:addons/mail/models/mail_channel.py:0
#, python-format
msgid ""
"A chat should not be created with more than 2 persons. Create a group "
"instead."
msgstr "Không nên tạo chat cho hơn 2 người. Hãy tạo nhóm."

#. module: mail
#: model:ir.model.constraint,message:mail.constraint_mail_message_reaction_partner_or_guest_exists
msgid "A message reaction must be from a partner or from a guest."
msgstr "Một tương tác với tin nhắn phải từ một đối tác hoặc một khách."

#. module: mail
#: code:addons/mail/models/ir_actions_server.py:0
#, python-format
msgid "A next activity can only be planned on models that use the chatter"
msgstr ""
"Tính năng hoạt động tiếp theo chỉ có thể được lên kế hoạch trên ở các đối "
"tượng có quản lý việc trao đổi"

#. module: mail
#: model_terms:ir.actions.act_window,help:mail.mail_shortcode_action
msgid ""
"A shortcode is a keyboard shortcut. For instance, you type #gm and it will "
"be transformed into \"Good Morning\"."
msgstr ""
"Một mã tắt là một phím tắt trên bàn phím. Ví dụ, bạn gõ #xc thì nó sẽ được "
"dịch thành \"Xin chào\"."

#. module: mail
#: model:ir.model.constraint,message:mail.constraint_res_users_settings_volumes_partner_or_guest_exists
msgid "A volume setting must have a partner or a guest."
msgstr ""

#. module: mail
#. openerp-web
#: code:addons/mail/static/src/components/rtc_invitation_card/rtc_invitation_card.xml:0
#: code:addons/mail/static/src/components/rtc_invitation_card/rtc_invitation_card.xml:0
#, python-format
msgid "Accept"
msgstr "Chấp thuận"

#. module: mail
#: model:ir.model,name:mail.model_res_groups
msgid "Access Groups"
msgstr "Nhóm truy cập"

#. module: mail
#: model:ir.model.fields,field_description:mail.field_mail_guest__access_token
msgid "Access Token"
msgstr "Token truy cập"

#. module: mail
#: model:ir.model.fields,field_description:mail.field_mail_activity__activity_category
#: model:ir.model.fields,field_description:mail.field_mail_activity_type__category
msgid "Action"
msgstr "Hành động"

#. module: mail
#: model:ir.model.fields,field_description:mail.field_mail_blacklist__message_needaction
#: model:ir.model.fields,field_description:mail.field_mail_channel__message_needaction
#: model:ir.model.fields,field_description:mail.field_mail_thread__message_needaction
#: model:ir.model.fields,field_description:mail.field_mail_thread_blacklist__message_needaction
#: model:ir.model.fields,field_description:mail.field_mail_thread_cc__message_needaction
#: model:ir.model.fields,field_description:mail.field_res_partner__message_needaction
#: model:ir.model.fields,field_description:mail.field_res_users__message_needaction
msgid "Action Needed"
msgstr "Cần có Hành động"

#. module: mail
#: model:ir.model.fields,field_description:mail.field_ir_actions_server__state
#: model:ir.model.fields,field_description:mail.field_ir_cron__state
msgid "Action To Do"
msgstr "Cần thực hiện"

#. module: mail
#: model:ir.model,name:mail.model_ir_actions_act_window_view
msgid "Action Window View"
msgstr "Xem cửa sổ tác vụ"

#. module: mail
#: model:ir.model.fields,help:mail.field_mail_activity__activity_category
#: model:ir.model.fields,help:mail.field_mail_activity_type__category
msgid ""
"Actions may trigger specific behavior like opening calendar view or "
"automatically mark as done when a document is uploaded"
msgstr ""
"Hành động có thể kích hoạt hành vi cụ thể như mở chế độ xem lịch hoặc tự "
"động đánh dấu là xong khi tài liệu được tải lên"

#. module: mail
#: model:ir.model.fields,help:mail.field_mail_message_subtype__default
msgid "Activated by default when subscribing."
msgstr "Được kích hoạt mặc định khi đăng ký (subscribing)."

#. module: mail
#: model:ir.model.fields,field_description:mail.field_mail_activity_type__active
#: model:ir.model.fields,field_description:mail.field_mail_blacklist__active
#: model:ir.model.fields,field_description:mail.field_mail_channel__active
#: model_terms:ir.ui.view,arch_db:mail.view_mail_alias_search
msgid "Active"
msgstr "Có hiệu lực"

#. module: mail
#: model:ir.model.fields,field_description:mail.field_mail_compose_message__active_domain
msgid "Active domain"
msgstr "Miền hiệu lực"

#. module: mail
#. openerp-web
#: code:addons/mail/static/src/xml/systray.xml:0
#: code:addons/mail/static/src/xml/systray.xml:0
#: model:ir.actions.act_window,name:mail.mail_activity_action
#: model:ir.model.fields,field_description:mail.field_mail_activity_mixin__activity_ids
#: model:ir.model.fields,field_description:mail.field_res_partner__activity_ids
#: model:ir.model.fields,field_description:mail.field_res_users__activity_ids
#: model:ir.ui.menu,name:mail.menu_mail_activities
#: model:mail.message.subtype,name:mail.mt_activities
#: model_terms:ir.ui.view,arch_db:mail.mail_activity_type_view_form
#: model_terms:ir.ui.view,arch_db:mail.mail_activity_type_view_search
#: model_terms:ir.ui.view,arch_db:mail.mail_activity_type_view_tree
#, python-format
msgid "Activities"
msgstr "Hoạt động"

#. module: mail
#. openerp-web
#: code:addons/mail/static/src/js/views/activity/activity_view.js:0
#: code:addons/mail/static/src/xml/systray.xml:0
#: model:ir.model,name:mail.model_mail_activity
#: model:ir.model.fields,field_description:mail.field_ir_actions_server__activity_type_id
#: model:ir.model.fields,field_description:mail.field_ir_cron__activity_type_id
#: model:ir.model.fields.selection,name:mail.selection__ir_actions_act_window_view__view_mode__activity
#: model:ir.model.fields.selection,name:mail.selection__ir_ui_view__type__activity
#: model_terms:ir.ui.view,arch_db:mail.mail_activity_view_calendar
#: model_terms:ir.ui.view,arch_db:mail.mail_activity_view_form_popup
#: model_terms:ir.ui.view,arch_db:mail.mail_activity_view_search
#: model_terms:ir.ui.view,arch_db:mail.view_server_action_form_template
#, python-format
msgid "Activity"
msgstr "Hoạt động"

#. module: mail
#: model:ir.model.fields,field_description:mail.field_mail_activity_mixin__activity_exception_decoration
#: model:ir.model.fields,field_description:mail.field_res_partner__activity_exception_decoration
#: model:ir.model.fields,field_description:mail.field_res_users__activity_exception_decoration
msgid "Activity Exception Decoration"
msgstr "Trang trí cho Hoạt động ngoại lệ"

#. module: mail
#: model:ir.model,name:mail.model_mail_activity_mixin
msgid "Activity Mixin"
msgstr "Hoạt động Mixin"

#. module: mail
#: model_terms:ir.ui.view,arch_db:mail.mail_activity_type_view_form
msgid "Activity Settings"
msgstr "Cài đặt hoạt động"

#. module: mail
#: model:ir.model.fields,field_description:mail.field_mail_activity_mixin__activity_state
#: model:ir.model.fields,field_description:mail.field_res_partner__activity_state
#: model:ir.model.fields,field_description:mail.field_res_users__activity_state
msgid "Activity State"
msgstr "Trạng thái Hoạt động"

#. module: mail
#: model:ir.model,name:mail.model_mail_activity_type
#: model:ir.model.fields,field_description:mail.field_mail_activity__activity_type_id
#: model_terms:ir.ui.view,arch_db:mail.mail_activity_view_search
msgid "Activity Type"
msgstr "Kiểu hoạt động"

#. module: mail
#: model:ir.model.fields,field_description:mail.field_mail_activity_mixin__activity_type_icon
#: model:ir.model.fields,field_description:mail.field_res_partner__activity_type_icon
#: model:ir.model.fields,field_description:mail.field_res_users__activity_type_icon
msgid "Activity Type Icon"
msgstr "Biểu tượng kiểu hoạt động"

#. module: mail
#: model:ir.actions.act_window,name:mail.mail_activity_type_action
#: model:ir.ui.menu,name:mail.menu_mail_activity_type
#: model_terms:ir.ui.view,arch_db:mail.res_config_settings_view_form
msgid "Activity Types"
msgstr "Kiểu hoạt động"

#. module: mail
#: model:ir.model.fields,field_description:mail.field_ir_actions_server__activity_user_type
#: model:ir.model.fields,field_description:mail.field_ir_cron__activity_user_type
msgid "Activity User Type"
msgstr "Kiểu tài khoản hoạt động"

#. module: mail
#. openerp-web
#: code:addons/mail/static/src/components/activity/activity.xml:0
#, python-format
msgid "Activity type"
msgstr "Kiểu hoạt động"

#. module: mail
#: model_terms:ir.ui.view,arch_db:mail.mail_blacklist_view_form
msgid "Add Email Blacklist"
msgstr "Thêm Email vào Danh sách đen"

#. module: mail
#. openerp-web
#: code:addons/mail/static/src/components/follower_list_menu/follower_list_menu.xml:0
#: model:ir.model.fields,field_description:mail.field_ir_actions_server__partner_ids
#: model:ir.model.fields,field_description:mail.field_ir_cron__partner_ids
#: model:ir.model.fields.selection,name:mail.selection__ir_actions_server__state__followers
#: model_terms:ir.ui.view,arch_db:mail.mail_wizard_invite_form
#, python-format
msgid "Add Followers"
msgstr "Thêm Người theo dõi"

#. module: mail
#: code:addons/mail/models/ir_actions_server.py:0
#, python-format
msgid "Add Followers can only be done on a mail thread model"
msgstr "Thêm người theo dõi chỉ thực hiện trong một chủ đề Mail"

#. module: mail
#: model:ir.model.fields,field_description:mail.field_mail_compose_message__add_sign
#: model:ir.model.fields,field_description:mail.field_mail_mail__add_sign
#: model:ir.model.fields,field_description:mail.field_mail_message__add_sign
msgid "Add Sign"
msgstr "Thêm chữ ký"

#. module: mail
#. openerp-web
#: code:addons/mail/static/src/components/message_action_list/message_action_list.js:0
#, python-format
msgid "Add a Reaction"
msgstr "Thêm tương tác"

#. module: mail
#. openerp-web
#: code:addons/mail/static/src/components/thread_view_topbar/thread_view_topbar.xml:0
#, python-format
msgid "Add a description"
msgstr "Thêm mô tả"

#. module: mail
#: code:addons/mail/models/mail_thread.py:0
#, python-format
msgid "Add a new %(document)s or send an email to %(email_link)s"
msgstr "Bấm để thêm mới  %(document)s hoặc gửi email tới: %(email_link)s"

#. module: mail
#: model_terms:ir.actions.act_window,help:mail.mail_blacklist_action
msgid "Add an email address to the blacklist"
msgstr "Thêm một địa chỉ email vào danh sách đen"

#. module: mail
#. openerp-web
#: code:addons/mail/static/src/xml/text_emojis.xml:0
#, python-format
msgid "Add an emoji"
msgstr "Thêm biểu tượng cảm xúc"

#. module: mail
#. openerp-web
#: code:addons/mail/static/src/components/composer/composer.xml:0
#: code:addons/mail/static/src/components/composer/composer.xml:0
#, python-format
msgid "Add attachment"
msgstr "Thêm đính kèm"

#. module: mail
#. openerp-web
#: code:addons/mail/static/src/components/attachment_box/attachment_box.xml:0
#, python-format
msgid "Add attachments"
msgstr "Thêm Đính kèm"

#. module: mail
#: model_terms:ir.ui.view,arch_db:mail.email_compose_message_wizard_form
#: model_terms:ir.ui.view,arch_db:mail.mail_wizard_invite_form
msgid "Add contacts to notify..."
msgstr "Thêm các liên hệ cần thông báo..."

#. module: mail
#. openerp-web
#: code:addons/mail/static/src/models/messaging_initializer/messaging_initializer.js:0
#, python-format
msgid "Add or join a channel"
msgstr "Thêm mới hoặc gia nhập một kênh"

#. module: mail
#. openerp-web
#: code:addons/mail/static/src/components/chat_window_header/chat_window_header.xml:0
#: code:addons/mail/static/src/components/thread_view_topbar/thread_view_topbar.xml:0
#, python-format
msgid "Add users"
msgstr "Thêm người dùng"

#. module: mail
#: model_terms:ir.ui.view,arch_db:mail.res_config_settings_view_form
msgid "Add your twilio credentials for ICE servers"
msgstr ""

#. module: mail
#: code:addons/mail/models/mail_channel.py:0
#, python-format
msgid ""
"Adding followers on channels is not possible. Consider adding members "
"instead."
msgstr ""
"Không thể thêm người theo dõi kênh. Thay vào đó, hãy cân nhắc thêm thành "
"viên."

#. module: mail
#: model:ir.model.fields,field_description:mail.field_mail_compose_message__partner_ids
msgid "Additional Contacts"
msgstr "Các liên hệ bổ sung"

#. module: mail
#: model_terms:ir.ui.view,arch_db:mail.view_mail_form
msgid "Advanced"
msgstr "Nâng cao"

#. module: mail
#: model_terms:ir.ui.view,arch_db:mail.email_template_form
msgid "Advanced Settings"
msgstr "Thiết lập nâng cao"

#. module: mail
#: model:ir.model.fields.selection,name:mail.selection__mail_activity_mixin__activity_exception_decoration__warning
#: model:ir.model.fields.selection,name:mail.selection__mail_activity_type__decoration_type__warning
#: model:ir.model.fields.selection,name:mail.selection__res_partner__activity_exception_decoration__warning
msgid "Alert"
msgstr "Báo động"

#. module: mail
#: model:ir.model.fields,field_description:mail.field_mail_alias_mixin__alias_id
#: model:ir.model.fields,field_description:mail.field_mail_channel__alias_id
#: model_terms:ir.ui.view,arch_db:mail.view_mail_alias_form
#: model_terms:ir.ui.view,arch_db:mail.view_mail_alias_tree
msgid "Alias"
msgstr "Bí danh"

#. module: mail
#: model:ir.model.fields,field_description:mail.field_mail_alias__alias_contact
#: model:ir.model.fields,field_description:mail.field_mail_channel__alias_contact
msgid "Alias Contact Security"
msgstr "An ninh về Bí danh liên hệ"

#. module: mail
#: model:ir.model.fields,field_description:mail.field_res_config_settings__alias_domain
msgid "Alias Domain"
msgstr "Tên miền bí danh"

#. module: mail
#: model:ir.model.fields,field_description:mail.field_mail_alias__alias_name
#: model:ir.model.fields,field_description:mail.field_mail_channel__alias_name
msgid "Alias Name"
msgstr "Tên bí danh"

#. module: mail
#: model:ir.model.fields,field_description:mail.field_mail_alias__alias_domain
#: model:ir.model.fields,field_description:mail.field_mail_channel__alias_domain
msgid "Alias domain"
msgstr "Miền bí danh"

#. module: mail
#: model:ir.model.fields,field_description:mail.field_mail_alias__alias_model_id
#: model:ir.model.fields,field_description:mail.field_mail_channel__alias_model_id
msgid "Aliased Model"
msgstr "Bí danh Model"

#. module: mail
#: model:ir.actions.act_window,name:mail.action_view_mail_alias
#: model:ir.ui.menu,name:mail.mail_alias_menu
msgid "Aliases"
msgstr "Bí danh"

#. module: mail
#. openerp-web
#: code:addons/mail/static/src/components/messaging_menu/messaging_menu.js:0
#: code:addons/mail/static/src/components/messaging_menu/messaging_menu.xml:0
#, python-format
msgid "All"
msgstr "Tất cả"

#. module: mail
#: code:addons/mail/models/res_partner.py:0
#, python-format
msgid "An email is required for find_or_create to work"
msgstr "Cần có email để find_or_create hoạt động"

#. module: mail
#. openerp-web
#: code:addons/mail/static/src/components/notification_group/notification_group.xml:0
#, python-format
msgid "An error occurred when sending an email."
msgstr "Đã xảy ra lỗi khi gửi email."

#. module: mail
#. openerp-web
#: code:addons/mail/static/src/components/message_list/message_list.xml:0
#: code:addons/mail/static/src/components/thread_view/thread_view.xml:0
#, python-format
msgid "An error occurred while fetching messages."
msgstr "Đã xảy ra lỗi khi tìm nạp tin nhắn."

#. module: mail
#. openerp-web
#: code:addons/mail/static/src/models/user/user.js:0
#, python-format
msgid "An unexpected error occurred during the creation of the chat."
msgstr "Đã xảy ra lỗi không mong muốn trong quá trình tạo chat."

#. module: mail
#. openerp-web
#: code:addons/mail/static/src/components/channel_member_list/channel_member_list.xml:0
#, python-format
msgid "And"
msgstr "Và"

#. module: mail
#. openerp-web
#: code:addons/mail/static/src/components/channel_member_list/channel_member_list.xml:0
#, python-format
msgid "And 1 other member."
msgstr "Thêm 1 thành viên khác."

#. module: mail
#. openerp-web
#: code:addons/mail/static/src/components/message/message.xml:0
#: code:addons/mail/static/src/models/message/message.js:0
#, python-format
msgid "Anonymous"
msgstr "Nặc danh"

#. module: mail
#: model:ir.model.fields,field_description:mail.field_mail_template__model_id
msgid "Applies to"
msgstr "Áp dụng cho"

#. module: mail
#. openerp-web
#: code:addons/mail/static/src/components/follower_subtype_list/follower_subtype_list.xml:0
#, python-format
msgid "Apply"
msgstr "Áp dụng"

#. module: mail
#: model_terms:ir.ui.view,arch_db:mail.mail_activity_type_view_form
#: model_terms:ir.ui.view,arch_db:mail.mail_activity_type_view_search
#: model_terms:ir.ui.view,arch_db:mail.mail_blacklist_view_form
#: model_terms:ir.ui.view,arch_db:mail.mail_blacklist_view_search
#: model_terms:ir.ui.view,arch_db:mail.mail_channel_view_search
msgid "Archived"
msgstr "Đã lưu trữ"

#. module: mail
#. openerp-web
#: code:addons/mail/static/src/components/delete_message_confirm_dialog/delete_message_confirm_dialog.xml:0
#, python-format
msgid "Are you sure you want to delete this message?"
msgstr "Bạn có chắc muốn xóa tin nhắn này không?"

#. module: mail
#: code:addons/mail/wizard/mail_resend_cancel.py:0
#, python-format
msgid ""
"Are you sure you want to discard %s mail delivery failures? You won't be "
"able to re-send these mails later!"
msgstr ""
"Bạn có chắc muốn xóa %s gửi thư thất bại không? Sau đó bạn sẽ không thể gửi "
"lại các thư này!"

#. module: mail
#: code:addons/mail/models/mail_blacklist.py:0
#: code:addons/mail/models/mail_thread_blacklist.py:0
#, python-format
msgid "Are you sure you want to unblacklist this Email Address?"
msgstr "Bạn có chắc muốn bỏ địa chỉ email này ra khỏi sổ đen?"

#. module: mail
#. openerp-web
#: code:addons/mail/static/src/js/m2x_avatar_user.js:0
#: code:addons/mail/static/src/js/m2x_avatar_user.js:0
#, python-format
msgid "Assign to ..."
msgstr "Phân công cho ..."

#. module: mail
#. openerp-web
#: code:addons/mail/static/src/js/m2x_avatar_user.js:0
#: code:addons/mail/static/src/js/m2x_avatar_user.js:0
#, python-format
msgid "Assign/unassign to me"
msgstr "Phân công/bỏ phân không cho tôi"

#. module: mail
#. openerp-web
#: code:addons/mail/static/src/components/activity/activity.xml:0
#: model:ir.model.fields,field_description:mail.field_mail_activity__user_id
#, python-format
msgid "Assigned to"
msgstr "Phân công cho"

#. module: mail
#: code:addons/mail/models/mail_activity.py:0
#: code:addons/mail/models/mail_activity.py:0
#, python-format
msgid ""
"Assigned user %s has no access to the document and is not able to handle "
"this activity."
msgstr ""
"Người dùng được chỉ định %s không có quyền truy cập vào tài liệu và không "
"thể xử lý hoạt động này."

#. module: mail
#: model_terms:ir.ui.view,arch_db:mail.email_compose_message_wizard_form
msgid "Attach a file"
msgstr "Đính kèm một tập tin"

#. module: mail
#: model:ir.model,name:mail.model_ir_attachment
#: model:ir.model.fields,field_description:mail.field_mail_template_preview__attachment_ids
msgid "Attachment"
msgstr "Đính kèm"

#. module: mail
#: model:ir.model.fields,field_description:mail.field_mail_blacklist__message_attachment_count
#: model:ir.model.fields,field_description:mail.field_mail_channel__message_attachment_count
#: model:ir.model.fields,field_description:mail.field_mail_thread__message_attachment_count
#: model:ir.model.fields,field_description:mail.field_mail_thread_blacklist__message_attachment_count
#: model:ir.model.fields,field_description:mail.field_mail_thread_cc__message_attachment_count
#: model:ir.model.fields,field_description:mail.field_res_partner__message_attachment_count
#: model:ir.model.fields,field_description:mail.field_res_users__message_attachment_count
msgid "Attachment Count"
msgstr "Số lượng đính kèm"

#. module: mail
#. openerp-web
#: code:addons/mail/static/src/components/chatter_topbar/chatter_topbar.xml:0
#, python-format
msgid "Attachment counter loading..."
msgstr "Đang tải bộ đếm tệp đính kèm..."

#. module: mail
#. openerp-web
#: code:addons/mail/static/src/components/attachment_box/attachment_box.xml:0
#: code:addons/mail/static/src/components/chatter_topbar/chatter_topbar.xml:0
#: model:ir.model.fields,field_description:mail.field_mail_compose_message__attachment_ids
#: model:ir.model.fields,field_description:mail.field_mail_mail__attachment_ids
#: model:ir.model.fields,field_description:mail.field_mail_message__attachment_ids
#: model:ir.model.fields,field_description:mail.field_mail_template__attachment_ids
#: model_terms:ir.ui.view,arch_db:mail.view_mail_form
#, python-format
msgid "Attachments"
msgstr "Đính kèm"

#. module: mail
#: model:ir.model.fields,help:mail.field_mail_mail__attachment_ids
#: model:ir.model.fields,help:mail.field_mail_message__attachment_ids
msgid ""
"Attachments are linked to a document through model / res_id and to the "
"message through this field."
msgstr ""
"Các tệp đính kèm được liên kết với tài liệu thông qua mô hình / res_id và "
"thông báo qua trường này."

#. module: mail
#: model:ir.model.fields.selection,name:mail.selection__mail_alias__alias_contact__partners
msgid "Authenticated Partners"
msgstr "Đối tác đã xác thực"

#. module: mail
#: model:ir.model.fields,field_description:mail.field_mail_compose_message__author_id
#: model:ir.model.fields,field_description:mail.field_mail_mail__author_id
#: model:ir.model.fields,field_description:mail.field_mail_message__author_id
#: model_terms:ir.ui.view,arch_db:mail.view_mail_search
msgid "Author"
msgstr "Tác giả"

#. module: mail
#: model:ir.model.fields,help:mail.field_mail_compose_message__author_id
#: model:ir.model.fields,help:mail.field_mail_mail__author_id
#: model:ir.model.fields,help:mail.field_mail_message__author_id
msgid ""
"Author of the message. If not set, email_from may hold an email address that"
" did not match any partner."
msgstr ""
"Tác giả của thông điệp. Nếu không đặt, trường email_from có thể chứa địa chỉ"
" email mà không khớp với bất kỳ đối tác nào."

#. module: mail
#: model:ir.model.fields,field_description:mail.field_mail_mail__author_avatar
#: model:ir.model.fields,field_description:mail.field_mail_message__author_avatar
msgid "Author's avatar"
msgstr "Avatar của Tác giả"

#. module: mail
#: model:ir.model.fields,field_description:mail.field_mail_channel__group_public_id
msgid "Authorized Group"
msgstr "Nhóm có thẩm quyền"

#. module: mail
#: model:ir.model.fields,field_description:mail.field_mail_mail__auto_delete
#: model:ir.model.fields,field_description:mail.field_mail_template__auto_delete
msgid "Auto Delete"
msgstr "Tự động xóa"

#. module: mail
#: model_terms:ir.ui.view,arch_db:mail.mail_channel_view_form
msgid "Auto Subscribe Groups"
msgstr "Nhóm nhận tin tự động"

#. module: mail
#: model:ir.model.fields,field_description:mail.field_mail_channel__group_ids
msgid "Auto Subscription"
msgstr "Tự động đăng ký nhận tin"

#. module: mail
#: model_terms:ir.ui.view,arch_db:mail.view_mail_message_subtype_form
msgid "Auto subscription"
msgstr "Tự động đăng ký nhận tin"

#. module: mail
#: model:ir.model.fields,field_description:mail.field_mail_activity__automated
msgid "Automated activity"
msgstr "Hoạt động tự động"

#. module: mail
#: model:ir.model.fields,help:mail.field_mail_activity_type__triggered_next_type_id
msgid ""
"Automatically schedule this activity once the current one is marked as done."
msgstr ""
"Tự động lên lịch trình cho hoạt động này ngay khi hoạt động hiện tại được "
"đánh dấu hoàn thành."

#. module: mail
#. openerp-web
#: code:addons/mail/static/src/components/channel_invitation_form/channel_invitation_form.xml:0
#: code:addons/mail/static/src/components/channel_member_list/channel_member_list.xml:0
#: code:addons/mail/static/src/components/rtc_call_participant_card/rtc_call_participant_card.xml:0
#: code:addons/mail/static/src/components/rtc_invitation_card/rtc_invitation_card.xml:0
#: code:addons/mail/static/src/components/thread_view_topbar/thread_view_topbar.xml:0
#: model:ir.model.fields,field_description:mail.field_mail_channel__avatar_128
#: model:ir.model.fields,field_description:mail.field_mail_guest__avatar_1920
#, python-format
msgid "Avatar"
msgstr "Ảnh đại diện"

#. module: mail
#: model:ir.model.fields,field_description:mail.field_mail_guest__avatar_1024
msgid "Avatar 1024"
msgstr "Hình đại diện 1024"

#. module: mail
#: model:ir.model.fields,field_description:mail.field_mail_guest__avatar_128
msgid "Avatar 128"
msgstr "Hình đại diện 128"

#. module: mail
#: model:ir.model.fields,field_description:mail.field_mail_guest__avatar_256
msgid "Avatar 256"
msgstr "Hình đại diện 256"

#. module: mail
#: model:ir.model.fields,field_description:mail.field_mail_guest__avatar_512
msgid "Avatar 512"
msgstr "Hình đại diện 512"

#. module: mail
#. openerp-web
#: code:addons/mail/static/src/components/notification_request/notification_request.xml:0
#, python-format
msgid "Avatar of OdooBot"
msgstr "Ảnh đại diện OdooBot"

#. module: mail
#. openerp-web
#: code:addons/mail/static/src/components/composer/composer.xml:0
#, python-format
msgid "Avatar of guest"
msgstr "Ảnh đại diện khách"

#. module: mail
#. openerp-web
#: code:addons/mail/static/src/components/composer/composer.xml:0
#, python-format
msgid "Avatar of user"
msgstr "Ảnh đại diện người dùng"

#. module: mail
#. openerp-web
#: code:addons/mail/static/src/components/thread_icon/thread_icon.xml:0
#, python-format
msgid "Away"
msgstr "Vắng mặt"

#. module: mail
#: model:ir.model,name:mail.model_base
msgid "Base"
msgstr "Cơ bản"

#. module: mail
#: model_terms:ir.ui.view,arch_db:mail.mail_notification_paynow
msgid "Best regards,"
msgstr "Trân trọng,"

#. module: mail
#: model:ir.model.fields,field_description:mail.field_mail_thread_blacklist__is_blacklisted
#: model:ir.model.fields,field_description:mail.field_res_partner__is_blacklisted
#: model:ir.model.fields,field_description:mail.field_res_users__is_blacklisted
#: model_terms:ir.ui.view,arch_db:mail.mail_blacklist_view_form
msgid "Blacklist"
msgstr "Danh sách đen"

#. module: mail
#: model_terms:ir.ui.view,arch_db:mail.mail_blacklist_view_tree
msgid "Blacklist Date"
msgstr "Ngày vào danh sách đen"

#. module: mail
#: model:ir.model.fields.selection,name:mail.selection__mail_mail__failure_type__mail_bl
msgid "Blacklisted Address"
msgstr "Địa chỉ thuộc danh sách đen"

#. module: mail
#: model:ir.actions.act_window,name:mail.mail_blacklist_action
msgid "Blacklisted Email Addresses"
msgstr "Địa chỉ email bị liệt vào danh sách đen"

#. module: mail
#: model:ir.model.fields,field_description:mail.field_mail_template__body_html
#: model:ir.model.fields,field_description:mail.field_mail_template_preview__body_html
#: model_terms:ir.ui.view,arch_db:mail.mail_message_view_form
#: model_terms:ir.ui.view,arch_db:mail.view_mail_form
msgid "Body"
msgstr "Thân"

#. module: mail
#. openerp-web
#: code:addons/mail/static/src/components/partner_im_status_icon/partner_im_status_icon.xml:0
#: code:addons/mail/static/src/components/thread_icon/thread_icon.xml:0
#: code:addons/mail/static/src/widgets/common.xml:0
#, python-format
msgid "Bot"
msgstr "Bot"

#. module: mail
#: model:ir.model.fields,field_description:mail.field_mail_thread_blacklist__message_bounce
#: model:ir.model.fields,field_description:mail.field_res_partner__message_bounce
#: model:ir.model.fields,field_description:mail.field_res_users__message_bounce
msgid "Bounce"
msgstr "Thoát ngay"

#. module: mail
#. openerp-web
#: code:addons/mail/static/src/components/notification_popover/notification_popover.js:0
#: model:ir.model.fields.selection,name:mail.selection__mail_notification__notification_status__bounce
#, python-format
msgid "Bounced"
msgstr "Bị trả về"

#. module: mail
#. openerp-web
#: code:addons/mail/static/src/components/rtc_configuration_menu/rtc_configuration_menu.xml:0
#, python-format
msgid "Browser default"
msgstr "Mặc định trình duyệt"

#. module: mail
#: code:addons/mail/models/mail_thread_cc.py:0
#, python-format
msgid "CC Email"
msgstr "CC Email"

#. module: mail
#: model:mail.activity.type,name:mail.mail_activity_data_call
msgid "Call"
msgstr "Gọi"

#. module: mail
#. openerp-web
#: code:addons/mail/static/src/components/media_preview/media_preview.xml:0
#, python-format
msgid "Camera is off"
msgstr "Camera đã tắt"

#. module: mail
#: model:ir.model.fields,field_description:mail.field_mail_compose_message__can_edit_body
#: model:ir.model.fields,field_description:mail.field_mail_composer_mixin__can_edit_body
msgid "Can Edit Body"
msgstr "Có thể sửa thân bài"

#. module: mail
#: model:ir.model.fields,field_description:mail.field_mail_activity__can_write
msgid "Can Write"
msgstr "Có thể Ghi"

#. module: mail
#: code:addons/mail/models/mail_notification.py:0
#, python-format
msgid "Can not update the message or recipient of a notification."
msgstr "Không thể cập nhật tin hoặc người nhận tin của một thông báo."

#. module: mail
#. openerp-web
#: code:addons/mail/static/src/components/activity/activity.xml:0
#: code:addons/mail/static/src/components/attachment_delete_confirm_dialog/attachment_delete_confirm_dialog.xml:0
#: code:addons/mail/static/src/components/delete_message_confirm_dialog/delete_message_confirm_dialog.xml:0
#: code:addons/mail/static/src/components/follower_subtype_list/follower_subtype_list.xml:0
#: code:addons/mail/static/src/components/rtc_configuration_menu/rtc_configuration_menu.xml:0
#: code:addons/mail/static/src/components/rtc_configuration_menu/rtc_configuration_menu.xml:0
#: model_terms:ir.ui.view,arch_db:mail.email_compose_message_wizard_form
#: model_terms:ir.ui.view,arch_db:mail.mail_resend_cancel_view_form
#: model_terms:ir.ui.view,arch_db:mail.mail_resend_message_view_form
#: model_terms:ir.ui.view,arch_db:mail.mail_wizard_invite_form
#: model_terms:ir.ui.view,arch_db:mail.view_mail_form
#, python-format
msgid "Cancel"
msgstr "Hủy"

#. module: mail
#: model_terms:ir.ui.view,arch_db:mail.view_mail_tree
msgid "Cancel Email"
msgstr "Hủy Email"

#. module: mail
#: model_terms:ir.ui.view,arch_db:mail.mail_resend_cancel_view_form
msgid "Cancel notification in failure"
msgstr "Huỷ bỏ thông báo bị lỗi"

#. module: mail
#. openerp-web
#: code:addons/mail/static/src/components/notification_popover/notification_popover.js:0
#: model:ir.model.fields.selection,name:mail.selection__mail_notification__notification_status__canceled
#, python-format
msgid "Canceled"
msgstr "Đã huỷ"

#. module: mail
#: model:ir.model.fields.selection,name:mail.selection__mail_mail__state__cancel
msgid "Cancelled"
msgstr "Đã hủy"

#. module: mail
#: model:ir.model,name:mail.model_mail_shortcode
msgid "Canned Response / Shortcode"
msgstr "Đang trả lời/Ký tự đặt biệt"

#. module: mail
#: model:ir.model.fields,field_description:mail.field_mail_mail__canned_response_ids
#: model:ir.model.fields,field_description:mail.field_mail_message__canned_response_ids
msgid "Canned Responses"
msgstr "Trả lời tự động"

#. module: mail
#: model:ir.model.fields,help:mail.field_mail_mail__email_cc
msgid "Carbon copy message recipients"
msgstr "Người nhận bản sao (Cc)"

#. module: mail
#: model:ir.model.fields,help:mail.field_mail_template_preview__email_cc
msgid "Carbon copy recipients"
msgstr "Người nhận bản sao cc"

#. module: mail
#: model:ir.model.fields,help:mail.field_mail_template__email_cc
msgid "Carbon copy recipients (placeholders may be used here)"
msgstr "Người nhận bản sao (placeholders có thể dùng được ở đây)"

#. module: mail
#: model:ir.model.fields,field_description:mail.field_res_company__catchall_formatted
msgid "Catchall"
msgstr "Catchall"

#. module: mail
#: model:ir.model.fields,field_description:mail.field_res_company__catchall_email
msgid "Catchall Email"
msgstr "Catchall Email"

#. module: mail
#: model:ir.model.fields,field_description:mail.field_mail_mail__email_cc
#: model:ir.model.fields,field_description:mail.field_mail_template__email_cc
#: model:ir.model.fields,field_description:mail.field_mail_template_preview__email_cc
msgid "Cc"
msgstr "CC"

#. module: mail
#: model:ir.model.fields,field_description:mail.field_mail_activity__chaining_type
#: model:ir.model.fields,field_description:mail.field_mail_activity_type__chaining_type
msgid "Chaining Type"
msgstr ""

#. module: mail
#. openerp-web
#: code:addons/mail/static/src/models/rtc_call_viewer/rtc_call_viewer.js:0
#, python-format
msgid "Change Layout"
msgstr "Thay đổi bố cục"

#. module: mail
#. openerp-web
#: code:addons/mail/static/src/components/rtc_option_list/rtc_option_list.xml:0
#, python-format
msgid "Change layout"
msgstr "Thay đổi bố cục"

#. module: mail
#: model:ir.model.fields,help:mail.field_mail_activity__activity_decoration
#: model:ir.model.fields,help:mail.field_mail_activity_type__decoration_type
msgid "Change the background color of the related activities of this type."
msgstr "Thay đổi màu nền của các hoạt động liên quan của loại này."

#. module: mail
#. openerp-web
#: code:addons/mail/static/src/components/message/message.xml:0
#, python-format
msgid "Changed"
msgstr "Đã thay đổi"

#. module: mail
#. openerp-web
#: code:addons/mail/static/src/components/discuss/discuss.js:0
#: code:addons/mail/static/src/components/messaging_menu/messaging_menu.js:0
#: model:ir.model.fields,field_description:mail.field_mail_channel_partner__channel_id
#: model:ir.model.fields,field_description:mail.field_mail_channel_rtc_session__channel_id
#: model:ir.model.fields.selection,name:mail.selection__mail_channel__channel_type__channel
#: model_terms:ir.ui.view,arch_db:mail.mail_channel_partner_view_form
#: model_terms:ir.ui.view,arch_db:mail.mail_channel_rtc_session_view_search
#: model_terms:ir.ui.view,arch_db:mail.mail_channel_view_kanban
#, python-format
msgid "Channel"
msgstr "Kênh"

#. module: mail
#: code:addons/mail/models/mail_channel.py:0
#, python-format
msgid ""
"Channel \"%(channel_name)s\" only accepts members of group "
"\"%(group_name)s\". Forbidden for: %(guest_names)s"
msgstr ""

#. module: mail
#: code:addons/mail/models/mail_channel.py:0
#, python-format
msgid ""
"Channel \"%(channel_name)s\" only accepts members of group "
"\"%(group_name)s\". Forbidden for: %(partner_names)s"
msgstr ""
"Kênh \"%(channel_name)s\" chỉ chấp nhận thành viên của nhóm "
"\"%(group_name)s\". Cấm truy cập đối với: %(partner_names)s"

#. module: mail
#: model:ir.model.fields,field_description:mail.field_mail_channel_rtc_session__channel_partner_id
msgid "Channel Partner"
msgstr "Đối tác trên kênh"

#. module: mail
#: model:ir.model.fields,field_description:mail.field_mail_channel__channel_type
msgid "Channel Type"
msgstr "Kiểu Kênh"

#. module: mail
#. openerp-web
#: code:addons/mail/static/src/components/discuss_sidebar_category_item/discuss_sidebar_category_item.xml:0
#, python-format
msgid "Channel settings"
msgstr "Thiết lập kênh"

#. module: mail
#. openerp-web
#: code:addons/mail/static/src/components/messaging_menu/messaging_menu.xml:0
#: code:addons/mail/static/src/models/messaging_initializer/messaging_initializer.js:0
#: model:ir.model.fields,field_description:mail.field_mail_guest__channel_ids
#: model:ir.model.fields,field_description:mail.field_res_partner__channel_ids
#: model:ir.model.fields,field_description:mail.field_res_users__channel_ids
#: model:ir.ui.menu,name:mail.mail_channel_menu_settings
#: model_terms:ir.ui.view,arch_db:mail.mail_channel_partner_view_tree
#, python-format
msgid "Channels"
msgstr "Kênh"

#. module: mail
#: model:ir.actions.act_window,name:mail.mail_channel_partner_action
#: model:ir.ui.menu,name:mail.mail_channel_partner_menu
msgid "Channels/Partner"
msgstr "Kênh/Đối tác"

#. module: mail
#. openerp-web
#: code:addons/mail/static/src/components/discuss/discuss.js:0
#: code:addons/mail/static/src/components/messaging_menu/messaging_menu.js:0
#: code:addons/mail/static/src/components/messaging_menu/messaging_menu.xml:0
#: model:ir.model.fields.selection,name:mail.selection__mail_channel__channel_type__chat
#, python-format
msgid "Chat"
msgstr "Nhắn tin"

#. module: mail
#: model:ir.actions.act_window,name:mail.mail_shortcode_action
msgid "Chat Shortcode"
msgstr "Ký tự Chat"

#. module: mail
#: model:ir.model.fields,help:mail.field_mail_channel__channel_type
msgid ""
"Chat is private and unique between 2 persons. Group is private among invited"
" persons. Channel can be freely joined (depending on its configuration)."
msgstr ""
"Chat là riêng tư và chỉ giữa 2 người. Nhóm là riêng tư cho một nhóm người "
"được mời. Kênh có thể tham dự tự do (tùy theo cấu hình)."

#. module: mail
#: model:ir.model.fields,field_description:mail.field_mail_mail__child_ids
#: model:ir.model.fields,field_description:mail.field_mail_message__child_ids
msgid "Child Messages"
msgstr "Các thông điệp con"

#. module: mail
#: model_terms:ir.ui.view,arch_db:mail.mail_template_preview_view_form
msgid "Choose an example"
msgstr "Chọn một ví dụ"

#. module: mail
#. openerp-web
#: code:addons/mail/static/src/components/message_list/message_list.xml:0
#: code:addons/mail/static/src/components/thread_view/thread_view.xml:0
#, python-format
msgid "Click here to retry"
msgstr "Bấm vào đây để thử lại"

#. module: mail
#. openerp-web
#: code:addons/mail/static/src/js/tours/mail.js:0
#, python-format
msgid "Click on your message"
msgstr "Bấm vào tin nhắn của bạn"

#. module: mail
#. openerp-web
#: code:addons/mail/static/src/components/message_in_reply_to_view/message_in_reply_to_view.xml:0
#, python-format
msgid "Click to see the attachments"
msgstr "Bấm để xem tệp đính kèm"

#. module: mail
#. openerp-web
#: code:addons/mail/static/src/components/attachment_viewer/attachment_viewer.xml:0
#: code:addons/mail/static/src/components/chatter_topbar/chatter_topbar.xml:0
#: code:addons/mail/static/src/components/follower_subtype_list/follower_subtype_list.xml:0
#: code:addons/mail/static/src/xml/thread.xml:0
#: code:addons/mail/static/src/xml/thread.xml:0
#: model_terms:ir.ui.view,arch_db:mail.mail_template_preview_view_form
#, python-format
msgid "Close"
msgstr "Đóng"

#. module: mail
#. openerp-web
#: code:addons/mail/static/src/components/attachment_viewer/attachment_viewer.xml:0
#, python-format
msgid "Close (Esc)"
msgstr "Đóng (Esc)"

#. module: mail
#. openerp-web
#: code:addons/mail/static/src/components/chat_window_header/chat_window_header.xml:0
#, python-format
msgid "Close chat window"
msgstr "Đóng cửa sổ trò chuyện"

#. module: mail
#. openerp-web
#: code:addons/mail/static/src/components/chat_window_header/chat_window_header.xml:0
#, python-format
msgid "Close conversation"
msgstr "Đóng hội thoại"

#. module: mail
#: model:ir.model.fields.selection,name:mail.selection__mail_channel_partner__fold_state__closed
msgid "Closed"
msgstr "Đã đóng"

#. module: mail
#: model_terms:ir.ui.view,arch_db:mail.email_template_form
msgid "Comma-separated carbon copy recipients addresses"
msgstr "Các địa chỉ người nhận cách nhau bằng dấu phảy"

#. module: mail
#: model_terms:ir.ui.view,arch_db:mail.email_template_form
msgid "Comma-separated ids of recipient partners"
msgstr "Các ID của Đối tác nhận cách nhau bằng dấu phảy"

#. module: mail
#: model:ir.model.fields,help:mail.field_mail_template__partner_to
msgid ""
"Comma-separated ids of recipient partners (placeholders may be used here)"
msgstr ""
"Các ID của Đối tác nhận cách nhau bằng dấu phảy (placeholders có thể dùng "
"được ở đây)"

#. module: mail
#: model:ir.model.fields,help:mail.field_mail_template_preview__email_to
#: model_terms:ir.ui.view,arch_db:mail.email_template_form
msgid "Comma-separated recipient addresses"
msgstr "Các địa chỉ người nhận cách nhau bằng dấu phảy"

#. module: mail
#: model:ir.model.fields,help:mail.field_mail_template__email_to
msgid "Comma-separated recipient addresses (placeholders may be used here)"
msgstr ""
"Các địa chỉ người nhận cách nhau bằng dấu phảy (placeholders có thể dùng "
"được ở đây)"

#. module: mail
#: model:ir.model.fields.selection,name:mail.selection__mail_compose_message__message_type__comment
#: model:ir.model.fields.selection,name:mail.selection__mail_message__message_type__comment
#: model_terms:ir.ui.view,arch_db:mail.view_mail_search
msgid "Comment"
msgstr "Bình luận"

#. module: mail
#: model:ir.model,name:mail.model_res_company
msgid "Companies"
msgstr "Công ty"

#. module: mail
#. openerp-web
#: code:addons/mail/static/src/js/activity.js:0
#: code:addons/mail/static/src/models/mail_template/mail_template.js:0
#: model:ir.actions.act_window,name:mail.action_email_compose_message_wizard
#: model_terms:ir.ui.view,arch_db:mail.email_compose_message_wizard_form
#, python-format
msgid "Compose Email"
msgstr "Soạn Email"

#. module: mail
#: model:ir.model.fields,field_description:mail.field_mail_compose_message__composition_mode
msgid "Composition mode"
msgstr "Chế độ soạn thảo"

#. module: mail
#: model:ir.model,name:mail.model_res_config_settings
msgid "Config Settings"
msgstr "Thiết lập cấu hình"

#. module: mail
#: model_terms:ir.ui.view,arch_db:mail.res_config_settings_view_form
msgid "Configure your ICE server list for webRTC"
msgstr ""

#. module: mail
#: model_terms:ir.ui.view,arch_db:mail.res_config_settings_view_form
msgid "Configure your activity types"
msgstr "Định cấu hình các loại hoạt động của bạn"

#. module: mail
#: model_terms:ir.ui.view,arch_db:mail.res_config_settings_view_form
msgid "Configure your own email servers"
msgstr "Cấu hình tài khoản email server của bạn"

#. module: mail
#: model_terms:ir.ui.view,arch_db:mail.mail_blacklist_remove_view_form
msgid "Confirm"
msgstr "Xác nhận"

#. module: mail
#. openerp-web
#: code:addons/mail/static/src/components/attachment_delete_confirm_dialog/attachment_delete_confirm_dialog.js:0
#: code:addons/mail/static/src/components/delete_message_confirm_dialog/delete_message_confirm_dialog.js:0
#, python-format
msgid "Confirmation"
msgstr "Xác nhận"

#. module: mail
#. openerp-web
#: code:addons/mail/static/src/xml/systray.xml:0
#, python-format
msgid "Congratulations, you're done with your activities."
msgstr "Xin chúc mừng, bạn đã hoàn thành các hoạt động."

#. module: mail
#. openerp-web
#: code:addons/mail/static/src/components/message_list/message_list.xml:0
#, python-format
msgid "Congratulations, your inbox is empty"
msgstr "Chúc mừng, hộp thư đến của bạn không còn thông điệp phải xử lý"

#. module: mail
#. openerp-web
#: code:addons/mail/static/src/widgets/discuss/discuss.js:0
#, python-format
msgid "Congratulations, your inbox is empty!"
msgstr "Chúc mừng, hộp thư của bạn đang trống!"

#. module: mail
#: model:ir.model.fields.selection,name:mail.selection__mail_mail__failure_type__mail_smtp
#: model:ir.model.fields.selection,name:mail.selection__mail_notification__failure_type__mail_smtp
msgid "Connection failed (outgoing mail server problem)"
msgstr "Kết nối thất bại (có vấn đề về máy chủ gửi email)"

#. module: mail
#: model:ir.model.fields,field_description:mail.field_mail_compose_message__reply_to_force_new
msgid "Considers answers as new thread"
msgstr "Cân nhắc tạo câu trả lời thành luồng mới"

#. module: mail
#: model:ir.model,name:mail.model_res_partner
msgid "Contact"
msgstr "Liên hệ"

#. module: mail
#: model_terms:ir.ui.view,arch_db:mail.res_partner_view_activity
msgid "Contacts"
msgstr "Liên hệ"

#. module: mail
#: model:ir.model.fields,help:mail.field_mail_channel_partner__last_interest_dt
msgid ""
"Contains the date and time of the last interesting event that happened in "
"this channel for this partner. This includes: creating, joining, pinning, "
"and new message posted."
msgstr ""
"Chứa ngày và giờ của sự kiện thú vị cuối cùng đã xảy ra trong kênh này đối "
"với đối tác này. Bao gồm: tạo, tham gia, ghim, và đã đăng tin nhắn."

#. module: mail
#: model:ir.model.fields,field_description:mail.field_mail_message_reaction__content
#: model_terms:ir.ui.view,arch_db:mail.email_template_form
#: model_terms:ir.ui.view,arch_db:mail.view_message_search
msgid "Content"
msgstr "Nội dung"

#. module: mail
#: model:ir.model.fields,field_description:mail.field_mail_compose_message__body
#: model:ir.model.fields,field_description:mail.field_mail_composer_mixin__body
#: model:ir.model.fields,field_description:mail.field_mail_mail__body
#: model:ir.model.fields,field_description:mail.field_mail_message__body
msgid "Contents"
msgstr "Nội dung"

#. module: mail
#: model:ir.model.fields,field_description:mail.field_mail_channel_partner__fold_state
msgid "Conversation Fold State"
msgstr "Trạng thái Gom/Đóng hội thoại"

#. module: mail
#: model:ir.model.fields,field_description:mail.field_mail_channel_partner__is_minimized
msgid "Conversation is minimized"
msgstr "Hội thoại được thu nhỏ"

#. module: mail
#. openerp-web
#: code:addons/mail/static/src/components/messaging_menu/messaging_menu.xml:0
#, python-format
msgid "Conversations"
msgstr "Hội thoại"

#. module: mail
#: model:ir.model.fields,help:mail.field_mail_thread_blacklist__message_bounce
#: model:ir.model.fields,help:mail.field_res_partner__message_bounce
#: model:ir.model.fields,help:mail.field_res_users__message_bounce
msgid "Counter of the number of bounced emails for this contact"
msgstr "Bộ đếm các email bị thoát ngay đối với liên hệ này"

#. module: mail
#: model:ir.model.fields,field_description:mail.field_mail_guest__country_id
msgid "Country"
msgstr "Quốc gia"

#. module: mail
#. openerp-web
#: code:addons/mail/static/src/xml/activity_view.xml:0
#, python-format
msgid "Create"
msgstr "Tạo"

#. module: mail
#: model:ir.model.fields.selection,name:mail.selection__ir_actions_server__state__next_activity
msgid "Create Next Activity"
msgstr "Tạo hoạt động tiếp theo"

#. module: mail
#: model:ir.model.fields,field_description:mail.field_mail_activity_type__create_uid
msgid "Create Uid"
msgstr "ID người tạo"

#. module: mail
#. openerp-web
#: code:addons/mail/static/src/models/channel_invitation_form/channel_invitation_form.js:0
#, python-format
msgid "Create group chat"
msgstr "Tạo nhóm chat"

#. module: mail
#: code:addons/mail/models/mail_thread.py:0
#, python-format
msgid "Create new %(document)s"
msgstr "Tạo mới %(document)s"

#. module: mail
#: code:addons/mail/models/mail_thread.py:0
#, python-format
msgid "Create new %(document)s by sending an email to %(email_link)s"
msgstr "Tạo mới %(document)s bằng cách gửi một email đến %(email_link)s"

#. module: mail
#. openerp-web
#: code:addons/mail/static/src/components/discuss/discuss.js:0
#, python-format
msgid "Create or search channel..."
msgstr "Tạo hoặc tìm kiếm kênh..."

#. module: mail
#. openerp-web
#: code:addons/mail/static/src/components/activity/activity.xml:0
#, python-format
msgid "Created"
msgstr "Đã tạo"

#. module: mail
#: model_terms:ir.ui.view,arch_db:mail.mail_activity_view_search
msgid "Created By"
msgstr "Tạo bởi"

#. module: mail
#: model:ir.model.fields,field_description:mail.field_mail_activity__create_uid
#: model:ir.model.fields,field_description:mail.field_mail_alias__create_uid
#: model:ir.model.fields,field_description:mail.field_mail_blacklist__create_uid
#: model:ir.model.fields,field_description:mail.field_mail_blacklist_remove__create_uid
#: model:ir.model.fields,field_description:mail.field_mail_channel__create_uid
#: model:ir.model.fields,field_description:mail.field_mail_channel_partner__create_uid
#: model:ir.model.fields,field_description:mail.field_mail_channel_rtc_session__create_uid
#: model:ir.model.fields,field_description:mail.field_mail_compose_message__create_uid
#: model:ir.model.fields,field_description:mail.field_mail_guest__create_uid
#: model:ir.model.fields,field_description:mail.field_mail_ice_server__create_uid
#: model:ir.model.fields,field_description:mail.field_mail_mail__create_uid
#: model:ir.model.fields,field_description:mail.field_mail_message__create_uid
#: model:ir.model.fields,field_description:mail.field_mail_message_subtype__create_uid
#: model:ir.model.fields,field_description:mail.field_mail_resend_cancel__create_uid
#: model:ir.model.fields,field_description:mail.field_mail_resend_message__create_uid
#: model:ir.model.fields,field_description:mail.field_mail_resend_partner__create_uid
#: model:ir.model.fields,field_description:mail.field_mail_shortcode__create_uid
#: model:ir.model.fields,field_description:mail.field_mail_template__create_uid
#: model:ir.model.fields,field_description:mail.field_mail_template_preview__create_uid
#: model:ir.model.fields,field_description:mail.field_mail_tracking_value__create_uid
#: model:ir.model.fields,field_description:mail.field_mail_wizard_invite__create_uid
#: model:ir.model.fields,field_description:mail.field_res_users_settings__create_uid
#: model:ir.model.fields,field_description:mail.field_res_users_settings_volumes__create_uid
msgid "Created by"
msgstr "Được tạo bởi"

#. module: mail
#: model:ir.model.fields,field_description:mail.field_mail_activity__create_date
#: model:ir.model.fields,field_description:mail.field_mail_activity_type__create_date
#: model:ir.model.fields,field_description:mail.field_mail_alias__create_date
#: model:ir.model.fields,field_description:mail.field_mail_blacklist__create_date
#: model:ir.model.fields,field_description:mail.field_mail_blacklist_remove__create_date
#: model:ir.model.fields,field_description:mail.field_mail_channel__create_date
#: model:ir.model.fields,field_description:mail.field_mail_channel_partner__create_date
#: model:ir.model.fields,field_description:mail.field_mail_channel_rtc_session__create_date
#: model:ir.model.fields,field_description:mail.field_mail_compose_message__create_date
#: model:ir.model.fields,field_description:mail.field_mail_guest__create_date
#: model:ir.model.fields,field_description:mail.field_mail_ice_server__create_date
#: model:ir.model.fields,field_description:mail.field_mail_mail__create_date
#: model:ir.model.fields,field_description:mail.field_mail_message__create_date
#: model:ir.model.fields,field_description:mail.field_mail_message_subtype__create_date
#: model:ir.model.fields,field_description:mail.field_mail_resend_cancel__create_date
#: model:ir.model.fields,field_description:mail.field_mail_resend_message__create_date
#: model:ir.model.fields,field_description:mail.field_mail_resend_partner__create_date
#: model:ir.model.fields,field_description:mail.field_mail_shortcode__create_date
#: model:ir.model.fields,field_description:mail.field_mail_template__create_date
#: model:ir.model.fields,field_description:mail.field_mail_template_preview__create_date
#: model:ir.model.fields,field_description:mail.field_mail_tracking_value__create_date
#: model:ir.model.fields,field_description:mail.field_mail_wizard_invite__create_date
#: model:ir.model.fields,field_description:mail.field_res_users_settings__create_date
#: model:ir.model.fields,field_description:mail.field_res_users_settings_volumes__create_date
msgid "Created on"
msgstr "Thời điểm tạo"

#. module: mail
#. openerp-web
#: code:addons/mail/static/src/models/chatter/chatter.js:0
#, python-format
msgid "Creating a new record..."
msgstr "Tạo mới một bản ghi..."

#. module: mail
#: model_terms:ir.ui.view,arch_db:mail.view_mail_search
msgid "Creation Date"
msgstr "Ngày tạo"

#. module: mail
#: model:ir.model.fields,field_description:mail.field_mail_ice_server__credential
msgid "Credential"
msgstr "Thông tin đăng nhập"

#. module: mail
#: model:ir.model.fields,field_description:mail.field_mail_tracking_value__currency_id
msgid "Currency"
msgstr "Tiền tệ"

#. module: mail
#: model:ir.model.fields,help:mail.field_mail_mail__starred
#: model:ir.model.fields,help:mail.field_mail_message__starred
msgid "Current user has a starred notification linked to this message"
msgstr ""
"Người dùng hiện hành có một thông báo chưa đánh sao liên kết với thông điệp "
"này"

#. module: mail
#: model:ir.model.fields,field_description:mail.field_mail_alias__alias_bounced_content
#: model:ir.model.fields,field_description:mail.field_mail_channel__alias_bounced_content
msgid "Custom Bounced Message"
msgstr "Tin nhắn bị trả lại tùy chỉnh"

#. module: mail
#: model:ir.model.fields,field_description:mail.field_mail_channel_partner__custom_channel_name
msgid "Custom channel name"
msgstr "Tên kênh tuỳ ý"

#. module: mail
#: model:ir.model.constraint,message:mail.constraint_mail_notification_notification_partner_required
msgid "Customer is required for inbox / email notification"
msgstr "Buộc phải có khách hàng để thông báo vào inbox hoặc email"

#. module: mail
#: model:ir.model.fields,field_description:mail.field_mail_mail__date
#: model:ir.model.fields,field_description:mail.field_mail_message__date
#: model_terms:ir.ui.view,arch_db:mail.view_mail_search
msgid "Date"
msgstr "Ngày"

#. module: mail
#: model:ir.model.fields.selection,name:mail.selection__ir_actions_server__activity_date_deadline_range_type__days
msgid "Days"
msgstr "Ngày"

#. module: mail
#. openerp-web
#: code:addons/mail/static/src/xml/web_kanban_activity.xml:0
#: code:addons/mail/static/src/xml/web_kanban_activity.xml:0
#: model_terms:ir.ui.view,arch_db:mail.mail_activity_view_search
#, python-format
msgid "Deadline"
msgstr "Hạn chót"

#. module: mail
#. openerp-web
#: code:addons/mail/static/src/components/rtc_controller/rtc_controller.xml:0
#, python-format
msgid "Deafen"
msgstr ""

#. module: mail
#: model_terms:ir.ui.view,arch_db:mail.message_user_assigned
msgid "Dear"
msgstr "Gửi"

#. module: mail
#: model:ir.model.fields,field_description:mail.field_mail_activity__activity_decoration
#: model:ir.model.fields,field_description:mail.field_mail_activity_type__decoration_type
msgid "Decoration Type"
msgstr "Kiểu trang trí"

#. module: mail
#: model:ir.model.fields,field_description:mail.field_mail_message_subtype__default
msgid "Default"
msgstr "Mặc định"

#. module: mail
#: model:ir.model.fields,field_description:mail.field_mail_channel__default_display_mode
msgid "Default Display Mode"
msgstr "Chế độ hiển thị mặc định"

#. module: mail
#: model:ir.model.fields,field_description:mail.field_mail_activity_type__default_note
msgid "Default Note"
msgstr "Ghi chú mặc định"

#. module: mail
#: model:ir.model.fields,field_description:mail.field_mail_activity_type__summary
msgid "Default Summary"
msgstr "Tóm tắt mặc định"

#. module: mail
#: model:ir.model.fields,field_description:mail.field_mail_activity_type__default_user_id
msgid "Default User"
msgstr "Người dùng mặc định"

#. module: mail
#: model:ir.model.fields,field_description:mail.field_mail_compose_message__null_value
#: model:ir.model.fields,field_description:mail.field_mail_composer_mixin__null_value
#: model:ir.model.fields,field_description:mail.field_mail_render_mixin__null_value
#: model:ir.model.fields,field_description:mail.field_mail_template__null_value
msgid "Default Value"
msgstr "Giá trị mặc định"

#. module: mail
#: model:ir.model.fields,field_description:mail.field_mail_alias__alias_defaults
#: model:ir.model.fields,field_description:mail.field_mail_channel__alias_defaults
msgid "Default Values"
msgstr "Giá trị mặc định"

#. module: mail
#: model:ir.model.fields,field_description:mail.field_mail_template__use_default_to
msgid "Default recipients"
msgstr "Người nhận mặc định"

#. module: mail
#: model:ir.model.fields,help:mail.field_mail_template__use_default_to
msgid ""
"Default recipients of the record:\n"
"- partner (using id on a partner or the partner_id field) OR\n"
"- email (using email_from or email field)"
msgstr ""
"Người nhận mặc định của bản ghi:\n"
"- đối tác (sử dụng id của đối tác hoặc trường partner_id) HOẶC\n"
"- email (sử dụng trường email_from hoặc trường email)"

#. module: mail
#: model_terms:ir.actions.act_window,help:mail.mail_shortcode_action
msgid "Define a new chat shortcode"
msgstr "Bấm để xác định mã trò chuyện"

#. module: mail
#: model:ir.model.fields,field_description:mail.field_mail_activity_type__delay_label
msgid "Delay Label"
msgstr "Nhãn độ trễ"

#. module: mail
#: model:ir.model.fields,field_description:mail.field_mail_activity_type__delay_from
msgid "Delay Type"
msgstr "Kiểu trễ"

#. module: mail
#. openerp-web
#: code:addons/mail/static/src/components/rtc_configuration_menu/rtc_configuration_menu.xml:0
#: code:addons/mail/static/src/components/rtc_configuration_menu/rtc_configuration_menu.xml:0
#: code:addons/mail/static/src/components/rtc_configuration_menu/rtc_configuration_menu.xml:0
#, python-format
msgid "Delay after releasing push-to-talk"
msgstr ""

#. module: mail
#: model:ir.model.fields,field_description:mail.field_mail_activity_type__delay_unit
msgid "Delay units"
msgstr "Đơn vị trễ"

#. module: mail
#. openerp-web
#: code:addons/mail/static/src/components/delete_message_confirm_dialog/delete_message_confirm_dialog.xml:0
#: code:addons/mail/static/src/components/message_action_list/message_action_list.xml:0
#: code:addons/mail/static/src/components/message_action_list/message_action_list.xml:0
#: code:addons/mail/static/src/xml/composer.xml:0
#: code:addons/mail/static/src/xml/composer.xml:0
#: model_terms:ir.ui.view,arch_db:mail.view_document_file_kanban
#, python-format
msgid "Delete"
msgstr "Xoá"

#. module: mail
#: model:ir.model.fields,field_description:mail.field_mail_compose_message__auto_delete
msgid "Delete Emails"
msgstr "Xoá Email"

#. module: mail
#: model:ir.model.fields,field_description:mail.field_mail_compose_message__auto_delete_message
msgid "Delete Message Copy"
msgstr "Xoá Bản sao Thông điệp"

#. module: mail
#: model:ir.model.fields.selection,name:mail.selection__mail_mail__state__exception
msgid "Delivery Failed"
msgstr "Giao thư đã lỗi"

#. module: mail
#. openerp-web
#: code:addons/mail/static/src/components/message/message.xml:0
#, python-format
msgid "Delivery failure"
msgstr ""

#. module: mail
#: model:ir.model.fields,field_description:mail.field_mail_channel__description
#: model:ir.model.fields,field_description:mail.field_mail_message_subtype__description
#: model:ir.model.fields,field_description:mail.field_mail_shortcode__description
#: model_terms:ir.ui.view,arch_db:mail.view_mail_message_subtype_form
msgid "Description"
msgstr "Miêu tả"

#. module: mail
#: model:ir.model.fields,help:mail.field_mail_message_subtype__description
msgid ""
"Description that will be added in the message posted for this subtype. If "
"void, the name will be added instead."
msgstr ""
"Mô tả mã sẽ được thêm vào thông điệp cho subtype này. Nếu để trống, tên sẽ "
"được thêm vào để thay thế."

#. module: mail
#: model:ir.model.fields,help:mail.field_mail_channel__default_display_mode
msgid ""
"Determines how the channel will be displayed by default when opening it from"
" its invitation link. No value means display text (no voice/video)."
msgstr ""
"Xác định cách mặc định hiển thị kênh khi mở kênh từ link lời mời. Không có "
"giá trị nghĩa là hiển thị chữ (không âm thanh/video)."

#. module: mail
#. openerp-web
#: code:addons/mail/static/src/models/messaging_initializer/messaging_initializer.js:0
#, python-format
msgid "Direct Messages"
msgstr "Tin nhắn trực tiếp"

#. module: mail
#. openerp-web
#: code:addons/mail/static/src/components/activity_mark_done_popover/activity_mark_done_popover.xml:0
#: code:addons/mail/static/src/components/composer/composer.xml:0
#: code:addons/mail/static/src/models/discuss_sidebar_category_item/discuss_sidebar_category_item.js:0
#: code:addons/mail/static/src/models/discuss_sidebar_category_item/discuss_sidebar_category_item.js:0
#: code:addons/mail/static/src/xml/activity.xml:0
#: model_terms:ir.ui.view,arch_db:mail.mail_activity_view_form_popup
#: model_terms:ir.ui.view,arch_db:mail.mail_blacklist_remove_view_form
#, python-format
msgid "Discard"
msgstr "Hủy bỏ"

#. module: mail
#: model_terms:ir.ui.view,arch_db:mail.mail_resend_cancel_view_form
msgid "Discard delivery failures"
msgstr "Không lưu các nội dung gửi thất bại"

#. module: mail
#: model:ir.actions.act_window,name:mail.mail_resend_cancel_action
msgid "Discard mail delivery failures"
msgstr "Không lưu các mail gửi thất bại"

#. module: mail
#. openerp-web
#: code:addons/mail/static/src/components/notification_group/notification_group.xml:0
#, python-format
msgid "Discard message delivery failures"
msgstr "Hủy bỏ tin nhắn gửi thất bại"

#. module: mail
#. openerp-web
#: code:addons/mail/static/src/components/rtc_controller/rtc_controller.xml:0
#: model_terms:ir.ui.view,arch_db:mail.mail_channel_rtc_session_view_tree
#, python-format
msgid "Disconnect"
msgstr "Ngắt kết nối"

#. module: mail
#. openerp-web
#: code:addons/mail/static/src/models/messaging_notification_handler/messaging_notification_handler.js:0
#, python-format
msgid "Disconnected from the RTC call by the server"
msgstr ""

#. module: mail
#. openerp-web
#: code:addons/mail/static/src/components/thread_view_topbar/thread_view_topbar.xml:0
#: model:ir.actions.client,name:mail.action_discuss
#: model:ir.ui.menu,name:mail.mail_menu_technical
#: model:ir.ui.menu,name:mail.menu_root_discuss
#: model_terms:ir.ui.view,arch_db:mail.res_config_settings_view_form
#, python-format
msgid "Discuss"
msgstr "Thảo luận"

#. module: mail
#: model_terms:ir.ui.view,arch_db:mail.res_users_settings_view_form
msgid "Discuss sidebar"
msgstr "Thanh bên thảo luận"

#. module: mail
#: model:ir.model,name:mail.model_mail_channel
msgid "Discussion Channel"
msgstr "Kênh thảo luận"

#. module: mail
#: model:mail.message.subtype,name:mail.mt_comment
msgid "Discussions"
msgstr "Thảo luận"

#. module: mail
#: model:ir.model,name:mail.model_mail_resend_cancel
msgid "Dismiss notification for resend by model"
msgstr "Loại bỏ thông báo được gửi từ model này"

#. module: mail
#: model:ir.model.fields,field_description:mail.field_mail_activity__display_name
#: model:ir.model.fields,field_description:mail.field_mail_activity_type__display_name
#: model:ir.model.fields,field_description:mail.field_mail_alias__display_name
#: model:ir.model.fields,field_description:mail.field_mail_blacklist__display_name
#: model:ir.model.fields,field_description:mail.field_mail_blacklist_remove__display_name
#: model:ir.model.fields,field_description:mail.field_mail_channel__display_name
#: model:ir.model.fields,field_description:mail.field_mail_channel_partner__display_name
#: model:ir.model.fields,field_description:mail.field_mail_channel_rtc_session__display_name
#: model:ir.model.fields,field_description:mail.field_mail_compose_message__display_name
#: model:ir.model.fields,field_description:mail.field_mail_followers__display_name
#: model:ir.model.fields,field_description:mail.field_mail_guest__display_name
#: model:ir.model.fields,field_description:mail.field_mail_ice_server__display_name
#: model:ir.model.fields,field_description:mail.field_mail_mail__display_name
#: model:ir.model.fields,field_description:mail.field_mail_message__display_name
#: model:ir.model.fields,field_description:mail.field_mail_message_reaction__display_name
#: model:ir.model.fields,field_description:mail.field_mail_message_subtype__display_name
#: model:ir.model.fields,field_description:mail.field_mail_notification__display_name
#: model:ir.model.fields,field_description:mail.field_mail_resend_cancel__display_name
#: model:ir.model.fields,field_description:mail.field_mail_resend_message__display_name
#: model:ir.model.fields,field_description:mail.field_mail_resend_partner__display_name
#: model:ir.model.fields,field_description:mail.field_mail_shortcode__display_name
#: model:ir.model.fields,field_description:mail.field_mail_template__display_name
#: model:ir.model.fields,field_description:mail.field_mail_template_preview__display_name
#: model:ir.model.fields,field_description:mail.field_mail_tracking_value__display_name
#: model:ir.model.fields,field_description:mail.field_mail_wizard_invite__display_name
#: model:ir.model.fields,field_description:mail.field_res_users_settings__display_name
#: model:ir.model.fields,field_description:mail.field_res_users_settings_volumes__display_name
msgid "Display Name"
msgstr "Tên hiển thị"

#. module: mail
#: model_terms:ir.ui.view,arch_db:mail.email_template_form
msgid ""
"Display an option on related documents to open a composition wizard with "
"this template"
msgstr ""
"Hiển thị một tuỳ chọn trên các tài liệu liên quan để mở một đồ thoại soạn "
"thảo cho mẫu này"

#. module: mail
#: model:ir.model.fields,help:mail.field_mail_activity__res_name
msgid "Display name of the related document."
msgstr "Hiển thị tên của tài liệu liên quan."

#. module: mail
#: model:ir.model.fields,help:mail.field_mail_compose_message__auto_delete_message
msgid ""
"Do not keep a copy of the email in the document communication history (mass "
"mailing only)"
msgstr ""
"Không giữ một bản sao của email trong lịch sử giao tiếp tài liệu (chỉ gửi "
"thư hàng loạt)"

#. module: mail
#. openerp-web
#: code:addons/mail/static/src/components/attachment_delete_confirm_dialog/attachment_delete_confirm_dialog.js:0
#, python-format
msgid "Do you really want to delete \"%s\"?"
msgstr "Bạn có thực sử muốn xóa bỏ \"%s\" chứ?"

#. module: mail
#: model_terms:ir.ui.view,arch_db:mail.mail_activity_view_form
#: model_terms:ir.ui.view,arch_db:mail.view_document_file_kanban
msgid "Document"
msgstr "Tài liệu"

#. module: mail
#: model:ir.model,name:mail.model_mail_followers
msgid "Document Followers"
msgstr "Người theo dõi Tài liệu"

#. module: mail
#: model:ir.model.fields,field_description:mail.field_mail_activity__res_model_id
msgid "Document Model"
msgstr "Model tài liệu"

#. module: mail
#: model:ir.model.fields,field_description:mail.field_mail_activity__res_name
msgid "Document Name"
msgstr "Tên tài liệu"

#. module: mail
#: model_terms:ir.ui.view,arch_db:mail.res_config_settings_view_form
msgid "Documentation"
msgstr "Tài liệu"

#. module: mail
#. openerp-web
#: code:addons/mail/static/src/components/activity_mark_done_popover/activity_mark_done_popover.xml:0
#: code:addons/mail/static/src/xml/activity.xml:0
#, python-format
msgid "Done"
msgstr "Hoàn thành"

#. module: mail
#. openerp-web
#: code:addons/mail/static/src/xml/activity.xml:0
#: model_terms:ir.ui.view,arch_db:mail.mail_activity_view_form_popup
#, python-format
msgid "Done & Launch Next"
msgstr "Hoàn thành & tiếp tục thực hiện"

#. module: mail
#. openerp-web
#: code:addons/mail/static/src/components/activity_mark_done_popover/activity_mark_done_popover.js:0
#: code:addons/mail/static/src/xml/activity.xml:0
#: model_terms:ir.ui.view,arch_db:mail.mail_activity_view_form_popup
#, python-format
msgid "Done & Schedule Next"
msgstr "Hoàn thành & Lập kế hoạch tiếp theo"

#. module: mail
#. openerp-web
#: code:addons/mail/static/src/components/attachment_card/attachment_card.xml:0
#: code:addons/mail/static/src/components/attachment_card/attachment_card.xml:0
#: code:addons/mail/static/src/components/attachment_viewer/attachment_viewer.xml:0
#: code:addons/mail/static/src/components/attachment_viewer/attachment_viewer.xml:0
#: code:addons/mail/static/src/components/attachment_viewer/attachment_viewer.xml:0
#: code:addons/mail/static/src/xml/thread.xml:0
#: code:addons/mail/static/src/xml/thread.xml:0
#: code:addons/mail/static/src/xml/thread.xml:0
#: code:addons/mail/static/src/xml/thread.xml:0
#: code:addons/mail/static/src/xml/thread.xml:0
#, python-format
msgid "Download"
msgstr "Tải xuống"

#. module: mail
#. openerp-web
#: code:addons/mail/static/src/components/rtc_option_list/rtc_option_list.xml:0
#, python-format
msgid "Download logs"
msgstr "Tải xuống nhật ký"

#. module: mail
#. openerp-web
#: code:addons/mail/static/src/components/drop_zone/drop_zone.xml:0
#, python-format
msgid "Drag Files Here"
msgstr "Kéo thả file vào đây"

#. module: mail
#: model_terms:ir.ui.view,arch_db:mail.view_document_file_kanban
msgid "Dropdown menu"
msgstr "Menu sổ xuống"

#. module: mail
#: model:ir.model.fields,field_description:mail.field_mail_activity__date_deadline
msgid "Due Date"
msgstr "Ngày đến hạn"

#. module: mail
#: model:ir.model.fields,field_description:mail.field_ir_actions_server__activity_date_deadline_range
#: model:ir.model.fields,field_description:mail.field_ir_cron__activity_date_deadline_range
msgid "Due Date In"
msgstr "Đến hạn Vào"

#. module: mail
#. openerp-web
#: code:addons/mail/static/src/js/activity.js:0
#, python-format
msgid "Due in %d days"
msgstr "Hạn trong %d ngày tới"

#. module: mail
#. openerp-web
#: code:addons/mail/static/src/components/activity/activity.js:0
#, python-format
msgid "Due in %d days:"
msgstr "Hạn trong %d ngày tới:"

#. module: mail
#. openerp-web
#: code:addons/mail/static/src/components/activity/activity.xml:0
#, python-format
msgid "Due on"
msgstr "Đến hạn vào"

#. module: mail
#: model:ir.model.fields,field_description:mail.field_ir_actions_server__activity_date_deadline_range_type
#: model:ir.model.fields,field_description:mail.field_ir_cron__activity_date_deadline_range_type
msgid "Due type"
msgstr "Kiểu Đến hạn"

#. module: mail
#: model:ir.model.fields.selection,name:mail.selection__mail_mail__failure_type__mail_dup
msgid "Duplicated Email"
msgstr "Email trùng lặp"

#. module: mail
#: model:ir.model.fields,field_description:mail.field_res_users_settings__voice_active_duration
msgid "Duration of voice activity in ms"
msgstr "Thời lượng nói trong tin nhắn"

#. module: mail
#: model_terms:ir.ui.view,arch_db:mail.email_template_form
msgid "Dynamic Placeholder Generator"
msgstr "Bộ tạo Placeholder động"

#. module: mail
#. openerp-web
#: code:addons/mail/static/src/components/activity/activity.xml:0
#: code:addons/mail/static/src/components/message_action_list/message_action_list.xml:0
#: code:addons/mail/static/src/components/message_action_list/message_action_list.xml:0
#, python-format
msgid "Edit"
msgstr "Sửa"

#. module: mail
#: model_terms:ir.ui.view,arch_db:mail.mail_resend_message_view_form
msgid "Edit Partners"
msgstr "Sửa đối tác"

#. module: mail
#. openerp-web
#: code:addons/mail/static/src/components/follower_subtype_list/follower_subtype_list.xml:0
#, python-format
msgid "Edit Subscription of"
msgstr "Sửa đăng ký nhận tin của"

#. module: mail
#. openerp-web
#: code:addons/mail/static/src/components/follower/follower.xml:0
#: code:addons/mail/static/src/components/follower/follower.xml:0
#, python-format
msgid "Edit subscription"
msgstr "Sửa đổi các đăng ký nhận tin"

#. module: mail
#: model:ir.model.fields,field_description:mail.field_mail_blacklist_remove__email
#: model:ir.model.fields,field_description:mail.field_mail_channel_partner__partner_email
#: model:ir.model.fields,field_description:mail.field_mail_followers__email
#: model:ir.model.fields,field_description:mail.field_mail_resend_partner__email
#: model:ir.model.fields,field_description:mail.field_res_partner__email
#: model:ir.model.fields,field_description:mail.field_res_users__email
#: model:ir.model.fields.selection,name:mail.selection__mail_message__message_type__email
#: model:ir.model.fields.selection,name:mail.selection__mail_notification__notification_type__email
#: model:mail.activity.type,name:mail.mail_activity_data_email
#: model_terms:ir.ui.view,arch_db:mail.mail_channel_view_form
#: model_terms:ir.ui.view,arch_db:mail.view_mail_search
msgid "Email"
msgstr "Email"

#. module: mail
#: model:ir.model.fields,field_description:mail.field_mail_blacklist__email
#: model_terms:ir.ui.view,arch_db:mail.mail_blacklist_remove_view_form
msgid "Email Address"
msgstr "Địa chỉ email"

#. module: mail
#: model_terms:ir.ui.view,arch_db:mail.mail_channel_view_form
msgid "Email Alias"
msgstr "Bí danh Email"

#. module: mail
#: model:ir.model,name:mail.model_mail_alias
msgid "Email Aliases"
msgstr "Bí danh Email"

#. module: mail
#: model:ir.model,name:mail.model_mail_alias_mixin
msgid "Email Aliases Mixin"
msgstr "Bí danh email mixin"

#. module: mail
#: model:ir.ui.menu,name:mail.mail_blacklist_menu
#: model_terms:ir.ui.view,arch_db:mail.mail_blacklist_view_tree
msgid "Email Blacklist"
msgstr "Danh sách đen các Email"

#. module: mail
#: model:ir.model,name:mail.model_mail_thread_cc
msgid "Email CC management"
msgstr "Quản lý Email CC"

#. module: mail
#: model_terms:ir.ui.view,arch_db:mail.email_template_form
msgid "Email Configuration"
msgstr "Cấu hình Thư điện tử"

#. module: mail
#: model:ir.model.fields.selection,name:mail.selection__mail_compose_message__composition_mode__mass_mail
msgid "Email Mass Mailing"
msgstr "Gửi Email Hàng loạt"

#. module: mail
#: model_terms:ir.ui.view,arch_db:mail.mail_template_preview_view_form
msgid "Email Preview"
msgstr "Xem trước Email"

#. module: mail
#: model_terms:ir.ui.view,arch_db:mail.view_mail_search
msgid "Email Search"
msgstr "Tìm kiểm Email"

#. module: mail
#: model:ir.model.fields,field_description:mail.field_ir_actions_server__template_id
#: model:ir.model.fields,field_description:mail.field_ir_cron__template_id
msgid "Email Template"
msgstr "Mẫu Email"

#. module: mail
#: model:ir.model,name:mail.model_mail_template_preview
msgid "Email Template Preview"
msgstr "Xem trước Mẫu Email"

#. module: mail
#: model:ir.actions.act_window,name:mail.action_email_template_tree_all
#: model:ir.model,name:mail.model_mail_template
#: model:ir.ui.menu,name:mail.menu_email_templates
msgid "Email Templates"
msgstr "Mẫu Email"

#. module: mail
#: model:ir.model,name:mail.model_mail_thread
msgid "Email Thread"
msgstr "Luồng Email"

#. module: mail
#: model:ir.model.constraint,message:mail.constraint_mail_blacklist_unique_email
msgid "Email address already exists!"
msgstr "Địa chỉ email đã tồn tại!"

#. module: mail
#: model:ir.model.fields,help:mail.field_mail_compose_message__email_from
#: model:ir.model.fields,help:mail.field_mail_mail__email_from
#: model:ir.model.fields,help:mail.field_mail_message__email_from
msgid ""
"Email address of the sender. This field is set when no matching partner is "
"found and replaces the author_id field in the chatter."
msgstr ""
"Địa chỉ email của người gửi. Trường này được thiết lập khi không có đối tác "
"tương ứng được tìm thấy và thay thế trường author_id ở chatter."

#. module: mail
#: model_terms:ir.ui.view,arch_db:mail.email_compose_message_wizard_form
msgid "Email address to which replies will be redirected"
msgstr "Địa chỉ email mà thư trả lời sẽ được chuyển hướng đến"

#. module: mail
#: model_terms:ir.ui.view,arch_db:mail.email_template_form
msgid ""
"Email address to which replies will be redirected when sending emails in "
"mass"
msgstr ""
"Địa chỉ email mà thư trả lời sẽ được chuyển hướng đến khi gửi email hàng "
"loạt"

#. module: mail
#: model:ir.model.fields,help:mail.field_mail_template__reply_to
msgid ""
"Email address to which replies will be redirected when sending emails in "
"mass; only used when the reply is not logged in the original discussion "
"thread."
msgstr ""
"Địa chỉ email mà thư trả lời sẽ được chuyển hướng đến khi gửi email hàng "
"loạt; chỉ được sử dụng khi trả lời không được ghi lại trong luồng thảo luận "
"ban đầu."

#. module: mail
#: model_terms:ir.actions.act_window,help:mail.mail_blacklist_action
msgid ""
"Email addresses that are blacklisted won't receive Email mailings anymore."
msgstr "Địa chỉ email trong danh sách đen sẽ không nhận được email nữa."

#. module: mail
#: code:addons/mail/models/mail_alias.py:0
#, python-format
msgid ""
"Email alias %(alias_name)s cannot be used on %(count)d records at the same "
"time. Please update records one by one."
msgstr ""

#. module: mail
#: model:ir.model.fields,field_description:mail.field_mail_thread_cc__email_cc
msgid "Email cc"
msgstr "Email CC"

#. module: mail
#: model:ir.model,name:mail.model_mail_compose_message
msgid "Email composition wizard"
msgstr "Đồ thuật soạn thảo email"

#. module: mail
#: model_terms:ir.ui.view,arch_db:mail.view_mail_form
#: model_terms:ir.ui.view,arch_db:mail.view_mail_message_subtype_form
msgid "Email message"
msgstr "Nội dung email"

#. module: mail
#: model:ir.model,name:mail.model_mail_resend_message
msgid "Email resend wizard"
msgstr "Đồ thuật gửi lại email"

#. module: mail
#: model:ir.model.fields,field_description:mail.field_mail_activity__mail_template_ids
#: model:ir.model.fields,field_description:mail.field_mail_activity_type__mail_template_ids
msgid "Email templates"
msgstr "Mẫu Email"

#. module: mail
#: model:ir.actions.act_window,name:mail.action_view_mail_mail
#: model:ir.ui.menu,name:mail.menu_mail_mail
#: model_terms:ir.ui.view,arch_db:mail.view_mail_tree
msgid "Emails"
msgstr "Email"

#. module: mail
#. openerp-web
#: code:addons/mail/static/src/components/composer/composer.xml:0
#, python-format
msgid "Emojis"
msgstr "Emojis"

#. module: mail
#: model:ir.model.fields,field_description:mail.field_mail_mail__is_internal
#: model:ir.model.fields,field_description:mail.field_mail_message__is_internal
msgid "Employee Only"
msgstr "Chỉ nhân viên"

#. module: mail
#: model:ir.model.fields,field_description:mail.field_ir_model_fields__tracking
msgid "Enable Ordered Tracking"
msgstr "Bật theo dõi có thứ tự"

#. module: mail
#. openerp-web
#: code:addons/mail/static/src/components/notification_request/notification_request.xml:0
#, python-format
msgid "Enable desktop notifications to chat."
msgstr "Kích hoạt thông báo desktop cho chat."

#. module: mail
#: model_terms:ir.ui.view,arch_db:mail.mail_resend_cancel_view_form
msgid "Envelope Example"
msgstr "Ví dụ phong bì"

#. module: mail
#. openerp-web
#: code:addons/mail/static/src/components/notification_popover/notification_popover.js:0
#: model:ir.model.fields.selection,name:mail.selection__mail_activity_mixin__activity_exception_decoration__danger
#: model:ir.model.fields.selection,name:mail.selection__mail_activity_type__decoration_type__danger
#: model:ir.model.fields.selection,name:mail.selection__res_partner__activity_exception_decoration__danger
#, python-format
msgid "Error"
msgstr "Lỗi"

#. module: mail
#: model:ir.model.fields,field_description:mail.field_mail_template_preview__error_msg
msgid "Error Message"
msgstr "Thông điệp lỗi"

#. module: mail
#: code:addons/mail/models/update.py:0
#, python-format
msgid "Error during communication with the publisher warranty server."
msgstr ""
"Có lỗi xảy ra khi thông tin liên lạc với máy chủ bảo hành của nhà phát hành."

#. module: mail
#: code:addons/mail/models/mail_mail.py:0
#, python-format
msgid ""
"Error without exception. Probably due do concurrent access update of "
"notification records. Please see with an administrator."
msgstr ""
"Lỗi không có ngoại lệ. Có thể do Cập Nhật truy cập đồng thời các bản ghi "
"thông báo. Vui lòng xem với quản trị viên."

#. module: mail
#: code:addons/mail/models/mail_mail.py:0
#, python-format
msgid ""
"Error without exception. Probably due do sending an email without computed "
"recipients."
msgstr ""
"Lỗi mà không có ngoại lệ (exception). Chắc là do gửi email mà không có người"
" nhận."

#. module: mail
#: model:ir.model.constraint,message:mail.constraint_mail_followers_mail_followers_res_partner_res_model_id_uniq
msgid "Error, a partner cannot follow twice the same object."
msgstr "Lỗi, một đối tác không thể theo dõi hai lần cùng một đối tượng."

#. module: mail
#: model:ir.model.fields.selection,name:mail.selection__mail_alias__alias_contact__everyone
#: model:ir.model.fields.selection,name:mail.selection__mail_channel__public__public
msgid "Everyone"
msgstr "Mọi người"

#. module: mail
#: model:ir.model.fields.selection,name:mail.selection__mail_notification__notification_status__exception
#: model:mail.activity.type,name:mail.mail_activity_data_warning
msgid "Exception"
msgstr "Ngoại lệ"

#. module: mail
#: model:ir.model.fields,help:mail.field_mail_channel__member_count
msgid "Excluding guests from count."
msgstr "Không đếm khách."

#. module: mail
#. openerp-web
#: code:addons/mail/static/src/components/rtc_option_list/rtc_option_list.xml:0
#, python-format
msgid "Exit full screen"
msgstr "Thoát toàn màn hình"

#. module: mail
#: model_terms:ir.ui.view,arch_db:mail.view_mail_search
msgid "Extended Filters..."
msgstr "Các bộ lọc Mở rộng..."

#. module: mail
#: model:ir.model.fields,field_description:mail.field_res_config_settings__fail_counter
msgid "Fail Mail"
msgstr "Thư thất bại"

#. module: mail
#: model_terms:ir.ui.view,arch_db:mail.view_mail_search
msgid "Failed"
msgstr "Thất bại"

#. module: mail
#: code:addons/mail/models/mail_render_mixin.py:0
#, python-format
msgid "Failed to render QWeb template : %s)"
msgstr ""

#. module: mail
#: code:addons/mail/models/mail_render_mixin.py:0
#, python-format
msgid "Failed to render inline_template template : %s)"
msgstr ""

#. module: mail
#: code:addons/mail/models/mail_render_mixin.py:0
#, python-format
msgid "Failed to render template : %(xml_id)s (%(view_id)d)"
msgstr ""

#. module: mail
#: model:ir.model.fields,field_description:mail.field_mail_mail__failure_reason
#: model_terms:ir.ui.view,arch_db:mail.view_mail_form
msgid "Failure Reason"
msgstr "Lý do thất bại"

#. module: mail
#: model:ir.model.fields,field_description:mail.field_mail_notification__failure_reason
msgid "Failure reason"
msgstr "Lý do thất bại"

#. module: mail
#: model:ir.model.fields,help:mail.field_mail_mail__failure_reason
msgid ""
"Failure reason. This is usually the exception thrown by the email server, "
"stored to ease the debugging of mailing issues."
msgstr ""
"Lý do thất bại. Cái này thường là một ngoại lệ (exception) được ném ra bởi "
"máy chủ email, được lưu trữ để thuận tiện cho việc dò lỗi các phát sinh liên"
" quan đến gửi nhận mail."

#. module: mail
#: model:ir.model.fields,field_description:mail.field_mail_mail__failure_type
#: model:ir.model.fields,field_description:mail.field_mail_notification__failure_type
msgid "Failure type"
msgstr "Kiểu thất bại"

#. module: mail
#: model:ir.model.fields,field_description:mail.field_mail_mail__starred_partner_ids
#: model:ir.model.fields,field_description:mail.field_mail_message__starred_partner_ids
msgid "Favorited By"
msgstr "Ưa thích bởi"

#. module: mail
#. openerp-web
#: code:addons/mail/static/src/js/activity.js:0
#, python-format
msgid "Feedback"
msgstr "Phản hồi"

#. module: mail
#: model:ir.model.fields,field_description:mail.field_mail_compose_message__model_object_field
#: model:ir.model.fields,field_description:mail.field_mail_composer_mixin__model_object_field
#: model:ir.model.fields,field_description:mail.field_mail_render_mixin__model_object_field
#: model:ir.model.fields,field_description:mail.field_mail_template__model_object_field
#: model:ir.model.fields,field_description:mail.field_mail_tracking_value__field
msgid "Field"
msgstr "Trường"

#. module: mail
#: code:addons/mail/models/ir_model.py:0
#, python-format
msgid "Field \"Mail Activity\" cannot be changed to \"False\"."
msgstr "Trường \"Mail Activity\" không thể được thay đổi thành \"False\"."

#. module: mail
#: code:addons/mail/models/ir_model.py:0
#, python-format
msgid "Field \"Mail Blacklist\" cannot be changed to \"False\"."
msgstr "Trường \"Mail Blacklist\" không thể được thay đổi thành \"False\"."

#. module: mail
#: code:addons/mail/models/ir_model.py:0
#, python-format
msgid "Field \"Mail Thread\" cannot be changed to \"False\"."
msgstr "Không thể thay đổi trường \"Thư chủ đề\" thành \"Sai\"."

#. module: mail
#: model:ir.model.fields,field_description:mail.field_mail_tracking_value__field_desc
msgid "Field Description"
msgstr "Mô tả trường"

#. module: mail
#: model:ir.model.fields,field_description:mail.field_mail_tracking_value__field_groups
msgid "Field Groups"
msgstr "Nhóm trường"

#. module: mail
#: model:ir.model.fields,field_description:mail.field_mail_tracking_value__field_type
msgid "Field Type"
msgstr "Kiểu trường"

#. module: mail
#: model_terms:ir.ui.view,arch_db:mail.view_mail_tracking_value_form
msgid "Field details"
msgstr "Chi tiết trường"

#. module: mail
#: model:ir.model.fields,help:mail.field_mail_message_subtype__relation_field
msgid ""
"Field used to link the related model to the subtype model when using "
"automatic subscription on a related document. The field is used to compute "
"getattr(related_document.relation_field)."
msgstr ""
"Trường được sử dụng để liên kết với một model liên quan đến một model kiểu "
"con khi sử dụng đăng ký (subscription) tự động trên một tài liệu liên quan. "
"Trường này được dùng để tính toán getattr(related_document.relation_field)."

#. module: mail
#: model:ir.model,name:mail.model_ir_model_fields
msgid "Fields"
msgstr "Trường"

#. module: mail
#: model:ir.model.fields,help:mail.field_mail_compose_message__copyvalue
#: model:ir.model.fields,help:mail.field_mail_composer_mixin__copyvalue
#: model:ir.model.fields,help:mail.field_mail_render_mixin__copyvalue
#: model:ir.model.fields,help:mail.field_mail_template__copyvalue
msgid ""
"Final placeholder expression, to be copy-pasted in the desired template "
"field."
msgstr "Biểu thức placeholder cuối cùng, để copy-pasted vào mẫu email."

#. module: mail
#. openerp-web
#: code:addons/mail/static/src/models/messaging_initializer/messaging_initializer.js:0
#, python-format
msgid "Find or create a channel..."
msgstr "Tìm kiếm hoặc tạo mới một kênh..."

#. module: mail
#. openerp-web
#: code:addons/mail/static/src/models/messaging_initializer/messaging_initializer.js:0
#, python-format
msgid "Find or start a conversation..."
msgstr "Tìm hoặc tạo kênh trò chuyện..."

#. module: mail
#: model:ir.model.fields.selection,name:mail.selection__mail_channel_partner__fold_state__folded
msgid "Folded"
msgstr "Đóng vào"

#. module: mail
#. openerp-web
#: code:addons/mail/static/src/components/follow_button/follow_button.xml:0
#, python-format
msgid "Follow"
msgstr "Theo dõi"

#. module: mail
#. openerp-web
#: code:addons/mail/static/src/components/follower_list_menu/follower_list_menu.xml:0
#: model:ir.actions.act_window,name:mail.action_view_followers
#: model:ir.model.fields,field_description:mail.field_mail_blacklist__message_follower_ids
#: model:ir.model.fields,field_description:mail.field_mail_channel__message_follower_ids
#: model:ir.model.fields,field_description:mail.field_mail_thread__message_follower_ids
#: model:ir.model.fields,field_description:mail.field_mail_thread_blacklist__message_follower_ids
#: model:ir.model.fields,field_description:mail.field_mail_thread_cc__message_follower_ids
#: model:ir.model.fields,field_description:mail.field_res_partner__message_follower_ids
#: model:ir.model.fields,field_description:mail.field_res_users__message_follower_ids
#: model:ir.ui.menu,name:mail.menu_email_followers
#: model_terms:ir.ui.view,arch_db:mail.view_followers_tree
#, python-format
msgid "Followers"
msgstr "Theo dõi"

#. module: mail
#: model:ir.model.fields,field_description:mail.field_mail_blacklist__message_partner_ids
#: model:ir.model.fields,field_description:mail.field_mail_channel__message_partner_ids
#: model:ir.model.fields,field_description:mail.field_mail_thread__message_partner_ids
#: model:ir.model.fields,field_description:mail.field_mail_thread_blacklist__message_partner_ids
#: model:ir.model.fields,field_description:mail.field_mail_thread_cc__message_partner_ids
#: model:ir.model.fields,field_description:mail.field_res_partner__message_partner_ids
#: model:ir.model.fields,field_description:mail.field_res_users__message_partner_ids
msgid "Followers (Partners)"
msgstr "Người theo dõi (Các đối tác)"

#. module: mail
#: model_terms:ir.ui.view,arch_db:mail.view_mail_subscription_form
msgid "Followers Form"
msgstr "Form Người theo dõi"

#. module: mail
#. openerp-web
#: code:addons/mail/static/src/components/composer/composer.xml:0
#, python-format
msgid "Followers of"
msgstr "Những Người dõi theo"

#. module: mail
#: model:ir.model.fields.selection,name:mail.selection__mail_alias__alias_contact__followers
msgid "Followers only"
msgstr "Chỉ những Người dõi theo"

#. module: mail
#. openerp-web
#: code:addons/mail/static/src/components/follow_button/follow_button.xml:0
#, python-format
msgid "Following"
msgstr "Theo dõi"

#. module: mail
#: model:ir.model.fields,help:mail.field_mail_activity__icon
#: model:ir.model.fields,help:mail.field_mail_activity_mixin__activity_type_icon
#: model:ir.model.fields,help:mail.field_mail_activity_type__icon
#: model:ir.model.fields,help:mail.field_res_partner__activity_type_icon
#: model:ir.model.fields,help:mail.field_res_users__activity_type_icon
msgid "Font awesome icon e.g. fa-tasks"
msgstr "Font biểu tượng ví dụ: fa-tasks"

#. module: mail
#: model:ir.model.fields,field_description:mail.field_res_company__email_formatted
msgid "Formatted Email"
msgstr "Định dạng email"

#. module: mail
#: model:ir.model.fields,field_description:mail.field_mail_compose_message__email_from
#: model:ir.model.fields,field_description:mail.field_mail_mail__email_from
#: model:ir.model.fields,field_description:mail.field_mail_message__email_from
#: model:ir.model.fields,field_description:mail.field_mail_template__email_from
#: model:ir.model.fields,field_description:mail.field_mail_template_preview__email_from
msgid "From"
msgstr "Từ"

#. module: mail
#. openerp-web
#: code:addons/mail/static/src/components/composer/composer.xml:0
#: code:addons/mail/static/src/components/composer/composer.xml:0
#, python-format
msgid "Full composer"
msgstr "Trình soạn thảo đầy đủ"

#. module: mail
#. openerp-web
#: code:addons/mail/static/src/components/rtc_option_list/rtc_option_list.xml:0
#, python-format
msgid "Full screen"
msgstr "Toàn màn hình"

#. module: mail
#: model:ir.model.fields.selection,name:mail.selection__mail_channel__default_display_mode__video_full_screen
msgid "Full screen video"
msgstr "Video toàn màn hình"

#. module: mail
#. openerp-web
#: code:addons/mail/static/src/xml/systray.xml:0
#, python-format
msgid "Future"
msgstr "Tương lai"

#. module: mail
#: model_terms:ir.ui.view,arch_db:mail.mail_activity_view_search
#: model_terms:ir.ui.view,arch_db:mail.res_partner_view_search_inherit_mail
msgid "Future Activities"
msgstr "Hoạt động tương lai"

#. module: mail
#: model_terms:ir.ui.view,arch_db:mail.mail_message_view_form
msgid "Gateway"
msgstr "Cổng"

#. module: mail
#: model:ir.model.fields.selection,name:mail.selection__ir_actions_server__activity_user_type__generic
msgid "Generic User From Record"
msgstr "Người dùng chung từ dữ liệu"

#. module: mail
#: code:addons/mail/models/res_users.py:0
#, python-format
msgid "Go to the configuration panel"
msgstr "Đi tới bảng cấu hình"

#. module: mail
#: model:ir.model.fields.selection,name:mail.selection__mail_channel__channel_type__group
msgid "Group"
msgstr "Nhóm"

#. module: mail
#: model_terms:ir.ui.view,arch_db:mail.mail_activity_view_search
#: model_terms:ir.ui.view,arch_db:mail.view_mail_alias_search
#: model_terms:ir.ui.view,arch_db:mail.view_mail_search
msgid "Group By"
msgstr "Nhóm theo"

#. module: mail
#: model_terms:ir.ui.view,arch_db:mail.mail_channel_view_form
msgid "Group Name"
msgstr "Tên nhóm"

#. module: mail
#: model_terms:ir.ui.view,arch_db:mail.view_email_template_search
msgid "Group by..."
msgstr "Nhóm theo..."

#. module: mail
#. openerp-web
#: code:addons/mail/static/src/components/thread_icon/thread_icon.xml:0
#, python-format
msgid "Grouped Chat"
msgstr ""

#. module: mail
#: model_terms:ir.ui.view,arch_db:mail.mail_channel_view_tree
msgid "Groups"
msgstr "Nhóm"

#. module: mail
#: code:addons/mail/controllers/discuss.py:0
#: model:ir.model,name:mail.model_mail_guest
#: model:ir.model.fields,field_description:mail.field_bus_presence__guest_id
#: model:ir.model.fields,field_description:mail.field_mail_channel_partner__guest_id
#: model:ir.model.fields,field_description:mail.field_mail_channel_rtc_session__guest_id
#: model:ir.model.fields,field_description:mail.field_mail_mail__author_guest_id
#: model:ir.model.fields,field_description:mail.field_mail_message__author_guest_id
#: model:ir.model.fields,field_description:mail.field_res_users_settings_volumes__guest_id
#: model_terms:ir.ui.view,arch_db:mail.mail_guest_view_tree
#, python-format
msgid "Guest"
msgstr "Khách"

#. module: mail
#: code:addons/mail/models/mail_guest.py:0
#, python-format
msgid "Guest's name cannot be empty."
msgstr "Tên khách không thể để trống."

#. module: mail
#: code:addons/mail/models/mail_guest.py:0
#, python-format
msgid "Guest's name is too long."
msgstr "Tên khách quá dài."

#. module: mail
#: model:ir.ui.menu,name:mail.mail_guest_menu
msgid "Guests"
msgstr "Khách"

#. module: mail
#: model:ir.model,name:mail.model_ir_http
msgid "HTTP Routing"
msgstr "HTTP Routing"

#. module: mail
#: model:ir.model.fields.selection,name:mail.selection__res_users__notification_type__email
msgid "Handle by Emails"
msgstr "Xử lý bằng email"

#. module: mail
#: model:ir.model.fields.selection,name:mail.selection__res_users__notification_type__inbox
msgid "Handle in Odoo"
msgstr "Xử lý trong hệ thống"

#. module: mail
#: model:ir.model.fields,field_description:mail.field_mail_resend_message__has_cancel
msgid "Has Cancel"
msgstr "Có Hủy"

#. module: mail
#: model_terms:ir.ui.view,arch_db:mail.view_message_search
msgid "Has Mentions"
msgstr "Có Đề cập"

#. module: mail
#: model:ir.model.fields,field_description:mail.field_mail_blacklist__has_message
#: model:ir.model.fields,field_description:mail.field_mail_channel__has_message
#: model:ir.model.fields,field_description:mail.field_mail_thread__has_message
#: model:ir.model.fields,field_description:mail.field_mail_thread_blacklist__has_message
#: model:ir.model.fields,field_description:mail.field_mail_thread_cc__has_message
#: model:ir.model.fields,field_description:mail.field_res_partner__has_message
#: model:ir.model.fields,field_description:mail.field_res_users__has_message
msgid "Has Message"
msgstr "Có tin nhắn"

#. module: mail
#: model:ir.model.fields,field_description:mail.field_mail_channel_rtc_session__is_deaf
msgid "Has disabled incoming sound"
msgstr "Có cuộc gọi đến bị tắt tiếng"

#. module: mail
#: model:ir.model.fields,field_description:mail.field_mail_mail__has_error
#: model:ir.model.fields,field_description:mail.field_mail_message__has_error
#: model:ir.model.fields,help:mail.field_mail_mail__has_error
#: model:ir.model.fields,help:mail.field_mail_message__has_error
msgid "Has error"
msgstr "Có lỗi"

#. module: mail
#: model:ir.model.fields,field_description:mail.field_mail_mail__headers
#: model_terms:ir.ui.view,arch_db:mail.view_mail_form
msgid "Headers"
msgstr "Tiêu đề"

#. module: mail
#: model_terms:ir.ui.view,arch_db:mail.mail_bounce_catchall
msgid "Hello"
msgstr "Xin chào"

#. module: mail
#: code:addons/mail/wizard/mail_wizard_invite.py:0
#, python-format
msgid "Hello,"
msgstr "Xin chào,"

#. module: mail
#: model:ir.model.fields,field_description:mail.field_mail_resend_cancel__help_message
#: model:ir.model.fields,field_description:mail.field_mail_resend_partner__message
msgid "Help message"
msgstr "Tin nhắn trợ giúp"

#. module: mail
#: model:ir.model.fields,field_description:mail.field_mail_message_subtype__hidden
msgid "Hidden"
msgstr "Ẩn"

#. module: mail
#. openerp-web
#: code:addons/mail/static/src/components/chat_window_header/chat_window_header.xml:0
#: code:addons/mail/static/src/components/thread_view_topbar/thread_view_topbar.xml:0
#, python-format
msgid "Hide Member List"
msgstr "Ẩn danh sách thành viên"

#. module: mail
#: model:ir.model.fields,help:mail.field_mail_message_subtype__hidden
msgid "Hide the subtype in the follower options"
msgstr "Ẩn các kiểu phụ trong tùy chọn người theo dõi"

#. module: mail
#: model:ir.model.fields,help:mail.field_mail_mail__is_internal
#: model:ir.model.fields,help:mail.field_mail_message__is_internal
msgid ""
"Hide to public / portal users, independently from subtype configuration."
msgstr "Ẩn người dùng chung / cổng thông tin, độc lập với cấu hình kiểu phụ."

#. module: mail
#. openerp-web
#: code:addons/mail/static/src/models/messaging_initializer/messaging_initializer.js:0
#, python-format
msgid "History"
msgstr "Lịch sử"

#. module: mail
#: model:ir.model.fields,help:mail.field_res_users_settings__voice_active_duration
msgid ""
"How long the audio broadcast will remain active after passing the volume "
"threshold"
msgstr ""

#. module: mail
#: model_terms:ir.ui.view,arch_db:mail.res_config_settings_view_form
msgid "ICE Servers"
msgstr ""

#. module: mail
#: model:ir.model,name:mail.model_mail_ice_server
#: model_terms:ir.ui.view,arch_db:mail.view_ice_server_form
msgid "ICE server"
msgstr ""

#. module: mail
#: model:ir.actions.act_window,name:mail.action_ice_servers
#: model:ir.ui.menu,name:mail.mail_channel_ice_servers_menu
msgid "ICE servers"
msgstr ""

#. module: mail
#: model:ir.model.fields,field_description:mail.field_mail_activity__id
#: model:ir.model.fields,field_description:mail.field_mail_activity_type__id
#: model:ir.model.fields,field_description:mail.field_mail_alias__id
#: model:ir.model.fields,field_description:mail.field_mail_blacklist__id
#: model:ir.model.fields,field_description:mail.field_mail_blacklist_remove__id
#: model:ir.model.fields,field_description:mail.field_mail_channel__id
#: model:ir.model.fields,field_description:mail.field_mail_channel_partner__id
#: model:ir.model.fields,field_description:mail.field_mail_channel_rtc_session__id
#: model:ir.model.fields,field_description:mail.field_mail_compose_message__id
#: model:ir.model.fields,field_description:mail.field_mail_followers__id
#: model:ir.model.fields,field_description:mail.field_mail_guest__id
#: model:ir.model.fields,field_description:mail.field_mail_ice_server__id
#: model:ir.model.fields,field_description:mail.field_mail_mail__id
#: model:ir.model.fields,field_description:mail.field_mail_message__id
#: model:ir.model.fields,field_description:mail.field_mail_message_reaction__id
#: model:ir.model.fields,field_description:mail.field_mail_message_subtype__id
#: model:ir.model.fields,field_description:mail.field_mail_notification__id
#: model:ir.model.fields,field_description:mail.field_mail_resend_cancel__id
#: model:ir.model.fields,field_description:mail.field_mail_resend_message__id
#: model:ir.model.fields,field_description:mail.field_mail_resend_partner__id
#: model:ir.model.fields,field_description:mail.field_mail_shortcode__id
#: model:ir.model.fields,field_description:mail.field_mail_template__id
#: model:ir.model.fields,field_description:mail.field_mail_template_preview__id
#: model:ir.model.fields,field_description:mail.field_mail_tracking_value__id
#: model:ir.model.fields,field_description:mail.field_mail_wizard_invite__id
#: model:ir.model.fields,field_description:mail.field_res_users_settings__id
#: model:ir.model.fields,field_description:mail.field_res_users_settings_volumes__id
msgid "ID"
msgstr "ID"

#. module: mail
#: model:ir.model.fields,help:mail.field_mail_alias__alias_parent_thread_id
#: model:ir.model.fields,help:mail.field_mail_channel__alias_parent_thread_id
msgid ""
"ID of the parent record holding the alias (example: project holding the task"
" creation alias)"
msgstr ""
"ID của bản ghi cha mà chứa bí danh (ví dụ: dự án chứa bí danh để tạo nhiệm "
"vụ)"

#. module: mail
#: model:ir.model.fields,field_description:mail.field_mail_activity__icon
#: model:ir.model.fields,field_description:mail.field_mail_activity_mixin__activity_exception_icon
#: model:ir.model.fields,field_description:mail.field_mail_activity_type__icon
#: model:ir.model.fields,field_description:mail.field_res_partner__activity_exception_icon
#: model:ir.model.fields,field_description:mail.field_res_users__activity_exception_icon
msgid "Icon"
msgstr "Biểu tượng"

#. module: mail
#: model:ir.model.fields,help:mail.field_mail_activity_mixin__activity_exception_icon
#: model:ir.model.fields,help:mail.field_res_partner__activity_exception_icon
#: model:ir.model.fields,help:mail.field_res_users__activity_exception_icon
msgid "Icon to indicate an exception activity."
msgstr "Biểu tượng để chỉ ra một hoạt động ngoại lệ."

#. module: mail
#: model:ir.model.fields,help:mail.field_mail_followers__res_id
#: model:ir.model.fields,help:mail.field_mail_wizard_invite__res_id
msgid "Id of the followed resource"
msgstr "Id của tài nguyên được theo dõi"

#. module: mail
#: model_terms:ir.ui.view,arch_db:mail.mail_channel_rtc_session_view_form
msgid "Identity"
msgstr ""

#. module: mail
#. openerp-web
#: code:addons/mail/static/src/components/partner_im_status_icon/partner_im_status_icon.xml:0
#: code:addons/mail/static/src/widgets/common.xml:0
#, python-format
msgid "Idle"
msgstr "Rảnh rỗi"

#. module: mail
#: model:ir.model.fields,help:mail.field_mail_blacklist__message_needaction
#: model:ir.model.fields,help:mail.field_mail_blacklist__message_unread
#: model:ir.model.fields,help:mail.field_mail_channel__message_needaction
#: model:ir.model.fields,help:mail.field_mail_channel__message_unread
#: model:ir.model.fields,help:mail.field_mail_thread__message_needaction
#: model:ir.model.fields,help:mail.field_mail_thread__message_unread
#: model:ir.model.fields,help:mail.field_mail_thread_blacklist__message_needaction
#: model:ir.model.fields,help:mail.field_mail_thread_blacklist__message_unread
#: model:ir.model.fields,help:mail.field_mail_thread_cc__message_needaction
#: model:ir.model.fields,help:mail.field_mail_thread_cc__message_unread
#: model:ir.model.fields,help:mail.field_res_partner__message_needaction
#: model:ir.model.fields,help:mail.field_res_partner__message_unread
#: model:ir.model.fields,help:mail.field_res_users__message_needaction
#: model:ir.model.fields,help:mail.field_res_users__message_unread
msgid "If checked, new messages require your attention."
msgstr "Nếu đánh dấu chọn, các thông điệp mới yêu cầu sự có mặt của bạn."

#. module: mail
#: model:ir.model.fields,help:mail.field_mail_blacklist__message_has_error
#: model:ir.model.fields,help:mail.field_mail_channel__message_has_error
#: model:ir.model.fields,help:mail.field_mail_thread__message_has_error
#: model:ir.model.fields,help:mail.field_mail_thread_blacklist__message_has_error
#: model:ir.model.fields,help:mail.field_mail_thread_cc__message_has_error
#: model:ir.model.fields,help:mail.field_res_partner__message_has_error
#: model:ir.model.fields,help:mail.field_res_users__message_has_error
msgid "If checked, some messages have a delivery error."
msgstr "Nếu được đánh dấu, thông điệp có lỗi về gửi tin."

#. module: mail
#: model:ir.model.fields,help:mail.field_mail_wizard_invite__send_mail
msgid ""
"If checked, the partners will receive an email warning they have been added "
"in the document's followers."
msgstr ""
"Nếu đánh dấu chọn, các đối tác sẽ nhận được một email cảnh báo rằng họ đã "
"được thêm vào danh sách những người theo dõi tài liệu này."

#. module: mail
#: model:ir.model.fields,help:mail.field_ir_model_fields__tracking
msgid ""
"If set every modification done to this field is tracked in the chatter. "
"Value is used to order tracking values."
msgstr ""
"Nếu đặt, mọi sửa đổi thực hiện trong trường này được theo dõi trong mục "
"chatter. Giá trị được sử dụng để yêu cầu giá trị theo dõi."

#. module: mail
#: model:ir.model.fields,help:mail.field_mail_mail__scheduled_date
msgid ""
"If set, the queue manager will send the email after the date. If not set, "
"the email will be send as soon as possible."
msgstr ""
"Nếu chọn, hệ thống quản lý sẽ gửi email sau ngày hôm đó. Nếu không được "
"thiết lập, email sẽ được gửi càng sớm càng tốt."

#. module: mail
#: model:ir.model.fields,help:mail.field_mail_template__scheduled_date
msgid ""
"If set, the queue manager will send the email after the date. If not set, "
"the email will be send as soon as possible. You can use dynamic expressions "
"expression."
msgstr ""

#. module: mail
#: model:ir.model.fields,help:mail.field_mail_alias__alias_bounced_content
#: model:ir.model.fields,help:mail.field_mail_channel__alias_bounced_content
msgid ""
"If set, this content will automatically be sent out to unauthorized users "
"instead of the default message."
msgstr ""
"Nếu được cài, nội dung này sẽ tự động được gửi đến người dùng chưa xác thực "
"thay vì thông báo mặc định."

#. module: mail
#: model:ir.model.fields,help:mail.field_mail_thread_blacklist__is_blacklisted
#: model:ir.model.fields,help:mail.field_res_partner__is_blacklisted
#: model:ir.model.fields,help:mail.field_res_users__is_blacklisted
msgid ""
"If the email address is on the blacklist, the contact won't receive mass "
"mailing anymore, from any list"
msgstr ""
"Nếu địa chỉ email nằm trong danh sách đen, liên hệ sẽ không nhận được thư "
"hàng loạt nữa, từ bất kỳ danh sách nào"

#. module: mail
#: model:ir.model.fields,help:mail.field_mail_mail__reply_to_force_new
#: model:ir.model.fields,help:mail.field_mail_message__reply_to_force_new
msgid ""
"If true, answers do not go in the original document discussion thread. "
"Instead, it will check for the reply_to in tracking message-id and "
"redirected accordingly. This has an impact on the generated message-id."
msgstr ""

#. module: mail
#: model:ir.model.fields,help:mail.field_res_config_settings__alias_domain
msgid ""
"If you have setup a catch-all email domain redirected to the Odoo server, "
"enter the domain name here."
msgstr ""
"Nếu bạn đã thiết lập một miền email catch-all chuyển hướng đến Odoo, hãy "
"nhập tên miền vào đây."

#. module: mail
#: model_terms:ir.ui.view,arch_db:mail.mail_resend_cancel_view_form
msgid ""
"If you want to re-send them, click Cancel now, then click on the "
"notification and review them one by one by clicking on the red envelope next"
" to each message."
msgstr ""
"Nếu bạn muốn gửi lại, hãy bấm nút Huỷ, rồi bấm vào biểu tượng thông báo đề "
"xem xét lại từng tin một bằng cách bấm vào biểu tượng phong bì màủ đỏ bên "
"cạnh mỗi tin."

#. module: mail
#: model:ir.model.fields,help:mail.field_res_config_settings__use_twilio_rtc_servers
msgid "If you want to use twilio as TURN/STUN server provider"
msgstr ""

#. module: mail
#: model_terms:ir.ui.view,arch_db:mail.mail_resend_message_view_form
msgid "Ignore all failures"
msgstr "Bỏ qua tất cả lỗi"

#. module: mail
#. openerp-web
#: code:addons/mail/static/src/components/attachment_viewer/attachment_viewer.xml:0
#: code:addons/mail/static/src/xml/thread.xml:0
#: code:addons/mail/static/src/xml/thread.xml:0
#: model:ir.model.fields,field_description:mail.field_mail_channel__image_128
#: model:ir.model.fields,field_description:mail.field_mail_guest__image_1920
#, python-format
msgid "Image"
msgstr "Hình ảnh"

#. module: mail
#: model:ir.model.fields,field_description:mail.field_mail_guest__image_1024
msgid "Image 1024"
msgstr "Ảnh 1024"

#. module: mail
#: model:ir.model.fields,field_description:mail.field_mail_guest__image_128
msgid "Image 128"
msgstr "Ảnh 128"

#. module: mail
#: model:ir.model.fields,field_description:mail.field_mail_guest__image_256
msgid "Image 256"
msgstr "Ảnh 256"

#. module: mail
#: model:ir.model.fields,field_description:mail.field_mail_guest__image_512
msgid "Image 512"
msgstr "Ảnh 512"

#. module: mail
#: model_terms:ir.ui.view,arch_db:mail.view_document_file_kanban
msgid "Image is a link"
msgstr "Hình ảnh là một liên kết"

#. module: mail
#: code:addons/mail/models/mail_alias.py:0
#, python-format
msgid "Inactive Alias"
msgstr "Bí danh vô hoạt"

#. module: mail
#. openerp-web
#: code:addons/mail/static/src/models/messaging_initializer/messaging_initializer.js:0
#: model:ir.model.fields.selection,name:mail.selection__mail_notification__notification_type__inbox
#, python-format
msgid "Inbox"
msgstr "Hộp thư đến"

#. module: mail
#. openerp-web
#: code:addons/mail/static/src/components/rtc_invitation_card/rtc_invitation_card.xml:0
#, python-format
msgid "Incoming Call..."
msgstr "Cuộc gọi đến..."

#. module: mail
#: model:ir.model.fields,help:mail.field_mail_activity__automated
msgid ""
"Indicates this activity has been created automatically and not by any user."
msgstr ""
"Chỉ báo rằng hoạt động này đã được tạo tự động, không phải bởi bất kỳ người "
"dùng nào."

#. module: mail
#. openerp-web
#: code:addons/mail/static/src/components/activity/activity.xml:0
#, python-format
msgid "Info"
msgstr "Thông tin"

#. module: mail
#: model:ir.model.fields,field_description:mail.field_mail_activity_type__initial_res_model
msgid "Initial model"
msgstr "Đối tượng ban đầu"

#. module: mail
#: model:ir.model.fields,help:mail.field_mail_compose_message__parent_id
#: model:ir.model.fields,help:mail.field_mail_mail__parent_id
#: model:ir.model.fields,help:mail.field_mail_message__parent_id
msgid "Initial thread message."
msgstr "Thông điệp khơi mào luồng hội thoại."

#. module: mail
#. openerp-web
#: code:addons/mail/static/src/components/rtc_configuration_menu/rtc_configuration_menu.xml:0
#: code:addons/mail/static/src/components/rtc_configuration_menu/rtc_configuration_menu.xml:0
#: code:addons/mail/static/src/components/rtc_configuration_menu/rtc_configuration_menu.xml:0
#, python-format
msgid "Input device"
msgstr "Thiết bị đầu vào"

#. module: mail
#: model:ir.ui.menu,name:mail.mail_channel_integrations_menu
#: model_terms:ir.ui.view,arch_db:mail.mail_channel_view_form
msgid "Integrations"
msgstr "Tích hợp"

#. module: mail
#: model:ir.model.fields,field_description:mail.field_mail_message_subtype__internal
msgid "Internal Only"
msgstr "Chỉ nội bộ"

#. module: mail
#: model:ir.model.fields.selection,name:mail.selection__mail_mail__failure_type__mail_email_invalid
#: model:ir.model.fields.selection,name:mail.selection__mail_notification__failure_type__mail_email_invalid
msgid "Invalid email address"
msgstr "Địa chỉ email không hợp lệ"

#. module: mail
#: code:addons/mail/models/mail_blacklist.py:0
#, python-format
msgid "Invalid email address %r"
msgstr "Địa chỉ email không hợp lệ %r"

#. module: mail
#: code:addons/mail/models/mail_alias.py:0
#, python-format
msgid ""
"Invalid expression, it must be a literal python dictionary definition e.g. "
"\"{'field': 'value'}\""
msgstr ""
"Biểu thức không hợp lệ, not phải là một python dictionary theo đúng nghĩa "
"đen, ví dụ \"{'field': 'value'}\""

#. module: mail
#: code:addons/mail/models/mail_thread_blacklist.py:0
#: code:addons/mail/models/mail_thread_blacklist.py:0
#, python-format
msgid "Invalid primary email field on model %s"
msgstr "Trường email chính không hợp lệ ở model %s"

#. module: mail
#: code:addons/mail/models/mail_channel.py:0
#, python-format
msgid ""
"Invalid value when creating a channel with members, only 4 or 6 are allowed."
msgstr ""
"Giá trị không hợp lệ khi tạo kênh có thành viên, chỉ được phép 4 hoặc 6 "
"người."

#. module: mail
#: code:addons/mail/models/mail_channel.py:0
#, python-format
msgid ""
"Invalid value when creating a channel with memberships, only 0 is allowed."
msgstr ""
"Giá trị không hợp lệ khi tạo kênh có chương trình thành viên, chỉ được phép "
"nhập 0."

#. module: mail
#. openerp-web
#: code:addons/mail/static/src/components/channel_invitation_form/channel_invitation_form.xml:0
#, python-format
msgid "Invitation Link"
msgstr "Link lời mời"

#. module: mail
#: code:addons/mail/wizard/mail_wizard_invite.py:0
#, python-format
msgid "Invitation to follow %(document_model)s: %(document_name)s"
msgstr "Lời mời cần theo dõi %(document_model)s: %(document_name)s"

#. module: mail
#. openerp-web
#: code:addons/mail/static/src/models/thread/thread.js:0
#, python-format
msgid "Invite Follower"
msgstr "Mời theo dõi"

#. module: mail
#. openerp-web
#: code:addons/mail/static/src/components/channel_invitation_form/channel_invitation_form.xml:0
#, python-format
msgid "Invite people"
msgstr "Mời tham gia"

#. module: mail
#. openerp-web
#: code:addons/mail/static/src/models/channel_invitation_form/channel_invitation_form.js:0
#, python-format
msgid "Invite to Channel"
msgstr "Mời tham gia kênh"

#. module: mail
#. openerp-web
#: code:addons/mail/static/src/models/channel_invitation_form/channel_invitation_form.js:0
#, python-format
msgid "Invite to group chat"
msgstr "Mời tham gia nhóm chat"

#. module: mail
#: model:ir.model,name:mail.model_mail_wizard_invite
msgid "Invite wizard"
msgstr "Đồ thuật Mời"

#. module: mail
#: model:ir.model.fields.selection,name:mail.selection__mail_channel__public__private
msgid "Invited people only"
msgstr "Chỉ người được mời"

#. module: mail
#: model:ir.model.fields,field_description:mail.field_mail_followers__is_active
msgid "Is Active"
msgstr "Có hiệu lực"

#. module: mail
#: model:ir.model.fields,field_description:mail.field_mail_mail__is_current_user_or_guest_author
#: model:ir.model.fields,field_description:mail.field_mail_message__is_current_user_or_guest_author
msgid "Is Current User Or Guest Author"
msgstr "Là người dùng hiện tại hoặc tác giả khách mời"

#. module: mail
#: model:ir.model.fields,field_description:mail.field_mail_compose_message__is_mail_template_editor
#: model:ir.model.fields,field_description:mail.field_mail_composer_mixin__is_mail_template_editor
msgid "Is Editor"
msgstr "Là biên tập"

#. module: mail
#: model:ir.model.fields,field_description:mail.field_mail_blacklist__message_is_follower
#: model:ir.model.fields,field_description:mail.field_mail_channel__message_is_follower
#: model:ir.model.fields,field_description:mail.field_mail_thread__message_is_follower
#: model:ir.model.fields,field_description:mail.field_mail_thread_blacklist__message_is_follower
#: model:ir.model.fields,field_description:mail.field_mail_thread_cc__message_is_follower
#: model:ir.model.fields,field_description:mail.field_res_partner__message_is_follower
#: model:ir.model.fields,field_description:mail.field_res_users__message_is_follower
msgid "Is Follower"
msgstr "Là người theo dõi"

#. module: mail
#: model:ir.model.fields,field_description:mail.field_mail_channel__is_member
msgid "Is Member"
msgstr "Là thành viên"

#. module: mail
#: model:ir.model.fields,field_description:mail.field_mail_notification__is_read
msgid "Is Read"
msgstr "Đã được đọc"

#. module: mail
#: model:ir.model.fields,field_description:mail.field_mail_channel__is_chat
msgid "Is a chat"
msgstr "Là một kênh chat"

#. module: mail
#: model:ir.model.fields,field_description:mail.field_res_users_settings__is_discuss_sidebar_category_channel_open
msgid "Is discuss sidebar category channel open?"
msgstr ""

#. module: mail
#: model:ir.model.fields,field_description:mail.field_res_users_settings__is_discuss_sidebar_category_chat_open
msgid "Is discuss sidebar category chat open?"
msgstr ""

#. module: mail
#: model:ir.model.fields,field_description:mail.field_mail_channel_rtc_session__is_muted
msgid "Is microphone muted"
msgstr "Micro bị tắt"

#. module: mail
#: model:ir.model.fields,field_description:mail.field_mail_channel_partner__is_pinned
msgid "Is pinned on the interface"
msgstr "Được chốt vào giao diện"

#. module: mail
#: model:ir.model.fields,field_description:mail.field_mail_channel_rtc_session__is_camera_on
msgid "Is sending user video"
msgstr ""

#. module: mail
#: model:ir.model.fields,field_description:mail.field_mail_channel_rtc_session__is_screen_sharing_on
msgid "Is sharing the screen"
msgstr ""

#. module: mail
#. openerp-web
#: code:addons/mail/static/src/components/rtc_call_participant_card/rtc_call_participant_card.xml:0
#, python-format
msgid "Issue with audio"
msgstr ""

#. module: mail
#: model_terms:ir.ui.view,arch_db:mail.mail_channel_view_kanban
msgid "Join"
msgstr "Gia nhập"

#. module: mail
#. openerp-web
#: code:addons/mail/static/src/components/rtc_controller/rtc_controller.xml:0
#, python-format
msgid "Join Call"
msgstr ""

#. module: mail
#. openerp-web
#: code:addons/mail/static/src/components/welcome_view/welcome_view.xml:0
#, python-format
msgid "Join Channel"
msgstr "Tham gia kênh"

#. module: mail
#. openerp-web
#: code:addons/mail/static/src/components/rtc_controller/rtc_controller.xml:0
#: code:addons/mail/static/src/components/rtc_controller/rtc_controller.xml:0
#, python-format
msgid "Join Video Call"
msgstr ""

#. module: mail
#: model:ir.actions.act_window,name:mail.mail_channel_action_view
msgid "Join a group"
msgstr "Tham gia một nhóm"

#. module: mail
#. openerp-web
#: code:addons/mail/static/src/components/rtc_call_participant_card/rtc_call_participant_card.xml:0
#: code:addons/mail/static/src/components/rtc_call_participant_card/rtc_call_participant_card.xml:0
#, python-format
msgid "LIVE"
msgstr ""

#. module: mail
#: model:ir.model.fields,field_description:mail.field_mail_compose_message__lang
#: model:ir.model.fields,field_description:mail.field_mail_composer_mixin__lang
#: model:ir.model.fields,field_description:mail.field_mail_guest__lang
#: model:ir.model.fields,field_description:mail.field_mail_render_mixin__lang
#: model:ir.model.fields,field_description:mail.field_mail_template__lang
msgid "Language"
msgstr "Ngôn ngữ"

#. module: mail
#: model:ir.model.fields,field_description:mail.field_mail_channel_partner__fetched_message_id
msgid "Last Fetched"
msgstr "Tìm nạp lần cuối"

#. module: mail
#: model:ir.model.fields,field_description:mail.field_mail_channel_partner__last_interest_dt
msgid "Last Interest"
msgstr ""

#. module: mail
#: model:ir.model.fields,field_description:mail.field_mail_activity____last_update
#: model:ir.model.fields,field_description:mail.field_mail_activity_type____last_update
#: model:ir.model.fields,field_description:mail.field_mail_alias____last_update
#: model:ir.model.fields,field_description:mail.field_mail_blacklist____last_update
#: model:ir.model.fields,field_description:mail.field_mail_blacklist_remove____last_update
#: model:ir.model.fields,field_description:mail.field_mail_channel____last_update
#: model:ir.model.fields,field_description:mail.field_mail_channel_partner____last_update
#: model:ir.model.fields,field_description:mail.field_mail_channel_rtc_session____last_update
#: model:ir.model.fields,field_description:mail.field_mail_compose_message____last_update
#: model:ir.model.fields,field_description:mail.field_mail_followers____last_update
#: model:ir.model.fields,field_description:mail.field_mail_guest____last_update
#: model:ir.model.fields,field_description:mail.field_mail_ice_server____last_update
#: model:ir.model.fields,field_description:mail.field_mail_mail____last_update
#: model:ir.model.fields,field_description:mail.field_mail_message____last_update
#: model:ir.model.fields,field_description:mail.field_mail_message_reaction____last_update
#: model:ir.model.fields,field_description:mail.field_mail_message_subtype____last_update
#: model:ir.model.fields,field_description:mail.field_mail_notification____last_update
#: model:ir.model.fields,field_description:mail.field_mail_resend_cancel____last_update
#: model:ir.model.fields,field_description:mail.field_mail_resend_message____last_update
#: model:ir.model.fields,field_description:mail.field_mail_resend_partner____last_update
#: model:ir.model.fields,field_description:mail.field_mail_shortcode____last_update
#: model:ir.model.fields,field_description:mail.field_mail_template____last_update
#: model:ir.model.fields,field_description:mail.field_mail_template_preview____last_update
#: model:ir.model.fields,field_description:mail.field_mail_tracking_value____last_update
#: model:ir.model.fields,field_description:mail.field_mail_wizard_invite____last_update
#: model:ir.model.fields,field_description:mail.field_res_users_settings____last_update
#: model:ir.model.fields,field_description:mail.field_res_users_settings_volumes____last_update
msgid "Last Modified on"
msgstr "Sửa lần cuối"

#. module: mail
#: model:ir.model.fields,field_description:mail.field_mail_channel__channel_last_seen_partner_ids
#: model:ir.model.fields,field_description:mail.field_mail_channel_partner__seen_message_id
msgid "Last Seen"
msgstr "Thấy lần cuối"

#. module: mail
#: model:ir.model.fields,field_description:mail.field_mail_channel_rtc_session__write_date
msgid "Last Updated On"
msgstr "Cập nhật lần cuối vào"

#. module: mail
#: model:ir.model.fields,field_description:mail.field_mail_activity__write_uid
#: model:ir.model.fields,field_description:mail.field_mail_activity_type__write_uid
#: model:ir.model.fields,field_description:mail.field_mail_alias__write_uid
#: model:ir.model.fields,field_description:mail.field_mail_blacklist__write_uid
#: model:ir.model.fields,field_description:mail.field_mail_blacklist_remove__write_uid
#: model:ir.model.fields,field_description:mail.field_mail_channel__write_uid
#: model:ir.model.fields,field_description:mail.field_mail_channel_partner__write_uid
#: model:ir.model.fields,field_description:mail.field_mail_channel_rtc_session__write_uid
#: model:ir.model.fields,field_description:mail.field_mail_compose_message__write_uid
#: model:ir.model.fields,field_description:mail.field_mail_guest__write_uid
#: model:ir.model.fields,field_description:mail.field_mail_ice_server__write_uid
#: model:ir.model.fields,field_description:mail.field_mail_mail__write_uid
#: model:ir.model.fields,field_description:mail.field_mail_message__write_uid
#: model:ir.model.fields,field_description:mail.field_mail_message_subtype__write_uid
#: model:ir.model.fields,field_description:mail.field_mail_resend_cancel__write_uid
#: model:ir.model.fields,field_description:mail.field_mail_resend_message__write_uid
#: model:ir.model.fields,field_description:mail.field_mail_resend_partner__write_uid
#: model:ir.model.fields,field_description:mail.field_mail_shortcode__write_uid
#: model:ir.model.fields,field_description:mail.field_mail_template__write_uid
#: model:ir.model.fields,field_description:mail.field_mail_template_preview__write_uid
#: model:ir.model.fields,field_description:mail.field_mail_tracking_value__write_uid
#: model:ir.model.fields,field_description:mail.field_mail_wizard_invite__write_uid
#: model:ir.model.fields,field_description:mail.field_res_users_settings__write_uid
#: model:ir.model.fields,field_description:mail.field_res_users_settings_volumes__write_uid
msgid "Last Updated by"
msgstr "Cập nhật lần cuối bởi"

#. module: mail
#: model:ir.model.fields,field_description:mail.field_mail_activity__write_date
#: model:ir.model.fields,field_description:mail.field_mail_activity_type__write_date
#: model:ir.model.fields,field_description:mail.field_mail_alias__write_date
#: model:ir.model.fields,field_description:mail.field_mail_blacklist__write_date
#: model:ir.model.fields,field_description:mail.field_mail_blacklist_remove__write_date
#: model:ir.model.fields,field_description:mail.field_mail_channel__write_date
#: model:ir.model.fields,field_description:mail.field_mail_channel_partner__write_date
#: model:ir.model.fields,field_description:mail.field_mail_compose_message__write_date
#: model:ir.model.fields,field_description:mail.field_mail_guest__write_date
#: model:ir.model.fields,field_description:mail.field_mail_ice_server__write_date
#: model:ir.model.fields,field_description:mail.field_mail_mail__write_date
#: model:ir.model.fields,field_description:mail.field_mail_message__write_date
#: model:ir.model.fields,field_description:mail.field_mail_message_subtype__write_date
#: model:ir.model.fields,field_description:mail.field_mail_resend_cancel__write_date
#: model:ir.model.fields,field_description:mail.field_mail_resend_message__write_date
#: model:ir.model.fields,field_description:mail.field_mail_resend_partner__write_date
#: model:ir.model.fields,field_description:mail.field_mail_shortcode__write_date
#: model:ir.model.fields,field_description:mail.field_mail_template__write_date
#: model:ir.model.fields,field_description:mail.field_mail_template_preview__write_date
#: model:ir.model.fields,field_description:mail.field_mail_tracking_value__write_date
#: model:ir.model.fields,field_description:mail.field_mail_wizard_invite__write_date
#: model:ir.model.fields,field_description:mail.field_res_users_settings__write_date
#: model:ir.model.fields,field_description:mail.field_res_users_settings_volumes__write_date
msgid "Last Updated on"
msgstr "Cập nhật lần cuối"

#. module: mail
#. openerp-web
#: code:addons/mail/static/src/xml/systray.xml:0
#, python-format
msgid "Late"
msgstr "Trễ"

#. module: mail
#: model_terms:ir.ui.view,arch_db:mail.mail_activity_view_search
#: model_terms:ir.ui.view,arch_db:mail.res_partner_view_search_inherit_mail
msgid "Late Activities"
msgstr "Hoạt động trễ"

#. module: mail
#: model:ir.model.fields,field_description:mail.field_mail_compose_message__layout
#: model:ir.model.fields,field_description:mail.field_mail_mail__email_layout_xmlid
#: model:ir.model.fields,field_description:mail.field_mail_message__email_layout_xmlid
msgid "Layout"
msgstr "Bố cục"

#. module: mail
#. openerp-web
#: code:addons/mail/static/src/models/discuss_sidebar_category_item/discuss_sidebar_category_item.js:0
#: code:addons/mail/static/src/models/discuss_sidebar_category_item/discuss_sidebar_category_item.js:0
#: model_terms:ir.ui.view,arch_db:mail.mail_channel_view_kanban
#, python-format
msgid "Leave"
msgstr "Nghỉ"

#. module: mail
#. openerp-web
#: code:addons/mail/static/src/components/discuss_sidebar_category_item/discuss_sidebar_category_item.xml:0
#: code:addons/mail/static/src/models/messaging_initializer/messaging_initializer.js:0
#, python-format
msgid "Leave this channel"
msgstr "Rời kênh này"

#. module: mail
#: model:ir.model.fields,help:mail.field_mail_thread_cc__email_cc
msgid "List of cc from incoming emails."
msgstr "Danh sách CC từ email đến"

#. module: mail
#: model:ir.model.fields,help:mail.field_mail_wizard_invite__partner_ids
msgid ""
"List of partners that will be added as follower of the current document."
msgstr ""
"Danh sách các đối tác mà sẽ được thêm vào như người theo dõi tài liệu hiện "
"hành."

#. module: mail
#. openerp-web
#: code:addons/mail/static/src/models/messaging_initializer/messaging_initializer.js:0
#, python-format
msgid "List users in the current channel"
msgstr "Liệt kê người dùng ở Kênh hiện hành"

#. module: mail
#: model:ir.model,name:mail.model_mail_channel_partner
msgid "Listeners of a Channel"
msgstr "Người nhận thông điệp của kênh"

#. module: mail
#. openerp-web
#: code:addons/mail/static/src/components/channel_member_list/channel_member_list.xml:0
#: code:addons/mail/static/src/components/message_list/message_list.xml:0
#, python-format
msgid "Load more"
msgstr "Tải thêm"

#. module: mail
#. openerp-web
#: code:addons/mail/static/src/components/attachment_viewer/attachment_viewer.xml:0
#: code:addons/mail/static/src/xml/thread.xml:0
#: code:addons/mail/static/src/xml/thread.xml:0
#, python-format
msgid "Loading"
msgstr "Đang nạp"

#. module: mail
#. openerp-web
#: code:addons/mail/static/src/components/message_list/message_list.xml:0
#: code:addons/mail/static/src/components/thread_view/thread_view.xml:0
#: code:addons/mail/static/src/components/thread_view/thread_view.xml:0
#: code:addons/mail/static/src/xml/web_kanban_activity.xml:0
#: code:addons/mail/static/src/xml/web_kanban_activity.xml:0
#, python-format
msgid "Loading..."
msgstr "Đang nạp..."

#. module: mail
#. openerp-web
#: code:addons/mail/static/src/models/composer_view/composer_view.js:0
#: code:addons/mail/static/src/xml/web_kanban_activity.xml:0
#: code:addons/mail/static/src/xml/web_kanban_activity.xml:0
#: model_terms:ir.ui.view,arch_db:mail.email_compose_message_wizard_form
#, python-format
msgid "Log"
msgstr "Ghi chú"

#. module: mail
#. openerp-web
#: code:addons/mail/static/src/components/chatter_topbar/chatter_topbar.xml:0
#, python-format
msgid "Log a note"
msgstr ""

#. module: mail
#: model_terms:ir.ui.view,arch_db:mail.mail_activity_view_form_popup
#: model_terms:ir.ui.view,arch_db:mail.view_server_action_form_template
msgid "Log a note..."
msgstr "Ghi chú ..."

#. module: mail
#: model_terms:ir.ui.view,arch_db:mail.mail_activity_view_form_popup
msgid "Log an Activity"
msgstr "Ghi 1 hoạt động"

#. module: mail
#: model:ir.model.fields,field_description:mail.field_mail_compose_message__is_log
msgid "Log an Internal Note"
msgstr "Tạo ghi chú nội bộ"

#. module: mail
#. openerp-web
#: code:addons/mail/static/src/components/composer_text_input/composer_text_input.js:0
#, python-format
msgid "Log an internal note..."
msgstr "Tạo một ghi chú nội bộ..."

#. module: mail
#: model:ir.model.fields.selection,name:mail.selection__mail_compose_message__reply_to_mode__update
msgid "Log in the original discussion thread"
msgstr ""

#. module: mail
#. openerp-web
#: code:addons/mail/static/src/components/chatter_topbar/chatter_topbar.xml:0
#, python-format
msgid "Log note"
msgstr "Ghi chú"

#. module: mail
#. openerp-web
#: code:addons/mail/static/src/components/welcome_view/welcome_view.xml:0
#, python-format
msgid "Logged as"
msgstr ""

#. module: mail
#. openerp-web
#: code:addons/mail/static/src/components/mail_template/mail_template.xml:0
#: code:addons/mail/static/src/xml/web_kanban_activity.xml:0
#: code:addons/mail/static/src/xml/web_kanban_activity.xml:0
#: model:ir.model.fields,field_description:mail.field_mail_notification__mail_mail_id
#, python-format
msgid "Mail"
msgstr "Thư"

#. module: mail
#: model:ir.model.fields,field_description:mail.field_ir_model__is_mail_activity
#: model_terms:ir.ui.view,arch_db:mail.model_search_view
msgid "Mail Activity"
msgstr "Kiểu hoạt động mail"

#. module: mail
#: model:ir.model.fields,field_description:mail.field_mail_compose_message__mail_activity_type_id
#: model:ir.model.fields,field_description:mail.field_mail_mail__mail_activity_type_id
#: model:ir.model.fields,field_description:mail.field_mail_message__mail_activity_type_id
msgid "Mail Activity Type"
msgstr "Kiểu Hoạt động Thư"

#. module: mail
#: model:ir.model,name:mail.model_mail_blacklist
#: model:ir.model.fields,field_description:mail.field_ir_model__is_mail_blacklist
#: model_terms:ir.ui.view,arch_db:mail.model_search_view
msgid "Mail Blacklist"
msgstr "Email Blacklist"

#. module: mail
#: model:ir.model,name:mail.model_mail_thread_blacklist
msgid "Mail Blacklist mixin"
msgstr "Danh sách thư đen mixin"

#. module: mail
#: model_terms:ir.ui.view,arch_db:mail.mail_channel_view_form
msgid "Mail Channel Form"
msgstr "Kênh mail từ"

#. module: mail
#: model:ir.model,name:mail.model_mail_composer_mixin
msgid "Mail Composer Mixin"
msgstr ""

#. module: mail
#. openerp-web
#: code:addons/mail/static/src/models/notification_group/notification_group.js:0
#, python-format
msgid "Mail Failures"
msgstr ""

#. module: mail
#: model:ir.model,name:mail.model_mail_channel_rtc_session
msgid "Mail RTC session"
msgstr ""

#. module: mail
#: model:ir.model,name:mail.model_mail_render_mixin
msgid "Mail Render Mixin"
msgstr "Mail Render Mixin"

#. module: mail
#: model:ir.model.fields,field_description:mail.field_mail_composer_mixin__template_id
msgid "Mail Template"
msgstr "Mẫu thư"

#. module: mail
#: model:res.groups,name:mail.group_mail_template_editor
msgid "Mail Template Editor"
msgstr "Trình chỉnh sửa mẫu thư"

#. module: mail
#: model:ir.model.fields,field_description:mail.field_ir_model__is_mail_thread
#: model_terms:ir.ui.view,arch_db:mail.model_search_view
msgid "Mail Thread"
msgstr "Luồng Mail"

#. module: mail
#: model:ir.model,name:mail.model_mail_tracking_value
msgid "Mail Tracking Value"
msgstr "Giá trị Theo vết Thư"

#. module: mail
#: model:ir.model.fields,help:mail.field_mail_mail__is_notification
msgid "Mail has been created to notify people of an existing mail.message"
msgstr "Thư đã được tạo để báo cho biết một mail.message đang tồn tại"

#. module: mail
#: model:ir.actions.server,name:mail.ir_cron_mail_scheduler_action_ir_actions_server
#: model:ir.cron,cron_name:mail.ir_cron_mail_scheduler_action
#: model:ir.cron,name:mail.ir_cron_mail_scheduler_action
msgid "Mail: Email Queue Manager"
msgstr "Thư: Trình quản lý hàng đợi email"

#. module: mail
#: code:addons/mail/models/mail_thread.py:0
#, python-format
msgid "Mailbox unavailable - %s"
msgstr "Hộp thư không khả dụng - %s"

#. module: mail
#. openerp-web
#: code:addons/mail/static/src/components/discuss/discuss.js:0
#, python-format
msgid "Mailboxes"
msgstr "Hộp thư"

#. module: mail
#: model:ir.model.fields,field_description:mail.field_mail_mail__mail_ids
#: model:ir.model.fields,field_description:mail.field_mail_message__mail_ids
msgid "Mails"
msgstr "Thư"

#. module: mail
#: model:ir.model.fields,field_description:mail.field_mail_blacklist__message_main_attachment_id
#: model:ir.model.fields,field_description:mail.field_mail_channel__message_main_attachment_id
#: model:ir.model.fields,field_description:mail.field_mail_thread__message_main_attachment_id
#: model:ir.model.fields,field_description:mail.field_mail_thread_blacklist__message_main_attachment_id
#: model:ir.model.fields,field_description:mail.field_mail_thread_cc__message_main_attachment_id
#: model:ir.model.fields,field_description:mail.field_res_partner__message_main_attachment_id
#: model:ir.model.fields,field_description:mail.field_res_users__message_main_attachment_id
msgid "Main Attachment"
msgstr "Đính kèm chính"

#. module: mail
#. openerp-web
#: code:addons/mail/static/src/js/tools/debug_manager.js:0
#, python-format
msgid "Manage Messages"
msgstr "Quản lý tin nhắn"

#. module: mail
#: model:ir.model.fields,help:mail.field_mail_compose_message__reply_to_force_new
msgid ""
"Manage answers as new incoming emails instead of replies going to the same "
"thread."
msgstr ""
"Quản lý trả lời dưới dạng email nhận được thay vì trả lời trong cùng một "
"luồng."

#. module: mail
#. openerp-web
#: code:addons/mail/static/src/components/activity/activity.js:0
#: code:addons/mail/static/src/components/activity/activity.xml:0
#, python-format
msgid "Mark Done"
msgstr "Hoàn tất"

#. module: mail
#. openerp-web
#: code:addons/mail/static/src/components/thread_view_topbar/thread_view_topbar.xml:0
#, python-format
msgid "Mark all read"
msgstr "Đánh dấu Đã đọc tất cả"

#. module: mail
#: model_terms:ir.ui.view,arch_db:mail.mail_activity_view_form_popup
msgid "Mark as Done"
msgstr "Đánh dấu hoàn tất"

#. module: mail
#. openerp-web
#: code:addons/mail/static/src/components/message_action_list/message_action_list.xml:0
#: code:addons/mail/static/src/components/message_action_list/message_action_list.xml:0
#: code:addons/mail/static/src/components/thread_needaction_preview/thread_needaction_preview.xml:0
#: code:addons/mail/static/src/components/thread_preview/thread_preview.xml:0
#, python-format
msgid "Mark as Read"
msgstr "Đánh dấu đã đọc"

#. module: mail
#. openerp-web
#: code:addons/mail/static/src/components/message_action_list/message_action_list.xml:0
#: code:addons/mail/static/src/components/message_action_list/message_action_list.xml:0
#, python-format
msgid "Mark as Todo"
msgstr "Đánh dấu là Việc cần làm"

#. module: mail
#. openerp-web
#: code:addons/mail/static/src/xml/web_kanban_activity.xml:0
#: code:addons/mail/static/src/xml/web_kanban_activity.xml:0
#, python-format
msgid "Mark as done"
msgstr "Đánh dấu xong"

#. module: mail
#: model:mail.activity.type,name:mail.mail_activity_data_meeting
msgid "Meeting"
msgstr "Cuộc họp"

#. module: mail
#: model:ir.model.fields,field_description:mail.field_mail_channel__member_count
msgid "Member Count"
msgstr "Số lượng thành viên"

#. module: mail
#: model:ir.model.fields,field_description:mail.field_mail_channel__channel_partner_ids
#: model_terms:ir.ui.view,arch_db:mail.mail_channel_view_form
msgid "Members"
msgstr "Thành viên"

#. module: mail
#: model:ir.model.fields,help:mail.field_mail_channel__group_ids
msgid ""
"Members of those groups will automatically added as followers. Note that "
"they will be able to manage their subscription manually if necessary."
msgstr ""
"Thành viên của nhóm sẽ được tự động thêm vào danh sách người theo dõi. Lưu ý"
" rằng họ có thể tự thay đổi việc theo dõi này một cách thủ công, khi cần "
"thiết."

#. module: mail
#: model:ir.model,name:mail.model_base_partner_merge_automatic_wizard
msgid "Merge Partner Wizard"
msgstr "Đồ thuật Trộn đối tác"

#. module: mail
#: code:addons/mail/wizard/base_partner_merge_automatic_wizard.py:0
#, python-format
msgid "Merged with the following partners:"
msgstr "Được trộn với đối tác sau:"

#. module: mail
#. openerp-web
#: code:addons/mail/static/src/models/message/message.js:0
#: model:ir.model,name:mail.model_mail_message
#: model:ir.model.fields,field_description:mail.field_mail_mail__mail_message_id
#: model:ir.model.fields,field_description:mail.field_mail_message_reaction__message_id
#: model:ir.model.fields,field_description:mail.field_mail_notification__mail_message_id
#: model:ir.model.fields,field_description:mail.field_mail_resend_message__mail_message_id
#: model:ir.model.fields,field_description:mail.field_mail_wizard_invite__message
#: model_terms:ir.ui.view,arch_db:mail.mail_message_view_form
#, python-format
msgid "Message"
msgstr "Thông điệp"

#. module: mail
#. openerp-web
#: code:addons/mail/static/src/components/composer_text_input/composer_text_input.js:0
#, python-format
msgid "Message #%s..."
msgstr "Tin nhắn #%s..."

#. module: mail
#. openerp-web
#: code:addons/mail/static/src/components/composer_text_input/composer_text_input.js:0
#, python-format
msgid "Message %s..."
msgstr "Tin nhắn %s..."

#. module: mail
#: model:ir.model.fields,field_description:mail.field_mail_blacklist__message_has_error
#: model:ir.model.fields,field_description:mail.field_mail_channel__message_has_error
#: model:ir.model.fields,field_description:mail.field_mail_thread__message_has_error
#: model:ir.model.fields,field_description:mail.field_mail_thread_blacklist__message_has_error
#: model:ir.model.fields,field_description:mail.field_mail_thread_cc__message_has_error
#: model:ir.model.fields,field_description:mail.field_res_partner__message_has_error
#: model:ir.model.fields,field_description:mail.field_res_users__message_has_error
msgid "Message Delivery error"
msgstr "Có Lỗi Gửi Thông điệp"

#. module: mail
#: model:ir.model.fields,field_description:mail.field_mail_tracking_value__mail_message_id
msgid "Message ID"
msgstr "ID Thông điệp"

#. module: mail
#: model:ir.model,name:mail.model_mail_notification
msgid "Message Notifications"
msgstr "Thông báo Thông điệp"

#. module: mail
#: model:ir.model,name:mail.model_mail_message_reaction
msgid "Message Reaction"
msgstr "Tương tác tin nhắn"

#. module: mail
#: model:ir.actions.act_window,name:mail.mail_message_reaction_action
#: model:ir.ui.menu,name:mail.mail_message_reaction_menu
msgid "Message Reactions"
msgstr "Tương tác tin nhắn"

#. module: mail
#: model:ir.model.fields,field_description:mail.field_mail_compose_message__record_name
#: model:ir.model.fields,field_description:mail.field_mail_mail__record_name
#: model:ir.model.fields,field_description:mail.field_mail_message__record_name
msgid "Message Record Name"
msgstr "Tên bản ghi thông điệp"

#. module: mail
#: model:ir.model.fields,field_description:mail.field_mail_message_subtype__name
msgid "Message Type"
msgstr "Kiểu thông điệp"

#. module: mail
#. openerp-web
#: code:addons/mail/static/src/components/notification_group/notification_group.xml:0
#, python-format
msgid "Message delivery failure image"
msgstr "Hình báo lỗi gửi tin"

#. module: mail
#: model:ir.model.fields,help:mail.field_mail_mail__description
#: model:ir.model.fields,help:mail.field_mail_message__description
msgid "Message description: either the subject, or the beginning of the body"
msgstr "Mô tả thông điệp: hoặc chủ đề, hoặc nội dung mở đầu"

#. module: mail
#. openerp-web
#: code:addons/mail/static/src/models/composer_view/composer_view.js:0
#, python-format
msgid "Message posted on \"%s\""
msgstr "Tin được đăng vào \"%s\""

#. module: mail
#: model:ir.model.fields,help:mail.field_mail_mail__email_to
msgid "Message recipients (emails)"
msgstr "Người nhận tin (email)"

#. module: mail
#: model:ir.model.fields,help:mail.field_mail_mail__references
msgid "Message references, such as identifiers of previous messages"
msgstr "Dẫn chiếu Thông điệp, ví dụ như ID của thông điệp trước"

#. module: mail
#: code:addons/mail/models/mail_thread.py:0
#, python-format
msgid "Message should be a valid EmailMessage instance"
msgstr "Message should be a valid EmailMessage instance"

#. module: mail
#: model:ir.model.fields,help:mail.field_mail_message_subtype__name
msgid ""
"Message subtype gives a more precise type on the message, especially for "
"system notifications. For example, it can be a notification related to a new"
" record (New), or to a stage change in a process (Stage change). Message "
"subtypes allow to precisely tune the notifications the user want to receive "
"on its wall."
msgstr ""
"Kiểu thư phụ cung cấp loại chính xác hơn trên thư, đặc biệt là đối với thông"
" báo hệ thống. Ví dụ, nó có thể là một thông báo liên quan đến một bản ghi "
"mới (Mới) hoặc thay đổi giai đoạn trong một quy trình (Thay đổi giai đoạn). "
"Các kiểu con tin nhắn cho phép điều chỉnh chính xác các thông báo mà người "
"dùng muốn nhận trên tường của nó."

#. module: mail
#: model:ir.model,name:mail.model_mail_message_subtype
msgid "Message subtypes"
msgstr "Kiểu phụ của thông điệp"

#. module: mail
#: model:ir.model.fields,help:mail.field_mail_followers__subtype_ids
msgid ""
"Message subtypes followed, meaning subtypes that will be pushed onto the "
"user's Wall."
msgstr ""
"Các kiểu Thông điệp phụ theo dõi, có nghĩa là các kiểu con sẽ được đẩy lên "
"Tường của người dùng."

#. module: mail
#: model:ir.model.fields,help:mail.field_mail_compose_message__message_type
#: model:ir.model.fields,help:mail.field_mail_mail__message_type
#: model:ir.model.fields,help:mail.field_mail_message__message_type
msgid ""
"Message type: email for email message, notification for system message, "
"comment for other messages such as user replies"
msgstr ""
"Kiểu thông điệp: email đối với thông điệp bằng email, thông báo đối với các "
"thông điệp hệ thống, bình luận đối với các loại thông điệp khác (ví dụ: phản"
" hồi của người dùng)"

#. module: mail
#: model:ir.model.fields,help:mail.field_mail_mail__message_id
#: model:ir.model.fields,help:mail.field_mail_message__message_id
msgid "Message unique identifier"
msgstr "Mã Duy nhất nhận dạng Thông điệp"

#. module: mail
#: model:ir.model.fields,field_description:mail.field_mail_mail__message_id
#: model:ir.model.fields,field_description:mail.field_mail_message__message_id
msgid "Message-Id"
msgstr "Message-Id"

#. module: mail
#. openerp-web
#: code:addons/mail/static/src/components/messaging_menu/messaging_menu.xml:0
#: model:ir.actions.act_window,name:mail.action_view_mail_message
#: model:ir.model.fields,field_description:mail.field_mail_blacklist__message_ids
#: model:ir.model.fields,field_description:mail.field_mail_channel__message_ids
#: model:ir.model.fields,field_description:mail.field_mail_shortcode__message_ids
#: model:ir.model.fields,field_description:mail.field_mail_thread__message_ids
#: model:ir.model.fields,field_description:mail.field_mail_thread_blacklist__message_ids
#: model:ir.model.fields,field_description:mail.field_mail_thread_cc__message_ids
#: model:ir.model.fields,field_description:mail.field_res_partner__message_ids
#: model:ir.model.fields,field_description:mail.field_res_users__message_ids
#: model:ir.ui.menu,name:mail.menu_mail_message
#: model_terms:ir.ui.view,arch_db:mail.view_message_tree
#, python-format
msgid "Messages"
msgstr "Thông điệp"

#. module: mail
#: model_terms:ir.ui.view,arch_db:mail.view_message_search
msgid "Messages Search"
msgstr "Tìm kiếm thông điệp"

#. module: mail
#. openerp-web
#: code:addons/mail/static/src/js/tours/mail.js:0
#, python-format
msgid "Messages can be <b>starred</b> to remind you to check back later."
msgstr ""
"Thông điệp có thể được <b>gắn sao</b> để nhắc nhở bạn kiểm tra lại sau."

#. module: mail
#. openerp-web
#: code:addons/mail/static/src/components/message_list/message_list.xml:0
#, python-format
msgid "Messages marked as read will appear in the history."
msgstr "Các tin được đánh dấu đã đọc sẽ xuất hiện trong mục lịch sử."

#. module: mail
#: model:ir.model.fields,help:mail.field_mail_message_subtype__internal
msgid ""
"Messages with internal subtypes will be visible only by employees, aka "
"members of base_user group"
msgstr ""
"Thông điệp với kiểu phụ nội bộ sẽ chỉ được thấy bởi cán bộ nhân viên trong "
"công ty, (thành viên của nhóm base_user)"

#. module: mail
#: code:addons/mail/models/mail_thread.py:0
#, python-format
msgid "Messages with tracking values cannot be modified"
msgstr "Tin nhắn có giá trị theo dõi không thể sửa đổi"

#. module: mail
#. openerp-web
#: code:addons/mail/static/src/components/rtc_configuration_menu/rtc_configuration_menu.xml:0
#: code:addons/mail/static/src/components/rtc_configuration_menu/rtc_configuration_menu.xml:0
#: code:addons/mail/static/src/components/rtc_configuration_menu/rtc_configuration_menu.xml:0
#, python-format
msgid "Minimum activity for voice detection"
msgstr "Hoạt động tối thiểu để phát hiện giọng nói"

#. module: mail
#: model:ir.model.fields.selection,name:mail.selection__mail_mail__failure_type__mail_email_missing
msgid "Missing email"
msgstr "Thiếu email"

#. module: mail
#: model:ir.model.fields.selection,name:mail.selection__mail_notification__failure_type__mail_email_missing
msgid "Missing email addresss"
msgstr "Thiếu địa chỉ email"

#. module: mail
#: model:ir.model.fields,field_description:mail.field_mail_activity_type__res_model
#: model:ir.model.fields,field_description:mail.field_mail_message_subtype__res_model
#: model:ir.model.fields,field_description:mail.field_mail_resend_cancel__model
#: model_terms:ir.ui.view,arch_db:mail.view_email_template_search
#: model_terms:ir.ui.view,arch_db:mail.view_mail_alias_search
msgid "Model"
msgstr "Mô hình / Model"

#. module: mail
#: model:ir.model.fields,field_description:mail.field_mail_activity_type__res_model_change
msgid "Model has change"
msgstr "Đối tượng đã thay đổi"

#. module: mail
#: model:ir.model.fields,help:mail.field_mail_wizard_invite__res_model
msgid "Model of the followed resource"
msgstr "Model của tài nguyên được theo dõi"

#. module: mail
#: model:ir.model.fields,help:mail.field_mail_message_subtype__res_model
msgid ""
"Model the subtype applies to. If False, this subtype applies to all models."
msgstr ""
"Mô hình loại phụ áp dụng cho. Nếu sai, loại phụ này áp dụng cho tất cả các "
"kiểu máy."

#. module: mail
#: model:ir.model,name:mail.model_ir_model
msgid "Models"
msgstr "Đối tượng"

#. module: mail
#: model_terms:ir.ui.view,arch_db:mail.mail_activity_type_view_form
msgid ""
"Modifying the model can have an impact on existing activities using this "
"activity type, be careful."
msgstr ""
"Điều chỉnh mô hình có thể gây ảnh hưởng tới các hoạt động hiện có đang sử "
"dụng loại hoạt động này. Hãy cẩn thận."

#. module: mail
#: model:ir.model,name:mail.model_base_module_uninstall
msgid "Module Uninstall"
msgstr "Gỡ cài đặt Mô-đun"

#. module: mail
#: model:ir.model.fields.selection,name:mail.selection__ir_actions_server__activity_date_deadline_range_type__months
msgid "Months"
msgstr "Tháng"

#. module: mail
#. openerp-web
#: code:addons/mail/static/src/components/rtc_controller/rtc_controller.xml:0
#: code:addons/mail/static/src/components/rtc_controller/rtc_controller.xml:0
#, python-format
msgid "More"
msgstr "Thêm"

#. module: mail
#. openerp-web
#: code:addons/mail/static/src/components/rtc_controller/rtc_controller.xml:0
#, python-format
msgid "Mute"
msgstr "Tắt tiếng"

#. module: mail
#: model:ir.model.fields,field_description:mail.field_mail_activity_mixin__my_activity_date_deadline
#: model:ir.model.fields,field_description:mail.field_res_partner__my_activity_date_deadline
#: model:ir.model.fields,field_description:mail.field_res_users__my_activity_date_deadline
msgid "My Activity Deadline"
msgstr "Hạn chót hoạt động"

#. module: mail
#: model:ir.model.fields,field_description:mail.field_mail_activity_type__name
#: model:ir.model.fields,field_description:mail.field_mail_channel__name
#: model:ir.model.fields,field_description:mail.field_mail_followers__name
#: model:ir.model.fields,field_description:mail.field_mail_guest__name
#: model:ir.model.fields,field_description:mail.field_mail_resend_partner__name
#: model:ir.model.fields,field_description:mail.field_mail_template__name
msgid "Name"
msgstr "Tên"

#. module: mail
#: model:ir.model.fields,help:mail.field_mail_compose_message__record_name
#: model:ir.model.fields,help:mail.field_mail_mail__record_name
#: model:ir.model.fields,help:mail.field_mail_message__record_name
msgid "Name get of the related document."
msgstr "Lấy tên của tài liệu liên quan."

#. module: mail
#: model:ir.model.fields,help:mail.field_mail_template__report_name
msgid ""
"Name to use for the generated report file (may contain placeholders)\n"
"The extension can be omitted and will then come from the report type."
msgstr ""
"Tên để sử dụng cho việc tạo các file báo cáo (có thể chứa placeholders)\n"

#. module: mail
#: model:ir.model.fields,field_description:mail.field_mail_mail__needaction
#: model:ir.model.fields,field_description:mail.field_mail_message__needaction
#: model:ir.model.fields,help:mail.field_mail_mail__needaction
#: model:ir.model.fields,help:mail.field_mail_message__needaction
#: model_terms:ir.ui.view,arch_db:mail.view_message_search
msgid "Need Action"
msgstr "Cần có hành động"

#. module: mail
#. openerp-web
#: code:addons/mail/static/src/components/discuss/discuss.xml:0
#, python-format
msgid "New Channel"
msgstr "Kênh mới"

#. module: mail
#: model:ir.model.fields,field_description:mail.field_mail_tracking_value__new_value_char
msgid "New Value Char"
msgstr "Giá trị Char mới"

#. module: mail
#: model:ir.model.fields,field_description:mail.field_mail_tracking_value__new_value_datetime
msgid "New Value Datetime"
msgstr "Giá trị ngày giờ mới"

#. module: mail
#: model:ir.model.fields,field_description:mail.field_mail_tracking_value__new_value_float
msgid "New Value Float"
msgstr "Giá trị Float mới"

#. module: mail
#: model:ir.model.fields,field_description:mail.field_mail_tracking_value__new_value_integer
msgid "New Value Integer"
msgstr "Giá trị Integer mới"

#. module: mail
#: model:ir.model.fields,field_description:mail.field_mail_tracking_value__new_value_monetary
msgid "New Value Monetary"
msgstr "Giá trị Monetary mới"

#. module: mail
#: model:ir.model.fields,field_description:mail.field_mail_tracking_value__new_value_text
msgid "New Value Text"
msgstr "Giá trị văn bản mới"

#. module: mail
#. openerp-web
#: code:addons/mail/static/src/components/messaging_menu/messaging_menu.xml:0
#: code:addons/mail/static/src/models/chat_window/chat_window.js:0
#: code:addons/mail/static/src/models/messaging_notification_handler/messaging_notification_handler.js:0
#, python-format
msgid "New message"
msgstr "Gửi tin"

#. module: mail
#. openerp-web
#: code:addons/mail/static/src/components/message_list/message_list.xml:0
#, python-format
msgid "New messages"
msgstr "Thông điệp mới"

#. module: mail
#. openerp-web
#: code:addons/mail/static/src/components/message_list/message_list.xml:0
#, python-format
msgid "New messages appear here."
msgstr "Thông điệp mới xuất hiện ở đây."

#. module: mail
#: model_terms:ir.ui.view,arch_db:mail.view_mail_tracking_value_form
msgid "New values"
msgstr "Giá trị mới"

#. module: mail
#. openerp-web
#: code:addons/mail/static/src/xml/thread.xml:0
#: code:addons/mail/static/src/xml/thread.xml:0
#, python-format
msgid "Next"
msgstr "Kế tiếp"

#. module: mail
#. openerp-web
#: code:addons/mail/static/src/components/attachment_viewer/attachment_viewer.xml:0
#, python-format
msgid "Next (Right-Arrow)"
msgstr "Kế tiếp (Mũi tên phải)"

#. module: mail
#: model_terms:ir.ui.view,arch_db:mail.mail_activity_view_tree
msgid "Next Activities"
msgstr "Hoạt động tiếp theo"

#. module: mail
#. openerp-web
#: code:addons/mail/static/src/js/activity.js:0
#: model_terms:ir.ui.view,arch_db:mail.mail_activity_type_view_form
#, python-format
msgid "Next Activity"
msgstr "Hoạt động tiếp theo"

#. module: mail
#: model:ir.model.fields,field_description:mail.field_mail_activity_mixin__activity_date_deadline
#: model:ir.model.fields,field_description:mail.field_res_partner__activity_date_deadline
#: model:ir.model.fields,field_description:mail.field_res_users__activity_date_deadline
msgid "Next Activity Deadline"
msgstr "Hạn chót lần hành động kế tiếp"

#. module: mail
#: model:ir.model.fields,field_description:mail.field_mail_activity_mixin__activity_summary
#: model:ir.model.fields,field_description:mail.field_res_partner__activity_summary
#: model:ir.model.fields,field_description:mail.field_res_users__activity_summary
msgid "Next Activity Summary"
msgstr "Tóm tắt hoạt động tiếp theo"

#. module: mail
#: model:ir.model.fields,field_description:mail.field_mail_activity_mixin__activity_type_id
#: model:ir.model.fields,field_description:mail.field_res_partner__activity_type_id
#: model:ir.model.fields,field_description:mail.field_res_users__activity_type_id
msgid "Next Activity Type"
msgstr "Kiểu hành động kế tiếp"

#. module: mail
#: model:ir.model.fields,field_description:mail.field_mail_activity__has_recommended_activities
msgid "Next activities available"
msgstr "Hành động đang có kế tiêp"

#. module: mail
#: code:addons/mail/models/mail_notification.py:0
#, python-format
msgid "No Error"
msgstr "Không gặp lỗi"

#. module: mail
#. openerp-web
#: code:addons/mail/static/src/components/thread_icon/thread_icon.xml:0
#, python-format
msgid "No IM status available"
msgstr "Không có trạng thái IM khả dụng"

#. module: mail
#: model:ir.model.fields,field_description:mail.field_mail_template_preview__no_record
msgid "No Record"
msgstr "Không có dữ liệu"

#. module: mail
#. openerp-web
#: code:addons/mail/static/src/webclient/commands/mail_providers.js:0
#, python-format
msgid "No channel found"
msgstr "Không tìm thấy kênh"

#. module: mail
#. openerp-web
#: code:addons/mail/static/src/components/discuss/discuss.xml:0
#, python-format
msgid "No conversation selected."
msgstr "Không có đoạn hội thoại nào được chọn."

#. module: mail
#. openerp-web
#: code:addons/mail/static/src/components/notification_list/notification_list.xml:0
#, python-format
msgid "No conversation yet..."
msgstr "Chưa có cuộc trò chuyện nào..."

#. module: mail
#. openerp-web
#: code:addons/mail/static/src/components/message_list/message_list.xml:0
#, python-format
msgid "No history messages"
msgstr "Chưa có lịch sử tin nhắn"

#. module: mail
#: code:addons/mail/wizard/mail_resend_message.py:0
#, python-format
msgid "No message_id found in context"
msgstr "Không tìm thấy message_id ở context"

#. module: mail
#: code:addons/mail/wizard/mail_compose_message.py:0
#, python-format
msgid "No recipient found."
msgstr "Không tìm thấy người nhận."

#. module: mail
#. openerp-web
#: code:addons/mail/static/src/components/message_list/message_list.xml:0
#, python-format
msgid "No starred messages"
msgstr "Không có thông điệp được gắn sao"

#. module: mail
#: model:ir.model.fields,field_description:mail.field_mail_mail__reply_to_force_new
#: model:ir.model.fields,field_description:mail.field_mail_message__reply_to_force_new
msgid "No threading for answers"
msgstr "Không có luồng cho câu trả lời"

#. module: mail
#. openerp-web
#: code:addons/mail/static/src/webclient/commands/mail_providers.js:0
#, python-format
msgid "No user found"
msgstr "Không tìm thấy người dùng"

#. module: mail
#. openerp-web
#: code:addons/mail/static/src/components/channel_invitation_form/channel_invitation_form.xml:0
#, python-format
msgid "No user found that is not already a member of this channel."
msgstr "Không tìm thấy người dùng không phải là thành viên của kênh này."

#. module: mail
#. openerp-web
#: code:addons/mail/static/src/js/m2x_avatar_user.js:0
#: code:addons/mail/static/src/js/m2x_avatar_user.js:0
#, python-format
msgid "No users found"
msgstr "Không tìm thấy người dùng"

#. module: mail
#: model:ir.model.fields.selection,name:mail.selection__mail_activity_type__category__default
msgid "None"
msgstr "Không dùng"

#. module: mail
#: model:ir.model.fields,field_description:mail.field_mail_thread_blacklist__email_normalized
#: model:ir.model.fields,field_description:mail.field_res_partner__email_normalized
#: model:ir.model.fields,field_description:mail.field_res_users__email_normalized
msgid "Normalized Email"
msgstr "Email chuẩn hóa"

#. module: mail
#. openerp-web
#: code:addons/mail/static/src/models/message/message.js:0
#: model:ir.model.fields,field_description:mail.field_ir_actions_server__activity_note
#: model:ir.model.fields,field_description:mail.field_ir_cron__activity_note
#: model:ir.model.fields,field_description:mail.field_mail_activity__note
#: model:mail.message.subtype,name:mail.mt_note
#, python-format
msgid "Note"
msgstr "Ghi chú"

#. module: mail
#: model:ir.model.fields,field_description:mail.field_res_users__notification_type
#: model_terms:ir.ui.view,arch_db:mail.mail_notification_view_form
#: model_terms:ir.ui.view,arch_db:mail.view_mail_search
msgid "Notification"
msgstr "Thông báo"

#. module: mail
#: model:ir.model.fields,field_description:mail.field_mail_mail__is_notification
msgid "Notification Email"
msgstr "Email thông báo"

#. module: mail
#: model:ir.model.fields,field_description:mail.field_mail_notification__notification_type
msgid "Notification Type"
msgstr "Kiểu thông báo"

#. module: mail
#: model:ir.actions.server,name:mail.ir_cron_delete_notification_ir_actions_server
#: model:ir.cron,cron_name:mail.ir_cron_delete_notification
#: model:ir.cron,name:mail.ir_cron_delete_notification
msgid "Notification: Delete Notifications older than 6 Month"
msgstr "Thông báo: Xóa thông báo sau 6 tháng"

#. module: mail
#: model:ir.actions.act_window,name:mail.mail_notification_action
#: model:ir.model.fields,field_description:mail.field_mail_mail__notification_ids
#: model:ir.model.fields,field_description:mail.field_mail_message__notification_ids
#: model:ir.model.fields,field_description:mail.field_mail_resend_message__notification_ids
#: model:ir.ui.menu,name:mail.mail_notification_menu
#: model_terms:ir.ui.view,arch_db:mail.mail_notification_view_tree
msgid "Notifications"
msgstr "Thông báo"

#. module: mail
#: model:ir.model.fields,field_description:mail.field_mail_compose_message__notify
msgid "Notify followers"
msgstr "Báo những Người dõi theo"

#. module: mail
#: model:ir.model.fields,help:mail.field_mail_compose_message__notify
msgid "Notify followers of the document (mass post only)"
msgstr "Báo những đối tượng theo dõi tài liệu này (mass post only)"

#. module: mail
#: model:ir.model.fields,field_description:mail.field_mail_blacklist__message_needaction_counter
#: model:ir.model.fields,field_description:mail.field_mail_channel__message_needaction_counter
#: model:ir.model.fields,field_description:mail.field_mail_thread__message_needaction_counter
#: model:ir.model.fields,field_description:mail.field_mail_thread_blacklist__message_needaction_counter
#: model:ir.model.fields,field_description:mail.field_mail_thread_cc__message_needaction_counter
#: model:ir.model.fields,field_description:mail.field_res_partner__message_needaction_counter
#: model:ir.model.fields,field_description:mail.field_res_users__message_needaction_counter
msgid "Number of Actions"
msgstr "Số lượng Hành động"

#. module: mail
#: model:ir.model.fields,help:mail.field_mail_activity_type__delay_count
msgid ""
"Number of days/week/month before executing the action. It allows to plan the"
" action deadline."
msgstr ""
"Số ngày/tuần/tháng trước khi thực thi hành động. Điều này cho phép bạn lập "
"kế hoạch cho hạn chót của hành động."

#. module: mail
#: model:ir.model.fields,field_description:mail.field_mail_blacklist__message_has_error_counter
#: model:ir.model.fields,field_description:mail.field_mail_channel__message_has_error_counter
#: model:ir.model.fields,field_description:mail.field_mail_thread__message_has_error_counter
#: model:ir.model.fields,field_description:mail.field_mail_thread_blacklist__message_has_error_counter
#: model:ir.model.fields,field_description:mail.field_mail_thread_cc__message_has_error_counter
#: model:ir.model.fields,field_description:mail.field_res_partner__message_has_error_counter
#: model:ir.model.fields,field_description:mail.field_res_users__message_has_error_counter
msgid "Number of errors"
msgstr "Số lần lỗi"

#. module: mail
#: model:ir.model.fields,help:mail.field_mail_blacklist__message_needaction_counter
#: model:ir.model.fields,help:mail.field_mail_channel__message_needaction_counter
#: model:ir.model.fields,help:mail.field_mail_thread__message_needaction_counter
#: model:ir.model.fields,help:mail.field_mail_thread_blacklist__message_needaction_counter
#: model:ir.model.fields,help:mail.field_mail_thread_cc__message_needaction_counter
#: model:ir.model.fields,help:mail.field_res_partner__message_needaction_counter
#: model:ir.model.fields,help:mail.field_res_users__message_needaction_counter
msgid "Number of messages which requires an action"
msgstr "Số thông điệp cần có hành động"

#. module: mail
#: model:ir.model.fields,help:mail.field_mail_blacklist__message_has_error_counter
#: model:ir.model.fields,help:mail.field_mail_channel__message_has_error_counter
#: model:ir.model.fields,help:mail.field_mail_thread__message_has_error_counter
#: model:ir.model.fields,help:mail.field_mail_thread_blacklist__message_has_error_counter
#: model:ir.model.fields,help:mail.field_mail_thread_cc__message_has_error_counter
#: model:ir.model.fields,help:mail.field_res_partner__message_has_error_counter
#: model:ir.model.fields,help:mail.field_res_users__message_has_error_counter
msgid "Number of messages with delivery error"
msgstr "Số lượng các thông điệp có lỗi về gửi tin"

#. module: mail
#: model:ir.model.fields,help:mail.field_mail_blacklist__message_unread_counter
#: model:ir.model.fields,help:mail.field_mail_channel__message_unread_counter
#: model:ir.model.fields,help:mail.field_mail_thread__message_unread_counter
#: model:ir.model.fields,help:mail.field_mail_thread_blacklist__message_unread_counter
#: model:ir.model.fields,help:mail.field_mail_thread_cc__message_unread_counter
#: model:ir.model.fields,help:mail.field_res_partner__message_unread_counter
#: model:ir.model.fields,help:mail.field_res_users__message_unread_counter
msgid "Number of unread messages"
msgstr "Số thông điệp chưa đọc"

#. module: mail
#: model_terms:ir.ui.view,arch_db:mail.mail_notification_borders
#: model_terms:ir.ui.view,arch_db:mail.mail_notification_light
#: model_terms:ir.ui.view,arch_db:mail.mail_notification_paynow
#: model_terms:ir.ui.view,arch_db:mail.message_notification_email
msgid "Odoo"
msgstr "Hệ thống Odoo"

#. module: mail
#. openerp-web
#: code:addons/mail/static/src/components/notification_alert/notification_alert.xml:0
#, python-format
msgid ""
"Odoo Push notifications have been blocked. Go to your browser settings to "
"allow them."
msgstr ""
"Tính năng đẩy thông báo đã bị chặn. Hãy đến thiết lập ở trình duyệt của bạn "
"để bỏ chặn."

#. module: mail
#. openerp-web
#: code:addons/mail/static/src/components/notification_request/notification_request.js:0
#, python-format
msgid ""
"Odoo will not have the permission to send native notifications on this "
"device."
msgstr "Hệ thống hiện sẽ không có quyền để gửi thông báo trên thiết bị này."

#. module: mail
#. openerp-web
#: code:addons/mail/static/src/components/channel_member_list/channel_member_list.xml:0
#: code:addons/mail/static/src/components/partner_im_status_icon/partner_im_status_icon.xml:0
#: code:addons/mail/static/src/components/thread_icon/thread_icon.xml:0
#: code:addons/mail/static/src/widgets/common.xml:0
#, python-format
msgid "Offline"
msgstr "Ngoại tuyến"

#. module: mail
#. openerp-web
#: code:addons/mail/static/src/components/attachment_delete_confirm_dialog/attachment_delete_confirm_dialog.xml:0
#, python-format
msgid "Ok"
msgstr "Đồng ý"

#. module: mail
#: model:ir.model.fields,field_description:mail.field_mail_tracking_value__old_value_char
msgid "Old Value Char"
msgstr "Char giá trị cũ"

#. module: mail
#: model:ir.model.fields,field_description:mail.field_mail_tracking_value__old_value_datetime
msgid "Old Value DateTime"
msgstr "Giá trị ngày giờ cũ"

#. module: mail
#: model:ir.model.fields,field_description:mail.field_mail_tracking_value__old_value_float
msgid "Old Value Float"
msgstr "Giá trị Float cũ"

#. module: mail
#: model:ir.model.fields,field_description:mail.field_mail_tracking_value__old_value_integer
msgid "Old Value Integer"
msgstr "Giá trị Integer cũ"

#. module: mail
#: model:ir.model.fields,field_description:mail.field_mail_tracking_value__old_value_monetary
msgid "Old Value Monetary"
msgstr "Giá trị Monetary cũ"

#. module: mail
#: model:ir.model.fields,field_description:mail.field_mail_tracking_value__old_value_text
msgid "Old Value Text"
msgstr "Giá trị Text cũ"

#. module: mail
#: model_terms:ir.ui.view,arch_db:mail.view_mail_tracking_value_form
msgid "Old values"
msgstr "Giá trị cũ"

#. module: mail
#. openerp-web
#: code:addons/mail/static/src/js/tours/mail.js:0
#, python-format
msgid ""
"Once a message has been starred, you can come back and review it at any time"
" here."
msgstr ""
"Một khi một thông điệp được gắn sao, bạn có thể quay lại và xem lại nó bất "
"kỳ lúc nào."

#. module: mail
#: model:ir.model.constraint,message:mail.constraint_res_users_settings_unique_user_id
msgid "One user should only have one mail user settings."
msgstr "Một người dùng chỉ có duy nhất một cài đặt người dùng thư."

#. module: mail
#. openerp-web
#: code:addons/mail/static/src/components/channel_member_list/channel_member_list.xml:0
#: code:addons/mail/static/src/components/partner_im_status_icon/partner_im_status_icon.xml:0
#: code:addons/mail/static/src/components/thread_icon/thread_icon.xml:0
#: code:addons/mail/static/src/widgets/common.xml:0
#, python-format
msgid "Online"
msgstr "Trực tuyến"

#. module: mail
#: code:addons/mail/models/mail_message.py:0
#, python-format
msgid "Only administrators are allowed to export mail message"
msgstr "Chỉ có quản trị viên mới được phép trích xuất các tin thư"

#. module: mail
#: code:addons/mail/models/mail_message.py:0
#, python-format
msgid "Only administrators are allowed to use grouped read on message model"
msgstr ""
"Chỉ có quản trị viên mới được phép sử dụng đọc theo nhóm (grouped read) ở "
"model message"

#. module: mail
#: code:addons/mail/models/ir_model.py:0
#, python-format
msgid "Only custom models can be modified."
msgstr "Chỉ có thể sửa đổi các model tùy chỉnh."

#. module: mail
#: code:addons/mail/models/mail_thread.py:0
#, python-format
msgid "Only logged notes can have their content updated on model '%s'"
msgstr "Chỉ ghi chú đã lưu mới có thể cập nhật nội dung trong mô hình '%s'"

#. module: mail
#: code:addons/mail/models/mail_thread.py:0
#, python-format
msgid "Only messages type comment can have their content updated"
msgstr "Chỉ bình luận thuộc loại tin nhắn mới có thể cập nhật nội dung"

#. module: mail
#: code:addons/mail/models/mail_channel.py:0
#, python-format
msgid ""
"Only messages type comment can have their content updated on model "
"'mail.channel'"
msgstr ""
"Chỉ bình luận thuộc loại tin nhắn có thể cập nhật nội dung trong mô hình "
"'mail.channel'"

#. module: mail
#: code:addons/mail/models/mail_render_mixin.py:0
#: code:addons/mail/models/mail_render_mixin.py:0
#: code:addons/mail/models/mail_render_mixin.py:0
#, python-format
msgid "Only users belonging to the \"%s\" group can modify dynamic templates."
msgstr "Chỉ những người dùng thuộc về nhóm \"%s\" mới có thể sửa đổi mẫu động."

#. module: mail
#: model:ir.model.fields.selection,name:mail.selection__mail_channel_partner__fold_state__open
msgid "Open"
msgstr "Mở"

#. module: mail
#: model_terms:ir.ui.view,arch_db:mail.mail_message_view_form
#: model_terms:ir.ui.view,arch_db:mail.view_mail_alias_form
msgid "Open Document"
msgstr "Mở Tài liệu"

#. module: mail
#: model_terms:ir.ui.view,arch_db:mail.view_mail_alias_form
msgid "Open Parent Document"
msgstr "Mở Tài liệu Cha"

#. module: mail
#. openerp-web
#: code:addons/mail/static/src/components/message/message.js:0
#, python-format
msgid "Open chat"
msgstr "Mở chat"

#. module: mail
#. openerp-web
#: code:addons/mail/static/src/components/rtc_activity_notice/rtc_activity_notice.xml:0
#, python-format
msgid "Open conference:"
msgstr "Mở hội thảo:"

#. module: mail
#. openerp-web
#: code:addons/mail/static/src/components/chat_window_header/chat_window_header.xml:0
#, python-format
msgid "Open in Discuss"
msgstr "Mở trong Thảo luận"

#. module: mail
#. openerp-web
#: code:addons/mail/static/src/components/message/message.xml:0
#, python-format
msgid "Open profile"
msgstr "Mở hồ sơ"

#. module: mail
#: model:ir.model.fields.selection,name:mail.selection__mail_mail__failure_type__mail_optout
msgid "Opted Out"
msgstr "Hủy tham gia"

#. module: mail
#: model:ir.model.fields,help:mail.field_mail_alias__alias_force_thread_id
#: model:ir.model.fields,help:mail.field_mail_channel__alias_force_thread_id
msgid ""
"Optional ID of a thread (record) to which all incoming messages will be "
"attached, even if they did not reply to it. If set, this will disable the "
"creation of new records completely."
msgstr ""
"ID tuỳ chọn của một chủ đề/bản ghi (thread) mà tất cả các thông điệp đến sẽ "
"được gắn/đính vào, thâm chí nếu người ta không reply nó. Nếu được thiết lập,"
" điều này sẽ vô hiệu hoàn toàn việc tạo mới bản ghi."

#. module: mail
#: model:ir.model.fields,help:mail.field_mail_notification__mail_mail_id
msgid "Optional mail_mail ID. Used mainly to optimize searches."
msgstr "ID mail_mail tuỳ chỉnh. Được sử dụng chủ yếu để tối ưu hoá tìm kiếm."

#. module: mail
#: model:ir.model.fields,help:mail.field_mail_template__mail_server_id
msgid ""
"Optional preferred server for outgoing mails. If not set, the highest "
"priority one will be used."
msgstr ""
"Máy chủ gửi thư ưa thích. Nếu không thiết lập, máy chủ gửi thư có mức ưu "
"tiên cao nhất sẽ được sử dụng."

#. module: mail
#: model:ir.model.fields,field_description:mail.field_mail_template__report_template
msgid "Optional report to print and attach"
msgstr "Báo cáo tuỳ chọn để in và đính kèm"

#. module: mail
#: model:ir.model.fields,help:mail.field_mail_compose_message__lang
#: model:ir.model.fields,help:mail.field_mail_composer_mixin__lang
#: model:ir.model.fields,help:mail.field_mail_render_mixin__lang
#: model:ir.model.fields,help:mail.field_mail_template__lang
msgid ""
"Optional translation language (ISO code) to select when sending out an "
"email. If not set, the english version will be used. This should usually be "
"a placeholder expression that provides the appropriate language, e.g. {{ "
"object.partner_id.lang }}."
msgstr ""
"Ngôn ngữ dịch tuỳ chọn (Mã ISO) để chọn khi gửi đi email. Nếu không đặt, "
"phiên bản tiếng Anh sẽ được sử dụng. Đây luôn là biểu thức trình giữ chỗ "
"cung cấp ngôn ngữ thích hợp, VD: {{ object.partner_id.lang }}."

#. module: mail
#: model:ir.model.fields,help:mail.field_mail_compose_message__null_value
#: model:ir.model.fields,help:mail.field_mail_composer_mixin__null_value
#: model:ir.model.fields,help:mail.field_mail_render_mixin__null_value
#: model:ir.model.fields,help:mail.field_mail_template__null_value
msgid "Optional value to use if the target field is empty"
msgstr "Giá trị tùy chọn để sử dụng nếu trường mục tiêu trống"

#. module: mail
#: model:ir.model.fields,help:mail.field_mail_compose_message__reply_to_mode
msgid ""
"Original Discussion: Answers go in the original document discussion thread. \n"
" Another Email Address: Answers go to the email address mentioned in the tracking message-id instead of original document discussion thread. \n"
" This has an impact on the generated message-id."
msgstr ""
"Thảo luận gốc: Thư trả lời gửi tới luồng thảo luận tài liệu gốc.\n"
" Địa chỉ email khác: Thư trả lời gửi tới địa chỉ email được nhắc tới trong message-id theo dõi thay vì luồng thảo luận tài liệu gốc.\n"
" Việc này có ảnh hưởng tới message-id được tạo."

#. module: mail
#. openerp-web
#: code:addons/mail/static/src/components/message_in_reply_to_view/message_in_reply_to_view.xml:0
#, python-format
msgid "Original message was deleted"
msgstr "Tin nhắn gốc đã bị xóa"

#. module: mail
#: model:ir.model.fields.selection,name:mail.selection__mail_mail__state__outgoing
#: model_terms:ir.ui.view,arch_db:mail.view_mail_search
msgid "Outgoing"
msgstr "Chờ gửi đi"

#. module: mail
#: model:ir.model.fields,field_description:mail.field_mail_template__mail_server_id
msgid "Outgoing Mail Server"
msgstr "Máy chủ gửi email"

#. module: mail
#: model:ir.model,name:mail.model_mail_mail
msgid "Outgoing Mails"
msgstr "Thư gửi đi"

#. module: mail
#: model:ir.model.fields,field_description:mail.field_mail_compose_message__mail_server_id
#: model:ir.model.fields,field_description:mail.field_mail_mail__mail_server_id
#: model:ir.model.fields,field_description:mail.field_mail_message__mail_server_id
msgid "Outgoing mail server"
msgstr "Máy chủ gửi email"

#. module: mail
#. openerp-web
#: code:addons/mail/static/src/js/views/activity/activity_renderer.js:0
#: model:ir.model.fields.selection,name:mail.selection__mail_activity__state__overdue
#: model:ir.model.fields.selection,name:mail.selection__mail_activity_mixin__activity_state__overdue
#: model:ir.model.fields.selection,name:mail.selection__res_partner__activity_state__overdue
#, python-format
msgid "Overdue"
msgstr "Quá hạn"

#. module: mail
#: model_terms:ir.ui.view,arch_db:mail.email_template_form
msgid "Override author's email"
msgstr "Ghi đè email của tác giả"

#. module: mail
#: model:ir.model.fields,field_description:mail.field_mail_alias__alias_user_id
#: model:ir.model.fields,field_description:mail.field_mail_channel__alias_user_id
msgid "Owner"
msgstr "Chủ sở hữu"

#. module: mail
#. openerp-web
#: code:addons/mail/static/src/components/attachment_viewer/attachment_viewer.xml:0
#: code:addons/mail/static/src/xml/thread.xml:0
#: code:addons/mail/static/src/xml/thread.xml:0
#, python-format
msgid "PDF file"
msgstr "Tệp tin PDF"

#. module: mail
#: model:ir.model.fields,field_description:mail.field_mail_message_subtype__parent_id
msgid "Parent"
msgstr "Cấp cha"

#. module: mail
#: model:ir.model.fields,field_description:mail.field_mail_compose_message__parent_id
#: model:ir.model.fields,field_description:mail.field_mail_mail__parent_id
#: model:ir.model.fields,field_description:mail.field_mail_message__parent_id
msgid "Parent Message"
msgstr "Thông báo cha"

#. module: mail
#: model:ir.model.fields,field_description:mail.field_mail_alias__alias_parent_model_id
#: model:ir.model.fields,field_description:mail.field_mail_channel__alias_parent_model_id
msgid "Parent Model"
msgstr "Model cha"

#. module: mail
#: model:ir.model.fields,field_description:mail.field_mail_alias__alias_parent_thread_id
#: model:ir.model.fields,field_description:mail.field_mail_channel__alias_parent_thread_id
msgid "Parent Record Thread ID"
msgstr "ID luồng hồ sơ gốc"

#. module: mail
#: model:ir.model.fields,help:mail.field_mail_alias__alias_parent_model_id
#: model:ir.model.fields,help:mail.field_mail_channel__alias_parent_model_id
msgid ""
"Parent model holding the alias. The model holding the alias reference is not"
" necessarily the model given by alias_model_id (example: project "
"(parent_model) and task (model))"
msgstr ""
"Parent model giữ bí danh. Model giữ tham chiếu bí danh không nhất thiết là "
"model được đưa ra bởi alias_model_id (ví dụ: project (parent_model) và task "
"(model))"

#. module: mail
#: model:ir.model.fields,help:mail.field_mail_message_subtype__parent_id
msgid ""
"Parent subtype, used for automatic subscription. This field is not correctly"
" named. For example on a project, the parent_id of project subtypes refers "
"to task-related subtypes."
msgstr ""
"Phụ đề con, được sử dụng để đăng ký tự động. Trường này không được đặt tên "
"chính xác. Ví dụ về một dự án, parent_id của các kiểu con dự án là các kiểu "
"con liên quan đến nhiệm vụ."

#. module: mail
#: model:ir.model.fields,field_description:mail.field_mail_channel_rtc_session__partner_id
#: model:ir.model.fields,field_description:mail.field_mail_resend_partner__partner_id
#: model:ir.model.fields,field_description:mail.field_res_users_settings_volumes__partner_id
msgid "Partner"
msgstr "Đối tác"

#. module: mail
#: code:addons/mail/models/res_partner.py:0
#, python-format
msgid "Partner Profile"
msgstr "Hồ sơ Đối tác"

#. module: mail
#: model:ir.model.fields,field_description:mail.field_mail_resend_message__partner_readonly
msgid "Partner Readonly"
msgstr "Đối tác chỉ xem"

#. module: mail
#: model:ir.model,name:mail.model_mail_resend_partner
msgid "Partner with additional information for mail resend"
msgstr "Đối tác có thông tin bổ sung để gửi lại thư"

#. module: mail
#: model:ir.model.fields,field_description:mail.field_mail_mail__notified_partner_ids
#: model:ir.model.fields,field_description:mail.field_mail_message__notified_partner_ids
msgid "Partners with Need Action"
msgstr "Đối tác mà Cần có hành động"

#. module: mail
#. openerp-web
#: code:addons/mail/static/src/components/delete_message_confirm_dialog/delete_message_confirm_dialog.xml:0
#, python-format
msgid ""
"Pay attention: The followers of this document who were notified by email "
"will still be able to read the content of this message and reply to it."
msgstr ""
"Lưu ý: Người theo dõi của tài liệu này đã được thông báo bằng email sẽ vẫn "
"đọc được nội dung của tin nhắn và trả lời."

#. module: mail
#. openerp-web
#: code:addons/mail/static/src/components/notification_request/notification_request.js:0
#, python-format
msgid "Permission denied"
msgstr "Đã bị từ chối cấp phép"

#. module: mail
#: model:ir.model.fields,field_description:mail.field_res_partner__phone
#: model:ir.model.fields,field_description:mail.field_res_users__phone
msgid "Phone"
msgstr "Điện thoại"

#. module: mail
#: model:ir.model.fields.selection,name:mail.selection__mail_activity_type__category__phonecall
msgid "Phonecall"
msgstr "Cuộc gọi điện thoại"

#. module: mail
#: model:ir.model.fields,field_description:mail.field_mail_compose_message__copyvalue
#: model:ir.model.fields,field_description:mail.field_mail_composer_mixin__copyvalue
#: model:ir.model.fields,field_description:mail.field_mail_render_mixin__copyvalue
#: model:ir.model.fields,field_description:mail.field_mail_template__copyvalue
msgid "Placeholder Expression"
msgstr "Biểu thức Placeholder"

#. module: mail
#. openerp-web
#: code:addons/mail/static/src/js/views/activity/activity_renderer.js:0
#: model:ir.model.fields.selection,name:mail.selection__mail_activity__state__planned
#: model:ir.model.fields.selection,name:mail.selection__mail_activity_mixin__activity_state__planned
#: model:ir.model.fields.selection,name:mail.selection__res_partner__activity_state__planned
#, python-format
msgid "Planned"
msgstr "Đã hoạch định"

#. module: mail
#. openerp-web
#: code:addons/mail/static/src/components/activity_box/activity_box.xml:0
#, python-format
msgid "Planned activities"
msgstr "Hoạt động đã Lên Kế hoạch"

#. module: mail
#: model_terms:ir.ui.view,arch_db:mail.mail_activity_type_view_tree
msgid "Planned in"
msgstr "Hoạch định trong"

#. module: mail
#. openerp-web
#: code:addons/mail/static/src/components/composer_suggested_recipient/composer_suggested_recipient.js:0
#, python-format
msgid "Please complete customer's information"
msgstr "Vui lòng điền thông tin khách hàng / đối tác"

#. module: mail
#: model_terms:ir.ui.view,arch_db:mail.mail_bounce_catchall
msgid "Please contact us instead using"
msgstr "Thay vì thế, vui lòng liên lạc với chúng tôi qua"

#. module: mail
#. openerp-web
#: code:addons/mail/static/src/components/composer/composer.js:0
#: code:addons/mail/static/src/models/composer_view/composer_view.js:0
#, python-format
msgid "Please wait while the file is uploading."
msgstr "Vui lòng đợi khi tập tin đang được tải lên."

#. module: mail
#. openerp-web
#: code:addons/mail/static/src/components/chatter_container/chatter_container.xml:0
#: code:addons/mail/static/src/components/discuss/discuss.xml:0
#: code:addons/mail/static/src/components/messaging_menu/messaging_menu.xml:0
#, python-format
msgid "Please wait..."
msgstr "Vui lòng đợi..."

#. module: mail
#: model:ir.model.fields,help:mail.field_res_users__notification_type
msgid ""
"Policy on how to handle Chatter notifications:\n"
"- Handle by Emails: notifications are sent to your email address\n"
"- Handle in Odoo: notifications appear in your Odoo Inbox"
msgstr ""
"Chính sách cho cách thức xử lý các thông báo Chatter:\n"
"- Xử lý bằng email: các thông báo được gửi đến địa chỉ email của bạn\n"
"- Xử lý trong hệ thống: các thông báo xuất hiện trong Hộp thư đến trong hệ thống"

#. module: mail
#: model:ir.model.fields,help:mail.field_mail_alias__alias_contact
#: model:ir.model.fields,help:mail.field_mail_channel__alias_contact
msgid ""
"Policy to post a message on the document using the mailgateway.\n"
"- everyone: everyone can post\n"
"- partners: only authenticated partners\n"
"- followers: only followers of the related document or members of following channels\n"
msgstr ""
"Cho sách cho phép post các thông điệp lên tài liệu sử dụng.\n"
"- mọi người: Mọi người có thể post\n"
"- đối tác: Chỉ các đối tác đã xác thực\n"
"- người theo dõi: Chỉ những người ở trong danh sách dõi theo của tài liệu hoặc thành viên của các kênh sau đây\n"

#. module: mail
#: code:addons/mail/models/res_users.py:0
#, python-format
msgid "Portal Access Granted"
msgstr "Truy cập cổng đã được phép"

#. module: mail
#: code:addons/mail/models/res_users.py:0
#, python-format
msgid "Portal Access Revoked"
msgstr "Truy cập cổng bị thu hồi"

#. module: mail
#: model:ir.model.fields.selection,name:mail.selection__mail_compose_message__composition_mode__mass_post
msgid "Post on Multiple Documents"
msgstr "Đăng vào nhiều tài liệu"

#. module: mail
#: model:ir.model.fields.selection,name:mail.selection__mail_compose_message__composition_mode__comment
msgid "Post on a document"
msgstr "Đăng vào tài liệu"

#. module: mail
#. openerp-web
#: code:addons/mail/static/src/js/tours/mail.js:0
#, python-format
msgid "Post your message on the thread"
msgstr "Gửi tin nhắn của bạn lên kênh"

#. module: mail
#: code:addons/mail/models/mail_thread.py:0
#, python-format
msgid ""
"Posting a message should be done on a business document. Use message_notify "
"to send a notification to an user."
msgstr ""
"Đăng tin nhắn phải được thực hiện trong tài liệu kinh doanh. Sử dụng "
"message_notify để gửi thông báo tới một người dùng."

#. module: mail
#: code:addons/mail/models/mail_thread.py:0
#, python-format
msgid ""
"Posting a message with channels as listeners is not supported since Odoo "
"14.3+. Please update code accordingly."
msgstr ""
"Đăng tin nhắn trong kênh với tư cách là thính giả không được hỗ trợ từ Odoo "
"14.3+. Vui lòng cập nhật mã tương ứng."

#. module: mail
#: model_terms:ir.ui.view,arch_db:mail.mail_notification_borders
#: model_terms:ir.ui.view,arch_db:mail.mail_notification_light
#: model_terms:ir.ui.view,arch_db:mail.mail_notification_paynow
msgid "Powered by"
msgstr "Nền tảng"

#. module: mail
#: model:ir.model.fields,field_description:mail.field_mail_activity_type__previous_type_ids
msgid "Preceding Activities"
msgstr "Hoạt động Liền trước"

#. module: mail
#: model:ir.model.fields,help:mail.field_mail_template_preview__reply_to
msgid "Preferred response address"
msgstr "Địa chỉ trả lời ưa thích"

#. module: mail
#. openerp-web
#: code:addons/mail/static/src/components/rtc_configuration_menu/rtc_configuration_menu.xml:0
#, python-format
msgid "Press a key to register it as the push-to-talk shortcut"
msgstr "Bấm nút để cài đặt làm lối tắt push-to-talk"

#. module: mail
#. openerp-web
#: code:addons/mail/static/src/components/attachment_card/attachment_card.xml:0
#: code:addons/mail/static/src/components/mail_template/mail_template.xml:0
#: code:addons/mail/static/src/xml/web_kanban_activity.xml:0
#: model_terms:ir.ui.view,arch_db:mail.email_template_form
#, python-format
msgid "Preview"
msgstr "Xem trước"

#. module: mail
#: model_terms:ir.ui.view,arch_db:mail.mail_template_preview_view_form
msgid "Preview of"
msgstr "Xem trước của"

#. module: mail
#. openerp-web
#: code:addons/mail/static/src/xml/thread.xml:0
#: code:addons/mail/static/src/xml/thread.xml:0
#, python-format
msgid "Previous"
msgstr "Trước"

#. module: mail
#. openerp-web
#: code:addons/mail/static/src/components/attachment_viewer/attachment_viewer.xml:0
#, python-format
msgid "Previous (Left-Arrow)"
msgstr "Trước (Mũi tên Trái)"

#. module: mail
#: model:ir.model.fields,field_description:mail.field_mail_activity__previous_activity_type_id
msgid "Previous Activity Type"
msgstr "Kiểu Hoạt động Trước đó"

#. module: mail
#. openerp-web
#: code:addons/mail/static/src/components/attachment_viewer/attachment_viewer.xml:0
#: code:addons/mail/static/src/xml/thread.xml:0
#: code:addons/mail/static/src/xml/thread.xml:0
#, python-format
msgid "Print"
msgstr "In"

#. module: mail
#: model:ir.model.fields,field_description:mail.field_mail_channel__public
#: model_terms:ir.ui.view,arch_db:mail.mail_channel_view_form
msgid "Privacy"
msgstr "Tính riêng tư"

#. module: mail
#. openerp-web
#: code:addons/mail/static/src/components/thread_icon/thread_icon.xml:0
#, python-format
msgid "Private channel"
msgstr "Kênh riêng tư"

#. module: mail
#. openerp-web
#: code:addons/mail/static/src/models/discuss_sidebar_category/discuss_sidebar_category.js:0
#, python-format
msgid "Public Channels"
msgstr "Kênh Công cộng"

#. module: mail
#. openerp-web
#: code:addons/mail/static/src/components/thread_icon/thread_icon.xml:0
#, python-format
msgid "Public channel"
msgstr "Kênh Công cộng"

#. module: mail
#: model:ir.model,name:mail.model_publisher_warranty_contract
msgid "Publisher Warranty Contract"
msgstr "Hợp đồng bảo hành với nhà phát hành"

#. module: mail
#: model:ir.actions.server,name:mail.ir_cron_module_update_notification_ir_actions_server
#: model:ir.cron,cron_name:mail.ir_cron_module_update_notification
#: model:ir.cron,name:mail.ir_cron_module_update_notification
msgid "Publisher: Update Notification"
msgstr "Nhà xuất bản: Cập nhật thông báo"

#. module: mail
#: model:ir.model.fields,field_description:mail.field_res_users_settings__push_to_talk_key
msgid "Push-To-Talk shortcut"
msgstr "Lối tắt Push-to-talk"

#. module: mail
#. openerp-web
#: code:addons/mail/static/src/components/rtc_configuration_menu/rtc_configuration_menu.xml:0
#: code:addons/mail/static/src/components/rtc_configuration_menu/rtc_configuration_menu.xml:0
#: code:addons/mail/static/src/components/rtc_configuration_menu/rtc_configuration_menu.xml:0
#, python-format
msgid "Push-to-talk key"
msgstr "Mã Push-to-talk"

#. module: mail
#. openerp-web
#: code:addons/mail/static/src/components/discuss_sidebar/discuss_sidebar.xml:0
#, python-format
msgid "Quick search..."
msgstr "Tìm nhanh..."

#. module: mail
#: model_terms:ir.ui.view,arch_db:mail.mail_channel_rtc_session_view_form
#: model_terms:ir.ui.view,arch_db:mail.mail_channel_rtc_session_view_tree
msgid "RTC Session"
msgstr "Phiên RTC"

#. module: mail
#: model:ir.model.fields,field_description:mail.field_mail_channel_partner__rtc_session_ids
msgid "RTC Sessions"
msgstr "Phiên RTC"

#. module: mail
#: model:ir.actions.act_window,name:mail.mail_channel_rtc_session_action
#: model:ir.ui.menu,name:mail.mail_channel_rtc_session_menu
msgid "RTC sessions"
msgstr "Phiên RTC"

#. module: mail
#: model:ir.model.fields,help:mail.field_res_users_settings_volumes__volume
msgid ""
"Ranges between 0.0 and 1.0, scale depends on the browser implementation"
msgstr ""
"Phạm vi từ 0.0 tới 1.0, quy mô tùy thuộc vào việc triển khai trình duyệt"

#. module: mail
#: code:addons/mail/wizard/mail_compose_message.py:0
#, python-format
msgid "Re:"
msgstr "V/v:"

#. module: mail
#: model:ir.model.fields,field_description:mail.field_mail_message_reaction__guest_id
msgid "Reacting Guest"
msgstr "Khách tương tác"

#. module: mail
#: model:ir.model.fields,field_description:mail.field_mail_message_reaction__partner_id
msgid "Reacting Partner"
msgstr "Đối tác tương tác"

#. module: mail
#: model_terms:ir.ui.view,arch_db:mail.mail_message_reaction_view_tree
msgid "Reaction"
msgstr "Tương tác"

#. module: mail
#: model:ir.model.fields,field_description:mail.field_mail_mail__reaction_ids
#: model:ir.model.fields,field_description:mail.field_mail_message__reaction_ids
msgid "Reactions"
msgstr "Tương tác"

#. module: mail
#: model:ir.model.fields,field_description:mail.field_mail_notification__read_date
msgid "Read Date"
msgstr "Ngày đọc"

#. module: mail
#. openerp-web
#: code:addons/mail/static/src/components/notification_popover/notification_popover.js:0
#, python-format
msgid "Ready"
msgstr "Sẵn sàng"

#. module: mail
#: model:ir.model.fields.selection,name:mail.selection__mail_notification__notification_status__ready
msgid "Ready to Send"
msgstr "Sẵn sàng để Gửi"

#. module: mail
#: model:ir.model.fields,field_description:mail.field_mail_blacklist_remove__reason
#: model_terms:ir.ui.view,arch_db:mail.mail_blacklist_remove_view_form
msgid "Reason"
msgstr "Lý do"

#. module: mail
#: model:ir.model.fields.selection,name:mail.selection__mail_mail__state__received
#: model_terms:ir.ui.view,arch_db:mail.view_mail_search
msgid "Received"
msgstr "Đã nhận"

#. module: mail
#. openerp-web
#: code:addons/mail/static/src/components/message_seen_indicator/message_seen_indicator.js:0
#, python-format
msgid "Received by %s"
msgstr "Đã nhận bởi %s"

#. module: mail
#. openerp-web
#: code:addons/mail/static/src/components/message_seen_indicator/message_seen_indicator.js:0
#, python-format
msgid "Received by %s and %s"
msgstr "Đã nhận bởi %s và %s"

#. module: mail
#. openerp-web
#: code:addons/mail/static/src/components/message_seen_indicator/message_seen_indicator.js:0
#, python-format
msgid "Received by %s, %s and more"
msgstr "Đã nhận bởi %s, %s và những người khác"

#. module: mail
#. openerp-web
#: code:addons/mail/static/src/components/message_seen_indicator/message_seen_indicator.js:0
#, python-format
msgid "Received by Everyone"
msgstr "Đã nhận bởi tất cả mọi người"

#. module: mail
#: model:ir.model.fields,field_description:mail.field_mail_channel_partner__partner_id
#: model:ir.model.fields,field_description:mail.field_mail_notification__res_partner_id
#: model_terms:ir.ui.view,arch_db:mail.mail_resend_message_view_form
msgid "Recipient"
msgstr "Người nhận"

#. module: mail
#: model:ir.model.fields,field_description:mail.field_mail_mail__partner_ids
#: model:ir.model.fields,field_description:mail.field_mail_message__partner_ids
#: model:ir.model.fields,field_description:mail.field_mail_resend_message__partner_ids
#: model:ir.model.fields,field_description:mail.field_mail_template_preview__partner_ids
#: model:ir.model.fields,field_description:mail.field_mail_wizard_invite__partner_ids
#: model_terms:ir.ui.view,arch_db:mail.email_compose_message_wizard_form
#: model_terms:ir.ui.view,arch_db:mail.mail_message_view_form
msgid "Recipients"
msgstr "Người nhận"

#. module: mail
#: model:ir.model.fields,field_description:mail.field_mail_activity__recommended_activity_type_id
msgid "Recommended Activity Type"
msgstr "Kiểu Hoạt động được Khuyến nghị"

#. module: mail
#: model:ir.model.fields,field_description:mail.field_mail_template_preview__resource_ref
msgid "Record"
msgstr "Bản ghi"

#. module: mail
#: model:ir.model.fields,field_description:mail.field_mail_alias__alias_force_thread_id
#: model:ir.model.fields,field_description:mail.field_mail_channel__alias_force_thread_id
msgid "Record Thread ID"
msgstr "ID luồng hồ sơ"

#. module: mail
#: code:addons/mail/models/mail_message.py:0
#: code:addons/mail/models/mail_message.py:0
#, python-format
msgid "Records:"
msgstr "Dữ liệu:"

#. module: mail
#: model:ir.model.fields.selection,name:mail.selection__mail_compose_message__reply_to_mode__new
msgid "Redirect to another email address"
msgstr "Chuyển hướng tới địa chỉ email khác"

#. module: mail
#: model:ir.model.fields,field_description:mail.field_mail_mail__references
msgid "References"
msgstr "Các tham chiếu"

#. module: mail
#. openerp-web
#: code:addons/mail/static/src/components/rtc_invitation_card/rtc_invitation_card.xml:0
#: code:addons/mail/static/src/components/rtc_invitation_card/rtc_invitation_card.xml:0
#, python-format
msgid "Refuse"
msgstr "Từ chối"

#. module: mail
#: model_terms:ir.ui.view,arch_db:mail.mail_bounce_catchall
msgid "Regards,"
msgstr "Trân trọng,"

#. module: mail
#. openerp-web
#: code:addons/mail/static/src/components/rtc_configuration_menu/rtc_configuration_menu.xml:0
#: code:addons/mail/static/src/components/rtc_configuration_menu/rtc_configuration_menu.xml:0
#, python-format
msgid "Register new key"
msgstr "Đăng ký khóa mới"

#. module: mail
#. openerp-web
#: code:addons/mail/static/src/components/rtc_controller/rtc_controller.xml:0
#: code:addons/mail/static/src/components/rtc_controller/rtc_controller.xml:0
#, python-format
msgid "Reject"
msgstr "Từ chối"

#. module: mail
#: model:ir.model.fields,field_description:mail.field_res_partner__parent_id
#: model:ir.model.fields,field_description:mail.field_res_users__parent_id
msgid "Related Company"
msgstr "Công ty liên quan"

#. module: mail
#: model:ir.model.fields,field_description:mail.field_mail_activity__res_id
#: model:ir.model.fields,field_description:mail.field_mail_compose_message__res_id
#: model:ir.model.fields,field_description:mail.field_mail_followers__res_id
#: model:ir.model.fields,field_description:mail.field_mail_mail__res_id
#: model:ir.model.fields,field_description:mail.field_mail_message__res_id
#: model:ir.model.fields,field_description:mail.field_mail_wizard_invite__res_id
msgid "Related Document ID"
msgstr "ID tài liệu liên quan"

#. module: mail
#: model:ir.model.fields,field_description:mail.field_mail_activity__res_model
#: model:ir.model.fields,field_description:mail.field_mail_compose_message__model
#: model:ir.model.fields,field_description:mail.field_mail_mail__model
#: model:ir.model.fields,field_description:mail.field_mail_message__model
#: model:ir.model.fields,field_description:mail.field_mail_template__model
#: model:ir.model.fields,field_description:mail.field_mail_wizard_invite__res_model
msgid "Related Document Model"
msgstr "Đối tượng Tài liệu liên quan"

#. module: mail
#: model:ir.model.fields,field_description:mail.field_mail_followers__res_model
msgid "Related Document Model Name"
msgstr "Tên Model tài liệu liên quan"

#. module: mail
#: model:ir.model.fields,field_description:mail.field_mail_template_preview__mail_template_id
msgid "Related Mail Template"
msgstr "Mẫu thư liên quan"

#. module: mail
#: model_terms:ir.ui.view,arch_db:mail.view_mail_tracking_value_form
msgid "Related Message"
msgstr "Thông điệp liên quan"

#. module: mail
#: model:ir.model.fields,field_description:mail.field_mail_followers__partner_id
msgid "Related Partner"
msgstr "Đối tác liên quan"

#. module: mail
#: model:ir.model.fields,field_description:mail.field_mail_message_subtype__relation_field
msgid "Relation field"
msgstr "Trường Quan hệ"

#. module: mail
#. openerp-web
#: code:addons/mail/static/src/components/attachment_card/attachment_card.xml:0
#: code:addons/mail/static/src/components/attachment_card/attachment_card.xml:0
#: code:addons/mail/static/src/components/attachment_image/attachment_image.xml:0
#: code:addons/mail/static/src/components/attachment_image/attachment_image.xml:0
#, python-format
msgid "Remove"
msgstr "Gỡ"

#. module: mail
#: model:ir.model,name:mail.model_mail_blacklist_remove
msgid "Remove email from blacklist wizard"
msgstr "Hướng dẫn xoá email khỏi danh sách đen"

#. module: mail
#: model_terms:ir.ui.view,arch_db:mail.email_template_form
msgid "Remove the contextual action to use this template on related documents"
msgstr ""
"Xóa hành động theo ngữ cảnh để sử dụng mẫu này trên các tài liệu liên quan"

#. module: mail
#. openerp-web
#: code:addons/mail/static/src/components/follower/follower.xml:0
#: code:addons/mail/static/src/components/follower/follower.xml:0
#, python-format
msgid "Remove this follower"
msgstr "Gỡ người theo dõi này"

#. module: mail
#: model:ir.model.fields,field_description:mail.field_mail_compose_message__render_model
#: model:ir.model.fields,field_description:mail.field_mail_composer_mixin__render_model
#: model:ir.model.fields,field_description:mail.field_mail_render_mixin__render_model
#: model:ir.model.fields,field_description:mail.field_mail_template__render_model
msgid "Rendering Model"
msgstr "Kết xuất mô hình"

#. module: mail
#: model:ir.model.fields,field_description:mail.field_mail_compose_message__reply_to_mode
msgid "Replies"
msgstr "Trả lời"

#. module: mail
#. openerp-web
#: code:addons/mail/static/src/components/message_action_list/message_action_list.xml:0
#: code:addons/mail/static/src/components/message_action_list/message_action_list.xml:0
#: model_terms:ir.ui.view,arch_db:mail.view_mail_form
#, python-format
msgid "Reply"
msgstr "Trả lời"

#. module: mail
#: model:ir.model.fields,field_description:mail.field_mail_compose_message__reply_to
#: model:ir.model.fields,field_description:mail.field_mail_template__reply_to
msgid "Reply To"
msgstr "Trả lời đến"

#. module: mail
#: model:ir.model.fields,help:mail.field_mail_compose_message__reply_to
#: model:ir.model.fields,help:mail.field_mail_mail__reply_to
#: model:ir.model.fields,help:mail.field_mail_message__reply_to
msgid ""
"Reply email address. Setting the reply_to bypasses the automatic thread "
"creation."
msgstr ""
"Địa chỉ email reply. Thiết lập reply_to sẽ bỏ qua việc tạo luồng (thread) tự"
" động."

#. module: mail
#: model:ir.model.fields,field_description:mail.field_mail_mail__reply_to
#: model:ir.model.fields,field_description:mail.field_mail_message__reply_to
#: model:ir.model.fields,field_description:mail.field_mail_template_preview__reply_to
msgid "Reply-To"
msgstr "Trả lời Đến"

#. module: mail
#. openerp-web
#: code:addons/mail/static/src/components/composer/composer.xml:0
#, python-format
msgid "Replying to"
msgstr "Trả lời tới"

#. module: mail
#: model:ir.model.fields,field_description:mail.field_mail_template__report_name
msgid "Report Filename"
msgstr "Tên tập tin Báo cáo"

#. module: mail
#: model:ir.model.fields,field_description:mail.field_mail_activity__request_partner_id
msgid "Requesting Partner"
msgstr "Yêu cầu đối tác"

#. module: mail
#: model:ir.model.fields,field_description:mail.field_res_users__res_users_settings_ids
msgid "Res Users Settings"
msgstr "Cài đặt người dùng"

#. module: mail
#: model:ir.actions.act_window,name:mail.mail_resend_message_action
msgid "Resend mail"
msgstr "Gửi lại thư"

#. module: mail
#: model_terms:ir.ui.view,arch_db:mail.mail_resend_message_view_form
msgid "Resend to selected"
msgstr "Gửi lại liên hệ đã chọn"

#. module: mail
#: model:ir.model.fields,field_description:mail.field_mail_resend_partner__resend_wizard_id
msgid "Resend wizard"
msgstr "Đồ thuật Gửi lại"

#. module: mail
#. openerp-web
#: code:addons/mail/static/src/xml/thread.xml:0
#: code:addons/mail/static/src/xml/thread.xml:0
#, python-format
msgid "Reset Zoom"
msgstr "Đặt lại thu phóng"

#. module: mail
#. openerp-web
#: code:addons/mail/static/src/components/attachment_viewer/attachment_viewer.xml:0
#, python-format
msgid "Reset Zoom (0)"
msgstr "Đặt lại thu phóng (0)"

#. module: mail
#: model:ir.model.fields,field_description:mail.field_ir_actions_server__activity_user_id
#: model:ir.model.fields,field_description:mail.field_ir_cron__activity_user_id
msgid "Responsible"
msgstr "Người phụ trách"

#. module: mail
#: model:ir.model.fields,field_description:mail.field_mail_activity_mixin__activity_user_id
#: model:ir.model.fields,field_description:mail.field_res_partner__activity_user_id
#: model:ir.model.fields,field_description:mail.field_res_users__activity_user_id
msgid "Responsible User"
msgstr "Người chịu trách nhiệm"

#. module: mail
#: model:ir.model.fields,field_description:mail.field_res_config_settings__restrict_template_rendering
msgid "Restrict Template Rendering"
msgstr "Giới hạn kết xuất mẫu"

#. module: mail
#: model_terms:ir.ui.view,arch_db:mail.res_config_settings_view_form
msgid "Restrict mail templates and Jinja rendering."
msgstr "Giới hạn mẫu thư và kết xuất Jinja."

#. module: mail
#: model_terms:ir.ui.view,arch_db:mail.res_config_settings_view_form
msgid "Restrict mail templates edition and QWEB placeholders usage."
msgstr ""

#. module: mail
#: model_terms:ir.ui.view,arch_db:mail.view_mail_form
#: model_terms:ir.ui.view,arch_db:mail.view_mail_tree
msgid "Retry"
msgstr "Thử lại"

#. module: mail
#: model:ir.model.fields,field_description:mail.field_mail_mail__body_html
msgid "Rich-text Contents"
msgstr "Nội dung Rich-text"

#. module: mail
#: model:ir.model.fields,help:mail.field_mail_mail__body_html
msgid "Rich-text/HTML message"
msgstr "Thông điệp Rich-text/HTML"

#. module: mail
#: model:ir.model.fields,field_description:mail.field_mail_channel_partner__rtc_inviting_session_id
msgid "Ringing session"
msgstr ""

#. module: mail
#. openerp-web
#: code:addons/mail/static/src/xml/thread.xml:0
#: code:addons/mail/static/src/xml/thread.xml:0
#, python-format
msgid "Rotate"
msgstr "Đảo"

#. module: mail
#. openerp-web
#: code:addons/mail/static/src/components/attachment_viewer/attachment_viewer.xml:0
#, python-format
msgid "Rotate (r)"
msgstr "Xoay (r)"

#. module: mail
#: model:ir.model.fields,field_description:mail.field_mail_channel__rtc_session_ids
msgid "Rtc Session"
msgstr "Phiên Rtc"

#. module: mail
#: model_terms:ir.ui.view,arch_db:mail.view_email_template_search
msgid "SMTP Server"
msgstr "Máy chủ SMTP"

#. module: mail
#: model:ir.model.fields,field_description:mail.field_res_partner__user_id
#: model:ir.model.fields,field_description:mail.field_res_users__user_id
msgid "Salesperson"
msgstr "Nhân viên kinh doanh"

#. module: mail
#: model_terms:ir.ui.view,arch_db:mail.mail_activity_view_form_popup
msgid "Save"
msgstr "Lưu"

#. module: mail
#: model_terms:ir.ui.view,arch_db:mail.email_compose_message_wizard_form
msgid "Save as a new template"
msgstr "Lưu thành mẫu mới"

#. module: mail
#: model_terms:ir.ui.view,arch_db:mail.email_compose_message_wizard_form
msgid "Save as new template"
msgstr "Lưu thành mẫu mới"

#. module: mail
#: model:ir.model.fields,field_description:mail.field_mail_activity_type__delay_count
#: model_terms:ir.ui.view,arch_db:mail.mail_activity_view_form_popup
msgid "Schedule"
msgstr "Ấn định"

#. module: mail
#. openerp-web
#: code:addons/mail/static/src/js/activity.js:0
#: code:addons/mail/static/src/models/activity/activity.js:0
#: code:addons/mail/static/src/models/chatter/chatter.js:0
#, python-format
msgid "Schedule Activity"
msgstr "Ấn định Hoạt động"

#. module: mail
#. openerp-web
#: code:addons/mail/static/src/xml/web_kanban_activity.xml:0
#, python-format
msgid "Schedule activities to help you get things done."
msgstr "Ấn định Hoạt động giúp bạn hoàn thành công việc mà không bị quên."

#. module: mail
#. openerp-web
#: code:addons/mail/static/src/components/chatter_topbar/chatter_topbar.xml:0
#: code:addons/mail/static/src/xml/activity_view.xml:0
#, python-format
msgid "Schedule activity"
msgstr "Ấn định hoạt động"

#. module: mail
#: code:addons/mail/models/mail_activity.py:0
#, python-format
msgid "Schedule an Activity"
msgstr "Ấn định một Hoạt động"

#. module: mail
#. openerp-web
#: code:addons/mail/static/src/components/chatter_topbar/chatter_topbar.xml:0
#: code:addons/mail/static/src/xml/web_kanban_activity.xml:0
#, python-format
msgid "Schedule an activity"
msgstr "Ấn định một hoạt động"

#. module: mail
#: model:ir.model.fields,field_description:mail.field_mail_template__scheduled_date
#: model:ir.model.fields,field_description:mail.field_mail_template_preview__scheduled_date
msgid "Scheduled Date"
msgstr "Ngày dự kiến"

#. module: mail
#: model:ir.model.fields,field_description:mail.field_mail_mail__scheduled_date
#: model_terms:ir.ui.view,arch_db:mail.email_template_form
msgid "Scheduled Send Date"
msgstr "Ngày gửi được Ấn định"

#. module: mail
#: model_terms:ir.ui.view,arch_db:mail.view_mail_alias_search
msgid "Search Alias"
msgstr "Tìm kiếm Bí danh"

#. module: mail
#: model_terms:ir.ui.view,arch_db:mail.mail_channel_view_search
msgid "Search Groups"
msgstr "Tìm kiếm Nhóm"

#. module: mail
#: model_terms:ir.ui.view,arch_db:mail.mail_channel_rtc_session_view_search
msgid "Search RTC session"
msgstr "Tìm kiếm phiên RTC"

#. module: mail
#. openerp-web
#: code:addons/mail/static/src/components/chat_window/chat_window.js:0
#: code:addons/mail/static/src/components/discuss/discuss.js:0
#: code:addons/mail/static/src/components/messaging_menu/messaging_menu.js:0
#, python-format
msgid "Search user..."
msgstr "Tìm kiếm người dùng..."

#. module: mail
#. openerp-web
#: code:addons/mail/static/src/js/views/activity/activity_controller.js:0
#, python-format
msgid "Search: %s"
msgstr "Tìm: %s"

#. module: mail
#. openerp-web
#: code:addons/mail/static/src/components/message_seen_indicator/message_seen_indicator.js:0
#, python-format
msgid "Seen by %s"
msgstr "Được thấy bởi %s"

#. module: mail
#. openerp-web
#: code:addons/mail/static/src/components/message_seen_indicator/message_seen_indicator.js:0
#, python-format
msgid "Seen by %s and %s"
msgstr "Được thấy bởi %s và %s"

#. module: mail
#. openerp-web
#: code:addons/mail/static/src/components/message_seen_indicator/message_seen_indicator.js:0
#, python-format
msgid "Seen by %s, %s and more"
msgstr "Được thấy bởi %s, %s và những người khác"

#. module: mail
#. openerp-web
#: code:addons/mail/static/src/components/message_seen_indicator/message_seen_indicator.js:0
#, python-format
msgid "Seen by Everyone"
msgstr "Đã thấy bởi Mọi người"

#. module: mail
#. openerp-web
#: code:addons/mail/static/src/js/m2x_avatar_user.js:0
#: code:addons/mail/static/src/js/m2x_avatar_user.js:0
#, python-format
msgid "Select a user..."
msgstr "Chọn một người dùng..."

#. module: mail
#: model:ir.model.fields,help:mail.field_mail_compose_message__model_object_field
#: model:ir.model.fields,help:mail.field_mail_composer_mixin__model_object_field
#: model:ir.model.fields,help:mail.field_mail_render_mixin__model_object_field
#: model:ir.model.fields,help:mail.field_mail_template__model_object_field
msgid ""
"Select target field from the related document model.\n"
"If it is a relationship field you will be able to select a target field at the destination of the relationship."
msgstr ""
"Lựa chọn trường mục tiêu từ mô hình tài liệu liên quan.\n"
"Nếu đây là trường quan hệ, bạn sẽ có thể chọn trường mục tiêu ở đích đến của mối quan hệ. "

#. module: mail
#: model_terms:ir.ui.view,arch_db:mail.mail_resend_message_view_form
msgid ""
"Select the action to do on each mail and correct the email address if "
"needed. The modified address will be saved on the corresponding contact."
msgstr ""
"Chọn hành động cần thực hiện đối với mỗi liên hệ và hiệu chỉnh địa chỉ email"
" nếu cần. Địa chỉ email sửa đổi sẽ được lưu vào liên hệ tương ứng."

#. module: mail
#. openerp-web
#: code:addons/mail/static/src/components/thread_icon/thread_icon.xml:0
#: model:ir.model.fields.selection,name:mail.selection__mail_channel__public__groups
#, python-format
msgid "Selected group of users"
msgstr "Nhóm người dùng được chọn"

#. module: mail
#. openerp-web
#: code:addons/mail/static/src/components/channel_invitation_form/channel_invitation_form.xml:0
#, python-format
msgid "Selected users:"
msgstr "Người dùng đã chọn:"

#. module: mail
#. openerp-web
#: code:addons/mail/static/src/models/composer_view/composer_view.js:0
#: model_terms:ir.ui.view,arch_db:mail.email_compose_message_wizard_form
#, python-format
msgid "Send"
msgstr "Gửi"

#. module: mail
#: model:ir.model.fields,field_description:mail.field_mail_resend_partner__resend
msgid "Send Again"
msgstr "Gửi lại lần nữa"

#. module: mail
#: model:ir.model.fields,field_description:mail.field_mail_wizard_invite__send_mail
#: model:ir.model.fields.selection,name:mail.selection__ir_actions_server__state__email
msgid "Send Email"
msgstr "Gửi email"

#. module: mail
#: code:addons/mail/models/mail_template.py:0
#, python-format
msgid "Send Mail (%s)"
msgstr "Gửi email (%s)"

#. module: mail
#. openerp-web
#: code:addons/mail/static/src/components/mail_template/mail_template.xml:0
#: code:addons/mail/static/src/xml/web_kanban_activity.xml:0
#: model_terms:ir.ui.view,arch_db:mail.view_mail_form
#: model_terms:ir.ui.view,arch_db:mail.view_mail_tree
#, python-format
msgid "Send Now"
msgstr "Gửi Ngay"

#. module: mail
#. openerp-web
#: code:addons/mail/static/src/components/chatter_topbar/chatter_topbar.xml:0
#, python-format
msgid "Send a message"
msgstr "Gửi tin nhắn"

#. module: mail
#. openerp-web
#: code:addons/mail/static/src/components/composer_text_input/composer_text_input.js:0
#, python-format
msgid "Send a message to followers..."
msgstr "Gửi tin đến tất cả những người theo dõi..."

#. module: mail
#: model:ir.actions.act_window,name:mail.action_partner_mass_mail
msgid "Send email"
msgstr "Gửi mail"

#. module: mail
#. openerp-web
#: code:addons/mail/static/src/components/chatter_topbar/chatter_topbar.xml:0
#, python-format
msgid "Send message"
msgstr "Gửi tin"

#. module: mail
#: model:ir.model.fields,help:mail.field_mail_template_preview__email_from
msgid "Sender address"
msgstr "Địa chỉ email người gửi"

#. module: mail
#: model:ir.model.fields,help:mail.field_mail_template__email_from
msgid ""
"Sender address (placeholders may be used here). If not set, the default "
"value will be the author's email alias if configured, or email address."
msgstr ""
"Địa chỉ người gửi (placeholders có thể dùng được ở đây). Nếu không thiết "
"lập, giá trị mặc định sẽ là bí danh email (email alias) - nếu được cấu hình,"
" hoặc một địa chỉ email."

#. module: mail
#. openerp-web
#: code:addons/mail/static/src/components/notification_popover/notification_popover.js:0
#: model:ir.model.fields.selection,name:mail.selection__mail_mail__state__sent
#: model:ir.model.fields.selection,name:mail.selection__mail_notification__notification_status__sent
#: model_terms:ir.ui.view,arch_db:mail.message_notification_email
#: model_terms:ir.ui.view,arch_db:mail.view_mail_search
#, python-format
msgid "Sent"
msgstr "Đã gửi"

#. module: mail
#: model:ir.model.fields,field_description:mail.field_mail_activity_type__sequence
#: model:ir.model.fields,field_description:mail.field_mail_message_subtype__sequence
msgid "Sequence"
msgstr "Thứ tự"

#. module: mail
#: model:ir.model,name:mail.model_ir_actions_server
msgid "Server Action"
msgstr "Hoạt động máy chủ"

#. module: mail
#: model:ir.model.fields,help:mail.field_mail_channel__active
msgid "Set active to false to hide the channel without removing it."
msgstr "Đặt đang hoạt động thành sai để ẩn kênh và không cần xóa bỏ kênh. "

#. module: mail
#. openerp-web
#: code:addons/mail/static/src/components/rtc_option_list/rtc_option_list.xml:0
#: code:addons/mail/static/src/models/rtc_call_viewer/rtc_call_viewer.js:0
#, python-format
msgid "Settings"
msgstr "Cài đặt"

#. module: mail
#. openerp-web
#: code:addons/mail/static/src/components/rtc_controller/rtc_controller.xml:0
#, python-format
msgid "Share screen"
msgstr "Chia sẻ màn hình"

#. module: mail
#. openerp-web
#: code:addons/mail/static/src/components/chat_window_header/chat_window_header.js:0
#: code:addons/mail/static/src/components/chat_window_header/chat_window_header.js:0
#, python-format
msgid "Shift left"
msgstr "Chuyển sang trái"

#. module: mail
#. openerp-web
#: code:addons/mail/static/src/components/chat_window_header/chat_window_header.js:0
#: code:addons/mail/static/src/components/chat_window_header/chat_window_header.js:0
#, python-format
msgid "Shift right"
msgstr "Chuyển sang phải"

#. module: mail
#: model:ir.model.fields,field_description:mail.field_mail_mail__description
#: model:ir.model.fields,field_description:mail.field_mail_message__description
msgid "Short description"
msgstr "Mô tả ngắn"

#. module: mail
#: model_terms:ir.ui.view,arch_db:mail.mail_shortcode_view_form
#: model_terms:ir.ui.view,arch_db:mail.mail_shortcode_view_tree
msgid "Shortcodes"
msgstr "Phím tắt"

#. module: mail
#: model:ir.model.fields,field_description:mail.field_mail_shortcode__source
msgid "Shortcut"
msgstr "Phím tắt"

#. module: mail
#. openerp-web
#: code:addons/mail/static/src/components/rtc_layout_menu/rtc_layout_menu.xml:0
#, python-format
msgid "Show All"
msgstr "Hiện tất cả"

#. module: mail
#. openerp-web
#: code:addons/mail/static/src/components/follower_list_menu/follower_list_menu.xml:0
#, python-format
msgid "Show Followers"
msgstr "Hiển thị các đối tượng đang theo dõi"

#. module: mail
#. openerp-web
#: code:addons/mail/static/src/components/chat_window_header/chat_window_header.xml:0
#: code:addons/mail/static/src/components/thread_view_topbar/thread_view_topbar.xml:0
#, python-format
msgid "Show Member List"
msgstr "Hiện danh sách thành viên"

#. module: mail
#. openerp-web
#: code:addons/mail/static/src/models/messaging_initializer/messaging_initializer.js:0
#, python-format
msgid "Show a helper message"
msgstr "Hiển thị một thông điệp trợ giúp"

#. module: mail
#: model_terms:ir.ui.view,arch_db:mail.mail_activity_view_search
#: model_terms:ir.ui.view,arch_db:mail.res_partner_view_search_inherit_mail
msgid "Show all records which has next action date is before today"
msgstr "Hiển thị tất cả dữ liệu có ngày xử lý tiếp theo mà trước ngày hôm nay"

#. module: mail
#. openerp-web
#: code:addons/mail/static/src/components/composer_suggested_recipient_list/composer_suggested_recipient_list.xml:0
#, python-format
msgid "Show less"
msgstr "Hiển thị ít hơn"

#. module: mail
#. openerp-web
#: code:addons/mail/static/src/components/composer_suggested_recipient_list/composer_suggested_recipient_list.xml:0
#, python-format
msgid "Show more"
msgstr "Hiển thị thêm"

#. module: mail
#. openerp-web
#: code:addons/mail/static/src/components/rtc_layout_menu/rtc_layout_menu.xml:0
#, python-format
msgid "Show only video"
msgstr "Chỉ hiện video"

#. module: mail
#. openerp-web
#: code:addons/mail/static/src/components/channel_invitation_form/channel_invitation_form.xml:0
#, python-format
msgid "Showing"
msgstr "Hiển thị"

#. module: mail
#. openerp-web
#: code:addons/mail/static/src/components/rtc_layout_menu/rtc_layout_menu.xml:0
#, python-format
msgid "Sidebar"
msgstr "Thanh bên"

#. module: mail
#: model:ir.model.fields,field_description:mail.field_mail_template__ref_ir_act_window
msgid "Sidebar action"
msgstr "Thanh hành động"

#. module: mail
#: model:ir.model.fields,help:mail.field_mail_template__ref_ir_act_window
msgid ""
"Sidebar action to make this template available on records of the related "
"document model"
msgstr ""
"Tác vụ thanh bên để mẫu này khả dụng trong hồ sơ của mô hình tài liệu liên "
"quan"

#. module: mail
#: model_terms:ir.ui.view,arch_db:mail.mail_notification_view_form
msgid "Source"
msgstr "Nguồn"

#. module: mail
#: model:ir.model.fields.selection,name:mail.selection__ir_actions_server__activity_user_type__specific
msgid "Specific User"
msgstr "Người dùng cụ thể"

#. module: mail
#: model:ir.model.fields,help:mail.field_mail_activity_type__res_model
msgid ""
"Specify a model if the activity should be specific to a model and not "
"available when managing activities for other models."
msgstr ""
"Chỉ định một mô hình nếu hoạt động phải cụ thể cho một mô hình và không có "
"sẵn khi quản lý hoạt động cho các mô hình khác."

#. module: mail
#. openerp-web
#: code:addons/mail/static/src/components/rtc_layout_menu/rtc_layout_menu.xml:0
#, python-format
msgid "Spotlight"
msgstr "Đèn sân khấu"

#. module: mail
#. openerp-web
#: code:addons/mail/static/src/models/messaging_initializer/messaging_initializer.js:0
#: model:ir.model.fields,field_description:mail.field_mail_mail__starred
#: model:ir.model.fields,field_description:mail.field_mail_message__starred
#, python-format
msgid "Starred"
msgstr "Được gắn sao"

#. module: mail
#. openerp-web
#: code:addons/mail/static/src/components/chat_window_header/chat_window_header.xml:0
#: code:addons/mail/static/src/components/thread_view_topbar/thread_view_topbar.xml:0
#, python-format
msgid "Start a Call"
msgstr "Bắt đầu cuộc gọi"

#. module: mail
#. openerp-web
#: code:addons/mail/static/src/components/chat_window_header/chat_window_header.xml:0
#: code:addons/mail/static/src/components/thread_view_topbar/thread_view_topbar.xml:0
#, python-format
msgid "Start a Video Call"
msgstr "Bắt đầu cuộc gọi video"

#. module: mail
#. openerp-web
#: code:addons/mail/static/src/components/discuss/discuss.xml:0
#: code:addons/mail/static/src/models/messaging_initializer/messaging_initializer.js:0
#, python-format
msgid "Start a conversation"
msgstr "Bắt đầu cuộc hội thoại"

#. module: mail
#. openerp-web
#: code:addons/mail/static/src/components/discuss_sidebar/discuss_sidebar.xml:0
#: code:addons/mail/static/src/components/discuss_sidebar/discuss_sidebar.xml:0
#, python-format
msgid "Start a meeting"
msgstr "Bắt đầu cuộc họp"

#. module: mail
#: model:ir.model.fields,field_description:mail.field_mail_activity__state
#: model_terms:ir.ui.view,arch_db:mail.mail_channel_rtc_session_view_form
msgid "State"
msgstr "Trạng thái"

#. module: mail
#: model:ir.model.fields,field_description:mail.field_mail_mail__state
#: model:ir.model.fields,field_description:mail.field_mail_notification__notification_status
#: model_terms:ir.ui.view,arch_db:mail.mail_notification_view_form
#: model_terms:ir.ui.view,arch_db:mail.view_mail_form
#: model_terms:ir.ui.view,arch_db:mail.view_mail_search
msgid "Status"
msgstr "Tình trạng"

#. module: mail
#: model:ir.model.fields,help:mail.field_mail_activity_mixin__activity_state
#: model:ir.model.fields,help:mail.field_res_partner__activity_state
#: model:ir.model.fields,help:mail.field_res_users__activity_state
msgid ""
"Status based on activities\n"
"Overdue: Due date is already passed\n"
"Today: Activity date is today\n"
"Planned: Future activities."
msgstr ""
"Trạng thái dựa trên hoạt động\n"
"Quá hạn: Ngày đến hạn đã trôi qua\n"
"Hôm nay: Hôm nay là ngày phải thực hiện\n"
"Đã hoạch định: Các hoạt động trong tương lai."

#. module: mail
#. openerp-web
#: code:addons/mail/static/src/components/chat_window_header/chat_window_header.xml:0
#, python-format
msgid "Stop adding users"
msgstr "Dừng thêm người dùng"

#. module: mail
#. openerp-web
#: code:addons/mail/static/src/components/rtc_controller/rtc_controller.xml:0
#, python-format
msgid "Stop camera"
msgstr "Dừng camera"

#. module: mail
#. openerp-web
#: code:addons/mail/static/src/components/composer/composer.xml:0
#, python-format
msgid "Stop replying"
msgstr "Dừng trả lời"

#. module: mail
#. openerp-web
#: code:addons/mail/static/src/components/rtc_controller/rtc_controller.xml:0
#, python-format
msgid "Stop screen sharing"
msgstr "Dừng chia sẻ màn hình"

#. module: mail
#: model:ir.model.fields,help:mail.field_res_users_settings__push_to_talk_key
msgid ""
"String formatted to represent a key with modifiers following this pattern: "
"shift.ctrl.alt.key, e.g: truthy.1.true.b"
msgstr ""
"Chuỗi được định dạng để đại diện mã khóa có từ khóa theo mẫu sau: "
"shift.ctrl.alt.key, VD: truthy.1.true.b"

#. module: mail
#: model:ir.model.fields,field_description:mail.field_mail_compose_message__sub_model_object_field
#: model:ir.model.fields,field_description:mail.field_mail_composer_mixin__sub_model_object_field
#: model:ir.model.fields,field_description:mail.field_mail_render_mixin__sub_model_object_field
#: model:ir.model.fields,field_description:mail.field_mail_template__sub_model_object_field
msgid "Sub-field"
msgstr "Trường Thứ cấp"

#. module: mail
#: model:ir.model.fields,field_description:mail.field_mail_compose_message__sub_object
#: model:ir.model.fields,field_description:mail.field_mail_composer_mixin__sub_object
#: model:ir.model.fields,field_description:mail.field_mail_render_mixin__sub_object
#: model:ir.model.fields,field_description:mail.field_mail_template__sub_object
msgid "Sub-model"
msgstr "Model Thứ cấp"

#. module: mail
#: model:ir.model.fields,field_description:mail.field_mail_compose_message__subject
#: model:ir.model.fields,field_description:mail.field_mail_composer_mixin__subject
#: model:ir.model.fields,field_description:mail.field_mail_mail__subject
#: model:ir.model.fields,field_description:mail.field_mail_message__subject
#: model:ir.model.fields,field_description:mail.field_mail_template__subject
#: model:ir.model.fields,field_description:mail.field_mail_template_preview__subject
msgid "Subject"
msgstr "Chủ đề"

#. module: mail
#: model:ir.model.fields,help:mail.field_mail_template__subject
#: model_terms:ir.ui.view,arch_db:mail.email_template_form
msgid "Subject (placeholders may be used here)"
msgstr "Chủ đề (có thể sử dụng placeholders)"

#. module: mail
#: model_terms:ir.ui.view,arch_db:mail.email_compose_message_wizard_form
msgid "Subject..."
msgstr "Chủ đề..."

#. module: mail
#. openerp-web
#: code:addons/mail/static/src/components/message/message.xml:0
#, python-format
msgid "Subject:"
msgstr "Chủ đề:"

#. module: mail
#: model:ir.model.fields,field_description:mail.field_mail_shortcode__substitution
msgid "Substitution"
msgstr "Thay thế"

#. module: mail
#: model:ir.model.fields,field_description:mail.field_mail_compose_message__subtype_id
#: model:ir.model.fields,field_description:mail.field_mail_followers__subtype_ids
#: model:ir.model.fields,field_description:mail.field_mail_mail__subtype_id
#: model:ir.model.fields,field_description:mail.field_mail_message__subtype_id
#: model_terms:ir.ui.view,arch_db:mail.view_message_subtype_tree
msgid "Subtype"
msgstr "Kiểu phụ"

#. module: mail
#: model:ir.actions.act_window,name:mail.action_view_message_subtype
#: model:ir.ui.menu,name:mail.menu_message_subtype
msgid "Subtypes"
msgstr "Kiểu phụ"

#. module: mail
#: model:ir.model.fields,field_description:mail.field_mail_activity_type__suggested_next_type_ids
msgid "Suggest"
msgstr "Gợi ý"

#. module: mail
#: model:ir.model.fields.selection,name:mail.selection__mail_activity_type__chaining_type__suggest
msgid "Suggest Next Activity"
msgstr "Gợi ý hoạt động kế tiếp"

#. module: mail
#: model:ir.model.fields,help:mail.field_mail_activity_type__suggested_next_type_ids
msgid "Suggest these activities once the current one is marked as done."
msgstr ""
"Gợi ý những hoạt động này khi hoạt động hiện tại được đánh dấu hoàn thành."

#. module: mail
#: model:ir.model.fields,field_description:mail.field_ir_actions_server__activity_summary
#: model:ir.model.fields,field_description:mail.field_ir_cron__activity_summary
#: model:ir.model.fields,field_description:mail.field_mail_activity__summary
msgid "Summary"
msgstr "Tóm tắt"

#. module: mail
#: model:ir.model,name:mail.model_ir_config_parameter
msgid "System Parameter"
msgstr "Tham số hệ thống"

#. module: mail
#. openerp-web
#: code:addons/mail/static/src/models/message/message.js:0
#: model:ir.model.fields.selection,name:mail.selection__mail_compose_message__message_type__notification
#: model:ir.model.fields.selection,name:mail.selection__mail_message__message_type__notification
#, python-format
msgid "System notification"
msgstr "Thông báo hệ thống"

#. module: mail
#: model:ir.model.fields,field_description:mail.field_mail_template_preview__model_id
msgid "Targeted model"
msgstr "Mô hình mục tiêu"

#. module: mail
#: model:ir.model.fields,field_description:mail.field_res_partner__vat
#: model:ir.model.fields,field_description:mail.field_res_users__vat
msgid "Tax ID"
msgstr "Mã số thuế"

#. module: mail
#: model:ir.model.fields,help:mail.field_mail_activity__has_recommended_activities
msgid "Technical field for UX purpose"
msgstr "Trường kỹ thuật cho mục đích UX"

#. module: mail
#: model:ir.model.fields,help:mail.field_mail_activity_type__res_model_change
msgid "Technical field for UX related behaviour"
msgstr "Technical field for UX related behaviour"

#. module: mail
#: model:ir.model.fields,help:mail.field_mail_activity__can_write
msgid "Technical field to hide buttons if the current user has no access."
msgstr "Technical field to hide buttons if the current user has no access."

#. module: mail
#: model:ir.model.fields,help:mail.field_mail_activity_type__initial_res_model
msgid ""
"Technical field to keep track of the model at the start of editing to "
"support UX related behaviour"
msgstr ""
"Technical field to keep track of the model at the start of editing to "
"support UX related behaviour"

#. module: mail
#: model:ir.model.fields,help:mail.field_ir_actions_server__activity_user_field_name
#: model:ir.model.fields,help:mail.field_ir_cron__activity_user_field_name
msgid "Technical name of the user on the record"
msgstr "Tên kĩ thuật của người dùng ở bản ghi dữ liệu"

#. module: mail
#: model:ir.actions.act_window,name:mail.mail_template_preview_action
msgid "Template Preview"
msgstr "Xem trước Mẫu"

#. module: mail
#: model:ir.model.fields,field_description:mail.field_mail_template_preview__lang
msgid "Template Preview Language"
msgstr "Ngôn ngữ Xem trước mẫu"

#. module: mail
#: code:addons/mail/models/mail_render_mixin.py:0
#, python-format
msgid "Template rendering for language should be called with a list of IDs."
msgstr "Template rendering for language should be called with a list of IDs."

#. module: mail
#: code:addons/mail/models/mail_render_mixin.py:0
#: code:addons/mail/models/mail_render_mixin.py:0
#, python-format
msgid "Template rendering should be called on a valid record IDs."
msgstr "Kết xuất mẫu nên được gọi trong ID hồ sơ hợp lệ."

#. module: mail
#: code:addons/mail/models/mail_render_mixin.py:0
#, python-format
msgid "Template rendering should be called only using on a list of IDs."
msgstr "Template rendering should be called only using on a list of IDs."

#. module: mail
#: code:addons/mail/models/mail_render_mixin.py:0
#, python-format
msgid ""
"Template rendering supports only inline_template, qweb, or qweb_view (view "
"or raw)."
msgstr ""
"Kết xuất mẫu chỉ hỗ trợ inline_template, qweb, hoặc qweb_view (dạng xem hoặc"
" thô)."

#. module: mail
#: model_terms:ir.ui.view,arch_db:mail.email_template_form
#: model_terms:ir.ui.view,arch_db:mail.email_template_tree
#: model_terms:ir.ui.view,arch_db:mail.view_email_template_search
msgid "Templates"
msgstr "Các mẫu"

#. module: mail
#. openerp-web
#: code:addons/mail/static/src/components/attachment_viewer/attachment_viewer.xml:0
#, python-format
msgid "Text file"
msgstr "Tệp văn bản"

#. module: mail
#: model_terms:ir.ui.view,arch_db:mail.mail_bounce_catchall
msgid "The"
msgstr " "

#. module: mail
#: code:addons/mail/models/ir_actions_server.py:0
#, python-format
msgid "The 'Due Date In' value can't be negative."
msgstr "The 'Due Date In' value can't be negative."

#. module: mail
#. openerp-web
#: code:addons/mail/static/src/models/rtc_call_viewer/rtc_call_viewer.js:0
#, python-format
msgid "The FullScreen mode was denied by the browser"
msgstr "Chế độ Toàn màn hình bị trình duyệt từ chối"

#. module: mail
#: model:ir.model.fields,help:mail.field_res_partner__vat
#: model:ir.model.fields,help:mail.field_res_users__vat
msgid ""
"The Tax Identification Number. Complete it if the contact is subjected to "
"government taxes. Used in some legal statements."
msgstr ""
"Mã số thuế. Hoàn thành nó nếu liên hệ chịu thuế chính phủ. Được sử dụng "
"trong một số báo cáo pháp lý."

#. module: mail
#: model:ir.model.constraint,message:mail.constraint_mail_channel_uuid_unique
msgid "The channel UUID must be unique"
msgstr "Kênh UUID phải là duy nhất"

#. module: mail
#: code:addons/mail/models/mail_alias.py:0
#, python-format
msgid ""
"The e-mail alias %(matching_alias_name)s is already linked with "
"%(alias_model_name)s. Choose another alias or change it on the linked model."
msgstr ""
"Bí danh email %(matching_alias_name)s đã được liên kết với "
"%(alias_model_name)s. Chọn bí danh khác hoặc thay đổi trong mô hình đã liên "
"kết."

#. module: mail
#: code:addons/mail/models/mail_alias.py:0
#, python-format
msgid ""
"The e-mail alias %(matching_alias_name)s is already used as "
"%(alias_duplicate)s alias. Please choose another alias."
msgstr ""
"Bí danh email %(matching_alias_name)s đã được sử dụng làm bí danh "
"%(alias_duplicate)s. Hãy chọn bí danh khác."

#. module: mail
#: code:addons/mail/models/mail_alias.py:0
#, python-format
msgid ""
"The e-mail alias %(matching_alias_name)s is already used by the "
"%(document_name)s %(model_name)s. Choose another alias or change it on the "
"other document."
msgstr ""
"Bí danh email %(matching_alias_name)s đã được sử dụng bởi %(document_name)s "
"%(model_name)s. Chọn bí danh khác hoặc thay đổi trong tài liệu khác."

#. module: mail
#: model_terms:ir.ui.view,arch_db:mail.mail_bounce_catchall
msgid "The email sent to"
msgstr "Email gửi đến"

#. module: mail
#: model:ir.model.fields,help:mail.field_mail_shortcode__substitution
msgid "The escaped html code replacing the shortcut"
msgstr "Mã html thoát đã thay thế phím tắt"

#. module: mail
#: code:addons/mail/models/mail_composer_mixin.py:0
#, python-format
msgid "The field %s does not exist on the model %s"
msgstr "Trường %s không tồn tại trong mô hình %s"

#. module: mail
#: model:ir.model.fields,help:mail.field_res_partner__user_id
#: model:ir.model.fields,help:mail.field_res_users__user_id
msgid "The internal user in charge of this contact."
msgstr "Tài khoản người dùng nội bộ có liên kết với liên lạc này."

#. module: mail
#: model:ir.model.fields,help:mail.field_mail_alias__alias_model_id
#: model:ir.model.fields,help:mail.field_mail_channel__alias_model_id
msgid ""
"The model (Odoo Document Kind) to which this alias corresponds. Any incoming"
" email that does not reply to an existing record will cause the creation of "
"a new record of this model (e.g. a Project Task)"
msgstr ""
"Model (Kiểu Tài liệu Odoo) mà bí danh này ứng với nó. Bất kỳ thông điệp "
"email mà không đáp lại (reply) một bản ghi có sẵn sẽ làm cho Hệ thống tự "
"động tạo một bản ghi mới cho model này (vd: tạo mới một Nhiệm vụ Dự án nếu "
"model là project.task)"

#. module: mail
#: model:ir.model.fields,help:mail.field_mail_alias__alias_name
#: model:ir.model.fields,help:mail.field_mail_channel__alias_name
msgid ""
"The name of the email alias, e.g. 'jobs' if you want to catch emails for "
"<jobs@example.odoo.com>"
msgstr ""
"Tên của bí danh email, vd 'vieclam' nếu bạn muốn bắt thông điệp gửi đến địa "
"chỉ email <vieclam@vidu.odoo.com>"

#. module: mail
#: model:ir.model.fields,help:mail.field_mail_alias__alias_user_id
#: model:ir.model.fields,help:mail.field_mail_channel__alias_user_id
msgid ""
"The owner of records created upon receiving emails on this alias. If this "
"field is not set the system will attempt to find the right owner based on "
"the sender (From) address, or will use the Administrator account if no "
"system user is found for that address."
msgstr ""
"Chủ sở hữu của các bản ghi được tạo khi nhận email về bí danh này. Nếu "
"trường này không được đặt, hệ thống sẽ cố gắng tìm đúng chủ sở hữu dựa trên "
"địa chỉ người gửi (Từ) hoặc sẽ sử dụng tài khoản Quản trị viên nếu không tìm"
" thấy người dùng trên hệ thống cho địa chỉ đó."

#. module: mail
#: model:ir.model.fields,help:mail.field_mail_template_preview__scheduled_date
msgid "The queue manager will send the email after the date"
msgstr "Quản lý hàng đợi sẽ gửi email sau ngày"

#. module: mail
#: code:addons/mail/models/mail_message.py:0
#: code:addons/mail/models/mail_message.py:0
#, python-format
msgid ""
"The requested operation cannot be completed due to security restrictions. Please contact your system administrator.\n"
"\n"
"(Document type: %s, Operation: %s)"
msgstr ""
"Hành động được yêu cầu không thể thực hiện được vì hạn chế về an ninh. Vui lòng liên hệ với quản trị hệ thống của bạn.\n"
"\n"
"(Kiểu tài liệu: %s, Hành động: %s)"

#. module: mail
#: model:ir.model.fields,help:mail.field_mail_shortcode__source
msgid "The shortcut which must be replaced in the Chat Messages"
msgstr "Phím tắt phải được thay thế trong Tin nhắn trò chuyện"

#. module: mail
#. openerp-web
#: code:addons/mail/static/src/models/follower/follower.js:0
#, python-format
msgid "The subscription preferences were successfully applied."
msgstr "Thiết lập đăng ký nhận tin đã được áp dụng thành công."

#. module: mail
#: model:ir.model.fields,help:mail.field_mail_template__model_id
#: model:ir.model.fields,help:mail.field_mail_template_preview__model_id
msgid "The type of document this template can be used with"
msgstr "Kiểu tài liệu mà mẫu này có thể được sử dụng với"

#. module: mail
#. openerp-web
#: code:addons/mail/static/src/components/message_list/message_list.xml:0
#, python-format
msgid "There are no messages in this conversation."
msgstr "Không có tin nhắn nào trong hội thoại này."

#. module: mail
#: model:ir.model.constraint,message:mail.constraint_mail_channel_rtc_session_channel_partner_unique
msgid "There can only be one rtc session per channel partner"
msgstr "Mỗi kênh đối tác chỉ có thể có một phiên rtc"

#. module: mail
#: model_terms:ir.ui.view,arch_db:mail.message_origin_link
msgid "This"
msgstr "Đây"

#. module: mail
#. openerp-web
#: code:addons/mail/static/src/xml/activity_view.xml:0
#, python-format
msgid "This action will send an email."
msgstr "Hành động này sẽ gửi một email."

#. module: mail
#: model_terms:ir.ui.view,arch_db:mail.res_partner_view_form_inherit_mail
msgid "This email is blacklisted for mass mailings. Click to unblacklist."
msgstr ""
"Email này được đưa vào danh sách đen để gửi thư hàng loạt. Nhấp để bỏ danh "
"sách đen."

#. module: mail
#: model:ir.model.fields,help:mail.field_mail_blacklist__email
msgid "This field is case insensitive."
msgstr "Trường này không phân biệt chữ hoa chữ thường."

#. module: mail
#: model:ir.model.fields,help:mail.field_mail_thread_blacklist__email_normalized
#: model:ir.model.fields,help:mail.field_res_partner__email_normalized
#: model:ir.model.fields,help:mail.field_res_users__email_normalized
msgid ""
"This field is used to search on email address as the primary email field can"
" contain more than strictly an email address."
msgstr ""
"Trường này được sử dụng để tìm kiếm trên địa chỉ email vì trường email chính"
" có thể chứa nhiều hơn một địa chỉ email."

#. module: mail
#: model:ir.model.fields,help:mail.field_mail_channel__public
msgid ""
"This group is visible by non members. Invisible groups can add members "
"through the invite button."
msgstr ""
"Nhóm này có thể được thấy bởi những người không phải là thành viên. "
"Invisible groups can add members through the invite button."

#. module: mail
#. openerp-web
#: code:addons/mail/static/src/models/messaging_notification_handler/messaging_notification_handler.js:0
#, python-format
msgid "This is their first connection. Wish them luck."
msgstr "Đây là kết nối đầu tiên của họ. Chúc họ may mắn."

#. module: mail
#: model:ir.model.fields,help:mail.field_mail_compose_message__auto_delete
#: model:ir.model.fields,help:mail.field_mail_mail__auto_delete
#: model:ir.model.fields,help:mail.field_mail_template__auto_delete
msgid ""
"This option permanently removes any track of email after it's been sent, "
"including from the Technical menu in the Settings, in order to preserve "
"storage space of your Odoo database."
msgstr ""
"Tùy chọn này sẽ xóa vĩnh viễn mọi dấu vết của email sau khi nó được gửi đi, "
"bao gồm cả từ menu Kỹ thuật trong Cài đặt, để duy trì không gian lưu trữ "
"trong cơ sở dữ liệu của bạn."

#. module: mail
#. openerp-web
#: code:addons/mail/static/src/js/activity.js:0
#, python-format
msgid "This record has an exception activity."
msgstr "Dữ liệu này có một hoạt động ngoại lệ."

#. module: mail
#: code:addons/mail/models/mail_channel_partner.py:0
#, python-format
msgid "This user can not be added in this channel"
msgstr "Không thể thêm người dùng này vào kênh này"

#. module: mail
#: model_terms:ir.ui.view,arch_db:mail.view_mail_search
msgid "Thread"
msgstr "Luồng"

#. module: mail
#. openerp-web
#: code:addons/mail/static/src/components/discuss_sidebar_category_item/discuss_sidebar_category_item.xml:0
#: code:addons/mail/static/src/components/thread_needaction_preview/thread_needaction_preview.xml:0
#: code:addons/mail/static/src/components/thread_preview/thread_preview.xml:0
#, python-format
msgid "Thread Image"
msgstr "Ảnh luồng"

#. module: mail
#. openerp-web
#: code:addons/mail/static/src/components/rtc_layout_menu/rtc_layout_menu.xml:0
#, python-format
msgid "Tiled"
msgstr ""

#. module: mail
#: model:ir.model.fields,field_description:mail.field_mail_guest__timezone
msgid "Timezone"
msgstr "Múi giờ"

#. module: mail
#: model:ir.model.fields,field_description:mail.field_mail_mail__email_to
#: model:ir.model.fields,field_description:mail.field_mail_template_preview__email_to
msgid "To"
msgstr "Đến"

#. module: mail
#: model:ir.model.fields,field_description:mail.field_mail_template__email_to
msgid "To (Emails)"
msgstr "Đến (Email)"

#. module: mail
#: model:ir.model.fields,field_description:mail.field_mail_mail__recipient_ids
#: model:ir.model.fields,field_description:mail.field_mail_template__partner_to
msgid "To (Partners)"
msgstr "Đến (Đối tác)"

#. module: mail
#: model:mail.activity.type,name:mail.mail_activity_data_todo
msgid "To Do"
msgstr "Cần làm"

#. module: mail
#. openerp-web
#: code:addons/mail/static/src/components/chat_window/chat_window.xml:0
#: code:addons/mail/static/src/components/composer/composer.xml:0
#, python-format
msgid "To:"
msgstr "Đến:"

#. module: mail
#. openerp-web
#: code:addons/mail/static/src/js/activity.js:0
#: code:addons/mail/static/src/js/views/activity/activity_renderer.js:0
#: code:addons/mail/static/src/models/message/message.js:0
#: code:addons/mail/static/src/models/message/message.js:0
#: code:addons/mail/static/src/xml/systray.xml:0
#: model:ir.model.fields.selection,name:mail.selection__mail_activity__state__today
#: model:ir.model.fields.selection,name:mail.selection__mail_activity_mixin__activity_state__today
#: model:ir.model.fields.selection,name:mail.selection__res_partner__activity_state__today
#, python-format
msgid "Today"
msgstr "Hôm nay"

#. module: mail
#: model_terms:ir.ui.view,arch_db:mail.mail_activity_view_search
#: model_terms:ir.ui.view,arch_db:mail.res_partner_view_search_inherit_mail
msgid "Today Activities"
msgstr "Hoạt động Hôm nay"

#. module: mail
#. openerp-web
#: code:addons/mail/static/src/components/activity/activity.js:0
#, python-format
msgid "Today:"
msgstr "Hôm nay:"

#. module: mail
#. openerp-web
#: code:addons/mail/static/src/js/activity.js:0
#, python-format
msgid "Tomorrow"
msgstr "Ngày mai"

#. module: mail
#. openerp-web
#: code:addons/mail/static/src/components/activity/activity.js:0
#, python-format
msgid "Tomorrow:"
msgstr "Ngày mai:"

#. module: mail
#: model_terms:ir.ui.view,arch_db:mail.mail_channel_view_form
msgid "Topics discussed in this group..."
msgstr "Các chủ đề được thảo luận trong nhóm này..."

#. module: mail
#: model:ir.model.fields,help:mail.field_mail_mail__tracking_value_ids
#: model:ir.model.fields,help:mail.field_mail_message__tracking_value_ids
msgid ""
"Tracked values are stored in a separate model. This field allow to "
"reconstruct the tracking and to generate statistics on the model."
msgstr ""
"Các giá trị được theo dõi được lưu trữ trong một mô hình riêng biệt. Trường "
"này cho phép tạo lại theo dõi và tạo thống kê trên mô hình."

#. module: mail
#: model_terms:ir.ui.view,arch_db:mail.mail_message_view_form
msgid "Tracking"
msgstr "Theo vết"

#. module: mail
#: model_terms:ir.ui.view,arch_db:mail.view_mail_tracking_value_form
#: model_terms:ir.ui.view,arch_db:mail.view_mail_tracking_value_tree
msgid "Tracking Value"
msgstr "Giá trị Truy vết"

#. module: mail
#: model:ir.actions.act_window,name:mail.action_view_mail_tracking_value
#: model:ir.ui.menu,name:mail.menu_mail_tracking_value
msgid "Tracking Values"
msgstr "Giá trị Truy vết"

#. module: mail
#: model:ir.model.fields,field_description:mail.field_mail_tracking_value__tracking_sequence
msgid "Tracking field sequence"
msgstr "Theo dõi thứ tự trường"

#. module: mail
#: model:ir.model.fields,field_description:mail.field_mail_mail__tracking_value_ids
#: model:ir.model.fields,field_description:mail.field_mail_message__tracking_value_ids
msgid "Tracking values"
msgstr "Giá trị Truy vết"

#. module: mail
#: model:ir.model.fields,field_description:mail.field_mail_activity_type__triggered_next_type_id
msgid "Trigger"
msgstr "Bộ khởi động"

#. module: mail
#: model:ir.model.fields.selection,name:mail.selection__mail_activity_type__chaining_type__trigger
msgid "Trigger Next Activity"
msgstr "Khởi chạy Hoạt động kế tiếp"

#. module: mail
#. openerp-web
#: code:addons/mail/static/src/components/rtc_controller/rtc_controller.xml:0
#, python-format
msgid "Turn camera on"
msgstr "Bật camera"

#. module: mail
#: model:ir.model.fields,field_description:mail.field_res_config_settings__twilio_account_token
msgid "Twilio Account Auth Token"
msgstr ""

#. module: mail
#: model:ir.model.fields,field_description:mail.field_res_config_settings__twilio_account_sid
msgid "Twilio Account SID"
msgstr ""

#. module: mail
#: model:ir.model.fields,field_description:mail.field_mail_compose_message__message_type
#: model:ir.model.fields,field_description:mail.field_mail_ice_server__server_type
#: model:ir.model.fields,field_description:mail.field_mail_mail__message_type
#: model:ir.model.fields,field_description:mail.field_mail_message__message_type
#: model_terms:ir.ui.view,arch_db:mail.mail_activity_type_view_tree
msgid "Type"
msgstr "Kiểu"

#. module: mail
#: model:ir.model.fields,help:mail.field_mail_activity_type__delay_from
msgid "Type of delay"
msgstr "Kiểu trễ"

#. module: mail
#: model:ir.model.fields,help:mail.field_ir_actions_server__state
#: model:ir.model.fields,help:mail.field_ir_cron__state
msgid ""
"Type of server action. The following values are available:\n"
"- 'Execute Python Code': a block of python code that will be executed\n"
"- 'Create': create a new record with new values\n"
"- 'Update a Record': update the values of a record\n"
"- 'Execute several actions': define an action that triggers several other server actions\n"
"- 'Send Email': automatically send an email (Discuss)\n"
"- 'Add Followers': add followers to a record (Discuss)\n"
"- 'Create Next Activity': create an activity (Discuss)"
msgstr ""
"Loại tác vụ của máy chủ. Dưới đây là các giá trị hiện có:\n"
"- 'Dùng mã Python': thực thi một đoạn mã python\n"
"- 'Tạo': tạo dữ liệu mới với giá trị mới\n"
"- 'Cập nhật dữ liệu': cập nhật dữ liệu\n"
"- 'Thực thi các tác vụ khác': quy định một hành động Kích hoạt các hoạt động khác\n"
"- 'Gửi Email': tự động gửi email (trong Thảo luận)\n"
"- 'Thêm người theo dõi': thêm người theo dõi (trong Thảo luận)\n"
"- 'Tạo hoạt động kế tiếp': tạo hoạt động ( trong Thảo luận)"

#. module: mail
#: model:ir.model.fields,help:mail.field_mail_activity_mixin__activity_exception_decoration
#: model:ir.model.fields,help:mail.field_res_partner__activity_exception_decoration
#: model:ir.model.fields,help:mail.field_res_users__activity_exception_decoration
msgid "Type of the exception activity on record."
msgstr "Loại hoạt động ngoại lệ trên hồ sơ."

#. module: mail
#. openerp-web
#: code:addons/mail/static/src/components/channel_invitation_form/channel_invitation_form.xml:0
#, python-format
msgid "Type the name of a person"
msgstr "Gõ tên của một người"

#. module: mail
#: model:ir.model.fields,field_description:mail.field_mail_ice_server__uri
msgid "URI"
msgstr "URI"

#. module: mail
#: model:ir.model.fields,field_description:mail.field_mail_channel__uuid
msgid "UUID"
msgstr "UUID"

#. module: mail
#: code:addons/mail/models/mail_mail.py:0
#, python-format
msgid "Unable to connect to SMTP Server"
msgstr "Không thể kết nối với Máy chủ SMTP"

#. module: mail
#: code:addons/mail/models/mail_thread.py:0
#, python-format
msgid "Unable to log message, please configure the sender's email address."
msgstr ""
"Không thể ghi nhận thông tin, vui lòng cấu hình địa chỉ email của người gửi "
"tin."

#. module: mail
#: code:addons/mail/wizard/mail_wizard_invite.py:0
#, python-format
msgid "Unable to post message, please configure the sender's email address."
msgstr ""
"Không thể đăng tin, vui lòng cấu hình địa chỉ email của người gửi tin."

#. module: mail
#: model_terms:ir.ui.view,arch_db:mail.mail_blacklist_view_form
msgid "Unblacklist"
msgstr "Bỏ khỏi danh sách đen"

#. module: mail
#: code:addons/mail/models/mail_blacklist.py:0
#, python-format
msgid "Unblacklisting Reason: %s"
msgstr "Lý do bỏ khỏi danh sách đen: %s"

#. module: mail
#. openerp-web
#: code:addons/mail/static/src/components/rtc_controller/rtc_controller.xml:0
#, python-format
msgid "Undeafen"
msgstr ""

#. module: mail
#. openerp-web
#: code:addons/mail/static/src/components/follow_button/follow_button.xml:0
#, python-format
msgid "Unfollow"
msgstr "Ngừng theo dõi"

#. module: mail
#: model:ir.model.constraint,message:mail.constraint_mail_alias_alias_unique
msgid ""
"Unfortunately this email alias is already used, please choose a unique one"
msgstr ""
"Thật không may, email alias này đã tồn tại và đang được sử dụng. Hãy chọn "
"một alias khác"

#. module: mail
#: model:ir.model.fields,help:mail.field_mail_activity_type__delay_unit
msgid "Unit of delay"
msgstr "Đơn vị trễ"

#. module: mail
#: code:addons/mail/models/mail_notification.py:0
#: model:ir.model.fields.selection,name:mail.selection__mail_mail__failure_type__unknown
#: model:ir.model.fields.selection,name:mail.selection__mail_notification__failure_type__unknown
#, python-format
msgid "Unknown error"
msgstr "Lỗi không xác định"

#. module: mail
#. openerp-web
#: code:addons/mail/static/src/components/rtc_controller/rtc_controller.xml:0
#, python-format
msgid "Unmute"
msgstr "Bỏ tắt tiếng"

#. module: mail
#. openerp-web
#: code:addons/mail/static/src/components/discuss_sidebar_category_item/discuss_sidebar_category_item.xml:0
#, python-format
msgid "Unpin Conversation"
msgstr "Hủy ghim cuộc hội thoại"

#. module: mail
#: model:ir.model.fields,field_description:mail.field_mail_blacklist__message_unread
#: model:ir.model.fields,field_description:mail.field_mail_channel__message_unread
#: model:ir.model.fields,field_description:mail.field_mail_thread__message_unread
#: model:ir.model.fields,field_description:mail.field_mail_thread_blacklist__message_unread
#: model:ir.model.fields,field_description:mail.field_mail_thread_cc__message_unread
#: model:ir.model.fields,field_description:mail.field_res_partner__message_unread
#: model:ir.model.fields,field_description:mail.field_res_users__message_unread
msgid "Unread Messages"
msgstr "Thông điệp chưa đọc"

#. module: mail
#: model:ir.model.fields,field_description:mail.field_mail_blacklist__message_unread_counter
#: model:ir.model.fields,field_description:mail.field_mail_channel__message_unread_counter
#: model:ir.model.fields,field_description:mail.field_mail_thread__message_unread_counter
#: model:ir.model.fields,field_description:mail.field_mail_thread_blacklist__message_unread_counter
#: model:ir.model.fields,field_description:mail.field_mail_thread_cc__message_unread_counter
#: model:ir.model.fields,field_description:mail.field_res_partner__message_unread_counter
#: model:ir.model.fields,field_description:mail.field_res_users__message_unread_counter
msgid "Unread Messages Counter"
msgstr "Bộ đếm Thông điệp chưa đọc"

#. module: mail
#: model_terms:ir.ui.view,arch_db:mail.view_message_search
msgid "Unread messages"
msgstr "Thông điệp chưa đọc"

#. module: mail
#. openerp-web
#: code:addons/mail/static/src/components/thread_view_topbar/thread_view_topbar.xml:0
#, python-format
msgid "Unstar all"
msgstr "Thôi Gắn sao Tất cả"

#. module: mail
#: code:addons/mail/models/mail_template.py:0
#, python-format
msgid "Unsupported report type %s found."
msgstr "Kiểu loại báo cáo %s không được hỗ trợ."

#. module: mail
#. openerp-web
#: code:addons/mail/static/src/components/activity/activity.xml:0
#: model:ir.model.fields.selection,name:mail.selection__mail_activity_type__category__upload_file
#: model:mail.activity.type,name:mail.mail_activity_data_upload_document
#, python-format
msgid "Upload Document"
msgstr "Tải tài liệu lên"

#. module: mail
#. openerp-web
#: code:addons/mail/static/src/xml/web_kanban_activity.xml:0
#, python-format
msgid "Upload file"
msgstr "Tải tập tin lên"

#. module: mail
#. openerp-web
#: code:addons/mail/static/src/components/attachment_card/attachment_card.xml:0
#, python-format
msgid "Uploaded"
msgstr "Đã tải lên"

#. module: mail
#. openerp-web
#: code:addons/mail/static/src/components/attachment_card/attachment_card.xml:0
#: code:addons/mail/static/src/components/attachment_image/attachment_image.xml:0
#, python-format
msgid "Uploading"
msgstr "Đang tải lên"

#. module: mail
#: model:ir.model.fields,help:mail.field_ir_actions_server__activity_user_type
#: model:ir.model.fields,help:mail.field_ir_cron__activity_user_type
msgid ""
"Use 'Specific User' to always assign the same user on the next activity. Use"
" 'Generic User From Record' to specify the field name of the user to choose "
"on the record."
msgstr ""
"Dùng thông tin 'Người dùng cụ thể' để luôn chỉ định cùng một người dùng cho "
"hoạt động tiếp theo. Sử dụng 'Người dùng chung từ dữ liệu' để chỉ định tên "
"trường của người dùng sẽ chọn trên dữ liệu."

#. module: mail
#. openerp-web
#: code:addons/mail/static/src/components/rtc_configuration_menu/rtc_configuration_menu.xml:0
#: code:addons/mail/static/src/components/rtc_configuration_menu/rtc_configuration_menu.xml:0
#: code:addons/mail/static/src/components/rtc_configuration_menu/rtc_configuration_menu.xml:0
#, python-format
msgid "Use Push-to-talk"
msgstr "Sử dụng Push-to-talk"

#. module: mail
#: model:ir.model.fields,field_description:mail.field_res_config_settings__use_twilio_rtc_servers
msgid "Use Twilio ICE servers"
msgstr "Sử dụng máy chủ Twilio ICE"

#. module: mail
#: model:ir.model.fields,field_description:mail.field_mail_compose_message__use_active_domain
msgid "Use active domain"
msgstr "Dùng active domain"

#. module: mail
#: model:ir.model.fields,field_description:mail.field_mail_compose_message__template_id
msgid "Use template"
msgstr "Sử dụng mẫu"

#. module: mail
#: model:ir.model.fields,field_description:mail.field_res_users_settings__use_push_to_talk
msgid "Use the push to talk feature"
msgstr "Sử dụng tính năng push to talk"

#. module: mail
#: model:ir.model.fields,help:mail.field_mail_tracking_value__currency_id
msgid "Used to display the currency when tracking monetary values"
msgstr "Được dùng để hiển thị tiền tệ khi theo dõi giá trị tiền"

#. module: mail
#: model:ir.model.fields,help:mail.field_mail_message_subtype__sequence
msgid "Used to order subtypes."
msgstr "Được sử dụng để đặt các subtypes."

#. module: mail
#: model:ir.model.fields,field_description:mail.field_res_users_settings__user_id
#: model_terms:ir.ui.view,arch_db:mail.view_mail_alias_search
#: model_terms:ir.ui.view,arch_db:mail.view_mail_form
#: model_terms:ir.ui.view,arch_db:mail.view_mail_tree
msgid "User"
msgstr "Người dùng"

#. module: mail
#: model:ir.model,name:mail.model_bus_presence
msgid "User Presence"
msgstr "Người dùng hiện diện"

#. module: mail
#: model:ir.model.fields,field_description:mail.field_res_users_settings_volumes__user_setting_id
msgid "User Setting"
msgstr "Cài đặt người dùng"

#. module: mail
#: model:ir.actions.act_window,name:mail.mail_guest_action
#: model:ir.actions.act_window,name:mail.res_users_settings_action
#: model:ir.model,name:mail.model_res_users_settings
#: model:ir.ui.menu,name:mail.res_users_settings_menu
#: model_terms:ir.ui.view,arch_db:mail.res_users_settings_view_form
#: model_terms:ir.ui.view,arch_db:mail.res_users_settings_view_tree
msgid "User Settings"
msgstr "Cài đặt người dùng"

#. module: mail
#: model:ir.model,name:mail.model_res_users_settings_volumes
msgid "User Settings Volumes"
msgstr "Âm lượng cài đặt người dùng"

#. module: mail
#: model:ir.model.fields.selection,name:mail.selection__mail_message__message_type__user_notification
msgid "User Specific Notification"
msgstr "Thông báo cụ thể người dùng"

#. module: mail
#: model:ir.model.fields,field_description:mail.field_ir_actions_server__activity_user_field_name
#: model:ir.model.fields,field_description:mail.field_ir_cron__activity_user_field_name
msgid "User field name"
msgstr "Tên trường Người dùng"

#. module: mail
#. openerp-web
#: code:addons/mail/static/src/components/partner_im_status_icon/partner_im_status_icon.xml:0
#: code:addons/mail/static/src/widgets/common.xml:0
#, python-format
msgid "User is a bot"
msgstr "Người dùng là máy"

#. module: mail
#. openerp-web
#: code:addons/mail/static/src/components/partner_im_status_icon/partner_im_status_icon.xml:0
#: code:addons/mail/static/src/widgets/common.xml:0
#, python-format
msgid "User is idle"
msgstr "Người dùng đang nghỉ"

#. module: mail
#. openerp-web
#: code:addons/mail/static/src/components/partner_im_status_icon/partner_im_status_icon.xml:0
#: code:addons/mail/static/src/widgets/common.xml:0
#, python-format
msgid "User is offline"
msgstr "Người dùng đã offline"

#. module: mail
#. openerp-web
#: code:addons/mail/static/src/components/partner_im_status_icon/partner_im_status_icon.xml:0
#: code:addons/mail/static/src/widgets/common.xml:0
#, python-format
msgid "User is online"
msgstr "Người dùng đang online"

#. module: mail
#: code:addons/mail/models/mail_message.py:0
#: code:addons/mail/models/mail_message.py:0
#, python-format
msgid "User:"
msgstr "Người dùng:"

#. module: mail
#: model:ir.model.fields,field_description:mail.field_mail_ice_server__username
msgid "Username"
msgstr "Tên người dùng"

#. module: mail
#: model:ir.model,name:mail.model_res_users
msgid "Users"
msgstr "Người dùng"

#. module: mail
#: code:addons/mail/models/mail_channel.py:0
#, python-format
msgid "Users in this channel: %(members)s %(dots)s and you."
msgstr "Người dùng trong kênh này: %(members)s %(dots)s và bạn."

#. module: mail
#: model:ir.model.fields,help:mail.field_res_config_settings__restrict_template_rendering
msgid ""
"Users will still be able to render templates.\n"
"However only Mail Template Editors will be able to create new dynamic templates or modify existing ones."
msgstr ""
"Người dùng sẽ có thể kết xuất mẫu.\n"
"Tuy nhiên chỉ Biên tập mẫu thư mới có thể tạo mẫu động mới hoặc sửa đổi mẫu hiện có."

#. module: mail
#: model_terms:ir.ui.view,arch_db:mail.res_config_settings_view_form
msgid ""
"Using your own email server is required to send/receive emails in Community "
"and Enterprise versions. Online users already benefit from a ready-to-use "
"email server (@mycompany.odoo.com)."
msgstr ""
"Sử dụng máy chủ email của riêng bạn là bắt buộc để gửi/nhận email trong các "
"phiên bản Cộng đồng và Doanh nghiệp. Người dùng trực tuyến đã được hưởng lợi"
" từ máy chủ email sẵn sàng sử dụng (@tencongty.com)."

#. module: mail
#. openerp-web
#: code:addons/mail/static/src/components/attachment_viewer/attachment_viewer.xml:0
#: code:addons/mail/static/src/xml/thread.xml:0
#: code:addons/mail/static/src/xml/thread.xml:0
#, python-format
msgid "Video"
msgstr "Video"

#. module: mail
#: code:addons/mail/models/mail_thread.py:0
#: model:ir.model,name:mail.model_ir_ui_view
#: model_terms:ir.ui.view,arch_db:mail.mail_notification_paynow
#: model_terms:ir.ui.view,arch_db:mail.message_activity_assigned
#: model_terms:ir.ui.view,arch_db:mail.message_user_assigned
#, python-format
msgid "View"
msgstr "Xem"

#. module: mail
#: code:addons/mail/models/mail_thread.py:0
#, python-format
msgid "View %s"
msgstr "Xem %s"

#. module: mail
#: model:ir.model.fields,field_description:mail.field_ir_actions_act_window_view__view_mode
#: model:ir.model.fields,field_description:mail.field_ir_ui_view__type
msgid "View Type"
msgstr "Kiểu Giao diện"

#. module: mail
#. openerp-web
#: code:addons/mail/static/src/components/attachment_image/attachment_image.xml:0
#, python-format
msgid "View image"
msgstr ""

#. module: mail
#. openerp-web
#: code:addons/mail/static/src/components/discuss_sidebar_category/discuss_sidebar_category.xml:0
#, python-format
msgid "View or join channels"
msgstr "Xem hoặc tham gia kênh"

#. module: mail
#. openerp-web
#: code:addons/mail/static/src/components/attachment_viewer/attachment_viewer.xml:0
#: code:addons/mail/static/src/xml/thread.xml:0
#, python-format
msgid "Viewer"
msgstr "Người xem"

#. module: mail
#: model_terms:ir.ui.view,arch_db:mail.res_users_settings_view_form
msgid "Voice"
msgstr "Giọng nói"

#. module: mail
#: model:ir.model.fields,field_description:mail.field_res_users_settings_volumes__volume
msgid "Volume"
msgstr "Thể tích"

#. module: mail
#: model_terms:ir.ui.view,arch_db:mail.res_users_settings_view_form
msgid "Volume per partner"
msgstr "Âm lượng mỗi đối tác"

#. module: mail
#: model:ir.model.fields,field_description:mail.field_res_users_settings__volume_settings_ids
msgid "Volumes of other partners"
msgstr "Âm lượng của các đối tác khác"

#. module: mail
#. openerp-web
#: code:addons/mail/static/src/js/activity.js:0
#, python-format
msgid "Warning"
msgstr "Cảnh báo"

#. module: mail
#: model:ir.model.fields.selection,name:mail.selection__ir_actions_server__activity_date_deadline_range_type__weeks
msgid "Weeks"
msgstr "Tuần"

#. module: mail
#. openerp-web
#: code:addons/mail/static/src/components/welcome_view/welcome_view.xml:0
#, python-format
msgid "What's your name?"
msgstr "Bạn tên là gì?"

#. module: mail
#: model:ir.model.fields,help:mail.field_mail_compose_message__sub_model_object_field
#: model:ir.model.fields,help:mail.field_mail_composer_mixin__sub_model_object_field
#: model:ir.model.fields,help:mail.field_mail_render_mixin__sub_model_object_field
#: model:ir.model.fields,help:mail.field_mail_template__sub_model_object_field
msgid ""
"When a relationship field is selected as first field, this field lets you "
"select the target field within the destination document model (sub-model)."
msgstr ""
"Khi trường quan hệ được chọn làm trường đầu tiên, trường này sẽ cho bạn chọn"
" trường mục tiêu trong mô hình tài liệu đích (mô hình con). "

#. module: mail
#: model:ir.model.fields,help:mail.field_mail_compose_message__sub_object
#: model:ir.model.fields,help:mail.field_mail_composer_mixin__sub_object
#: model:ir.model.fields,help:mail.field_mail_render_mixin__sub_object
#: model:ir.model.fields,help:mail.field_mail_template__sub_object
msgid ""
"When a relationship field is selected as first field, this field shows the "
"document model the relationship goes to."
msgstr ""
"Khi trường quan hệ được chọn làm trường đầu tiên, trường này sẽ hiển thị mô "
"hình tài liệu mà mối quan hệ đi tới. "

#. module: mail
#: model:ir.model.fields,help:mail.field_mail_compose_message__is_log
msgid "Whether the message is an internal note (comment mode only)"
msgstr "Thông điệp có phải là một ghi chú nội bộ không (chế độ chỉ bình luận)"

#. module: mail
#: model:ir.model.fields,help:mail.field_ir_model__is_mail_activity
msgid "Whether this model supports activities."
msgstr "Mô hình này có hỗ trợ hoạt động không."

#. module: mail
#: model:ir.model.fields,help:mail.field_ir_model__is_mail_blacklist
msgid "Whether this model supports blacklist."
msgstr "Mô hình này có hỗ trợ danh sách đen không."

#. module: mail
#: model:ir.model.fields,help:mail.field_ir_model__is_mail_thread
msgid "Whether this model supports messages and notifications."
msgstr "Mô hình này có hỗ trợ tin nhắn và thông báo không."

#. module: mail
#: model_terms:ir.ui.view,arch_db:mail.mail_channel_view_form
msgid "Who can follow the group's activities?"
msgstr "Ai có thể theo dõi các hoạt động của nhóm này?"

#. module: mail
#. openerp-web
#: code:addons/mail/static/src/components/activity_mark_done_popover/activity_mark_done_popover.xml:0
#: code:addons/mail/static/src/xml/activity.xml:0
#, python-format
msgid "Write Feedback"
msgstr "Viết phản hồi"

#. module: mail
#: code:addons/mail/models/mail_message.py:0
#, python-format
msgid "Wrong operation name (%s)"
msgstr "Tên hoạt động sai (%s)"

#. module: mail
#. openerp-web
#: code:addons/mail/static/src/js/activity.js:0
#: code:addons/mail/static/src/models/message/message.js:0
#, python-format
msgid "Yesterday"
msgstr "Hôm qua"

#. module: mail
#. openerp-web
#: code:addons/mail/static/src/components/activity/activity.js:0
#, python-format
msgid "Yesterday:"
msgstr "Hôm qua:"

#. module: mail
#. openerp-web
#: code:addons/mail/static/src/models/discuss_sidebar_category_item/discuss_sidebar_category_item.js:0
#, python-format
msgid ""
"You are about to leave this group conversation and will no longer have "
"access to it unless you are invited again. Are you sure you want to "
"continue?"
msgstr ""
"Bạn sắp rời khỏi nhóm thảo luận này và sẽ không còn truy cập nhóm được nữa "
"trừ khi bạn được mời lại. Bạn có chắc chắn muốn tiếp tục không?"

#. module: mail
#: code:addons/mail/models/mail_channel.py:0
#, python-format
msgid "You are alone in this channel."
msgstr "Chỉ có mình bạn trong kênh này."

#. module: mail
#: code:addons/mail/models/mail_channel.py:0
#, python-format
msgid "You are in a private conversation with <b>@%s</b>."
msgstr "Bạn đang trong một cuộc hội thoại riêng tư với <b>@%s</b>."

#. module: mail
#: code:addons/mail/models/mail_channel.py:0
#, python-format
msgid "You are in channel <b>#%s</b>."
msgstr "Bạn đang ở kênh <b>#%s</b>."

#. module: mail
#: code:addons/mail/controllers/discuss.py:0
#, python-format
msgid "You are not allowed to upload an attachment here."
msgstr "Bạn không có quyền tải lên file đính kèm ở đây."

#. module: mail
#. openerp-web
#: code:addons/mail/static/src/models/discuss_sidebar_category_item/discuss_sidebar_category_item.js:0
#, python-format
msgid ""
"You are the administrator of this channel. Are you sure you want to leave?"
msgstr "Bạn là quản trị viên của kênh này. Bạn có muốn tiếp tục không?"

#. module: mail
#. openerp-web
#: code:addons/mail/static/src/components/message_list/message_list.xml:0
#, python-format
msgid ""
"You can mark any message as 'starred', and it shows up in this mailbox."
msgstr ""
"Bạn có thể đánh dấu bất kỳ tin nhắn nào là \"được đánh dấu sao\", nó sẽ xuất"
" hiện trong hộp thư."

#. module: mail
#: code:addons/mail/models/mail_channel_partner.py:0
#, python-format
msgid "You can not write on %(field_name)s."
msgstr "Bạn không thể viết trong %(field_name)s."

#. module: mail
#. openerp-web
#: code:addons/mail/static/src/models/user/user.js:0
#, python-format
msgid "You can only chat with existing users."
msgstr "Bạn chỉ có thể chat với những người dùng đã tồn tại."

#. module: mail
#. openerp-web
#: code:addons/mail/static/src/models/partner/partner.js:0
#, python-format
msgid "You can only chat with partners that have a dedicated user."
msgstr "Bạn chỉ có thể chat với đối tác có tài khoản người dùng chuyên dụng."

#. module: mail
#. openerp-web
#: code:addons/mail/static/src/models/messaging/messaging.js:0
#, python-format
msgid "You can only open the profile of existing channels."
msgstr "Bạn chỉ có thể mở hồ sơ của những kênh đã tồn tại."

#. module: mail
#. openerp-web
#: code:addons/mail/static/src/models/user/user.js:0
#, python-format
msgid "You can only open the profile of existing users."
msgstr "Bạn chỉ có thể mở hồ sơ của những người dùng đã tồn tại."

#. module: mail
#: code:addons/mail/models/res_users.py:0
#, python-format
msgid ""
"You cannot create a new user from here.\n"
" To create new user please go to configuration panel."
msgstr ""
"Bạn không thể tạo mới một người dùng từ đây.\n"
" Để tạo mới một người dùng, vui lòng đến bảng cấu hình."

#. module: mail
#: code:addons/mail/models/mail_channel.py:0
#, python-format
msgid ""
"You cannot delete those groups, as the Whole Company group is required by "
"other modules."
msgstr ""
"Bạn không thể xóa (những) nhóm này vì nó/chúng còn được sử dụng bởi các phân"
" hệ khác."

#. module: mail
#: code:addons/mail/models/mail_alias.py:0
#, python-format
msgid ""
"You cannot use anything else than unaccented latin characters in the alias "
"address (%s)."
msgstr ""
"Bạn chỉ có thể dùng các ký tự latin không dấu cho địa chỉ bí danh (%s)."

#. module: mail
#: code:addons/mail/models/mail_thread_blacklist.py:0
#, python-format
msgid ""
"You do not have the access right to unblacklist emails. Please contact your "
"administrator."
msgstr ""
"Bạn không có quyền truy cập vào các email bị đưa vào sổ đen. Vui lòng liên "
"hệ với người quản trị hệ thống."

#. module: mail
#: code:addons/mail/models/mail_thread.py:0
#, python-format
msgid "You have been assigned to %s"
msgstr "Bạn đã được giao cho %s"

#. module: mail
#: model_terms:ir.ui.view,arch_db:mail.message_user_assigned
msgid "You have been assigned to the"
msgstr "Bạn đã được phân công/gán cho"

#. module: mail
#. openerp-web
#: code:addons/mail/static/src/models/messaging_notification_handler/messaging_notification_handler.js:0
#, python-format
msgid "You have been invited to #%s"
msgstr "Bạn đã được mời tới #%s"

#. module: mail
#: model:ir.model.fields,help:mail.field_mail_template__attachment_ids
msgid ""
"You may attach files to this template, to be added to all emails created "
"from this template"
msgstr ""
"Bạn có thể đính kèm các tập tin vào mẫu này để các tập tin đính kèm được gửi"
" khi bạn gửi email dùng mẫu này"

#. module: mail
#. openerp-web
#: code:addons/mail/static/src/models/messaging_notification_handler/messaging_notification_handler.js:0
#, python-format
msgid "You unpinned your conversation with %s."
msgstr "Bạn đã bỏ ghim cuộc hội thoại với %s."

#. module: mail
#. openerp-web
#: code:addons/mail/static/src/models/messaging_notification_handler/messaging_notification_handler.js:0
#, python-format
msgid "You unsubscribed from %s."
msgstr "Bạn đã hủy đăng ký %s."

#. module: mail
#. openerp-web
#: code:addons/mail/static/src/components/welcome_view/welcome_view.xml:0
#, python-format
msgid "You've been invited to a chat!"
msgstr "Bạn đã được mời tới một mục chat!"

#. module: mail
#. openerp-web
#: code:addons/mail/static/src/components/welcome_view/welcome_view.xml:0
#, python-format
msgid "You've been invited to a meeting!"
msgstr "Bạn đã được mời tới một cuộc họp!"

#. module: mail
#. openerp-web
#: code:addons/mail/static/src/components/message_author_prefix/message_author_prefix.xml:0
#, python-format
msgid "You:"
msgstr "Bạn:"

#. module: mail
#: model_terms:ir.ui.view,arch_db:mail.mail_notification_light
#: model_terms:ir.ui.view,arch_db:mail.mail_notification_paynow
msgid "Your"
msgstr " "

#. module: mail
#. openerp-web
#: code:addons/mail/static/src/components/media_preview/media_preview.xml:0
#, python-format
msgid "Your browser does not support videoconference"
msgstr "Trình duyệt không hỗ trợ hội thảo video"

#. module: mail
#. openerp-web
#: code:addons/mail/static/src/models/rtc/rtc.js:0
#, python-format
msgid "Your browser does not support voice activation"
msgstr "Trình duyệt của bạn không hỗ trợ kích hoạt giọng nói"

#. module: mail
#. openerp-web
#: code:addons/mail/static/src/models/thread/thread.js:0
#, python-format
msgid "Your browser does not support webRTC."
msgstr "Trình duyệt của bạn không hỗ trợ webRTC."

#. module: mail
#. openerp-web
#: code:addons/mail/static/src/components/welcome_view/welcome_view.xml:0
#, python-format
msgid "Your name"
msgstr "Tên của bạn"

#. module: mail
#: code:addons/mail/controllers/home.py:0
#, python-format
msgid ""
"Your password is the default (admin)! If this system is exposed to untrusted"
" users it is important to change it immediately for security reasons. I will"
" keep nagging you about it!"
msgstr ""
"Mật khẩu của bạn đang là mặc định (admin)! Nếu hệ thống này được dùng cho "
"nhiều người thì việc quan trọng là đổi mật khẩu ngay lập tức vì lý do bảo "
"mật. Tôi sẽ tiếp tục nhắc bạn về việc này!"

#. module: mail
#. openerp-web
#: code:addons/mail/static/src/xml/thread.xml:0
#: code:addons/mail/static/src/xml/thread.xml:0
#, python-format
msgid "Zoom In"
msgstr "Phóng to"

#. module: mail
#. openerp-web
#: code:addons/mail/static/src/components/attachment_viewer/attachment_viewer.xml:0
#, python-format
msgid "Zoom In (+)"
msgstr "Phóng to (+)"

#. module: mail
#. openerp-web
#: code:addons/mail/static/src/xml/thread.xml:0
#: code:addons/mail/static/src/xml/thread.xml:0
#, python-format
msgid "Zoom Out"
msgstr "Thu nhỏ"

#. module: mail
#. openerp-web
#: code:addons/mail/static/src/components/attachment_viewer/attachment_viewer.xml:0
#, python-format
msgid "Zoom Out (-)"
msgstr "Thu nhỏ (-)"

#. module: mail
#: code:addons/mail/models/mail_alias.py:0
#, python-format
msgid "addresses linked to registered partners"
msgstr ""

#. module: mail
#: model:ir.model.fields.selection,name:mail.selection__mail_activity_type__delay_from__current_date
msgid "after completion date"
msgstr ""

#. module: mail
#: model:ir.model.fields.selection,name:mail.selection__mail_activity_type__delay_from__previous_activity
msgid "after previous activity deadline"
msgstr "sau thời hạn hoạt động trước"

#. module: mail
#: code:addons/mail/models/mail_thread.py:0
#, python-format
msgid "alias %(name)s: %(error)s"
msgstr "bí danh %(name)s: %(error)s"

#. module: mail
#: model_terms:ir.ui.view,arch_db:mail.message_activity_assigned
msgid "assigned you an activity"
msgstr "đã giao cho bạn một hoạt động"

#. module: mail
#: model:mail.channel,name:mail.channel_2
msgid "board-meetings"
msgstr "board-meetings"

#. module: mail
#: code:addons/mail/models/mail_alias.py:0
#, python-format
msgid "bounce"
msgstr ""

#. module: mail
#: model_terms:ir.ui.view,arch_db:mail.message_notification_email
#: model_terms:ir.ui.view,arch_db:mail.view_mail_form
msgid "by"
msgstr "bởi"

#. module: mail
#. openerp-web
#: code:addons/mail/static/src/components/composer/composer.xml:0
#, python-format
msgid "cancel"
msgstr "hủy bỏ"

#. module: mail
#: model_terms:ir.ui.view,arch_db:mail.mail_bounce_catchall
msgid ""
"cannot be processed. This address\n"
"    is used to collect replies and should not be used to directly contact"
msgstr ""
"không được tiếp nhận. Địa chỉ này\n"
"    chỉ được dùng để tiếp nhận các trả lời (reply) của bạn, không được dùng để liên lạc trực tiếp với."

#. module: mail
#: code:addons/mail/models/mail_alias.py:0
#, python-format
msgid "catchall"
msgstr ""

#. module: mail
#. openerp-web
#: code:addons/mail/static/src/components/message/message.xml:0
#, python-format
msgid "channel"
msgstr "kênh"

#. module: mail
#: model:ir.model.fields.selection,name:mail.selection__mail_activity_type__delay_unit__days
msgid "days"
msgstr "ngày"

#. module: mail
#. openerp-web
#: code:addons/mail/static/src/components/rtc_call_participant_card/rtc_call_participant_card.xml:0
#: code:addons/mail/static/src/components/rtc_call_participant_card/rtc_call_participant_card.xml:0
#, python-format
msgid "deaf"
msgstr ""

#. module: mail
#. openerp-web
#: code:addons/mail/models/mail_thread.py:0
#: code:addons/mail/static/src/components/message/message.xml:0
#, python-format
msgid "document"
msgstr "tài liệu"

#. module: mail
#: model_terms:ir.ui.view,arch_db:mail.message_activity_done
msgid "done"
msgstr "hoàn thành"

#. module: mail
#: model_terms:ir.ui.view,arch_db:mail.res_config_settings_view_form
msgid "e.g. \"mycompany.com\""
msgstr "VD: \"mycompany.com\""

#. module: mail
#: model_terms:ir.ui.view,arch_db:mail.res_config_settings_view_form
msgid "e.g. 65ea4f9e948b693N5156F350256bd152"
msgstr "VD: 65ea4f9e948b693N5156F350256bd152"

#. module: mail
#: model_terms:ir.ui.view,arch_db:mail.res_config_settings_view_form
msgid "e.g. ACd5543a0b450ar4c7t95f1b6e8a39t543"
msgstr "VD: ACd5543a0b450ar4c7t95f1b6e8a39t543"

#. module: mail
#: model_terms:ir.ui.view,arch_db:mail.email_template_form
msgid "e.g. Calendar: Reminder"
msgstr "VD: Lịch: Lời nhắc"

#. module: mail
#: model_terms:ir.ui.view,arch_db:mail.mail_activity_view_form_popup
#: model_terms:ir.ui.view,arch_db:mail.view_server_action_form_template
msgid "e.g. Discuss proposal"
msgstr "vd: Thảo luận về Báo giá"

#. module: mail
#: model_terms:ir.ui.view,arch_db:mail.mail_activity_type_view_form
msgid "e.g. Schedule a meeting"
msgstr "VD: Lên lịch một cuộc họp"

#. module: mail
#: model_terms:ir.ui.view,arch_db:mail.email_template_form
msgid "e.g. Users"
msgstr ""

#. module: mail
#: model_terms:ir.ui.view,arch_db:mail.mail_channel_view_form
msgid "e.g. support"
msgstr ""

#. module: mail
#: model_terms:ir.ui.view,arch_db:mail.res_users_settings_view_form
msgid "e.g. true.true..f"
msgstr ""

#. module: mail
#. openerp-web
#: code:addons/mail/static/src/components/composer/composer.xml:0
#, python-format
msgid "escape to"
msgstr "bấm Esc để"

#. module: mail
#. openerp-web
#: code:addons/mail/static/src/components/activity/activity.js:0
#, python-format
msgid "for %s"
msgstr "phân cho %s"

#. module: mail
#: model:mail.channel,name:mail.channel_all_employees
msgid "general"
msgstr "chung chung"

#. module: mail
#: model_terms:ir.ui.view,arch_db:mail.message_origin_link
msgid "has been created from:"
msgstr "đã được tạo ra từ:"

#. module: mail
#: model_terms:ir.ui.view,arch_db:mail.message_origin_link
msgid "has been modified from:"
msgstr "đã được sửa đổi từ:"

#. module: mail
#: code:addons/mail/models/models.py:0
#, python-format
msgid "incorrectly configured alias"
msgstr "bí danh được định cấu hình sai"

#. module: mail
#: code:addons/mail/models/models.py:0
#, python-format
msgid "incorrectly configured alias (unknown reference record)"
msgstr ""
"bí danh được định cấu hình không chính xác (bản ghi tham chiếu không xác "
"định)"

#. module: mail
#. openerp-web
#: code:addons/mail/static/src/components/rtc_call_participant_card/rtc_call_participant_card.xml:0
#: code:addons/mail/static/src/components/rtc_call_participant_card/rtc_call_participant_card.xml:0
#: code:addons/mail/static/src/components/rtc_call_participant_card/rtc_call_participant_card.xml:0
#: code:addons/mail/static/src/components/rtc_call_participant_card/rtc_call_participant_card.xml:0
#, python-format
msgid "live"
msgstr ""

#. module: mail
#: model_terms:ir.ui.view,arch_db:mail.mail_blacklist_remove_view_form
msgid "mail_blacklist_removal"
msgstr "mail_blacklist_removal"

#. module: mail
#: code:addons/mail/models/mail_thread.py:0
#, python-format
msgid ""
"message_post does not support model and res_id parameters anymore. Please "
"call message_post on record."
msgstr ""

#. module: mail
#: code:addons/mail/models/mail_thread.py:0
#, python-format
msgid ""
"message_post does not support subtype parameter anymore. Please give a valid"
" subtype_id or subtype_xmlid value instead."
msgstr ""
"message_post không hỗ trợ tham số kiểu phụ nữa. Vui lòng cung cấp giá trị "
"subtype_id hoặc subtype_xmlid hợp lệ."

#. module: mail
#: code:addons/mail/models/mail_thread.py:0
#, python-format
msgid "message_post partner_ids and must be integer list, not commands."
msgstr ""

#. module: mail
#: code:addons/mail/models/mail_thread.py:0
#, python-format
msgid "model %s does not accept document creation"
msgstr "model %s không chấp nhận tạo tài liệu"

#. module: mail
#: model:ir.model.fields.selection,name:mail.selection__mail_activity_type__delay_unit__months
msgid "months"
msgstr "tháng"

#. module: mail
#. openerp-web
#: code:addons/mail/static/src/components/rtc_configuration_menu/rtc_configuration_menu.xml:0
#, python-format
msgid "ms"
msgstr ""

#. module: mail
#. openerp-web
#: code:addons/mail/static/src/components/rtc_call_participant_card/rtc_call_participant_card.xml:0
#: code:addons/mail/static/src/components/rtc_call_participant_card/rtc_call_participant_card.xml:0
#, python-format
msgid "muted"
msgstr ""

#. module: mail
#. openerp-web
#: code:addons/mail/static/src/js/utils.js:0
#, python-format
msgid "now"
msgstr "bây giờ"

#. module: mail
#. openerp-web
#: code:addons/mail/static/src/components/message/message.xml:0
#: model_terms:ir.ui.view,arch_db:mail.message_activity_assigned
#: model_terms:ir.ui.view,arch_db:mail.view_mail_form
#, python-format
msgid "on"
msgstr "vào"

#. module: mail
#. openerp-web
#: code:addons/mail/static/src/components/composer/composer.xml:0
#, python-format
msgid "on:"
msgstr "vào:"

#. module: mail
#. openerp-web
#: code:addons/mail/static/src/components/mail_template/mail_template.xml:0
#: code:addons/mail/static/src/xml/web_kanban_activity.xml:0
#, python-format
msgid "or"
msgstr "hoặc"

#. module: mail
#. openerp-web
#: code:addons/mail/static/src/components/channel_member_list/channel_member_list.xml:0
#, python-format
msgid "other members."
msgstr ""

#. module: mail
#: model:mail.channel,name:mail.channel_3
msgid "rd"
msgstr "rd"

#. module: mail
#. openerp-web
#: code:addons/mail/static/src/components/message/message.js:0
#, python-format
msgid "read less"
msgstr "đọc ít hơn"

#. module: mail
#. openerp-web
#: code:addons/mail/static/src/components/message/message.js:0
#, python-format
msgid "read more"
msgstr "đọc thêm"

#. module: mail
#: model_terms:ir.ui.view,arch_db:mail.mail_template_preview_view_form
msgid "record:"
msgstr "bản ghi:"

#. module: mail
#: code:addons/mail/models/mail_thread.py:0
#, python-format
msgid ""
"reply to missing document (%(model)s,%(thread)s), fall back on document "
"creation"
msgstr ""
"phản hồi dữ liệu bị thiếu (%(model)s,%(thread)s), rơi vào việc tạo dữ liệu "
"mới"

#. module: mail
#: code:addons/mail/models/mail_thread.py:0
#, python-format
msgid ""
"reply to model %s that does not accept document update, fall back on "
"document creation"
msgstr "model %s không chấp nhận cập nhật tài liệu, hãy quay lại tạo tài liệu"

#. module: mail
#: code:addons/mail/models/mail_channel.py:0
#, python-format
msgid "restricted to channel members"
msgstr "giới hạn đối với thành viên kênh"

#. module: mail
#: code:addons/mail/models/models.py:0
#, python-format
msgid "restricted to followers"
msgstr "giới hạn người theo dõi"

#. module: mail
#: code:addons/mail/models/models.py:0
#, python-format
msgid "restricted to known authors"
msgstr "giới hạn tác giả đã biết"

#. module: mail
#. openerp-web
#: code:addons/mail/static/src/components/channel_invitation_form/channel_invitation_form.xml:0
#, python-format
msgid "results out of"
msgstr ""

#. module: mail
#: model:mail.channel,name:mail.channel_1
msgid "sales"
msgstr "bán hàng"

#. module: mail
#. openerp-web
#: code:addons/mail/static/src/components/composer/composer.xml:0
#, python-format
msgid "save"
msgstr "lưu"

#. module: mail
#: code:addons/mail/models/mail_alias.py:0
#, python-format
msgid "some specific addresses"
msgstr "một vài địa chỉ cụ thể"

#. module: mail
#: model:ir.model.fields.selection,name:mail.selection__mail_ice_server__server_type__stun
msgid "stun:"
msgstr ""

#. module: mail
#: code:addons/mail/models/mail_thread.py:0
#, python-format
msgid "target model unspecified"
msgstr "model đích không xác định"

#. module: mail
#: model_terms:ir.ui.view,arch_db:mail.mail_bounce_catchall
msgid "team."
msgstr " "

#. module: mail
#. openerp-web
#: code:addons/mail/static/src/components/composer/composer.xml:0
#, python-format
msgid "this document"
msgstr "tài liệu này"

#. module: mail
#: model_terms:ir.ui.view,arch_db:mail.message_activity_assigned
msgid "to close for"
msgstr "với hạn chót"

#. module: mail
#. openerp-web
#: code:addons/mail/static/src/components/rtc_configuration_menu/rtc_configuration_menu.xml:0
#: code:addons/mail/static/src/components/rtc_configuration_menu/rtc_configuration_menu.xml:0
#, python-format
msgid "toggle push-to-talk"
msgstr ""

#. module: mail
#: model:ir.model.fields.selection,name:mail.selection__mail_ice_server__server_type__turn
msgid "turn:"
msgstr ""

#. module: mail
#: code:addons/mail/models/mail_thread.py:0
#, python-format
msgid "unknown error"
msgstr "lỗi không xác định"

#. module: mail
#: code:addons/mail/models/mail_thread.py:0
#, python-format
msgid "unknown target model %s"
msgstr "model mục tiêu không xác định %s"

#. module: mail
#: model_terms:ir.ui.view,arch_db:mail.message_notification_email
msgid "using"
msgstr "sử dụng"

#. module: mail
#. openerp-web
#: code:addons/mail/static/src/xml/many2one_avatar_user.xml:0
#, python-format
msgid "value"
msgstr "giá trị"

#. module: mail
#: model:ir.model.fields.selection,name:mail.selection__mail_activity_type__delay_unit__weeks
msgid "weeks"
msgstr "tuần"

#. module: mail
#: model_terms:ir.ui.view,arch_db:mail.email_template_form
msgid "{{ object.partner_id.lang }}"
msgstr "{{ object.partner_id.lang }}"<|MERGE_RESOLUTION|>--- conflicted
+++ resolved
@@ -15,12 +15,8 @@
 # Vo Thanh Thuy, 2022
 # Martin Trigaux, 2022
 # Duy BQ <duybq86@gmail.com>, 2022
-<<<<<<< HEAD
+# Nancy Momoland <thanhnguyen.icsc@gmail.com>, 2022
 #
-=======
-# Nancy Momoland <thanhnguyen.icsc@gmail.com>, 2022
-# 
->>>>>>> 5553f551
 msgid ""
 msgstr ""
 "Project-Id-Version: Odoo Server 15.0\n"
@@ -39,9 +35,7 @@
 #: code:addons/mail/models/mail_channel.py:0
 #, python-format
 msgid " This channel is private. People must be invited to join it."
-msgstr ""
-" Kênh này mang tính riêng tư. Mọi người phải được mời thì mới có thể gia "
-"nhập."
+msgstr " Đây là kênh riêng tư. Chỉ người được mời mới có thể gia nhập."
 
 #. module: mail
 #. openerp-web
@@ -90,7 +84,7 @@
 #: code:addons/mail/static/src/models/messaging_notification_handler/messaging_notification_handler.js:0
 #, python-format
 msgid "%d Message"
-msgstr "%s Thông điệp"
+msgstr "%d Thông điệp"
 
 #. module: mail
 #. openerp-web
@@ -7664,7 +7658,7 @@
 #: code:addons/mail/static/src/components/attachment_image/attachment_image.xml:0
 #, python-format
 msgid "View image"
-msgstr ""
+msgstr "Xem hình"
 
 #. module: mail
 #. openerp-web
@@ -8412,7 +8406,7 @@
 #: code:addons/mail/models/models.py:0
 #, python-format
 msgid "restricted to known authors"
-msgstr "giới hạn tác giả đã biết"
+msgstr "giới hạn chỉ dành cho tác giả đã biết"
 
 #. module: mail
 #. openerp-web
@@ -8453,7 +8447,7 @@
 #. module: mail
 #: model_terms:ir.ui.view,arch_db:mail.mail_bounce_catchall
 msgid "team."
-msgstr " "
+msgstr "."
 
 #. module: mail
 #. openerp-web
