--- conflicted
+++ resolved
@@ -130,12 +130,7 @@
 #: code:addons/mail/models/mail_channel.py:682
 #, python-format
 msgid " This channel is private. People must be invited to join it."
-<<<<<<< HEAD
 msgstr " Este canal é privado. As pessoas devem ser convidadas para se juntar."
-=======
-msgstr ""
-"Este canal é privado. Pessoas precisam ser convidadas para particiapar."
->>>>>>> 45bd7a58
 
 #. module: mail
 #: model:ir.model.fields,field_description:mail.field_mail_activity_type_days
@@ -159,22 +154,13 @@
 #: code:addons/mail/wizard/invite.py:29
 #, python-format
 msgid "%(user_name)s invited you to follow %(document)s document: %(title)s"
-<<<<<<< HEAD
 msgstr "%(user_name)s convidou você para seguir %(document)s documento: %(title)s"
-=======
-msgstr ""
-"%(user_name)s convida a você para seguir %(document)s documento: %(title)s"
->>>>>>> 45bd7a58
 
 #. module: mail
 #: code:addons/mail/wizard/invite.py:31
 #, python-format
 msgid "%(user_name)s invited you to follow a new document."
-<<<<<<< HEAD
 msgstr "%(user_name)s convidou você para seguir um novo documento."
-=======
-msgstr "%(user_name)s convida a você para seguir um novo documento."
->>>>>>> 45bd7a58
 
 #. module: mail
 #. openerp-web
@@ -188,11 +174,7 @@
 #: code:addons/mail/static/src/js/activity.js:89
 #, python-format
 msgid "%d days overdue"
-<<<<<<< HEAD
 msgstr "%d dias atrasados"
-=======
-msgstr "%d dias atrasado"
->>>>>>> 45bd7a58
 
 #. module: mail
 #: code:addons/mail/models/mail_template.py:248
@@ -260,11 +242,7 @@
 #: code:addons/mail/static/src/xml/systray.xml:74
 #, python-format
 msgid "0 Late"
-<<<<<<< HEAD
-msgstr "0 Tarde"
-=======
 msgstr "0 Atrasado"
->>>>>>> 45bd7a58
 
 #. module: mail
 #. openerp-web
@@ -1172,11 +1150,7 @@
 #. module: mail
 #: model:ir.ui.view,arch_db:mail.res_config_settings_view_form
 msgid "Configure your activity types"
-<<<<<<< HEAD
 msgstr "Configure seus tipos de atividade"
-=======
-msgstr "Configure seus tipos de atividades"
->>>>>>> 45bd7a58
 
 #. module: mail
 #. openerp-web
@@ -3823,12 +3797,7 @@
 msgid ""
 "Odoo has now the permission to send you native notifications on this device."
 msgstr ""
-<<<<<<< HEAD
 "Odoo agora tem permissão para lhe enviar notificações nativas neste dispositivo."
-=======
-"Odoo agora tem permissão para enviar para você notificações neste "
-"dispositivo."
->>>>>>> 45bd7a58
 
 #. module: mail
 #. openerp-web
@@ -3844,12 +3813,7 @@
 msgid ""
 "Odoo will not have the permission to send native notifications on this "
 "device."
-<<<<<<< HEAD
-msgstr ""
-"Odoo não terá permissão para enviar notificações nativas neste dispositivo."
-=======
 msgstr "Odoo não tem permissão para enviar notificações deste dispositivo."
->>>>>>> 45bd7a58
 
 #. module: mail
 #. openerp-web
@@ -4173,11 +4137,7 @@
 #: code:addons/mail/static/src/js/client_action.js:894
 #, python-format
 msgid "Permission denied"
-<<<<<<< HEAD
-msgstr "Permição negada"
-=======
 msgstr "Permissão negada"
->>>>>>> 45bd7a58
 
 #. module: mail
 #. openerp-web
@@ -5449,11 +5409,7 @@
 #. module: mail
 #: model:ir.ui.view,arch_db:mail.res_config_settings_view_form
 msgid "Use your own email servers"
-<<<<<<< HEAD
 msgstr "Use seus próprios servidores de email"
-=======
-msgstr "Usar seus próprios servidores de email"
->>>>>>> 45bd7a58
 
 #. module: mail
 #: model:ir.model.fields,help:mail.field_mail_message_subtype_sequence
@@ -5493,15 +5449,9 @@
 "and Enterprise versions. Online users already benefit from a ready-to-use "
 "email server (@mycompany.odoo.com)."
 msgstr ""
-<<<<<<< HEAD
 "É necessário usar seu próprio servidor de e-mail para enviar / receber e-mails nas versões Community" 
 "e Enterprise. Os usuários on-line já se beneficiam de um servidor de e-mail "
 "pronto para uso (@ mycompany.odoo.com)."
-=======
-"É necessário usar seu próprio servidor de email para enviar / receber emails"
-" nas versões Community e Enterprise. Usuários on-line já se beneficiam de um"
-" servidor de e-mail pronto para uso (@mycompany.odoo.com)."
->>>>>>> 45bd7a58
 
 #. module: mail
 #: code:addons/mail/models/mail_thread.py:675
@@ -5686,11 +5636,7 @@
 #: code:addons/mail/static/src/js/chat_manager.js:482
 #, python-format
 msgid "You unpinned your conversation with <b>%s</b>."
-<<<<<<< HEAD
 msgstr "Vocẽ desmarcou sua conversa com <b>%s</b>."
-=======
-msgstr "Você desafiou sua conversa com <b>%s</b>."
->>>>>>> 45bd7a58
 
 #. module: mail
 #. openerp-web
@@ -5711,11 +5657,7 @@
 #: code:addons/mail/static/src/js/thread_field.js:83
 #, python-format
 msgid "Your message has not been sent."
-<<<<<<< HEAD
 msgstr "Sua mensagem não foi enviada."
-=======
-msgstr "Sua  mensagem não foi enviada."
->>>>>>> 45bd7a58
 
 #. module: mail
 #: code:addons/mail/models/ir_actions.py:30
