--- conflicted
+++ resolved
@@ -1,10 +1,6 @@
 # Translation of Odoo Server.
 # This file contains the translation of the following modules:
 # 	* mail
-<<<<<<< HEAD
-#
-# Amir <شسی>, 2021.
-=======
 # 
 # Translators:
 # elaheh pourrezaie <elaheh.pourrezaie@hotmail.com>, 2020
@@ -23,22 +19,14 @@
 # Mohsen Mohammadi <iammohsen.123@gmail.com>, 2021
 # Far Hariri <fhari1234@gmail.com>, 2021
 # 
->>>>>>> 75697934
 msgid ""
 msgstr ""
 "Project-Id-Version: Odoo Server 14.0+e\n"
 "Report-Msgid-Bugs-To: \n"
-<<<<<<< HEAD
-"POT-Creation-Date: 2021-01-11 07:01+0000\n"
-"PO-Revision-Date: 2021-02-28 14:06+0330\n"
-"Last-Translator: Amir <kenevist>\n"
-"Language-Team: English <kde-i18n-doc@kde.org>\n"
-=======
 "POT-Creation-Date: 2020-11-27 11:23+0000\n"
 "PO-Revision-Date: 2020-09-07 08:14+0000\n"
 "Last-Translator: Far Hariri <fhari1234@gmail.com>, 2021\n"
 "Language-Team: Persian (https://www.transifex.com/odoo/teams/41243/fa/)\n"
->>>>>>> 75697934
 "MIME-Version: 1.0\n"
 "Content-Type: text/plain; charset=UTF-8\n"
 "Content-Transfer-Encoding: \n"
@@ -1017,13 +1005,8 @@
 "Author of the message. If not set, email_from may hold an email address that"
 " did not match any partner."
 msgstr ""
-<<<<<<< HEAD
-"نویسنده پیام. در صورتی که مشخص نشود، ایمیل‌ـ‌از ممکن است آدرس ایمیلی را نگه "
-"دارد که با هیچ مخاطبی همخوانی ندارد."
-=======
 "نویسنده پیام. اگر تعیین نشده باشد، email_from آدرس ایمیلی را نگه دارد که با "
 "هیچ همکاری مطابقت ندارد."
->>>>>>> 75697934
 
 #. module: mail
 #: model:ir.model.fields,field_description:mail.field_mail_mail__author_avatar
@@ -4673,11 +4656,7 @@
 #: model:ir.model.fields,field_description:mail.field_mail_mail__mail_server_id
 #: model:ir.model.fields,field_description:mail.field_mail_message__mail_server_id
 msgid "Outgoing mail server"
-<<<<<<< HEAD
-msgstr "سرور ایمیل خروجی"
-=======
 msgstr "میل سرور خروجی"
->>>>>>> 75697934
 
 #. module: mail
 #. openerp-web
