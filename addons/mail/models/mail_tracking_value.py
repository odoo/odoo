# -*- coding: utf-8 -*-
# Part of Odoo. See LICENSE file for full copyright and licensing details.

from datetime import datetime

from odoo import api, fields, models, tools


class MailTracking(models.Model):
    _name = 'mail.tracking.value'
    _description = 'Mail Tracking Value'
<<<<<<< HEAD
    _order = 'track_sequence asc'
=======
    _rec_name = 'field'
>>>>>>> f6ca72b3

    # TDE CLEANME: why not a m2o to ir model field ?
    field = fields.Char('Changed Field', required=True, readonly=1)
    field_desc = fields.Char('Field Description', required=True, readonly=1)
    field_type = fields.Char('Field Type')

    old_value_integer = fields.Integer('Old Value Integer', readonly=1)
    old_value_float = fields.Float('Old Value Float', readonly=1)
    old_value_monetary = fields.Float('Old Value Monetary', readonly=1)
    old_value_char = fields.Char('Old Value Char', readonly=1)
    old_value_text = fields.Text('Old Value Text', readonly=1)
    old_value_datetime = fields.Datetime('Old Value DateTime', readonly=1)

    new_value_integer = fields.Integer('New Value Integer', readonly=1)
    new_value_float = fields.Float('New Value Float', readonly=1)
    new_value_monetary = fields.Float('New Value Monetary', readonly=1)
    new_value_char = fields.Char('New Value Char', readonly=1)
    new_value_text = fields.Text('New Value Text', readonly=1)
    new_value_datetime = fields.Datetime('New Value Datetime', readonly=1)

    mail_message_id = fields.Many2one('mail.message', 'Message ID', required=True, index=True, ondelete='cascade')

    track_sequence = fields.Integer('Tracking field sequence', readonly=1, default=100)

    @api.model
    def create_tracking_values(self, initial_value, new_value, col_name, col_info, track_sequence):
        tracked = True
        values = {'field': col_name, 'field_desc': col_info['string'], 'field_type': col_info['type'], 'track_sequence': track_sequence}

        if col_info['type'] in ['integer', 'float', 'char', 'text', 'datetime', 'monetary']:
            values.update({
                'old_value_%s' % col_info['type']: initial_value,
                'new_value_%s' % col_info['type']: new_value
            })
        elif col_info['type'] == 'date':
            values.update({
                'old_value_datetime': initial_value and fields.Datetime.to_string(datetime.combine(fields.Date.from_string(initial_value), datetime.min.time())) or False,
                'new_value_datetime': new_value and fields.Datetime.to_string(datetime.combine(fields.Date.from_string(new_value), datetime.min.time())) or False,
            })
        elif col_info['type'] == 'boolean':
            values.update({
                'old_value_integer': initial_value,
                'new_value_integer': new_value
            })
        elif col_info['type'] == 'selection':
            values.update({
                'old_value_char': initial_value and dict(col_info['selection'])[initial_value] or '',
                'new_value_char': new_value and dict(col_info['selection'])[new_value] or ''
            })
        elif col_info['type'] == 'many2one':
            values.update({
                'old_value_integer': initial_value and initial_value.id or 0,
                'new_value_integer': new_value and new_value.id or 0,
                'old_value_char': initial_value and initial_value.sudo().name_get()[0][1] or '',
                'new_value_char': new_value and new_value.sudo().name_get()[0][1] or ''
            })
        else:
            tracked = False

        if tracked:
            return values
        return {}

    @api.multi
    def get_display_value(self, type):
        assert type in ('new', 'old')
        result = []
        for record in self:
            if record.field_type in ['integer', 'float', 'char', 'text', 'monetary']:
                result.append(getattr(record, '%s_value_%s' % (type, record.field_type)))
            elif record.field_type == 'datetime':
                if record['%s_value_datetime' % type]:
                    new_datetime = getattr(record, '%s_value_datetime' % type)
                    result.append('%sZ' % new_datetime)
                else:
                    result.append(record['%s_value_datetime' % type])
            elif record.field_type == 'date':
                if record['%s_value_datetime' % type]:
                    new_date = record['%s_value_datetime' % type]
                    result.append(fields.Date.to_string(new_date))
                else:
                    result.append(record['%s_value_datetime' % type])
            elif record.field_type == 'boolean':
                result.append(bool(record['%s_value_integer' % type]))
            else:
                result.append(record['%s_value_char' % type])
        return result

    @api.multi
    def get_old_display_value(self):
        # grep : # old_value_integer | old_value_datetime | old_value_char
        return self.get_display_value('old')

    @api.multi
    def get_new_display_value(self):
        # grep : # new_value_integer | new_value_datetime | new_value_char
        return self.get_display_value('new')<|MERGE_RESOLUTION|>--- conflicted
+++ resolved
@@ -9,11 +9,8 @@
 class MailTracking(models.Model):
     _name = 'mail.tracking.value'
     _description = 'Mail Tracking Value'
-<<<<<<< HEAD
+    _rec_name = 'field'
     _order = 'track_sequence asc'
-=======
-    _rec_name = 'field'
->>>>>>> f6ca72b3
 
     # TDE CLEANME: why not a m2o to ir model field ?
     field = fields.Char('Changed Field', required=True, readonly=1)
