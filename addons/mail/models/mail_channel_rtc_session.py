# -*- coding: utf-8 -*-
# Part of Odoo. See LICENSE file for full copyright and licensing details.

from collections import defaultdict
from dateutil.relativedelta import relativedelta

from odoo import api, fields, models


class MailRtcSession(models.Model):
    _name = 'mail.channel.rtc.session'
    _description = 'Mail RTC session'

    channel_partner_id = fields.Many2one('mail.channel.partner', index=True, required=True, ondelete='cascade')
    channel_id = fields.Many2one('mail.channel', related='channel_partner_id.channel_id', store=True, readonly=True)
    partner_id = fields.Many2one('res.partner', related='channel_partner_id.partner_id', string="Partner")
    guest_id = fields.Many2one('mail.guest', related='channel_partner_id.guest_id')

    write_date = fields.Datetime("Last Updated On", index=True)

    is_screen_sharing_on = fields.Boolean(string="Is sharing the screen")
    is_camera_on = fields.Boolean(string="Is sending user video")
    is_muted = fields.Boolean(string="Is microphone muted")
    is_deaf = fields.Boolean(string="Has disabled incoming sound")

    _sql_constraints = [
        ('channel_partner_unique', 'UNIQUE(channel_partner_id)',
         'There can only be one rtc session per channel partner')
    ]

    @api.model_create_multi
    def create(self, vals_list):
        rtc_sessions = super().create(vals_list)
<<<<<<< HEAD
        self.env['bus.bus'].sendmany([((self._cr.dbname, 'mail.channel', channel.id), {
            'type': 'rtc_sessions_update',
            'payload': {
                'id': channel.id,
                'rtcSessions': [('insert', sessions_data)],
            },
=======
        self.env['bus.bus']._sendmany([(channel, 'mail.channel/rtc_sessions_update', {
            'id': channel.id,
            'rtcSessions': [('insert', sessions_data)],
>>>>>>> 4d11cb0e
        }) for channel, sessions_data in rtc_sessions._mail_rtc_session_format_by_channel().items()])
        return rtc_sessions

    def unlink(self):
        channels = self.channel_id
        for channel in channels:
            if channel.rtc_session_ids and len(channel.rtc_session_ids - self) == 0:
                # If there is no member left in the RTC call, all invitations are cancelled.
                # Note: invitation depends on field `rtc_inviting_session_id` so the cancel must be
                # done before the delete to be able to know who was invited.
                channel._rtc_cancel_invitations()
<<<<<<< HEAD
        notifications = [((self._cr.dbname, 'mail.channel', channel.id), {
            'type': 'rtc_sessions_update',
            'payload': {
                'id': channel.id,
                'rtcSessions': [('insert-and-unlink', [{'id': session_data['id']} for session_data in sessions_data])],
            },
        }) for channel, sessions_data in self._mail_rtc_session_format_by_channel().items()]
        for rtc_session in self:
            model_name, record_id = ('mail.guest', rtc_session.guest_id.id) if rtc_session.guest_id else ('res.partner', rtc_session.partner_id.id)
            notifications.append([
                (self._cr.dbname, model_name, record_id),
                {
                    'type': 'rtc_session_ended',
                    'payload': {
                        'sessionId': rtc_session.id,
                    },
                },
            ])
        self.env['bus.bus'].sendmany(notifications)
=======
        notifications = [(channel, 'mail.channel/rtc_sessions_update', {
            'id': channel.id,
            'rtcSessions': [('insert-and-unlink', [{'id': session_data['id']} for session_data in sessions_data])],
        }) for channel, sessions_data in self._mail_rtc_session_format_by_channel().items()]
        for rtc_session in self:
            target = rtc_session.guest_id or rtc_session.partner_id
            notifications.append((target, 'mail.channel.rtc.session/ended', {'sessionId': rtc_session.id}))
        self.env['bus.bus']._sendmany(notifications)
>>>>>>> 4d11cb0e
        return super().unlink()

    def _update_and_broadcast(self, values):
        """ Updates the session and notifies all members of the channel
            of the change.
        """
        valid_values = {'is_screen_sharing_on', 'is_camera_on', 'is_muted', 'is_deaf'}
        self.write({key: values[key] for key in valid_values if key in valid_values})
        session_data = self._mail_rtc_session_format()
<<<<<<< HEAD
        self.env['bus.bus'].sendone((self._cr.dbname, 'mail.channel', self.channel_id.id), {
            'type': 'mail.rtc_session_update',
            'payload': session_data,
        })
=======
        self.env['bus.bus']._sendone(self.channel_id, 'mail.channel.rtc.session/insert', session_data)
>>>>>>> 4d11cb0e

    @api.autovacuum
    def _gc_inactive_sessions(self):
        """ Garbage collect sessions that aren't active anymore,
            this can happen when the server or the user's browser crash
            or when the user's odoo session ends.
        """
        self.search(self._inactive_rtc_session_domain()).unlink()

    def action_disconnect(self):
        self.unlink()

    def _delete_inactive_rtc_sessions(self):
        """Deletes the inactive sessions from self."""
        self.filtered_domain(self._inactive_rtc_session_domain()).unlink()

    def _notify_peers(self, notifications):
        """ Used for peer-to-peer communication,
            guarantees that the sender is the current guest or partner.

            :param notifications: list of tuple with the following elements:
                - target_session_ids: a list of mail.channel.rtc.session ids
                - content: a string with the content to be sent to the targets
        """
        self.ensure_one()
        payload_by_target = defaultdict(lambda: {'sender': self.id, 'notifications': []})
        for target_session_ids, content in notifications:
            for target_session in self.env['mail.channel.rtc.session'].browse(target_session_ids).exists():
<<<<<<< HEAD
                model, record_id = ('mail.guest', target_session.guest_id.id) if target_session.guest_id else ('res.partner', target_session.partner_id.id)
                payload_by_target[(self._cr.dbname, model, record_id)]['notifications'].append(content)
        return self.env['bus.bus'].sendmany([(target, {
            'type': 'rtc_peer_notification',
            'payload': payload,
        }) for target, payload in payload_by_target.items()])

    def _mail_rtc_session_format(self):
        self.ensure_one()
        vals = {
            'id': self.id,
            'isCameraOn': self.is_camera_on,
            'isDeaf': self.is_deaf,
            'isMuted': self.is_muted,
            'isScreenSharingOn': self.is_screen_sharing_on,
=======
                target = target_session.guest_id or target_session.partner_id
                payload_by_target[target]['notifications'].append(content)
        return self.env['bus.bus']._sendmany([(target, 'mail.channel.rtc.session/peer_notification', payload) for target, payload in payload_by_target.items()])

    def _mail_rtc_session_format(self, complete_info=True):
        self.ensure_one()
        vals = {
            'id': self.id,
>>>>>>> 4d11cb0e
        }
        if complete_info:
            vals.update({
                'isCameraOn': self.is_camera_on,
                'isDeaf': self.is_deaf,
                'isMuted': self.is_muted,
                'isScreenSharingOn': self.is_screen_sharing_on,
            })
        if self.guest_id:
            vals['guest'] = [('insert', {
                'id': self.guest_id.id,
                'name': self.guest_id.name,
            })]
        else:
            vals['partner'] = [('insert', {
                'id': self.partner_id.id,
                'name': self.partner_id.name,
            })]
        return vals

    def _mail_rtc_session_format_by_channel(self):
        data = {}
        for rtc_session in self:
            data.setdefault(rtc_session.channel_id, []).append(rtc_session._mail_rtc_session_format())
        return data

    @api.model
    def _inactive_rtc_session_domain(self):
        return [('write_date', '<', fields.Datetime.now() - relativedelta(minutes=1))]<|MERGE_RESOLUTION|>--- conflicted
+++ resolved
@@ -31,18 +31,9 @@
     @api.model_create_multi
     def create(self, vals_list):
         rtc_sessions = super().create(vals_list)
-<<<<<<< HEAD
-        self.env['bus.bus'].sendmany([((self._cr.dbname, 'mail.channel', channel.id), {
-            'type': 'rtc_sessions_update',
-            'payload': {
-                'id': channel.id,
-                'rtcSessions': [('insert', sessions_data)],
-            },
-=======
         self.env['bus.bus']._sendmany([(channel, 'mail.channel/rtc_sessions_update', {
             'id': channel.id,
             'rtcSessions': [('insert', sessions_data)],
->>>>>>> 4d11cb0e
         }) for channel, sessions_data in rtc_sessions._mail_rtc_session_format_by_channel().items()])
         return rtc_sessions
 
@@ -54,27 +45,6 @@
                 # Note: invitation depends on field `rtc_inviting_session_id` so the cancel must be
                 # done before the delete to be able to know who was invited.
                 channel._rtc_cancel_invitations()
-<<<<<<< HEAD
-        notifications = [((self._cr.dbname, 'mail.channel', channel.id), {
-            'type': 'rtc_sessions_update',
-            'payload': {
-                'id': channel.id,
-                'rtcSessions': [('insert-and-unlink', [{'id': session_data['id']} for session_data in sessions_data])],
-            },
-        }) for channel, sessions_data in self._mail_rtc_session_format_by_channel().items()]
-        for rtc_session in self:
-            model_name, record_id = ('mail.guest', rtc_session.guest_id.id) if rtc_session.guest_id else ('res.partner', rtc_session.partner_id.id)
-            notifications.append([
-                (self._cr.dbname, model_name, record_id),
-                {
-                    'type': 'rtc_session_ended',
-                    'payload': {
-                        'sessionId': rtc_session.id,
-                    },
-                },
-            ])
-        self.env['bus.bus'].sendmany(notifications)
-=======
         notifications = [(channel, 'mail.channel/rtc_sessions_update', {
             'id': channel.id,
             'rtcSessions': [('insert-and-unlink', [{'id': session_data['id']} for session_data in sessions_data])],
@@ -83,7 +53,6 @@
             target = rtc_session.guest_id or rtc_session.partner_id
             notifications.append((target, 'mail.channel.rtc.session/ended', {'sessionId': rtc_session.id}))
         self.env['bus.bus']._sendmany(notifications)
->>>>>>> 4d11cb0e
         return super().unlink()
 
     def _update_and_broadcast(self, values):
@@ -93,14 +62,7 @@
         valid_values = {'is_screen_sharing_on', 'is_camera_on', 'is_muted', 'is_deaf'}
         self.write({key: values[key] for key in valid_values if key in valid_values})
         session_data = self._mail_rtc_session_format()
-<<<<<<< HEAD
-        self.env['bus.bus'].sendone((self._cr.dbname, 'mail.channel', self.channel_id.id), {
-            'type': 'mail.rtc_session_update',
-            'payload': session_data,
-        })
-=======
         self.env['bus.bus']._sendone(self.channel_id, 'mail.channel.rtc.session/insert', session_data)
->>>>>>> 4d11cb0e
 
     @api.autovacuum
     def _gc_inactive_sessions(self):
@@ -129,23 +91,6 @@
         payload_by_target = defaultdict(lambda: {'sender': self.id, 'notifications': []})
         for target_session_ids, content in notifications:
             for target_session in self.env['mail.channel.rtc.session'].browse(target_session_ids).exists():
-<<<<<<< HEAD
-                model, record_id = ('mail.guest', target_session.guest_id.id) if target_session.guest_id else ('res.partner', target_session.partner_id.id)
-                payload_by_target[(self._cr.dbname, model, record_id)]['notifications'].append(content)
-        return self.env['bus.bus'].sendmany([(target, {
-            'type': 'rtc_peer_notification',
-            'payload': payload,
-        }) for target, payload in payload_by_target.items()])
-
-    def _mail_rtc_session_format(self):
-        self.ensure_one()
-        vals = {
-            'id': self.id,
-            'isCameraOn': self.is_camera_on,
-            'isDeaf': self.is_deaf,
-            'isMuted': self.is_muted,
-            'isScreenSharingOn': self.is_screen_sharing_on,
-=======
                 target = target_session.guest_id or target_session.partner_id
                 payload_by_target[target]['notifications'].append(content)
         return self.env['bus.bus']._sendmany([(target, 'mail.channel.rtc.session/peer_notification', payload) for target, payload in payload_by_target.items()])
@@ -154,7 +99,6 @@
         self.ensure_one()
         vals = {
             'id': self.id,
->>>>>>> 4d11cb0e
         }
         if complete_info:
             vals.update({
