--- conflicted
+++ resolved
@@ -981,12 +981,7 @@
             message_dict.pop('parent_id', None)
 
             # check it does not directly contact catchall
-<<<<<<< HEAD
-            if catchall_alias and catchall_alias in email_to_localpart:
-                _logger.info('email_from: %s; email_to_localpart: %s; catchall_alias: %s', email_from, email_to_localpart, catchall_alias)
-=======
             if catchall_alias and all(email_localpart == catchall_alias for email_localpart in email_to_localparts):
->>>>>>> 43e85f84
                 _logger.info('Routing mail from %s to %s with Message-Id %s: direct write to catchall, bounce', email_from, email_to, message_id)
                 body = self.env.ref('mail.mail_bounce_catchall').render({
                     'message': message,
