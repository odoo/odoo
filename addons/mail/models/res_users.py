# -*- coding: utf-8 -*-
# Part of Odoo. See LICENSE file for full copyright and licensing details.

from odoo import _, api, exceptions, fields, models, modules
from odoo.addons.base.models.res_users import is_selection_groups


class Users(models.Model):
    """ Update of res.users class
        - add a preference about sending emails about notifications
        - make a new user follow itself
        - add a welcome message
        - add suggestion preference
        - if adding groups to a user, check mail.channels linked to this user
          group, and the user. This is done by overriding the write method.
    """
    _name = 'res.users'
    _inherit = ['res.users']
    _description = 'Users'

    alias_id = fields.Many2one('mail.alias', 'Alias', ondelete="set null", required=False,
            help="Email address internally associated with this user. Incoming "\
                 "emails will appear in the user's notifications.", copy=False, auto_join=True)
    alias_contact = fields.Selection([
        ('everyone', 'Everyone'),
        ('partners', 'Authenticated Partners'),
        ('followers', 'Followers only')], string='Alias Contact Security', related='alias_id.alias_contact', readonly=False)
    notification_type = fields.Selection([
        ('email', 'Handle by Emails'),
        ('inbox', 'Handle in Odoo')],
        'Notification', required=True, default='email',
        help="Policy on how to handle Chatter notifications:\n"
             "- Handle by Emails: notifications are sent to your email address\n"
             "- Handle in Odoo: notifications appear in your Odoo Inbox")
    # channel-specific: moderation
    is_moderator = fields.Boolean(string='Is moderator', compute='_compute_is_moderator')
    moderation_counter = fields.Integer(string='Moderation count', compute='_compute_moderation_counter')
    moderation_channel_ids = fields.Many2many(
        'mail.channel', 'mail_channel_moderator_rel',
        string='Moderated channels')
    out_of_office_message = fields.Char(string='Chat Status')

    @api.depends('moderation_channel_ids.moderation', 'moderation_channel_ids.moderator_ids')
    def _compute_is_moderator(self):
        moderated = self.env['mail.channel'].search([
            ('id', 'in', self.mapped('moderation_channel_ids').ids),
            ('moderation', '=', True),
            ('moderator_ids', 'in', self.ids)
        ])
        user_ids = moderated.mapped('moderator_ids')
        for user in self:
            user.is_moderator = user in user_ids

    def _compute_moderation_counter(self):
        self._cr.execute("""
SELECT channel_moderator.res_users_id, COUNT(msg.id)
FROM "mail_channel_moderator_rel" AS channel_moderator
JOIN "mail_message" AS msg
ON channel_moderator.mail_channel_id = msg.res_id
    AND channel_moderator.res_users_id IN %s
    AND msg.model = 'mail.channel'
    AND msg.moderation_status = 'pending_moderation'
GROUP BY channel_moderator.res_users_id""", [tuple(self.ids)])
        result = dict(self._cr.fetchall())
        for user in self:
            user.moderation_counter = result.get(user.id, 0)

    def __init__(self, pool, cr):
        """ Override of __init__ to add access rights on notification_email_send
            and alias fields. Access rights are disabled by default, but allowed
            on some specific fields defined in self.SELF_{READ/WRITE}ABLE_FIELDS.
        """
        init_res = super(Users, self).__init__(pool, cr)
        # duplicate list to avoid modifying the original reference
        type(self).SELF_WRITEABLE_FIELDS = list(self.SELF_WRITEABLE_FIELDS)
        type(self).SELF_WRITEABLE_FIELDS.extend(['notification_type', 'out_of_office_message'])
        # duplicate list to avoid modifying the original reference
        type(self).SELF_READABLE_FIELDS = list(self.SELF_READABLE_FIELDS)
        type(self).SELF_READABLE_FIELDS.extend(['notification_type', 'out_of_office_message'])
        return init_res

    @api.model
    def create(self, values):
        if not values.get('login', False):
            action = self.env.ref('base.action_res_users')
            msg = _("You cannot create a new user from here.\n To create new user please go to configuration panel.")
            raise exceptions.RedirectWarning(msg, action.id, _('Go to the configuration panel'))

        user = super(Users, self).create(values)
        # Auto-subscribe to channels
        self.env['mail.channel'].search([('group_ids', 'in', user.groups_id.ids)])._subscribe_users()
        return user

    def write(self, vals):
        write_res = super(Users, self).write(vals)
        if 'active' in vals and not vals['active']:
            self._unsubscribe_from_channels()
        sel_groups = [vals[k] for k in vals if is_selection_groups(k) and vals[k]]
        if vals.get('groups_id'):
            # form: {'group_ids': [(3, 10), (3, 3), (4, 10), (4, 3)]} or {'group_ids': [(6, 0, [ids]}
            user_group_ids = [command[1] for command in vals['groups_id'] if command[0] == 4]
            user_group_ids += [id for command in vals['groups_id'] if command[0] == 6 for id in command[2]]
            self.env['mail.channel'].search([('group_ids', 'in', user_group_ids)])._subscribe_users()
        elif sel_groups:
            self.env['mail.channel'].search([('group_ids', 'in', sel_groups)])._subscribe_users()
        return write_res

    def unlink(self):
        self._unsubscribe_from_channels()
        return super().unlink()

    def _unsubscribe_from_channels(self):
        """ This method un-subscribes users from private mail channels. Main purpose of this
            method is to prevent sending internal communication to archived / deleted users.
            We do not un-subscribes users from public channels because in most common cases,
            public channels are mailing list (e-mail based) and so users should always receive
            updates from public channels until they manually un-subscribe themselves.
        """
<<<<<<< HEAD
        # sudo is required to avoid write access error when archiving a user that is a member of
        # a channel that the current user does not have write access
        self.mapped('partner_id.channel_ids').filtered(lambda c: c.public != 'public').sudo().write({
=======
        self.mapped('partner_id.channel_ids').filtered(lambda c: c.public != 'public' and c.channel_type == 'channel').write({
>>>>>>> 76c4cd63
            'channel_partner_ids': [(3, pid) for pid in self.mapped('partner_id').ids]
        })

    @api.model
    def systray_get_activities(self):
        query = """SELECT m.id, count(*), act.res_model as model,
                        CASE
                            WHEN %(today)s::date - act.date_deadline::date = 0 Then 'today'
                            WHEN %(today)s::date - act.date_deadline::date > 0 Then 'overdue'
                            WHEN %(today)s::date - act.date_deadline::date < 0 Then 'planned'
                        END AS states
                    FROM mail_activity AS act
                    JOIN ir_model AS m ON act.res_model_id = m.id
                    WHERE user_id = %(user_id)s
                    GROUP BY m.id, states, act.res_model;
                    """
        self.env.cr.execute(query, {
            'today': fields.Date.context_today(self),
            'user_id': self.env.uid,
        })
        activity_data = self.env.cr.dictfetchall()
        model_ids = [a['id'] for a in activity_data]
        model_names = {n[0]: n[1] for n in self.env['ir.model'].browse(model_ids).name_get()}

        user_activities = {}
        for activity in activity_data:
            if not user_activities.get(activity['model']):
                module = self.env[activity['model']]._original_module
                icon = module and modules.module.get_module_icon(module)
                user_activities[activity['model']] = {
                    'name': model_names[activity['id']],
                    'model': activity['model'],
                    'type': 'activity',
                    'icon': icon,
                    'total_count': 0, 'today_count': 0, 'overdue_count': 0, 'planned_count': 0,
                }
            user_activities[activity['model']]['%s_count' % activity['states']] += activity['count']
            if activity['states'] in ('today', 'overdue'):
                user_activities[activity['model']]['total_count'] += activity['count']

            user_activities[activity['model']]['actions'] = [{
                'icon': 'fa-clock-o',
                'name': 'Summary',
            }]
        return list(user_activities.values())


class res_groups_mail_channel(models.Model):
    """ Update of res.groups class
        - if adding users from a group, check mail.channels linked to this user
          group and subscribe them. This is done by overriding the write method.
    """
    _name = 'res.groups'
    _inherit = 'res.groups'
    _description = 'Access Groups'

    def write(self, vals, context=None):
        write_res = super(res_groups_mail_channel, self).write(vals)
        if vals.get('users'):
            # form: {'group_ids': [(3, 10), (3, 3), (4, 10), (4, 3)]} or {'group_ids': [(6, 0, [ids]}
            user_ids = [command[1] for command in vals['users'] if command[0] == 4]
            user_ids += [id for command in vals['users'] if command[0] == 6 for id in command[2]]
            self.env['mail.channel'].search([('group_ids', 'in', self._ids)])._subscribe_users()
        return write_res<|MERGE_RESOLUTION|>--- conflicted
+++ resolved
@@ -116,13 +116,7 @@
             public channels are mailing list (e-mail based) and so users should always receive
             updates from public channels until they manually un-subscribe themselves.
         """
-<<<<<<< HEAD
-        # sudo is required to avoid write access error when archiving a user that is a member of
-        # a channel that the current user does not have write access
-        self.mapped('partner_id.channel_ids').filtered(lambda c: c.public != 'public').sudo().write({
-=======
         self.mapped('partner_id.channel_ids').filtered(lambda c: c.public != 'public' and c.channel_type == 'channel').write({
->>>>>>> 76c4cd63
             'channel_partner_ids': [(3, pid) for pid in self.mapped('partner_id').ids]
         })
 
