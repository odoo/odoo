--- conflicted
+++ resolved
@@ -680,11 +680,7 @@
         thread._check_can_update_message_content(self)
         self.body = body
         if not attachment_ids:
-<<<<<<< HEAD
-            self.attachment_ids.unlink()
-=======
             self.attachment_ids._delete_and_notify()
->>>>>>> 4d11cb0e
         else:
             message_values = {
                 'model': self.model,
