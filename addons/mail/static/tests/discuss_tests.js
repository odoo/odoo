odoo.define('mail.discuss_test', function (require) {
"use strict";

var Discuss = require('mail.chat_discuss');
var ChatManager = require('mail.ChatManager');
var mailTestUtils = require('mail.testUtils');

var Bus = require('web.Bus');
var concurrency = require('web.concurrency');
var SearchView = require('web.SearchView');
var testUtils = require('web.test_utils');

var createBusService = mailTestUtils.createBusService;
var createDiscuss = mailTestUtils.createDiscuss;

QUnit.module('mail', {}, function () {

QUnit.module('Discuss client action', {
    beforeEach: function () {
        // patch _.debounce and _.throttle to be fast and synchronous
        this.underscoreDebounce = _.debounce;
        this.underscoreThrottle = _.throttle;
        _.debounce = _.identity;
        _.throttle = _.identity;

        this.data = {
            'mail.message': {
                fields: {
                    body: {
                        string: "Contents",
                        type: 'html',
                    },
                    author_id: {
                        string: "Author",
                        relation: 'res.partner',
                    },
                    channel_ids: {
                        string: "Channels",
                        type: 'many2many',
                        relation: 'mail.channel',
                    },
                    starred: {
                        string: "Starred",
                        type: 'boolean',
                    },
                    needaction: {
                      string: "Need Action",
                      type: 'boolean',
                  },
                  starred_partner_ids: {
                      string: "partner ids",
                      type: 'integer',
                  }
                },
            },
        };
        this.services = [ChatManager, createBusService()];
    },
    afterEach: function () {
        // unpatch _.debounce and _.throttle
        _.debounce = this.underscoreDebounce;
        _.throttle = this.underscoreThrottle;
    }
});

QUnit.test('basic rendering', function (assert) {
    assert.expect(5);
    var done = assert.async();

    createDiscuss({
        id: 1,
        context: {},
        params: {},
        data: this.data,
        services: this.services,
    })
    .then(function (discuss) {
        // test basic rendering
        var $sidebar = discuss.$('.o_mail_chat_sidebar');
        assert.strictEqual($sidebar.length, 1,
            "should have rendered a sidebar");

        assert.strictEqual(discuss.$('.o_mail_chat_content').length, 1,
            "should have rendered the content");
        assert.strictEqual(discuss.$('.o_mail_no_content').length, 1,
            "should display no content message");

        var $inbox = $sidebar.find('.o_mail_chat_channel_item[data-channel-id=channel_inbox]');
        assert.strictEqual($inbox.length, 1,
            "should have the channel item 'channel_inbox' in the sidebar");

        var $starred = $sidebar.find('.o_mail_chat_channel_item[data-channel-id=channel_starred]');
        assert.strictEqual($starred.length, 1,
            "should have the channel item 'channel_starred' in the sidebar");
        discuss.destroy();
        done();
    });
});

QUnit.test('@ mention in channel', function (assert) {
    assert.expect(34);
    var done = assert.async();

    var bus = new Bus();
    var BusService = createBusService(bus);
    var fetchListenersDef = $.Deferred();
    var receiveMessageDef = $.Deferred();

    this.data.initMessaging = {
        channel_slots: {
            channel_channel: [{
                id: 1,
                channel_type: "channel",
                name: "general",
            }],
        },
    };

    createDiscuss({
        id: 1,
        context: {},
        params: {},
        data: this.data,
        services: [ChatManager, BusService],
        mockRPC: function (route, args) {
            if (args.method === 'channel_fetch_listeners') {
                fetchListenersDef.resolve();
                return $.when([
                    {id: 1, name: 'Admin'},
                    {id: 2, name: 'TestUser'},
                    {id: 3, name: 'DemoUser'}
                ]);
            }
            if (args.method === 'message_post') {
                var data = {
                    author_id: ["42", "Me"],
                    body: args.kwargs.body,
                    channel_ids: [1],
                };
                var notification = [[false, 'mail.channel'], data];
                bus.trigger('notification', [notification]);
                receiveMessageDef.resolve();
                return $.when(42);
            }
            return this._super.apply(this, arguments);
        },
    })
    .then(function (discuss) {
        var $general = discuss.$('.o_mail_chat_sidebar')
                        .find('.o_mail_chat_channel_item[data-channel-id=1]');
        assert.strictEqual($general.length, 1,
            "should have the channel item with id 1");
        assert.strictEqual($general.attr('title'), 'general',
            "should have the title 'general'");

        // click on general
        $general.click();
        var $input = discuss.$('textarea.o_composer_text_field').first();
        assert.ok($input.length, "should display a composer input");

        // Simulate '@' typed by user with mocked Window.getSelection
        // Note: focus is needed in order to trigger rpc 'channel_fetch_listeners'
        $input.focus();
        $input.val("@");
        $input.trigger('keyup');

        fetchListenersDef
            .then(concurrency.delay.bind(concurrency, 0))
            .then(function () {
                assert.strictEqual(discuss.$('.dropup.o_composer_mention_dropdown.open').length, 1,
                "dropup menu for partner mentions should be open");

                var $mentionPropositions = discuss.$('.o_mention_proposition');
                assert.strictEqual($mentionPropositions.length, 3,
                    "should display 3 partner mention propositions");

                var $mention1 = $mentionPropositions.first();
                var $mention2 = $mentionPropositions.first().next();
                var $mention3 = $mentionPropositions.first().next().next();

                // correct 1st mention proposition
                assert.ok($mention1.hasClass('active'),
                    "first partner mention should be active");
                assert.strictEqual($mention1.data('id'), 1,
                    "first partner mention should link to the correct partner id");
                assert.strictEqual($mention1.find('.o_mention_name').text(), "Admin",
                    "first partner mention should display the correct partner name");
                // correct 2nd mention proposition
                assert.notOk($mention2.hasClass('active'),
                    "second partner mention should not be active");
                assert.strictEqual($mention2.data('id'), 2,
                    "second partner mention should link to the correct partner id");
                assert.strictEqual($mention2.find('.o_mention_name').text(), "TestUser",
                    "second partner mention should display the correct partner name");
                // correct 3rd mention proposition
                assert.notOk($mention3.hasClass('active'),
                    "third partner mention should not be active");
                assert.strictEqual($mention3.data('id'), 3,
                    "third partner mention should link to the correct partner id");
                assert.strictEqual($mention3.find('.o_mention_name').text(), "DemoUser",
                    "third partner mention should display the correct partner name");

                // check DOWN event
                $input.trigger($.Event('keyup', {which: $.ui.keyCode.DOWN}));
                assert.notOk($mention1.hasClass('active'),
                    "first partner mention should not be active");
                assert.ok($mention2.hasClass('active'),
                    "second partner mention should be active");
                assert.notOk($mention3.hasClass('active'),
                    "third partner mention should not be active");

                // check UP event
                $input.trigger($.Event('keyup', {which: $.ui.keyCode.UP}));
                assert.ok($mention1.hasClass('active'),
                    "first partner mention should be active");
                assert.notOk($mention2.hasClass('active'),
                    "second partner mention should not be active");
                assert.notOk($mention3.hasClass('active'),
                    "third partner mention should not be active");

                // check TAB event (full cycle, hence 3 TABs)
                $input.trigger($.Event('keyup', {which: $.ui.keyCode.TAB}));
                assert.notOk($mention1.hasClass('active'),
                    "first partner mention should not be active");
                assert.ok($mention2.hasClass('active'),
                    "second partner mention should be active");
                assert.notOk($mention3.hasClass('active'),
                    "third partner mention should not be active");

                $input.trigger($.Event('keyup', {which: $.ui.keyCode.TAB}));
                assert.notOk($mention1.hasClass('active'),
                    "first partner mention should not be active");
                assert.notOk($mention2.hasClass('active'),
                    "second partner mention should not be active");
                assert.ok($mention3.hasClass('active'),
                    "third partner mention should be active");

                $input.trigger($.Event('keyup', {which: $.ui.keyCode.TAB}));
                assert.ok($mention1.hasClass('active'),
                    "first partner mention should be active");
                assert.notOk($mention2.hasClass('active'),
                    "second partner mention should not be active");
                assert.notOk($mention3.hasClass('active'),
                    "third partner mention should not be active");

                // equivalent to $mentionPropositions.find('active').click();
                $input.trigger($.Event('keyup', {which: $.ui.keyCode.ENTER}));
                assert.strictEqual(discuss.$('.o_mention_proposition').length, 0,
                    "should not have any partner mention proposition after ENTER");
                assert.strictEqual($input.val().trim() , "@Admin",
                    "should have the correct mention link in the composer input");

                // send message
                $input.trigger($.Event('keydown', {which: $.ui.keyCode.ENTER}));

                receiveMessageDef
                    .then(concurrency.delay.bind(concurrency, 0))
                    .then(function () {
                        assert.strictEqual(discuss.$('.o_thread_message_content').length, 1,
                            "should display one message with some content");
                        assert.strictEqual(discuss.$('.o_thread_message_content a').length, 1,
                            "should contain a link in the message content");
                        assert.strictEqual(discuss.$('.o_thread_message_content a').text(),
                            "@Admin", "should have correct mention link in the message content");

<<<<<<< HEAD
                        // Restore window.getSelection
                        unpatchWindowGetSelection();
=======
                        // Restore throttles and window.getSelection
                        BasicComposer.prototype.MENTION_THROTTLE = mentionThrottle;
                        ChatManager.prototype.CHANNEL_SEEN_THROTTLE = channelThrottle;
>>>>>>> 16552029
                        discuss.destroy();
                        done();
                });
        });
    });
});

QUnit.test('no crash focusout emoji button', function (assert) {
    assert.expect(3);
    var done = assert.async();

    this.data.initMessaging = {
        channel_slots: {
            channel_channel: [{
                id: 1,
                channel_type: "channel",
                name: "general",
            }],
        },
    };

    createDiscuss({
        id: 1,
        context: {},
        params: {},
        data: this.data,
        services: this.services,
    })
    .then(function (discuss) {
        var $general = discuss.$('.o_mail_chat_sidebar')
            .find('.o_mail_chat_channel_item[data-channel-id=1]');
        assert.strictEqual($general.length, 1,
            "should have the channel item with id 1");
        assert.strictEqual($general.attr('title'), 'general',
            "should have the title 'general'");

        // click on general
        $general.click();
        discuss.$('.o_composer_button_emoji').focus();
        try {
            discuss.$('.o_composer_button_emoji').focusout();
            assert.ok(true, "should not crash on focusout of emoji button");
        } finally {
            discuss.destroy();
            done();
        }
    });
});

QUnit.test('older messages are loaded on scroll', function (assert) {
    assert.expect(3);
    var done = assert.async();

    var fetchCount = 0;
    var loadMoreDef = $.Deferred();
    var msgData = [];
    for (var i = 0; i < 35; i++) {
        msgData.push({
            author_id: ['1', 'Me'],
            body: '<p>test ' + i + '</p>',
            channel_ids: [1],
            id: i,
        });
    }

    this.data.initMessaging = {
        channel_slots: {
            channel_channel: [{
                id: 1,
                channel_type: "channel",
                name: "general",
                static: true,
            }],
        },
    };
    this.data['mail.message'].records = msgData;

    createDiscuss({
        context: {},
        data: this.data,
        params: {},
        services: [ChatManager, createBusService()],
        mockRPC: function (route, args) {
            if (args.method === 'message_fetch') {
                fetchCount++;
                // 1st fetch: inbox initial fetch
                // 2nd fetch: general initial fetch
                // 3rd fetch: general load more
                if (fetchCount === 3) {
                    loadMoreDef.resolve();
                }
            }
            return this._super.apply(this, arguments);
        },
    }).then(function (discuss) {
        var $general = discuss.$('.o_mail_chat_channel_item[data-channel-id=1]');
        assert.strictEqual($general.length, 1,
            "should have a channel item with id 1");

        // switch to 'general'
        $general.click();

        assert.strictEqual(discuss.$('.o_thread_message').length, 30,
            "should display the 30 messages");

        // simulate a scroll to top to load more messages
        discuss.$('.o_mail_thread').scrollTop(0);

        loadMoreDef
            .then(concurrency.delay.bind(concurrency, 0))
            .then(function () {
                assert.strictEqual(discuss.$('.o_thread_message').length, 35,
                    "all messages should now be loaded");

                discuss.destroy();
                done();
            });
    });
});

QUnit.test('"Unstar all" button should reset the starred counter', function (assert) {
    assert.expect(2);
    var done = assert.async();

    var bus = new Bus();
    var BusService = createBusService(bus);
    var msgData = [];
    _.each(_.range(1, 41), function (num) {
        msgData.push({
                id: num,
                body: "<p>test" + num + "</p>",
                author_id: ["1", "Me"],
                channel_ids: [1],
                starred: true,
                starred_partner_ids: [1],
            }
        );
    });

    this.data.initMessaging = {
            channel_slots: {
                channel_channel: [{
                    id: 1,
                    channel_type: "channel",
                    name: "general",
                }],
            },
            starred_counter: msgData.length,
    };
    this.data['mail.message'].records = msgData;

    createDiscuss({
        id: 1,
        context: {},
        params: {},
        data: this.data,
        services: [ChatManager, BusService],
        mockRPC: function (route, args) {
            if (args.method === 'unstar_all') {
                var data = {
                    message_ids: _.range(1, 41),
                    starred: false,
                    type: 'toggle_star',
                };
                var notification = [[false, 'res.partner'], data];
                bus.trigger('notification', [notification]);
                return $.when(42);
            }
            return this._super.apply(this, arguments);
        },
        session: {partner_id: 1},
    })
    .then(function (discuss) {
        var $starred = discuss.$('.o_mail_chat_sidebar').find('.o_mail_chat_title_starred');
        var $starredCounter = $('.o_mail_chat_title_starred > .o_mail_sidebar_needaction');

        // Go to Starred channel
        $starred.click();
        // Test Initial Value
        assert.strictEqual($starredCounter.text().trim(), "40", "40 messages should be starred");

        // Unstar all and wait 'update_starred'
        $('.o_control_panel .o_mail_chat_button_unstar_all').click();
        $starredCounter = $('.o_mail_chat_title_starred > .o_mail_sidebar_needaction');
        assert.strictEqual($starredCounter.text().trim(), "0",
            "All messages should be unstarred");

        discuss.destroy();
        done();
    });
});

QUnit.test('do not crash when destroyed before start is completed', function (assert) {
    assert.expect(3);
    var discuss;

    testUtils.patch(Discuss, {
        init: function () {
            discuss = this;
            this._super.apply(this, arguments);
        },
    });

    createDiscuss({
        id: 1,
        context: {},
        params: {},
        data: this.data,
        services: this.services,
        mockRPC: function (route, args) {
            if (args.method) {
                assert.step(args.method);
            }
            var result = this._super.apply(this, arguments);
            if (args.method === 'message_fetch') {
                discuss.destroy();
            }
            return result;
        },
    });

    assert.verifySteps([
        "load_views",
        "message_fetch"
    ]);

    testUtils.unpatch(Discuss);
});

QUnit.test('do not crash when destroyed between start en end of _renderSearchView', function (assert) {
    assert.expect(2);
    var discuss;

    testUtils.patch(Discuss, {
        init: function () {
            discuss = this;
            this._super.apply(this, arguments);
        },
    });

    var def = $.Deferred();

    testUtils.patch(SearchView, {
        willStart: function () {
            var result = this._super.apply(this, arguments);
            return def.then($.when(result));
        },
    });

    createDiscuss({
        id: 1,
        context: {},
        params: {},
        data: this.data,
        services: this.services,
        mockRPC: function (route, args) {
            if (args.method) {
                assert.step(args.method);
            }
            return this._super.apply(this, arguments);
        },
    });

    discuss.destroy();
    def.resolve();
    assert.verifySteps([
        "load_views",
    ]);

    testUtils.unpatch(Discuss);
    testUtils.unpatch(SearchView);
});

});
});<|MERGE_RESOLUTION|>--- conflicted
+++ resolved
@@ -263,14 +263,7 @@
                         assert.strictEqual(discuss.$('.o_thread_message_content a').text(),
                             "@Admin", "should have correct mention link in the message content");
 
-<<<<<<< HEAD
                         // Restore window.getSelection
-                        unpatchWindowGetSelection();
-=======
-                        // Restore throttles and window.getSelection
-                        BasicComposer.prototype.MENTION_THROTTLE = mentionThrottle;
-                        ChatManager.prototype.CHANNEL_SEEN_THROTTLE = channelThrottle;
->>>>>>> 16552029
                         discuss.destroy();
                         done();
                 });
