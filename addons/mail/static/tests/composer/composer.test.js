import {
    SIZES,
    click,
    contains,
    defineMailModels,
    dragenterFiles,
    dropFiles,
    inputFiles,
    insertText,
    onRpcBefore,
    openDiscuss,
    openFormView,
    pasteFiles,
    patchUiSize,
    scroll,
    setupChatHub,
    start,
    startServer,
    triggerEvents,
    triggerHotkey,
} from "@mail/../tests/mail_test_helpers";
import { beforeEach, describe, expect, test } from "@odoo/hoot";
import { Deferred, animationFrame, tick } from "@odoo/hoot-mock";
import {
    Command,
    getService,
    onRpc,
    patchWithCleanup,
    serverState,
    withUser,
} from "@web/../tests/web_test_helpers";

import { Composer } from "@mail/core/common/composer";
import { press, queryFirst } from "@odoo/hoot-dom";
import { browser } from "@web/core/browser/browser";

describe.current.tags("desktop");
defineMailModels();

beforeEach(() => {
    // Simulate real user interactions
    patchWithCleanup(Composer.prototype, {
        isEventTrusted() {
            return true;
        },
    });
});

test("composer text input: basic rendering when posting a message", async () => {
    await startServer();
    await start();
    await openFormView("res.partner", serverState.partnerId);
    await click("button", { text: "Send message" });
    await contains("textarea.o-mail-Composer-input[placeholder='Send a message to followers…']");
});

test("composer text input: basic rendering when logging note", async () => {
    await startServer();
    await start();
    await openFormView("res.partner", serverState.partnerId);
    await click("button", { text: "Log note" });
    await contains("textarea.o-mail-Composer-input[placeholder='Log an internal note…']");
});

test("composer text input: basic rendering when linked thread is a discuss.channel", async () => {
    const pyEnv = await startServer();
    const channelId = pyEnv["discuss.channel"].create({ name: "dofus-disco" });
    await start();
    await openDiscuss(channelId);
    await contains(".o-mail-Composer");
    await contains("textarea.o-mail-Composer-input");
});

test("composer text input placeholder should contain channel name when thread does not have specific correspondent", async () => {
    const pyEnv = await startServer();
    const channelId = pyEnv["discuss.channel"].create({
        channel_type: "channel",
        name: "General",
    });
    await start();
    await openDiscuss(channelId);
    await contains("textarea.o-mail-Composer-input[placeholder='Message #General…']");
});

test("composer input placeholder in channel thread", async () => {
    const pyEnv = await startServer();
    const channelId = pyEnv["discuss.channel"].create({
        name: "General",
    });
    const subchannelID = pyEnv["discuss.channel"].create({
        name: "ThreadFromGeneral",
        parent_channel_id: channelId,
    });
    await start();
    await openDiscuss(subchannelID);
    await contains(`.o-mail-Composer-input[placeholder='Message "ThreadFromGeneral"']`);
});

test("add an emoji", async () => {
    const pyEnv = await startServer();
    const channelId = pyEnv["discuss.channel"].create({ name: "swamp-safari" });
    await start();
    await openDiscuss(channelId);
    await click("button[title='Add Emojis']");
    await click(".o-Emoji", { text: "😤" });
    await contains(".o-mail-Composer-input", { value: "😤" });
});

test("emojis are auto-substituted from text", async () => {
    const pyEnv = await startServer();
    const channelId = pyEnv["discuss.channel"].create({ name: "swamp-safari" });
    await start();
    await openDiscuss(channelId);
    await insertText(".o-mail-Composer-input", ":)");
    await press("Enter");
    await contains(".o-mail-Message-body", { text: "😊" });
    await insertText(".o-mail-Composer-input", "x'D");
    await press("Enter");
    await contains(".o-mail-Message-body", { text: "😂" });
    await insertText(".o-mail-Composer-input", ">:)");
    await press("Enter");
    await contains(".o-mail-Message-body", { text: "😈" });
});

test.tags("focus required");
test("Exiting emoji picker brings the focus back to the Composer textarea", async () => {
    const pyEnv = await startServer();
    const channelId = pyEnv["discuss.channel"].create({ name: "" });
    await start();
    await openDiscuss(channelId);
    await click("button[title='Add Emojis']");
    await contains(".o-mail-Composer-input:not(:focus)");
    triggerHotkey("Escape");
    await contains(".o-mail-Composer-input:focus");
});

test("add an emoji after some text", async () => {
    const pyEnv = await startServer();
    const channelId = pyEnv["discuss.channel"].create({ name: "beyblade-room" });
    await start();
    await openDiscuss(channelId);
    await insertText(".o-mail-Composer-input", "Blabla");
    await contains(".o-mail-Composer-input", { value: "Blabla" });
    await click("button[title='Add Emojis']");
    await click(".o-Emoji", { text: "🤑" });
    await contains(".o-mail-Composer-input", { value: "Blabla🤑" });
});

test("add emoji replaces (keyboard) text selection", async () => {
    const pyEnv = await startServer();
    const channelId = pyEnv["discuss.channel"].create({ name: "pétanque-tournament-14" });
    await start();
    await openDiscuss(channelId);
    await insertText(".o-mail-Composer-input", "Blabla");
    await contains(".o-mail-Composer-input", { value: "Blabla" });
    // simulate selection of all the content by keyboard
    document
        .querySelector(".o-mail-Composer-input")
        .setSelectionRange(0, document.querySelector(".o-mail-Composer-input").value.length);
    await animationFrame(); // wait synced with model selection
    await click("button[title='Add Emojis']");
    await click(".o-Emoji", { text: "🤠" });
    await contains(".o-mail-Composer-input", { value: "🤠" });
});

test("Cursor is positioned after emoji after adding it", async () => {
    const pyEnv = await startServer();
    const channelId = pyEnv["discuss.channel"].create({ name: "pétanque-tournament-14" });
    await start();
    await openDiscuss(channelId);
    await insertText(".o-mail-Composer-input", "Blabla");
    const textarea = document.querySelector(".o-mail-Composer-input");
    textarea.setSelectionRange(2, 2);
    await animationFrame(); // wait synced with model selection
    await click("button[title='Add Emojis']");
    await click(".o-Emoji", { text: "🤠" });
    await contains(".o-mail-Composer-input", { value: "Bl🤠abla" });
    const expectedPos = 2 + "🤠".length;
    expect(textarea.selectionStart).toBe(expectedPos);
    expect(textarea.selectionEnd).toBe(expectedPos);
});

test("selected text is not replaced after cancelling the selection", async () => {
    const pyEnv = await startServer();
    const channelId = pyEnv["discuss.channel"].create({ name: "pétanque-tournament-14" });
    await start();
    await openDiscuss(channelId);
    await insertText(".o-mail-Composer-input", "Blabla");
    await contains(".o-mail-Composer-input", { value: "Blabla" });
    // simulate selection of all the content by keyboard
    document
        .querySelector(".o-mail-Composer-input")
        .setSelectionRange(0, document.querySelector(".o-mail-Composer-input").value.length);
    await animationFrame(); // wait synced with model selection
    await click(".o-mail-DiscussContent");
    await animationFrame(); // wait t-model of Composer input synced with selection reset
    await click("button[title='Add Emojis']");
    await click(".o-Emoji", { text: "🤠" });
    await contains(".o-mail-Composer-input", { value: "Blabla🤠" });
});

test("Selection is kept when changing channel and going back to original channel", async () => {
    const pyEnv = await startServer();
    const [channelId] = pyEnv["discuss.channel"].create([
        { name: "channel1" },
        { name: "channel2" },
    ]);
    await start();
    await openDiscuss(channelId);
    await insertText(".o-mail-Composer-input", "Foo");
    // simulate selection of all the content by keyboard
    const textarea = queryFirst(".o-mail-Composer-input");
    textarea.setSelectionRange(0, textarea.value.length);
    await animationFrame(); // synced with model selection
    await click(":nth-child(2 of .o-mail-DiscussSidebarChannel-container)");
    await click(":nth-child(1 of .o-mail-DiscussSidebarChannel-container)");
    expect(textarea.selectionStart).toBe(0);
    expect(textarea.selectionEnd).toBe(textarea.value.length);
});

test("click on emoji button, select emoji, then re-click on button should show emoji picker", async () => {
    const pyEnv = await startServer();
    const channelId = pyEnv["discuss.channel"].create({ name: "roblox-skateboarding" });
    await start();
    await openDiscuss(channelId);
    await click("button[title='Add Emojis']");
    await click(".o-Emoji", { text: "👺" });
    await click("button[title='Add Emojis']");
    await contains(".o-EmojiPicker");
});

test("keep emoji picker scroll value when re-opening it", async () => {
    const pyEnv = await startServer();
    const channelId = pyEnv["discuss.channel"].create({ name: "roblox-carsurfing" });
    await start();
    await openDiscuss(channelId);
    await click("button[title='Add Emojis']");
    // requires an extra delay (give time for auto scroll before setting new value)
    await contains(".o-EmojiPicker-content", { scroll: 0 });
    await scroll(".o-EmojiPicker-content", 150);
    await click("button[title='Add Emojis']");
    await contains(".o-EmojiPicker-content", { count: 0 });
    await click("button[title='Add Emojis']");
    await contains(".o-EmojiPicker-content", { scroll: 150 });
});

test("reset emoji picker scroll value after an emoji is picked", async () => {
    const pyEnv = await startServer();
    const channelId = pyEnv["discuss.channel"].create({ name: "roblox-fingerskating" });
    await start();
    await openDiscuss(channelId);
    await click("button[title='Add Emojis']");
    // requires an extra delay (give time for auto scroll before setting new value)
    await contains(".o-EmojiPicker-content", { scroll: 0 });
    await scroll(".o-EmojiPicker-content", 150);
    await click(".o-Emoji", { text: "😎" });
    await click("button[title='Add Emojis']");
    await contains(".o-EmojiPicker-content", { scroll: 0 });
});

test("keep emoji picker scroll value independent if two or more different emoji pickers are used", async () => {
    const pyEnv = await startServer();
    const channelIds = pyEnv["discuss.channel"].create([
        { name: "roblox-jaywalking" },
        { name: "Sales" },
    ]);
    setupChatHub({ opened: channelIds });
    await start();
    await click("button[title='Add Emojis']", {
        parent: [".o-mail-ChatWindow", { text: "Sales" }],
    });
    // requires an extra delay (give time for auto scroll before setting new value)
    await contains(".o-EmojiPicker-content", { scroll: 0 });
    await scroll(".o-EmojiPicker-content", 200);
    await contains(".o-EmojiPicker-content", { scroll: 200 });
    await click("button[title='Add Emojis']", {
        parent: [".o-mail-ChatWindow", { text: "Sales" }],
    });
    await contains(".o-EmojiPicker-content", { count: 0 });
    await click("button[title='Add Emojis']", {
        parent: [".o-mail-ChatWindow", { text: "roblox-jaywalking" }],
    });
    // requires an extra delay (give time for auto scroll before setting new value)
    await contains(".o-EmojiPicker-content", { scroll: 0 });
    await scroll(".o-EmojiPicker-content", 150);
    await contains(".o-EmojiPicker-content", { scroll: 150 });
    await click("button[title='Add Emojis']", {
        parent: [".o-mail-ChatWindow", { text: "roblox-jaywalking" }],
    });
    await click("button[title='Add Emojis']", {
        parent: [".o-mail-ChatWindow", { text: "Sales" }],
    });
    await contains(".o-EmojiPicker-content", { scroll: 200 });
});

test("composer text input cleared on message post", async () => {
    const pyEnv = await startServer();
    const channelId = pyEnv["discuss.channel"].create({ name: "au-secours-aidez-moi" });
    await start();
    await openDiscuss(channelId);
    await insertText(".o-mail-Composer-input", "test message");
    await contains(".o-mail-Composer-input", { value: "test message" });
    await press("Enter");
    await contains(".o-mail-Message");
    await contains(".o-mail-Composer-input", { value: "" });
});

test("send message only once when ENTER twice quickly", async () => {
    const pyEnv = await startServer();
    const channelId = pyEnv["discuss.channel"].create({ name: "nether-picnic" });
    await start();
    await openDiscuss(channelId);
    await insertText(".o-mail-Composer-input", "test message");
    press("Enter");
    press("Enter");
    await contains(".o-mail-Message");
});

test("Show send button in mobile", async () => {
    const pyEnv = await startServer();
    patchUiSize({ size: SIZES.SM });
    pyEnv["discuss.channel"].create({ name: "minecraft-wii-u" });
    await start();
    await openDiscuss();
    await contains("button.o-active", { text: "Notifications" });
    await click("button", { text: "Channels" });
    await click(".o-mail-NotificationItem", { text: "minecraft-wii-u" });
    await contains(".o-mail-Composer button[title='Send']");
    await contains(".o-mail-Composer button[title='Send'] i.fa-paper-plane-o");
});

test("composer textarea content is retained when changing channel then going back", async () => {
    const pyEnv = await startServer();
    const [channelId] = pyEnv["discuss.channel"].create([
        { name: "minigolf-galaxy-iv" },
        { name: "epic-shrek-lovers" },
    ]);
    await start();
    await openDiscuss(channelId);
    await insertText(".o-mail-Composer-input", "According to all known laws of aviation,");
    await click("span", { text: "epic-shrek-lovers" });
    await contains("textarea.o-mail-Composer-input[placeholder='Message #epic-shrek-lovers…']");
    await contains(".o-mail-Composer-input", { value: "" });
    await click("span", { text: "minigolf-galaxy-iv" });
    await contains("textarea.o-mail-Composer-input[placeholder='Message #minigolf-galaxy-iv…']", {
        value: "According to all known laws of aviation,",
    });
});

test("add an emoji after a partner mention", async () => {
    const pyEnv = await startServer();
    const partnerId = pyEnv["res.partner"].create({
        email: "testpartner@odoo.com",
        name: "TestPartner",
    });
    const channelId = pyEnv["discuss.channel"].create({
        name: "Mario Party",
        channel_member_ids: [
            Command.create({ partner_id: serverState.partnerId }),
            Command.create({ partner_id: partnerId }),
        ],
    });
    await start();
    await openDiscuss(channelId);
    await contains(".o-mail-Composer-input", { value: "" });
    await insertText(".o-mail-Composer-input", "@Te");
    await click(".o-mail-Composer-suggestion");
    await contains(".o-mail-Composer-input", { value: "@TestPartner " });
    await click("button[title='Add Emojis']");
    await click(".o-Emoji", { text: "😊" });
    await contains(".o-mail-Composer-input", { value: "@TestPartner 😊" });
});

test("mention a channel after some text", async () => {
    const pyEnv = await startServer();
    const channelId = pyEnv["discuss.channel"].create({
        name: "General",
        channel_type: "channel",
    });
    await start();
    await openDiscuss(channelId);
    await contains(".o-mail-Composer-input", { value: "" });
    await insertText(".o-mail-Composer-input", "bluhbluh ");
    await contains(".o-mail-Composer-input", { value: "bluhbluh " });
    await insertText(".o-mail-Composer-input", "#");
    await click(".o-mail-Composer-suggestion");
    await contains(".o-mail-Composer-input", { value: "bluhbluh #General " });
});

test("add an emoji after a channel mention", async () => {
    const pyEnv = await startServer();
    const channelId = pyEnv["discuss.channel"].create({
        name: "General",
        channel_type: "channel",
    });
    await start();
    await openDiscuss(channelId);
    await contains(".o-mail-Composer-input", { value: "" });
    await insertText(".o-mail-Composer-input", "#");
    await click(".o-mail-Composer-suggestion");
    await contains(".o-mail-Composer-input", { value: "#General " });
    await click("button[title='Add Emojis']");
    await click(".o-Emoji", { text: "😊" });
    await contains(".o-mail-Composer-input", { value: "#General 😊" });
});

test("pending mentions are kept when toggling composer", async () => {
    await startServer();
    await start();
    await openFormView("res.partner", serverState.partnerId);
    await click("button", { text: "Send message" });
    await insertText(".o-mail-Composer-input", "@");
    await click(".o-mail-Composer-suggestion strong", { text: "Mitchell Admin" });
    await contains(".o-mail-Composer-input", { value: "@Mitchell Admin " });
    await click("button", { text: "Send message" });
    await contains(".o-mail-Composer-input", { count: 0 });
    await click("button", { text: "Send message" });
    await click(".o-mail-Composer-send:enabled");
    await contains(".o-mail-Message-body a.o_mail_redirect", { text: "@Mitchell Admin" });
});

test("composer suggestion should match with input selection", async () => {
    const pyEnv = await startServer();
    const partnerId = pyEnv["res.partner"].create({
        email: "testpartner@odoo.com",
        name: "Luigi",
    });
    const channelId = pyEnv["discuss.channel"].create({
        name: "Mario Party",
        channel_member_ids: [
            Command.create({ partner_id: serverState.partnerId }),
            Command.create({ partner_id: partnerId }),
        ],
    });
    await start();
    await openDiscuss(channelId);
    await contains(".o-mail-Composer-input", { value: "" });
    await insertText(".o-mail-Composer-input", "#");
    await contains(".o-mail-Composer-suggestion", { text: "Mario Party" });
    await click(".o-mail-Composer-suggestion");
    await contains(".o-mail-Composer-input", { value: "#Mario Party " });
    await insertText(".o-mail-Composer-input", "@");
    await contains(".o-mail-Composer-suggestion", { text: "Luigi" });
    queryFirst(".o-mail-Composer-input").setSelectionRange(3, 3);
    await contains(".o-mail-Composer-suggestion", { text: "Mario Party" });
    const textarea = queryFirst(".o-mail-Composer-input");
    textarea.setSelectionRange(textarea.value.length, textarea.value.length);
    await contains(".o-mail-Composer-suggestion", { text: "Luigi" });
});

test('do not post message on channel with "SHIFT-Enter" keyboard shortcut', async () => {
    const pyEnv = await startServer();
    const channelId = pyEnv["discuss.channel"].create({ name: "general" });
    await start();
    await openDiscuss(channelId);
    await insertText(".o-mail-Composer-input", "Test");
    await contains(".o-mail-Message", { count: 0 });
    triggerHotkey("shift+Enter");
    await tick(); // weak test, no guarantee that we waited long enough for the potential message to be posted
    await contains(".o-mail-Message", { count: 0 });
});

test('post message on channel with "Enter" keyboard shortcut', async () => {
    const pyEnv = await startServer();
    const channelId = pyEnv["discuss.channel"].create({ name: "general" });
    await start();
    await openDiscuss(channelId);
    await insertText(".o-mail-Composer-input", "Test");
    await contains(".o-mail-Message", { count: 0 });
    triggerHotkey("Enter");
    await contains(".o-mail-Message");
});

test("leave command on channel", async () => {
    const pyEnv = await startServer();
    const channelId = pyEnv["discuss.channel"].create({ name: "general" });
    await start();
    await openDiscuss(channelId);
    await contains(".o-mail-DiscussSidebarChannel.o-active", { text: "general" });
    await insertText(".o-mail-Composer-input", "/leave");
    await contains(".o-mail-Composer-suggestion strong", { count: 1 });
    triggerHotkey("Enter");
    await contains(".o-mail-Composer-input", { value: "/leave " });
    triggerHotkey("Enter");
    await contains(".o-mail-DiscussSidebarChannel", { count: 0, text: "general" });
    await contains(".o-mail-DiscussContent-threadName", { value: "Inbox" });
});

test("Can handle leave notification from unknown member", async () => {
    const pyEnv = await startServer();
    const userId = pyEnv["res.users"].create({ name: "Dobby" });
    const partnerId = pyEnv["res.partner"].create({ name: "Dobby", user_ids: [userId] });
    const channelId = pyEnv["discuss.channel"].create({
        name: "general",
        channel_member_ids: [
            Command.create({ partner_id: serverState.partnerId }),
            Command.create({ partner_id: partnerId }),
        ],
    });
    await start();
    await openDiscuss(channelId);
    await withUser(userId, () =>
        getService("orm").call("discuss.channel", "action_unfollow", [channelId])
    );
    await contains(".o-discuss-ChannelMember", { text: "Mitchell Admin" });
    await contains(".o-discuss-ChannelMember", { count: 0, text: "Dobby" });
});

test("leave command on chat", async () => {
    const pyEnv = await startServer();
    const partnerId = pyEnv["res.partner"].create({ name: "Chuck Norris" });
    const channelId = pyEnv["discuss.channel"].create({
        channel_member_ids: [
            Command.create({ partner_id: serverState.partnerId }),
            Command.create({ partner_id: partnerId }),
        ],
        channel_type: "chat",
    });
    await start();
    await openDiscuss(channelId);
    await contains(".o-mail-DiscussSidebarChannel.o-active", { text: "Chuck Norris" });
    await insertText(".o-mail-Composer-input", "/leave");
    await contains(".o-mail-Composer-suggestion strong", { count: 1 });
    triggerHotkey("Enter");
    await contains(".o-mail-Composer-input", { value: "/leave " });
    triggerHotkey("Enter");
    await contains(".o-mail-DiscussSidebarChannel", { count: 0, text: "Chuck Norris" });
    await contains(".o-mail-DiscussContent-threadName", { value: "Inbox" });
});

test("Can post suggestions", async () => {
    const pyEnv = await startServer();
    const channelId = pyEnv["discuss.channel"].create({ name: "general" });
    await start();
    await openDiscuss(channelId);
    await insertText(".o-mail-Composer-input", "#general");
    await contains(".o-mail-Composer-suggestion strong", { count: 1 });
    triggerHotkey("Enter");
    await contains(".o-mail-Composer-input", { value: "#general " });
    triggerHotkey("Enter");
    await contains(".o-mail-Message .o_channel_redirect");
});

test("composer text input placeholder should contain correspondent name when thread has exactly one correspondent", async () => {
    const pyEnv = await startServer();
    const partnerId = pyEnv["res.partner"].create({ name: "Marc Demo" });
    const channelId = pyEnv["discuss.channel"].create({
        channel_member_ids: [
            Command.create({ partner_id: serverState.partnerId }),
            Command.create({ partner_id: partnerId }),
        ],
        channel_type: "chat",
    });
    await start();
    await openDiscuss(channelId);
    await contains("textarea.o-mail-Composer-input[placeholder='Message Marc Demo…']");
});

test.tags("focus required");
test("quick edit last self-message from UP arrow", async () => {
    const pyEnv = await startServer();
    const channelId = pyEnv["discuss.channel"].create({ name: "general" });
    pyEnv["mail.message"].create({
        author_id: serverState.partnerId,
        body: "Test",
        attachment_ids: [],
        message_type: "comment",
        model: "discuss.channel",
        res_id: channelId,
    });
    await start();
    await openDiscuss(channelId);
    await contains(".o-mail-Message-content", { text: "Test" });
    await contains(".o-mail-Message .o-mail-Composer", { count: 0 });
    triggerHotkey("ArrowUp");
    await contains(".o-mail-Message .o-mail-Composer");
    triggerHotkey("Escape");
    await contains(".o-mail-Message .o-mail-Composer", { count: 0 });
    await contains(".o-mail-Composer-input:focus");
    // non-empty composer should not trigger quick edit
    await insertText(".o-mail-Composer-input", "Shrek");
    triggerHotkey("ArrowUp");
    // Navigable List relies on useEffect, which behaves with 2 animation frames
    // Wait 2 animation frames to make sure it doesn't show quick edit
    await tick();
    await tick();
    await contains(".o-mail-Message .o-mail-Composer", { count: 0 });
});

test("Select composer suggestion via Enter does not send the message", async () => {
    const pyEnv = await startServer();
    const partnerId = pyEnv["res.partner"].create({
        email: "shrek@odoo.com",
        name: "Shrek",
    });
    pyEnv["res.users"].create({ partner_id: partnerId });
    const channelId = pyEnv["discuss.channel"].create({
        name: "general",
        channel_member_ids: [
            Command.create({ partner_id: serverState.partnerId }),
            Command.create({ partner_id: partnerId }),
        ],
    });
    await start();
    await openDiscuss(channelId);
    await insertText(".o-mail-Composer-input", "@Shrek");
    await contains(".o-mail-Composer-suggestion");
    triggerHotkey("Enter");
    await contains(".o-mail-Composer-input", { value: "@Shrek " });
    // weak test, no guarantee that we waited long enough for the potential message to be posted
    await contains(".o-mail-Message", { count: 0 });
});

test("composer: drop attachments", async () => {
    const pyEnv = await startServer();
    const channelId = pyEnv["discuss.channel"].create({ name: "General" });
    const text = new File(["hello, world"], "text.txt", { type: "text/plain" });
    const text2 = new File(["hello, worlduh"], "text2.txt", { type: "text/plain" });
    const text3 = new File(["hello, world"], "text3.txt", { type: "text/plain" });
    await start();
    await openDiscuss(channelId);
    await contains(".o-mail-Composer-input");
    await contains(".o-Dropzone", { count: 0 });
    await contains(".o-mail-AttachmentCard", { count: 0 });
    const files = [text, text2];
    await dragenterFiles(".o-mail-Composer-input", files);
    await contains(".o-Dropzone");
    await contains(".o-mail-AttachmentCard", { count: 0 });
    await dropFiles(".o-Dropzone", files);
    await contains(".o-Dropzone", { count: 0 });
    await contains(".o-mail-AttachmentCard", { count: 2 });
    const extraFiles = [text3];
    await dragenterFiles(".o-mail-Composer-input", extraFiles);
    await dropFiles(".o-Dropzone", extraFiles);
    await contains(".o-mail-AttachmentCard", { count: 3 });
});

test("composer: add an attachment", async () => {
    const pyEnv = await startServer();
    const channelId = pyEnv["discuss.channel"].create({ name: "General" });
    const text = new File(["hello, world"], "text.txt", { type: "text/plain" });
    await start();
    await openDiscuss(channelId);
    await inputFiles(".o-mail-Composer .o_input_file", [text]);
    await contains(".o-mail-AttachmentContainer .fa-check");
    await contains(".o-mail-Composer-footer .o-mail-AttachmentList");
    await contains(".o-mail-Composer-footer .o-mail-AttachmentList .o-mail-AttachmentCard");
});

test("composer: add an attachment in reply to message in history", async () => {
    const pyEnv = await startServer();
    const channelId = pyEnv["discuss.channel"].create({ name: "General" });
    const text = new File(["hello, world"], "text.txt", { type: "text/plain" });
    const messageId = pyEnv["mail.message"].create({
        body: "not empty",
        model: "discuss.channel",
        res_id: channelId,
    });
    pyEnv["mail.notification"].create({
        mail_message_id: messageId,
        notification_type: "inbox",
        res_partner_id: serverState.partnerId,
        is_read: true,
    });
    await start();
    await openDiscuss("mail.box_history");
    await click("[title='Reply']");
    await inputFiles(".o-mail-Composer .o_input_file", [text]);
    await contains(".o-mail-AttachmentContainer .fa-check");
    await contains(".o-mail-Composer-footer .o-mail-AttachmentList");
    await contains(".o-mail-Composer-footer .o-mail-AttachmentList .o-mail-AttachmentCard");
});

test("composer: send button is disabled if attachment upload is not finished", async () => {
    const pyEnv = await startServer();
    const attachmentUploadedDef = new Deferred();
    const channelId = pyEnv["discuss.channel"].create({ name: "General" });
    const text = new File(["hello, world"], "text.txt", { type: "text/plain" });
    onRpcBefore("/mail/attachment/upload", async () => await attachmentUploadedDef);
    await start();
    await openDiscuss(channelId);
    await inputFiles(".o-mail-Composer .o_input_file", [text]);
    await contains(".o-mail-AttachmentContainer.o-isUploading");
    await press("Enter");
    // simulates attachment finishes uploading
    attachmentUploadedDef.resolve();
    await contains(".o-mail-AttachmentCard");
    await contains(".o-mail-AttachmentContainer.o-isUploading", { count: 0 });
    await press("Enter");
});

test("remove an attachment from composer does not need any confirmation", async () => {
    const pyEnv = await startServer();
    const channelId = pyEnv["discuss.channel"].create({ name: "General" });
    const text = new File(["hello, world"], "text.txt", { type: "text/plain" });
    await start();
    await openDiscuss(channelId);
    await inputFiles(".o-mail-Composer .o_input_file", [text]);
    await contains(".o-mail-AttachmentContainer .fa-check");
    await contains(".o-mail-Composer-footer .o-mail-AttachmentList");
    await contains(".o-mail-AttachmentList .o-mail-AttachmentCard");
    await click(".o-mail-Attachment-unlink");
    await contains(".o-mail-AttachmentList .o-mail-AttachmentCard", { count: 0 });
});

test("composer: paste attachments", async () => {
    const pyEnv = await startServer();
    const channelId = pyEnv["discuss.channel"].create({ name: "test" });
    const text = new File(["hello, world"], "text.txt", { type: "text/plain" });
    await start();
    await openDiscuss(channelId);
    await contains(".o-mail-Composer-input");
    await contains(".o-mail-AttachmentList .o-mail-AttachmentCard", { count: 0 });
    await pasteFiles(".o-mail-Composer-input", [text]);
    await contains(".o-mail-AttachmentList .o-mail-AttachmentCard");
});

test.tags("focus required");
test("Replying on a channel should focus composer initially", async () => {
    const pyEnv = await startServer();
    const channelId = pyEnv["discuss.channel"].create({
        channel_type: "channel",
        name: "general",
    });
    pyEnv["mail.message"].create({
        body: "Hello world",
        res_id: channelId,
        message_type: "comment",
        model: "discuss.channel",
    });
    await start();
    await openDiscuss(channelId);
    await click("[title='Expand']");
    await click(".o-dropdown-item:contains('Reply')");
    await contains(".o-mail-Composer-input:focus");
});

test("remove an uploading attachment", async () => {
    const pyEnv = await startServer();
    const channelId = pyEnv["discuss.channel"].create({ name: "test" });
    const text = new File(["hello, world"], "text.txt", { type: "text/plain" });
    onRpc("/mail/attachment/upload", () => new Deferred()); // simulates uploading indefinitely
    await start();
    await openDiscuss(channelId);
    await inputFiles(".o-mail-Composer .o_input_file", [text]);
    await contains(".o-mail-AttachmentContainer.o-isUploading");
    await click(".o-mail-Attachment-unlink");
    await contains(".o-mail-Composer .o-mail-AttachmentCard", { count: 0 });
});

test("Uploading multiple files in the composer create multiple temporary attachments", async () => {
    const pyEnv = await startServer();
    const channelId = pyEnv["discuss.channel"].create({ name: "test" });
    const text1 = new File(["hello, world"], "text1.txt", { type: "text/plain" });
    const text2 = new File(["hello, world"], "text2.txt", { type: "text/plain" });
    onRpc("/mail/attachment/upload", () => new Deferred());
    await start();
    await openDiscuss(channelId);
    await inputFiles(".o-mail-Composer .o_input_file", [text1, text2]);
    await contains(".o-mail-AttachmentCard", { text: "text1.txt" });
    await contains(".o-mail-AttachmentCard", { text: "text2.txt" });
    await contains(".o-mail-AttachmentContainer div[title='Uploading']", { count: 2 });
});

test("[technical] does not crash when an attachment is removed before its upload starts", async () => {
    // Uploading multiple files uploads attachments one at a time, this test
    // ensures that there is no crash when an attachment is destroyed before its
    // upload started.
    const pyEnv = await startServer();
    // Promise to block attachment uploading
    const uploadDef = new Deferred();
    const channelId = pyEnv["discuss.channel"].create({ name: "test" });
    const text1 = new File(["hello, world"], "text1.txt", { type: "text/plain" });
    const text2 = new File(["hello, world"], "text2.txt", { type: "text/plain" });
    onRpcBefore("/mail/attachment/upload", async () => await uploadDef);
    await start();
    await openDiscuss(channelId);
    await inputFiles(".o-mail-Composer .o_input_file", [text1, text2]);
    await contains(".o-mail-AttachmentContainer.o-isUploading", { text: "text1.txt" });
    await click(".o-mail-Attachment-unlink", {
        parent: [".o-mail-AttachmentContainer.o-isUploading", { text: "text2.txt" }],
    });
    await contains(".o-mail-AttachmentCard", { count: 0, text: "text2.txt" });
    // Simulates the completion of the upload of the first attachment
    uploadDef.resolve();
    await contains(".o-mail-AttachmentContainer:not(.o-isUploading)", { text: "text1.txt" });
});

test("Message is sent only once when pressing enter twice in a row", async () => {
    const pyEnv = await startServer();
    const channelId = pyEnv["discuss.channel"].create({ name: "General" });
    await start();
    await openDiscuss(channelId);
    await insertText(".o-mail-Composer-input", "Hello World!");
    triggerHotkey("Enter");
    triggerHotkey("Enter");
    // weak test, no guarantee that we waited long enough for the potential second message to be posted
    await contains(".o-mail-Message-content", { text: "Hello World!" });
});

test('display canned response suggestions on typing "::"', async () => {
    const pyEnv = await startServer();
    const guestId = pyEnv["mail.guest"].create({ name: "Mario" });
    const channelId = pyEnv["discuss.channel"].create({
        name: "test",
        channel_member_ids: [
            Command.create({ partner_id: serverState.partnerId }),
            Command.create({ guest_id: guestId }),
        ],
    });
    pyEnv["mail.canned.response"].create({
        source: "hello",
        substitution: "Hello! How are you?",
    });
    await start();
    await openDiscuss(channelId);
    await contains(".o-mail-Composer-input");
    await contains(".o-mail-Composer-suggestionList .o-open", { count: 0 });
    await insertText(".o-mail-Composer-input", "::");
    await contains(".o-mail-Composer-suggestionList .o-open");
    await contains(".o-mail-NavigableList-item", { text: "helloHello! How are you?" });
});

test("select a canned response suggestion", async () => {
    const pyEnv = await startServer();
    const guestId = pyEnv["mail.guest"].create({ name: "Mario" });
    const channelId = pyEnv["discuss.channel"].create({
        name: "test",
        channel_member_ids: [
            Command.create({ partner_id: serverState.partnerId }),
            Command.create({ guest_id: guestId }),
        ],
    });
    pyEnv["mail.canned.response"].create({
        source: "hello",
        substitution: "Hello! How are you?",
    });
    await start();
    await openDiscuss(channelId);
    await contains(".o-mail-Composer-suggestionList");
    await contains(".o-mail-Composer-suggestionList .o-open", { count: 0 });
    await contains(".o-mail-Composer-input", { value: "" });
    await insertText(".o-mail-Composer-input", "::");
    await click(".o-mail-Composer-suggestion");
    await contains(".o-mail-Composer-input", { value: "Hello! How are you? " });
});

test("select a canned response suggestion with some text", async () => {
    const pyEnv = await startServer();
    const guestId = pyEnv["mail.guest"].create({ name: "Mario" });
    const channelId = pyEnv["discuss.channel"].create({
        name: "Mario",
        channel_member_ids: [
            Command.create({ partner_id: serverState.partnerId }),
            Command.create({ guest_id: guestId }),
        ],
    });
    pyEnv["mail.canned.response"].create({
        source: "hello",
        substitution: "Hello! How are you?",
    });
    await start();
    await openDiscuss(channelId);
    await contains(".o-mail-Composer-suggestionList");
    await contains(".o-mail-Composer-input", { value: "" });
    await insertText(".o-mail-Composer-input", "bluhbluh ");
    await contains(".o-mail-Composer-input", { value: "bluhbluh " });
    await insertText(".o-mail-Composer-input", "::");
    await click(".o-mail-Composer-suggestion");
    await contains(".o-mail-Composer-input", { value: "bluhbluh Hello! How are you? " });
});

test("add an emoji after a canned response", async () => {
    const pyEnv = await startServer();
    const guestId = pyEnv["mail.guest"].create({ name: "Mario" });
    const channelId = pyEnv["discuss.channel"].create({
        name: "Mario",
        channel_member_ids: [
            Command.create({ partner_id: serverState.partnerId }),
            Command.create({ guest_id: guestId }),
        ],
    });
    pyEnv["mail.canned.response"].create({
        source: "hello",
        substitution: "Hello! How are you?",
    });
    await start();
    await openDiscuss(channelId);
    await contains(".o-mail-Composer-suggestionList");
    await contains(".o-mail-Composer-input", { value: "" });
    await insertText(".o-mail-Composer-input", "::");
    await click(".o-mail-Composer-suggestion");
    await contains(".o-mail-Composer-input", { value: "Hello! How are you? " });
    await click("button[title='Add Emojis']");
    await click(".o-Emoji", { text: "😊" });
    await contains(".o-mail-Composer-input", { value: "Hello! How are you? 😊" });
});

test("Canned response can be inserted from the bus", async () => {
    const pyEnv = await startServer();
    const guestId = pyEnv["mail.guest"].create({ name: "Mario" });
    const channelId = pyEnv["discuss.channel"].create({
        name: "test",
        channel_member_ids: [
            Command.create({ partner_id: serverState.partnerId }),
            Command.create({ guest_id: guestId }),
        ],
    });
    await start();
    await openDiscuss(channelId);
    await contains(".o-mail-Composer-input");
    await insertText(".o-mail-Composer-input", "::");
    await contains(".o-mail-NavigableList-item", { count: 0 });
    await insertText(".o-mail-Composer-input", "", { replace: true });
    pyEnv["mail.canned.response"].create({
        source: "hello",
        substitution: "Hello! How are you?",
    });
    await contains(".o-mail-NavigableList-item", { count: 0 });
    await insertText(".o-mail-Composer-input", "::");
    await contains(".o-mail-NavigableList-item", { text: "helloHello! How are you?" });
});

test("Canned response can be updated from the bus", async () => {
    const pyEnv = await startServer();
    const guestId = pyEnv["mail.guest"].create({ name: "Mario" });
    const channelId = pyEnv["discuss.channel"].create({
        name: "test",
        channel_member_ids: [
            Command.create({ partner_id: serverState.partnerId }),
            Command.create({ guest_id: guestId }),
        ],
    });
    const cannedResponseId = pyEnv["mail.canned.response"].create({
        source: "hello",
        substitution: "Hello! How are you?",
    });
    await start();
    await openDiscuss(channelId);
    await contains(".o-mail-Composer-input");
    await insertText(".o-mail-Composer-input", "::");
    await contains(".o-mail-NavigableList-item", { count: 1 });
    await insertText(".o-mail-Composer-input", "", { replace: true });
    pyEnv["mail.canned.response"].write([cannedResponseId], {
        substitution: "Howdy! How are you?",
    });
    await contains(".o-mail-NavigableList-item", { count: 0 });
    await insertText(".o-mail-Composer-input", "::");
    await contains(".o-mail-NavigableList-item", { text: "helloHowdy! How are you?" });
});

test("Canned response can be deleted from the bus", async () => {
    const pyEnv = await startServer();
    const guestId = pyEnv["mail.guest"].create({ name: "Mario" });
    const channelId = pyEnv["discuss.channel"].create({
        name: "test",
        channel_member_ids: [
            Command.create({ partner_id: serverState.partnerId }),
            Command.create({ guest_id: guestId }),
        ],
    });
    const [cannedResponseId] = pyEnv["mail.canned.response"].create([
        {
            source: "hello",
            substitution: "Hello! How are you?",
        },
        {
            source: "test",
            substitution: "test",
        },
    ]);
    await start();
    await openDiscuss(channelId);
    await insertText(".o-mail-Composer-input", "::");
    await contains(".o-mail-NavigableList-item", { count: 2 });
    await contains(".o-mail-NavigableList-item", { text: "hello" });
    await contains(".o-mail-NavigableList-item", { text: "test" });
    await insertText(".o-mail-Composer-input", "", { replace: true });
    await contains(".o-mail-NavigableList-item", { count: 0 });
    pyEnv["mail.canned.response"].unlink([cannedResponseId]);
    await insertText(".o-mail-Composer-input", "::");
    await contains(".o-mail-NavigableList-item", { count: 1 });
    await contains(".o-mail-NavigableList-item", { text: "test" });
});

test("Canned response last used changes on posting", async () => {
    const pyEnv = await startServer();
    const channelId = pyEnv["discuss.channel"].create({ name: "Expelliarmus" });
    const cannedResponseId = pyEnv["mail.canned.response"].create({
        source: "test",
        substitution: "Test a canned response?",
    });
    let cannedResponse = pyEnv["mail.canned.response"].search_read([
        ["id", "=", cannedResponseId],
    ])[0];
    await start();
    await openDiscuss(channelId);
    await insertText(".o-mail-Composer-input", "::");
    await click(".o-mail-NavigableList-item", { text: "testTest a canned response?" });
    await contains(".o-mail-Composer-input", { value: "Test a canned response? " });
    expect(cannedResponse.last_used).toBeEmpty();
    await press("Enter");
    await contains(".o-mail-Message");
    cannedResponse = pyEnv["mail.canned.response"].search_read([["id", "=", cannedResponseId]])[0];
    expect(cannedResponse.last_used).not.toBeEmpty();
});

test("Does not auto-select 1st canned response suggestion", async () => {
    const pyEnv = await startServer();
    const channelId = pyEnv["discuss.channel"].create({ name: "General" });
    pyEnv["mail.canned.response"].create({ source: "Hello", substitution: "Hello! How are you?" });
    await start();
    await openDiscuss(channelId);
    await insertText(".o-mail-Composer-input", "@");
    await contains(".o-mail-NavigableList-active", { text: "Mitchell Admin" });
    await insertText(".o-mail-Composer-input", "::", { replace: true });
    await contains(".o-mail-NavigableList-item", { text: "HelloHello! How are you?" });
    await contains(".o-mail-NavigableList-active", { count: 0 });
});

test("ENTER closes canned response suggestions", async () => {
    const pyEnv = await startServer();
    const channelId = pyEnv["discuss.channel"].create({ name: "General" });
    pyEnv["mail.canned.response"].create({ source: "Hello", substitution: "Hello! How are you?" });
    await start();
    await openDiscuss(channelId);
    await insertText(".o-mail-Composer-input", "::");
    await contains(".o-mail-NavigableList-item", { text: "HelloHello! How are you?" });
    await contains(".o-mail-NavigableList-active", { count: 0 });
    await triggerHotkey("Enter");
    await contains(".o-mail-NavigableList-item", { count: 0 });
});

test("Tab to select of canned response suggestion works in chat window", async () => {
    // This might conflict with focusing next chat window
    const pyEnv = await startServer();
    const channelIds = pyEnv["discuss.channel"].create([{ name: "General" }, { name: "Extra" }]);
    pyEnv["mail.canned.response"].create([
        { source: "Hello", substitution: "Hello! How are you?" },
        { source: "Goodbye", substitution: "Goodbye! See you soon!" },
    ]);
    setupChatHub({ opened: channelIds });
    await start();
    await contains(".o-mail-ChatWindow", { count: 2 });
    await insertText(".o-mail-ChatWindow:eq(0) .o-mail-Composer-input", "::");
    // Assuming the suggestions are displayed in alphabetical order
    await contains(".o-mail-NavigableList-item", {
        text: "GoodbyeGoodbye! See you soon!",
        before: [".o-mail-NavigableList-item", { text: "HelloHello! How are you?" }],
    });
    await contains(".o-mail-NavigableList-active", { text: "GoodbyeGoodbye! See you soon!" });
    await triggerHotkey("Tab");
    await contains(".o-mail-NavigableList-active", { text: "HelloHello! How are you?" });
    await animationFrame();
    await triggerHotkey("Enter");
    await contains(".o-mail-ChatWindow:eq(0) .o-mail-Composer-input", {
        value: "Hello! How are you? ",
    });
});

test('can quickly add emoji with ":" keyword', async () => {
    const pyEnv = await startServer();
    const guestId = pyEnv["mail.guest"].create({ name: "Mario" });
    const channelId = pyEnv["discuss.channel"].create({
        name: "test",
        channel_member_ids: [
            Command.create({ partner_id: serverState.partnerId }),
            Command.create({ guest_id: guestId }),
        ],
    });
    await start();
    await openDiscuss(channelId);
    await contains(".o-mail-Composer-input");
    await insertText(".o-mail-Composer-input", ":sweat");
    await contains(".o-mail-Composer-suggestionList .o-open");
    await contains(".o-mail-NavigableList-item", { text: "😅:sweat_smile:" });
    await click(".o-mail-NavigableList-item", { text: "😅:sweat_smile:" });
    await contains(".o-mail-Composer-input", { value: "😅 " });
    await contains(".o-mail-Composer-suggestionList .o-open", { count: 0 });
    // check at least 2 chars to trigger it, so that emoji substitution like :p are still easy to use
    await insertText(".o-mail-Composer-input", ":sw");
    await contains(".o-mail-Composer-suggestionList .o-open");
    await contains(".o-mail-NavigableList-item", { text: "😅:sweat_smile:" });
    await insertText(".o-mail-Composer-input", ":s", { replace: true });
    await contains(".o-mail-Composer-suggestionList .o-open", { count: 0 });
});

test("composer reply-to message is restored on thread change", async () => {
    const pyEnv = await startServer();
    const partnerId = pyEnv["res.partner"].create({ name: "Marc Demo" });
    const channelId = pyEnv["discuss.channel"].create({
        channel_member_ids: [
            Command.create({ partner_id: serverState.partnerId }),
            Command.create({ partner_id: partnerId }),
        ],
        channel_type: "channel",
        name: "General",
    });
    pyEnv["mail.message"].create({
        author_id: serverState.partnerId,
        body: "Test",
        attachment_ids: [],
        message_type: "comment",
        model: "discuss.channel",
        res_id: channelId,
    });
    await start();
    await openDiscuss(channelId);
    await click(".o-mail-Message [title='Expand']");
    await click(".o-dropdown-item:contains('Reply')");
    await contains(".o-mail-Composer:contains('Replying to')");
    await click(".o-mail-DiscussSidebar-item:contains('Inbox')");
    await contains(".o-mail-Message", { count: 0 });
    await click(".o-mail-DiscussSidebar-item:contains('General')");
    await contains(".o-mail-Message");
    await contains(".o-mail-Composer:contains('Replying to')");
<<<<<<< HEAD
    const store = getService("mail.store");
    expect(
        browser.localStorage.getItem(
            store.Thread.get({ model: "discuss.channel", id: channelId }).composer.localId
        )
    ).toBe('{"emailAddSignature":true,"replyToMessageId":1,"text":""}');
});

test("composer reply-to message is restored page reload", async () => {
=======
});

test.tags("focus required");
test("composer send button is disabled while holding shift", async () => {
>>>>>>> f8715f8d
    const pyEnv = await startServer();
    const partnerId = pyEnv["res.partner"].create({ name: "Marc Demo" });
    const channelId = pyEnv["discuss.channel"].create({
        channel_member_ids: [
            Command.create({ partner_id: serverState.partnerId }),
            Command.create({ partner_id: partnerId }),
        ],
<<<<<<< HEAD
        channel_type: "channel",
        name: "General",
    });
    const [messageId_1] = pyEnv["mail.message"].create([
        {
            author_id: serverState.partnerId,
            body: "Test-1",
            attachment_ids: [],
            message_type: "comment",
            model: "discuss.channel",
            res_id: channelId,
        },
        {
            author_id: serverState.partnerId,
            body: "Test-2",
            attachment_ids: [],
            message_type: "comment",
            model: "discuss.channel",
            res_id: channelId,
        },
    ]);
    // simulate composer was replying to 1st message before page reload
    // not taking last message as to not fetch last message data prematurely
    browser.localStorage.setItem(
        `Composer,(Thread,discuss.channel AND ${channelId}) OR (undefined)`,
        `{"replyToMessageId":${messageId_1},"text":""}`
    );
    await start();
    await openDiscuss(channelId);
    await contains(".o-mail-Composer:contains('Replying to')");
=======
        name: "test",
    });
    await start();
    await openDiscuss(channelId);
    await contains(".o-mail-Composer-input:focus");
    await insertText(".o-mail-Composer-input", "Test");
    triggerEvents(".o-mail-Composer-input", [["keydown", { key: "Shift", shiftKey: true }]]);
    await contains(".o-sendMessageActive", { count: 0 });
    triggerEvents(".o-mail-Composer-input", [["keyup", { key: "Shift", shiftKey: false }]]);
    await contains(".o-sendMessageActive");
>>>>>>> f8715f8d
});<|MERGE_RESOLUTION|>--- conflicted
+++ resolved
@@ -1114,7 +1114,6 @@
     await click(".o-mail-DiscussSidebar-item:contains('General')");
     await contains(".o-mail-Message");
     await contains(".o-mail-Composer:contains('Replying to')");
-<<<<<<< HEAD
     const store = getService("mail.store");
     expect(
         browser.localStorage.getItem(
@@ -1124,12 +1123,6 @@
 });
 
 test("composer reply-to message is restored page reload", async () => {
-=======
-});
-
-test.tags("focus required");
-test("composer send button is disabled while holding shift", async () => {
->>>>>>> f8715f8d
     const pyEnv = await startServer();
     const partnerId = pyEnv["res.partner"].create({ name: "Marc Demo" });
     const channelId = pyEnv["discuss.channel"].create({
@@ -1137,7 +1130,6 @@
             Command.create({ partner_id: serverState.partnerId }),
             Command.create({ partner_id: partnerId }),
         ],
-<<<<<<< HEAD
         channel_type: "channel",
         name: "General",
     });
@@ -1168,7 +1160,17 @@
     await start();
     await openDiscuss(channelId);
     await contains(".o-mail-Composer:contains('Replying to')");
-=======
+});
+
+test.tags("focus required");
+test("composer send button is disabled while holding shift", async () => {
+    const pyEnv = await startServer();
+    const partnerId = pyEnv["res.partner"].create({ name: "Marc Demo" });
+    const channelId = pyEnv["discuss.channel"].create({
+        channel_member_ids: [
+            Command.create({ partner_id: serverState.partnerId }),
+            Command.create({ partner_id: partnerId }),
+        ],
         name: "test",
     });
     await start();
@@ -1179,5 +1181,4 @@
     await contains(".o-sendMessageActive", { count: 0 });
     triggerEvents(".o-mail-Composer-input", [["keyup", { key: "Shift", shiftKey: false }]]);
     await contains(".o-sendMessageActive");
->>>>>>> f8715f8d
 });