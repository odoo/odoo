--- conflicted
+++ resolved
@@ -786,10 +786,8 @@
         });
 });
 
-<<<<<<< HEAD
-QUnit.test('chatter: receive notif when document is open', function (assert) {
-    assert.expect(2);
-
+QUnit.test('chatter: post a message disable the send button', function(assert) {
+    assert.expect(3);
     var form = createView({
         View: FormView,
         model: 'partner',
@@ -804,96 +802,6 @@
                 '</div>' +
             '</form>',
         res_id: 2,
-        session: {
-            partner_id: 3,
-        },
-    });
-
-    var thread = form.call('mail_service', 'getDocumentThread', 'partner', 2);
-    assert.strictEqual(thread.getUnreadCounter(), 0,
-        "document thread should have no unread messages initially");
-
-    // simulate receiving a needaction message on this document thread
-    var needactionMessageData = {
-        id: 5,
-        author_id: [42, "Someone"],
-        body: 'important message',
-        channel_ids: [],
-        res_id: 2,
-        model: 'partner',
-        needaction: true,
-        needaction_partner_ids: [3],
-    };
-    this.data['mail.message'].records.push(needactionMessageData);
-    var notification = [[false, 'mail.channel', 1], needactionMessageData];
-    form.call('bus_service', 'trigger', 'notification', [notification]);
-
-    assert.strictEqual(thread.getUnreadCounter(), 1,
-        "document thread should now have one unread message");
-
-    form.destroy();
-});
-
-QUnit.test('chatter: access document with some notifs', function (assert) {
-    assert.expect(3);
-
-    // simulate received needaction message on this document thread
-    var needactionMessageData = {
-        id: 5,
-        author_id: [42, "Someone"],
-        body: 'important message',
-        channel_ids: [],
-        res_id: 2,
-        model: 'partner',
-        needaction: true,
-        needaction_partner_ids: [3],
-    };
-    this.data['mail.message'].records.push(needactionMessageData);
-    this.data['partner'].records[0].message_ids = [5];
-
-=======
-QUnit.test('chatter: post a message disable the send button', function(assert) {
-    assert.expect(3);
-    var bus = new Bus();
-    var BusService = createBusService(bus);
->>>>>>> f6ca72b3
-    var form = createView({
-        View: FormView,
-        model: 'partner',
-        data: this.data,
-<<<<<<< HEAD
-        services: this.services,
-=======
-        services: [ChatManager, BusService],
->>>>>>> f6ca72b3
-        arch: '<form string="Partners">' +
-                '<sheet>' +
-                    '<field name="foo"/>' +
-                '</sheet>' +
-                '<div class="oe_chatter">' +
-                    '<field name="message_ids" widget="mail_thread"/>' +
-                '</div>' +
-            '</form>',
-        res_id: 2,
-<<<<<<< HEAD
-        session: {
-            partner_id: 3,
-        },
-        mockRPC: function (route, args) {
-            if (args.method === 'set_message_done') {
-                assert.step('set_message_done');
-            }
-            return this._super.apply(this, arguments);
-        },
-    });
-
-    assert.verifySteps(['set_message_done']);
-
-    var thread = form.call('mail_service', 'getDocumentThread', 'partner', 2);
-    assert.strictEqual(thread.getUnreadCounter(), 0,
-        "document thread should have no unread messages (marked as read)");
-
-=======
         session: {},
         mockRPC: function (route, args) {
             if (args.method === 'message_get_suggested_recipients') {
@@ -916,10 +824,6 @@
             get_messages: function (ev) {
                 ev.stopPropagation();
                 ev.data.callback($.when([]));
-            },
-            get_bus: function (ev) {
-                ev.stopPropagation();
-                ev.data.callback(bus);
             },
         },
     });
@@ -932,7 +836,104 @@
     form.$('.o_chatter_button_new_message').click();
     assert.notOk(form.$('.o_composer_button_send').prop('disabled'),
         "Send button should be enabled when posting another message");
->>>>>>> f6ca72b3
+    form.destroy();
+});
+
+QUnit.test('chatter: receive notif when document is open', function (assert) {
+    assert.expect(2);
+
+    var form = createView({
+        View: FormView,
+        model: 'partner',
+        data: this.data,
+        services: this.services,
+        arch: '<form string="Partners">' +
+                '<sheet>' +
+                    '<field name="foo"/>' +
+                '</sheet>' +
+                '<div class="oe_chatter">' +
+                    '<field name="message_ids" widget="mail_thread"/>' +
+                '</div>' +
+            '</form>',
+        res_id: 2,
+        session: {
+            partner_id: 3,
+        },
+    });
+
+    var thread = form.call('mail_service', 'getDocumentThread', 'partner', 2);
+    assert.strictEqual(thread.getUnreadCounter(), 0,
+        "document thread should have no unread messages initially");
+
+    // simulate receiving a needaction message on this document thread
+    var needactionMessageData = {
+        id: 5,
+        author_id: [42, "Someone"],
+        body: 'important message',
+        channel_ids: [],
+        res_id: 2,
+        model: 'partner',
+        needaction: true,
+        needaction_partner_ids: [3],
+    };
+    this.data['mail.message'].records.push(needactionMessageData);
+    var notification = [[false, 'mail.channel', 1], needactionMessageData];
+    form.call('bus_service', 'trigger', 'notification', [notification]);
+
+    assert.strictEqual(thread.getUnreadCounter(), 1,
+        "document thread should now have one unread message");
+
+    form.destroy();
+});
+
+QUnit.test('chatter: access document with some notifs', function (assert) {
+    assert.expect(3);
+
+    // simulate received needaction message on this document thread
+    var needactionMessageData = {
+        id: 5,
+        author_id: [42, "Someone"],
+        body: 'important message',
+        channel_ids: [],
+        res_id: 2,
+        model: 'partner',
+        needaction: true,
+        needaction_partner_ids: [3],
+    };
+    this.data['mail.message'].records.push(needactionMessageData);
+    this.data['partner'].records[0].message_ids = [5];
+
+    var form = createView({
+        View: FormView,
+        model: 'partner',
+        data: this.data,
+        services: this.services,
+        arch: '<form string="Partners">' +
+                '<sheet>' +
+                    '<field name="foo"/>' +
+                '</sheet>' +
+                '<div class="oe_chatter">' +
+                    '<field name="message_ids" widget="mail_thread"/>' +
+                '</div>' +
+            '</form>',
+        res_id: 2,
+        session: {
+            partner_id: 3,
+        },
+        mockRPC: function (route, args) {
+            if (args.method === 'set_message_done') {
+                assert.step('set_message_done');
+            }
+            return this._super.apply(this, arguments);
+        },
+    });
+
+    assert.verifySteps(['set_message_done']);
+
+    var thread = form.call('mail_service', 'getDocumentThread', 'partner', 2);
+    assert.strictEqual(thread.getUnreadCounter(), 0,
+        "document thread should have no unread messages (marked as read)");
+
     form.destroy();
 });
 
