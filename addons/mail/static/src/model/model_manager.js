/** @odoo-module **/

import { registry } from '@mail/model/model_core';
import { ModelField } from '@mail/model/model_field';
import { FieldCommand, unlinkAll } from '@mail/model/model_field_command';
import { RelationSet } from '@mail/model/model_field_relation_set';
import { Listener } from '@mail/model/model_listener';
import { followRelations } from '@mail/model/model_utils';
import { patchClassMethods, patchInstanceMethods } from '@mail/utils/utils';
import { makeDeferred } from '@mail/utils/deferred/deferred';

/**
 * Object that manage models and records, notably their update cycle: whenever
 * some records are requested for update (either with model static method
 * `create()` or record method `update()`), this object processes them with
 * direct field & and computed field updates.
 */
export class ModelManager {

    //--------------------------------------------------------------------------
    // Public
    //--------------------------------------------------------------------------

    constructor(env) {
        /**
         * The messaging env.
         */
        this.env = env;
        /**
         * Promise which becomes resolved when messaging is created. Useful for
         * waiting before accessing `this.messaging`.
         */
        this.messagingCreatedPromise = makeDeferred();
        /**
         * Promise which becomes resolved when messaging is initialized. Useful
         * for waiting before accessing `this.messaging`.
         */
        this.messagingInitializedPromise = makeDeferred();

        //----------------------------------------------------------------------
        // Various variables that are necessary to handle an update cycle. The
        // goal of having an update cycle is to delay the execution of computes,
        // life-cycle hooks and potential UI re-renders until the last possible
        // moment, for performance reasons.
        //----------------------------------------------------------------------

        /**
         * Set of records that have been created during the current update
         * cycle and for which the compute/related methods still have to be
         * executed a first time.
         */
        this._createdRecordsComputes = new Set();
        /**
         * Set of records that have been created during the current update
         * cycle and for which the _created method still has to be executed.
         */
        this._createdRecordsCreated = new Set();
        /**
         * Set of records that have been created during the current update
         * cycle and for which the onChange methods still have to be executed
         * a first time.
         */
        this._createdRecordsOnChange = new Set();
        /**
         * Set of active listeners. Useful to be able to register which records
         * or fields they accessed to be able to notify them when those change.
         */
        this._listeners = new Set();
        /**
         * Map between Model and a set of listeners that are using all() on that
         * model.
         */
        this._listenersObservingAllByModel = new Map();
        /**
         * Map between localId and a set of listeners that are using it. The
         * following fields use localId instead of record reference because the
         * listener might try to use a record that doesn't exist yet.
         */
        this._listenersObservingLocalId = new Map();
        /**
         * Map between fields of localId and a set of listeners that are
         * using it.
         */
        this._listenersObservingFieldOfLocalId = new Map();
        /**
         * Map of listeners that should be notified at the end of the current
         * update cycle. Value contains list of info to help for debug.
         */
        this._listenersToNotifyAfterUpdateCycle = new Map();
        /**
         * Map of listeners that should be notified as part of the current
         * update cycle. Value contains list of info to help for debug.
         */
        this._listenersToNotifyInUpdateCycle = new Map();
        /**
         * All generated models. Keys are model name, values are model class.
         */
        this.models = {};
        /**
         * Set of records that have been updated during the current update cycle
         * and for which required fields check still has to be executed.
         */
        this._updatedRecordsCheckRequired = new Set();
        /**
         * Determines whether this model manager should run in debug mode. Debug
         * mode adds more integrity checks and more verbose error messages, at
         * the cost of performance.
         */
        this.isDebug = false;
    }

    /**
     * Starts the generation of models as soon as all files have been loaded and
     * starts messaging itself afterwards.
     *
     * @param {Object} values field name/value pairs to give at messaging create
     */
    async start(values) {
        if (document.readyState === 'loading') {
            await new Promise(resolve => {
                /**
                 * Called when all JS resources are loaded. This is useful in order
                 * to do some processing after other JS files have been parsed, for
                 * example new models or patched models that are coming from
                 * other modules, because some of those patches might need to be
                 * applied before messaging initialization.
                 */
                window.addEventListener('load', resolve);
            });
        }
        /**
         * All JS resources are loaded, but not necessarily processed.
         * We assume no messaging-related modules return any Promise,
         * therefore they should be processed *at most* asynchronously at
         * "Promise time".
         */
        await new Promise(resolve => setTimeout(resolve));
        /**
         * Some models require session data, like locale text direction (depends on
         * fully loaded translation).
         */
        await this.env.session.is_bound;
        /**
         * Generate the models.
         */
        this.models = this._generateModels();
        /**
         * Create the messaging singleton record.
         */
        const messaging = this.models['mail.messaging'].insert(values);
        Object.assign(odoo.__DEBUG__, { messaging });
        this.messagingCreatedPromise.resolve();
        await this.messaging.start();
        this.messagingInitializedPromise.resolve();
    }

    //--------------------------------------------------------------------------
    // Public
    //--------------------------------------------------------------------------

    /**
     * Returns all records of provided model that match provided criteria.
     *
     * @param {mail.model} Model class
     * @param {function} [filterFunc]
     * @returns {mail.model[]} records matching criteria.
     */
    all(Model, filterFunc) {
        for (const listener of this._listeners) {
            listener.lastObservedAllByModel.add(Model);
            const entry = this._listenersObservingAllByModel.get(Model);
            const info = {
                listener,
                reason: `all() - ${Model}`,
            };
            if (entry.has(listener)) {
                entry.get(listener).push(info);
            } else {
                entry.set(listener, [info]);
            }
        }
        const allRecords = Object.values(Model.__records);
        if (filterFunc) {
            return allRecords.filter(filterFunc);
        }
        return allRecords;
    }

    /**
     * @deprecated use insert instead
     */
    create(Model, data = {}) {
        return this.insert(Model, data);
    }

    /**
     * Delete the record. After this operation, it's as if this record never
     * existed. Note that relation are removed, which may delete more relations
     * if some of them are causal.
     *
     * @param {mail.model} record
     */
    delete(record) {
        this._delete(record);
        this._flushUpdateCycle();
    }

    /**
     * Returns whether the given record still exists.
     *
     * @param {mail.model} Model class
     * @param {mail.model} record
     * @returns {boolean}
     */
    exists(Model, record) {
        const existingRecord = Model.__records[record.localId];
        return Boolean(existingRecord && existingRecord === record);
    }

    /**
     * Get the record of provided model that has provided
     * criteria, if it exists.
     *
     * @param {mail.model} Model class
     * @param {function} findFunc
     * @returns {mail.model|undefined} the record of model matching criteria, if
     *   exists.
     */
    find(Model, findFunc) {
        return this.all(Model).find(findFunc);
    }

    /**
     * Gets the unique record of provided model that matches the given
     * identifying data, if it exists.
     *
     * @param {mail.model} Model class
     * @param {Object} data
     * @returns {mail.model|undefined}
     */
    findFromIdentifyingData(Model, data) {
        return this.get(Model, this._getRecordIndex(Model, data));
    }

    /**
     * This method returns the record of provided model that matches provided
     * local id. Useful to convert a local id to a record.
     * Note that even if there's a record in the system having provided local
     * id, if the resulting record is not an instance of this model, this getter
     * assumes the record does not exist.
     *
     * @param {mail.model} Model class
     * @param {string} localId
     * @param {Object} param2
     * @param {boolean} [param2.isCheckingInheritance=false]
     * @returns {mail.model|undefined} record, if exists
     */
    get(Model, localId, { isCheckingInheritance = false } = {}) {
        if (!localId) {
            return;
        }
        if (!isCheckingInheritance && this.isDebug) {
            const modelName = localId.split('(')[0];
            if (modelName !== Model.modelName) {
                throw Error(`wrong format of localId ${localId} for ${Model}.`);
            }
        }
        for (const listener of this._listeners) {
            listener.lastObservedLocalIds.add(localId);
            if (!this._listenersObservingLocalId.has(localId)) {
                this._listenersObservingLocalId.set(localId, new Map());
            }
            const entry = this._listenersObservingLocalId.get(localId);
            const info = {
                listener,
                reason: `get record - ${localId}`,
            };
            if (entry.has(listener)) {
                entry.get(listener).push(info);
            } else {
                entry.set(listener, [info]);
            }
        }
        const record = Model.__records[localId];
        if (record) {
            return record;
        }
        if (!isCheckingInheritance) {
            return;
        }
        // support for inherited models (eg. relation targeting `mail.model`)
        for (const SubModel of Object.values(this.models)) {
            if (!(SubModel.prototype instanceof Model)) {
                continue;
            }
            const record = SubModel.__records[localId];
            if (record) {
                return record;
            }
        }
        return;
    }

    /**
     * Returns the messaging record once it is initialized. This method should
     * be considered the main entry point to the messaging system for outside
     * code.
     *
     * @returns {mail.messaging}
     **/
    async getMessaging() {
        await this.messagingCreatedPromise;
        await this.messagingInitializedPromise;
        return this.messaging;
    }

    /**
     * This method creates a record or updates one of provided Model, based on
     * provided data. This method assumes that records are uniquely identifiable
     * per "unique find" criteria from data on Model.
     *
     * @param {mail.model} Model class
     * @param {Object|Object[]} data
     *  If data is an iterable, multiple records will be created/updated.
     * @returns {mail.model|mail.model[]} created or updated record(s).
     */
    insert(Model, data) {
        const res = this._insert(Model, data);
        this._flushUpdateCycle();
        return res;
    }

    /**
     * Returns the messaging singleton associated to this model manager.
     *
     * @returns {mail.messaging|undefined}
     */
    get messaging() {
        if (!this.models['mail.messaging']) {
            return undefined;
        }
        // Use "findFromIdentifyingData" specifically to ensure the record still
        // exists and to ensure listeners are properly notified of this access.
        return this.models['mail.messaging'].findFromIdentifyingData({});
    }

    /**
     * Removes a listener, with the same object reference as given to `startListening`.
     * Removing the listener effectively makes its `onChange` function no longer
     * called.
     *
     * @param {Listener} listener
     */
    removeListener(listener) {
        this._listeners.delete(listener);
        this._listenersToNotifyInUpdateCycle.delete(listener);
        this._listenersToNotifyAfterUpdateCycle.delete(listener);
        for (const localId of listener.lastObservedLocalIds) {
            this._listenersObservingLocalId.get(localId).delete(listener);
<<<<<<< HEAD
            if (this._listenersObservingFieldOfLocalId.has(localId)) {
                for (const [, listenersUsingField] of this._listenersObservingFieldOfLocalId.get(localId)) {
                    listenersUsingField.delete(listener);
                }
=======
            const listenersObservingFieldOfLocalId = this._listenersObservingFieldOfLocalId.get(localId);
            for (const field of listener.lastObservedFieldsByLocalId.get(localId) || []) {
                listenersObservingFieldOfLocalId.get(field).delete(listener);
>>>>>>> 4d11cb0e
            }
        }
        for (const Model of listener.lastObservedAllByModel) {
            this._listenersObservingAllByModel.get(Model).delete(listener);
        }
        listener.lastObservedLocalIds.clear();
        listener.lastObservedFieldsByLocalId.clear();
        listener.lastObservedAllByModel.clear();
    }

    /**
     * Starts a listener. All records or fields accessed between `startListening`
     * and `stopListening` will be saved. When their value later changes,
     * `listener.onChange` will be called.
     *
     * @param {Listener} listener
     */
    startListening(listener) {
        this.removeListener(listener);
        this._listeners.add(listener);
    }

    /**
     * Stops a listener, with the same object reference as given to `startListening`.
     *
     * @param {Listener} listener
     */
    stopListening(listener) {
        this._listeners.delete(listener);
    }

    /**
     * Process an update on provided record with provided data. Updating
     * a record consists of applying direct updates first (i.e. explicit
     * ones from `data`) and then indirect ones (i.e. compute/related fields
     * and "after updates").
     *
     * @param {mail.model} record
     * @param {Object} data
     * @returns {boolean} whether any value changed for the current record
     */
    update(record, data) {
        const res = this._update(record, data);
        this._flushUpdateCycle();
        return res;
    }

    //--------------------------------------------------------------------------
    // Private
    //--------------------------------------------------------------------------

    /**
     * Returns the given data object completed with the default values of the
     * given model.
     *
     * @private
     * @param {mail.model} Model class
     * @param {Object} [data={}]
     */
    _addDefaultData(Model, data = {}) {
        const data2 = {};
        for (const field of Model.__fieldList) {
            // `undefined` should have the same effect as not passing the field
            if (data[field.fieldName] !== undefined) {
                data2[field.fieldName] = data[field.fieldName];
            } else if (field.default !== undefined) {
                data2[field.fieldName] = field.default;
            }
        }
        return data2;
    }

    /**
     * @private
     * @param {mail.model} Model class
     * @param {Object} patch
     */
    _applyModelPatchFields(Model, patch) {
        for (const [fieldName, field] of Object.entries(patch)) {
            Model.fields[fieldName] = field;
        }
    }

    /**
     * @private
     * @param {Object} Models
     * @throws {Error} in case some declared fields are not correct.
     */
    _checkDeclaredFieldsOnModels(Models) {
        for (const Model of Object.values(Models)) {
            for (const fieldName in Model.fields) {
                const field = Model.fields[fieldName];
                // 0. Forbidden name.
                if (fieldName in Model.prototype) {
                    throw new Error(`Field "${Model}/${fieldName}" has a forbidden name.`);
                }
                // 1. Field type is required.
                if (!(['attribute', 'relation'].includes(field.fieldType))) {
                    throw new Error(`Field "${Model}/${fieldName}" has unsupported type ${field.fieldType}.`);
                }
                // 2. Invalid keys based on field type.
                if (field.fieldType === 'attribute') {
                    const invalidKeys = Object.keys(field).filter(key =>
                        ![
                            'compute',
                            'default',
                            'dependencies',
                            'fieldType',
                            'readonly',
                            'related',
                            'required',
                            'sum',
                        ].includes(key)
                    );
                    if (invalidKeys.length > 0) {
                        throw new Error(`Field "${Model}/${fieldName}" contains some invalid keys: "${invalidKeys.join(", ")}".`);
                    }
                }
                if (field.fieldType === 'relation') {
                    const invalidKeys = Object.keys(field).filter(key =>
                        ![
                            'compute',
                            'default',
                            'dependencies',
                            'fieldType',
                            'inverse',
                            'isCausal',
                            'readonly',
                            'related',
                            'relationType',
                            'required',
                            'sort',
                            'to',
                        ].includes(key)
                    );
                    if (invalidKeys.length > 0) {
                        throw new Error(`Field "${Model}/${fieldName}" contains some invalid keys: "${invalidKeys.join(", ")}".`);
                    }
                    if (!Models[field.to]) {
                        throw new Error(`Relational field "${Model}/${fieldName}" targets to unknown model name "${field.to}".`);
                    }
                    if (field.isCausal && !(['one2many', 'one2one'].includes(field.relationType))) {
                        throw new Error(`Relational field "${Model}/${fieldName}" has "isCausal" true with a relation of type "${field.relationType}" but "isCausal" is only supported for "one2many" and "one2one".`);
                    }
                    if (field.required && !(['one2one', 'many2one'].includes(field.relationType))) {
                        throw new Error(`Relational field "${Model}/${fieldName}" has "required" true with a relation of type "${field.relationType}" but "required" is only supported for "one2one" and "many2one".`);
                    }
                    if (field.sort && !(['one2many', 'many2many'].includes(field.relationType))) {
                        throw new Error(`Relational field "${Model}/${fieldName}" has "sort" with a relation of type "${field.relationType}" but "sort" is only supported for "one2many" and "many2many".`);
                    }
                }
                // 3. Computed field.
                if (field.compute && !(typeof field.compute === 'string')) {
                    throw new Error(`Field "${Model}/${fieldName}" property "compute" must be a string (instance method name).`);
                }
                if (field.compute && !(Model.prototype[field.compute])) {
                    throw new Error(`Field "${Model}/${fieldName}" property "compute" does not refer to an instance method of this Model.`);
                }
                // 4. Related field.
                if (field.compute && field.related) {
                    throw new Error(`Field "${Model}/${fieldName}" cannot be a related and compute field at the same time.`);
                }
                if (field.related) {
                    if (!(typeof field.related === 'string')) {
                        throw new Error(`Field "${Model}/${fieldName}" property "related" has invalid format.`);
                    }
                    const [relationName, relatedFieldName, other] = field.related.split('.');
                    if (!relationName || !relatedFieldName || other) {
                        throw new Error(`Field "${Model}/${fieldName}" property "related" has invalid format.`);
                    }
                    // find relation on self or parents.
                    let relatedRelation;
                    let TargetModel = Model;
                    while (Models[TargetModel.modelName] && !relatedRelation) {
                        if (TargetModel.fields) {
                            relatedRelation = TargetModel.fields[relationName];
                        }
                        TargetModel = TargetModel.__proto__;
                    }
                    if (!relatedRelation) {
                        throw new Error(`Related field "${Model}/${fieldName}" relates to unknown relation name "${relationName}".`);
                    }
                    if (relatedRelation.fieldType !== 'relation') {
                        throw new Error(`Related field "${Model}/${fieldName}" relates to non-relational field "${relationName}".`);
                    }
                    // Assuming related relation is valid...
                    // find field name on related model or any parents.
                    const RelatedModel = Models[relatedRelation.to];
                    let relatedField;
                    TargetModel = RelatedModel;
                    while (Models[TargetModel.modelName] && !relatedField) {
                        if (TargetModel.fields) {
                            relatedField = TargetModel.fields[relatedFieldName];
                        }
                        TargetModel = TargetModel.__proto__;
                    }
                    if (!relatedField) {
                        throw new Error(`Related field "${Model}/${fieldName}" relates to unknown related model field "${relatedFieldName}".`);
                    }
                    if (relatedField.fieldType !== field.fieldType) {
                        throw new Error(`Related field "${Model}/${fieldName}" has mismatch type with its related model field.`);
                    }
                    if (
                        relatedField.fieldType === 'relation' &&
                        relatedField.to !== field.to
                    ) {
                        throw new Error(`Related field "${Model}/${fieldName}" has mismatch target model name with its related model field.`);
                    }
                }
            }
        }
    }

    /**
     * @private
     * @param {Object} Models
     * @throws {Error} in case some fields are not correct.
     */
    _checkProcessedFieldsOnModels(Models) {
        for (const Model of Object.values(Models)) {
            for (const field of Model.__fieldList) {
                const fieldName = field.fieldName;
                if (!(['attribute', 'relation'].includes(field.fieldType))) {
                    throw new Error(`Field "${Model}/${fieldName}" has unsupported type ${field.fieldType}.`);
                }
                if (field.compute && field.related) {
                    throw new Error(`Field "${Model}/${fieldName}" cannot be a related and compute field at the same time.`);
                }
                if (field.fieldType === 'attribute') {
                    continue;
                }
                if (!field.relationType) {
                    throw new Error(
                        `Field "${Model}/${fieldName}" must define a relation type in "relationType".`
                    );
                }
                if (!(['one2one', 'one2many', 'many2one', 'many2many'].includes(field.relationType))) {
                    throw new Error(
                        `Field "${Model}/${fieldName}" has invalid relation type "${field.relationType}".`
                    );
                }
                if (!field.inverse) {
                    throw new Error(
                        `Field "${
                            Model.modelName
                        }/${
                            fieldName
                        }" must define an inverse relation name in "inverse".`
                    );
                }
                if (!field.to) {
                    throw new Error(
                        `Relation "${
                            Model.modelNames
                        }/${
                            fieldName
                        }" must define a model name in "to" (1st positional parameter of relation field helpers).`
                    );
                }
                const RelatedModel = Models[field.to];
                if (!RelatedModel) {
                    throw new Error(
                        `Model name of relation "${Model}/${fieldName}" does not exist.`
                    );
                }
                const inverseField = RelatedModel.__fieldMap[field.inverse];
                if (!inverseField) {
                    throw new Error(
                        `Relation "${
                            Model.modelName
                        }/${
                            fieldName
                        }" has no inverse field "${RelatedModel}/${field.inverse}".`
                    );
                }
                if (inverseField.inverse !== fieldName) {
                    throw new Error(
                        `Inverse field name of relation "${
                            Model.modelName
                        }/${
                            fieldName
                        }" does not match with field name of relation "${
                            RelatedModel.modelName
                        }/${
                            inverseField.inverse
                        }".`
                    );
                }
                const allSelfAndParentNames = [];
                let TargetModel = Model;
                while (TargetModel) {
                    allSelfAndParentNames.push(TargetModel.modelName);
                    TargetModel = TargetModel.__proto__;
                }
                if (!allSelfAndParentNames.includes(inverseField.to)) {
                    throw new Error(
                        `Relation "${
                            Model.modelName
                        }/${
                            fieldName
                        }" has inverse relation "${
                            RelatedModel.modelName
                        }/${
                            field.inverse
                        }" misconfigured (currently "${
                            inverseField.to
                        }", should instead refer to this model or parented models: ${
                            allSelfAndParentNames.map(name => `"${name}"`).join(', ')
                        }?)`
                    );
                }
                if (
                    (field.relationType === 'many2many' && inverseField.relationType !== 'many2many') ||
                    (field.relationType === 'one2one' && inverseField.relationType !== 'one2one') ||
                    (field.relationType === 'one2many' && inverseField.relationType !== 'many2one') ||
                    (field.relationType === 'many2one' && inverseField.relationType !== 'one2many')
                ) {
                    throw new Error(
                        `Mismatch relations types "${
                            Model.modelName
                        }/${
                            fieldName
                        }" (${
                            field.relationType
                        }) and "${
                            RelatedModel.modelName
                        }/${
                            field.inverse
                        }" (${
                            inverseField.relationType
                        }).`
                    );
                }
            }
            for (const identifyingField of Model.__identifyingFieldsFlattened) {
                const field = Model.__fieldMap[identifyingField];
                if (!field) {
                    throw new Error(`Identifying field "${identifyingField}" is not a field on model "${Model}".`);
                }
                if (!field.readonly) {
                    throw new Error(`Identifying field "${identifyingField}" on model "${Model}" is lacking readonly.`);
                }
                if (field.to) {
                    if (!(['one2one', 'many2one'].includes(field.relationType))) {
                        throw new Error(`Identifying field "${identifyingField}" on model "${Model}" has a relation of type "${field.relationType}" but identifying field is only supported for "one2one" and "many2one".`);
                    }
                    const RelatedModel = Models[field.to];
                    const inverseField = RelatedModel.__fieldMap[field.inverse];
                    if (!inverseField.isCausal) {
                        throw new Error(`Identifying field "${identifyingField}" on model "${Model}" has an inverse "${field.inverse}" not declared as "isCausal" on "${RelatedModel}".`);
                    }
                }
            }
        }
    }

    /**
     * @private
     * @param {mail.model} Model class
     * @param {string} localId
     * @returns {mail.model}
     */
    _create(Model, localId) {
        /**
         * Prepare record state. Assign various keys and values that are
         * expected to be found on every record.
         */
        const nonProxyRecord = new Model({ localId, valid: true });
        const record = !this.isDebug ? nonProxyRecord : new Proxy(nonProxyRecord, {
            get: function getFromProxy(record, prop) {
                if (
                    !Model.__fieldMap[prop] &&
                    !['_super', 'then'].includes(prop) &&
                    typeof prop !== 'symbol' &&
                    !(prop in record)
                ) {
                    console.warn(`non-field read "${prop}" on ${record}`);
                }
                return record[prop];
            },
        });
        // Ensure X2many relations are Set initially (other fields can stay undefined).
        for (const field of Model.__fieldList) {
            record.__values[field.fieldName] = undefined;
            if (field.fieldType === 'relation') {
                if (['one2many', 'many2many'].includes(field.relationType)) {
                    record.__values[field.fieldName] = new RelationSet(record, field);
                }
            }
        }
        if (!this._listenersObservingLocalId.has(localId)) {
            this._listenersObservingLocalId.set(localId, new Map());
        }
        this._listenersObservingFieldOfLocalId.set(localId, new Map());
        for (const field of Model.__fieldList) {
            this._listenersObservingFieldOfLocalId.get(localId).set(field, new Map());
        }
        /**
         * Register record and invoke the life-cycle hook `_willCreate.`
         * After this step the record is in a functioning state and it is
         * considered existing.
         */
        Model.__records[record.localId] = record;
        record._willCreate();
        /**
         * Register post processing operation that are to be delayed at
         * the end of the update cycle.
         */
        this._createdRecordsComputes.add(record);
        this._createdRecordsCreated.add(record);
        this._createdRecordsOnChange.add(record);
        for (const [listener, infoList] of this._listenersObservingAllByModel.get(Model).entries()) {
            this._markListenerToNotify(listener, {
                listener,
                reason: `_create: allByModel - ${record}`,
                infoList,
            });
        }
        for (const [listener, infoList] of this._listenersObservingLocalId.get(localId).entries()) {
            this._markListenerToNotify(listener, {
                listener,
                reason: `_create: localId - ${record}`,
                infoList,
            });
        }
        return record;
    }

    /**
     * @private
     * @param {mail.model} record
     */
    _delete(record) {
        this._ensureNoLockingListener();
        const Model = record.constructor;
        if (!record.exists()) {
            throw Error(`Cannot delete already deleted record ${record.localId}.`);
        }
        record._willDelete();
        for (const listener of record.__listeners) {
            this.removeListener(listener);
        }
        for (const field of Model.__fieldList) {
            if (field.fieldType === 'relation') {
                // ensure inverses are properly unlinked
                field.parseAndExecuteCommands(record, unlinkAll(), { allowWriteReadonly: true });
            }
        }
        this._createdRecordsComputes.delete(record);
        this._createdRecordsCreated.delete(record);
        this._createdRecordsOnChange.delete(record);
        this._updatedRecordsCheckRequired.delete(record);
        for (const [listener, infoList] of this._listenersObservingLocalId.get(record.localId).entries()) {
            this._markListenerToNotify(listener, {
                listener,
                reason: `_delete: localId - ${record}`,
                infoList,
            });
        }
        for (const [listener, infoList] of this._listenersObservingAllByModel.get(Model).entries()) {
            this._markListenerToNotify(listener, {
                listener,
                reason: `_delete: allByModel - ${record}`,
                infoList,
            });
        }
        delete Model.__records[record.localId];
    }

    /**
     * Ensures there is currently no locking listener on this model manager, and
     * throws if there is one.
     *
     * @throws {Error}
     */
    _ensureNoLockingListener() {
        for (const listener of this._listeners) {
            if (listener.isLocking) {
                throw Error(`Model manager locked by ${listener}. It is not allowed to insert/update/delete from inside a lock.`);
            }
        }
    }

    /**
     * Executes the compute methods of the created records.
     *
     * @returns {boolean} whether any change happened
     */
    _executeCreatedRecordsComputes() {
        const hasChanged = this._createdRecordsComputes.size > 0;
        for (const record of this._createdRecordsComputes) {
            // Delete at every step to avoid recursion, indeed compute/related
            // method might trigger an update cycle itself.
            this._createdRecordsComputes.delete(record);
            if (!record.exists()) {
                throw Error(`Cannot start compute/related for already deleted ${record}.`);
            }
            const listeners = [];
            for (const field of record.constructor.__fieldList) {
                if (field.compute) {
                    const listener = new Listener({
                        isPartOfUpdateCycle: true,
                        name: `compute ${field} of ${record}`,
                        onChange: (info) => {
                            this.startListening(listener);
                            const res = record[field.compute]();
                            this.stopListening(listener);
                            this._update(record, { [field.fieldName]: res }, { allowWriteReadonly: true });
                        },
                    });
                    listeners.push(listener);
                }
                if (field.related) {
                    const listener = new Listener({
                        isPartOfUpdateCycle: true,
                        name: `related ${field} of ${record}`,
                        onChange: (info) => {
                            this.startListening(listener);
                            const res = field.computeRelated(record);
                            this.stopListening(listener);
                            this._update(record, { [field.fieldName]: res }, { allowWriteReadonly: true });
                        },
                    });
                    listeners.push(listener);
                }
            }
            record.__listeners.push(...listeners);
            for (const listener of listeners) {
                listener.onChange({
                    listener,
                    reason: `first call on ${record}`,
                });
            }
        }
        if (hasChanged) {
            this._flushUpdateCycle();
        }
    }

    /**
     * Executes the _created method of the created records.
     *
     * @returns {boolean} whether any change happened
     */
    _executeCreatedRecordsCreated() {
        for (const record of this._createdRecordsCreated) {
            // Delete at every step to avoid recursion, indeed _created might
            // trigger an update cycle itself.
            this._createdRecordsCreated.delete(record);
            if (!record.exists()) {
                throw Error(`Cannot call _created for already deleted ${record}.`);
            }
            record._created();
        }
<<<<<<< HEAD
        this._createdRecords.delete(record);
        for (const listener of this._listenersObservingLocalId.get(record.localId)) {
            this._markListenerToNotify(listener);
        }
        for (const listener of this._listenersObservingAllByModel.get(Model)) {
            this._markListenerToNotify(listener);
=======
    }

    /**
     * Executes the onChange method of the created records.
     *
     * @returns {boolean} whether any change happened
     */
    _executeCreatedRecordsOnChange() {
        for (const record of this._createdRecordsOnChange) {
            // Delete at every step to avoid recursion, indeed _created
            // might trigger an update cycle itself.
            this._createdRecordsOnChange.delete(record);
            if (!record.exists()) {
                throw Error(`Cannot call onChange for already deleted ${record}.`);
            }
            for (const onChange of record.constructor.onChanges || []) {
                const listener = new Listener({
                    name: `${onChange} of ${record}`,
                    onChange: (info) => {
                        this.startListening(listener);
                        for (const dependency of onChange.dependencies) {
                            followRelations(record, dependency);
                        }
                        this.stopListening(listener);
                        record[onChange.methodName]();
                    },
                });
                record.__listeners.push(listener);
                listener.onChange({
                    listener,
                    reason: `first call on ${record}`,
                });
            }
>>>>>>> 4d11cb0e
        }
    }


    /**
     * Executes the check of the required field of updated records.
     *
     * @returns {boolean} whether any change happened
     */
    _executeUpdatedRecordsCheckRequired() {
        for (const record of this._updatedRecordsCheckRequired) {
            for (const required of record.constructor.__requiredFieldsList) {
                if (record[required.fieldName] === undefined) {
                    throw Error(`required ${required} of ${record} is missing`);
                }
            }
        }
        this._updatedRecordsCheckRequired.clear();
    }

    /**
     * Terminates an update cycle by executing its pending operations: execute
     * computed fields, execute life-cycle hooks, update rev numbers.
     *
     * @private
     */
    _flushUpdateCycle(func) {
        this._executeCreatedRecordsComputes();
        this._notifyListenersInUpdateCycle();
        this._executeUpdatedRecordsCheckRequired();
        this._executeCreatedRecordsCreated();
        this._executeCreatedRecordsOnChange();
        this._notifyListenersAfterUpdateCycle();
    }

    /**
     * @private
     * @returns {Object}
     * @throws {Error} in case it cannot generate models.
     */
    _generateModels() {
        const allNames = Object.keys(registry);
        const Models = {};
        const generatedNames = [];
        let toGenerateNames = [...allNames];
        while (toGenerateNames.length > 0) {
            const generatable = toGenerateNames.map(name => registry[name]).find(entry => {
                let isGenerateable = true;
                for (const dependencyName of entry.dependencies) {
                    if (!generatedNames.includes(dependencyName)) {
                        isGenerateable = false;
                    }
                }
                return isGenerateable;
            });
            if (!generatable) {
                throw new Error(`Cannot generate following Model: ${toGenerateNames.join(', ')}`);
            }
            if (!generatable.factory) {
                throw new Error(`Missing factory for the following Model: ${generatable.name} (maybe check for typo in name?)`);
            }
            // Make model manager accessible from Model.
            const Model = generatable.factory(Models);
            Model.modelManager = this;
            /**
            * Contains all records. key is local id, while value is the record.
            */
            Model.__records = {};
            if (!Model.hasOwnProperty('identifyingFields')) {
                throw new Error(`${Model} is lacking identifying fields.`);
            }
            Model.__identifyingFields = Model.identifyingFields;
            const identifyingFieldsFlattened = new Set();
            for (const identifyingElement of Model.identifyingFields) {
                const identifyingFields = typeof identifyingElement === 'string'
                    ? [identifyingElement]
                    : identifyingElement;
                for (const identifyingField of identifyingFields) {
                    identifyingFieldsFlattened.add(identifyingField);
                }
            }
            Model.__identifyingFieldsFlattened = identifyingFieldsFlattened;
            for (const patch of generatable.patches) {
                switch (patch.type) {
                    case 'class':
                        patchClassMethods(Model, patch.name, patch.patch);
                        break;
                    case 'instance':
                        patchInstanceMethods(Model, patch.name, patch.patch);
                        break;
                    case 'field':
                        this._applyModelPatchFields(Model, patch.patch);
                        break;
                    case 'identifyingFields':
                        patch.patch(Model.__identifyingFields);
                        break;
                }
            }
            if (!Object.prototype.hasOwnProperty.call(Model, 'modelName')) {
                throw new Error(`Missing static property "modelName" on Model class "${Model.name}".`);
            }
            if (generatedNames.includes(Model.modelName)) {
                throw new Error(`Duplicate model name "${Model}" shared on 2 distinct Model classes.`);
            }
            Models[Model.modelName] = Model;
            generatedNames.push(Model.modelName);
            toGenerateNames = toGenerateNames.filter(name => name !== Model.modelName);
            this._listenersObservingAllByModel.set(Model, new Map());
        }
        /**
         * Check that declared model fields are correct.
         */
        this._checkDeclaredFieldsOnModels(Models);
        /**
         * Process declared model fields definitions, so that these field
         * definitions are much easier to use in the system. For instance, all
         * relational field definitions have an inverse.
         */
        this._processDeclaredFieldsOnModels(Models);
        /**
         * Check that all model fields are correct, notably one relation
         * should have matching reversed relation.
         */
        this._checkProcessedFieldsOnModels(Models);
        return Models;
    }

    /**
     * Returns an index on the given model for the given data.
     *
     * @param {mail.model} Model class
     * @param {Object|mail.model} data insert data or record
     * @returns {string}
     */
    _getRecordIndex(Model, data) {
        return `${Model.modelName}(${Model.__identifyingFields.map(identifyingElement => {
            const fieldName = typeof identifyingElement === 'string'
                ? identifyingElement
                : identifyingElement.reduce((fieldName, currentFieldName) => {
                    const fieldValue = data[currentFieldName] !== undefined
                        ? data[currentFieldName]
                        : Model.__fieldMap[currentFieldName].default;
                    if (fieldValue === undefined) {
                        return fieldName;
                    }
                    if (fieldName) {
                        throw new Error(`Identifying element on ${Model} with "or" value should have only one of the conditional values given in data. Currently have both ${fieldName} and ${currentFieldName}.`);
                    }
                    return currentFieldName;
                }, undefined);
            if (!fieldName) {
                throw new Error(`Identifying element "${identifyingElement}" on ${Model} is lacking a value.`);
            }
            const fieldValue = data[fieldName] !== undefined
                ? data[fieldName]
                : Model.__fieldMap[fieldName].default;
            if (fieldValue === undefined) {
                throw new Error(`Identifying field "${fieldName}" on ${Model} is lacking a value.`);
            }
            const relationTo = Model.__fieldMap[fieldName].to;
            if (!relationTo) {
                return `${fieldName}: ${fieldValue}`;
            }
            const OtherModel = this.models[relationTo];
            if (fieldValue instanceof OtherModel) {
                return `${fieldName}: ${this._getRecordIndex(OtherModel, fieldValue)}`;
            }
            if (!(fieldValue instanceof FieldCommand)) {
                throw new Error(`Identifying element "${Model}/${fieldName}" is expecting a command for relational field.`);
            }
            if (!['link', 'insert', 'replace', 'insert-and-replace'].includes(fieldValue._name)) {
                throw new Error(`Identifying element "${Model}/${fieldName}" is expecting a command of type "insert-and-replace", "replace", "insert" or "link". "${fieldValue._name}" was given instead.`);
            }
            const relationValue = fieldValue._value;
            if (!relationValue) {
                throw new Error(`Identifying element "${Model}/${fieldName}" is lacking a relation value.`);
            }
            return `${fieldName}: ${this._getRecordIndex(OtherModel, relationValue)}`;
        }).join(', ')})`;
    }

    /**
     * @private
     * @param {mail.model}
     * @param {Object|Object[]} [data={}]
     * @returns {mail.model|mail.model[]}
     */
    _insert(Model, data = {}) {
        this._ensureNoLockingListener();
        const isMulti = typeof data[Symbol.iterator] === 'function';
        const dataList = isMulti ? data : [data];
        const records = [];
        for (const data of dataList) {
            const localId = this._getRecordIndex(Model, data);
            let record = Model.get(localId);
            if (!record) {
                record = this._create(Model, localId);
                this._update(record, this._addDefaultData(Model, data), { allowWriteReadonly: true });
            } else {
                this._update(record, data);
            }
            records.push(record);
        }
        return isMulti ? records : records[0];
    }

    /**
     * @private
     * @param {mail.model} Model class
     * @param {ModelField} field
     * @returns {ModelField}
     */
    _makeInverseRelationField(Model, field) {
        const relFunc =
            field.relationType === 'many2many' ? ModelField.many2many
            : field.relationType === 'many2one' ? ModelField.one2many
            : field.relationType === 'one2many' ? ModelField.many2one
            : field.relationType === 'one2one' ? ModelField.one2one
            : undefined;
        if (!relFunc) {
            throw new Error(`Cannot compute inverse Relation of "${Model}/${field.fieldName}".`);
        }
        const inverseField = new ModelField(Object.assign(
            {},
            relFunc(Model.modelName, { inverse: field.fieldName }),
            {
                fieldName: `_inverse_${Model}/${field.fieldName}`,
            }
        ));
        return inverseField;
    }

    /**
     * Marks the given listener to be notified. This function should be called
     * when the dependencies of a listener have changed, in order to inform the
     * listener of the change at the proper time during the update cycle
     * (according to its configuration).
     *
     * @private
     * @param {Object} listener
     */
    _markListenerToNotify(listener, info) {
        if (!(listener instanceof Listener)) {
            throw new Error(`Listener is not a listener ${listener}`);
        }
        if (listener.isPartOfUpdateCycle) {
            const entry = this._listenersToNotifyInUpdateCycle.get(listener);
            if (entry) {
                entry.push(info);
            } else {
                this._listenersToNotifyInUpdateCycle.set(listener, [info]);
            }
        }
        if (!listener.isPartOfUpdateCycle) {
            const entry = this._listenersToNotifyAfterUpdateCycle.get(listener);
            if (entry) {
                entry.push(info);
            } else {
                this._listenersToNotifyAfterUpdateCycle.set(listener, [info]);
            }
        }
    }

    /**
     * Marks the given field of the given record as changed.
     *
     * @param {mail.model} record
     * @param {ModelField} field
     */
    _markRecordFieldAsChanged(record, field) {
        for (const [listener, infoList] of this._listenersObservingFieldOfLocalId.get(record.localId).get(field).entries()) {
            this._markListenerToNotify(listener, {
                listener,
                reason: `_update: ${field} of ${record}`,
                infoList,
            });
        }
    }

    /**
     * Notifies the listeners that have been flagged to be notified and for
     * which the `onChange` function was defined to be called after the update
     * cycle.
     *
     * In particular this is the case of components using models that need to
     * re-render and for records with "on change".
     *
     * @returns {boolean} whether any change happened
     */
    _notifyListenersAfterUpdateCycle() {
        for (const [listener, infoList] of this._listenersToNotifyAfterUpdateCycle.entries()) {
            this._listenersToNotifyAfterUpdateCycle.delete(listener);
            listener.onChange(infoList);
        }
    }

    /**
     * Notifies the listeners that have been flagged to be notified and for
     * which the `onChange` function was defined to be called while still in the
     * update cycle.
     *
     * In particular this is the case of records with compute or related fields.
     *
     * Note: A double loop is used because calling the `onChange` function might
     * lead to more listeners being flagged to be notified.
     *
     * @returns {boolean} whether any change happened
     */
    _notifyListenersInUpdateCycle() {
        const hasChanged = this._listenersToNotifyInUpdateCycle.size > 0;
        for (const [listener, infoList] of this._listenersToNotifyInUpdateCycle.entries()) {
            this._listenersToNotifyInUpdateCycle.delete(listener);
            listener.onChange(infoList);
        }
        if (hasChanged) {
            this._flushUpdateCycle();
        }
    }

    /**
     * This function processes definition of declared fields in provided models.
     * Basically, models have fields declared in static prop `fields`, and this
     * function processes and modifies them in place so that they are fully
     * configured. For instance, model relations need bi-directional mapping, but
     * inverse relation may be omitted in declared field: this function auto-fill
     * this inverse relation.
     *
     * @private
     * @param {Object} Models
     */
    _processDeclaredFieldsOnModels(Models) {
        /**
         * 1. Prepare fields.
         */
        for (const Model of Object.values(Models)) {
            if (!Object.prototype.hasOwnProperty.call(Model, 'fields')) {
                Model.fields = {};
            }
            Model.inverseRelations = [];
            const sumContributionsByFieldName = new Map();
            // Make fields aware of their field name.
            for (const [fieldName, fieldData] of Object.entries(Model.fields)) {
                Model.fields[fieldName] = new ModelField(Object.assign({}, fieldData, {
                    fieldName,
                }));
                if (fieldData.sum) {
                    const [relationFieldName, contributionFieldName] = fieldData.sum.split('.');
                    if (!sumContributionsByFieldName.has(relationFieldName)) {
                        sumContributionsByFieldName.set(relationFieldName, []);
                    }
                    sumContributionsByFieldName.get(relationFieldName).push({
                        from: contributionFieldName,
                        to: fieldName,
                    });
                }
            }
            for (const [fieldName, sumContributions] of sumContributionsByFieldName) {
                Model.fields[fieldName].sumContributions = sumContributions;
            }
        }
        /**
         * 2. Auto-generate definitions of undeclared inverse relations.
         */
        for (const Model of Object.values(Models)) {
            for (const field of Object.values(Model.fields)) {
                if (field.fieldType !== 'relation') {
                    continue;
                }
                if (field.inverse) {
                    continue;
                }
                const RelatedModel = Models[field.to];
                const inverseField = this._makeInverseRelationField(Model, field);
                field.inverse = inverseField.fieldName;
                RelatedModel.fields[inverseField.fieldName] = inverseField;
            }
        }
        /**
         * 3. Extend definition of fields of a model with the definition of
         * fields of its parents.
         */
        for (const Model of Object.values(Models)) {
            Model.__combinedFields = {};
            for (const field of Object.values(Model.fields)) {
                Model.__combinedFields[field.fieldName] = field;
            }
            let TargetModel = Model.__proto__;
            while (TargetModel && TargetModel.fields) {
                for (const targetField of Object.values(TargetModel.fields)) {
                    const field = Model.__combinedFields[targetField.fieldName];
                    if (!field) {
                        Model.__combinedFields[targetField.fieldName] = targetField;
                    }
                }
                TargetModel = TargetModel.__proto__;
            }
        }
        /**
         * 4. Register final fields and make field accessors, to redirects field
         * access to field getter and to prevent field from being written
         * without calling update (which is necessary to process update cycle).
         */
        for (const Model of Object.values(Models)) {
            // Object with fieldName/field as key/value pair, for quick access.
            Model.__fieldMap = Model.__combinedFields;
            // List of all fields, for iterating.
            Model.__fieldList = Object.values(Model.__fieldMap);
            Model.__requiredFieldsList = Model.__fieldList.filter(
                field => field.required
            );
            // Add field accessors.
            for (const field of Model.__fieldList) {
                Object.defineProperty(Model.prototype, field.fieldName, {
                    get: function getFieldValue() { // this is bound to record
                        if (this.modelManager._listeners.size) {
                            if (!this.modelManager._listenersObservingLocalId.has(this.localId)) {
                                this.modelManager._listenersObservingLocalId.set(this.localId, new Map());
                            }
                            const entryLocalId = this.modelManager._listenersObservingLocalId.get(this.localId);
                            const reason = `getField - ${field} of ${this}`;
                            const entryField = this.modelManager._listenersObservingFieldOfLocalId.get(this.localId).get(field);
                            for (const listener of this.modelManager._listeners) {
                                listener.lastObservedLocalIds.add(this.localId);
                                const info = { listener, reason };
                                if (entryLocalId.has(listener)) {
                                    entryLocalId.get(listener).push(info);
                                } else {
                                    entryLocalId.set(listener, [info]);
                                }
                                if (!listener.lastObservedFieldsByLocalId.has(this.localId)) {
                                    listener.lastObservedFieldsByLocalId.set(this.localId, new Set());
                                }
                                listener.lastObservedFieldsByLocalId.get(this.localId).add(field);
                                if (entryField.has(listener)) {
                                    entryField.get(listener).push(info);
                                } else {
                                    entryField.set(listener, [info]);
                                }
                            }
                        }
                        return field.get(this);
                    },
                });
            }
            delete Model.__combinedFields;
        }
    }

    /**
     * @private
     * @param {mail.model} record
     * @param {Object} data
     * @param {Object} [options]
     * @param [options.allowWriteReadonly=false]
     * @returns {boolean} whether any value changed for the current record
     */
    _update(record, data, options = {}) {
        this._ensureNoLockingListener();
        if (!record.exists()) {
            throw Error(`Cannot update already deleted record ${record.localId}.`);
        }
        const { allowWriteReadonly = false } = options;
        const Model = record.constructor;
        let hasChanged = false;
        const sortedFieldNames = Object.keys(data);
        sortedFieldNames.sort((a, b) => {
            // Always update identifying fields first because updating other relational field will
            // trigger update of inverse field, which will require this identifying fields to be set
            // beforehand to properly detect whether this is already linked or not on the inverse.
            if (Model.__identifyingFieldsFlattened.has(a) && !Model.__identifyingFieldsFlattened.has(b)) {
                return -1;
            }
            if (!Model.__identifyingFieldsFlattened.has(a) && Model.__identifyingFieldsFlattened.has(b)) {
                return 1;
            }
            return 0;
        });
        for (const fieldName of sortedFieldNames) {
            if (data[fieldName] === undefined) {
                // `undefined` should have the same effect as not passing the field
                continue;
            }
            const field = Model.__fieldMap[fieldName];
            if (!field) {
                throw new Error(`Cannot create/update record with data unrelated to a field. (record: "${record.localId}", non-field attempted update: "${fieldName}")`);
            }
            const newVal = data[fieldName];
            if (!field.parseAndExecuteCommands(record, newVal, options)) {
                continue;
            }
            if (field.readonly && !allowWriteReadonly) {
                throw new Error(`read-only ${field} on ${record} was updated`);
            }
            hasChanged = true;
            this._markRecordFieldAsChanged(record, field);
        }
        if (hasChanged) {
            this._updatedRecordsCheckRequired.add(record);
        }
        return hasChanged;
    }

}<|MERGE_RESOLUTION|>--- conflicted
+++ resolved
@@ -357,16 +357,9 @@
         this._listenersToNotifyAfterUpdateCycle.delete(listener);
         for (const localId of listener.lastObservedLocalIds) {
             this._listenersObservingLocalId.get(localId).delete(listener);
-<<<<<<< HEAD
-            if (this._listenersObservingFieldOfLocalId.has(localId)) {
-                for (const [, listenersUsingField] of this._listenersObservingFieldOfLocalId.get(localId)) {
-                    listenersUsingField.delete(listener);
-                }
-=======
             const listenersObservingFieldOfLocalId = this._listenersObservingFieldOfLocalId.get(localId);
             for (const field of listener.lastObservedFieldsByLocalId.get(localId) || []) {
                 listenersObservingFieldOfLocalId.get(field).delete(listener);
->>>>>>> 4d11cb0e
             }
         }
         for (const Model of listener.lastObservedAllByModel) {
@@ -921,14 +914,6 @@
             }
             record._created();
         }
-<<<<<<< HEAD
-        this._createdRecords.delete(record);
-        for (const listener of this._listenersObservingLocalId.get(record.localId)) {
-            this._markListenerToNotify(listener);
-        }
-        for (const listener of this._listenersObservingAllByModel.get(Model)) {
-            this._markListenerToNotify(listener);
-=======
     }
 
     /**
@@ -962,7 +947,6 @@
                     reason: `first call on ${record}`,
                 });
             }
->>>>>>> 4d11cb0e
         }
     }
 
