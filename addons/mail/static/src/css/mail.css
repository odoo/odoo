/* ------------ TOPBAR MAIL BUTTON --------------- */
.oe_topbar_item.oe_topbar_compose_full_email *{
    position: relative;
    color: white;
}

/* ------------ MAIL WIDGET --------------- */
.openerp .oe_mail, .openerp .oe_mail *{
    -webkit-box-sizing: border-box;
       -moz-box-sizing: border-box;
            box-sizing: border-box;
}
.openerp .oe_mail {
    display: block;
    position: relative;
    margin: 0px;
}
.openerp .oe_mail .oe_thread{
    margin-left: 32px;
}
.openerp .oe_mail > .oe_thread{
    margin-left: 0px;
}
.openerp .oe_inline.oe_compose_recipients {
    margin-top: -2px;
}

/* -------- Mail Wall + Control Panel --------- */
.openerp .oe_mail_wall{
    display: -webkit-box;
    display: -moz-box;
    display: -ms-flexbox;
    display: -webkit-flex;
    display: flex;
    -ms-flex-direction: column;
    -webkit-flex-direction: column;
    flex-direction: column;
}
.openerp .oe_mail_wall .oe-view-manager-content{
    -webkit-box-flex: 1;
    -webkit-flex: 1 1 auto;
    -ms-flex: 1 1 auto;
    flex: 1 1 auto;
    overflow: auto;
    position: static;
}

/* ---------------- MESSAGES ------------------ */

.openerp .oe_mail .oe_msg{
    position: relative;
    background: #EDEDF6;
    border-radius: 2px;
    margin-bottom: 2px;
    min-height: 42px;
    border: solid 1px rgba(0,0,0,0.03);
}
.openerp .oe_mail .oe_msg.oe_msg_nobody{
    background: #E4E4E4;
}
.openerp .oe_mail .oe_msg.oe_msg_notification{
    background: #F8F8F8;
}
.openerp .oe_mail .oe_msg .oe_msg_left{
    position: absolute;
    left:0; top: 0; bottom: 0; width: 40px;
    overflow: hidden;
}
.openerp .oe_mail .oe_msg .oe_msg_left a,
.openerp .oe_mail .oe_msg .oe_msg_left img{
    border: 0;
}
.openerp .oe_mail .oe_msg .oe_msg_icon{
    width: 32px;
    margin: 4px;
    border-radius: 2px;
}
.openerp .oe_mail .oe_msg .oe_msg_center{
    position: relative;
    display: block;
    margin-left: 40px;
}
.openerp .oe_mail .oe_msg .oe_msg_footer{
    margin-left: 4px;
    overflow: hidden;
    font-size: 11px;
}
.openerp .oe_mail .oe_msg .oe_msg_content{
    display: block;
    overflow: hidden;
    padding: 4px;
    padding-bottom:1px;
}
.openerp .oe_mail .oe_msg .oe_msg_content .oe_msg_title{
    font-size: 13px;
    margin-bottom: 0px;
    margin-top: 2px;
}
.openerp .oe_mail .oe_msg .oe_msg_content .oe_msg_body p:first-of-type {
    margin-top: 0px;
}

.openerp .oe_mail .oe_msg .oe_msg_content .oe_msg_body p {
    margin-bottom: 0px;
}
.openerp .oe_mail .oe_msg .oe_msg_content .oe_msg_body pre {
    white-space: pre-wrap;
}
.openerp .oe_mail .oe_msg .oe_msg_content .oe_msg_body blockquote {
    font-size: 1em;
}
.openerp .oe_mail .oe_msg .oe_msg_content .oe_msg_body * {
    text-overflow:ellipsis;
    word-wrap: break-word;
}
.openerp .oe_mail .oe_msg .oe_msg_content .oe_msg_body .oe_mail_cleaned {
    display: none;
}
/* a) Indented Messages */

.openerp .oe_mail .oe_msg_indented{
    background: #FFF;
    border: none;
    margin-bottom:0px;
    min-height:38px;
}
.openerp .oe_mail .oe_msg.oe_msg_indented .oe_msg_icon{
    width:32px;
    margin:2px;
    border-radius:2px;
}
.openerp .oe_mail .oe_msg .oe_subtle{
    color: #B7B7D5;
}
.openerp .oe_mail .oe_msg_indented .oe_msg_center{
    margin-left:34px;
}
.openerp .oe_mail .oe_msg.oe_msg_indented .oe_msg_content{
    padding-top:2px;
}
.openerp .oe_mail .oe_msg.oe_msg_indented .oe_msg_footer{
    margin-bottom: 5px;
}

/* b) Votes (likes) */

.openerp .oe_mail .oe_mail_vote_count{
    display: inline;
    position: relative;
    background: white;
    box-shadow: 0px 0px 0px 1px rgba(124, 123, 173, 0.36) inset;
    color: #7c7bad;
    text-shadow: none;
    border-radius: 3px;
    margin: 0px;
    padding-left: 3px;
    padding-right: 5px;
    margin-right: 5px;
    padding-top: 2px;
}

/* c) Message action icons */

.openerp .oe_mail .oe_msg .oe_msg_icons{
    float: right;
    margin-top: 4px;
    margin-right: 8px;
    margin-left: 8px;
    height: 24px;
    -webkit-user-select: none;
       -moz-user-select: none;
        -ms-user-select: none;
            user-select: none;
}
.openerp .oe_mail .oe_msg .oe_msg_icons span{
    float:right;
    width:24px;
    height:24px;
    line-height:24px;
    text-align: center;
}
.openerp .oe_mail .oe_msg .oe_msg_icons i{
    text-decoration: none;
    color: #FFF;
    text-shadow: 0px 1px #AAA,0px -1px #AAA, -1px 0px #AAA, 1px 0px #AAA, 0px 3px 3px rgba(0,0,0,0.1);
    font-size: 1.3em;
    margin-top: 8px;
    -webkit-transition: all 0.2s linear;
       -moz-transition: all 0.2s linear;
         -o-transition: all 0.2s linear;
            transition: all 0.2s linear;
}
.openerp .oe_mail .oe_msg:hover .oe_msg_icons i{
    opacity: 1;
    -webkit-transition: all 0.1s linear;
       -moz-transition: all 0.1s linear;
         -o-transition: all 0.1s linear;
            transition: all 0.1s linear;
}
.openerp .oe_mail .oe_msg .oe_msg_icons .oe_star:hover i{
    color: #FFF670;
    text-shadow: 0px 1px #FFA162,0px -1px #FFA162, -1px 0px #FFA162, 1px 0px #FFA162, 0px 3px 3px rgba(0,0,0,0.1);
}
.openerp .oe_mail .oe_msg .oe_msg_icons .oe_star.oe_starred i{
    color: #FFE41F;
    text-shadow: 0px 1px #DF6200,0px -1px #DF6200, -1px 0px #DF6200, 1px 0px #DF6200, 0px 3px 3px rgba(0,0,0,0.1);
}
.openerp .oe_mail .oe_msg .oe_msg_icons .oe_reply:hover i{
    color: #1fc0ff;
    text-shadow: 0px 1px #184fc5,0px -1px #184fc5, -1px 0px #184fc5, 1px 0px #184fc5, 0px 3px 3px rgba(0,0,0,0.1);
}
.openerp .oe_mail .oe_msg .oe_msg_icons .oe_read:hover i{
    color: #bbbaff;
    text-shadow: 0px 1px #7c7bad,0px -1px #7c7bad, -1px 0px #7c7bad, 1px 0px #7c7bad, 0px 3px 3px rgba(0,0,0,0.1);
}
.openerp .oe_mail .oe_msg .oe_msg_icons .oe_unread:hover i{
    color: #c2ff00;
    text-shadow: 0px 1px #009441,0px -1px #009441, -1px 0px #009441, 1px 0px #009441, 0px 3px 3px rgba(0,0,0,0.1);
}
.openerp .oe_mail .oe_msg .oe_msg_content textarea{
    width: 100%;
    height: 64px;
    margin: 0px;
    padding: 0px;
    resize: vertical;
    
    padding: 4px;
}
.openerp .oe_mail .oe_msg.oe_msg_composer_compact, .openerp .oe_mail .oe_msg.oe_msg_expandable{
    padding:4px;
    min-height:0px;
}
.openerp .oe_mail .oe_msg.oe_msg_composer_compact textarea{
    height: 24px;
    width: 100%;
}
.openerp .oe_mail .oe_msg.oe_msg_composer_compact .oe_sep_word{
    margin-right: 8px;
    margin-left: 8px;
}
.openerp .oe_mail .oe_msg.oe_msg_composer_compact .oe_compact{
    height: 24px;
    width: 100%;
    padding: 2px 4px;
    color: #AAA;
    cursor: text;
}
.openerp .oe_mail .oe_msg.oe_msg_composer_compact .oe_compact_record {
    font-size: 13px;
    font-style: bold;
    text-align: center;
}
.openerp .oe_mail .oe_msg.oe_msg_composer_compact .oe_compact_inbox {
    border: 1px solid #CCC;
    -moz-border-radius: 3px;
    -webkit-border-radius: 3px;
    border-radius: 3px;
    background: white;
    font-size: 14px;
    font-style: italic;
}

/* d) I.E. tweaks for Message action icons */

.openerp.openerp_ie .oe_mail .oe_msg .oe_msg_icons i {
    color: #C8BFDA;
    text-shadow: none;
}
.openerp.openerp_ie .oe_mail .oe_msg .oe_msg_icons .oe_star:hover i{
    color: #FFB700;
    text-shadow: none;
}
.openerp.openerp_ie .oe_mail .oe_msg .oe_msg_icons .oe_starred i{
    color: #FFB700;
    text-shadow:none;
}
.openerp.openerp_ie .oe_mail .oe_msg .oe_msg_icons .oe_read:hover i{
    color: #7C7BAD;
    text-shadow: none;
}
.openerp.openerp_ie .oe_mail .oe_msg .oe_msg_icons .oe_unread:hover i{
    color: #7C7BAD;
    text-shadow: none;
}

/* --------------------- ATTACHMENTS --------------------- */

.openerp .oe_mail .oe_msg_attachment_list{
    margin-top: 4px;
    margin-bottom: 4px;
}
.openerp .oe_mail .oe_msg_composer .oe_msg_attachment_list {
    display: block;
}
.openerp .oe_mail .oe_msg_composer .oe_recipients {
    font-size: 12px;
    margin-left: 20px;
    margin-bottom: 2px;
}
.openerp .oe_mail .oe_msg_composer .oe_recipients label{
    vertical-align: middle;
    display: block;
    line-height: 14px;
}
.openerp .oe_mail .oe_msg_composer .oe_recipients input{
    vertical-align: middle;
}
.oe_attachment{
    display: inline-block;
    width: 100px;
    margin: 4px 2px;
    min-height: 80px;
    position: relative;
    border-radius: 3px;
    text-align: center;
    vertical-align: top;
}
.oe_attachment .oe_name{
    display: inline-block;
    max-width: 100%;
    padding: 1px 3px;
    margin-top: 50px;
    margin-bottom: 5px;
    background: #F4F5FA;
    overflow: hidden;
    color: #4c4c4c;
    text-shadow: none;
    border-radius: 3px;
}

.oe_attachment.oe_preview{
    background: url( data:image/png;base64,iVBORw0KGgoAAAANSUhEUgAAAAoAAAAKCAYAAACNMs+9AAAAJ0lEQVQYV2MsLS39z4AGLCws0IUYGIeCwrVr12J45sSJE5ieGQIKAbuZKf/EMCs7AAAAAElFTkSuQmCC );
}
.oe_attachment .oe_progress_bar{
    display: none;
    position: absolute;
    top: 18px;
    left: 16px;
    right: 16px;
    height: 17px;
    line-height: 13px;
    padding: 0px;
    background: #4BBD00;
    color: white;
    text-align: center;
    border-radius: 3px;
    border: solid 1px rgba(0,0,0,0.2);
    box-shadow: 0px 3px 10px rgba(0, 0, 0, 0.34);
    -webkit-animation: oe_mail_attach_loading_anim 0.75s infinite linear;
       -moz-animation: oe_mail_attach_loading_anim 0.75s infinite linear;
         -o-animation: oe_mail_attach_loading_anim 0.75s infinite linear;
            animation: oe_mail_attach_loading_anim 0.75s infinite linear;
}
.oe_attachment.oe_uploading .oe_progress_bar{
    display: block;
}
@-webkit-keyframes oe_mail_attach_loading_anim{
    0% { background: #4BBD00 }
    50% { background: #009123 } 
    100% { background: #4BBD00 }
}
@-moz-keyframes oe_mail_attach_loading_anim{
    0% { background: #4BBD00 }
    50% { background: #009123 } 
    100% { background: #4BBD00 }
}
@-o-keyframes oe_mail_attach_loading_anim{
    0% { background: #4BBD00 }
    50% { background: #009123 } 
    100% { background: #4BBD00 }
}
@keyframes oe_mail_attach_loading_anim{
    0% { background: #4BBD00 }
    50% { background: #009123 } 
    100% { background: #4BBD00 }
}
.oe_attachment.oe_preview .oe_name{
    position: absolute;
    bottom: 0px;
    margin: 3px;
    left: 0px;
    right: 0px;
    max-height: 64px;
    background: rgba(0,0,0,0.8); 
    color: white;
    border-radius: 1px;
    border-top-left-radius: 0px;
    border-top-right-radius: 0px;
    opacity: 0;
    -webkit-transition: opacity 0.2s linear; 
       -moz-transition: opacity 0.2s linear; 
         -o-transition: opacity 0.2s linear; 
            transition: opacity 0.2s linear; 
}
.oe_attachment.oe_preview:hover .oe_name{
    opacity: 1;
    -webkit-transition: opacity 0.2s linear; 
       -moz-transition: opacity 0.2s linear; 
         -o-transition: opacity 0.2s linear; 
            transition: opacity 0.2s linear; 
}
.oe_attachment img{
    position: absolute;
    width: 48px;
    height: 48px;
    top: 0px;
    left: 50%;
    margin-left: -24px;
}
.oe_attachment.oe_preview img{
    display: block;
    position: relative;
    margin:0px;
    width: 100px;
    height: 80px;
    border-radius: 1px;
    border: solid 3px #FFF;
    margin-left: -50px;
    box-shadow: 0px 3px 10px rgba(0, 0, 0, 0.19);
}
.openerp .oe_mail .oe_attachment .oe_delete .fa{
    display: none;
}
.openerp .oe_mail .oe_msg_composer .oe_attachment .oe_delete .fa{
    display: block;
    position: absolute;
    top: -7px;
    right: 5px;
    color: black;
    text-shadow: 1px 0px white, -1px 0px white, 0px 1px white, 0px -1px white;
    cursor: pointer;
    opacity: 0;
    font-size: 20px;
    -webkit-transition: opacity 0.2s linear; 
       -moz-transition: opacity 0.2s linear; 
         -o-transition: opacity 0.2s linear; 
            transition: opacity 0.2s linear; 
}
.openerp .oe_mail .oe_msg_composer .oe_attachment:hover .oe_delete .fa{ 
    opacity: 1;
    -webkit-transition: opacity 0.2s linear; 
       -moz-transition: opacity 0.2s linear; 
         -o-transition: opacity 0.2s linear; 
            transition: opacity 0.2s linear; 
}
/* ---------------- MESSAGE QUICK COMPOSER --------------- */

.openerp .oe_mail .oe_msg_composer .oe_msg_footer{
    padding-right:4px;
    padding-top: 2px;
    padding-bottom:6px;
}
.openerp .oe_mail .oe_msg_images {
    display: block;
}
.openerp .oe_mail .oe_msg_footer button{
    display: inline;
    height: 24px;
    font-size: 12px;
    line-height: 12px;
    vertical-align: middle;
}
.openerp .oe_mail .oe_msg_footer button.oe_post,
.openerp .oe_mail .oe_msg_footer button.oe_log{
    position: relative;
    z-index: 2;
}
.openerp .oe_mail .oe_msg_footer button.oe_attach{
    width: 24px;
    margin-bottom: 5px; /* improved margin of file attach button according bootstrap3 */
    filter:none;
}
.openerp .oe_mail .oe_msg_footer button.oe_attach .fa{
    position: relative;
    top: 2px;
    margin-left: 3px;
    vertical-align: middle;
    filter:none;
    font-size: 1.4em;
}
.openerp .oe_mail .oe_hidden_input_file, .openerp .oe_mail .oe_hidden_input_file form{
    display:inline;
}
.openerp .oe_mail .oe_msg_center button.oe_full{
    width: 24px;
    height: 22px;
    overflow: hidden;
    float: right;
    filter: none;
}
.openerp .oe_mail .oe_msg_center button.oe_full .fa{
    position: relative;
    top: 0px;
    margin-left: -5px;
    vertical-align: top;
    filter: none;
    height: 16px;
    font-size: 22px
}
.openerp .oe_mail button.oe_attach, .openerp .oe_mail button.oe_full{
    background: transparent; 
    color: #7C7BAD;
    box-shadow: none;
    border: none;
    text-shadow: none;
    filter:none;
}
.openerp .oe_mail .oe_attach_label{
    color: #7C7BAD;
    margin-left: -3px;
}
.openerp .oe_mail .oe_msg_footer .oe_attachment_file{
    cursor: pointer;
}
.openerp .oe_mail .oe_msg_footer .oe_attachment_file .oe_form_binary_file{
    display: inline-block;
    margin-left: -122px;
    height: 22px;
    width: 128px;
    margin-top: -4px;
    filter:none;
    cursor: pointer;
}
.openerp .oe_mail .oe_msg_content .oe_mail_list_recipients{
    font-size: 12px;
    margin: 4px 0 4px 20px;
    text-indent: -20px;
}

/* ---------------- HIDDEN MESSAGES ------------------ */

.openerp .oe_mail .oe_msg_content.oe_msg_more_message{
    text-align: right;
    cursor: pointer;
}
.openerp .oe_mail .oe_msg_content.oe_msg_more_message .oe_separator{
    height: 0;
    border-bottom: dashed 1px #e6e6e6;
    margin-left: -4px;
    margin-right: 8px;
    margin-top: 6px;
    margin-bottom: -9px;
}
.openerp .oe_mail .oe_msg_more_message .oe_msg_fetch_more {
    background: white;
    margin-right: 210px;
    padding-left: 8px;
    padding-right: 8px;
    text-decoration: none;
    color: #b4b4b4;
}
.openerp .oe_mail .oe_msg_more_message .oe_msg_fetch_more:hover{
    text-decoration: none;
}

/* ---------------- FOLLOWERS ------------------ */

.openerp .oe_followers{
    position: relative;
    display: inline-block;
    padding-top: 5px;
    width: 160px;
    float: right;
    margin-right: 16px;
}

/*  a) THE FOLLOW BUTTON */

.openerp .oe_followers button.oe_follower{
    display: block;
    text-align: center;
    width:135px;
}
.openerp .oe_followers button.oe_follower.oe_following{
    color: white;
    background-color: #3465A4;
    background-image: -webkit-linear-gradient(top, #729FCF, #3465A4);
    background-image:    -moz-linear-gradient(top, #729FCF, #3465A4);
    background-image:     -ms-linear-gradient(top, #729FCF, #3465A4);
    background-image:      -o-linear-gradient(top, #729FCF, #3465A4);
    background-image:         linear-gradient(to bottom, #729FCF, #3465A4);
}
.openerp .oe_followers button.oe_follower.oe_following:hover{
    color: white;
    filter:none;
    background-color: #A21A1A;
    background-image: -webkit-linear-gradient(top, #DF3F3F, #A21A1A);
    background-image:    -moz-linear-gradient(top, #DF3F3F, #A21A1A);
    background-image:     -ms-linear-gradient(top, #DF3F3F, #A21A1A);
    background-image:      -o-linear-gradient(top, #DF3F3F, #A21A1A);
    background-image:         linear-gradient(to bottom, #DF3F3F, #A21A1A);
}

.openerp .oe_followers button.oe_follower .oe_follow, 
.openerp .oe_followers button.oe_follower .oe_unfollow, 
.openerp .oe_followers button.oe_follower .oe_following{
    display: none;
}
/*  a.1) when following, show 'following' */
.openerp .oe_followers button.oe_follower.oe_following .oe_following{
    display: inline;
}
/*  a.2) when following and hovering, show 'unfollow' */
.openerp .oe_followers button.oe_follower.oe_following:hover .oe_following{
    display: none;
}
.openerp .oe_followers button.oe_follower.oe_following:hover .oe_unfollow{
    display: inline;
}
/*  a.3) when not following  show 'follow' */
.openerp .oe_followers button.oe_follower.oe_notfollow .oe_follow{
    display: inline;
}

.openerp .oe_followers .oe_subtype_list{
    margin-top: 4px;
}

/*  b) THE FOLLOWERS */
.openerp .oe_followers .oe_follower_title{
    display: inline;
}
.openerp .oe_followers .oe_follower_title_box{
    margin-top: 12px;
    margin-bottom: 4px;
}
.openerp .oe_followers .oe_invite{
    padding-left: 5px;
}
.openerp .oe_followers .oe_partner {
    height: 32px;
    margin-right: 24px;
    overflow: hidden;
    white-space: nowrap;
    text-overflow: ellipsis;
}
.openerp .oe_followers .oe_partner img{
    width: 32px;
    margin-right:4px;
    border-radius: 2px;
}
.openerp .oe_followers .oe_remove_follower{
    cursor: pointer;
    position: absolute;
    right: 0px;
    line-height: 30px;
}
.openerp .oe_followers .oe_edit_subtype{
    cursor: pointer;
    position: absolute;
    right: 12px;
    line-height: 30px;
}
.openerp .oe_followers .oe_partner .oe_hidden{
    display: none;
}
.openerp .oe_followers .oe_show_more{
    cursor: pointer;
}
/* ---------------- MESSAGES BODY ------------------ */
.openerp .oe_mail .oe_msg_content .oe_blockquote,
.openerp .oe_mail .oe_msg_content blockquote {
    padding: 4px;
    border-radius: 2px;
    border: solid 1px rgba(124,123,173,0.14);
}

/* ----------- FORM INTEGRATION ------------ */

.openerp .oe_record_thread{
    display: block;
    margin-left: 16px;
    margin-right: 212px;
}

/* ----------- INBOX INTEGRATION ----------- */

.openerp .oe_mail_wall .oe_mail{
    margin: 16px;
    width: 600px;
    display: inline-block;
}

.openerp .oe_mail .oe_view_nocontent > p {
    padding-left: 15px;
}


/* ------------- WALL SIDEBAR ------------- */

.openerp .oe_mail_wall .oe_mail_wall_aside {
    margin: 16px;
    position: relative;
    display: inline-block;
    vertical-align: top;
    width: 260px;
}
.openerp .oe_mail_wall_aside .oe_sidebar_suggestion {
    background-color: #EDEDF6;
    border-radius: 2px;
    padding-top: 1px;
}
.openerp .oe_sidebar_suggestion .oe_suggest_title h2 {
    font-size: 14px;
    font-weight: bold;
    margin-left: 10px;
    padding: 0px;
}
.openerp .oe_sidebar_suggestion .oe_suggest_items .oe_suggested_item {
    border-radius: 2px;
    width: 100%;
    margin-left: 10px;
    min-height: 67px;  /* image_small 66x66px */
}
.openerp .oe_sidebar_suggestion .oe_suggest_items .oe_suggested_item_image {
    float: left;
    padding-right: 10px;
}
.openerp .oe_sidebar_suggestion .oe_suggest_items .oe_suggested_item_image img {
    border-radius: 2px;
    border: solid 1px rgba(0,0,0,0.03);
}
.openerp .oe_sidebar_suggestion .oe_suggest_items .oe_suggested_item_content button {
    margin-top: 10px;
}
.openerp .oe_sidebar_suggestion .oe_suggest_items .oe_suggested_item_content a.oe_suggestion_item_name {
    text-overflow: ellipsis;
    overflow: hidden;
    width: 90%;
}
.openerp .oe_sidebar_suggestion .oe_suggest_title .oe_suggestion_remove {
    line-height: 15px;
    margin-top: -2px;
    float: right;
    visibility: hidden;
    margin-right: 7px;
}
.openerp .oe_sidebar_suggestion .oe_suggest_items .oe_suggested_item_content .oe_suggestion_remove_item {
    line-height: 21px;
    margin-top: -2px;
    float: right;
    visibility: hidden;
    margin-right: 16px;
}
.openerp .oe_sidebar_suggestion .oe_suggest_title:hover .oe_suggestion_remove,
.openerp .oe_sidebar_suggestion .oe_suggest_items:hover .oe_suggestion_remove_item {
    visibility: visible;
}
.subtype-border {
    border-bottom: 1px solid #dddddd;
    margin-bottom: 10px;
}

<<<<<<< HEAD
.oe_mail_wall .oe-groupby-menu, .oe_mail_wall .add-to-dashboard {
    display: none;
}

=======
>>>>>>> 4bef17cc
.oe-view-manager-content .oe_mail {
    display: inline-block !important;
    position: relative !important;
}

.oe_record_thread > .oe_mail {
    display: block !important;
}<|MERGE_RESOLUTION|>--- conflicted
+++ resolved
@@ -751,13 +751,6 @@
     margin-bottom: 10px;
 }
 
-<<<<<<< HEAD
-.oe_mail_wall .oe-groupby-menu, .oe_mail_wall .add-to-dashboard {
-    display: none;
-}
-
-=======
->>>>>>> 4bef17cc
 .oe-view-manager-content .oe_mail {
     display: inline-block !important;
     position: relative !important;
