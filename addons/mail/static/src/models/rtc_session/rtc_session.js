/** @odoo-module **/

import { browser } from "@web/core/browser/browser";

import { registerNewModel } from '@mail/model/model_core';
import { attr, many2one, one2one, one2many } from '@mail/model/model_field';
import { clear } from '@mail/model/model_field_command';

function factory(dependencies) {

    class RtcSession extends dependencies['mail.model'] {

        /**
         * @override
         */
        _created() {
            super._created();
            this._timeoutId = undefined;
        }

        /**
         * @override
         */
        _willDelete() {
            this.reset();
            return super._willDelete(...arguments);
        }

        //----------------------------------------------------------------------
        // Public
        //----------------------------------------------------------------------

        /**
         * restores the session to its default values
         */
        reset() {
            this._timeoutId && browser.clearTimeout(this._timeoutId);
            this._removeAudio();
            this.removeVideo();
            this.update({
                audioElement: clear(),
                isTalking: clear(),
            });
        }

        /**
         * cleanly removes the video stream of the session
         */
        removeVideo() {
            if (this.videoStream) {
                for (const track of this.videoStream.getTracks() || []) {
                    track.stop();
                }
            }
            this.update({
                videoStream: clear(),
            });
        }

        /**
         * @param {Object} param0
         * @param {MediaStream} param0.audioStream
         * @param {boolean} param0.isMuted
         * @param {boolean} param0.isTalking
         */
        async setAudio({ audioStream, isMuted, isTalking }) {
<<<<<<< HEAD
            this._removeAudio();
=======
>>>>>>> 4d11cb0e
            const audioElement = this.audioElement || new window.Audio();
            try {
                audioElement.srcObject = audioStream;
            } catch (error) {
                this.update({ isAudioInError: true });
                console.error(error);
            }
            audioElement.load();
<<<<<<< HEAD
            audioElement.volume = this.partner && this.partner.volumeSetting ? this.partner.volumeSetting.volume : this.volume;
=======
            if (this.partner && this.partner.volumeSetting) {
                audioElement.volume = this.partner.volumeSetting.volume;
            } else if (this.guest && this.guest.volumeSetting) {
                audioElement.volume = this.guest.volumeSetting.volume;
            } else {
                audioElement.volume = this.volume;
            }
>>>>>>> 4d11cb0e
            audioElement.muted = this.messaging.rtc.currentRtcSession.isDeaf;
            // Using both autoplay and play() as safari may prevent play() outside of user interactions
            // while some browsers may not support or block autoplay.
            audioElement.autoplay = true;
            this.update({
                audioElement,
                audioStream,
                isMuted,
                isTalking,
            });
            try {
                await audioElement.play();
                if (!this.exists()) {
                    return;
                }
                this.update({ isAudioInError: false });
            } catch (error) {
                if (typeof error === 'object' && error.name === 'NotAllowedError') {
                    // Ignored as some browsers may reject play() calls that do not
                    // originate from a user input.
                    return;
                }
                if (this.exists()) {
                    this.update({ isAudioInError: true });
                }
                console.error(error);
            }
        }

        /**
         * @param {number} volume
         */
        setVolume(volume) {
            /**
             * Manually updating the volume field as it will not update based on
             * the change of the volume property of the audioElement alone.
             */
            this.update({ volume });
            if (this.audioElement) {
                this.audioElement.volume = volume;
            }
            if (this.isOwnSession) {
                return;
            }
            if (this.partner && this.partner.volumeSetting) {
                this.partner.volumeSetting.update({ volume });
            }
<<<<<<< HEAD
            if (this.messaging.isCurrentUserGuest) {
                return;
            }
            this.messaging.userSetting.saveVolumeSetting(this.partner.id, volume);
=======
            if (this.guest && this.guest.volumeSetting) {
                this.guest.volumeSetting.update({ volume });
            }
            if (this.messaging.isCurrentUserGuest) {
                return;
            }
            this.messaging.userSetting.saveVolumeSetting({
                partnerId: this.partner && this.partner.id,
                guestId: this.guest && this.guest.id,
                volume,
            });
>>>>>>> 4d11cb0e
        }

        /**
         * Toggles the deaf state of the current session, this must be a session
         * of the current partner.
         */
        async toggleDeaf() {
            if (!this.rtc) {
                return;
            }
            this.updateAndBroadcast({
                isDeaf: !this.isDeaf,
            });
            for (const session of this.messaging.models['mail.rtc_session'].all()) {
                if (!session.audioElement) {
                    continue;
                }
                session.audioElement.muted = this.isDeaf;
            }
            if (this.channel.rtc) {
                /**
                 * Ensures that the state of the microphone matches the deaf state
                 * and notifies peers.
                 */
                await this.async(() => this.channel.rtc.toggleMicrophone({
                    requestAudioDevice: false,
                }));
            }
        }

        /**
         * updates the record and notifies the server of the change
         *
         * @param {Object} data
         */
        updateAndBroadcast(data) {
            if (!this.rtc) {
                return;
            }
            this.update(data);
            this._debounce(async () => {
                if (!this.exists()) {
                    return;
                }
                await this.async(() => {
                    this.env.services.rpc(
                        {
                            route: '/mail/rtc/session/update_and_broadcast',
                            params: {
                                session_id: this.id,
                                values: {
                                    is_camera_on: this.isCameraOn,
                                    is_deaf: this.isDeaf,
                                    is_muted: this.isMuted,
                                    is_screen_sharing_on: this.isScreenSharingOn,
                                },
                            },
                        },
                        { shadow: true }
                    );
                });
            }, 3000);
        }

        //----------------------------------------------------------------------
        // Private
        //----------------------------------------------------------------------

        /**
         * @private
         * @returns {string}
         */
        _computeAvatarUrl() {
            if (!this.channel) {
                return;
            }
            if (this.partner) {
                return `/mail/channel/${this.channel.id}/partner/${this.partner.id}/avatar_128`;
            }
            if (this.guest) {
                return `/mail/channel/${this.channel.id}/guest/${this.guest.id}/avatar_128?unique=${this.guest.name}`;
            }
        }

        /**
         * @private
         * @returns {boolean}
         */
        _computeIsOwnSession() {
            if (!this.messaging) {
                return;
            }
            return (this.partner && this.messaging.currentPartner === this.partner) ||
                (this.guest && this.messaging.currentGuest === this.guest);
        }

        /**
         * @private
         * @returns {string}
         */
        _computeName() {
            if (this.partner) {
                return this.partner.name;
            }
            if (this.guest) {
                return this.guest.name;
            }
        }

        /**
         * @private
         * @returns {string}
         */
        _computePeerToken() {
            return String(this.id);
        }

        /**
         * @private
         * @returns {number} float
         */
        _computeVolume() {
            if (this.partner && this.partner.volumeSetting) {
                return this.partner.volumeSetting.volume;
            } else if (this.guest && this.guest.volumeSetting) {
                return this.guest.volumeSetting.volume;
            }
            if (this.audioElement) {
                return this.audioElement.volume;
            }
        }

        /**
         * @private
         */
        _debounce(f, delay) {
            this._timeoutId && browser.clearTimeout(this._timeoutId);
            this._timeoutId = browser.setTimeout(() => {
                if (!this.exists()) {
                    return;
                }
                f();
            }, delay);
        }

        /**
         * cleanly removes the audio stream of the session
         *
         * @private
         */
        _removeAudio() {
            if (this.audioStream) {
                for (const track of this.audioStream.getTracks() || []) {
                    track.stop();
                }
            }
            if (this.audioElement) {
                this.audioElement.pause();
                try {
                    this.audioElement.srcObject = undefined;
                } catch (error) {
                    // ignore error during remove, the value will be overwritten at next usage anyway
                }
            }
            this.update({
                audioStream: clear(),
                isAudioInError: false,
            });
        }

    }

    RtcSession.fields = {
        /**
         * HTMLAudioElement that plays and control the audioStream of the user,
         * it is not mounted on the DOM as it can operate from the JS.
         */
        audioElement: attr(),
        /**
         * MediaStream
         */
        audioStream: attr(),
        /**
         * The relative url of the image that represents the session.
         */
        avatarUrl: attr({
            compute: '_computeAvatarUrl',
        }),
        /**
         * The mail.channel of the session, rtc sessions are part and managed by
         * mail.channel
         */
        channel: many2one('mail.thread', {
            inverse: 'rtcSessions',
        }),
        /**
         * State of the connection with this session, uses RTCPeerConnection.iceConnectionState
         * once a peerConnection has been initialized.
         */
        connectionState: attr({
            default: 'Waiting for the peer to send a RTC offer',
        }),
        guest: many2one('mail.guest', {
            inverse: 'rtcSessions',
        }),
        /**
         * Id of the record on the server.
         */
        id: attr({
            readonly: true,
            required: true,
        }),
        /**
         * Channels on which this session is inviting the current partner,
         * this serves as an explicit inverse as it seems to confuse it with
         * other session-channel relations otherwise.
         */
        calledChannels: one2many('mail.thread', {
            inverse: 'rtcInvitingSession',
        }),
        /**
         * States whether there is currently an error with the audio element.
         */
        isAudioInError: attr({
            default: false,
        }),
        /**
         * Determines if the user is broadcasting a video from a user device (camera).
         */
        isCameraOn: attr({
            default: false,
        }),
        /**
         * Determines if the user is deafened, which means that all incoming
         * audio tracks are disabled.
         */
        isDeaf: attr({
            default: false,
        }),
        /**
         * Determines if the user's microphone is in a muted state, which
         * means that they cannot send sound regardless of the push to talk or
         * voice activation (isTalking) state.
         */
        isMuted: attr({
            default: false,
        }),
        /**
         * Determines if the session is a session of the current partner.
         * This can be true for many sessions, as one user can have multiple
         * sessions active across several tabs, browsers and devices.
         * To determine if this session is the active session of this tab,
         * use this.rtc instead.
         */
        isOwnSession: attr({
            compute: '_computeIsOwnSession',
        }),
        /**
         * Determines if the user is sharing their screen.
         */
        isScreenSharingOn: attr({
            default: false,
        }),
        /**
         * Determines if the user is currently talking, which is based on
         * voice activation or push to talk.
         */
        isTalking: attr({
            default: false,
        }),
        /**
         * Name of the session, based on the partner name if set.
         */
        name: attr({
            compute: '_computeName',
        }),
        /**
         * If set, the partner who owns this rtc session,
         * there can be multiple rtc sessions per partner if the partner
         * has open sessions in multiple channels, but only one session per
         * channel is allowed.
         */
        partner: many2one('mail.partner', {
            inverse: 'rtcSessions',
        }),
        /**
         * Token to identify the session, it is currently just the toString
         * id of the record.
         */
        peerToken: attr({
            compute: '_computePeerToken',
        }),
        /**
         * If set, this session is the session of the current user and is in the active RTC call.
         * This information is distinct from this.isOwnSession as there can be other
         * sessions from other channels with the same partner (sessions opened from different
         * tabs or devices).
         */
        rtc: one2one('mail.rtc', {
            inverse: 'currentRtcSession',
        }),
        /**
         * MediaStream of the user's video.
         *
         * Should be divided into userVideoStream and displayStream,
         * once we allow both share and cam feeds simultaneously.
         */
        videoStream: attr(),
        /**
         * The volume of the audio played from this session.
         */
        volume: attr({
            default: 0.5,
            compute: '_computeVolume',
        }),
    };
    RtcSession.identifyingFields = ['id'];
    RtcSession.modelName = 'mail.rtc_session';

    return RtcSession;
}

registerNewModel('mail.rtc_session', factory);<|MERGE_RESOLUTION|>--- conflicted
+++ resolved
@@ -64,10 +64,6 @@
          * @param {boolean} param0.isTalking
          */
         async setAudio({ audioStream, isMuted, isTalking }) {
-<<<<<<< HEAD
-            this._removeAudio();
-=======
->>>>>>> 4d11cb0e
             const audioElement = this.audioElement || new window.Audio();
             try {
                 audioElement.srcObject = audioStream;
@@ -76,9 +72,6 @@
                 console.error(error);
             }
             audioElement.load();
-<<<<<<< HEAD
-            audioElement.volume = this.partner && this.partner.volumeSetting ? this.partner.volumeSetting.volume : this.volume;
-=======
             if (this.partner && this.partner.volumeSetting) {
                 audioElement.volume = this.partner.volumeSetting.volume;
             } else if (this.guest && this.guest.volumeSetting) {
@@ -86,7 +79,6 @@
             } else {
                 audioElement.volume = this.volume;
             }
->>>>>>> 4d11cb0e
             audioElement.muted = this.messaging.rtc.currentRtcSession.isDeaf;
             // Using both autoplay and play() as safari may prevent play() outside of user interactions
             // while some browsers may not support or block autoplay.
@@ -134,12 +126,6 @@
             if (this.partner && this.partner.volumeSetting) {
                 this.partner.volumeSetting.update({ volume });
             }
-<<<<<<< HEAD
-            if (this.messaging.isCurrentUserGuest) {
-                return;
-            }
-            this.messaging.userSetting.saveVolumeSetting(this.partner.id, volume);
-=======
             if (this.guest && this.guest.volumeSetting) {
                 this.guest.volumeSetting.update({ volume });
             }
@@ -151,7 +137,6 @@
                 guestId: this.guest && this.guest.id,
                 volume,
             });
->>>>>>> 4d11cb0e
         }
 
         /**
