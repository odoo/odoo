--- conflicted
+++ resolved
@@ -2,11 +2,7 @@
 
 import { registerNewModel } from '@mail/model/model_core';
 import { attr, many2many, many2one, one2many } from '@mail/model/model_field';
-<<<<<<< HEAD
-import { clear, insert, link, replace } from '@mail/model/model_field_command';
-=======
 import { clear, insert } from '@mail/model/model_field_command';
->>>>>>> 4d11cb0e
 
 function factory(dependencies) {
 
@@ -18,26 +14,6 @@
         _created() {
             // Bind necessary until OWL supports arrow function in handlers: https://github.com/odoo/owl/issues/876
             this.onClickDownload = this.onClickDownload.bind(this);
-<<<<<<< HEAD
-
-            /**
-             * Reconciliation between uploading attachment and real attachment.
-             */
-            if (this.isUploading) {
-                return;
-            }
-            const relatedUploadingAttachment = this.messaging.models['mail.attachment']
-                .find(attachment =>
-                    attachment.filename === this.filename &&
-                    attachment.isUploading
-                );
-            if (relatedUploadingAttachment) {
-                const composers = relatedUploadingAttachment.composers;
-                relatedUploadingAttachment.delete();
-                this.update({ composers: replace(composers) });
-            }
-=======
->>>>>>> 4d11cb0e
         }
 
 
@@ -96,29 +72,7 @@
         }
 
         /**
-<<<<<<< HEAD
-         * Send the attachment for the browser to download.
-         */
-        download() {
-            this.env.services.navigate(`/web/content/ir.attachment/${this.id}/datas`, { download: true });
-        }
-
-        /**
          * Handles click on download icon.
-         *
-         * @param {MouseEvent} ev
-         */
-        onClickDownload(ev) {
-            ev.stopPropagation();
-            this.download();
-        }
-
-        /**
-         * View provided attachment(s), with given attachment initially. Prompts
-         * the attachment viewer.
-=======
-         * Handles click on download icon.
->>>>>>> 4d11cb0e
          *
          * @param {MouseEvent} ev
          */
@@ -162,28 +116,12 @@
         //----------------------------------------------------------------------
 
         /**
-<<<<<<< HEAD
-         * @override
-         */
-        static _createRecordLocalId(data) {
-            return `${this.modelName}_${data.id}`;
-        }
-
-        /**
-=======
->>>>>>> 4d11cb0e
          * @private
          * @returns {string|undefined}
          */
         _computeDefaultSource() {
             if (this.isImage) {
                 return `/web/image/${this.id}?signature=${this.checksum}`;
-<<<<<<< HEAD
-            }
-            if (this.isPdf) {
-                return `/web/static/lib/pdfjs/web/viewer.html?file=/web/content/${this.id}`;
-            }
-=======
             }
             if (this.isPdf) {
                 const pdf_lib = `/web/static/lib/pdfjs/web/viewer.html?file=`
@@ -193,7 +131,6 @@
                 const accessToken = this.accessToken ? `?access_token%3D${this.accessToken}` : '';
                 return `${pdf_lib}/web/content/${this.id}${accessToken}`;
             }
->>>>>>> 4d11cb0e
             if (this.isUrlYoutube) {
                 const urlArr = this.url.split('/');
                 let token = urlArr[urlArr.length - 1];
@@ -206,15 +143,11 @@
                 }
                 return `https://www.youtube.com/embed/${token}`;
             }
-<<<<<<< HEAD
-            return `/web/content/${this.id}`;
-=======
             if (!this.accessToken && this.originThread && this.originThread.model === 'mail.channel') {
                 return `/mail/channel/${this.originThread.id}/attachment/${this.id}`;
             }
             const accessToken = this.accessToken ? `?access_token=${this.accessToken}` : '';
             return `/web/content/${this.id}${accessToken}`;
->>>>>>> 4d11cb0e
         }
 
         /**
@@ -257,10 +190,6 @@
          * @private
          * @returns {boolean}
          */
-<<<<<<< HEAD
-        _computeIsPdf() {
-            return this.mimetype === 'application/pdf';
-=======
         _computeIsEditable() {
             if (!this.messaging) {
                 return;
@@ -274,14 +203,20 @@
                 ));
             }
             return true;
->>>>>>> 4d11cb0e
-        }
-
-        /**
-         * @private
-         * @returns {boolean}
-         */
-<<<<<<< HEAD
+        }
+
+        /**
+         * @private
+         * @returns {boolean}
+         */
+        _computeIsPdf() {
+            return this.mimetype === 'application/pdf';
+        }
+
+        /**
+         * @private
+         * @returns {boolean}
+         */
         _computeIsImage() {
             const imageMimetypes = [
                 'image/bmp',
@@ -293,17 +228,12 @@
                 'image/x-icon',
             ];
             return imageMimetypes.includes(this.mimetype);
-=======
-        _computeIsPdf() {
-            return this.mimetype === 'application/pdf';
->>>>>>> 4d11cb0e
-        }
-
-        /**
-         * @private
-         * @returns {boolean}
-         */
-<<<<<<< HEAD
+        }
+
+        /**
+         * @private
+         * @returns {boolean}
+         */
         _computeIsText() {
             const textMimeType = [
                 'application/javascript',
@@ -313,26 +243,12 @@
                 'text/plain',
             ];
             return textMimeType.includes(this.mimetype);
-=======
-        _computeIsImage() {
-            const imageMimetypes = [
-                'image/bmp',
-                'image/gif',
-                'image/jpeg',
-                'image/png',
-                'image/svg+xml',
-                'image/tiff',
-                'image/x-icon',
-            ];
-            return imageMimetypes.includes(this.mimetype);
->>>>>>> 4d11cb0e
-        }
-
-        /**
-         * @private
-         * @returns {boolean}
-         */
-<<<<<<< HEAD
+        }
+
+        /**
+         * @private
+         * @returns {boolean}
+         */
         _computeIsVideo() {
             const videoMimeTypes = [
                 'audio/mpeg',
@@ -341,36 +257,6 @@
                 'video/webm',
             ];
             return videoMimeTypes.includes(this.mimetype);
-=======
-        _computeIsText() {
-            const textMimeType = [
-                'application/javascript',
-                'application/json',
-                'text/css',
-                'text/html',
-                'text/plain',
-            ];
-            return textMimeType.includes(this.mimetype);
->>>>>>> 4d11cb0e
-        }
-
-        /**
-         * @private
-         * @returns {boolean}
-         */
-<<<<<<< HEAD
-        _computeIsUrl() {
-            return this.type === 'url' && this.url;
-=======
-        _computeIsVideo() {
-            const videoMimeTypes = [
-                'audio/mpeg',
-                'video/x-matroska',
-                'video/mp4',
-                'video/webm',
-            ];
-            return videoMimeTypes.includes(this.mimetype);
->>>>>>> 4d11cb0e
         }
 
         /**
@@ -449,26 +335,17 @@
         /**
          * States the attachment lists that are displaying this attachment.
          */
-<<<<<<< HEAD
-        attachmentList: many2many('mail.attachment_list', {
-            inverse: 'attachments'
-=======
         attachmentLists: many2many('mail.attachment_list', {
             inverse: 'attachments',
->>>>>>> 4d11cb0e
         }),
         attachmentViewer: many2many('mail.attachment_viewer', {
             inverse: 'attachments',
         }),
         checksum: attr(),
-<<<<<<< HEAD
-        composers: many2many('mail.composer', {
-=======
         /**
          * States on which composer this attachment is currently being created.
          */
         composer: many2one('mail.composer', {
->>>>>>> 4d11cb0e
             inverse: 'attachments',
         }),
         defaultSource: attr({
@@ -493,25 +370,18 @@
             required: true,
         }),
         /**
-<<<<<<< HEAD
-=======
          * States whether this attachment is editable.
          */
         isEditable: attr({
             compute: '_computeIsEditable',
         }),
         /**
->>>>>>> 4d11cb0e
          * States id the attachment is an image.
          */
         isImage: attr({
             compute: '_computeIsImage',
         }),
         is_main: attr(),
-<<<<<<< HEAD
-        isLinkedToComposer: attr({
-            compute: '_computeIsLinkedToComposer',
-        }),
         /**
          * States if the attachment is a PDF file.
          */
@@ -519,15 +389,6 @@
             compute: '_computeIsPdf',
         }),
         /**
-=======
-        /**
-         * States if the attachment is a PDF file.
-         */
-        isPdf: attr({
-            compute: '_computeIsPdf',
-        }),
-        /**
->>>>>>> 4d11cb0e
          * States if the attachment is a text file.
          */
         isText: attr({
