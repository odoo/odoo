/** @odoo-module **/

import { browser } from "@web/core/browser/browser";

import { registerNewModel } from '@mail/model/model_core';
import { attr, one2one, one2many } from '@mail/model/model_field';
import { OnChange } from '@mail/model/model_onchange';
import { clear, insert, insertAndReplace, link, unlink } from '@mail/model/model_field_command';

import { isEventHandled, markEventHandled } from '@mail/utils/utils';

function factory(dependencies) {

    class RtcCallViewer extends dependencies['mail.model'] {

        /**
         * @override
         */
        _created() {
            super._created();
            this._timeoutId = undefined;
            this.onClick = this.onClick.bind(this);
            this.onLayoutSettingsDialogClosed = this.onLayoutSettingsDialogClosed.bind(this);
            this.onMouseMove = this.onMouseMove.bind(this);
            this.onMouseMoveOverlay = this.onMouseMoveOverlay.bind(this);
            this.onRtcSettingsDialogClosed = this.onRtcSettingsDialogClosed.bind(this);
            this._onFullScreenChange = this._onFullScreenChange.bind(this);
            browser.addEventListener('fullscreenchange', this._onFullScreenChange);
        }

        /**
         * @override
         */
        _willDelete() {
            browser.clearTimeout(this._timeoutId);
            browser.removeEventListener('fullscreenchange', this._onFullScreenChange);
            return super._willDelete(...arguments);
        }

        //----------------------------------------------------------------------
        // Public
        //----------------------------------------------------------------------

        /**
         * @param {MouseEvent} ev
         */
        onClick(ev) {
            this._showOverlay();
        }

        /**
         * @param {MouseEvent} ev
         */
        onLayoutSettingsDialogClosed(ev) {
            this.toggleLayoutMenu();
        }

        /**
         * @param {MouseEvent} ev
         */
        onMouseMove(ev) {
            if (!this.exists()) {
                return;
            }
            if (isEventHandled(ev, 'RtcCallViewer.MouseMoveOverlay')) {
                return;
            }
            this._showOverlay();
        }

        /**
         * @param {MouseEvent} ev
         */
        onMouseMoveOverlay(ev) {
            if (!this.exists()) {
                return;
            }
            markEventHandled(ev, 'RtcCallViewer.MouseMoveOverlay');
            this.update({
                showOverlay: true,
            });
            browser.clearTimeout(this._timeoutId);
        }

        /**
         * @param {MouseEvent} ev
         */
        onRtcSettingsDialogClosed(ev) {
            this.messaging.userSetting.rtcConfigurationMenu.toggle();
        }

        async activateFullScreen() {
            const el = document.body;
            try {
                if (el.requestFullscreen) {
                    await el.requestFullscreen();
                } else if (el.mozRequestFullScreen) {
                    await el.mozRequestFullScreen();
                } else if (el.webkitRequestFullscreen) {
                    await el.webkitRequestFullscreen();
                }
                if (this.exists()) {
                    this.update({ isFullScreen: true });
                }
            } catch (e) {
                if (this.exists()) {
                    this.update({ isFullScreen: false });
                }
                this.env.services.notification.notify({
                    message: this.env._t("The FullScreen mode was denied by the browser"),
                    type: 'warning',
                });
            }
        }

        async deactivateFullScreen() {
            const fullScreenElement = document.webkitFullscreenElement || document.fullscreenElement;
            if (fullScreenElement) {
                if (document.exitFullscreen) {
                    await document.exitFullscreen();
                } else if (document.mozCancelFullScreen) {
                    await document.mozCancelFullScreen();
                } else if (document.webkitCancelFullScreen) {
                    await document.webkitCancelFullScreen();
                }
            }
            if (this.exists()) {
                this.update({ isFullScreen: false });
            }
        }

        toggleLayoutMenu() {
            if (!this.rtcLayoutMenu) {
                this.update({ rtcLayoutMenu: insertAndReplace() });
                return;
            }
            this.update({ rtcLayoutMenu: unlink() });
        }

        //----------------------------------------------------------------------
        // Private
        //----------------------------------------------------------------------

        /**
         * @private
         */
        _computeAspectRatio() {
            const rtcAspectRatio = this.messaging.rtc.videoConfig && this.messaging.rtc.videoConfig.aspectRatio;
            const aspectRatio = rtcAspectRatio || 16 / 9;
            // if we are in minimized mode (round avatar frames), we treat the cards like squares.
            return this.isMinimized ? 1 : aspectRatio;
        }

        /**
         * @private
         */
        _computeIsControllerFloating() {
            return (
                this.isFullScreen ||
                this.layout !== "tiled" && !this.threadView.compact
            );
        }

        /**
         * @private
         */
        _computeIsMinimized() {
            if (!this.threadView) {
                return true;
            }
            if (this.isFullScreen || this.threadView.compact) {
                return false;
            }
            return !this.threadView.thread.rtc || this.threadView.thread.videoCount === 0;
        }

        /**
         * @private
         */
        _computeLayout() {
            if (!this.threadView) {
                return 'tiled';
            }
<<<<<<< HEAD
=======
            if (this.isMinimized) {
                return 'tiled';
            }
>>>>>>> 4d11cb0e
            if (!this.threadView.thread.rtc) {
                return 'tiled';
            }
            if (!this.mainParticipantCard) {
                return 'tiled';
            }
            if (
                this.threadView.thread.rtcSessions.length +
                this.threadView.thread.invitedPartners.length +
                this.threadView.thread.invitedGuests.length < 2
            ) {
                return "tiled";
            }
            if (this.threadView.compact && this.messaging.userSetting.rtcLayout === 'sidebar') {
                return 'spotlight';
            }
            return this.messaging.userSetting.rtcLayout;
        }

        /**
         * @private
         * @returns {string}
         */
         _computeLayoutSettingsTitle() {
            return this.env._t("Change Layout");
        }

        /**
         * @private
         */
        _computeMainParticipantCard() {
            if (!this.messaging || !this.threadView) {
                return unlink();
            }
            if (this.messaging.focusedRtcSession && this.messaging.focusedRtcSession.channel === this.threadView.thread) {
                return insert({
                    relationalId: `rtc_session_${this.messaging.focusedRtcSession.localId}_${this.threadView.thread.localId}`,
                    rtcSession: link(this.messaging.focusedRtcSession),
                    channel: link(this.threadView.thread),
                });
            }
            return unlink();
        }

        /**
         * @private
         * @returns {string}
         */
        _computeSettingsTitle() {
            return this.env._t("Settings");
        }

        /**
         * @private
         */
        _computeTileParticipantCards() {
            if (!this.threadView) {
                return clear();
            }
            const tileCards = [];
            const sessionPartners = new Set();
            const sessionGuests = new Set();
            for (const rtcSession of this.threadView.thread.rtcSessions) {
                rtcSession.partner && sessionPartners.add(rtcSession.partner.id);
                rtcSession.guest && sessionPartners.add(rtcSession.guest.id);
                tileCards.push({
                    relationalId: `rtc_session_${rtcSession.localId}_${this.threadView.thread.localId}`,
                    rtcSession: link(rtcSession),
                    channel: link(this.threadView.thread),
                });
            }
            for (const partner of this.threadView.thread.invitedPartners) {
                if (sessionPartners.has(partner.id)) {
                    continue;
                }
                tileCards.push({
                    relationalId: `invited_partner_${partner.localId}_${this.threadView.thread.localId}`,
                    invitedPartner: link(partner),
                    channel: link(this.threadView.thread),
                });
            }
            for (const guest of this.threadView.thread.invitedGuests) {
                if (sessionGuests.has(guest.id)) {
                    continue;
                }
                tileCards.push({
                    relationalId: `invited_guest_${guest.localId}_${this.threadView.thread.localId}`,
                    invitedGuest: link(guest),
                    channel: link(this.threadView.thread),
                });
            }
            return insertAndReplace(tileCards);
        }

        /**
         * @private
         */
        _debounce(f, { delay = 0 } = {}) {
            browser.clearTimeout(this._timeoutId);
            this._timeoutId = browser.setTimeout(() => {
                if (!this.exists()) {
                    return;
                }
                f();
            }, delay);
        }

        /**
         * @private
         */
        _onChangeRtcChannel() {
            this.deactivateFullScreen();
            this.update({ filterVideoGrid: false });
        }

        /**
         * @private
         */
        _onChangeVideoCount() {
            if (this.threadView.thread.videoCount === 0) {
                this.update({ filterVideoGrid: false });
            }
        }

        /**
         * Shows the overlay (buttons) for a set a mount of time.
         *
         * @private
         */
        _showOverlay() {
            this.update({
                showOverlay: true,
            });
            this._debounce(() => {
                if (!this.exists()) {
                    return;
                }
                this.update({ showOverlay: false });
            }, { delay: 3000 });
        }

        //----------------------------------------------------------------------
        // Handlers
        //----------------------------------------------------------------------

        /**
         * @private
         */
        _onFullScreenChange() {
            const fullScreenElement = document.webkitFullscreenElement || document.fullscreenElement;
            if (fullScreenElement) {
                this.update({ isFullScreen: true });
                return;
            }
            this.update({ isFullScreen: false });
        }

    }

    RtcCallViewer.fields = {
        /**
         * The aspect ratio of the tiles.
         */
        aspectRatio: attr({
            default: 16 / 9,
            compute: '_computeAspectRatio',
        }),
        /**
         * Determines whether we only display the videos or all the participants
         */
        filterVideoGrid: attr({
            default: false,
        }),
        /**
         * Determines if the controller is an overlay or a bottom bar.
         */
        isControllerFloating: attr({
            default: false,
            compute: '_computeIsControllerFloating',
        }),
        /**
         * Determines if the viewer should be displayed fullScreen.
         */
        isFullScreen: attr({
            default: false,
        }),
        /**
         * Determines if the tiles are in a minimized format:
         * small circles instead of cards, smaller display area.
         */
        isMinimized: attr({
            default: false,
            compute: '_computeIsMinimized',
        }),
        /**
         * Determines the layout use for the tiling of the participant cards.
         */
        layout: attr({
            default: 'tiled',
            compute: '_computeLayout',
        }),
        /**
         * Text content that is displayed on title of the layout settings dialog.
         */
        layoutSettingsTitle: attr({
            compute: '_computeLayoutSettingsTitle',
        }),
        /**
         * If set, the card to be displayed as the "main/spotlight" card.
         */
        mainParticipantCard: one2one('mail.rtc_call_participant_card', {
            compute: '_computeMainParticipantCard',
            inverse: 'rtcCallViewerOfMainCard',
        }),
        /**
         * The model for the controller (buttons).
         */
        rtcController: one2one('mail.rtc_controller', {
            default: insertAndReplace(),
            readonly: true,
            required: true,
            inverse: 'callViewer',
            isCausal: true,
        }),
        /**
         * The model for the menu to control the layout of the viewer.
         */
        rtcLayoutMenu: one2one('mail.rtc_layout_menu', {
            inverse: 'callViewer',
            isCausal: true,
        }),
        /**
         * Text content that is displayed on title of the settings dialog.
         */
        settingsTitle: attr({
            compute: '_computeSettingsTitle',
        }),
        /**
         * Determines if we show the overlay with the control buttons.
         */
        showOverlay: attr({
            default: true,
        }),
        /**
         * ThreadView on which the call viewer is attached.
         */
        threadView: one2one('mail.thread_view', {
            inverse: 'rtcCallViewer',
            readonly: true,
            required: true,
        }),
        /**
         * List of all participant cards (can either be invitations or rtcSessions).
         */
        tileParticipantCards: one2many('mail.rtc_call_participant_card', {
            compute: '_computeTileParticipantCards',
            inverse: 'rtcCallViewerOfTile',
        }),
    };
    RtcCallViewer.identifyingFields = ['threadView'];
    RtcCallViewer.onChanges = [
        new OnChange({
            dependencies: ['threadView.thread.rtc'],
            methodName: '_onChangeRtcChannel',
        }),
        new OnChange({
            dependencies: ['threadView.thread.videoCount'],
            methodName: '_onChangeVideoCount',
        }),
    ];
    RtcCallViewer.modelName = 'mail.rtc_call_viewer';

    return RtcCallViewer;
}

registerNewModel('mail.rtc_call_viewer', factory);<|MERGE_RESOLUTION|>--- conflicted
+++ resolved
@@ -181,12 +181,9 @@
             if (!this.threadView) {
                 return 'tiled';
             }
-<<<<<<< HEAD
-=======
             if (this.isMinimized) {
                 return 'tiled';
             }
->>>>>>> 4d11cb0e
             if (!this.threadView.thread.rtc) {
                 return 'tiled';
             }
