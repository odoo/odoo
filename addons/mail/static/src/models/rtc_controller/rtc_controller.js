/** @odoo-module **/

import { registerNewModel } from '@mail/model/model_core';
import { attr, one2one } from '@mail/model/model_field';
import { insertAndReplace } from '@mail/model/model_field_command';

function factory(dependencies) {

    class RtcController extends dependencies['mail.model'] {

        /**
         * @override
         */
        _created() {
            super._created();
            this.onClickCamera = this.onClickCamera.bind(this);
            this.onClickDeafen = this.onClickDeafen.bind(this);
            this.onClickMicrophone = this.onClickMicrophone.bind(this);
            this.onClickRejectCall = this.onClickRejectCall.bind(this);
            this.onClickScreen = this.onClickScreen.bind(this);
            this.onClickToggleAudioCall = this.onClickToggleAudioCall.bind(this);
            this.onClickToggleVideoCall = this.onClickToggleVideoCall.bind(this);
        }

        //----------------------------------------------------------------------
        // Public
        //----------------------------------------------------------------------

        /**
         * @param {MouseEvent} ev
         */
        onClickCamera(ev) {
            this.messaging.rtc.toggleUserVideo();
        }

        /**
         * @param {MouseEvent} ev
         */
        async onClickDeafen(ev) {
            await this.messaging.rtc.currentRtcSession.toggleDeaf();
        }

        /**
         * @param {MouseEvent} ev
         */
        onClickMicrophone(ev) {
            this.messaging.rtc.toggleMicrophone();
        }

        /**
         * @param {MouseEvent} ev
         */
        async onClickRejectCall(ev) {
            if (this.callViewer.threadView.thread.hasPendingRtcRequest) {
                return;
            }
            await this.callViewer.threadView.thread.leaveCall();
        }

        /**
         * @param {MouseEvent} ev
         */
        onClickScreen(ev) {
            this.messaging.rtc.toggleScreenShare();
        }

        /**
         * @param {MouseEvent} ev
         */
        async onClickToggleAudioCall(ev) {
            if (this.callViewer.threadView.thread.hasPendingRtcRequest) {
                return;
            }
            await this.callViewer.threadView.thread.toggleCall();
        }

        /**
         * @param {MouseEvent} ev
         */
        async onClickToggleVideoCall(ev) {
            if (this.callViewer.threadView.thread.hasPendingRtcRequest) {
                return;
            }
            await this.callViewer.threadView.thread.toggleCall({
                startWithVideo: true,
            });
        }

        //----------------------------------------------------------------------
        // Private
        //----------------------------------------------------------------------

        /**
         * @private
         */
        _computeIsSmall() {
            return Boolean(this.callViewer && this.callViewer.threadView.compact && !this.callViewer.isFullScreen);
        }

    }

    RtcController.fields = {
        callViewer: one2one('mail.rtc_call_viewer', {
            inverse: 'rtcController',
<<<<<<< HEAD
=======
            readonly: true,
>>>>>>> 4d11cb0e
            required: true,
        }),
        isSmall: attr({
            compute: '_computeIsSmall',
        }),
        rtcOptionList: one2one('mail.rtc_option_list', {
            default: insertAndReplace(),
            inverse: 'rtcController',
            isCausal: true,
            required: true,
        }),
    };
    RtcController.identifyingFields = ['callViewer'];
    RtcController.modelName = 'mail.rtc_controller';

    return RtcController;
}

registerNewModel('mail.rtc_controller', factory);<|MERGE_RESOLUTION|>--- conflicted
+++ resolved
@@ -102,10 +102,7 @@
     RtcController.fields = {
         callViewer: one2one('mail.rtc_call_viewer', {
             inverse: 'rtcController',
-<<<<<<< HEAD
-=======
             readonly: true,
->>>>>>> 4d11cb0e
             required: true,
         }),
         isSmall: attr({
