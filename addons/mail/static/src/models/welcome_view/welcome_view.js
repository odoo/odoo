--- conflicted
+++ resolved
@@ -1,10 +1,5 @@
 /** @odoo-module **/
 
-<<<<<<< HEAD
-import { attr, one2one } from '@mail/model/model_field';
-import { create } from '@mail/model/model_field_command';
-=======
->>>>>>> 4d11cb0e
 import { registerNewModel } from '@mail/model/model_core';
 import { attr, one2one } from '@mail/model/model_field';
 import { clear, insertAndReplace } from '@mail/model/model_field_command';
@@ -34,35 +29,6 @@
         //----------------------------------------------------------------------
 
         /**
-<<<<<<< HEAD
-         * @static
-         * @param {string} name
-         */
-        static async performRpcGuestUpdateName(name) {
-            await this.env.services.rpc({
-                route: '/mail/guest/update_name',
-                params: { name },
-            });
-        }
-
-        /**
-         * Updates guest if needed then displays the thread view instead of the
-         * welcome view.
-         */
-        async joinChannel() {
-            if (this.hasGuestNameChanged) {
-                await this.messaging.models['mail.welcome_view'].performRpcGuestUpdateName(this.pendingGuestName.trim());
-            }
-            if (this.discussPublicView.shouldAddGuestAsMemberOnJoin) {
-                await this.performRpcAddGuestAsMember();
-            }
-            this.discussPublicView.switchToThreadView();
-        }
-
-        /**
-         * @param {MouseEvent} ev
-         */
-=======
          * Updates guest if needed then displays the thread view instead of the
          * welcome view.
          */
@@ -82,7 +48,6 @@
         /**
          * @param {MouseEvent} ev
          */
->>>>>>> 4d11cb0e
         onClickJoinButton(ev) {
             this.joinChannel();
         }
@@ -154,8 +119,6 @@
 
         /**
          * @private
-<<<<<<< HEAD
-=======
          * @returns {FieldCommand}
          */
         _computeMediaPreview() {
@@ -166,7 +129,6 @@
 
         /**
          * @private
->>>>>>> 4d11cb0e
          */
         _handleFocus() {
             if (this.isDoFocusGuestNameInput) {
