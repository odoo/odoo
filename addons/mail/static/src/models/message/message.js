--- conflicted
+++ resolved
@@ -1,13 +1,8 @@
 /** @odoo-module **/
 
 import { registerNewModel } from '@mail/model/model_core';
-<<<<<<< HEAD
-import { attr, many2many, many2one, one2many, one2one } from '@mail/model/model_field';
-import { clear, create, insert, insertAndReplace, link, replace, unlinkAll } from '@mail/model/model_field_command';
-=======
 import { attr, many2many, many2one, one2many } from '@mail/model/model_field';
 import { clear, insert, insertAndReplace, replace, unlinkAll } from '@mail/model/model_field_command';
->>>>>>> 4d11cb0e
 import emojis from '@mail/js/emojis';
 import { addLink, htmlToTextContentInline, parseAndTransform, timeFromNow } from '@mail/js/utils';
 
@@ -284,39 +279,6 @@
         }
 
         /**
-<<<<<<< HEAD
-         * Action to initiate reply to current message in Discuss Inbox. Assumes
-         * that Discuss and Inbox are already opened.
-         */
-        replyTo() {
-            this.messaging.discuss.replyToMessage(this);
-        }
-
-        startEditing() {
-            const parser = new DOMParser();
-            const htmlDoc = parser.parseFromString(this.body.replaceAll('<br>', '\n').replaceAll('</br>', '\n'), "text/html");
-            const textInputContent = htmlDoc.body.textContent;
-            const composerData = {
-                doFocus: true,
-                isLastStateChangeProgrammatic: true,
-                textInputCursorStart: textInputContent.length,
-                textInputCursorEnd: textInputContent.length,
-                textInputSelectionDirection: 'none',
-                textInputContent,
-            };
-            if (this.composerInEditing) {
-                this.composerInEditing.update(composerData);
-            } else {
-                this.messaging.models['mail.composer'].create({
-                    messageInEditing: link(this),
-                    ...composerData,
-                });
-            }
-            this.update({ isEditing: true });
-        }
-        /**
-=======
->>>>>>> 4d11cb0e
          * Toggle the starred status of the provided message.
          */
         async toggleStar() {
@@ -381,12 +343,9 @@
             if (this.tracking_value_ids.length > 0) {
                 return false;
             }
-<<<<<<< HEAD
-=======
             if (this.message_type !== 'comment') {
                 return false;
             }
->>>>>>> 4d11cb0e
             if (this.originThread.model === 'mail.channel') {
                 return true;
             }
@@ -398,8 +357,6 @@
          */
         _computeCanStarBeToggled() {
             return !this.messaging.isCurrentUserGuest && !this.isTemporary && !this.isTransient;
-<<<<<<< HEAD
-=======
         }
 
         /**
@@ -422,7 +379,6 @@
                 return this.env._t("Yesterday");
             }
             return this.date.format('LL');
->>>>>>> 4d11cb0e
         }
 
         /**
@@ -664,16 +620,6 @@
         attachments: many2many('mail.attachment', {
             inverse: 'messages',
         }),
-        /**
-         * Determines the attachment list that will be used to display the attachments.
-         */
-        attachmentList: one2one('mail.attachment_list', {
-            default: create(),
-            inverse: 'message',
-            isCausal: true,
-            readonly: true,
-            required: true,
-        }),
         author: many2one('mail.partner', {
             inverse: 'messagesAsAuthor',
         }),
@@ -697,13 +643,6 @@
          */
         canStarBeToggled: attr({
             compute: '_computeCanStarBeToggled',
-        }),
-        /**
-        * The composer in editing mode of a message.
-        */
-        composerInEditing: one2one('mail.composer', {
-            inverse: 'messageInEditing',
-            isCausal: true,
         }),
         /**
          * Determines the date of the message as a moment object.
@@ -781,12 +720,6 @@
             compute: '_computeIsBodyEqualSubtypeDescription',
             default: false,
         }),
-        /*
-         * Determines whether the current user is currently editing this message.
-         */
-        isEditing: attr({
-            default: false,
-        }),
         /**
          * Determine whether the message has to be considered empty or not.
          *
