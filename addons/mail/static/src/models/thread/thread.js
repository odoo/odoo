/** @odoo-module **/

import { registerNewModel } from '@mail/model/model_core';
import { attr, many2many, many2one, one2many, one2one } from '@mail/model/model_field';
import { clear, insert, insertAndReplace, link, replace, unlink, unlinkAll } from '@mail/model/model_field_command';
import { OnChange } from '@mail/model/model_onchange';
import throttle from '@mail/utils/throttle/throttle';
import Timer from '@mail/utils/timer/timer';
import { cleanSearchTerm } from '@mail/utils/utils';
import * as mailUtils from '@mail/js/utils';

import { str_to_datetime } from 'web.time';

function factory(dependencies) {

    const getSuggestedRecipientInfoNextTemporaryId = (function () {
        let tmpId = 0;
        return () => {
            tmpId += 1;
            return tmpId;
        };
    })();

    class Thread extends dependencies['mail.model'] {

        /**
         * @override
         */
        _willCreate() {
            const res = super._willCreate(...arguments);
            /**
             * Timer of current partner that was currently typing something, but
             * there is no change on the input for 5 seconds. This is used
             * in order to automatically notify other members that current
             * partner has stopped typing something, due to making no changes
             * on the composer for some time.
             */
            this._currentPartnerInactiveTypingTimer = new Timer(
                this.env,
                () => this.async(() => {
                    if (this.messaging.currentPartner) {
                        return this._onCurrentPartnerInactiveTypingTimeout();
                    }
                }),
                5 * 1000
            );
            /**
             * Last 'is_typing' status of current partner that has been notified
             * to other members. Useful to prevent spamming typing notifications
             * to other members if it hasn't changed. An exception is the
             * current partner long typing scenario where current partner has
             * to re-send the same typing notification from time to time, so
             * that other members do not assume he/she is no longer typing
             * something from not receiving any typing notifications for a
             * very long time.
             *
             * Supported values: true/false/undefined.
             * undefined makes only sense initially and during current partner
             * long typing timeout flow.
             */
            this._currentPartnerLastNotifiedIsTyping = undefined;
            /**
             * Timer of current partner that is typing a very long text. When
             * the other members do not receive any typing notification for a
             * long time, they must assume that the related partner is no longer
             * typing something (e.g. they have closed the browser tab).
             * This is a timer to let other members know that current partner
             * is still typing something, so that they should not assume he/she
             * has stopped typing something.
             */
            this._currentPartnerLongTypingTimer = new Timer(
                this.env,
                () => this.async(() => this._onCurrentPartnerLongTypingTimeout()),
                50 * 1000
            );
            /**
             * Determines whether the next request to notify current partner
             * typing status should always result to making RPC, regardless of
             * whether last notified current partner typing status is the same.
             * Most of the time we do not want to notify if value hasn't
             * changed, exception being the long typing scenario of current
             * partner.
             */
            this._forceNotifyNextCurrentPartnerTypingStatus = false;
            /**
             * Registry of timers of partners currently typing in the thread,
             * excluding current partner. This is useful in order to
             * automatically unregister typing members when not receive any
             * typing notification after a long time. Timers are internally
             * indexed by partner records as key. The current partner is
             * ignored in this registry of timers.
             *
             * @see registerOtherMemberTypingMember
             * @see unregisterOtherMemberTypingMember
             */
            this._otherMembersLongTypingTimers = new Map();

            /**
             * Clearable and cancellable throttled version of the
             * `_notifyCurrentPartnerTypingStatus` method.
             * This is useful when the current partner posts a message and
             * types something else afterwards: it must notify immediately that
             * he/she is typing something, instead of waiting for the throttle
             * internal timer.
             *
             * @see _notifyCurrentPartnerTypingStatus
             */
            this._throttleNotifyCurrentPartnerTypingStatus = throttle(
                this.env,
                ({ isTyping }) => this.async(() => this._notifyCurrentPartnerTypingStatus({ isTyping })),
                2.5 * 1000
            );
            return res;
        }

        /**
         * @override
         */
        _created() {
            super._created();
            this.onClick = this.onClick.bind(this);
            this.onClickLoadMoreMembers = this.onClickLoadMoreMembers.bind(this);
        }

        /**
         * @override
         */
        _willDelete() {
            this._currentPartnerInactiveTypingTimer.clear();
            this._currentPartnerLongTypingTimer.clear();
            this._throttleNotifyCurrentPartnerTypingStatus.clear();
            for (const timer of this._otherMembersLongTypingTimers.values()) {
                timer.clear();
            }
            if (this.isTemporary) {
                for (const message of this.messages) {
                    message.delete();
                }
            }
            return super._willDelete(...arguments);
        }

        //----------------------------------------------------------------------
        // Public
        //----------------------------------------------------------------------

        /**
         * Changes description of the thread to the given new description.
         * Only makes sense for channels.
         *
         * @param {string} description
         */
        async changeDescription(description) {
            this.update({ description });
            return this.env.services.rpc({
                model: 'mail.channel',
                method: 'channel_change_description',
                args: [[this.id]],
                kwargs: { description },
            });
        }

        /**
         * @static
         * @param {mail.thread} [thread] the concerned thread
         */
        static computeLastCurrentPartnerMessageSeenByEveryone(thread = undefined) {
            const threads = thread ? [thread] : this.messaging.models['mail.thread'].all();
            threads.map(localThread => {
                localThread.update({
                    lastCurrentPartnerMessageSeenByEveryone: localThread._computeLastCurrentPartnerMessageSeenByEveryone(),
                });
            });
        }

        /**
         * @static
         * @param {Object} data
         * @return {Object}
         */
        static convertData(data) {
            const data2 = {};
            if ('avatarCacheKey' in data) {
                data2.avatarCacheKey = data.avatarCacheKey;
            }
            if ('defaultDisplayMode' in data) {
                data2.defaultDisplayMode = data.defaultDisplayMode;
            }
            if ('description' in data) {
                data2.description = data.description;
            }
            if ('model' in data) {
                data2.model = data.model;
            }
            if ('channel_type' in data) {
                data2.channel_type = data.channel_type;
                data2.model = 'mail.channel';
            }
            if ('create_uid' in data) {
                data2.creator = insert({ id: data.create_uid });
            }
            if ('custom_channel_name' in data) {
                data2.custom_channel_name = data.custom_channel_name;
            }
            if ('group_based_subscription' in data) {
                data2.group_based_subscription = data.group_based_subscription;
            }
            if ('guestMembers' in data) {
                data2.guestMembers = data.guestMembers;
            }
            if ('id' in data) {
                data2.id = data.id;
            }
            if ('invitedGuests' in data) {
                data2.invitedGuests = data.invitedGuests;
            }
            if ('invitedPartners' in data) {
                data2.invitedPartners = data.invitedPartners;
            }
            if ('is_minimized' in data && 'state' in data) {
                data2.serverFoldState = data.is_minimized ? data.state : 'closed';
            }
            if ('is_pinned' in data) {
                data2.isServerPinned = data.is_pinned;
            }
            if ('last_interest_dt' in data && data.last_interest_dt) {
                data2.lastInterestDateTime = str_to_datetime(data.last_interest_dt);
            }
            if ('last_message' in data && data.last_message) {
                const messageData = this.messaging.models['mail.message'].convertData({
                    id: data.last_message.id,
                    model: data2.model,
                    res_id: data2.id,
                });
                data2.serverLastMessage = insert(messageData);
            }
            if ('last_message_id' in data && data.last_message_id) {
                const messageData = this.messaging.models['mail.message'].convertData({
                    id: data.last_message_id,
                    model: data2.model,
                    res_id: data2.id,
                });
                data2.serverLastMessage = insert(messageData);
            }
            if ('memberCount' in data) {
                data2.memberCount = data.memberCount;
            }
            if ('message_needaction_counter' in data) {
                data2.message_needaction_counter = data.message_needaction_counter;
            }
            if ('message_unread_counter' in data) {
                data2.serverMessageUnreadCounter = data.message_unread_counter;
            }
            if ('name' in data) {
                data2.name = data.name;
            }
            if ('public' in data) {
                data2.public = data.public;
            }
            if ('seen_message_id' in data) {
                data2.lastSeenByCurrentPartnerMessageId = data.seen_message_id || 0;
            }
            if ('uuid' in data) {
                data2.uuid = data.uuid;
            }

            // relations
            if ('members' in data) {
                // The list syntax is kept here because it is used in livechat override
                if (!data.members) {
                    data2.members = [unlinkAll()];
                } else {
                    data2.members = [insertAndReplace(data.members.map(memberData =>
                        this.messaging.models['mail.partner'].convertData(memberData)
                    ))];
                }
            }
            if ('rtc_inviting_session' in data) {
                data2.rtcInvitingSession = insert(data.rtc_inviting_session);
            }
            if ('rtcSessions' in data) {
                data2.rtcSessions = data.rtcSessions;
            }
            if ('seen_partners_info' in data) {
                if (!data.seen_partners_info) {
                    data2.partnerSeenInfos = unlinkAll();
                } else {
                    data2.partnerSeenInfos = insertAndReplace(
                        data.seen_partners_info.map(
                            ({ fetched_message_id, partner_id, seen_message_id }) => {
                                return {
                                    lastFetchedMessage: fetched_message_id ? insert({ id: fetched_message_id }) : unlinkAll(),
                                    lastSeenMessage: seen_message_id ? insert({ id: seen_message_id }) : unlinkAll(),
                                    partner: insertAndReplace({ id: partner_id }),
                            };
                        })
                    );
                    if (data.id || this.id) {
                        const messageIds = data.seen_partners_info.reduce((currentSet, { fetched_message_id, seen_message_id }) => {
                            if (fetched_message_id) {
                                currentSet.add(fetched_message_id);
                            }
                            if (seen_message_id) {
                                currentSet.add(seen_message_id);
                            }
                            return currentSet;
                        }, new Set());
                        if (messageIds.size > 0) {
                            data2.messageSeenIndicators = insertAndReplace([...messageIds].map(messageId => {
                                return {
                                    message: insertAndReplace({ id: messageId }),
                                };
                            }));
                        }
                    }
                }
            }

            return data2;
        }

        /**
         * Creates a new group chat with the provided partners.
         *
         * @param {Object} param0
         * @param {number[]} param0.partners_to Ids of the partners to add as channel
         * members.
         * @param {boolean|string} param0.default_display_mode
         * @returns {mail.thread} The newly created group chat.
         */
        static async createGroupChat({ default_display_mode, partners_to }) {
            const channelData = await this.env.services.rpc({
                model: 'mail.channel',
                method: 'create_group',
                kwargs: {
                    default_display_mode,
                    partners_to,
                },
            });
            return this.messaging.models['mail.thread'].insert(
                this.messaging.models['mail.thread'].convertData(channelData)
            );
        }

        /**
         * Client-side ending of the call.
         */
        endCall() {
            if (this.rtc) {
                this.rtc.reset();
                this.messaging.soundEffects.channelLeave.play();
            }
            this.update({
                rtc: unlink(),
                rtcInvitingSession: unlink(),
            });
        }

        /**
         * Fetches threads matching the given composer search state to extend
         * the JS knowledge and to update the suggestion list accordingly.
         * More specifically only thread of model 'mail.channel' are fetched.
         *
         * @static
         * @param {string} searchTerm
         * @param {Object} [options={}]
         * @param {mail.thread} [options.thread] prioritize and/or restrict
         *  result in the context of given thread
         */
        static async fetchSuggestions(searchTerm, { thread } = {}) {
            const channelsData = await this.env.services.rpc(
                {
                    model: 'mail.channel',
                    method: 'get_mention_suggestions',
                    kwargs: { search: searchTerm },
                },
                { shadow: true },
            );
            this.messaging.models['mail.thread'].insert(channelsData.map(channelData =>
                Object.assign(
                    { model: 'mail.channel' },
                    this.messaging.models['mail.thread'].convertData(channelData),
                )
            ));
        }

        /**
         * Returns a sort function to determine the order of display of threads
         * in the suggestion list.
         *
         * @static
         * @param {string} searchTerm
         * @param {Object} [options={}]
         * @param {mail.thread} [options.thread] prioritize result in the
         *  context of given thread
         * @returns {function}
         */
        static getSuggestionSortFunction(searchTerm, { thread } = {}) {
            const cleanedSearchTerm = cleanSearchTerm(searchTerm);
            return (a, b) => {
                const isAPublic = a.model === 'mail.channel' && a.public === 'public';
                const isBPublic = b.model === 'mail.channel' && b.public === 'public';
                if (isAPublic && !isBPublic) {
                    return -1;
                }
                if (!isAPublic && isBPublic) {
                    return 1;
                }
                const isMemberOfA = a.model === 'mail.channel' && a.members.includes(this.messaging.currentPartner);
                const isMemberOfB = b.model === 'mail.channel' && b.members.includes(this.messaging.currentPartner);
                if (isMemberOfA && !isMemberOfB) {
                    return -1;
                }
                if (!isMemberOfA && isMemberOfB) {
                    return 1;
                }
                const cleanedAName = cleanSearchTerm(a.name || '');
                const cleanedBName = cleanSearchTerm(b.name || '');
                if (cleanedAName.startsWith(cleanedSearchTerm) && !cleanedBName.startsWith(cleanedSearchTerm)) {
                    return -1;
                }
                if (!cleanedAName.startsWith(cleanedSearchTerm) && cleanedBName.startsWith(cleanedSearchTerm)) {
                    return 1;
                }
                if (cleanedAName < cleanedBName) {
                    return -1;
                }
                if (cleanedAName > cleanedBName) {
                    return 1;
                }
                return a.id - b.id;
            };
        }

        /**
         * Load the previews of the specified threads. Basically, it fetches the
         * last messages, since they are used to display inline content of them.
         *
         * @static
         * @param {mail.thread[]} threads
         */
        static async loadPreviews(threads) {
            const channelIds = threads.reduce((list, thread) => {
                if (thread.model === 'mail.channel') {
                    return list.concat(thread.id);
                }
                return list;
            }, []);
            if (channelIds.length === 0) {
                return;
            }
            const channelPreviews = await this.env.services.rpc({
                model: 'mail.channel',
                method: 'channel_fetch_preview',
                args: [channelIds],
            }, { shadow: true });
            this.messaging.models['mail.message'].insert(channelPreviews.filter(p => p.last_message).map(
                channelPreview => this.messaging.models['mail.message'].convertData(channelPreview.last_message)
            ));
        }

        /**
         * Performs the `channel_fold` RPC on `mail.channel`.
         *
         * @static
         * @param {string} uuid
         * @param {string} state
         */
        static async performRpcChannelFold(uuid, state) {
            return this.env.services.rpc({
                model: 'mail.channel',
                method: 'channel_fold',
                kwargs: {
                    state,
                    uuid,
                }
            }, { shadow: true });
        }

        /**
         * Performs the `channel_info` RPC on `mail.channel`.
         *
         * @static
         * @param {Object} param0
         * @param {integer[]} param0.ids list of id of channels
         * @returns {mail.thread[]}
         */
        static async performRpcChannelInfo({ ids }) {
            const channelInfos = await this.env.services.rpc({
                model: 'mail.channel',
                method: 'channel_info',
                args: [ids],
            }, { shadow: true });
            const channels = this.messaging.models['mail.thread'].insert(
                channelInfos.map(channelInfo => this.messaging.models['mail.thread'].convertData(channelInfo))
            );
            return channels;
        }

        /**
         * Performs the `/mail/channel/set_last_seen_message` RPC.
         *
         * @static
         * @param {Object} param0
         * @param {integer} param0.id id of channel
         * @param {integer[]} param0.lastMessageId
         */
        static async performRpcChannelSeen({ id, lastMessageId }) {
            return this.env.services.rpc({
                route: `/mail/channel/set_last_seen_message`,
                params: {
                    channel_id: id,
                    last_message_id: lastMessageId,
                },
            }, { shadow: true });
        }

        /**
         * Performs the `channel_pin` RPC on `mail.channel`.
         *
         * @static
         * @param {Object} param0
         * @param {boolean} [param0.pinned=false]
         * @param {string} param0.uuid
         */
        static async performRpcChannelPin({ pinned = false, uuid }) {
            return this.env.services.rpc({
                model: 'mail.channel',
                method: 'channel_pin',
                kwargs: {
                    uuid,
                    pinned,
                },
            }, { shadow: true });
        }

        /**
         * Performs the `channel_create` RPC on `mail.channel`.
         *
         * @static
         * @param {Object} param0
         * @param {string} param0.name
         * @param {string} [param0.privacy]
         * @returns {mail.thread} the created channel
         */
        static async performRpcCreateChannel({ name, privacy }) {
            const device = this.messaging.device;
            const data = await this.env.services.rpc({
                model: 'mail.channel',
                method: 'channel_create',
                args: [name, privacy],
                kwargs: {
                    context: Object.assign({}, this.env.session.user_content, {
                        // optimize the return value by avoiding useless queries
                        // in non-mobile devices
                        isMobile: device.isMobile,
                    }),
                },
            });
            return this.messaging.models['mail.thread'].insert(
                this.messaging.models['mail.thread'].convertData(data)
            );
        }

        /**
         * Performs the `channel_get` RPC on `mail.channel`.
         *
         * `openChat` is preferable in business code because it will avoid the
         * RPC if the chat already exists.
         *
         * @static
         * @param {Object} param0
         * @param {integer[]} param0.partnerIds
         * @param {boolean} [param0.pinForCurrentPartner]
         * @returns {mail.thread|undefined} the created or existing chat
         */
        static async performRpcCreateChat({ partnerIds, pinForCurrentPartner }) {
            const device = this.messaging.device;
            // TODO FIX: potential duplicate chat task-2276490
            const data = await this.env.services.rpc({
                model: 'mail.channel',
                method: 'channel_get',
                kwargs: {
                    context: Object.assign({}, this.env.session.user_content, {
                        // optimize the return value by avoiding useless queries
                        // in non-mobile devices
                        isMobile: device.isMobile,
                    }),
                    partners_to: partnerIds,
                    pin: pinForCurrentPartner,
                },
            });
            if (!data) {
                return;
            }
            return this.messaging.models['mail.thread'].insert(
                this.messaging.models['mail.thread'].convertData(data)
            );
        }

        /**
         * Performs the rpc to leave the rtc call of the channel.
         */
        async performRpcLeaveCall() {
            await this.async(() => this.env.services.rpc({
                route: '/mail/rtc/channel/leave_call',
                params: { channel_id: this.id },
            }, { shadow: true }));
        }

        /**
         * Performs RPC on the route `/mail/get_suggested_recipients`.
         *
         * @static
         * @param {Object} param0
         * @param {string} param0.model
         * @param {integer[]} param0.res_id
         */
        static async performRpcMailGetSuggestedRecipients({ model, res_ids }) {
            const data = await this.env.services.rpc({
                route: '/mail/get_suggested_recipients',
                params: {
                    model,
                    res_ids,
                },
            }, { shadow: true });
            for (const id in data) {
                const recipientInfoList = data[id].map(recipientInfoData => {
                    const [partner_id, emailInfo, reason] = recipientInfoData;
                    const [name, email] = emailInfo && mailUtils.parseEmail(emailInfo);
                    return {
                        email,
                        id: getSuggestedRecipientInfoNextTemporaryId(),
                        name,
                        partner: partner_id ? insert({ id: partner_id }) : unlink(),
                        reason,
                    };
                });
                this.insert({
                    id: parseInt(id),
                    model,
                    suggestedRecipientInfoList: insertAndReplace(recipientInfoList),
                });
            }
        }

        /**
         * Search for thread matching `searchTerm`.
         *
         * @static
         * @param {Object} param0
         * @param {integer} param0.limit
         * @param {string} param0.searchTerm
         */
        static async searchChannelsToOpen({ limit, searchTerm }) {
            const domain = [
                ['channel_type', '=', 'channel'],
                ['name', 'ilike', searchTerm],
            ];
            const fields = ['channel_type', 'name'];
            const channelsData = await this.env.services.rpc({
                model: "mail.channel",
                method: "search_read",
                kwargs: {
                    domain,
                    fields,
                    limit,
                },
            });
            return this.insert(channelsData.map(
                channelData => this.convertData(channelData)
            ));
        }

        /*
         * Returns threads that match the given search term. More specially only
         * threads of model 'mail.channel' are suggested, and if the context
         * thread is a private channel, only itself is returned if it matches
         * the search term.
         *
         * @static
         * @param {string} searchTerm
         * @param {Object} [options={}]
         * @param {mail.thread} [options.thread] prioritize and/or restrict
         *  result in the context of given thread
         * @returns {[mail.threads[], mail.threads[]]}
         */
        static searchSuggestions(searchTerm, { thread } = {}) {
            let threads;
            if (thread && thread.model === 'mail.channel' && thread.public !== 'public') {
                // Only return the current channel when in the context of a
                // non-public channel. Indeed, the message with the mention
                // would appear in the target channel, so this prevents from
                // inadvertently leaking the private message into the mentioned
                // channel.
                threads = [thread];
            } else {
                threads = this.messaging.models['mail.thread'].all();
            }
            const cleanedSearchTerm = cleanSearchTerm(searchTerm);
            return [threads.filter(thread =>
                !thread.isTemporary &&
                thread.model === 'mail.channel' &&
                thread.channel_type === 'channel' &&
                thread.displayName &&
                cleanSearchTerm(thread.displayName).includes(cleanedSearchTerm)
            )];
        }

         /**
          * Fetch attachments linked to a record. Useful for populating the store
          * with these attachments, which are used by attachment box in the chatter.
          */
        async fetchAttachments() {
            return this.fetchData(['attachments']);
        }

        /**
         * Requests the given `requestList` data from the server.
         *
         * @param {string[]} requestList
         */
<<<<<<< HEAD
        async fetchAttachments() {
            const attachmentsData = await this.async(() => this.env.services.rpc({
                model: 'ir.attachment',
                method: 'search_read',
                domain: [
                    ['res_id', '=', this.id],
                    ['res_model', '=', this.model],
                ],
                fields: ['id', 'name', 'mimetype'],
                orderBy: [{ name: 'id', asc: false }],
            }, { shadow: true }));
            this.update({
                originThreadAttachments: insertAndReplace(attachmentsData),
            });
            this.update({ areAttachmentsLoaded: true });
=======
        async fetchData(requestList) {
            if (this.isTemporary) {
                return;
            }
            const requestSet = new Set(requestList);
            if (requestSet.has('attachments')) {
                this.update({ isLoadingAttachments: true });
            }
            const {
                attachments: attachmentsData,
            } = await this.env.services.rpc({
                route: '/mail/thread/data',
                params: {
                    request_list: [...requestSet],
                    thread_id: this.id,
                    thread_model: this.model,
                },
            }, { shadow: true });
            if (!this.exists()) {
                return;
            }
            const values = {};
            if (attachmentsData) {
                Object.assign(values, {
                    areAttachmentsLoaded: true,
                    isLoadingAttachments: false,
                    originThreadAttachments: insertAndReplace(attachmentsData),
                });
            }
            this.update(values);
>>>>>>> 4d11cb0e
        }

        /**
         * Fetches suggested recipients.
         */
        async fetchAndUpdateSuggestedRecipients() {
            if (this.isTemporary) {
                return;
            }
            return this.messaging.models['mail.thread'].performRpcMailGetSuggestedRecipients({
                model: this.model,
                res_ids: [this.id],
            });
        }

        /**
         * Add current user to provided thread's followers.
         */
        async follow() {
            await this.async(() => this.env.services.rpc({
                model: this.model,
                method: 'message_subscribe',
                args: [[this.id]],
                kwargs: {
                    partner_ids: [this.messaging.currentPartner.id],
                },
            }));
            this.refreshFollowers();
            this.fetchAndUpdateSuggestedRecipients();
        }

        /**
         * Leaves the current call if there is one, joins the call if the user was
         * not yet in it.
         *
         * @param {Object} options
         */
        async toggleCall(options) {
            this.update({ hasPendingRtcRequest: true });
            const isActiveCall = !!this.rtc;
            if (this.messaging.rtc.channel) {
                await this.messaging.rtc.channel.leaveCall();
            }
            if (isActiveCall) {
                this.update({ hasPendingRtcRequest: false });
                return;
            }
            await this._joinCall(options);
            this.update({ hasPendingRtcRequest: false });
        }

        /**
         * @param {Object} [param0]
         * @param {boolean} [param0.startWithVideo] whether or not to start the call with the video
         * @param {boolean} [param0.videoType] type of the video: 'user-video' or 'display'
         */
        async _joinCall({ startWithVideo = false, videoType } = {}) {
            if (this.model !== 'mail.channel') {
                return;
            }
            if (!this.messaging.rtc.isClientRtcCompatible) {
                this.env.services.notification.notify({
                    message: this.env._t("Your browser does not support webRTC."),
                    type: 'warning',
                });
                return;
            }
            const { rtcSessions, iceServers, sessionId, invitedPartners, invitedGuests } = await this.async(() => this.env.services.rpc({
                route: '/mail/rtc/channel/join_call',
                params: {
                    channel_id: this.id,
                    check_rtc_session_ids: this.rtcSessions.map(rtcSession => rtcSession.id),
                },
            }, { shadow: true }));
            if (!this.exists()) {
                return;
            }
            this.update({
                rtc: link(this.messaging.rtc),
                rtcInvitingSession: unlink(),
                rtcSessions,
                invitedGuests,
                invitedPartners,
            });
            await this.async(() => this.messaging.rtc.initSession({
                currentSessionId: sessionId,
                iceServers,
                startWithAudio: true,
                startWithVideo,
                videoType,
            }));
            this.messaging.soundEffects.channelJoin.play();
        }

        /**
         * Notifies the server and does the cleanup of the current call.
         */
        async leaveCall() {
            await this.performRpcLeaveCall();
            this.endCall();
        }

        /**
         * @param {Array<Object>} rtcSessions server representation of the current rtc sessions of the channel
         */
        updateRtcSessions(rtcSessions) {
            const oldCount = this.rtcSessions.length;
            this.update({ rtcSessions });
            if (this.rtc) {
                const newCount = this.rtcSessions.length;
                if (newCount > oldCount) {
                    this.messaging.soundEffects.channelJoin.play();
                }
                if (newCount < oldCount) {
                    this.messaging.soundEffects.memberLeave.play();
                }
            }
            this.rtc && this.rtc.filterCallees(this.rtcSessions);
            if (this.rtc && !this.rtc.currentRtcSession) {
                this.endCall();
            }
<<<<<<< HEAD
=======
        }

        /**
         * Returns the name of the given partner in the context of this thread.
         *
         * @param {mail.partner} partner
         * @returns {string}
         */
        getMemberName(partner) {
            return partner.nameOrDisplayName;
>>>>>>> 4d11cb0e
        }

        /**
         * Returns the text that identifies this thread in a mention.
         *
         * @returns {string}
         */
        getMentionText() {
            return this.name;
        }

        /**
         * Joins this thread. Only makes sense on channels of type channel.
         */
        async join() {
            await this.env.services.rpc({
                model: 'mail.channel',
                method: 'add_members',
                args: [[this.id]],
                kwargs: { partner_ids: [this.messaging.currentPartner.id] }
            });
        }

        /**
         * Leaves this thread. Only makes sense on channels of type channel.
         */
        async leave() {
            await this.env.services.rpc({
                model: 'mail.channel',
                method: 'action_unfollow',
                args: [[this.id]],
            });
        }

        /**
         * Load new messages on the main cache of this thread.
         */
        loadNewMessages() {
            this.cache.loadNewMessages();
        }

        /**
         * Mark the specified conversation as fetched.
         */
        async markAsFetched() {
            await this.async(() => this.env.services.rpc({
                model: 'mail.channel',
                method: 'channel_fetched',
                args: [[this.id]],
            }, { shadow: true }));
        }

        /**
         * Mark the specified conversation as read/seen.
         *
         * @param {mail.message} message the message to be considered as last seen.
         */
        async markAsSeen(message) {
            if (this.messaging.currentGuest) {
                return;
            }
            if (this.model !== 'mail.channel') {
                return;
            }
            if (this.pendingSeenMessageId && message.id <= this.pendingSeenMessageId) {
                return;
            }
            if (
                this.lastSeenByCurrentPartnerMessageId &&
                message.id <= this.lastSeenByCurrentPartnerMessageId
            ) {
                return;
            }
            this.update({ pendingSeenMessageId: message.id });
            return this.messaging.models['mail.thread'].performRpcChannelSeen({
                id: this.id,
                lastMessageId: message.id,
            });
        }

        /**
         * Marks as read all needaction messages with this thread as origin.
         */
        async markNeedactionMessagesAsOriginThreadAsRead() {
            await this.async(() =>
                this.messaging.models['mail.message'].markAsRead(this.needactionMessagesAsOriginThread)
            );
        }

        /**
         * Notifies the server of new fold state. Useful for initial,
         * cross-tab, and cross-device chat window state synchronization.
         *
         * @param {string} state
         */
        async notifyFoldStateToServer(state) {
            if (this.model !== 'mail.channel') {
                // Server sync of fold state is only supported for channels.
                return;
            }
            if (!this.uuid) {
                return;
            }
            return this.messaging.models['mail.thread'].performRpcChannelFold(this.uuid, state);
        }

        /**
         * Notify server to leave the current channel. Useful for cross-tab
         * and cross-device chat window state synchronization.
         *
         * Only makes sense if isPendingPinned is set to the desired value.
         */
        async notifyPinStateToServer() {
            if (this.channel_type === 'channel') {
                await this.leave();
                return;
            }
            await this.messaging.models['mail.thread'].performRpcChannelPin({
                pinned: this.isPendingPinned,
                uuid: this.uuid,
            });
        }

        /**
         * Handles click on the avatar of the given member in the member list of
         * this channel.
         *
         * @param {mail.partner} member
         */
        onClickMemberAvatar(member) {
            member.openChat();
        }

        /**
         * Handles click on the name of the given member in the member list of
         * this channel.
         *
         * @param {mail.partner} member
         */
        onClickMemberName(member) {
            member.openProfile();
        }

        /**
         * Opens this thread either as form view, in discuss app, or as a chat
         * window. The thread will be opened in an "active" matter, which will
         * interrupt current user flow.
         *
         * @param {Object} [param0]
         * @param {boolean} [param0.expanded=false]
         * @param {boolean} [param0.focus]
         */
        async open({ expanded = false, focus } = {}) {
            const discuss = this.messaging.discuss;
            // check if thread must be opened in form view
            if (!['mail.box', 'mail.channel'].includes(this.model)) {
                if (expanded || discuss.isOpen) {
                    // Close chat window because having the same thread opened
                    // both in chat window and as main document does not look
                    // good.
                    this.messaging.chatWindowManager.closeThread(this);
                    await this.messaging.openDocument({
                        id: this.id,
                        model: this.model,
                    });
                    return;
                }
            }
            // check if thread must be opened in discuss
            const device = this.messaging.device;
            if (
                (!device.isMobile && (discuss.isOpen || expanded)) ||
                this.model === 'mail.box'
            ) {
                return discuss.openThread(this, {
                    focus: focus !== undefined ? focus : !this.messaging.device.isMobileDevice,
                });
            }
            // thread must be opened in chat window
            return this.messaging.chatWindowManager.openThread(this, {
                makeActive: true,
            });
        }

        /**
         * Opens the most appropriate view that is a profile for this thread.
         */
        async openProfile() {
            return this.messaging.openDocument({
                id: this.id,
                model: this.model,
            });
        }

        /**
         * Pin this thread and notify server of the change.
         */
        async pin() {
            this.update({ isPendingPinned: true });
            if (this.messaging.currentGuest) {
                return;
            }
            await this.notifyPinStateToServer();
        }

        /**
         * Open a dialog to add partners as followers.
         */
        promptAddPartnerFollower() {
            this._promptAddFollower();
        }

        async refresh() {
            if (this.isTemporary) {
                return;
            }
            this.loadNewMessages();
            await this.async(() => this.fetchAttachments());
        }

        async refreshActivities() {
            if (!this.hasActivities) {
                return;
            }
            if (this.isTemporary) {
                return;
            }
            // A bit "extreme", may be improved
            const [{ activity_ids: newActivityIds }] = await this.async(() => this.env.services.rpc({
                model: this.model,
                method: 'read',
                args: [this.id, ['activity_ids']]
            }, { shadow: true }));
            const activitiesData = await this.async(() => this.env.services.rpc({
                model: 'mail.activity',
                method: 'activity_format',
                args: [newActivityIds]
            }, { shadow: true }));
            const activities = this.messaging.models['mail.activity'].insert(activitiesData.map(
                activityData => this.messaging.models['mail.activity'].convertData(activityData)
            ));
            this.update({ activities: replace(activities) });
        }

        /**
         * Refresh followers information from server.
         */
        async refreshFollowers() {
            if (this.isTemporary) {
                this.update({ followers: unlinkAll() });
                return;
            }
            const { followers } = await this.async(() => this.env.services.rpc({
                route: '/mail/read_followers',
                params: {
                    res_id: this.id,
                    res_model: this.model,
                },
            }, { shadow: true }));
            this.update({ areFollowersLoaded: true });
            if (followers.length > 0) {
                this.update({
                    followers: insertAndReplace(followers.map(data =>
                        this.messaging.models['mail.follower'].convertData(data))
                    ),
                });
            } else {
                this.update({
                    followers: unlinkAll(),
                });
            }
        }

        /**
         * Refresh the typing status of the current partner.
         */
        refreshCurrentPartnerIsTyping() {
            this._currentPartnerInactiveTypingTimer.reset();
        }

        /**
         * Called to refresh a registered other member partner that is typing
         * something.
         *
         * @param {mail.partner} partner
         */
        refreshOtherMemberTypingMember(partner) {
            this._otherMembersLongTypingTimers.get(partner).reset();
        }

        /**
         * Called when current partner is inserting some input in composer.
         * Useful to notify current partner is currently typing something in the
         * composer of this thread to all other members.
         */
        async registerCurrentPartnerIsTyping() {
            // Handling of typing timers.
            this._currentPartnerInactiveTypingTimer.start();
            this._currentPartnerLongTypingTimer.start();
            // Manage typing member relation.
            const currentPartner = this.messaging.currentPartner;
            const newOrderedTypingMemberLocalIds = this.orderedTypingMemberLocalIds
                .filter(localId => localId !== currentPartner.localId);
            newOrderedTypingMemberLocalIds.push(currentPartner.localId);
            this.update({
                orderedTypingMemberLocalIds: newOrderedTypingMemberLocalIds,
                typingMembers: link(currentPartner),
            });
            // Notify typing status to other members.
            await this._throttleNotifyCurrentPartnerTypingStatus({ isTyping: true });
        }

        /**
         * Called to register a new other member partner that is typing
         * something.
         *
         * @param {mail.partner} partner
         */
        registerOtherMemberTypingMember(partner) {
            const timer = new Timer(
                this.env,
                () => this.async(() => this._onOtherMemberLongTypingTimeout(partner)),
                60 * 1000
            );
            this._otherMembersLongTypingTimers.set(partner, timer);
            timer.start();
            const newOrderedTypingMemberLocalIds = this.orderedTypingMemberLocalIds
                .filter(localId => localId !== partner.localId);
            newOrderedTypingMemberLocalIds.push(partner.localId);
            this.update({
                orderedTypingMemberLocalIds: newOrderedTypingMemberLocalIds,
                typingMembers: link(partner),
            });
        }

        /**
         * Renames this thread to the given new name.
         * Only makes sense for channels.
         *
         * @param {string} name
         */
        async rename(name) {
            this.update({ name });
            return this.env.services.rpc({
                model: 'mail.channel',
                method: 'channel_rename',
                args: [[this.id]],
                kwargs: { name },
            });
        }

        /**
         * Sets the custom name of this thread for the current user to the given
         * new name.
         * Only makes sense for channels.
         *
         * @param {string} newName
         */
        async setCustomName(newName) {
            return this.env.services.rpc({
                model: 'mail.channel',
                method: 'channel_set_custom_name',
                args: [this.id],
                kwargs: { name: newName },
            });
        }

        /**
         * Starts editing the last message of this thread from the current user.
         */
        startEditingLastMessageFromCurrentUser() {
            for (const threadView of this.threadViews) {
                const messages = threadView.threadCache.orderedMessages;
                messages.reverse();
                const message = messages.find(message => message.isCurrentUserOrGuestAuthor && message.canBeDeleted);
                if (message) {
                    message.startEditing();
                }
            }
        }

        /**
         * Unfollow current partner from this thread.
         */
        async unfollow() {
            const currentPartnerFollower = this.followers.find(
                follower => follower.partner === this.messaging.currentPartner
            );
            await this.async(() => currentPartnerFollower.remove());
        }

        /**
         * Unpin this thread and notify server of the change.
         */
        async unpin() {
            this.update({ isPendingPinned: false });
            if (this.messaging.currentGuest) {
                return;
            }
            await this.notifyPinStateToServer();
        }

        /**
         * Called when current partner has explicitly stopped inserting some
         * input in composer. Useful to notify current partner has currently
         * stopped typing something in the composer of this thread to all other
         * members.
         *
         * @param {Object} [param0={}]
         * @param {boolean} [param0.immediateNotify=false] if set, is typing
         *   status of current partner is immediately notified and doesn't
         *   consume throttling at all.
         */
        async unregisterCurrentPartnerIsTyping({ immediateNotify = false } = {}) {
            // Handling of typing timers.
            this._currentPartnerInactiveTypingTimer.clear();
            this._currentPartnerLongTypingTimer.clear();
            // Manage typing member relation.
            const currentPartner = this.messaging.currentPartner;
            const newOrderedTypingMemberLocalIds = this.orderedTypingMemberLocalIds
                .filter(localId => localId !== currentPartner.localId);
            this.update({
                orderedTypingMemberLocalIds: newOrderedTypingMemberLocalIds,
                typingMembers: unlink(currentPartner),
            });
            // Notify typing status to other members.
            if (immediateNotify) {
                this._throttleNotifyCurrentPartnerTypingStatus.clear();
            }
            await this.async(
                () => this._throttleNotifyCurrentPartnerTypingStatus({ isTyping: false })
            );
        }

        /**
         * Called to unregister an other member partner that is no longer typing
         * something.
         *
         * @param {mail.partner} partner
         */
        unregisterOtherMemberTypingMember(partner) {
            this._otherMembersLongTypingTimers.get(partner).clear();
            this._otherMembersLongTypingTimers.delete(partner);
            const newOrderedTypingMemberLocalIds = this.orderedTypingMemberLocalIds
                .filter(localId => localId !== partner.localId);
            this.update({
                orderedTypingMemberLocalIds: newOrderedTypingMemberLocalIds,
                typingMembers: unlink(partner),
            });
        }

        /**
         * Unsubscribe current user from provided channel.
         */
        unsubscribe() {
            this.leaveCall();
            this.messaging.chatWindowManager.closeThread(this);
            this.unpin();
        }

        //----------------------------------------------------------------------
        // Private
        //----------------------------------------------------------------------

        /**
         * @private
         * @returns {mail.attachment[]}
         */
        _computeAllAttachments() {
            const allAttachments = [...new Set(this.originThreadAttachments.concat(this.attachments))]
                .sort((a1, a2) => {
                    // "uploading" before "uploaded" attachments.
                    if (!a1.isUploading && a2.isUploading) {
                        return 1;
                    }
                    if (a1.isUploading && !a2.isUploading) {
                        return -1;
                    }
                    // "most-recent" before "oldest" attachments.
                    return Math.abs(a2.id) - Math.abs(a1.id);
                });
            return replace(allAttachments);
        }

        /**
         * @private
         * @returns {FieldCommand}
         */
        _computeComposer() {
            if (this.model === 'mail.box') {
                return clear();
            }
            return insertAndReplace();
        }

        /**
         * @private
         * @returns {mail.partner}
         */
        _computeCorrespondent() {
            if (this.channel_type === 'channel') {
                return unlink();
            }
            const correspondents = this.members.filter(partner =>
                partner !== this.messaging.currentPartner
            );
            if (correspondents.length === 1) {
                // 2 members chat
                return link(correspondents[0]);
            }
            if (this.members.length === 1) {
                // chat with oneself
                return link(this.members[0]);
            }
            return unlink();
        }

        /**
         * @private
         * @returns {FieldCommand}
         */
        _computeDiscussSidebarCategoryItem() {
            if (this.model !== 'mail.channel') {
                return clear();
            }
            if (!this.isPinned) {
                return clear();
            }
            const discussSidebarCategory = this._getDiscussSidebarCategory();
            if (!discussSidebarCategory) {
                return clear();
            }
            return insertAndReplace({ category: replace(discussSidebarCategory) });
        }

        /**
         * @private
         * @returns {string}
         */
        _computeDisplayName() {
            if (this.channel_type === 'chat' && this.correspondent) {
                return this.custom_channel_name || this.correspondent.nameOrDisplayName;
            }
            if (this.channel_type === 'group' && !this.name) {
                const partnerNames = this.members.map(partner => partner.nameOrDisplayName);
                const guestNames = this.guestMembers.map(guest => guest.name);
                return [...partnerNames, ...guestNames].join(this.env._t(", "));
            }
            return this.name;
        }

        /**
         * @private
         * @returns {Object}
         */
        _computeFetchMessagesParams() {
            if (this.model === 'mail.box') {
                return {};
            }
            if (this.model === 'mail.channel') {
                return { 'channel_id': this.id };
            }
            return {
                'thread_id': this.id,
                'thread_model': this.model,
            };
        }

        /**
         * @private
         * @returns {string}
         */
        _computeFetchMessagesUrl() {
            switch (this) {
                case this.messaging.inbox:
                    return '/mail/inbox/messages';
                case this.messaging.history:
                    return '/mail/history/messages';
                case this.messaging.starred:
                    return '/mail/starred/messages';
            }
            if (this.model === 'mail.channel') {
                return `/mail/channel/messages`;
            }
            return `/mail/thread/messages`;
        }

        /**
         * @private
         * @returns {mail.activity[]}
         */
        _computeFutureActivities() {
            return replace(this.activities.filter(activity => activity.state === 'planned'));
        }

        /**
         * @private
         * @returns {boolean}
         */
        _computeHasCallFeature() {
            return ['channel', 'chat', 'group'].includes(this.channel_type);
        }

        /**
         * @private
         * @returns {boolean}
         */
        _computeHasInviteFeature() {
            return this.model === 'mail.channel';
        }

        /**
         * @private
         * @returns {boolean}
         */
        _computeHasSeenIndicators() {
            if (this.model !== 'mail.channel') {
                return false;
            }
            return ['chat', 'livechat'].includes(this.channel_type);
        }

        /**
        * @private
        * @returns {boolean}
        */
        _computeIsChannelDescriptionChangeable() {
            return this.model === 'mail.channel' && ['channel', 'group'].includes(this.channel_type);
        }

        /**
         * @private
         * @returns {boolean}
         */
        _computeIsDescriptionEditableByCurrentUser() {
            return Boolean(
                this.messaging.currentUser &&
                this.messaging.currentUser.isInternalUser &&
                this.isChannelDescriptionChangeable
            );
        }

        /**
         * @private
         * @returns {boolean}
         */
        _computeIsChannelRenamable() {
            return (
                this.model === 'mail.channel' &&
                ['chat', 'channel', 'group'].includes(this.channel_type)
            );
        }

        /**
         * @private
         * @returns {boolean}
         */
        _computeHasMemberListFeature() {
            return this.model === 'mail.channel' && ['channel', 'group'].includes(this.channel_type);
        }

        /**
         * @returns {string}
         */
        _computeInvitationLink() {
            if (!this.uuid || !this.channel_type || this.channel_type === 'chat') {
                return clear();
            }
            return `${window.location.origin}/chat/${this.id}/${this.uuid}`;
        }

        /**
         * @private
         * @returns {boolean}
         */
        _computeIsChatChannel() {
            return this.channel_type === 'chat' || this.channel_type === 'group';
        }

        /**
         * @private
         * @returns {boolean}
         */
        _computeIsCurrentPartnerFollowing() {
            return this.followers.some(follower =>
                follower.partner && follower.partner === this.messaging.currentPartner
            );
        }

        /**
         * @private
         * @returns {boolean}
         */
        _computeIsPinned() {
            return this.isPendingPinned !== undefined ? this.isPendingPinned : this.isServerPinned;
        }

        /**
         * @private
         * @returns {mail.message}
         */
        _computeLastCurrentPartnerMessageSeenByEveryone() {
            const otherPartnerSeenInfos =
                this.partnerSeenInfos.filter(partnerSeenInfo =>
                    partnerSeenInfo.partner !== this.messaging.currentPartner);
            if (otherPartnerSeenInfos.length === 0) {
                return unlinkAll();
            }

            const otherPartnersLastSeenMessageIds =
                otherPartnerSeenInfos.map(partnerSeenInfo =>
                    partnerSeenInfo.lastSeenMessage ? partnerSeenInfo.lastSeenMessage.id : 0
                );
            if (otherPartnersLastSeenMessageIds.length === 0) {
                return unlinkAll();
            }
            const lastMessageSeenByAllId = Math.min(
                ...otherPartnersLastSeenMessageIds
            );
            const currentPartnerOrderedSeenMessages =
                this.orderedNonTransientMessages.filter(message =>
                    message.author === this.messaging.currentPartner &&
                    message.id <= lastMessageSeenByAllId);

            if (
                !currentPartnerOrderedSeenMessages ||
                currentPartnerOrderedSeenMessages.length === 0
            ) {
                return unlinkAll();
            }
            return link(currentPartnerOrderedSeenMessages.slice().pop());
        }

        /**
         * @private
         * @returns {mail.message|undefined}
         */
        _computeLastMessage() {
            const {
                length: l,
                [l - 1]: lastMessage,
            } = this.orderedMessages;
            if (lastMessage) {
                return link(lastMessage);
            }
            return unlink();
        }

        /**
         * @private
         * @returns {mail.message|undefined}
         */
        _computeLastNonTransientMessage() {
            const {
                length: l,
                [l - 1]: lastMessage,
            } = this.orderedNonTransientMessages;
            if (lastMessage) {
                return link(lastMessage);
            }
            return unlink();
        }

        /**
         * Adjusts the last seen message received from the server to consider
         * the following messages also as read if they are either transient
         * messages or messages from the current partner.
         *
         * @private
         * @returns {integer}
         */
        _computeLastSeenByCurrentPartnerMessageId() {
            const firstMessage = this.orderedMessages[0];
            if (
                firstMessage &&
                this.lastSeenByCurrentPartnerMessageId &&
                this.lastSeenByCurrentPartnerMessageId < firstMessage.id
            ) {
                // no deduction can be made if there is a gap
                return this.lastSeenByCurrentPartnerMessageId;
            }
            let lastSeenByCurrentPartnerMessageId = this.lastSeenByCurrentPartnerMessageId;
            for (const message of this.orderedMessages) {
                if (message.id <= this.lastSeenByCurrentPartnerMessageId) {
                    continue;
                }
                if (
                    (message.author && this.messaging.currentPartner && message.author === this.messaging.currentPartner) ||
                    (message.guestAuthor && this.messaging.currentGuest && message.guestAuthor === this.messaging.currentGuest) ||
                    message.isTransient
                ) {
                    lastSeenByCurrentPartnerMessageId = message.id;
                    continue;
                }
                return lastSeenByCurrentPartnerMessageId;
            }
            return lastSeenByCurrentPartnerMessageId;
        }

        /**
         * @private
         * @returns {mail.message|undefined}
         */
        _computeLastNeedactionMessageAsOriginThread() {
            const orderedNeedactionMessagesAsOriginThread = this.needactionMessagesAsOriginThread.sort(
                (m1, m2) => m1.id < m2.id ? -1 : 1
            );
            const {
                length: l,
                [l - 1]: lastNeedactionMessageAsOriginThread,
            } = orderedNeedactionMessagesAsOriginThread;
            if (lastNeedactionMessageAsOriginThread) {
                return link(lastNeedactionMessageAsOriginThread);
            }
            return unlink();
        }

        /**
         * @private
         * @returns {integer}
         */
        _computeLocalMessageUnreadCounter() {
            if (this.model !== 'mail.channel') {
                // unread counter only makes sense on channels
                return clear();
            }
            // By default trust the server up to the last message it used
            // because it's not possible to do better.
            let baseCounter = this.serverMessageUnreadCounter;
            let countFromId = this.serverLastMessage ? this.serverLastMessage.id : 0;
            // But if the client knows the last seen message that the server
            // returned (and by assumption all the messages that come after),
            // the counter can be computed fully locally, ignoring potentially
            // obsolete values from the server.
            const firstMessage = this.orderedMessages[0];
            if (
                firstMessage &&
                this.lastSeenByCurrentPartnerMessageId &&
                this.lastSeenByCurrentPartnerMessageId >= firstMessage.id
            ) {
                baseCounter = 0;
                countFromId = this.lastSeenByCurrentPartnerMessageId;
            }
            // Include all the messages that are known locally but the server
            // didn't take into account.
            return this.orderedMessages.reduce((total, message) => {
                if (message.id <= countFromId) {
                    return total;
                }
                return total + 1;
            }, baseCounter);
        }

        /**
         * @private
         * @returns {FieldCommand}
         */
        _computeMessagingAsRingingThread() {
            if (this.rtcInvitingSession) {
                return replace(this.messaging);
            }
            return clear();
        }

        /**
         * @private
         * @returns {FieldCommand}
         */
        _computeMessagingMenuAsPinnedAndUnreadChannel() {
            if (!this.messaging.messagingMenu) {
                return clear();
            }
            return (this.model === 'mail.channel' && this.isPinned && this.localMessageUnreadCounter > 0)
                ? replace(this.messaging.messagingMenu)
                : clear();
        }

        /**
         * @private
         * @returns {mail.message[]}
         */
        _computeNeedactionMessagesAsOriginThread() {
            return replace(this.messagesAsOriginThread.filter(message => message.isNeedaction));
        }

        /**
         * @private
         * @returns {mail.message|undefined}
         */
        _computeMessageAfterNewMessageSeparator() {
            if (this.model !== 'mail.channel') {
                return unlink();
            }
            if (this.localMessageUnreadCounter === 0) {
                return unlink();
            }
            const index = this.orderedMessages.findIndex(message =>
                message.id === this.lastSeenByCurrentPartnerMessageId
            );
            if (index === -1) {
                return unlink();
            }
            const message = this.orderedMessages[index + 1];
            if (!message) {
                return unlink();
            }
            return link(message);
        }

        /**
         * @private
         * @returns {mail.partner[]}
         */
        _computeOrderedOfflineMembers() {
            return replace(this._sortMembers(this.members.filter(member => !member.isOnline)));
        }

        /**
         * @private
         * @returns {mail.partner[]}
         */
        _computeOrderedOnlineMembers() {
            return replace(this._sortMembers(this.members.filter(member => member.isOnline)));
        }

        /**
         * @private
         * @returns {mail.message[]}
         */
        _computeOrderedMessages() {
            return replace(this.messages.sort((m1, m2) => m1.id < m2.id ? -1 : 1));
        }

        /**
         * @private
         * @returns {mail.message[]}
         */
        _computeOrderedNonTransientMessages() {
            return replace(this.orderedMessages.filter(m => !m.isTransient));
        }

        /**
         * @private
         * @returns {mail.partner[]}
         */
        _computeOrderedOtherTypingMembers() {
            return replace(this.orderedTypingMembers.filter(
                member => member !== this.messaging.currentPartner
            ));
        }

        /**
         * @private
         * @returns {mail.partner[]}
         */
        _computeOrderedTypingMembers() {
            return [[
                'replace',
                this.orderedTypingMemberLocalIds
                    .map(localId => this.messaging.models['mail.partner'].get(localId))
                    .filter(member => !!member),
            ]];
        }

        /**
         * @private
         * @returns {mail.activity[]}
         */
        _computeOverdueActivities() {
            return replace(this.activities.filter(activity => activity.state === 'overdue'));
        }

        /**
         * @private
         * @returns {mail.activity[]}
         */
        _computeTodayActivities() {
            return replace(this.activities.filter(activity => activity.state === 'today'));
        }

        /**
         * @private
         * @returns {string}
         */
        _computeTypingStatusText() {
            if (this.orderedOtherTypingMembers.length === 0) {
                return this.constructor.fields.typingStatusText.default;
            }
            if (this.orderedOtherTypingMembers.length === 1) {
                return _.str.sprintf(
                    this.env._t("%s is typing..."),
                    this.getMemberName(this.orderedOtherTypingMembers[0])
                );
            }
            if (this.orderedOtherTypingMembers.length === 2) {
                return _.str.sprintf(
                    this.env._t("%s and %s are typing..."),
                    this.getMemberName(this.orderedOtherTypingMembers[0]),
                    this.getMemberName(this.orderedOtherTypingMembers[1])
                );
            }
            return _.str.sprintf(
                this.env._t("%s, %s and more are typing..."),
                this.getMemberName(this.orderedOtherTypingMembers[0]),
                this.getMemberName(this.orderedOtherTypingMembers[1])
            );
        }

        /**
         * @private
         * @returns {integer}
         */
        _computeUnknownMemberCount() {
            return this.memberCount - this.members.length;
        }

        /**
         * Compute an url string that can be used inside a href attribute
         *
         * @private
         * @returns {string}
         */
        _computeUrl() {
            const baseHref = this.env.session.url('/web');
            if (this.model === 'mail.channel') {
                return `${baseHref}#action=mail.action_discuss&active_id=${this.model}_${this.id}`;
            }
            return `${baseHref}#model=${this.model}&id=${this.id}`;
        }

        /**
         * @private
         * @returns {number}
         */
        _computeVideoCount() {
            return this.rtcSessions.filter(session => session.videoStream).length;
        }

        /**
         * Returns the discuss sidebar category that corresponds to this channel
         * type.
         *
         * @private
         * @returns {mail.discuss_sidebar_category}
         */
        _getDiscussSidebarCategory() {
            switch (this.channel_type) {
                case 'channel':
                    return this.messaging.discuss.categoryChannel;
                case 'chat':
                case 'group':
                    return this.messaging.discuss.categoryChat;
            }
        }

        /**
         * @private
         * @param {Object} param0
         * @param {boolean} param0.isTyping
         */
        async _notifyCurrentPartnerTypingStatus({ isTyping }) {
            if (
                this._forceNotifyNextCurrentPartnerTypingStatus ||
                isTyping !== this._currentPartnerLastNotifiedIsTyping
            ) {
                if (this.model === 'mail.channel') {
                    await this.async(() => this.env.services.rpc({
                        model: 'mail.channel',
                        method: 'notify_typing',
                        args: [this.id],
                        kwargs: { is_typing: isTyping },
                    }, { shadow: true }));
                }
                if (isTyping && this._currentPartnerLongTypingTimer.isRunning) {
                    this._currentPartnerLongTypingTimer.reset();
                }
            }
            this._forceNotifyNextCurrentPartnerTypingStatus = false;
            this._currentPartnerLastNotifiedIsTyping = isTyping;
        }

        /**
         * @private
         */
        _onChangeLastSeenByCurrentPartnerMessageId() {
            this.messaging.messagingBus.trigger('o-thread-last-seen-by-current-partner-message-id-changed', {
                thread: this,
            });
        }

        /**
         * Handles change of pinned state coming from the server. Useful to
         * clear pending state once server acknowledged the change.
         *
         * @private
         * @see isPendingPinned
         */
        _onIsServerPinnedChanged() {
            if (this.isServerPinned === this.isPendingPinned) {
                this.update({ isPendingPinned: clear() });
            }
        }

        /**
         * Handles change of fold state coming from the server. Useful to
         * synchronize corresponding chat window.
         *
         * @private
         */
        _onServerFoldStateChanged() {
            if (!this.messaging.chatWindowManager) {
                // avoid crash during destroy
                return;
            }
            if (this.messaging.device.isMobile) {
                return;
            }
            if (this.serverFoldState === 'closed') {
                this.messaging.chatWindowManager.closeThread(this, {
                    notifyServer: false,
                });
            } else {
                this.messaging.chatWindowManager.openThread(this, {
                    isFolded: this.serverFoldState === 'folded',
                    notifyServer: false,
                });
            }
        }

        /**
         * @private
         */
        _promptAddFollower() {
            const action = {
                type: 'ir.actions.act_window',
                res_model: 'mail.wizard.invite',
                view_mode: 'form',
                views: [[false, 'form']],
                name: this.env._t("Invite Follower"),
                target: 'new',
                context: {
                    default_res_model: this.model,
                    default_res_id: this.id,
                },
            };
            this.env.bus.trigger('do-action', {
                action,
                options: {
                    on_close: async () => {
                       await this.async(() => this.refreshFollowers());
                       this.env.bus.trigger('mail.thread:promptAddFollower-closed');
                    },
                },
            });
        }

        /**
         * @private
         * @returns {Array[]}
         */
        _sortGuestMembers() {
            return [
                ['defined-first', 'name'],
                ['case-insensitive-asc', 'name'],
            ];
        }

        /**
         * @private
         * @returns {Array[]}
         */
        _sortPartnerMembers() {
            return [
                ['defined-first', 'nameOrDisplayName'],
                ['case-insensitive-asc', 'nameOrDisplayName'],
            ];
        }

        /**
         * @private
         * @param {mail.partner[]} members
         * @returns {mail.partner[]}
         */
        _sortMembers(members) {
            return [...members].sort((a, b) => {
                const cleanedAName = cleanSearchTerm(a.nameOrDisplayName || '');
                const cleanedBName = cleanSearchTerm(b.nameOrDisplayName || '');
                if (cleanedAName < cleanedBName) {
                    return -1;
                }
                if (cleanedAName > cleanedBName) {
                    return 1;
                }
                return a.id - b.id;
            });
        }

        //----------------------------------------------------------------------
        // Handlers
        //----------------------------------------------------------------------

        /**
         * Event handler for clicking thread in discuss app.
         */
        async onClick() {
            await this.open();
        }

        /**
         * Handles click on the "load more members" button.
         */
        async onClickLoadMoreMembers() {
            const members = await this.env.services.rpc({
                model: 'mail.channel',
                method: 'load_more_members',
                args: [[this.id]],
                kwargs: {
                    'known_member_ids': this.members.map(partner => partner.id),
                },
            });
            this.update({ members });
        }

        /**
         * @private
         */
        async _onCurrentPartnerInactiveTypingTimeout() {
            await this.async(() => this.unregisterCurrentPartnerIsTyping());
        }

        /**
         * Called when current partner has been typing for a very long time.
         * Immediately notify other members that he/she is still typing.
         *
         * @private
         */
        async _onCurrentPartnerLongTypingTimeout() {
            this._forceNotifyNextCurrentPartnerTypingStatus = true;
            this._throttleNotifyCurrentPartnerTypingStatus.clear();
            await this.async(
                () => this._throttleNotifyCurrentPartnerTypingStatus({ isTyping: true })
            );
        }

        /**
         * @private
         * @param {mail.partner} partner
         */
        async _onOtherMemberLongTypingTimeout(partner) {
            if (!this.typingMembers.includes(partner)) {
                this._otherMembersLongTypingTimers.delete(partner);
                return;
            }
            this.unregisterOtherMemberTypingMember(partner);
        }

    }

    Thread.fields = {
        /**
         * Determines the `mail.activity` that belong to `this`, assuming `this`
         * has activities (@see hasActivities).
         */
        activities: one2many('mail.activity', {
            inverse: 'thread',
        }),
        allAttachments: many2many('mail.attachment', {
            compute: '_computeAllAttachments',
        }),
        /**
         * Determines the attachment list that will be used to display the attachments.
         */
        attachmentList: one2one('mail.attachment_list', {
            default: create(),
            inverse: 'thread',
            isCausal: true,
            readonly: true,
            required: true,
        }),
        areAttachmentsLoaded: attr({
            default: false,
        }),
        /**
         * States whether followers have been loaded at least once for this
         * thread.
         */
        areFollowersLoaded: attr({
            default: false,
        }),
        attachments: many2many('mail.attachment', {
            inverse: 'threads',
        }),
        /**
         * Cache key to force a reload of the avatar when avatar is changed.
         * It only makes sense for channels.
         */
        avatarCacheKey: attr(),
        cache: one2one('mail.thread_cache', {
            default: insertAndReplace(),
            inverse: 'thread',
            isCausal: true,
            readonly: true,
            required: true,
        }),
        channel_type: attr(),
        /**
         * States the chat window related to this thread (if any).
         */
        chatWindow: one2one('mail.chat_window', {
            inverse: 'thread',
            isCausal: true,
        }),
        /**
         * Determines the composer state of this thread.
         */
        composer: one2one('mail.composer', {
            compute: '_computeComposer',
            inverse: 'thread',
            isCausal: true,
            readonly: true,
        }),
        correspondent: many2one('mail.partner', {
            compute: '_computeCorrespondent',
        }),
        counter: attr({
            default: 0,
        }),
        creator: many2one('mail.user'),
        custom_channel_name: attr(),
        /**
         * Determines the default display mode of this channel. Should contain
         * either no value (to display the chat), or 'video_full_screen' to
         * start a call in full screen.
         */
        defaultDisplayMode: attr(),
        /**
         * States the description of this thread. Only applies to channels.
         */
        description: attr(),
        /**
         * Determines the discuss sidebar category item that displays this
         * thread (if any). Only applies to channels.
         */
        discussSidebarCategoryItem: one2one('mail.discuss_sidebar_category_item', {
            compute: '_computeDiscussSidebarCategoryItem',
            inverse: 'channel',
            isCausal: true,
            readonly: true,
        }),
        displayName: attr({
            compute: '_computeDisplayName',
        }),
        fetchMessagesParams: attr({
            compute: '_computeFetchMessagesParams',
        }),
        fetchMessagesUrl: attr({
            compute: '_computeFetchMessagesUrl',
        }),
        followersPartner: many2many('mail.partner', {
            related: 'followers.partner',
        }),
        followers: one2many('mail.follower', {
            inverse: 'followedThread',
        }),
        /**
         * States the `mail.activity` that belongs to `this` and that are
         * planned in the future (due later than today).
         */
        futureActivities: one2many('mail.activity', {
            compute: '_computeFutureActivities',
        }),
        group_based_subscription: attr({
            default: false,
        }),
<<<<<<< HEAD
        guestMembers: many2many('mail.guest'),
=======
        guestMembers: many2many('mail.guest', {
            sort: '_sortGuestMembers',
        }),
>>>>>>> 4d11cb0e
        /**
         * States whether `this` has activities (`mail.activity.mixin` server side).
         */
        hasActivities: attr({
            default: false,
        }),
        /**
         * Determines whether the RTC call feature should be displayed.
         */
        hasCallFeature: attr({
            compute: '_computeHasCallFeature',
        }),
        /**
         * States whether this thread should has the invite feature. Only makes
         * sense for channels.
         */
        hasInviteFeature: attr({
            compute: '_computeHasInviteFeature',
        }),
        /**
         * Determines whether it makes sense for this thread to have a member list.
         */
        hasMemberListFeature: attr({
            compute: '_computeHasMemberListFeature',
        }),
        /**
         * States whether there is a server request for joining or leaving the RTC session.
         * TODO Should maybe be on messaging (after messaging env rebase) to lock the rpc across all threads.
         */
        hasPendingRtcRequest: attr({
            default: false,
        }),
        /**
         * Determine whether this thread has the seen indicators (V and VV)
         * enabled or not.
         */
        hasSeenIndicators: attr({
            compute: '_computeHasSeenIndicators',
            default: false,
        }),
        id: attr({
            readonly: true,
            required: true,
        }),
        invitationLink: attr({
            compute: '_computeInvitationLink',
        }),
        /**
         * List of guests that have been invited to the RTC call of this channel.
         * FIXME should be simplified if we have the mail.channel.partner model
         * in which case the two following fields should be a single relation to that model.
         */
        invitedGuests: many2many('mail.guest'),
        /**
         * List of partners that have been invited to the RTC call of this channel.
         */
        invitedPartners: many2many('mail.partner'),
        /**
         * Determines whether this description can be changed.
         * Only makes sense for channels.
         */
        isChannelDescriptionChangeable: attr({
            compute: '_computeIsChannelDescriptionChangeable',
        }),
        /**
         * Determines whether this thread can be renamed.
         * Only makes sense for channels.
         */
        isChannelRenamable: attr({
            compute: '_computeIsChannelRenamable',
        }),
        /**
         * States whether this thread is a `mail.channel` qualified as chat.
         *
         * Useful to list chat channels, like in messaging menu with the filter
         * 'chat'.
         */
        isChatChannel: attr({
            compute: '_computeIsChatChannel',
            default: false,
        }),
        isCurrentPartnerFollowing: attr({
            compute: '_computeIsCurrentPartnerFollowing',
            default: false,
        }),
        /**
         * States whether this thread description is editable by the current user.
         */
        isDescriptionEditableByCurrentUser: attr({
            compute: '_computeIsDescriptionEditableByCurrentUser',
        }),
        /**
         * States whether `this` is currently loading attachments.
         */
        isLoadingAttachments: attr({
            default: false,
        }),
        /**
         * Determine if there is a pending pin state change, which is a change
         * of pin state requested by the client but not yet confirmed by the
         * server.
         *
         * This field can be updated to immediately change the pin state on the
         * interface and to notify the server of the new state.
         */
        isPendingPinned: attr(),
        /**
         * Boolean that determines whether this thread is pinned
         * in discuss and present in the messaging menu.
         */
        isPinned: attr({
            compute: '_computeIsPinned',
        }),
        /**
         * Determine the last pin state known by the server, which is the pin
         * state displayed after initialization or when the last pending
         * pin state change was confirmed by the server.
         *
         * This field should be considered read only in most situations. Only
         * the code handling pin state change from the server should typically
         * update it.
         */
        isServerPinned: attr({
            default: false,
        }),
        isTemporary: attr({
            default: false,
        }),
        /**
         * States the date and time of the last interesting event that happened
         * in this channel for this partner. This includes: creating, joining,
         * pinning, and new message posted. It is contained as a Date object.
         */
        lastInterestDateTime: attr(),
        lastCurrentPartnerMessageSeenByEveryone: many2one('mail.message', {
            compute: '_computeLastCurrentPartnerMessageSeenByEveryone',
        }),
        /**
         * Last message of the thread, could be a transient one.
         */
        lastMessage: many2one('mail.message', {
            compute: '_computeLastMessage',
        }),
        /**
         * States the last known needaction message having this thread as origin.
         */
        lastNeedactionMessageAsOriginThread: many2one('mail.message', {
            compute: '_computeLastNeedactionMessageAsOriginThread',
        }),
        /**
         * Last non-transient message.
         */
        lastNonTransientMessage: many2one('mail.message', {
            compute: '_computeLastNonTransientMessage',
        }),
        /**
         * Last seen message id of the channel by current partner.
         *
         * Also, it needs to be kept as an id because it's considered like a "date" and could stay
         * even if corresponding message is deleted. It is basically used to know which
         * messages are before or after it.
         */
        lastSeenByCurrentPartnerMessageId: attr({
            compute: '_computeLastSeenByCurrentPartnerMessageId',
            default: 0,
        }),
        /**
         * Local value of message unread counter, that means it is based on initial server value and
         * updated with interface updates.
         */
        localMessageUnreadCounter: attr({
            compute: '_computeLocalMessageUnreadCounter',
        }),
        /**
         * States the number of members in this thread according to the server.
         * Guests are excluded from the count.
         * Only makes sense if this thread is a channel.
         */
        memberCount: attr(),
        members: many2many('mail.partner', {
            inverse: 'memberThreads',
            sort: '_sortPartnerMembers',
        }),
        /**
         * Determines the last mentioned channels of the last composer related
         * to this thread. Useful to sync the composer when re-creating it.
         */
        mentionedChannelsBackup: many2many('mail.thread'),
        /**
         * Determines the last mentioned partners of the last composer related
         * to this thread. Useful to sync the composer when re-creating it.
         */
        mentionedPartnersBackup: many2many('mail.partner'),
        /**
         * Determines the message before which the "new message" separator must
         * be positioned, if any.
         */
        messageAfterNewMessageSeparator: many2one('mail.message', {
            compute: '_computeMessageAfterNewMessageSeparator',
        }),
        message_needaction_counter: attr({
            default: 0,
        }),
        /**
         * All messages that this thread is linked to.
         * Note that this field is automatically computed by inverse
         * computed field.
         */
        messages: many2many('mail.message', {
            inverse: 'threads',
            readonly: true,
        }),
        /**
         * All messages that have been originally posted in this thread.
         */
        messagesAsOriginThread: one2many('mail.message', {
            inverse: 'originThread',
            isCausal: true,
        }),
        /**
         * Contains the message fetched/seen indicators for all messages of this thread.
         */
        messageSeenIndicators: one2many('mail.message_seen_indicator', {
            inverse: 'thread',
            isCausal: true,
        }),
        messagingAsRingingThread: many2one('mail.messaging', {
            compute: '_computeMessagingAsRingingThread',
            inverse: 'ringingThreads',
            readonly: true,
        }),
        messagingMenuAsPinnedAndUnreadChannel: many2one('mail.messaging_menu', {
            compute: '_computeMessagingMenuAsPinnedAndUnreadChannel',
            inverse: 'pinnedAndUnreadChannels',
            readonly: true,
        }),
        model: attr({
            readonly: true,
            required: true,
        }),
        model_name: attr(),
        moduleIcon: attr(),
        name: attr(),
        /**
         * States all known needaction messages having this thread as origin.
         */
        needactionMessagesAsOriginThread: many2many('mail.message', {
            compute: '_computeNeedactionMessagesAsOriginThread',
        }),
        /**
         * All offline members ordered like they are displayed.
         */
        orderedOfflineMembers: many2many('mail.partner', {
            compute: '_computeOrderedOfflineMembers',
        }),
        /**
         * All online members ordered like they are displayed.
         */
        orderedOnlineMembers: many2many('mail.partner', {
            compute: '_computeOrderedOnlineMembers',
        }),
        /**
         * All messages ordered like they are displayed.
         */
        orderedMessages: many2many('mail.message', {
            compute: '_computeOrderedMessages',
        }),
        /**
         * All messages ordered like they are displayed. This field does not
         * contain transient messages which are not "real" records.
         */
        orderedNonTransientMessages: many2many('mail.message', {
            compute: '_computeOrderedNonTransientMessages',
        }),
        /**
         * Ordered typing members on this thread, excluding the current partner.
         */
        orderedOtherTypingMembers: many2many('mail.partner', {
            compute: '_computeOrderedOtherTypingMembers',
        }),
        /**
         * Ordered typing members on this thread. Lower index means this member
         * is currently typing for the longest time. This list includes current
         * partner as typer.
         */
        orderedTypingMembers: many2many('mail.partner', {
            compute: '_computeOrderedTypingMembers',
        }),
        /**
         * Technical attribute to manage ordered list of typing members.
         */
        orderedTypingMemberLocalIds: attr({
            default: [],
        }),
        originThreadAttachments: one2many('mail.attachment', {
            inverse: 'originThread',
            isCausal: true,
        }),
        /**
         * States the `mail.activity` that belongs to `this` and that are
         * overdue (due earlier than today).
         */
        overdueActivities: one2many('mail.activity', {
            compute: '_computeOverdueActivities',
        }),
        /**
         * Contains the seen information for all members of the thread.
         * FIXME This field should be readonly once task-2336946 is done.
         */
        partnerSeenInfos: one2many('mail.thread_partner_seen_info', {
            inverse: 'thread',
            isCausal: true,
        }),
        /**
         * Determine if there is a pending seen message change, which is a change
         * of seen message requested by the client but not yet confirmed by the
         * server.
         */
        pendingSeenMessageId: attr(),
        public: attr(),
        /**
         * If set, the current thread is the thread that hosts the current RTC call.
         */
        rtc: one2one('mail.rtc', {
            inverse: 'channel',
        }),
        /**
         * The session that invited the current user, it is only set when the
         * invitation is still pending.
         */
        rtcInvitingSession: many2one('mail.rtc_session', {
            inverse: 'calledChannels',
        }),
        rtcSessions: one2many('mail.rtc_session', {
            inverse: 'channel',
            isCausal: true,
        }),
        /**
         * Determine the last fold state known by the server, which is the fold
         * state displayed after initialization or when the last pending
         * fold state change was confirmed by the server.
         *
         * This field should be considered read only in most situations. Only
         * the code handling fold state change from the server should typically
         * update it.
         */
        serverFoldState: attr({
            default: 'closed',
        }),
        /**
         * Last message considered by the server.
         *
         * Useful to compute localMessageUnreadCounter field.
         *
         * @see localMessageUnreadCounter
         */
        serverLastMessage: many2one('mail.message'),
        /**
         * Message unread counter coming from server.
         *
         * Value of this field is unreliable, due to dynamic nature of
         * messaging. So likely outdated/unsync with server. Should use
         * localMessageUnreadCounter instead, which smartly guess the actual
         * message unread counter at all time.
         *
         * @see localMessageUnreadCounter
         */
        serverMessageUnreadCounter: attr({
            default: 0,
        }),
        /**
         * Determines the `mail.suggested_recipient_info` concerning `this`.
         */
        suggestedRecipientInfoList: one2many('mail.suggested_recipient_info', {
            inverse: 'thread',
            isCausal: true,
        }),
        /**
         * Determines the last content of the last composer related to this
         * thread. Useful to sync the composer when re-creating it.
         */
        textInputContentBackup: attr({
            default: "",
        }),
        /**
         * Determines the last cursor end of the last composer related to this
         * thread. Useful to sync the composer when re-creating it.
         */
        textInputCursorEndBackup: attr({
            default: 0,
        }),
        /**
         * Determines the last cursor start of the last composer related to this
         * thread. Useful to sync the composer when re-creating it.
         */
        textInputCursorStartBackup: attr({
            default: 0,
        }),
        /**
         * Determines the last selection direction of the last composer related
         * to this thread. Useful to sync the composer when re-creating it.
         */
        textInputSelectionDirectionBackup: attr({
            default: "none",
        }),
        threadViews: one2many('mail.thread_view', {
            inverse: 'thread',
        }),
        /**
         * States the `mail.activity` that belongs to `this` and that are due
         * specifically today.
         */
        todayActivities: one2many('mail.activity', {
            compute: '_computeTodayActivities',
        }),
        /**
         * Members that are currently typing something in the composer of this
         * thread, including current partner.
         */
        typingMembers: many2many('mail.partner'),
        /**
         * Text that represents the status on this thread about typing members.
         */
        typingStatusText: attr({
            compute: '_computeTypingStatusText',
            default: '',
        }),
        /**
         * States how many members are currently unknown on the client side.
         * This is the difference between the total number of members of the
         * channel as reported in memberCount and those actually in members.
         */
        unknownMemberCount: attr({
            compute: '_computeUnknownMemberCount',
        }),
        /**
         * URL to access to the conversation.
         */
        url: attr({
            compute: '_computeUrl',
            default: '',
        }),
        uuid: attr(),
        /**
         * The amount of videos broadcast in the current Rtc call
         */
        videoCount: attr({
            compute: '_computeVideoCount',
            default: 0,
        }),
    };
    Thread.identifyingFields = ['model', 'id'];
    Thread.onChanges = [
        new OnChange({
            dependencies: ['lastSeenByCurrentPartnerMessageId'],
            methodName: '_onChangeLastSeenByCurrentPartnerMessageId',
        }),
        new OnChange({
            dependencies: ['isServerPinned'],
            methodName: '_onIsServerPinnedChanged',
        }),
        new OnChange({
            dependencies: ['serverFoldState'],
            methodName: '_onServerFoldStateChanged',
        }),
    ];
    Thread.modelName = 'mail.thread';

    return Thread;
}

registerNewModel('mail.thread', factory);<|MERGE_RESOLUTION|>--- conflicted
+++ resolved
@@ -720,23 +720,6 @@
          *
          * @param {string[]} requestList
          */
-<<<<<<< HEAD
-        async fetchAttachments() {
-            const attachmentsData = await this.async(() => this.env.services.rpc({
-                model: 'ir.attachment',
-                method: 'search_read',
-                domain: [
-                    ['res_id', '=', this.id],
-                    ['res_model', '=', this.model],
-                ],
-                fields: ['id', 'name', 'mimetype'],
-                orderBy: [{ name: 'id', asc: false }],
-            }, { shadow: true }));
-            this.update({
-                originThreadAttachments: insertAndReplace(attachmentsData),
-            });
-            this.update({ areAttachmentsLoaded: true });
-=======
         async fetchData(requestList) {
             if (this.isTemporary) {
                 return;
@@ -767,7 +750,6 @@
                 });
             }
             this.update(values);
->>>>>>> 4d11cb0e
         }
 
         /**
@@ -889,8 +871,6 @@
             if (this.rtc && !this.rtc.currentRtcSession) {
                 this.endCall();
             }
-<<<<<<< HEAD
-=======
         }
 
         /**
@@ -901,7 +881,6 @@
          */
         getMemberName(partner) {
             return partner.nameOrDisplayName;
->>>>>>> 4d11cb0e
         }
 
         /**
@@ -1267,20 +1246,6 @@
                 args: [this.id],
                 kwargs: { name: newName },
             });
-        }
-
-        /**
-         * Starts editing the last message of this thread from the current user.
-         */
-        startEditingLastMessageFromCurrentUser() {
-            for (const threadView of this.threadViews) {
-                const messages = threadView.threadCache.orderedMessages;
-                messages.reverse();
-                const message = messages.find(message => message.isCurrentUserOrGuestAuthor && message.canBeDeleted);
-                if (message) {
-                    message.startEditing();
-                }
-            }
         }
 
         /**
@@ -2171,16 +2136,6 @@
         allAttachments: many2many('mail.attachment', {
             compute: '_computeAllAttachments',
         }),
-        /**
-         * Determines the attachment list that will be used to display the attachments.
-         */
-        attachmentList: one2one('mail.attachment_list', {
-            default: create(),
-            inverse: 'thread',
-            isCausal: true,
-            readonly: true,
-            required: true,
-        }),
         areAttachmentsLoaded: attr({
             default: false,
         }),
@@ -2276,13 +2231,9 @@
         group_based_subscription: attr({
             default: false,
         }),
-<<<<<<< HEAD
-        guestMembers: many2many('mail.guest'),
-=======
         guestMembers: many2many('mail.guest', {
             sort: '_sortGuestMembers',
         }),
->>>>>>> 4d11cb0e
         /**
          * States whether `this` has activities (`mail.activity.mixin` server side).
          */
