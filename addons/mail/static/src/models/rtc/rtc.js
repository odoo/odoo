--- conflicted
+++ resolved
@@ -4,11 +4,7 @@
 
 import { registerNewModel } from '@mail/model/model_core';
 import { attr, one2many, one2one } from '@mail/model/model_field';
-<<<<<<< HEAD
-import { clear, create, insert, unlink } from '@mail/model/model_field_command';
-=======
 import { clear, insert, unlink } from '@mail/model/model_field_command';
->>>>>>> 4d11cb0e
 
 import { monitorAudio } from '@mail/utils/media_monitoring/media_monitoring';
 
@@ -175,30 +171,18 @@
             switch (event) {
                 case "offer":
                     this._addLogEntry(sender, `received notification: ${event}`, { step: 'received offer' });
-<<<<<<< HEAD
-                    await this._handleRtcTransactionOffer(sender, payload);
-                    break;
-                case "answer":
-                    this._addLogEntry(sender, `received notification: ${event}`, { step: 'received answer' });
-                    await this._handleRtcTransactionAnswer(sender, payload);
-=======
                     await this._handleRtcTransactionOffer(rtcSession.peerToken, payload);
                     break;
                 case "answer":
                     this._addLogEntry(sender, `received notification: ${event}`, { step: 'received answer' });
                     await this._handleRtcTransactionAnswer(rtcSession.peerToken, payload);
->>>>>>> 4d11cb0e
                     break;
                 case "ice-candidate":
                     await this._handleRtcTransactionICECandidate(rtcSession.peerToken, payload);
                     break;
                 case "disconnect":
                     this._addLogEntry(sender, `received notification: ${event}`, { step: ' peer cleanly disconnected ' });
-<<<<<<< HEAD
-                    this._removePeer(sender);
-=======
                     this._removePeer(rtcSession.peerToken);
->>>>>>> 4d11cb0e
                     break;
                 case 'trackChange':
                     this._handleTrackChange(rtcSession, payload);
@@ -397,20 +381,12 @@
          * @param {String} token
          * @param {String} entry
          * @param {Object} [param2]
-<<<<<<< HEAD
-         * @param {String} [param2.step] current step of the flow
-         * @param {String} [param2.state] current state of the connection
-         */
-        _addLogEntry(token, entry, { step, state } = {}) {
-            if (!this.env.isDebug()) {
-=======
          * @param {Error} [param2.error]
          * @param {String} [param2.step] current step of the flow
          * @param {String} [param2.state] current state of the connection
          */
         _addLogEntry(token, entry, { error, step, state } = {}) {
             if (!this.modelManager.isDebug) {
->>>>>>> 4d11cb0e
                 return;
             }
             if (!(token in this.logs)) {
@@ -419,14 +395,11 @@
             const trace = window.Error().stack || '';
             this.logs[token].logs.push({
                 event: `${window.moment().format('h:mm:ss')}: ${entry}`,
-<<<<<<< HEAD
-=======
                 error: error && {
                     name: error.name,
                     message: error.message,
                     stack: error.stack && error.stack.split('\n'),
                 },
->>>>>>> 4d11cb0e
                 trace: trace.split('\n'),
             });
             if (step) {
@@ -515,11 +488,7 @@
                     await peerConnection.setLocalDescription(offer);
                 } catch (e) {
                     // Possibly already have a remote offer here: cannot set local description
-<<<<<<< HEAD
-                    this._addLogEntry(token, `couldn't setLocalDescription`);
-=======
                     this._addLogEntry(token, `couldn't setLocalDescription`, { error: e });
->>>>>>> 4d11cb0e
                     return;
                 }
                 this._addLogEntry(token, `sending notification: offer`, { step: 'sending offer' });
@@ -554,11 +523,7 @@
                     if (!(e instanceof DOMException) || e.name !== "OperationError") {
                         throw e;
                     }
-<<<<<<< HEAD
-                    this._addLogEntry(token, `failed to send on datachannel; dataChannelInfo: ${this._serializeRTCDataChannel(dataChannel)}`);
-=======
                     this._addLogEntry(token, `failed to send on datachannel; dataChannelInfo: ${this._serializeRTCDataChannel(dataChannel)}`, { error: e });
->>>>>>> 4d11cb0e
                 }
             };
             this._peerConnections[token] = peerConnection;
@@ -585,11 +550,7 @@
          */
         async _handleRtcTransactionAnswer(fromToken, { sdp }) {
             const peerConnection = this._peerConnections[fromToken];
-<<<<<<< HEAD
-            if (!peerConnection || peerConnection.connectionState === 'closed' || peerConnection.signalingState === 'stable') {
-=======
             if (!peerConnection || this.invalidIceConnectionStates.has(peerConnection.iceConnectionState) || peerConnection.signalingState === 'stable') {
->>>>>>> 4d11cb0e
                 return;
             }
             if (peerConnection.signalingState === 'have-remote-offer') {
@@ -600,11 +561,7 @@
             try {
                 await peerConnection.setRemoteDescription(rtcSessionDescription);
             } catch (e) {
-<<<<<<< HEAD
-                this._addLogEntry(fromToken, 'answer handling: Failed at setting remoteDescription');
-=======
                 this._addLogEntry(fromToken, 'answer handling: Failed at setting remoteDescription', { error: e });
->>>>>>> 4d11cb0e
                 // ignored the transaction may have been resolved by another concurrent offer.
             }
         }
@@ -617,22 +574,14 @@
          */
         async _handleRtcTransactionICECandidate(fromToken, { candidate }) {
             const peerConnection = this._peerConnections[fromToken];
-<<<<<<< HEAD
-            if (!peerConnection || peerConnection.connectionState === 'closed') {
-=======
             if (!peerConnection || this.invalidIceConnectionStates.has(peerConnection.iceConnectionState)) {
->>>>>>> 4d11cb0e
                 return;
             }
             const rtcIceCandidate = new window.RTCIceCandidate(candidate);
             try {
                 await peerConnection.addIceCandidate(rtcIceCandidate);
             } catch (error) {
-<<<<<<< HEAD
-                this._addLogEntry(fromToken, 'ICE candidate handling: failed at adding the candidate to the connection');
-=======
                 this._addLogEntry(fromToken, 'ICE candidate handling: failed at adding the candidate to the connection', { error });
->>>>>>> 4d11cb0e
                 this._recoverConnection(fromToken, { delay: this.recoveryTimeout, reason: 'failed at adding ice candidate' });
             }
         }
@@ -657,11 +606,7 @@
             try {
                 await peerConnection.setRemoteDescription(rtcSessionDescription);
             } catch (e) {
-<<<<<<< HEAD
-                this._addLogEntry(fromToken, 'offer handling: failed at setting remoteDescription');
-=======
                 this._addLogEntry(fromToken, 'offer handling: failed at setting remoteDescription', { error: e });
->>>>>>> 4d11cb0e
                 return;
             }
             await this._updateRemoteTrack(peerConnection, 'audio', { token: fromToken });
@@ -671,21 +616,13 @@
             try {
                 answer = await peerConnection.createAnswer();
             } catch (e) {
-<<<<<<< HEAD
-                this._addLogEntry(fromToken, 'offer handling: failed at creating answer');
-=======
                 this._addLogEntry(fromToken, 'offer handling: failed at creating answer', { error: e });
->>>>>>> 4d11cb0e
                 return;
             }
             try {
                 await peerConnection.setLocalDescription(answer);
             } catch (e) {
-<<<<<<< HEAD
-                this._addLogEntry(fromToken, 'offer handling: failed at setting localDescription');
-=======
                 this._addLogEntry(fromToken, 'offer handling: failed at setting localDescription', { error: e });
->>>>>>> 4d11cb0e
                 return;
             }
 
@@ -743,16 +680,10 @@
             }
             if (type === 'server') {
                 this.update({
-<<<<<<< HEAD
-                    peerNotificationsToSend: create({
-                        channelId: this.channel.id,
-                        event,
-=======
                     peerNotificationsToSend: insert({
                         channelId: this.channel.id,
                         event,
                         id: getRTCPeerNotificationNextTemporaryId(),
->>>>>>> 4d11cb0e
                         payload,
                         senderId: this.currentRtcSession.id,
                         targetTokens
@@ -820,12 +751,6 @@
                 if (peerConnection.iceConnectionState === 'connected') {
                     return;
                 }
-<<<<<<< HEAD
-                if (['connected', 'closed'].includes(peerConnection.connectionState)) {
-                    return;
-                }
-=======
->>>>>>> 4d11cb0e
                 this._addLogEntry(token, `calling back to recover ${peerConnection.iceConnectionState} connection, reason: ${reason}`);
                 await this._notifyPeers([token], {
                     event: 'disconnect',
@@ -1176,8 +1101,6 @@
                 transceiver.direction = transceiverDirection;
             } catch (e) {
                 // ignored, the transceiver is probably already removed
-<<<<<<< HEAD
-=======
             }
             if (trackKind === 'video') {
                 this._notifyPeers([token], {
@@ -1188,7 +1111,6 @@
                         state: { isSendingVideo: false },
                     },
                 });
->>>>>>> 4d11cb0e
             }
         }
 
@@ -1330,8 +1252,6 @@
             ],
         }),
         /**
-<<<<<<< HEAD
-=======
          * list of connection states considered invalid, which means that
          * no action should be taken on such peerConnection.
          */
@@ -1340,7 +1260,6 @@
             readonly: true,
         }),
         /**
->>>>>>> 4d11cb0e
          * true if the browser supports webRTC
          */
         isClientRtcCompatible: attr({
