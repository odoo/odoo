--- conflicted
+++ resolved
@@ -90,13 +90,6 @@
          * @private
          */
         _computeRtcCallViewer() {
-<<<<<<< HEAD
-            if (this.thread && this.thread.model === 'mail.channel' && this.thread.rtcSessions.length > 0) {
-                if (this.rtcCallViewer) {
-                    return;
-                }
-                return create();
-=======
             return (this.thread && this.thread.model === 'mail.channel' && this.thread.rtcSessions.length > 0)
                 ? insertAndReplace()
                 : clear();
@@ -115,7 +108,6 @@
             }
             if (this.threadViewer && this.threadViewer.chatter) {
                 return clear();
->>>>>>> 4d11cb0e
             }
             return insertAndReplace();
         }
