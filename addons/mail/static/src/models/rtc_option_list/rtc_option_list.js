--- conflicted
+++ resolved
@@ -85,10 +85,7 @@
         component: attr(),
         rtcController: one2one('mail.rtc_controller', {
             inverse: 'rtcOptionList',
-<<<<<<< HEAD
-=======
             readonly: true,
->>>>>>> 4d11cb0e
             required: true,
         }),
     };
