--- conflicted
+++ resolved
@@ -339,11 +339,7 @@
             default: false,
         }),
         locale: one2one('mail.locale', {
-<<<<<<< HEAD
-            default: create(),
-=======
-            default: insertAndReplace(),
->>>>>>> 4d11cb0e
+            default: insertAndReplace(),
             isCausal: true,
             readonly: true,
         }),
@@ -395,11 +391,6 @@
         }),
         rtc: one2one('mail.rtc', {
             default: insertAndReplace(),
-            isCausal: true,
-            readonly: true,
-        }),
-        rtc: one2one('mail.rtc', {
-            default: create(),
             isCausal: true,
             readonly: true,
         }),
