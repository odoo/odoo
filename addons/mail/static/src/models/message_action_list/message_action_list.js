--- conflicted
+++ resolved
@@ -59,11 +59,7 @@
          * @param {MouseEvent} ev
          */
          onClickEdit(ev) {
-<<<<<<< HEAD
-            this.message.startEditing();
-=======
             this.messageView.startEditing();
->>>>>>> 4d11cb0e
         }
 
         /**
