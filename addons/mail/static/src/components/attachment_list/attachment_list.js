/** @odoo-module **/

import { registerMessagingComponent } from '@mail/utils/messaging_component';

const { Component } = owl;

export class AttachmentList extends Component {

    /**
     * @returns {mail.attachment_list}
     */
    get attachmentList() {
        return this.messaging && this.messaging.models['mail.attachment_list'].get(this.props.attachmentListLocalId);
    }

}

Object.assign(AttachmentList, {
    props: {
<<<<<<< HEAD
        areAttachmentsEditable: {
            type: Boolean,
            optional: true,
        },
=======
>>>>>>> 4d11cb0e
        attachmentListLocalId: String,
    },
    template: 'mail.AttachmentList',
});

registerMessagingComponent(AttachmentList);<|MERGE_RESOLUTION|>--- conflicted
+++ resolved
@@ -17,13 +17,6 @@
 
 Object.assign(AttachmentList, {
     props: {
-<<<<<<< HEAD
-        areAttachmentsEditable: {
-            type: Boolean,
-            optional: true,
-        },
-=======
->>>>>>> 4d11cb0e
         attachmentListLocalId: String,
     },
     template: 'mail.AttachmentList',
