--- conflicted
+++ resolved
@@ -98,13 +98,8 @@
         }
         return (
             this.props.hasThreadTyping ||
-<<<<<<< HEAD
-            this.composer.attachments.length > 0 ||
-            this.composer.messageInEditing ||
-=======
             this.composerView.composer.attachments.length > 0 ||
             this.composerView.messageViewInEditing ||
->>>>>>> 4d11cb0e
             !this.props.isCompact
         );
     }
@@ -147,29 +142,8 @@
             }
             return;
         }
-<<<<<<< HEAD
-        if (this.composer.messageInEditing && this.composer.messageInEditing.isEditing) {
-            await this.composer.updateMessage();
-            return;
-        }
-        await this.composer.postMessage();
-        // TODO: we might need to remove trigger and use the store to wait for the post rpc to be done
-        // task-2252858
-        this.trigger('o-message-posted');
-    }
-
-    /**
-     * @private
-     */
-    _update() {
-        if (this.props.isDoFocus) {
-            this.focus();
-        }
-        if (!this.composer) {
-=======
         if (this.composerView.messageViewInEditing) {
             this.composerView.updateMessage();
->>>>>>> 4d11cb0e
             return;
         }
         this.composerView.postMessage();
