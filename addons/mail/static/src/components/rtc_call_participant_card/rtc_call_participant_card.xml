--- conflicted
+++ resolved
@@ -4,25 +4,14 @@
     <t t-name="mail.RtcCallParticipantCard" owl="1">
         <div class="o_RtcCallParticipantCard"
              t-att-class="{
-<<<<<<< HEAD
-=======
                 'o-isClickable': callParticipantCard.invitedGuest or callParticipantCard.invitedPartner or !callParticipantCard.isMinimized,
->>>>>>> 4d11cb0e
                 'o-isTalking': callParticipantCard and !callParticipantCard.isMinimized and callParticipantCard.isTalking,
                 'o-isInvitation': callParticipantCard and callParticipantCard.isInvitation,
             }"
             t-on-contextmenu="_onContextMenu"
         >
             <t t-if="callParticipantCard">
-<<<<<<< HEAD
-                <div class="o_RtcCallParticipantCard_container"
-                     t-att-class="{
-                        'o-isMinimized': callParticipantCard.isMinimized,
-                        'o-canClick': !callParticipantCard.isInvitation,
-                     }"
-=======
                 <div class="o_RtcCallParticipantCard_container align-items-center"
->>>>>>> 4d11cb0e
                      t-att-title="callParticipantCard.name"
                      t-att-aria-label="callParticipantCard.name"
                      t-on-click="callParticipantCard.onClick"
@@ -38,11 +27,7 @@
                                     'o-isTalking': callParticipantCard.isTalking,
                                     'o-isInvitation': callParticipantCard.isInvitation,
                                  }"
-<<<<<<< HEAD
-                                 class="o_RtcCallParticipantCard_avatarImage rounded-circle"
-=======
                                  class="o_RtcCallParticipantCard_avatarImage h-100 rounded-circle"
->>>>>>> 4d11cb0e
                                  t-att-src="callParticipantCard.avatarUrl"
                                  draggable="false"
                             />
