// ------------------------------------------------------------------
// Layout
// ------------------------------------------------------------------

.o_RtcCallParticipantCard {
    padding: map-get($spacers, 1);
    display: flex;
    position: relative;
}

.o_RtcCallParticipantCard_avatarFrame {
    display: flex;
    user-select: none;
    aspect-ratio: 16/9;

    &.o-isMinimized {
        aspect-ratio: 1;
    }
}

.o_RtcCallParticipantCard_avatarImage {
<<<<<<< HEAD
    max-height: 100px;
    max-width: 100px;
=======
    max-height: #{"min(100%, 100px)"}; // interpolated as not supported by Sass
    max-width: #{"min(100%, 100px)"};
    aspect-ratio: 1;
    object-fit: cover;
>>>>>>> 4d11cb0e
    border: 5px solid gray('700');

    &.o-isTalking {
        border: 5px solid darken($o-enterprise-primary-color, 5%);
    }

    &.o-isInvitation:not(:hover) {
        animation: o_RtcCallParticipantCard_avatarImag_borderPulse 3s linear infinite;
    }

    &.o-isInvitation:hover {
        border: 5px solid theme-color('danger');
    }
}

@keyframes o_RtcCallParticipantCard_avatarImag_borderPulse {
    0% { border: 5px solid white }
    20% { border: 5px solid gray('600') }
    35% { border: 5px solid gray('100') }
    50% { border: 5px solid gray('600') }
    70% { border: 5px solid gray('100') }
    85% { border: 5px solid gray('700') }
}

.o_RtcCallParticipantCard_container {
    margin: map-get($spacers, 0);
    width: 100% - map-get($spacers, 0);
    height: 100% - map-get($spacers, 0);
    display: flex;
    position: relative;
    justify-content: center;
    flex-direction: column;
}

.o_RtcCallParticipantCard_liveIndicator {
    display: flex;
    margin-inline-end: 5%;
    align-items: center;

    &.o-isMinimized {
        font-size: 0.7rem;
    }
}

.o_RtcCallParticipantCard_name {
    padding: map-get($spacers, 1);
}

.o_RtcCallParticipantCard_overlayBottom {
    position: absolute;
    display: flex;
    pointer-events: none;
    margin: map-get($spacers, 1);
    max-width: 50%;
    overflow: hidden;
    bottom: 0;
    left: 0;
}

.o_RtcCallParticipantCard_overlayTop {
    position: absolute;
    display: flex;
    flex-direction: row-reverse;
    margin: map-get($spacers, 2);
    right: 0%;
    top: 0%;
}

.o_RtcCallParticipantCard_overlayTopElement {
    display: flex;
    justify-content: center;
    flex-direction: column;
    margin-inline-end: 5%;
    padding: map-get($spacers, 2);

    &.o-isMinimized {
        padding: map-get($spacers, 1);
    }
}

.o_RtcCallParticipantCard_volumeMenuAnchor {
    position: absolute;
    bottom: 0;
    left: 50%;
}

// ------------------------------------------------------------------
// Style
// ------------------------------------------------------------------

.o_RtcCallParticipantCard {
    border-radius: $o-mail-rounded-rectangle-border-radius-sm;

<<<<<<< HEAD
    &.o-isTalking {
        box-shadow: inset 0 0 0 map-get($spacers, 2) darken($o-enterprise-primary-color, 5%);
=======
    &.o-isClickable {
        cursor: pointer;
    }

    &.o-isTalking {
        box-shadow: inset 0 0 0 map-get($spacers, 1) darken($o-enterprise-primary-color, 5%);
>>>>>>> 4d11cb0e
    }

    &.o-isInvitation {
        opacity: 0.6;
    }
}

.o_RtcCallParticipantCard_avatarFrame {
    border-radius: $o-mail-rounded-rectangle-border-radius-sm;
    &:not(.o-isMinimized) {
        background-color: $o-brand-secondary;
    }
}

.o_RtcCallParticipantCard_connectionState {
    color: theme-color('warning');
}

.o_RtcCallParticipantCard_container {
    border-radius: $o-mail-rounded-rectangle-border-radius-sm;
<<<<<<< HEAD

    &.o-canClick {
        cursor: pointer;
    }

    &:not(.o-isMinimized) {
        background-color: $o-brand-secondary;
    }
=======
>>>>>>> 4d11cb0e
}

.o_RtcCallParticipantCard_liveIndicator {
    background-color: theme-color('danger');
    color: white;
    user-select: none;
    font-weight: bold;
}

.o_RtcCallParticipantCard_name {
    @include text-truncate();
    color: white;
    background-color: rgba(black, 0.8);
    border-radius: $o-mail-rounded-rectangle-border-radius-sm;
}

.o_RtcCallParticipantCard_overlayTopElement {
    color: white;
    border-radius: 50%;
    background-color: gray('900');
}<|MERGE_RESOLUTION|>--- conflicted
+++ resolved
@@ -19,15 +19,10 @@
 }
 
 .o_RtcCallParticipantCard_avatarImage {
-<<<<<<< HEAD
-    max-height: 100px;
-    max-width: 100px;
-=======
     max-height: #{"min(100%, 100px)"}; // interpolated as not supported by Sass
     max-width: #{"min(100%, 100px)"};
     aspect-ratio: 1;
     object-fit: cover;
->>>>>>> 4d11cb0e
     border: 5px solid gray('700');
 
     &.o-isTalking {
@@ -121,17 +116,12 @@
 .o_RtcCallParticipantCard {
     border-radius: $o-mail-rounded-rectangle-border-radius-sm;
 
-<<<<<<< HEAD
-    &.o-isTalking {
-        box-shadow: inset 0 0 0 map-get($spacers, 2) darken($o-enterprise-primary-color, 5%);
-=======
     &.o-isClickable {
         cursor: pointer;
     }
 
     &.o-isTalking {
         box-shadow: inset 0 0 0 map-get($spacers, 1) darken($o-enterprise-primary-color, 5%);
->>>>>>> 4d11cb0e
     }
 
     &.o-isInvitation {
@@ -152,17 +142,6 @@
 
 .o_RtcCallParticipantCard_container {
     border-radius: $o-mail-rounded-rectangle-border-radius-sm;
-<<<<<<< HEAD
-
-    &.o-canClick {
-        cursor: pointer;
-    }
-
-    &:not(.o-isMinimized) {
-        background-color: $o-brand-secondary;
-    }
-=======
->>>>>>> 4d11cb0e
 }
 
 .o_RtcCallParticipantCard_liveIndicator {
