<?xml version="1.0" encoding="UTF-8"?>
<templates xml:space="preserve">

    <t t-name="mail.AttachmentBox" owl="1">
        <div class="o_AttachmentBox">
<<<<<<< HEAD
            <div class="o_AttachmentBox_title">
                <hr class="o_AttachmentBox_dashedLine"/>
                <span class="o_AttachmentBox_titleText">
                    Attachments
                </span>
                <hr class="o_AttachmentBox_dashedLine"/>
            </div>
            <div class="o_AttachmentBox_content">
                <t t-if="isDropZoneVisible.value">
                    <DropZone
                        class="o_AttachmentBox_dropZone"
                        t-on-o-dropzone-files-dropped="_onDropZoneFilesDropped"
                        t-ref="dropzone"
                    />
                </t>
                <t t-if="thread and thread.allAttachments.length > 0">
                    <AttachmentList
                        class="o_attachmentBox_attachmentList"
                        attachmentListLocalId="thread.attachmentList.localId"
                        t-on-o-attachment-removed="_onAttachmentRemoved"
                    />
                </t>
                <button class="o_AttachmentBox_buttonAdd btn btn-link" type="button" t-on-click="_onClickAdd">
                    <i class="fa fa-plus-square"/>
                    Add attachments
                </button>
            </div>
            <t t-if="thread">
=======
            <t t-if="chatter">
                <div class="o_AttachmentBox_title">
                    <hr class="o_AttachmentBox_dashedLine"/>
                    <span class="o_AttachmentBox_titleText">
                        Attachments
                    </span>
                    <hr class="o_AttachmentBox_dashedLine"/>
                </div>
                <div class="o_AttachmentBox_content">
                    <t t-if="isDropZoneVisible.value">
                        <DropZone
                            class="o_AttachmentBox_dropZone"
                            t-on-o-dropzone-files-dropped="_onDropZoneFilesDropped"
                            t-ref="dropzone"
                        />
                    </t>
                    <t t-if="chatter.attachmentList">
                        <AttachmentList
                            class="o_attachmentBox_attachmentList"
                            attachmentListLocalId="chatter.attachmentList.localId"
                            t-on-o-attachment-removed="_onAttachmentRemoved"
                        />
                    </t>
                    <button class="o_AttachmentBox_buttonAdd btn btn-link" type="button" t-on-click="_onClickAdd">
                        <i class="fa fa-plus-square"/>
                        Add attachments
                    </button>
                </div>
>>>>>>> 4d11cb0e
                <FileUploader
                    threadLocalId="chatter.thread.localId"
                    t-on-o-attachment-created="_onAttachmentCreated"
                    t-ref="fileUploader"
                />
            </t>
        </div>
    </t>

</templates><|MERGE_RESOLUTION|>--- conflicted
+++ resolved
@@ -3,36 +3,6 @@
 
     <t t-name="mail.AttachmentBox" owl="1">
         <div class="o_AttachmentBox">
-<<<<<<< HEAD
-            <div class="o_AttachmentBox_title">
-                <hr class="o_AttachmentBox_dashedLine"/>
-                <span class="o_AttachmentBox_titleText">
-                    Attachments
-                </span>
-                <hr class="o_AttachmentBox_dashedLine"/>
-            </div>
-            <div class="o_AttachmentBox_content">
-                <t t-if="isDropZoneVisible.value">
-                    <DropZone
-                        class="o_AttachmentBox_dropZone"
-                        t-on-o-dropzone-files-dropped="_onDropZoneFilesDropped"
-                        t-ref="dropzone"
-                    />
-                </t>
-                <t t-if="thread and thread.allAttachments.length > 0">
-                    <AttachmentList
-                        class="o_attachmentBox_attachmentList"
-                        attachmentListLocalId="thread.attachmentList.localId"
-                        t-on-o-attachment-removed="_onAttachmentRemoved"
-                    />
-                </t>
-                <button class="o_AttachmentBox_buttonAdd btn btn-link" type="button" t-on-click="_onClickAdd">
-                    <i class="fa fa-plus-square"/>
-                    Add attachments
-                </button>
-            </div>
-            <t t-if="thread">
-=======
             <t t-if="chatter">
                 <div class="o_AttachmentBox_title">
                     <hr class="o_AttachmentBox_dashedLine"/>
@@ -61,7 +31,6 @@
                         Add attachments
                     </button>
                 </div>
->>>>>>> 4d11cb0e
                 <FileUploader
                     threadLocalId="chatter.thread.localId"
                     t-on-o-attachment-created="_onAttachmentCreated"
