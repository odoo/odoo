<?xml version="1.0" encoding="UTF-8"?>
<templates xml:space="preserve">

<t t-name="mail.RtcCallViewer" owl="1">
    <div class="o_RtcCallViewer" t-att-class="{ 'o-fullScreen': rtcCallViewer and rtcCallViewer.isFullScreen, 'o-isMinimized': rtcCallViewer and rtcCallViewer.isMinimized }">
        <t t-if="rtcCallViewer">

            <!-- Used to make the component depend on the window size and trigger an update when the window size changes. -->
            <t t-set="dummy" t-value="messaging and messaging.device and messaging.device.globalWindowInnerHeight and messaging.device.globalWindowInnerWidth"/>

            <!-- Call members display -->
            <div class="o_RtcCallViewer_participantContainer" t-on-click="rtcCallViewer.onClick" t-on-mousemove="rtcCallViewer.onMouseMove">
                <t t-if="rtcCallViewer.layout !== 'tiled'">
                    <div class="o_RtcCallViewer_mainParticipantContainer justify-content-center mw-100 mh-100">
                        <t t-if="rtcCallViewer.mainParticipantCard">
                            <RtcCallParticipantCard class="o_RtcCallViewer_participantCard w-100" callParticipantCardLocalId="rtcCallViewer.mainParticipantCard.localId"/>
                        </t>
                    </div>
                </t>
                <t t-if="rtcCallViewer.layout !== 'spotlight'">
                    <div
                        class="o_RtcCallViewer_grid"
                        t-att-class="{
                            'o-isTiled': rtcCallViewer.layout === 'tiled',
                            'o-isSidebar': rtcCallViewer.layout === 'sidebar',
                        }"
                        t-ref="tileContainer"
                        t-attf-style="--height:{{state.tileHeight}}px; --width:{{state.tileWidth}}px; --columns:{{state.columnCount}};"
                    >
                        <t t-foreach="rtcCallViewer.tileParticipantCards" t-as="participantCard" t-key="'grid_tile_'+participantCard.localId">
                            <t t-if="!rtcCallViewer.filterVideoGrid or (participantCard.rtcSession and participantCard.rtcSession.videoStream)">
                                <!-- maybe filter focused partner out? -->
                                <RtcCallParticipantCard
<<<<<<< HEAD
                                    class="o_RtcCallViewer_participantCard o_RtcCallViewer_gridTile"
=======
                                    class="o_RtcCallViewer_participantCard o_RtcCallViewer_gridTile mw-100"
>>>>>>> 4d11cb0e
                                    callParticipantCardLocalId="participantCard.localId"
                                />
                            </t>
                        </t>
                    </div>
                </t>
            </div>

            <!-- Buttons -->
            <t t-if="rtcCallViewer.showOverlay or !rtcCallViewer.isControllerFloating">
                <div class="o_RtcCallViewer_controls" t-att-class="{ 'o-isFloating': rtcCallViewer.isControllerFloating }">
                    <div class="o_RtcCallViewer_controlsOverlayContainer" t-on-mousemove="rtcCallViewer.onMouseMoveOverlay">
                        <RtcController localId="rtcCallViewer.rtcController.localId"/>
                    </div>
                </div>
            </t>

            <!-- Dialogs -->
            <t t-if="messaging.userSetting.rtcConfigurationMenu.isOpen">
                <Dialog size="'small'" title="rtcCallViewer.settingsTitle" t-on-dialog-closed="rtcCallViewer.onRtcSettingsDialogClosed">
                    <RtcConfigurationMenu/>
                    <t t-set-slot="buttons">
                        <!-- Explicit No buttons -->
                    </t>
                </Dialog>
            </t>
            <t t-if="rtcCallViewer and rtcCallViewer.rtcLayoutMenu">
                <Dialog size="'small'" title="rtcCallViewer.layoutSettingsTitle" t-on-dialog-closed="rtcCallViewer.onLayoutSettingsDialogClosed">
                    <RtcLayoutMenu localId="rtcCallViewer.rtcLayoutMenu.localId"/>
                    <t t-set-slot="buttons">
                        <!-- Explicit No buttons -->
                    </t>
                </Dialog>
            </t>
        </t>
    </div>
</t>

</templates><|MERGE_RESOLUTION|>--- conflicted
+++ resolved
@@ -31,11 +31,7 @@
                             <t t-if="!rtcCallViewer.filterVideoGrid or (participantCard.rtcSession and participantCard.rtcSession.videoStream)">
                                 <!-- maybe filter focused partner out? -->
                                 <RtcCallParticipantCard
-<<<<<<< HEAD
-                                    class="o_RtcCallViewer_participantCard o_RtcCallViewer_gridTile"
-=======
                                     class="o_RtcCallViewer_participantCard o_RtcCallViewer_gridTile mw-100"
->>>>>>> 4d11cb0e
                                     callParticipantCardLocalId="participantCard.localId"
                                 />
                             </t>
