<?xml version="1.0" encoding="UTF-8"?>
<templates xml:space="preserve">

    <t t-name="mail.ChannelInvitationForm" owl="1">
        <div class="o_ChannelInvitationForm d-flex flex-column" t-ref="channelInvitationForm">
<<<<<<< HEAD
            <h3 class="mx-3 mt-3 mb-2">Invite people</h3>
            <t t-if="!messaging.isCurrentUserGuest">
                <div class="mx-3 my-2">
                    <input class="o_ChannelInvitationForm_searchInput" type="text" t-att-value="channelInvitationForm.searchTerm" placeholder="Type the name of a person" t-on-input="channelInvitationForm.onInputSearch" t-ref="searchInput"/>
                </div>
                <div class="d-flex flex-column flex-grow-1 mx-0 py-2 overflow-auto">
                    <t t-foreach="channelInvitationForm.selectablePartners" t-as="selectablePartner" t-key="selectablePartner.localId">
                        <div class="o_ChannelInvitationForm_selectablePartner d-flex align-items-center px-3 py-1" t-on-click="channelInvitationForm.onClickSelectablePartner.bind(channelInvitationForm, selectablePartner)" t-att-data-partner-id="selectablePartner.id">
                            <div class="o_ChannelInvitationForm_selectablePartnerAvatarContainer flex-shrink-0 position-relative">
                                <img class="o_ChannelInvitationForm_selectablePartnerAvatar w-100 h-100 rounded-circle" t-att-src="selectablePartner.avatarUrl" alt="Avatar"/>
                                <t t-if="selectablePartner.im_status and selectablePartner.im_status !== 'im_partner'">
                                    <PartnerImStatusIcon
                                        class="o_ChannelInvitationForm_selectablePartnerImStatusIcon d-flex align-items-center justify-content-center text-white"
                                        t-att-class="{
                                            'o_ChannelInvitationForm_selectablePartnerImStatusIcon-mobile': messaging.device.isMobile,
                                        }"
                                        partnerLocalId="selectablePartner.localId"
                                    />
                                </t>
                            </div>
                            <div class="o_ChannelInvitationForm_selectablePartnerAvatarNameSeparator"/>
                            <span class="o_ChannelInvitationForm_selectablePartnerName flex-grow-1 text-truncate">
                                <t t-esc="selectablePartner.nameOrDisplayName"/>
                            </span>
                            <div class="o_ChannelInvitationForm_selectablePartnerNameSelectionSeparator flex-grow-1 flex-shrink-0"/>
                            <input class="o_ChannelInvitationForm_selectablePartnerCheckbox flex-shrink-0" type="checkbox" t-att-checked="channelInvitationForm.selectedPartners.includes(selectablePartner) ? 'checked' : undefined" t-on-input="channelInvitationForm.onInputPartnerCheckbox.bind(channelInvitationForm, selectablePartner)" t-ref="selection-status"/>
                        </div>
                    </t>
                    <t t-if="channelInvitationForm.selectablePartners.length === 0">
                        <div class="mx-3">No user found that is not already a member of this channel.</div>
                    </t>
                    <t t-if="channelInvitationForm.searchResultCount > channelInvitationForm.selectablePartners.length">
                        <div class="mx-3">
                            Showing <t t-esc="channelInvitationForm.selectablePartners.length"/> results out of <t t-esc="channelInvitationForm.searchResultCount"/>. Narrow your search to see more choices.
                        </div>
                    </t>
                </div>
                <t t-if="channelInvitationForm.selectedPartners.length > 0">
                    <div class="mx-3 mt-3">
                        <h4>Selected users:</h4>
                        <div class="o_ChannelInvitationForm_selectedPartners overflow-auto">
                            <t t-foreach="channelInvitationForm.selectedPartners" t-as="selectedPartner" t-key="selectedPartner.localId">
                                <button class="btn btn-secondary" t-on-click="channelInvitationForm.onClickSelectedPartner.bind(channelInvitationForm, selectedPartner)">
                                    <t t-esc="selectedPartner.nameOrDisplayName"/> <i class="fa fa-times"/>
                                </button>
                            </t>
                        </div>
                    </div>
                </t>
                <div class="mx-3 mt-2 mb-3">
                    <button class="o_ChannelInvitationForm_inviteButton btn btn-primary w-100" t-att-disabled="channelInvitationForm.selectedPartners.length === 0" t-on-click="channelInvitationForm.onClickInvite">
                        <t t-esc="channelInvitationForm.inviteButtonText"/>
                    </button>
                </div>
            </t>
            <t t-if="channelInvitationForm.thread and channelInvitationForm.thread.invitationLink">
                <h4 class="mx-3 mt-3 mb-2">Invitation Link</h4>
                <div class="mx-3 my-2">
                    <input type="text" t-att-value="channelInvitationForm.thread.invitationLink"/>
                </div>
=======
            <t t-if="channelInvitationForm">
                <h3 class="mx-3 mt-3 mb-2">Invite people</h3>
                <t t-if="!messaging.isCurrentUserGuest">
                    <div class="mx-3 my-2">
                        <input class="o_ChannelInvitationForm_searchInput" type="text" t-att-value="channelInvitationForm.searchTerm" placeholder="Type the name of a person" t-on-input="channelInvitationForm.onInputSearch" t-ref="searchInput"/>
                    </div>
                    <div class="d-flex flex-column flex-grow-1 mx-0 py-2 overflow-auto">
                        <t t-foreach="channelInvitationForm.selectablePartners" t-as="selectablePartner" t-key="selectablePartner.localId">
                            <div class="o_ChannelInvitationForm_selectablePartner d-flex align-items-center px-3 py-1" t-on-click="channelInvitationForm.onClickSelectablePartner.bind(channelInvitationForm, selectablePartner)" t-att-data-partner-id="selectablePartner.id">
                                <div class="o_ChannelInvitationForm_selectablePartnerAvatarContainer flex-shrink-0 position-relative">
                                    <img class="o_ChannelInvitationForm_selectablePartnerAvatar w-100 h-100 rounded-circle" t-att-src="selectablePartner.avatarUrl" alt="Avatar"/>
                                    <t t-if="selectablePartner.im_status and selectablePartner.im_status !== 'im_partner'">
                                        <PartnerImStatusIcon
                                            class="o_ChannelInvitationForm_selectablePartnerImStatusIcon d-flex align-items-center justify-content-center text-white"
                                            t-att-class="{
                                                'o_ChannelInvitationForm_selectablePartnerImStatusIcon-mobile': messaging.device.isMobile,
                                            }"
                                            partnerLocalId="selectablePartner.localId"
                                        />
                                    </t>
                                </div>
                                <div class="o_ChannelInvitationForm_selectablePartnerAvatarNameSeparator"/>
                                <span class="o_ChannelInvitationForm_selectablePartnerName flex-grow-1 text-truncate">
                                    <t t-esc="selectablePartner.nameOrDisplayName"/>
                                </span>
                                <div class="o_ChannelInvitationForm_selectablePartnerNameSelectionSeparator flex-grow-1 flex-shrink-0"/>
                                <input class="o_ChannelInvitationForm_selectablePartnerCheckbox flex-shrink-0" type="checkbox" t-att-checked="channelInvitationForm.selectedPartners.includes(selectablePartner) ? 'checked' : undefined" t-on-input="channelInvitationForm.onInputPartnerCheckbox.bind(channelInvitationForm, selectablePartner)" t-ref="selection-status"/>
                            </div>
                        </t>
                        <t t-if="channelInvitationForm.selectablePartners.length === 0">
                            <div class="mx-3">No user found that is not already a member of this channel.</div>
                        </t>
                        <t t-if="channelInvitationForm.searchResultCount > channelInvitationForm.selectablePartners.length">
                            <div class="mx-3">
                                Showing <t t-esc="channelInvitationForm.selectablePartners.length"/> results out of <t t-esc="channelInvitationForm.searchResultCount"/>. Narrow your search to see more choices.
                            </div>
                        </t>
                    </div>
                    <t t-if="channelInvitationForm.selectedPartners.length > 0">
                        <div class="mx-3 mt-3">
                            <h4>Selected users:</h4>
                            <div class="o_ChannelInvitationForm_selectedPartners overflow-auto">
                                <t t-foreach="channelInvitationForm.selectedPartners" t-as="selectedPartner" t-key="selectedPartner.localId">
                                    <button class="btn btn-secondary" t-on-click="channelInvitationForm.onClickSelectedPartner.bind(channelInvitationForm, selectedPartner)">
                                        <t t-esc="selectedPartner.nameOrDisplayName"/> <i class="fa fa-times"/>
                                    </button>
                                </t>
                            </div>
                        </div>
                    </t>
                    <div class="mx-3 mt-2 mb-3">
                        <button class="o_ChannelInvitationForm_inviteButton btn btn-primary w-100" t-att-disabled="channelInvitationForm.selectedPartners.length === 0" t-on-click="channelInvitationForm.onClickInvite">
                            <t t-esc="channelInvitationForm.inviteButtonText"/>
                        </button>
                    </div>
                </t>
                <t t-if="channelInvitationForm.thread and channelInvitationForm.thread.invitationLink">
                    <h4 class="mx-3 mt-3 mb-2">Invitation Link</h4>
                    <div class="mx-3 my-2">
                        <input type="text" t-att-value="channelInvitationForm.thread.invitationLink"/>
                    </div>
                </t>
>>>>>>> 4d11cb0e
            </t>
        </div>
    </t>

</templates><|MERGE_RESOLUTION|>--- conflicted
+++ resolved
@@ -3,68 +3,6 @@
 
     <t t-name="mail.ChannelInvitationForm" owl="1">
         <div class="o_ChannelInvitationForm d-flex flex-column" t-ref="channelInvitationForm">
-<<<<<<< HEAD
-            <h3 class="mx-3 mt-3 mb-2">Invite people</h3>
-            <t t-if="!messaging.isCurrentUserGuest">
-                <div class="mx-3 my-2">
-                    <input class="o_ChannelInvitationForm_searchInput" type="text" t-att-value="channelInvitationForm.searchTerm" placeholder="Type the name of a person" t-on-input="channelInvitationForm.onInputSearch" t-ref="searchInput"/>
-                </div>
-                <div class="d-flex flex-column flex-grow-1 mx-0 py-2 overflow-auto">
-                    <t t-foreach="channelInvitationForm.selectablePartners" t-as="selectablePartner" t-key="selectablePartner.localId">
-                        <div class="o_ChannelInvitationForm_selectablePartner d-flex align-items-center px-3 py-1" t-on-click="channelInvitationForm.onClickSelectablePartner.bind(channelInvitationForm, selectablePartner)" t-att-data-partner-id="selectablePartner.id">
-                            <div class="o_ChannelInvitationForm_selectablePartnerAvatarContainer flex-shrink-0 position-relative">
-                                <img class="o_ChannelInvitationForm_selectablePartnerAvatar w-100 h-100 rounded-circle" t-att-src="selectablePartner.avatarUrl" alt="Avatar"/>
-                                <t t-if="selectablePartner.im_status and selectablePartner.im_status !== 'im_partner'">
-                                    <PartnerImStatusIcon
-                                        class="o_ChannelInvitationForm_selectablePartnerImStatusIcon d-flex align-items-center justify-content-center text-white"
-                                        t-att-class="{
-                                            'o_ChannelInvitationForm_selectablePartnerImStatusIcon-mobile': messaging.device.isMobile,
-                                        }"
-                                        partnerLocalId="selectablePartner.localId"
-                                    />
-                                </t>
-                            </div>
-                            <div class="o_ChannelInvitationForm_selectablePartnerAvatarNameSeparator"/>
-                            <span class="o_ChannelInvitationForm_selectablePartnerName flex-grow-1 text-truncate">
-                                <t t-esc="selectablePartner.nameOrDisplayName"/>
-                            </span>
-                            <div class="o_ChannelInvitationForm_selectablePartnerNameSelectionSeparator flex-grow-1 flex-shrink-0"/>
-                            <input class="o_ChannelInvitationForm_selectablePartnerCheckbox flex-shrink-0" type="checkbox" t-att-checked="channelInvitationForm.selectedPartners.includes(selectablePartner) ? 'checked' : undefined" t-on-input="channelInvitationForm.onInputPartnerCheckbox.bind(channelInvitationForm, selectablePartner)" t-ref="selection-status"/>
-                        </div>
-                    </t>
-                    <t t-if="channelInvitationForm.selectablePartners.length === 0">
-                        <div class="mx-3">No user found that is not already a member of this channel.</div>
-                    </t>
-                    <t t-if="channelInvitationForm.searchResultCount > channelInvitationForm.selectablePartners.length">
-                        <div class="mx-3">
-                            Showing <t t-esc="channelInvitationForm.selectablePartners.length"/> results out of <t t-esc="channelInvitationForm.searchResultCount"/>. Narrow your search to see more choices.
-                        </div>
-                    </t>
-                </div>
-                <t t-if="channelInvitationForm.selectedPartners.length > 0">
-                    <div class="mx-3 mt-3">
-                        <h4>Selected users:</h4>
-                        <div class="o_ChannelInvitationForm_selectedPartners overflow-auto">
-                            <t t-foreach="channelInvitationForm.selectedPartners" t-as="selectedPartner" t-key="selectedPartner.localId">
-                                <button class="btn btn-secondary" t-on-click="channelInvitationForm.onClickSelectedPartner.bind(channelInvitationForm, selectedPartner)">
-                                    <t t-esc="selectedPartner.nameOrDisplayName"/> <i class="fa fa-times"/>
-                                </button>
-                            </t>
-                        </div>
-                    </div>
-                </t>
-                <div class="mx-3 mt-2 mb-3">
-                    <button class="o_ChannelInvitationForm_inviteButton btn btn-primary w-100" t-att-disabled="channelInvitationForm.selectedPartners.length === 0" t-on-click="channelInvitationForm.onClickInvite">
-                        <t t-esc="channelInvitationForm.inviteButtonText"/>
-                    </button>
-                </div>
-            </t>
-            <t t-if="channelInvitationForm.thread and channelInvitationForm.thread.invitationLink">
-                <h4 class="mx-3 mt-3 mb-2">Invitation Link</h4>
-                <div class="mx-3 my-2">
-                    <input type="text" t-att-value="channelInvitationForm.thread.invitationLink"/>
-                </div>
-=======
             <t t-if="channelInvitationForm">
                 <h3 class="mx-3 mt-3 mb-2">Invite people</h3>
                 <t t-if="!messaging.isCurrentUserGuest">
@@ -127,7 +65,6 @@
                         <input type="text" t-att-value="channelInvitationForm.thread.invitationLink"/>
                     </div>
                 </t>
->>>>>>> 4d11cb0e
             </t>
         </div>
     </t>
