<?xml version="1.0" encoding="UTF-8"?>
<templates xml:space="preserve">

    <t t-name="mail.RtcOptionList" owl="1">
        <div class="o_RtcOptionList">
            <t t-if="rtcOptionList">
                <button class="o_RtcOptionList_button" t-on-click="rtcOptionList.onClickLayout">
                    <i class="o_RtcOptionList_buttonIcon fa fa-lg fa-th-large"/>
                    <span class="o_RtcOptionList_buttonText">Change layout</span>
                </button>
                <t t-if="rtcOptionList.rtcController.callViewer.isFullScreen">
                    <button class="o_RtcOptionList_button" t-on-click="rtcOptionList.onClickDeactivateFullScreen">
                        <i class="o_RtcOptionList_buttonIcon fa fa-lg fa-compress"/>
                        <span class="o_RtcOptionList_buttonText">Exit full screen</span>
                    </button>
                </t>
                <t t-else="">
                    <button class="o_RtcOptionList_button" t-on-click="rtcOptionList.onClickActivateFullScreen">
                        <i class="o_RtcOptionList_buttonIcon fa fa-lg fa-arrows-alt"/>
                        <span class="o_RtcOptionList_buttonText">Full screen</span>
                    </button>
                </t>
                <button class="o_RtcOptionList_button" t-on-click="rtcOptionList.onClickOptions">
                    <i class="o_RtcOptionList_buttonIcon fa fa-lg fa-cog"/>
                    <span class="o_RtcOptionList_buttonText">Settings</span>
                </button>
<<<<<<< HEAD
                <t t-if="env.isDebug()">
=======
                <t t-if="messaging.modelManager.isDebug">
>>>>>>> 4d11cb0e
                    <button class="o_RtcOptionList_button" t-on-click="rtcOptionList.onClickDownloadLogs">
                        <i class="o_RtcOptionList_buttonIcon fa fa-lg fa-file-text-o"/>
                        <span class="o_RtcOptionList_buttonText">Download logs</span>
                    </button>
                </t>
            </t>
        </div>
    </t>

</templates><|MERGE_RESOLUTION|>--- conflicted
+++ resolved
@@ -24,11 +24,7 @@
                     <i class="o_RtcOptionList_buttonIcon fa fa-lg fa-cog"/>
                     <span class="o_RtcOptionList_buttonText">Settings</span>
                 </button>
-<<<<<<< HEAD
-                <t t-if="env.isDebug()">
-=======
                 <t t-if="messaging.modelManager.isDebug">
->>>>>>> 4d11cb0e
                     <button class="o_RtcOptionList_button" t-on-click="rtcOptionList.onClickDownloadLogs">
                         <i class="o_RtcOptionList_buttonIcon fa fa-lg fa-file-text-o"/>
                         <span class="o_RtcOptionList_buttonText">Download logs</span>
