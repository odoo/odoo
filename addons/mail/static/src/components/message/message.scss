// ------------------------------------------------------------------
// Layout
// ------------------------------------------------------------------

<<<<<<< HEAD
.o_Message {
    display: flex;
    flex: 0 0 auto;
}

=======
>>>>>>> 4d11cb0e
.o_Message_actionListContainer {
    @include o-position-absolute($top: - map-get($spacers, 3), $right: 0);

    &.o-squashed {
        @include o-position-absolute($top: - map-get($spacers, 4), $right: 0);
    }
}

.o_Message_authorAvatar {
    height: map-get($sizes, 100);
    width: map-get($sizes, 100);
    object-fit: cover;
}

.o_Message_authorAvatarContainer {
    position: relative;
    height: 36px;
    width: 36px;
}

.o_Message_authorName {
    margin-inline-end: map-get($spacers, 2);
}

.o_Message_Composer {
    flex: 1 1 auto;
}

.o_Message_content {
    word-wrap: break-word;
    word-break: break-word;

    *:not(li):not(li div) {
        // Message content can contain arbitrary HTML that might overflow and break
        // the style without this rule.
        // Lists are ignored because otherwise bullet style become hidden from overflow.
        // It's acceptable not to manage overflow of these tags for the moment.
        // It also excludes all div in li because 1st leaf and div child of list overflow
        // may impact the bullet point (at least it does on Safari).
        max-width: map-get($sizes, 100);
        overflow-x: auto;
    }

    img {
        max-width: map-get($sizes, 100);
        height: auto;
    }
}

.o_Message_core {
    min-width: 0; // allows this flex child to shrink more than its content
    margin-inline-end: map-get($spacers, 4);
}

.o_Message_header {
    display: flex;
    flex-flow: row wrap;
    align-items: baseline;
}

.o_Message_headerDate {
    margin-inline-end: map-get($spacers, 2);
    font-size: 0.8em;
}

.o_Message_highlightIndicator {
    @include o-position-absolute($top: 0, $left: 0);
    height: 100%;
    width: $o-mail-discuss-message-highlight-indicator-width;
    transition: background-color .5s ease-out;
}

.o_Message_originThread {
    margin-inline-end: map-get($spacers, 2);
}

.o_Message_partnerImStatusIcon {
    @include o-position-absolute($bottom: 0, $right: 0);
    display: flex;
    align-items: center;
    justify-content: center;
}

.o_Message_prettyBody {

    > p {
        margin-bottom: 0;
    }

}

.o_Message_readMoreLess {
    display: block;
}

.o_Message_seenIndicator {
    margin-inline-end: map-get($spacers, 1);
}

.o_Message_sidebar {
    flex: 0 0 $o-mail-message-sidebar-width;
    max-width: $o-mail-message-sidebar-width;
    display: flex;
    justify-content: center;
}

.o_Message_sidebarItem {
    margin-left: map-get($spacers, 1);
    margin-right: map-get($spacers, 1);
}

.o_Message_trackingValues {
    margin-top: map-get($spacers, 2);
}

.o_Message_trackingValue {
    display: flex;
    align-items: center;
    flex-wrap: wrap;
}

.o_Message_trackingValueItem {
    margin-inline-end: map-get($spacers, 1);
}

// ------------------------------------------------------------------
// Style
// ------------------------------------------------------------------

.o_Message {
    background-color: $white;
    transition: background-color .5s ease-out;

    .o_Message_partnerImStatusIcon {
        color: $white;
    }

    &.o-not-discussion {
        background-color: gray('100');

        &.o_Message_active {
            background-color: mix(gray('100'), gray('200'));
        }

        .o_Message_partnerImStatusIcon {
            color: gray('100'); // same color as background of parent
        }

        &.o-selected {
            border-bottom: 1px solid darken(gray('400'), 5%);
        }
    }

    &.o-selected {
        background-color: gray('400');

        .o_Message_partnerImStatusIcon {
            color: gray('400');
        }
    }

    &.o-has-message-selection:not(.o-selected) {
        opacity: 0.5;
    }

    &.o-highlighted {
        background-color: rgba($o-brand-primary, .1);
    }

    &.o_Message_active {
        background-color: gray('100');
    }
}

.o_Message_authorName {
    font-weight: $font-weight-bold;
}

.o_Message_authorRedirect {
    cursor: pointer;
}

.o_Message_content .o_mention {
    color: $o-brand-primary;
    cursor: pointer;

    &:hover {
        color: darken($o-brand-primary, 15%);
    }
}

.o_Message_date {
    font-size: 0.8em;
    color: gray('500');

    &.o-message-selected {
        color: gray('600');
    }
}

.o_Message_highlightIndicator.o-active {
    background-color: $o-brand-primary;
}

.o_Message_originThread {
    font-size: 0.8em;
    color: gray('500');

    &.o-message-selected {
        color: gray('600');
    }
}

.o_Message_originThreadLink {
    font-size: 1.25em; // original size
}

.o_Message_partnerImStatusIcon:not(.o_Message_partnerImStatusIcon-mobile) {
    font-size: x-small;
}

.o_Message_notificationIconClickable {
    color: gray('600');
    cursor: pointer;

    &.o-error {
        color: o-text-color('danger');
    }
}

.o_Message_subject {
    font-style: italic;
}

// Used to hide buttons on rating emails in chatter
// FIXME: should use a better approach for not having such buttons
// in chatter of such messages, but keep having them in emails.
.o_Message_content [summary~="o_mail_notification"] {
    display: none;
}<|MERGE_RESOLUTION|>--- conflicted
+++ resolved
@@ -2,14 +2,6 @@
 // Layout
 // ------------------------------------------------------------------
 
-<<<<<<< HEAD
-.o_Message {
-    display: flex;
-    flex: 0 0 auto;
-}
-
-=======
->>>>>>> 4d11cb0e
 .o_Message_actionListContainer {
     @include o-position-absolute($top: - map-get($spacers, 3), $right: 0);
 
