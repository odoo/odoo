--- conflicted
+++ resolved
@@ -44,11 +44,7 @@
                 <t t-if="!threadView.threadCache.hasLoadingFailed and threadView.order === 'asc'">
                     <t t-call="mail.MessageList.loadMore"/>
                 </t>
-<<<<<<< HEAD
-                <div t-if="props.order === 'asc' and threadView.nonEmptyMessages.length !== 0" class="flex-grow-1"/>
-=======
                 <div t-if="threadView.order === 'asc' and threadView.threadCache.orderedNonEmptyMessages.length !== 0 and !(threadView and threadView.thread and threadView.thread.model === 'mail.box')" class="flex-grow-1"/>
->>>>>>> 4d11cb0e
                 <!-- MESSAGES -->
                 <t t-set="current_day" t-value="0"/>
                 <t t-foreach="threadView.messageViews" t-as="messageView" t-key="messageView.localId">
