<?xml version="1.0" encoding="UTF-8"?>
<templates xml:space="preserve">

    <t t-name="mail.WelcomeView" owl="1">
        <div class="o_WelcomeView h-100 d-flex flex-column justify-content-center align-items-center bg-light">
            <t t-if="welcomeView">
<<<<<<< HEAD
                <h1 class="font-weight-light">You've been invited to a meeting!</h1>
                <h2 class="m-5" t-esc="messaging.companyName"/>
                <div class="d-flex justify-content-center">
                    <MediaPreview class="mr-5" localId="welcomeView.mediaPreview.localId"/>
=======
                <h1 class="font-weight-light">
                    <span t-if="welcomeView.mediaPreview">You've been invited to a meeting!</span>
                    <span t-if="!welcomeView.mediaPreview">You've been invited to a chat!</span>
                </h1>
                <h2 class="m-5" t-esc="messaging.companyName"/>
                <div class="d-flex justify-content-center">
                    <MediaPreview t-if="welcomeView.mediaPreview" class="mr-5" localId="welcomeView.mediaPreview.localId"/>
>>>>>>> 4d11cb0e
                    <div class="d-flex flex-column justify-content-center">
                        <t t-if="messaging.currentGuest">
                            <label class="o_WelcomeView_guestNameInputLabel text-center" t-att-for="welcomeView.guestNameInputUniqueId">What's your name?</label>
                            <input class="form-control mb-3" type="text" placeholder="Your name" t-att-name="welcomeView.guestNameInputUniqueId" t-att-id="welcomeView.guestNameInputUniqueId" t-att-value="welcomeView.pendingGuestName" t-ref="guestNameInput" t-on-input="welcomeView.onInputGuestNameInput" t-on-keydown="welcomeView.onKeydownGuestNameInput"/>
                        </t>
                        <t t-if="messaging.currentUser">
                            <p class="o_WelcomeView_loggedAsStatus">Logged as <span t-esc="messaging.currentUser.nameOrDisplayName"/></p>
                        </t>
                        <button class="o_WelcomeView_joinButton btn btn-success btn-lg align-self-end p-0 rounded-circle shadow fa fa-phone" title="Join Channel" t-att-disabled="welcomeView.isJoinButtonDisabled" t-on-click="welcomeView.onClickJoinButton"/>
                    </div>
                </div>
            </t>
        </div>
    </t>

</templates><|MERGE_RESOLUTION|>--- conflicted
+++ resolved
@@ -4,12 +4,6 @@
     <t t-name="mail.WelcomeView" owl="1">
         <div class="o_WelcomeView h-100 d-flex flex-column justify-content-center align-items-center bg-light">
             <t t-if="welcomeView">
-<<<<<<< HEAD
-                <h1 class="font-weight-light">You've been invited to a meeting!</h1>
-                <h2 class="m-5" t-esc="messaging.companyName"/>
-                <div class="d-flex justify-content-center">
-                    <MediaPreview class="mr-5" localId="welcomeView.mediaPreview.localId"/>
-=======
                 <h1 class="font-weight-light">
                     <span t-if="welcomeView.mediaPreview">You've been invited to a meeting!</span>
                     <span t-if="!welcomeView.mediaPreview">You've been invited to a chat!</span>
@@ -17,7 +11,6 @@
                 <h2 class="m-5" t-esc="messaging.companyName"/>
                 <div class="d-flex justify-content-center">
                     <MediaPreview t-if="welcomeView.mediaPreview" class="mr-5" localId="welcomeView.mediaPreview.localId"/>
->>>>>>> 4d11cb0e
                     <div class="d-flex flex-column justify-content-center">
                         <t t-if="messaging.currentGuest">
                             <label class="o_WelcomeView_guestNameInputLabel text-center" t-att-for="welcomeView.guestNameInputUniqueId">What's your name?</label>
