--- conflicted
+++ resolved
@@ -295,113 +295,10 @@
     flex-flow: row wrap;
 }
 
-<<<<<<< HEAD
-=======
-.o_attachment {
-    position: relative;
-    width: 100%;
-    padding: $o-mail-attachment-margin;
-
-    @include media-breakpoint-up(md) {
-        width: 50%;
-    }
-    @include media-breakpoint-up(lg) {
-        width: 25%;
-    }
-
-    .o_attachment_wrap {
-        overflow: hidden;
-        position: relative;
-        border-bottom: 1px solid rgba(black, 0.1);
-        border-radius: 2px;
-        padding: 4px 6px 0 4px;
-        background-color: rgba(black, 0.05);
-
-        .o_attachment_delete_cross {
-            float: right;
-            cursor: pointer;
-        }
-    }
-
-    &.o_attachment_editable .o_attachment_wrap  {
-        padding-right: 40px;
-    }
-
-    .o_image {
-        width: $o-mail-attachment-image-size;
-        height: $o-mail-attachment-image-size;
-        image-orientation: from-image; // Only supported in Firefox
-        &.o_hover {
-            @include o-hover-opacity($default-opacity: 1, $hover-opacity: 0.7);
-        }
-    }
-
-    .o_attachment_view {
-        cursor: zoom-in;
-    }
-
-    .caption {
-        @include o-text-overflow(block);
-
-        a {
-            @include o-hover-text-color($default-color: $o-main-text-color, $hover-color: $headings-color);
-        }
-    }
-
-    .o_attachment_progress_bar {
-        display: none;
-    }
-
-    .o_attachment_uploaded, .o_attachment_delete {
-        @include o-position-absolute(0, 0, 0, $left: auto);
-        display: flex;
-        align-items: center;
-        justify-content: center;
-        width: 45px;
-    }
-
-    .o_attachment_delete {
-        background: desaturate(theme-color('primary'), 50%);
-        color: white;
-        cursor: pointer;
-        font-size: 20px;
-        transform: translateX(100%);
-        transition: all 0.3s ease 0s;
-
-        &:hover {
-            background: theme-color('primary');
-        }
-    }
-
-    &.o_attachment_uploading {
         .o_attachment_wrap {
             padding-right: 0px;
         }
 
-        .o_attachment_progress_bar {
-            display: inline-block;
-            margin: 0 0 0 8px;
-            border-radius: 2px;
-            vertical-align: bottom;
-
-            > div {
-                font-size: 11px;
-                padding: 0 7px;
-            }
-        }
-
-        .o_attachment_delete, .o_attachment_uploaded {
-            display: none;
-        }
-    }
-
-    &:hover .o_attachment_delete {
-        transition: all 0.1s ease 0s;
-        transform: translateX(0);
-    }
-}
-
->>>>>>> ae50f2cb
 .o_attachments_previews {
     > .o_attachment {
         width: 50%;
