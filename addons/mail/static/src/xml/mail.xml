<?xml version="1.0" encoding="UTF-8"?>
<template>

    <!--
        mail.Widget template used to namespace the css -->
    <t t-name="mail.Root">
        <div class="oe_mail">
        </div>
    </t>

    <!--
        mail.compose_message template
        This template holds the composition form to write a note or send
        an e-mail. It contains by default a textarea, that will be replaced
        by another composition form in the main wall composition form, or
        for main thread composition form in document form view.

        mail.compose_message.compact template
        This template holds the composition form to write a message, this box is converted into
        mail.compose_message when focus on textarea
        -->
    <t t-name="mail.compose_message">
        <div t-if="widget.show_composer and !widget.options.readonly" t-attf-class="oe_msg oe_msg_composer #{widget.thread_level and widget.options.display_indented_thread > -1 ? 'oe_msg_indented' : ''}">
            <div class="oe_msg_left">
                <img class="oe_msg_icon" alt="User img" t-attf-src="#{widget.avatar}"/>
            </div>
            <div class="oe_msg_center">
                <div class="oe_msg_content">
                    <button class="oe_full" title="Open the full mail composer"><i class='fa fa-pencil-square-o'/></button>
                    <t t-call="mail.thread.list_recipients"/>
                    <textarea class="field_text"></textarea>
                </div>
                <div class="oe_msg_footer">
                    <div class="oe_msg_attachment_list"></div>
                    <button class="oe_post">
                        <t t-if="!widget.is_log">Send</t>
                        <t t-if="widget.is_log">Log an internal note</t>
                    </button>
                    <t t-call="mail.compose_message.add_attachment"/>
                </div>
            </div>
        </div>
        <div t-if="widget.show_compact_message and !widget.show_composer and !widget.options.readonly" t-attf-class="oe_msg oe_msg_composer_compact #{widget.thread_level and widget.options.display_indented_thread > -1 ? 'oe_msg_indented' : ''}">
            <t t-if="widget.options.view_mailbox">
                <div class="field_text oe_compact oe_compact_inbox">
                    <t t-if="widget.options.compose_placeholder" t-raw="widget.options.compose_placeholder"/>
                    <t t-if="!widget.options.compose_placeholder and widget.options.view_mailbox">Share with my followers...</t>
                </div>
            </t>
            <t t-if="!widget.options.view_mailbox">
                <div class="field_text oe_compact oe_compact_record">
                    <a class="oe_compose_post" t-if="widget.options.compose_placeholder"><t t-raw="widget.options.compose_placeholder"/></a>
                    <a class="oe_compose_post" t-if="!widget.options.compose_placeholder and !widget.options.view_mailbox"
                    	title="Send a message. Followers will be notified.">Send a message</a>
                    <t t-if="widget.options.display_log_button">
                       <span class="oe_grey oe_sep_word">or</span>
                       <a class="oe_compose_log" title="Log a note. Followers will not be notified.">Log an internal note</a>
                    </t>
                </div>
            </t>
        </div>
        <span t-if="!(widget.show_compact_message and !widget.show_composer) and !widget.show_composer" class="oe_placeholder_compose"></span>
    </t>

    <!--
        mail.compose_message.add_attachment template
        Small template to be inserted in the composition for add attachments
        -->
    <t t-name="mail.compose_message.add_attachment">
        <span class="oe_attachment_file">
            <span class="oe_add">
                <!-- uploader of file -->
                <button class="oe_attach"><i class="fa fa-paperclip"/></button>
                <span class='oe_attach_label'>Attach a File</span>
                <t t-call="HiddenInputFile">
                    <t t-set="fileupload_id" t-value="widget.fileupload_id"/>
                    <t t-set="fileupload_action" t-translation="off">/web/binary/upload_attachment</t>
                    <input type="hidden" name="model" value="mail.compose.message"/>
                    <input type="hidden" name="id" value="0"/>
                    <input type="hidden" name="session_id" t-att-value="widget.session.session_id"/>
                </t>
            </span>
        </span>
    </t>

    <!--
        mail.thread.message.attachments template
        Template used to display attachments in a mail.message
        -->
    <t t-name="mail.thread.message.attachments">
        <t t-foreach='widget.attachment_ids' t-as='attachment'>
            <t t-if="attachment.file_type_icon !== 'webimage'">
                <div t-attf-class="oe_attachment #{attachment.upload ? 'oe_uploading' : ''}">
                    <a t-att-href='attachment.url' target="_blank">
                        <img t-att-src="'/mail/static/src/img/mimetypes/' + attachment.file_type_icon + '.png'"></img>
                        <div class='oe_name'><t t-raw='attachment.name' /></div>
                    </a>
                    <div class="oe_delete" t-if="!attachment.upload">
                        <i class='fa fa-times-circle' title="Delete this attachment" t-att-data-id="attachment.id"/>
                    </div>
                    <div class='oe_progress_bar'>
                        uploading
                    </div>
                </div>
            </t>
            <t t-if="attachment.file_type_icon === 'webimage'">
                <div t-attf-class="oe_attachment oe_preview #{attachment.upload ? 'oe_uploading' : ''}">
                    <a t-att-href='attachment.url' target="_blank">
                        <img t-att-src="widget.attachments_resize_image(attachment.id, [100,80])"></img>
                        <div class='oe_name'><t t-raw='attachment.name' /></div>
                    </a>
                    <div class="oe_delete" t-if="!attachment.upload">
                        <i class='fa fa-times-circle' title="Delete this attachment" t-att-data-id="attachment.id"/>
                    </div>
                    <div class='oe_progress_bar'>
                        uploading
                    </div>
                </div>
            </t>
        </t>
    </t>

    <!--
        template to the recipients list
        -->
    <t t-name="mail.thread.list_recipients">
        <div class="oe_mail_list_recipients" t-if="!widget.is_log">
            To:
            <t t-if="!widget.is_private">
                <span class="oe_all_follower">
                    <t t-if="widget.parent_thread.parent_message.record_name">
                        Followers of <t t-raw="'&quot;' + widget.parent_thread.parent_message.record_name + '&quot;'"/>
                    </t>
                    <t t-if="!widget.parent_thread.parent_message.record_name and widget.options.view_inbox">My Followers</t>
                    <t t-if="!widget.parent_thread.parent_message.record_name and !widget.options.view_inbox">Followers of this document</t>
                </span>
            </t>
            <t t-set="inc" t-value="0"/>
            <t t-foreach="widget.partner_ids" t-as="partner">
                <t t-if="widget.is_private or (widget.user_pid != partner[0])">
                    <t t-if="!widget.is_private and inc==0"> and </t>
	                <span t-attf-class="oe_partner_follower #{inc>=3?'oe_hidden':''}"><t t-if="inc" t-raw="', '"/>
                        <a t-if="widget.options.show_link" t-attf-href="#model=res.partner&amp;id=#{partner[0]}"><t t-esc="partner[1]"/></a>
                        <t t-if="!widget.options.show_link" t-esc="partner[1]"/>
	                </span>
	                <t t-set="inc" t-value="inc+1"/>
	            </t>
            </t>
            <t t-if="widget.partner_ids.length > 3">
                <span class="oe_more">, <a><t t-esc="widget.partner_ids.length - 3"/> others...</a></span>
                <a class="oe_more_hidden">&lt;&lt;&lt;</a>
            </t>
        </div>
        <div class="oe_recipients" t-if="!widget.is_log">
            <t t-foreach='widget.recipients' t-as='recipient'>
                <label t-attf-title="Add as recipient and follower (reason: #{recipient.reason})">
                    <input type="checkbox" t-att-checked="recipient.checked ? 'checked' : undefined" t-att-data="recipient.full_name"/>
                    <t t-esc="recipient.name"/> 
                    <t t-if="recipient.email_address">(<t t-esc="recipient.email_address"/>)</t>
                    <t t-if="!recipient.email_address">(no email address)</t>
                </label>
            </t>
        </div>
        <div t-if="widget.is_log">
            <span>Log an internal note which will not be sent to followers. Note that users reading the document can read internal notes.</span>
        </div>
    </t>

    <!-- 
        wall main template
        Template used to display the communication history in the wall.
        -->
    <div t-name="mail.wall" class="oe-view-manager oe_mail_wall oe_view_manager_current">
<<<<<<< HEAD
        <div class="oe-view-manager-header container-fluid">
            <div class="row">
                <div class="col-md-6 oe-header-title">
                    <ol class="oe-view-title breadcrumb">
                        <li class="active"><t t-esc="widget.action.name"/></li>
                    </ol>
                </div>
                <div class="oe-view-manager-search-view col-md-6" />
            </div>
            <div class="row">
                <div class="col-sm-6 col-sm-offset-6">
                    <div class="oe-search-options btn-group"/>
=======
        <div class="oe-control-panel">
            <div class="container-fluid">
                <div class="row">
                    <div class="col-md-6 oe-cp-title">
                        <ol class="oe-view-title breadcrumb">
                            <li class="active"><t t-esc="widget.action.name"/></li>
                        </ol>
                    </div>
                    <div class="oe-cp-search-view col-md-6" />
                </div>
                <div class="row">
                    <div class="col-sm-6 col-sm-offset-6">
                        <div class="oe-search-options btn-group"/>
                    </div>
>>>>>>> 4bef17cc
                </div>
            </div>
        </div>
        <div class="oe-view-manager-content">
            <div class="oe_mail-placeholder"></div>
            <aside class="oe_mail_wall_aside"></aside>
        </div>
    </div>

    <!--
        Empty template that holds the sidebar of the Wall
        -->
    <t t-name="mail.wall.sidebar">
        <div class="oe_mail_wall_sidebar"></div>
    </t>

    <!--
        display message on the wall when there are no message
        -->
    <t t-name="mail.wall_no_message">
        <div class="oe_view_nocontent">No messages.</div>
    </t>

    <!--
        error message for uploading
        -->
    <t t-name="mail.error_upload">Uploading error</t>
    <t t-name="mail.error_upload_please_wait">Please, wait while the file is uploading.</t>

    <!--
        record_thread main template
        Template used to display the communication history in documents
        form view.
        -->
    <div t-name="mail.record_thread" class="oe_record_thread">
        <div class="oe_mail-placeholder">
        </div>
    </div>

    <t t-name="mail.thread">
        <div t-attf-class="oe_thread #{widget.root?'oe_root_thread':''}"/>
    </t>

    <!-- default layout -->
    <t t-name="mail.thread.message">
        <div t-attf-class="oe_msg #{widget.thread_level and widget.options.display_indented_thread > -1 ? 'oe_msg_indented' : ''} #{widget.subtype ? '' : 'oe_msg_nobody'} oe_msg_#{widget.type}">

            <div class='oe_msg_left'>
                <a t-if="widget.options.show_link" t-attf-href="#model=res.partner&amp;id=#{widget.author_id[0]}" t-att-title="widget.author_id[1]">
                    <img class="oe_msg_icon" t-att-src="widget.avatar"/>
                </a>
                <img t-if="!widget.options.show_link" class="oe_msg_icon" t-att-src="widget.avatar"/>
            </div>

            <div class="oe_msg_center">
                <div class='oe_msg_icons' t-if="!widget.options.readonly">
                    <span class='oe_read' t-if="widget.options.show_read"><i title="Done" class="fa fa-check"/></span>
                    <span class='oe_unread' t-if="widget.is_favorite and widget.options.show_unread"><i title="Set back to Todo" class="fa fa-inbox"/></span>
                    <span class='oe_unread' t-if="!widget.is_favorite and widget.options.show_unread"><i title="Move to Inbox" class="fa fa-inbox"/></span>
                    <span class='oe_reply' t-if="widget.options.show_reply_button"><i title="Reply" class="fa fa-reply"/></span>
                    <span t-attf-class="oe_star #{widget.is_favorite?'oe_starred':''}"><i title="Mark as Todo" class="fa fa-star"/></span>
                </div>
                <!-- message itself -->
                <div class="oe_msg_content">
                    <h1 t-if="(widget.show_record_name or widget.subject) and !widget.thread_level" class="oe_msg_title">
                        <a t-if="widget.options.show_link and widget.show_record_name" class="oe_mail_action_model"
                            t-attf-href="#action=mail.action_mail_redirect&amp;model=#{widget.model}&amp;res_id=#{widget.res_id}">
                            <t t-esc="widget.record_name"/>
                        </a>
                        <span t-if="!widget.options.show_link and widget.show_record_name"><t t-esc="widget.record_name"/></span>
                        <t t-if="widget.show_record_name and widget.subject">: </t>
                        <t t-if="widget.subject" t-esc="widget.subject"/>
                    </h1>
                    <div class="oe_msg_body">
                        <t t-if="widget.body_short">
                            <div class="oe_msg_body_short"><t t-raw="widget.body_short"/></div>
                            <div class="oe_msg_body_long" style="display: none;"><t t-raw="widget.body"/><span class="oe_mail_reduce"><a href="#">read less</a></span></div>
                        </t>
                        <t t-if="! widget.body_short">
                            <t t-raw="widget.body"/>
                        </t>
                    </div>
                </div>
                <div class="oe_msg_footer">
                    <t t-if="widget.attachment_ids.length > 0">
                        <div class="oe_msg_attachment_list"></div>
                    </t>
                    <a t-if="widget.author_id and widget.options.show_link and widget.author_id[0]" t-attf-href="#model=res.partner&amp;id=#{widget.author_id[0]}" t-att-data-partner="widget.author_id[0]" class="oe_mail_action_author"><t t-esc="widget.author_id[2]"/></a>
                    <span t-if="widget.author_id and (!widget.options.show_link or !widget.author_id[0])"><t t-esc="widget.author_id[2]"/></span>
                    <t t-if="widget.type == 'notification'">
                        updated document
                        <t t-if="widget.partner_ids.length > 0">
                            <span class='oe_subtle'>•</span>
                        </t>
                    </t>
                    <t t-if="widget.type == 'comment' and ! widget.subtype and widget.partner_ids.length == 0">
                        logged a note
                    </t>
                    <t t-if="(widget.type == 'comment' or widget.type == 'email') and (widget.subtype or widget.partner_ids.length > 0)">
                        <!-- Remove nobody if user have no rights on partner that will display 'portal to nobody 5 minutes ago' that will confuse to end user, now it display 'portal 5 minutes ago' if no rights.-->
                        <t t-if="widget.partner_ids.length > 0">
                            to
                        </t>
                    </t>
                    <t t-if="widget.type == 'notification' or ( (widget.type == 'email' or widget.type == 'comment') and (widget.subtype or widget.partner_ids.length > 0))"
                            t-foreach="widget.partner_ids.slice(0, 3)" t-as="partner">
                        <span t-attf-class="oe_partner_follower">
                        <a t-if="widget.options.show_link" t-attf-href="#model=res.partner&amp;id=#{partner[0]}" t-att-data-partner="partner[0]" class="oe_mail_action_author"><t t-esc="partner[1]"/></a>
                        <t t-if="!widget.options.show_link" t-esc="partner[1]"/>
                        </span>
                        <t t-if="!partner_last">,</t>
                    </t>
                    <t t-if="widget.partner_ids.length > 3">
                        <span t-att-title="widget.extra_partners_str">and <t t-esc="widget.extra_partners_nbr"/> more</span>
                    </t>
                    <t t-if="widget.type == 'notification' and widget.partner_ids.length > 0">
                        notified
                    </t>
                    <span class='oe_subtle'>•</span>
                    <span t-att-title="widget.date">
                        <t t-if="widget.timerelative" t-esc="widget.timerelative"/>
                        <t t-if="!widget.timerelative" t-raw="widget.display_date"/>
                    </span>
                    <span t-if="!widget.options.readonly" class='oe_subtle'>•</span>
                    <t t-if="!widget.options.readonly" t-call="mail.thread.message.vote"/>
                </div>
            </div>
        </div>
    </t>

    <!-- expandable message layout -->
    <t t-name="mail.thread.expandable">
        <div t-attf-class="oe_msg oe_msg_#{widget.type} #{widget.max_limit ? 'oe_max_limit' : ''} #{widget.thread_level and widget.options.display_indented_thread > -1 ? 'oe_msg_indented' : ''}">
            <div class="oe_msg_content oe_msg_more_message">
                <div class='oe_separator'></div>
                <a t-if="widget.nb_messages &lt;= 0" class="oe_msg_fetch_more">show more message</a>
                <a t-if="widget.nb_messages === 1" class="oe_msg_fetch_more">show one more message</a>
                <a t-if="widget.nb_messages &gt; 1" class="oe_msg_fetch_more">show <t t-esc="widget.nb_messages" /> more messages</a>
            </div>
        </div>
    </t>

    <!--
        mail.compose_message.button_top_bar
        render of the button on the user bar for open wizard compose message
        -->
    <t t-name="mail.compose_message_top_button">
        <li title='Compose new Message' class="oe_topbar_item oe_topbar_compose_full_email">
            <a href="#">
                <i class="fa fa-envelope-o fa-fw"></i>
            </a>
        </li>
    </t>

    <!-- mail.thread.message.vote
        Template used to display Like/Unlike in a mail.message
    -->
    <span t-name="mail.thread.message.vote">
        <span class="oe_mail_vote_count" t-if='widget.vote_nb > 0'>
            <t t-esc='widget.vote_nb' />
            <i class="fa fa-thumbs-o-up"></i>
        </span>
        <a href='#' class="oe_msg_vote">
            <t t-if="!widget.has_voted">like</t>
            <t t-if="widget.has_voted">unlike</t>
        </a>
    </span>

</template><|MERGE_RESOLUTION|>--- conflicted
+++ resolved
@@ -171,20 +171,6 @@
         Template used to display the communication history in the wall.
         -->
     <div t-name="mail.wall" class="oe-view-manager oe_mail_wall oe_view_manager_current">
-<<<<<<< HEAD
-        <div class="oe-view-manager-header container-fluid">
-            <div class="row">
-                <div class="col-md-6 oe-header-title">
-                    <ol class="oe-view-title breadcrumb">
-                        <li class="active"><t t-esc="widget.action.name"/></li>
-                    </ol>
-                </div>
-                <div class="oe-view-manager-search-view col-md-6" />
-            </div>
-            <div class="row">
-                <div class="col-sm-6 col-sm-offset-6">
-                    <div class="oe-search-options btn-group"/>
-=======
         <div class="oe-control-panel">
             <div class="container-fluid">
                 <div class="row">
@@ -199,7 +185,6 @@
                     <div class="col-sm-6 col-sm-offset-6">
                         <div class="oe-search-options btn-group"/>
                     </div>
->>>>>>> 4bef17cc
                 </div>
             </div>
         </div>
