--- conflicted
+++ resolved
@@ -46,103 +46,6 @@
      * - - sub message (parent_id = root message)
      * - - - sub thread
      */
-<<<<<<< HEAD
-        
-        init: function (parent, datasets, options) {
-            this._super(parent, options);
-
-            // record options
-            this.options = datasets.options || options || {};
-            // record domain and context
-            this.domain = datasets.domain || options.domain || [];
-            this.context = _.extend({
-                default_model: false,
-                default_res_id: 0,
-                default_parent_id: false }, options.context || {});
-
-            // data of this message
-            this.id = datasets.id ||  false,
-            this.last_id = this.id,
-            this.model = datasets.model || this.context.default_model || false,
-            this.res_id = datasets.res_id || this.context.default_res_id ||  false,
-            this.parent_id = datasets.parent_id ||  false,
-            this.type = datasets.type ||  false,
-            this.subtype = datasets.subtype ||  false,
-            this.is_author = datasets.is_author ||  false,
-            this.author_avatar = datasets.author_avatar || false,
-            this.is_private = datasets.is_private ||  false,
-            this.subject = datasets.subject ||  false,
-            this.name = datasets.name ||  false,
-            this.record_name = datasets.record_name ||  false,
-            this.body = datasets.body || '',
-            this.body_short = datasets.body_short || '',
-            this.vote_nb = datasets.vote_nb || 0,
-            this.has_voted = datasets.has_voted ||  false,
-            this.is_favorite = datasets.is_favorite ||  false,
-            this.thread_level = datasets.thread_level ||  0,
-            this.to_read = datasets.to_read || false,
-            this.author_id = datasets.author_id || false,
-            this.attachment_ids = datasets.attachment_ids ||  [],
-            this.partner_ids = datasets.partner_ids || [];
-            this.date = datasets.date;
-            this.user_pid = datasets.user_pid || false;
-            this.format_data();
-
-            // update record_name: Partner profile
-            if (this.model == 'res.partner') {
-                this.record_name = 'Partner Profile of ' + this.record_name;
-            }
-            else if (this.model == 'hr.employee') {
-                this.record_name = 'News from ' + this.record_name;
-            }
-            // record options and data
-            this.show_record_name = this.options.show_record_name && this.record_name && !this.thread_level;
-            this.options.show_read = false;
-            this.options.show_unread = false;
-            if (this.options.show_read_unread_button) {
-                if (this.options.read_action == 'read') this.options.show_read = true;
-                else if (this.options.read_action == 'unread') this.options.show_unread = true;
-                else {
-                    this.options.show_read = this.to_read;
-                    this.options.show_unread = !this.to_read;
-                }
-                this.options.rerender = true;
-                this.options.toggle_read = true;
-            }
-            this.parent_thread = typeof parent.on_message_detroy == 'function' ? parent : this.options.root_thread;
-            this.thread = false;
-        },
-
-        /* Convert date, timerelative and avatar in displayable data. */
-        format_data: function () {
-
-            //formating and add some fields for render
-            this.date = this.date ? session.web.str_to_datetime(this.date) : false;
-            this.display_date = moment(new Date(this.date)).format('ddd MMM DD YYYY LT');
-            if (this.date && new Date().getTime()-this.date.getTime() < 7*24*60*60*1000) {
-                this.timerelative = $.timeago(this.date);
-            }
-            if (this.author_avatar) {
-                this.avatar = "data:image/png;base64," + this.author_avatar;
-            } else if (this.type == 'email' && (!this.author_id || !this.author_id[0])) {
-                this.avatar = ('/mail/static/src/img/email_icon.png');
-            } else if (this.author_id && this.template != 'mail.compose_message') {
-                this.avatar = mail.ChatterUtils.get_image(this.session, 'res.partner', 'image_small', this.author_id[0]);
-            } else {
-                this.avatar = mail.ChatterUtils.get_image(this.session, 'res.users', 'image_small', this.session.uid);
-            }
-            if (this.author_id && this.author_id[1]) {
-                var parsed_email = mail.ChatterUtils.parse_email(this.author_id[1]);
-                this.author_id.push(parsed_email[0], parsed_email[1]);
-            }
-            if (this.partner_ids && this.partner_ids.length > 3) {
-                this.extra_partners_nbr = this.partner_ids.length - 3;
-                this.extra_partners_str = ''
-                var extra_partners = this.partner_ids.slice(3);
-                for (var key in extra_partners) {
-                    this.extra_partners_str += extra_partners[key][1];
-                }
-=======
     
     init: function (parent, datasets, options) {
         this._super(parent, options);
@@ -200,7 +103,6 @@
             else {
                 this.options.show_read = this.to_read;
                 this.options.show_unread = !this.to_read;
->>>>>>> 4bef17cc
             }
             this.options.rerender = true;
             this.options.toggle_read = true;
@@ -795,118 +697,6 @@
             _.each(this.options.root_thread.messages, function (msg) {messages.push(msg); messages.concat(msg.get_childs());});
         }
 
-<<<<<<< HEAD
-            this.ds_notification = new session.web.DataSetSearch(this, 'mail.notification');
-            this.ds_message = new session.web.DataSetSearch(this, 'mail.message');
-        },
-
-        /**
-         * Bind events in the widget. Each event is slightly described
-         * in the function. */
-        bind_events: function () {
-            var self = this;
-            // header icons bindings
-            this.$('.oe_read').on('click', this.on_message_read);
-            this.$('.oe_unread').on('click', this.on_message_unread);
-            this.$('.oe_msg_delete').on('click', this.on_message_delete);
-            this.$('.oe_reply').on('click', this.on_message_reply);
-            this.$('.oe_star').on('click', this.on_star);
-            this.$('.oe_msg_vote').on('click', this.on_vote);
-            this.$('.oe_mail_vote_count').on('mouseenter', this.on_hover);
-            this.$('.oe_mail_expand').on('click', this.on_expand);
-            this.$('.oe_mail_reduce').on('click', this.on_expand);
-            this.$('.oe_mail_action_model').on('click', this.on_record_clicked);
-            this.$('.oe_mail_action_author').on('click', this.on_record_author_clicked);
-        },
-        on_hover : function(event){
-            var self = this;
-            var voter = "";
-            var limit = 10;
-            event.stopPropagation();
-            var $target = $(event.target).hasClass("fa-thumbs-o-up") ? $(event.target).parent() : $(event.target);
-            //Note: We can set data-content attr on target element once we fetch data so that next time when one moves mouse on element it saves call
-            //But if there is new like comes then we'll not have new likes in popover in that case
-            if ($target.data('liker-list'))
-            {
-                voter = $target.data('liker-list');
-                self.bindTooltipTo($target, voter);
-                $target.tooltip('hide').tooltip('show');
-                $(".tooltip").on("mouseleave", function () {
-                    $(this).remove();
-                });
-            }else{
-                this.ds_message.call('get_likers_list', [this.id, limit])
-                .done(function (data) {
-                    _.each(data, function(people, index) {
-                        voter = voter + people.substring(0,1).toUpperCase() + people.substring(1);
-                        if(index != data.length-1) {
-                            voter = voter + "<br/>";
-                        }
-                    });
-                    $target.data('liker-list', voter);
-                    self.bindTooltipTo($target, voter);
-                    $target.tooltip('hide').tooltip('show');
-                    $(".tooltip").on("mouseleave", function () {
-                        $(this).remove();
-                    });
-                });
-            }
-            return true;
-        },
-        bindTooltipTo: function($el, value) {
-            $el.tooltip({
-                'title': value,
-                'placement': 'top',
-                'container': this.el,
-                'html': true,
-                'trigger': 'manual',
-                'animation': false
-             }).on("mouseleave", function () {
-                setTimeout(function () {
-                    if (!$(".tooltip:hover").length) {
-                        $el.tooltip("hide");
-                    }
-                },100);
-            });
-        },
-        on_record_clicked: function  (event) {
-            event.preventDefault();
-            var self = this;
-            var state = {
-                'model': this.model,
-                'id': this.res_id,
-                'title': this.record_name
-            };
-            session.webclient.action_manager.do_push_state(state);
-            this.context.params = {
-                model: this.model,
-                res_id: this.res_id,
-            };
-            this.thread.ds_thread.call("message_redirect_action", {context: this.context}).then(function(action){
-                self.do_action(action); 
-            });
-        },
-
-        on_record_author_clicked: function  (event) {
-            event.preventDefault();
-            var partner_id = $(event.target).data('partner');
-            var state = {
-                'model': 'res.partner',
-                'id': partner_id,
-                'title': this.record_name
-            };
-            session.webclient.action_manager.do_push_state(state);
-            var action = {
-                type:'ir.actions.act_window',
-                view_type: 'form',
-                view_mode: 'form',
-                res_model: 'res.partner',
-                views: [[false, 'form']],
-                res_id: partner_id,
-            }
-            this.do_action(action);
-        },
-=======
         _.each(messages, function (thread) {
             if (thread.author_id && !thread.author_id[0] &&
                 !_.find(self.recipients, function (recipient) {return recipient.email_address == thread.author_id[3];}) &&
@@ -969,7 +759,6 @@
         this.$el = $render;
         this.bind_events();
     },
->>>>>>> 4bef17cc
 
     /**
      * Bind events in the widget. Each event is slightly described
@@ -1024,54 +813,9 @@
         }
         this.display_attachments();
 
-<<<<<<< HEAD
-        /**
-         * add or remove a vote for a message and display the result
-        */
-        on_vote: function (event) {
-            event.stopPropagation();
-            this.ds_message.call('vote_toggle', [[this.id]])
-                .then(
-                    _.bind(function (vote) {
-                        this.has_voted = vote;
-                        this.vote_nb += this.has_voted ? 1 : -1;
-                        this.display_vote();
-                    }, this));
-            return false;
-        },
-
-        /**
-         * Display the render of this message's vote
-        */
-        display_vote: function () {
-            var vote_element = session.web.qweb.render('mail.thread.message.vote', {'widget': this});
-            this.$(".oe_msg_footer:first .oe_mail_vote_count").remove();
-            this.$(".oe_msg_footer:first .oe_msg_vote").replaceWith(vote_element);
-            this.$('.oe_msg_vote').on('click', this.on_vote);
-            this.$('.oe_mail_vote_count').on('mouseenter', this.on_hover);
-        },
-
-        /**
-         * add or remove a favorite (or starred) for a message and change class on the DOM
-        */
-        on_star: function (event) {
-            event.stopPropagation();
-            var self=this;
-            var button = self.$('.oe_star:first');
-
-            this.ds_message.call('set_message_starred', [[self.id], !self.is_favorite, true])
-                .then(function (star) {
-                    self.is_favorite=star;
-                    if (self.is_favorite) {
-                        button.addClass('oe_starred');
-                    } else {
-                        button.removeClass('oe_starred');
-                    }
-=======
         this.ds_notification = new data.DataSetSearch(this, 'mail.notification');
         this.ds_message = new data.DataSetSearch(this, 'mail.message');
     },
->>>>>>> 4bef17cc
 
     /**
      * Bind events in the widget. Each event is slightly described
@@ -1239,96 +983,6 @@
         event.stopPropagation();
         if (! confirm(_t("Do you really want to delete this message?"))) { return false; }
         
-<<<<<<< HEAD
-        start: function () {
-            this._super.apply(this, arguments);
-            this.bind_events();
-            return $.when();
-        },
-
-        /* instantiate the compose message object and insert this on the DOM.
-        * The compose message is display in compact form.
-        */
-        instantiate_compose_message: function () {
-            // add message composition form view
-            if (!this.compose_message) {
-                this.compose_message = new mail.ThreadComposeMessage(this, this, {
-                    'context': this.options.compose_as_todo && !this.thread_level ? _.extend(this.context, { 'default_starred': true }) : this.context,
-                    'options': this.options,
-                });
-                if (!this.thread_level || this.thread_level > this.options.display_indented_thread) {
-                    this.compose_message.insertBefore(this.$el);
-                } else {
-                    this.compose_message.prependTo(this.$el);
-                }
-            }
-        },
-
-        /* When the expandable object is visible on screen (with scrolling)
-         * then the on_expandable function is launch
-        */
-        on_scroll: function () {
-            var expandables = 
-            _.each( _.filter(this.messages, function (val) {return val.max_limit && !val.parent_id;}), function (val) {
-                var pos = val.$el.position();
-                if (pos.top) {
-                    /* bottom of the screen */
-                    var bottom = $(window).scrollTop()+$(window).height()+200;
-                    if (bottom > pos.top) {
-                        val.on_expandable();
-                    }
-                }
-            });
-        },
-
-        /**
-         * Bind events in the widget. Each event is slightly described
-         * in the function. */
-        bind_events: function () {
-            var self = this;
-            self.$('.oe_mail_list_recipients .oe_more').on('click', self.on_show_recipients);
-            self.$('.oe_mail_compose_textarea .oe_more_hidden').on('click', self.on_hide_recipients);
-        },
-
-        /**
-         *show all the partner list of this parent message
-        */
-        on_show_recipients: function () {
-            var p=$(this).parent(); 
-            p.find('.oe_more_hidden, .oe_hidden').show(); 
-            p.find('.oe_more').hide(); 
-            return false;
-        },
-
-        /**
-         *hide a part of the partner list of this parent message
-        */
-        on_hide_recipients: function () {
-            var p=$(this).parent(); 
-            p.find('.oe_more_hidden, .oe_hidden').hide(); 
-            p.find('.oe_more').show(); 
-            return false;
-        },
-
-        /* get all child message/thread id linked.
-         * @return array of id
-        */
-        get_child_ids: function () {
-            return _.map(this.get_childs(), function (val) { return val.id; });
-        },
-
-        /* get all child message/thread linked.
-         * @param {int} nb_thread_level, number of traversed thread level for this search
-         * @return array of thread object
-        */
-        get_childs: function (nb_thread_level) {
-            var res=[];
-            if (arguments[1]) res.push(this);
-            if (isNaN(nb_thread_level) || nb_thread_level>0) {
-                _(this.messages).each(function (val, key) {
-                    if (val.thread) {
-                        res = res.concat( val.thread.get_childs((isNaN(nb_thread_level) ? undefined : nb_thread_level-1), true) );
-=======
         this.animated_destroy(150);
         // delete this message and his childs
         var ids = [this.id].concat( this.get_child_ids() );
@@ -1356,7 +1010,6 @@
                     } else {
                         msg.renderElement();
                         msg.start();
->>>>>>> 4bef17cc
                     }
                     self.options.root_thread.MailWidget.do_reload_menu_emails();
                 });
@@ -2165,81 +1818,6 @@
      * @param {Object} [options.context] context, is an object. It should
      *      contain default_model, default_res_id, to give it to the threads.
      */
-<<<<<<< HEAD
-
-    session.web.client_actions.add('mail.wall', 'session.mail.Wall');
-    mail.Wall = session.web.Widget.extend({
-        template: 'mail.wall',
-
-        /**
-         * @param {Object} parent parent
-         * @param {Object} [options]
-         * @param {Array} [options.domain] domain on the Wall
-         * @param {Object} [options.context] context, is an object. It should
-         *      contain default_model, default_res_id, to give it to the threads.
-         */
-        init: function (parent, action) {
-            this._super(parent, action);
-            this.ActionManager = parent;
-
-            this.action = _.clone(action);
-            this.domain = this.action.params.domain || this.action.domain || [];
-            this.context = _.extend(this.action.params.context || {}, this.action.context || {});
-
-            // filter some parameters that we will propagate as search_default
-            this.defaults = {};
-            for (var key in this.action.context.params) {
-                if (_.indexOf(['model', 'res_id'], key) == -1) {
-                    continue;
-                }
-                this.context['search_default_' + key] = this.action.context.params[key];
-            }
-            for (var key in this.context) {
-                if (key.match(/^search_default_/)) {
-                    this.defaults[key.replace(/^search_default_/, '')] = this.context[key];
-                }
-            }
-            this.action.params = _.extend({
-                'display_indented_thread': 1,
-                'show_reply_button': true,
-                'show_read_unread_button': true,
-                'show_compose_message': true,
-                'show_record_name': true,
-                'show_compact_message': this.action.params.view_mailbox ? false : 1,
-                'view_inbox': false,
-                'emails_from_on_composer': false,
-                'fetch_limit': 30   // allow inbox to load all children messages
-            }, this.action.params);
-        },
-
-        start: function () {
-            this._super.apply(this);
-            this.bind_events();
-            var searchview_loaded = this.load_searchview(this.defaults);
-            if (! this.searchview.has_defaults) {
-                this.message_render();
-            }
-            // render sidebar
-            var wall_sidebar = new mail.WallSidebar(this);
-            wall_sidebar.appendTo(this.$el.find('.oe_mail_wall_aside'));
-        },
-
-        /**
-         * Load the mail.message search view
-         * @param {Object} defaults ??
-         */
-        load_searchview: function (defaults) {
-            var self = this,
-                ds_msg = new session.web.DataSetSearch(this, 'mail.message'),
-                options = { $buttons: this.$('.oe-search-options') };
-            this.searchview = new session.web.SearchView(this, ds_msg, false, defaults || {}, options);
-            this.searchview.on('search_data', this, this.do_searchview_search);
-            this.searchview.appendTo(this.$('.oe-view-manager-search-view')).then(function () {
-                self.searchview.toggle_visibility(true);
-            });
-            if (this.searchview.has_defaults) {
-                this.searchview.ready.then(this.searchview.do_search);
-=======
     init: function (parent, action) {
         var key;
         this._super(parent, action);
@@ -2260,7 +1838,6 @@
         for (key in this.context) {
             if (key.match(/^search_default_/)) {
                 this.defaults[key.replace(/^search_default_/, '')] = this.context[key];
->>>>>>> 4bef17cc
             }
         }
         this.action.params = _.extend({
@@ -2333,22 +1910,6 @@
     },
 
     /**
-<<<<<<< HEAD
-     * ------------------------------------------------------------
-     * UserMenu
-     * ------------------------------------------------------------
-     *
-     * Add a link on the top user bar for write a full mail
-     */
-    session.web.ComposeMessageTopButton = session.web.Widget.extend({
-        template:'mail.compose_message_top_button',
-        events: {
-            "click": "on_compose_message",
-        },
-        on_compose_message: function (ev) {
-            ev.preventDefault();
-            var action = {
-=======
      * Create the root thread widget and display this object in the DOM
      */
     message_render: function (search) {
@@ -2368,24 +1929,10 @@
             event.stopPropagation();
             var action = {
                 name: _t('Compose Email'),
->>>>>>> 4bef17cc
                 type: 'ir.actions.act_window',
                 res_model: 'mail.compose.message',
                 view_mode: 'form',
                 view_type: 'form',
-<<<<<<< HEAD
-                views: [[false, 'form']],
-                target: 'new',
-                context: {},
-            };
-            session.client.action_manager.do_action(action);
-        },
-    });
-
-    // Put the ComposeMessageTopButton widget in the systray menu
-    session.web.SystrayItems.push(session.web.ComposeMessageTopButton);
-};
-=======
                 action_from: 'mail.ThreadComposeMessage',
                 views: [[false, 'form']],
                 target: 'new',
@@ -2446,5 +1993,4 @@
     Wall: MailWall,
 };
 
-});
->>>>>>> 4bef17cc
+});