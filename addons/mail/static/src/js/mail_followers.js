--- conflicted
+++ resolved
@@ -1,130 +1,3 @@
-<<<<<<< HEAD
-openerp_mail_followers = function(session, mail) {
-    var _t = session.web._t,
-       _lt = session.web._lt;
-
-    var mail_followers = session.mail_followers = {};
-
-    /** 
-     * ------------------------------------------------------------
-     * mail_followers Widget
-     * ------------------------------------------------------------
-     *
-     * This widget handles the display of a list of records as a vertical
-     * list, with an image on the left. The widget itself is a floatting
-     * right-sided box.
-     * This widget is mainly used to display the followers of records
-     * in OpenChatter.
-     */
-
-    /* Add the widget to registry */
-    session.web.form.widgets.add('mail_followers', 'openerp.mail_followers.Followers');
-
-    mail_followers.Followers = session.web.form.AbstractField.extend({
-        template: 'mail.followers',
-
-        init: function() {
-            this._super.apply(this, arguments);
-            this.image = this.node.attrs.image || 'image_small';
-            this.comment = this.node.attrs.help || false;
-            this.displayed_limit = this.node.attrs.displayed_nb || 10;
-            this.displayed_nb = this.displayed_limit;
-            this.ds_model = new session.web.DataSetSearch(this, this.view.model);
-            this.ds_users = new session.web.DataSetSearch(this, 'res.users');
-
-            this.value = [];
-            this.followers = [];
-            
-            this.view_is_editable = this.__parentedParent.is_action_enabled('edit');
-        },
-
-        start: function() {
-            // use actual_mode property on view to know if the view is in create mode anymore
-            this.view.on("change:actual_mode", this, this.on_check_visibility_mode);
-            this.on_check_visibility_mode();
-            this.reinit();
-            this.bind_events();
-            this._super();
-        },
-
-        on_check_visibility_mode: function () {
-            this.set({"force_invisible": this.view.get("actual_mode") == "create"});
-        },
-
-        set_value: function(_value) {
-            this.value = _value;
-            this._super(_value);
-        },
-
-        reinit: function() {
-            this.message_is_follower == undefined;
-            this.display_buttons();
-        },
-
-        bind_events: function() {
-            var self = this;
-            // event: click on '(Un)Follow' button, that toggles the follow for uid
-            this.$('.oe_follower').on('click', function (event) {
-                if($(this).hasClass('oe_notfollow'))
-                    self.do_follow();
-                else
-                    self.do_unfollow();
-            });
-            // event: click on a subtype, that (un)subscribe for this subtype
-            this.$el.on('click', '.oe_subtype_list input', function(event) {
-                self.do_update_subscription(event);
-                var $list = self.$('.oe_subtype_list');
-                if(!$list.hasClass('open')) {
-                    $list.addClass('open');
-                }
-                if(self.$('.oe_subtype_list ul')[0].children.length < 1) {
-                    $list.removeClass('open');
-                }
-                event.stopPropagation();
-            });
-            // event: click on 'invite' button, that opens the invite wizard
-            this.$('.oe_invite').on('click', self.on_invite_follower);
-            // event: click on 'edit_subtype(pencil)' button to edit subscription
-            this.$el.on('click', '.oe_edit_subtype', self.on_edit_subtype);
-            this.$el.on('click', '.oe_remove_follower', self.on_remove_follower);
-            this.$el.on('click', '.oe_show_more', self.on_show_more_followers);
-            this.$el.on('click', 'a[data-partner]', self.on_follower_clicked);
-        },
-
-        on_edit_subtype: function(event) {
-            var self = this;
-            var $currentTarget = $(event.currentTarget);
-            var user_pid = $currentTarget.data('id');
-            $('div.oe_edit_actions').remove();
-            self.$dialog = new session.web.Dialog(this, {
-                            size: 'small',
-                            title: _t('Edit Subscription of ') + $currentTarget.siblings('a').text(),
-                            buttons: [
-                                    { text: _t("Apply"), click: function() { 
-                                        self.do_update_subscription(event, user_pid);
-                                        this.parents('.modal').modal('hide');
-                                    }},
-                                    { text: _t("Cancel"), click: function() { this.parents('.modal').modal('hide'); }}
-                                ],
-                    }, "<div class='oe_edit_actions'>").open();
-            return self.fetch_subtypes(user_pid);
-        },
-
-        on_invite_follower: function (event) {
-            var self = this;
-            var action = {
-                type: 'ir.actions.act_window',
-                res_model: 'mail.wizard.invite',
-                view_mode: 'form',
-                view_type: 'form',
-                views: [[false, 'form']],
-                name: _t('Invite Follower'),
-                target: 'new',
-                context: {
-                    'default_res_model': this.view.dataset.model,
-                    'default_res_id': this.view.datarecord.id,
-                },
-=======
 odoo.define('mail.mail_followers', function (require) {
 "use strict";
 
@@ -208,7 +81,6 @@
             var $list = self.$('.oe_subtype_list');
             if(!$list.hasClass('open')) {
                 $list.addClass('open');
->>>>>>> 4bef17cc
             }
             if(self.$('.oe_subtype_list ul')[0].children.length < 1) {
                 $list.removeClass('open');
