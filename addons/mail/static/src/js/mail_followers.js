openerp_mail_followers = function(session, mail) {
    var _t = session.web._t,
       _lt = session.web._lt;

    var mail_followers = session.mail_followers = {};

    /** 
     * ------------------------------------------------------------
     * mail_followers Widget
     * ------------------------------------------------------------
     *
     * This widget handles the display of a list of records as a vetical
     * list, with an image on the left. The widget itself is a floatting
     * right-sided box.
     * This widget is mainly used to display the followers of records
     * in OpenChatter.
     */

    /* Add the widget to registry */
    session.web.form.widgets.add('mail_followers', 'openerp.mail_followers.Followers');

    mail_followers.Followers = session.web.form.AbstractField.extend({
        template: 'mail.followers',

        init: function() {
            this._super.apply(this, arguments);
            this.params = {};
            this.params.image = this.node.attrs.image || 'image_small';
            this.params.title = this.node.attrs.title || 'Followers';
            this.params.display_followers = true;
            this.params.display_control = this.node.attrs.display_control || false;
            this.params.display_actions = this.node.attrs.display_actions || false;
            this.ds_model = new session.web.DataSetSearch(this, this.view.model);
            this.sub_model = new session.web.DataSetSearch(this,'mail.message.subtype')
            this.ds_follow = new session.web.DataSetSearch(this, this.field.relation);
            this.follower_model = new session.web.DataSetSearch(this,'mail.followers')
        },

        start: function() {
            var self = this;
            // NB: all the widget should be modified to check the actual_mode property on view, not use
            // any other method to know if the view is in create mode anymore
            this.view.on("change:actual_mode", this, this._check_visibility);
            this._check_visibility();
<<<<<<< HEAD
            this.fetch_subtype();
            this.$element.find('ul.oe_mail_recthread_subtype').click(function () {
                var subtypelist = new Array();
                _($(this).find('.oe_msg_subtype_check')).each(function (record){
                   if($(record).is(':checked')) {
                       subtypelist.push(parseInt($(record).attr('id')))}
                 });
                 self.ds_model.call('message_subscribe_udpate_subtypes',[[self.view.datarecord.id],self.session.uid,subtypelist])
            })
            this.$element.find('button.oe_mail_button_followers').click(function () { self.do_toggle_followers(); });
            if (! this.params.display_control) {
                this.$element.find('button.oe_mail_button_followers').hide();
                this.$element.find('ul.oe_mail_recthread_subtype').hide()
                 }
            this.$element.find('button.oe_mail_button_follow').click(function () {
                self.do_follow();
                self.fetch_subtype();
                })
=======
            this.$el.find('button.oe_mail_button_followers').click(function () { self.do_toggle_followers(); });
            if (! this.params.display_control) {
                this.$el.find('button.oe_mail_button_followers').hide(); }
            this.$el.find('button.oe_mail_button_follow').click(function () { self.do_follow(); })
>>>>>>> 65f532e0
                .mouseover(function () { $(this).html('Follow').removeClass('oe_mail_button_mouseout').addClass('oe_mail_button_mouseover'); })
                .mouseleave(function () { $(this).html('Not following').removeClass('oe_mail_button_mouseover').addClass('oe_mail_button_mouseout'); });
            this.$el.find('button.oe_mail_button_unfollow').click(function () { self.do_unfollow(); })
                .mouseover(function () { $(this).html('Unfollow').removeClass('oe_mail_button_mouseout').addClass('oe_mail_button_mouseover'); })
                .mouseleave(function () { $(this).html('Following').removeClass('oe_mail_button_mouseover').addClass('oe_mail_button_mouseout'); });
            this.reinit();
        },

        _check_visibility: function() {
<<<<<<< HEAD
            this.$element.toggle(this.view.get("actual_mode") !== "create");
            if(this.view.get("actual_mode") == "create"){this.fetch_subtype();}
=======
            this.$el.toggle(this.view.get("actual_mode") !== "create");
>>>>>>> 65f532e0
        },

        destroy: function () {
            this._super.apply(this, arguments);
        },

        reinit: function() {
            this.params.display_followers = true;
            this.params.display_control = this.node.attrs.display_control || false;
            this.params.display_actions = this.node.attrs.display_actions || false;
<<<<<<< HEAD
            this.$element.find('button.oe_mail_button_followers').html('Hide followers')
            this.$element.find('button.oe_mail_button_follow').hide();
            this.$element.find('button.oe_mail_button_unfollow').hide();
            this.$element.find('ul.oe_mail_recthread_subtype').hide()
=======
            this.$el.find('button.oe_mail_button_followers').html('Hide followers')
            this.$el.find('button.oe_mail_button_follow').hide();
            this.$el.find('button.oe_mail_button_unfollow').hide();
>>>>>>> 65f532e0
        },

        set_value: function(value_) {
            this.reinit();
            if (! this.view.datarecord.id ||
                session.web.BufferedDataSet.virtual_id_regex.test(this.view.datarecord.id)) {
                this.$el.find('div.oe_mail_recthread_aside').hide();
                return;
            }
            return this.fetch_subscribers(value_);
        },

        fetch_subscribers: function (value_) {
            return this.ds_follow.call('read', [value_ || this.get_value(), ['name', this.params.image]]).then(this.proxy('display_subscribers'));
        },

        /**
         * Display the followers.
         * TODO: replace the is_subscriber check by fields read */
        display_subscribers: function (records) {
            var self = this;
            this.is_subscriber = false;
            var user_list = this.$el.find('ul.oe_mail_followers_display').empty();
            this.$el.find('div.oe_mail_recthread_followers h4').html(this.params.title + ' (' + records.length + ')');
            _(records).each(function (record) {
                if (record.id == self.session.uid) { self.is_subscriber = true; }
                record.avatar_url = mail.ChatterUtils.get_image(self.session.prefix, self.session.session_id, 'res.users', 'image_small', record.id);
                $(session.web.qweb.render('mail.followers.partner', {'record': record})).appendTo(user_list);
            });
            if (this.is_subscriber) {
<<<<<<< HEAD
                this.$element.find('button.oe_mail_button_follow').hide();
                this.$element.find('button.oe_mail_button_unfollow').show(); 
                this.$element.find('ul.oe_mail_recthread_subtype').show(); }
            else {
                this.$element.find('button.oe_mail_button_follow').show();
                this.$element.find('button.oe_mail_button_unfollow').hide();
                this.$element.find('ul.oe_mail_recthread_subtype').hide() }
=======
                this.$el.find('button.oe_mail_button_follow').hide();
                this.$el.find('button.oe_mail_button_unfollow').show(); }
            else {
                this.$el.find('button.oe_mail_button_follow').show();
                this.$el.find('button.oe_mail_button_unfollow').hide(); }
>>>>>>> 65f532e0
        },
        
        // Display the subtypes of each records.
        display_subtype: function(records) {
            var self = this
            var subtype_list = this.$element.find('ul.oe_mail_recthread_subtype').empty();
            var follower_ids = this.follower_model.call('search',[[['res_model','=',this.ds_model.model],['res_id','=',this.view.datarecord.id],['user_id','=',this.session.uid]]])
            follower_ids.then(function (record){
               var follower_read = self.follower_model.call('read',  [record,['subtype_ids']]);
               follower_read.then(function (follower_record){
                   if(follower_record.length != 0){
                       _(follower_record[0].subtype_ids).each(function (subtype_id){
                           self.$element.find('.oe_msg_subtype_check[id=' + subtype_id + ']')[0].checked=true
                       });
                   }
               })
            });
            _(records).each(function (record) {
                record.name = record.name.toLowerCase().replace(/\b[a-z]/g, function(letter) {
                    return letter.toUpperCase();
                    });
                $(session.web.qweb.render('mail.record_thread.subtype', {'record': record})).appendTo(subtype_list);
            });
        },
            
        do_follow: function () {
            return this.ds_model.call('message_subscribe', [[this.view.datarecord.id]]).pipe(this.proxy('set_value'));
        },
        
        //fetch subtype from subtype model
        fetch_subtype: function () {
          var self = this
          var subtype_object = this.sub_model.call('search', [[['model_ids.model','=',this.view.model]]]);
          subtype_object.then(function (subtype_ids){
              self.sub_model.call('read',  [subtype_ids || self.get_value(),['name', 'default']]).then(self.proxy('display_subtype'));
          });
        },

        do_unfollow: function () {
            return this.ds_model.call('message_unsubscribe', [[this.view.datarecord.id]]).pipe(this.proxy('set_value'));
        },

        do_toggle_followers: function () {
            this.params.see_subscribers = ! this.params.see_subscribers;
            if (this.params.see_subscribers) { this.$el.find('button.oe_mail_button_followers').html('Hide followers'); }
            else { this.$el.find('button.oe_mail_button_followers').html('Show followers'); }
            this.$el.find('div.oe_mail_recthread_followers').toggle();
        },
    });
};<|MERGE_RESOLUTION|>--- conflicted
+++ resolved
@@ -42,9 +42,8 @@
             // any other method to know if the view is in create mode anymore
             this.view.on("change:actual_mode", this, this._check_visibility);
             this._check_visibility();
-<<<<<<< HEAD
             this.fetch_subtype();
-            this.$element.find('ul.oe_mail_recthread_subtype').click(function () {
+            this.$el.find('ul.oe_mail_recthread_subtype').click(function () {
                 var subtypelist = new Array();
                 _($(this).find('.oe_msg_subtype_check')).each(function (record){
                    if($(record).is(':checked')) {
@@ -52,21 +51,16 @@
                  });
                  self.ds_model.call('message_subscribe_udpate_subtypes',[[self.view.datarecord.id],self.session.uid,subtypelist])
             })
-            this.$element.find('button.oe_mail_button_followers').click(function () { self.do_toggle_followers(); });
+            this.$el.find('button.oe_mail_button_followers').click(function () { self.do_toggle_followers(); });
+
             if (! this.params.display_control) {
-                this.$element.find('button.oe_mail_button_followers').hide();
-                this.$element.find('ul.oe_mail_recthread_subtype').hide()
+                this.$el.find('button.oe_mail_button_followers').hide();
+                this.$el.find('ul.oe_mail_recthread_subtype').hide()
                  }
-            this.$element.find('button.oe_mail_button_follow').click(function () {
+            this.$el.find('button.oe_mail_button_follow').click(function () {
                 self.do_follow();
                 self.fetch_subtype();
                 })
-=======
-            this.$el.find('button.oe_mail_button_followers').click(function () { self.do_toggle_followers(); });
-            if (! this.params.display_control) {
-                this.$el.find('button.oe_mail_button_followers').hide(); }
-            this.$el.find('button.oe_mail_button_follow').click(function () { self.do_follow(); })
->>>>>>> 65f532e0
                 .mouseover(function () { $(this).html('Follow').removeClass('oe_mail_button_mouseout').addClass('oe_mail_button_mouseover'); })
                 .mouseleave(function () { $(this).html('Not following').removeClass('oe_mail_button_mouseover').addClass('oe_mail_button_mouseout'); });
             this.$el.find('button.oe_mail_button_unfollow').click(function () { self.do_unfollow(); })
@@ -76,12 +70,8 @@
         },
 
         _check_visibility: function() {
-<<<<<<< HEAD
-            this.$element.toggle(this.view.get("actual_mode") !== "create");
+            this.$el.toggle(this.view.get("actual_mode") !== "create");
             if(this.view.get("actual_mode") == "create"){this.fetch_subtype();}
-=======
-            this.$el.toggle(this.view.get("actual_mode") !== "create");
->>>>>>> 65f532e0
         },
 
         destroy: function () {
@@ -92,16 +82,10 @@
             this.params.display_followers = true;
             this.params.display_control = this.node.attrs.display_control || false;
             this.params.display_actions = this.node.attrs.display_actions || false;
-<<<<<<< HEAD
-            this.$element.find('button.oe_mail_button_followers').html('Hide followers')
-            this.$element.find('button.oe_mail_button_follow').hide();
-            this.$element.find('button.oe_mail_button_unfollow').hide();
-            this.$element.find('ul.oe_mail_recthread_subtype').hide()
-=======
             this.$el.find('button.oe_mail_button_followers').html('Hide followers')
             this.$el.find('button.oe_mail_button_follow').hide();
             this.$el.find('button.oe_mail_button_unfollow').hide();
->>>>>>> 65f532e0
+            this.$el.find('ul.oe_mail_recthread_subtype').hide()
         },
 
         set_value: function(value_) {
@@ -132,34 +116,26 @@
                 $(session.web.qweb.render('mail.followers.partner', {'record': record})).appendTo(user_list);
             });
             if (this.is_subscriber) {
-<<<<<<< HEAD
-                this.$element.find('button.oe_mail_button_follow').hide();
-                this.$element.find('button.oe_mail_button_unfollow').show(); 
-                this.$element.find('ul.oe_mail_recthread_subtype').show(); }
-            else {
-                this.$element.find('button.oe_mail_button_follow').show();
-                this.$element.find('button.oe_mail_button_unfollow').hide();
-                this.$element.find('ul.oe_mail_recthread_subtype').hide() }
-=======
                 this.$el.find('button.oe_mail_button_follow').hide();
-                this.$el.find('button.oe_mail_button_unfollow').show(); }
+                this.$el.find('button.oe_mail_button_unfollow').show(); 
+                this.$el.find('ul.oe_mail_recthread_subtype').show(); }
             else {
                 this.$el.find('button.oe_mail_button_follow').show();
-                this.$el.find('button.oe_mail_button_unfollow').hide(); }
->>>>>>> 65f532e0
+                this.$el.find('button.oe_mail_button_unfollow').hide();
+                this.$el.find('ul.oe_mail_recthread_subtype').hide() }
         },
         
         // Display the subtypes of each records.
         display_subtype: function(records) {
             var self = this
-            var subtype_list = this.$element.find('ul.oe_mail_recthread_subtype').empty();
+            var subtype_list = this.$el.find('ul.oe_mail_recthread_subtype').empty();
             var follower_ids = this.follower_model.call('search',[[['res_model','=',this.ds_model.model],['res_id','=',this.view.datarecord.id],['user_id','=',this.session.uid]]])
             follower_ids.then(function (record){
                var follower_read = self.follower_model.call('read',  [record,['subtype_ids']]);
                follower_read.then(function (follower_record){
                    if(follower_record.length != 0){
                        _(follower_record[0].subtype_ids).each(function (subtype_id){
-                           self.$element.find('.oe_msg_subtype_check[id=' + subtype_id + ']')[0].checked=true
+                           self.$el.find('.oe_msg_subtype_check[id=' + subtype_id + ']')[0].checked=true
                        });
                    }
                })
