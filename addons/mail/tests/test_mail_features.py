# -*- coding: utf-8 -*-
##############################################################################
#
#    OpenERP, Open Source Business Applications
#    Copyright (c) 2012-TODAY OpenERP S.A. <http://openerp.com>
#
#    This program is free software: you can redistribute it and/or modify
#    it under the terms of the GNU Affero General Public License as
#    published by the Free Software Foundation, either version 3 of the
#    License, or (at your option) any later version.
#
#    This program is distributed in the hope that it will be useful,
#    but WITHOUT ANY WARRANTY; without even the implied warranty of
#    MERCHANTABILITY or FITNESS FOR A PARTICULAR PURPOSE.  See the
#    GNU Affero General Public License for more details.
#
#    You should have received a copy of the GNU Affero General Public License
#    along with this program.  If not, see <http://www.gnu.org/licenses/>.
#
##############################################################################

from openerp.addons.mail.mail_mail import mail_mail
from openerp.addons.mail.mail_thread import mail_thread
from openerp.addons.mail.tests.common import TestMail
from openerp.tools import mute_logger, email_split, html2plaintext
from openerp.tools.mail import html_sanitize

class test_mail(TestMail):

    def test_000_alias_setup(self):
        """ Test basic mail.alias setup works, before trying to use them for routing """
        cr, uid = self.cr, self.uid
        self.user_valentin_id = self.res_users.create(cr, uid,
            {'name': 'Valentin Cognito', 'email': 'valentin.cognito@gmail.com', 'login': 'valentin.cognito', 'alias_name': 'valentin.cognito'})
        self.user_valentin = self.res_users.browse(cr, uid, self.user_valentin_id)
        self.assertEquals(self.user_valentin.alias_name, self.user_valentin.login, "Login should be used as alias")

        self.user_pagan_id = self.res_users.create(cr, uid,
            {'name': 'Pagan Le Marchant', 'email': 'plmarchant@gmail.com', 'login': 'plmarchant@gmail.com', 'alias_name': 'plmarchant@gmail.com'})
        self.user_pagan = self.res_users.browse(cr, uid, self.user_pagan_id)
        self.assertEquals(self.user_pagan.alias_name, 'plmarchant', "If login is an email, the alias should keep only the local part")

        self.user_barty_id = self.res_users.create(cr, uid,
            {'name': 'Bartholomew Ironside', 'email': 'barty@gmail.com', 'login': 'b4r+_#_R3wl$$', 'alias_name': 'b4r+_#_R3wl$$'})
        self.user_barty = self.res_users.browse(cr, uid, self.user_barty_id)
        self.assertEquals(self.user_barty.alias_name, 'b4r+_-_r3wl-', 'Disallowed chars should be replaced by hyphens')

    def test_00_followers_function_field(self):
        """ Tests designed for the many2many function field 'follower_ids'.
            We will test to perform writes using the many2many commands 0, 3, 4,
            5 and 6. """
        cr, uid, user_admin, partner_bert_id, group_pigs = self.cr, self.uid, self.user_admin, self.partner_bert_id, self.group_pigs

        # Data: create 'disturbing' values in mail.followers: same res_id, other res_model; same res_model, other res_id
        group_dummy_id = self.mail_group.create(cr, uid,
            {'name': 'Dummy group'}, {'mail_create_nolog': True})
        self.mail_followers.create(cr, uid,
            {'res_model': 'mail.thread', 'res_id': self.group_pigs_id, 'partner_id': partner_bert_id})
        self.mail_followers.create(cr, uid,
            {'res_model': 'mail.group', 'res_id': group_dummy_id, 'partner_id': partner_bert_id})

        # Pigs just created: should be only Admin as follower
        follower_ids = set([follower.id for follower in group_pigs.message_follower_ids])
        self.assertEqual(follower_ids, set([user_admin.partner_id.id]), 'Admin should be the only Pigs fan')

        # Subscribe Bert through a '4' command
        group_pigs.write({'message_follower_ids': [(4, partner_bert_id)]})
        group_pigs.refresh()
        follower_ids = set([follower.id for follower in group_pigs.message_follower_ids])
        self.assertEqual(follower_ids, set([partner_bert_id, user_admin.partner_id.id]), 'Bert and Admin should be the only Pigs fans')

        # Unsubscribe Bert through a '3' command
        group_pigs.write({'message_follower_ids': [(3, partner_bert_id)]})
        group_pigs.refresh()
        follower_ids = set([follower.id for follower in group_pigs.message_follower_ids])
        self.assertEqual(follower_ids, set([user_admin.partner_id.id]), 'Admin should be the only Pigs fan')

        # Set followers through a '6' command
        group_pigs.write({'message_follower_ids': [(6, 0, [partner_bert_id])]})
        group_pigs.refresh()
        follower_ids = set([follower.id for follower in group_pigs.message_follower_ids])
        self.assertEqual(follower_ids, set([partner_bert_id]), 'Bert should be the only Pigs fan')

        # Add a follower created on the fly through a '0' command
        group_pigs.write({'message_follower_ids': [(0, 0, {'name': 'Patrick Fiori'})]})
        partner_patrick_id = self.res_partner.search(cr, uid, [('name', '=', 'Patrick Fiori')])[0]
        group_pigs.refresh()
        follower_ids = set([follower.id for follower in group_pigs.message_follower_ids])
        self.assertEqual(follower_ids, set([partner_bert_id, partner_patrick_id]), 'Bert and Patrick should be the only Pigs fans')

        # Finally, unlink through a '5' command
        group_pigs.write({'message_follower_ids': [(5, 0)]})
        group_pigs.refresh()
        follower_ids = set([follower.id for follower in group_pigs.message_follower_ids])
        self.assertFalse(follower_ids, 'Pigs group should not have fans anymore')

        # Test dummy data has not been altered
        fol_obj_ids = self.mail_followers.search(cr, uid, [('res_model', '=', 'mail.thread'), ('res_id', '=', self.group_pigs_id)])
        follower_ids = set([follower.partner_id.id for follower in self.mail_followers.browse(cr, uid, fol_obj_ids)])
        self.assertEqual(follower_ids, set([partner_bert_id]), 'Bert should be the follower of dummy mail.thread data')
        fol_obj_ids = self.mail_followers.search(cr, uid, [('res_model', '=', 'mail.group'), ('res_id', '=', group_dummy_id)])
        follower_ids = set([follower.partner_id.id for follower in self.mail_followers.browse(cr, uid, fol_obj_ids)])
        self.assertEqual(follower_ids, set([partner_bert_id, user_admin.partner_id.id]), 'Bert and Admin should be the followers of dummy mail.group data')

    def test_05_message_followers_and_subtypes(self):
        """ Tests designed for the subscriber API as well as message subtypes """
        cr, uid, user_admin, user_raoul, group_pigs = self.cr, self.uid, self.user_admin, self.user_raoul, self.group_pigs
        # Data: message subtypes
        self.mail_message_subtype.create(cr, uid, {'name': 'mt_mg_def', 'default': True, 'res_model': 'mail.group'})
        self.mail_message_subtype.create(cr, uid, {'name': 'mt_other_def', 'default': True, 'res_model': 'crm.lead'})
        self.mail_message_subtype.create(cr, uid, {'name': 'mt_all_def', 'default': True, 'res_model': False})
        mt_mg_nodef = self.mail_message_subtype.create(cr, uid, {'name': 'mt_mg_nodef', 'default': False, 'res_model': 'mail.group'})
        mt_all_nodef = self.mail_message_subtype.create(cr, uid, {'name': 'mt_all_nodef', 'default': False, 'res_model': False})
        default_group_subtypes = self.mail_message_subtype.search(cr, uid, [('default', '=', True), '|', ('res_model', '=', 'mail.group'), ('res_model', '=', False)])

        # ----------------------------------------
        # CASE1: test subscriptions with subtypes
        # ----------------------------------------

        # Do: subscribe Raoul, should have default subtypes
        group_pigs.message_subscribe_users([user_raoul.id])
        group_pigs.refresh()
        # Test: 2 followers (Admin and Raoul)
        follower_ids = [follower.id for follower in group_pigs.message_follower_ids]
        self.assertEqual(set(follower_ids), set([user_raoul.partner_id.id, user_admin.partner_id.id]),
                        'message_subscribe: Admin and Raoul should be the only 2 Pigs fans')
        # Raoul follows default subtypes
        fol_ids = self.mail_followers.search(cr, uid, [
                        ('res_model', '=', 'mail.group'),
                        ('res_id', '=', self.group_pigs_id),
                        ('partner_id', '=', user_raoul.partner_id.id)
                    ])
        fol_obj = self.mail_followers.browse(cr, uid, fol_ids)[0]
        fol_subtype_ids = set([subtype.id for subtype in fol_obj.subtype_ids])
        self.assertEqual(set(fol_subtype_ids), set(default_group_subtypes),
                        'message_subscribe: Raoul subscription subtypes are incorrect, should be all default ones')

        # Do: subscribe Raoul with specified new subtypes
        group_pigs.message_subscribe_users([user_raoul.id], subtype_ids=[mt_mg_nodef])
        # Test: 2 followers (Admin and Raoul)
        follower_ids = [follower.id for follower in group_pigs.message_follower_ids]
        self.assertEqual(set(follower_ids), set([user_raoul.partner_id.id, user_admin.partner_id.id]),
                        'message_subscribe: Admin and Raoul should be the only 2 Pigs fans')
        # Test: 2 lines in mail.followers (no duplicate for Raoul)
        fol_ids = self.mail_followers.search(cr, uid, [
                        ('res_model', '=', 'mail.group'),
                        ('res_id', '=', self.group_pigs_id),
                    ])
        self.assertEqual(len(fol_ids), 2,
                        'message_subscribe: subscribing an already-existing follower should not create new entries in mail.followers')
        # Test: Raoul follows only specified subtypes
        fol_ids = self.mail_followers.search(cr, uid, [
                        ('res_model', '=', 'mail.group'),
                        ('res_id', '=', self.group_pigs_id),
                        ('partner_id', '=', user_raoul.partner_id.id)
                    ])
        fol_obj = self.mail_followers.browse(cr, uid, fol_ids)[0]
        fol_subtype_ids = set([subtype.id for subtype in fol_obj.subtype_ids])
        self.assertEqual(set(fol_subtype_ids), set([mt_mg_nodef]),
                        'message_subscribe: Raoul subscription subtypes are incorrect, should be only specified')

        # Do: Subscribe Raoul without specified subtypes: should not erase existing subscription subtypes
        group_pigs.message_subscribe_users([user_raoul.id, user_raoul.id])
        group_pigs.message_subscribe_users([user_raoul.id])
        group_pigs.refresh()
        # Test: 2 followers (Admin and Raoul)
        follower_ids = [follower.id for follower in group_pigs.message_follower_ids]
        self.assertEqual(set(follower_ids), set([user_raoul.partner_id.id, user_admin.partner_id.id]),
                        'message_subscribe: Admin and Raoul should be the only 2 Pigs fans')
        # Test: Raoul follows default subtypes
        fol_ids = self.mail_followers.search(cr, uid, [
                        ('res_model', '=', 'mail.group'),
                        ('res_id', '=', self.group_pigs_id),
                        ('partner_id', '=', user_raoul.partner_id.id)
                    ])
        fol_obj = self.mail_followers.browse(cr, uid, fol_ids)[0]
        fol_subtype_ids = set([subtype.id for subtype in fol_obj.subtype_ids])
        self.assertEqual(set(fol_subtype_ids), set([mt_mg_nodef]),
                        'message_subscribe: Raoul subscription subtypes are incorrect, should be only specified')

        # Do: Unsubscribe Raoul twice through message_unsubscribe_users
        group_pigs.message_unsubscribe_users([user_raoul.id, user_raoul.id])
        group_pigs.refresh()
        # Test: 1 follower (Admin)
        follower_ids = [follower.id for follower in group_pigs.message_follower_ids]
        self.assertEqual(follower_ids, [user_admin.partner_id.id], 'Admin must be the only Pigs fan')
        # Test: 1 lines in mail.followers (no duplicate for Raoul)
        fol_ids = self.mail_followers.search(cr, uid, [
                        ('res_model', '=', 'mail.group'),
                        ('res_id', '=', self.group_pigs_id)
                    ])
        self.assertEqual(len(fol_ids), 1,
                        'message_subscribe: group should have only 1 entry in mail.follower for 1 follower')

        # Do: subscribe Admin with subtype_ids
        group_pigs.message_subscribe_users([uid], [mt_mg_nodef, mt_all_nodef])
        fol_ids = self.mail_followers.search(cr, uid, [('res_model', '=', 'mail.group'), ('res_id', '=', self.group_pigs_id), ('partner_id', '=', user_admin.partner_id.id)])
        fol_obj = self.mail_followers.browse(cr, uid, fol_ids)[0]
        fol_subtype_ids = set([subtype.id for subtype in fol_obj.subtype_ids])
        self.assertEqual(set(fol_subtype_ids), set([mt_mg_nodef, mt_all_nodef]), 'subscription subtypes are incorrect')

        # ----------------------------------------
        # CASE2: test mail_thread fields
        # ----------------------------------------

        subtype_data = group_pigs._get_subscription_data(None, None)[group_pigs.id]['message_subtype_data']
        self.assertEqual(set(subtype_data.keys()), set(['Discussions', 'mt_mg_def', 'mt_all_def', 'mt_mg_nodef', 'mt_all_nodef']), 'mail.group available subtypes incorrect')
        self.assertFalse(subtype_data['Discussions']['followed'], 'Admin should not follow Discussions in pigs')
        self.assertTrue(subtype_data['mt_mg_nodef']['followed'], 'Admin should follow mt_mg_nodef in pigs')
        self.assertTrue(subtype_data['mt_all_nodef']['followed'], 'Admin should follow mt_all_nodef in pigs')

    def test_11_notification_url(self):
        """ Tests designed to test the URL added in notification emails. """
        cr, uid, group_pigs = self.cr, self.uid, self.group_pigs
        # Test URL formatting
        base_url = self.registry('ir.config_parameter').get_param(cr, uid, 'web.base.url')

        # Partner data
        partner_raoul = self.res_partner.browse(cr, uid, self.partner_raoul_id)
        partner_bert_id = self.res_partner.create(cr, uid, {'name': 'bert'})
        partner_bert = self.res_partner.browse(cr, uid, partner_bert_id)
        # Mail data
        mail_mail_id = self.mail_mail.create(cr, uid, {'state': 'exception'})
        mail = self.mail_mail.browse(cr, uid, mail_mail_id)

        # Test: link for nobody -> None
        url = mail_mail._get_partner_access_link(self.mail_mail, cr, uid, mail)
        self.assertEqual(url, None,
                         'notification email: mails not send to a specific partner should not have any URL')

        # Test: link for partner -> None
        url = mail_mail._get_partner_access_link(self.mail_mail, cr, uid, mail, partner=partner_bert)
        self.assertEqual(url, None,
                         'notification email: mails send to a not-user partner should not have any URL')

        # Test: link for user -> signin
        url = mail_mail._get_partner_access_link(self.mail_mail, cr, uid, mail, partner=partner_raoul)
        self.assertIn(base_url, url,
                      'notification email: link should contain web.base.url')
        self.assertIn('db=%s' % cr.dbname, url,
                      'notification email: link should contain database name')
        self.assertIn('action=mail.action_mail_redirect', url,
                      'notification email: link should contain the redirect action')
        self.assertIn('login=%s' % partner_raoul.user_ids[0].login, url,
                      'notification email: link should contain the user login')

        # Test: link for user -> with model and res_id
        mail_mail_id = self.mail_mail.create(cr, uid, {'model': 'mail.group', 'res_id': group_pigs.id})
        mail = self.mail_mail.browse(cr, uid, mail_mail_id)
        url = mail_mail._get_partner_access_link(self.mail_mail, cr, uid, mail, partner=partner_raoul)
        self.assertIn(base_url, url,
                      'notification email: link should contain web.base.url')
        self.assertIn('db=%s' % cr.dbname, url,
                      'notification email: link should contain database name')
        self.assertIn('action=mail.action_mail_redirect', url,
                      'notification email: link should contain the redirect action')
        self.assertIn('login=%s' % partner_raoul.user_ids[0].login, url,
                      'notification email: link should contain the user login')
        self.assertIn('model=mail.group', url,
                      'notification email: link should contain the model when having not notification email on a record')
        self.assertIn('res_id=%s' % group_pigs.id, url,
                      'notification email: link should contain the res_id when having not notification email on a record')

        # Test: link for user -> with model and res_id
        mail_mail_id = self.mail_mail.create(cr, uid, {'notification': True, 'model': 'mail.group', 'res_id': group_pigs.id})
        mail = self.mail_mail.browse(cr, uid, mail_mail_id)
        url = mail_mail._get_partner_access_link(self.mail_mail, cr, uid, mail, partner=partner_raoul)
        self.assertIn(base_url, url,
                      'notification email: link should contain web.base.url')
        self.assertIn('db=%s' % cr.dbname, url,
                      'notification email: link should contain database name')
        self.assertIn('action=mail.action_mail_redirect', url,
                      'notification email: link should contain the redirect action')
        self.assertIn('login=%s' % partner_raoul.user_ids[0].login, url,
                      'notification email: link should contain the user login')
        self.assertIn('message_id=%s' % mail.mail_message_id.id, url,
                      'notification email: link based on message should contain the mail_message id')
        self.assertNotIn('model=mail.group', url,
                         'notification email: link based on message should not contain model')
        self.assertNotIn('res_id=%s' % group_pigs.id, url,
                         'notification email: link based on message should not contain res_id')

    @mute_logger('openerp.addons.mail.mail_thread', 'openerp.models')
    def test_12_inbox_redirection(self):
        """ Tests designed to test the inbox redirection of emails notification URLs. """
        cr, uid, user_admin, group_pigs = self.cr, self.uid, self.user_admin, self.group_pigs
        model, act_id = self.ir_model_data.get_object_reference(cr, uid, 'mail', 'action_mail_inbox_feeds')
        # Data: post a message on pigs
        msg_id = self.group_pigs.message_post(body='My body', partner_ids=[self.partner_bert_id], type='comment', subtype='mail.mt_comment')

        # No specific parameters -> should redirect to Inbox
        action = mail_thread.message_redirect_action(self.mail_thread, cr, self.user_raoul_id, {'params': {}})
        self.assertEqual(
            action.get('type'), 'ir.actions.client',
            'URL redirection: action without parameters should redirect to client action Inbox'
        )
        self.assertEqual(
            action.get('id'), act_id,
            'URL redirection: action without parameters should redirect to client action Inbox'
        )

        # Raoul has read access to Pigs -> should redirect to form view of Pigs
        action = mail_thread.message_redirect_action(self.mail_thread, cr, self.user_raoul_id, {'params': {'message_id': msg_id}})
        self.assertEqual(
            action.get('type'), 'ir.actions.act_window',
            'URL redirection: action with message_id for read-accredited user should redirect to Pigs'
        )
        self.assertEqual(
            action.get('res_id'), group_pigs.id,
            'URL redirection: action with message_id for read-accredited user should redirect to Pigs'
        )
        action = mail_thread.message_redirect_action(self.mail_thread, cr, self.user_raoul_id, {'params': {'model': 'mail.group', 'res_id': group_pigs.id}})
        self.assertEqual(
            action.get('type'), 'ir.actions.act_window',
            'URL redirection: action with message_id for read-accredited user should redirect to Pigs'
        )
        self.assertEqual(
            action.get('res_id'), group_pigs.id,
            'URL redirection: action with message_id for read-accredited user should redirect to Pigs'
        )

        # Bert has no read access to Pigs -> should redirect to Inbox
        action = mail_thread.message_redirect_action(self.mail_thread, cr, self.user_bert_id, {'params': {'message_id': msg_id}})
        self.assertEqual(
            action.get('type'), 'ir.actions.client',
            'URL redirection: action without parameters should redirect to client action Inbox'
        )
        self.assertEqual(
            action.get('id'), act_id,
            'URL redirection: action without parameters should redirect to client action Inbox'
        )
        action = mail_thread.message_redirect_action(self.mail_thread, cr, self.user_bert_id, {'params': {'model': 'mail.group', 'res_id': group_pigs.id}})
        self.assertEqual(
            action.get('type'), 'ir.actions.client',
            'URL redirection: action without parameters should redirect to client action Inbox'
        )
        self.assertEqual(
            action.get('id'), act_id,
            'URL redirection: action without parameters should redirect to client action Inbox'
        )

    def test_20_message_post(self):
        """ Tests designed for message_post. """
        cr, uid, user_raoul, group_pigs = self.cr, self.uid, self.user_raoul, self.group_pigs

        # --------------------------------------------------
        # Data creation
        # --------------------------------------------------
        # 0 - Update existing users-partners
        self.res_users.write(cr, uid, [uid], {'email': 'a@a', 'notify_email': 'always'})
        self.res_users.write(cr, uid, [self.user_raoul_id], {'email': 'r@r'})
        # 1 - Bert Tartopoils, with email, should receive emails for comments and emails
        p_b_id = self.res_partner.create(cr, uid, {'name': 'Bert Tartopoils', 'email': 'b@b'})
        # 2 - Carine Poilvache, with email, should receive emails for emails
        p_c_id = self.res_partner.create(cr, uid, {'name': 'Carine Poilvache', 'email': 'c@c', 'notify_email': 'none'})
        # 3 - Dédé Grosbedon, without email, to test email verification; should receive emails for every message
        p_d_id = self.res_partner.create(cr, uid, {'name': 'Dédé Grosbedon', 'email': 'd@d', 'notify_email': 'always'})
        # 4 - Attachments
        attach1_id = self.ir_attachment.create(cr, user_raoul.id, {
            'name': 'Attach1', 'datas_fname': 'Attach1',
            'datas': 'bWlncmF0aW9uIHRlc3Q=',
            'res_model': 'mail.compose.message', 'res_id': 0})
        attach2_id = self.ir_attachment.create(cr, user_raoul.id, {
            'name': 'Attach2', 'datas_fname': 'Attach2',
            'datas': 'bWlncmF0aW9uIHRlc3Q=',
            'res_model': 'mail.compose.message', 'res_id': 0})
        attach3_id = self.ir_attachment.create(cr, user_raoul.id, {
            'name': 'Attach3', 'datas_fname': 'Attach3',
            'datas': 'bWlncmF0aW9uIHRlc3Q=',
            'res_model': 'mail.compose.message', 'res_id': 0})
        # 5 - Mail data
        _subject = 'Pigs'
        _mail_subject = 'Re: %s' % (group_pigs.name)
        _body1 = '<p>Pigs rules</p>'
        _body2 = '<html>Pigs rocks</html>'
        _attachments = [
            ('List1', 'My first attachment'),
            ('List2', 'My second attachment')
        ]

        # --------------------------------------------------
        # CASE1: post comment + partners + attachments
        # --------------------------------------------------

        # Data: set alias_domain to see emails with alias
        self.registry('ir.config_parameter').set_param(self.cr, self.uid, 'mail.catchall.domain', 'schlouby.fr')
        # Data: change Pigs name to test reply_to
        self.mail_group.write(cr, uid, [self.group_pigs_id], {'name': '"Pigs" !ù $%-'})

        # Do: subscribe Raoul
        new_follower_ids = [self.partner_raoul_id]
        group_pigs.message_subscribe(new_follower_ids)
        # Test: group followers = Raoul + uid
        group_fids = [follower.id for follower in group_pigs.message_follower_ids]
        test_fids = new_follower_ids + [self.partner_admin_id]
        self.assertEqual(set(test_fids), set(group_fids),
                        'message_subscribe: incorrect followers after subscribe')

        # Do: Raoul message_post on Pigs
        self._init_mock_build_email()
        msg1_id = self.mail_group.message_post(cr, user_raoul.id, self.group_pigs_id,
                            body=_body1, subject=_subject, partner_ids=[p_b_id, p_c_id],
                            attachment_ids=[attach1_id, attach2_id], attachments=_attachments,
                            type='comment', subtype='mt_comment')
        msg = self.mail_message.browse(cr, uid, msg1_id)
        msg_message_id = msg.message_id
        msg_pids = [partner.id for partner in msg.notified_partner_ids]
        msg_aids = [attach.id for attach in msg.attachment_ids]
        sent_emails = self._build_email_kwargs_list

        # Test: mail_message: subject and body not modified
        self.assertEqual(_subject, msg.subject, 'message_post: mail.message subject incorrect')
        self.assertEqual(_body1, msg.body, 'message_post: mail.message body incorrect')
        # Test: mail_message: notified_partner_ids = group followers + partner_ids - author
        test_pids = set([self.partner_admin_id, p_b_id, p_c_id])
        self.assertEqual(test_pids, set(msg_pids), 'message_post: mail.message notified partners incorrect')
        # Test: mail_message: attachments (4, attachment_ids + attachments)
        test_aids = set([attach1_id, attach2_id])
        msg_attach_names = set([attach.name for attach in msg.attachment_ids])
        test_attach_names = set(['Attach1', 'Attach2', 'List1', 'List2'])
        self.assertEqual(len(msg_aids), 4,
                        'message_post: mail.message wrong number of attachments')
        self.assertEqual(msg_attach_names, test_attach_names,
                        'message_post: mail.message attachments incorrectly added')
        self.assertTrue(test_aids.issubset(set(msg_aids)),
                        'message_post: mail.message attachments duplicated')
        for attach in msg.attachment_ids:
            self.assertEqual(attach.res_model, 'mail.group',
                            'message_post: mail.message attachments were not linked to the document')
            self.assertEqual(attach.res_id, group_pigs.id,
                            'message_post: mail.message attachments were not linked to the document')
            if 'List' in attach.name:
                self.assertIn((attach.name, attach.datas.decode('base64')), _attachments,
                                'message_post: mail.message attachment name / data incorrect')
                dl_attach = self.mail_message.download_attachment(cr, user_raoul.id, id_message=msg.id, attachment_id=attach.id)
                self.assertIn((dl_attach['filename'], dl_attach['base64'].decode('base64')), _attachments,
                                'message_post: mail.message download_attachment is incorrect')

        # Test: followers: same as before (author was already subscribed)
        group_pigs.refresh()
        group_fids = [follower.id for follower in group_pigs.message_follower_ids]
        test_fids = new_follower_ids + [self.partner_admin_id]
        self.assertEqual(set(test_fids), set(group_fids),
                        'message_post: wrong followers after posting')

        # Test: mail_mail: notifications have been deleted
        self.assertFalse(self.mail_mail.search(cr, uid, [('mail_message_id', '=', msg1_id)]),
                        'message_post: mail.mail notifications should have been auto-deleted!')

        # Test: notifications emails: to a and b, c is email only, r is author
<<<<<<< HEAD
        test_emailto = ['"Administrator" <a@a>', '"Bert Tartopoils" <b@b>']
        # test_emailto = ['"Followers of -Pigs-" <a@a>', '"Followers of -Pigs-" <b@b>']
=======
        # test_emailto = ['Administrator <a@a>', 'Bert Tartopoils <b@b>']
        test_emailto = [u'"Followers of \\"Pigs\\" !\xf9 $%-" <a@a>', u'"Followers of \\"Pigs\\" !\xf9 $%-" <b@b>']
>>>>>>> 20cc18dc
        self.assertEqual(len(sent_emails), 2,
                        'message_post: notification emails wrong number of send emails')
        self.assertEqual(set([m['email_to'][0] for m in sent_emails]), set(test_emailto),
                        'message_post: notification emails wrong recipients (email_to)')
        for sent_email in sent_emails:
            self.assertEqual(sent_email['email_from'], 'Raoul Grosbedon <raoul@schlouby.fr>',
                            'message_post: notification email wrong email_from: should use alias of sender')
            self.assertEqual(len(sent_email['email_to']), 1,
                            'message_post: notification email sent to more than one email address instead of a precise partner')
            self.assertIn(sent_email['email_to'][0], test_emailto,
                            'message_post: notification email email_to incorrect')
<<<<<<< HEAD
            self.assertEqual(sent_email['reply_to'], '"YourCompany -Pigs-" <group+pigs@schlouby.fr>',
=======
            self.assertEqual(sent_email['reply_to'], u'"Followers of \\"Pigs\\" !\xf9 $%-" <group+pigs@schlouby.fr>',
>>>>>>> 20cc18dc
                            'message_post: notification email reply_to incorrect')
            self.assertEqual(_subject, sent_email['subject'],
                            'message_post: notification email subject incorrect')
            self.assertIn(_body1, sent_email['body'],
                            'message_post: notification email body incorrect')
            self.assertIn('Pigs rules', sent_email['body_alternative'],
                            'message_post: notification email body alternative should contain the body')
            self.assertNotIn('<p>', sent_email['body_alternative'],
                            'message_post: notification email body alternative still contains html')
            self.assertFalse(sent_email['references'],
                            'message_post: references should be False when sending a message that is not a reply')

        # Test: notification linked to this message = group followers = notified_partner_ids
        notif_ids = self.mail_notification.search(cr, uid, [('message_id', '=', msg1_id)])
        notif_pids = set([notif.partner_id.id for notif in self.mail_notification.browse(cr, uid, notif_ids)])
        self.assertEqual(notif_pids, test_pids,
                        'message_post: mail.message created mail.notification incorrect')

        # Data: Pigs name back to normal
        self.mail_group.write(cr, uid, [self.group_pigs_id], {'name': 'Pigs'})

        # --------------------------------------------------
        # CASE2: reply + parent_id + parent notification
        # --------------------------------------------------

        # Data: remove alias_domain to see emails with alias
        param_ids = self.registry('ir.config_parameter').search(cr, uid, [('key', '=', 'mail.catchall.domain')])
        self.registry('ir.config_parameter').unlink(cr, uid, param_ids)

        # Do: Raoul message_post on Pigs
        self._init_mock_build_email()
        msg2_id = self.mail_group.message_post(cr, user_raoul.id, self.group_pigs_id,
                        body=_body2, type='email', subtype='mt_comment',
                        partner_ids=[p_d_id], parent_id=msg1_id, attachment_ids=[attach3_id],
                        context={'mail_post_autofollow': True})
        msg = self.mail_message.browse(cr, uid, msg2_id)
        msg_pids = [partner.id for partner in msg.notified_partner_ids]
        msg_aids = [attach.id for attach in msg.attachment_ids]
        sent_emails = self._build_email_kwargs_list

        # Test: mail_message: subject is False, body, parent_id is msg_id
        self.assertEqual(msg.subject, False, 'message_post: mail.message subject incorrect')
        self.assertEqual(msg.body, html_sanitize(_body2), 'message_post: mail.message body incorrect')
        self.assertEqual(msg.parent_id.id, msg1_id, 'message_post: mail.message parent_id incorrect')
        # Test: mail_message: notified_partner_ids = group followers
        test_pids = [self.partner_admin_id, p_d_id]
        self.assertEqual(set(test_pids), set(msg_pids), 'message_post: mail.message partners incorrect')
        # Test: mail_message: notifications linked to this message = group followers = notified_partner_ids
        notif_ids = self.mail_notification.search(cr, uid, [('message_id', '=', msg2_id)])
        notif_pids = [notif.partner_id.id for notif in self.mail_notification.browse(cr, uid, notif_ids)]
        self.assertEqual(set(test_pids), set(notif_pids), 'message_post: mail.message notification partners incorrect')

        # Test: mail_mail: notifications deleted
        self.assertFalse(self.mail_mail.search(cr, uid, [('mail_message_id', '=', msg2_id)]), 'mail.mail notifications should have been auto-deleted!')

        # Test: emails send by server (to a, b, c, d)
<<<<<<< HEAD
        test_emailto = [u'"Administrator" <a@a>', u'"Bert Tartopoils" <b@b>', u'"Carine Poilvache" <c@c>', u'"D\xe9d\xe9 Grosbedon" <d@d>']
        # test_emailto = [u'"Followers of Pigs" <a@a>', u'"Followers of Pigs" <b@b>', u'"Followers of Pigs" <c@c>', u'"Followers of Pigs" <d@d>']
=======
        # test_emailto = [u'Administrator <a@a>', u'Bert Tartopoils <b@b>', u'Carine Poilvache <c@c>', u'D\xe9d\xe9 Grosbedon <d@d>']
        test_emailto = [u'Followers of Pigs <a@a>', u'Followers of Pigs <b@b>', u'Followers of Pigs <c@c>', u'Followers of Pigs <d@d>']
>>>>>>> 20cc18dc
        # self.assertEqual(len(sent_emails), 3, 'sent_email number of sent emails incorrect')
        for sent_email in sent_emails:
            self.assertEqual(sent_email['email_from'], 'Raoul Grosbedon <r@r>',
                            'message_post: notification email wrong email_from: should use email of sender when no alias domain set')
            self.assertEqual(len(sent_email['email_to']), 1,
                            'message_post: notification email sent to more than one email address instead of a precise partner')
            self.assertIn(sent_email['email_to'][0], test_emailto,
                            'message_post: notification email email_to incorrect')
            self.assertEqual(email_split(sent_email['reply_to']), ['r@r'],  # was '"Followers of Pigs" <r@r>', but makes no sense
                            'message_post: notification email reply_to incorrect: should have raoul email')
            self.assertEqual(_mail_subject, sent_email['subject'],
                            'message_post: notification email subject incorrect')
            self.assertIn(html_sanitize(_body2), sent_email['body'],
                            'message_post: notification email does not contain the body')
            self.assertIn('Pigs rocks', sent_email['body_alternative'],
                            'message_post: notification email body alternative should contain the body')
            self.assertNotIn('<p>', sent_email['body_alternative'],
                            'message_post: notification email body alternative still contains html')
            self.assertIn(msg_message_id, sent_email['references'],
                            'message_post: notification email references lacks parent message message_id')
        # Test: attachments + download
        for attach in msg.attachment_ids:
            self.assertEqual(attach.res_model, 'mail.group',
                            'message_post: mail.message attachment res_model incorrect')
            self.assertEqual(attach.res_id, self.group_pigs_id,
                            'message_post: mail.message attachment res_id incorrect')

        # Test: Dédé has been notified -> should also have been notified of the parent message
        msg = self.mail_message.browse(cr, uid, msg1_id)
        msg_pids = set([partner.id for partner in msg.notified_partner_ids])
        test_pids = set([self.partner_admin_id, p_b_id, p_c_id, p_d_id])
        self.assertEqual(test_pids, msg_pids, 'message_post: mail.message parent notification not created')

         # Do: reply to last message
        msg3_id = self.mail_group.message_post(cr, user_raoul.id, self.group_pigs_id, body='Test', parent_id=msg2_id)
        msg = self.mail_message.browse(cr, uid, msg3_id)
        # Test: check that its parent will be the first message
        self.assertEqual(msg.parent_id.id, msg1_id, 'message_post did not flatten the thread structure')

    def test_25_message_compose_wizard(self):
        """ Tests designed for the mail.compose.message wizard. """
        cr, uid, user_raoul, group_pigs = self.cr, self.uid, self.user_raoul, self.group_pigs
        mail_compose = self.registry('mail.compose.message')

        # --------------------------------------------------
        # Data creation
        # --------------------------------------------------
        # 0 - Update existing users-partners
        self.res_users.write(cr, uid, [uid], {'email': 'a@a'})
        self.res_users.write(cr, uid, [self.user_raoul_id], {'email': 'r@r'})
        # 1 - Bert Tartopoils, with email, should receive emails for comments and emails
        p_b_id = self.res_partner.create(cr, uid, {'name': 'Bert Tartopoils', 'email': 'b@b'})
        # 2 - Carine Poilvache, with email, should receive emails for emails
        p_c_id = self.res_partner.create(cr, uid, {'name': 'Carine Poilvache', 'email': 'c@c', 'notify_email': 'always'})
        # 3 - Dédé Grosbedon, without email, to test email verification; should receive emails for every message
        p_d_id = self.res_partner.create(cr, uid, {'name': 'Dédé Grosbedon', 'email': 'd@d', 'notify_email': 'always'})
        # 4 - Create a Bird mail.group, that will be used to test mass mailing
        group_bird_id = self.mail_group.create(cr, uid,
            {
                'name': 'Bird',
                'description': 'Bird resistance',
            }, context={'mail_create_nolog': True})
        group_bird = self.mail_group.browse(cr, uid, group_bird_id)
        # 5 - Mail data
        _subject = 'Pigs'
        _body = 'Pigs <b>rule</b>'
        _reply_subject = 'Re: %s' % _subject
        _attachments = [
            {'name': 'First', 'datas_fname': 'first.txt', 'datas': 'My first attachment'.encode('base64')},
            {'name': 'Second', 'datas_fname': 'second.txt', 'datas': 'My second attachment'.encode('base64')}
            ]
        _attachments_test = [('first.txt', 'My first attachment'), ('second.txt', 'My second attachment')]
        # 6 - Subscribe Bert to Pigs
        group_pigs.message_subscribe([p_b_id])

        # --------------------------------------------------
        # CASE1: wizard + partners + context keys
        # --------------------------------------------------

        # Do: Raoul wizard-composes on Pigs with auto-follow for partners, not for author
        compose_id = mail_compose.create(cr, user_raoul.id,
            {
                'subject': _subject,
                'body': _body,
                'partner_ids': [(4, p_c_id), (4, p_d_id)],
            }, context={
                'default_composition_mode': 'comment',
                'default_model': 'mail.group',
                'default_res_id': self.group_pigs_id,
            })
        compose = mail_compose.browse(cr, uid, compose_id)

        # Test: mail.compose.message: composition_mode, model, res_id
        self.assertEqual(compose.composition_mode,  'comment', 'compose wizard: mail.compose.message incorrect composition_mode')
        self.assertEqual(compose.model,  'mail.group', 'compose wizard: mail.compose.message incorrect model')
        self.assertEqual(compose.res_id, self.group_pigs_id, 'compose wizard: mail.compose.message incorrect res_id')

        # Do: Post the comment
        mail_compose.send_mail(cr, user_raoul.id, [compose_id], {'mail_post_autofollow': True, 'mail_create_nosubscribe': True})
        group_pigs.refresh()
        message = group_pigs.message_ids[0]

        # Test: mail.group: followers (c and d added by auto follow key; raoul not added by nosubscribe key)
        pigs_pids = [p.id for p in group_pigs.message_follower_ids]
        test_pids = [self.partner_admin_id, p_b_id, p_c_id, p_d_id]
        self.assertEqual(set(pigs_pids), set(test_pids),
                        'compose wizard: mail_post_autofollow and mail_create_nosubscribe context keys not correctly taken into account')

        # Test: mail.message: subject, body inside p
        self.assertEqual(message.subject, _subject, 'compose wizard: mail.message incorrect subject')
        self.assertEqual(message.body, '<p>%s</p>' % _body, 'compose wizard: mail.message incorrect body')
        # Test: mail.message: notified_partner_ids = admin + bert (followers) + c + d (recipients)
        msg_pids = [partner.id for partner in message.notified_partner_ids]
        test_pids = [self.partner_admin_id, p_b_id, p_c_id, p_d_id]
        self.assertEqual(set(msg_pids), set(test_pids),
                        'compose wizard: mail.message notified_partner_ids incorrect')

        # --------------------------------------------------
        # CASE2: reply + attachments
        # --------------------------------------------------

        # Do: Reply with attachments
        compose_id = mail_compose.create(cr, user_raoul.id,
            {
                'attachment_ids': [(0, 0, _attachments[0]), (0, 0, _attachments[1])]
            }, context={
                'default_composition_mode': 'comment',
                'default_res_id': self.group_pigs_id,
                'default_parent_id': message.id
            })
        compose = mail_compose.browse(cr, uid, compose_id)

        # Test: mail.compose.message: model, res_id, parent_id
        self.assertEqual(compose.model, 'mail.group', 'compose wizard: mail.compose.message incorrect model')
        self.assertEqual(compose.res_id, self.group_pigs_id, 'compose wizard: mail.compose.message incorrect res_id')
        self.assertEqual(compose.parent_id.id, message.id, 'compose wizard: mail.compose.message incorrect parent_id')

        # Test: mail.compose.message: subject as Re:.., body, parent_id
        self.assertEqual(compose.subject, _reply_subject, 'compose wizard: mail.compose.message incorrect subject')
        self.assertFalse(compose.body, 'compose wizard: mail.compose.message body should not contain parent message body')
        self.assertEqual(compose.parent_id and compose.parent_id.id, message.id, 'compose wizard: mail.compose.message parent_id incorrect')
        # Test: mail.compose.message: attachments
        for attach in compose.attachment_ids:
            self.assertIn((attach.datas_fname, attach.datas.decode('base64')), _attachments_test,
                            'compose wizard: mail.message attachment name / data incorrect')

        # --------------------------------------------------
        # CASE3: mass_mail on Pigs and Bird
        # --------------------------------------------------

        # Do: Compose in mass_mail_mode on pigs and bird
        compose_id = mail_compose.create(
            cr, user_raoul.id, {
                'subject': _subject,
                'body': '${object.description}',
                'partner_ids': [(4, p_c_id), (4, p_d_id)],
            }, context={
                'default_composition_mode': 'mass_mail',
                'default_model': 'mail.group',
                'default_res_id': False,
                'active_ids': [self.group_pigs_id, group_bird_id],
            })
        compose = mail_compose.browse(cr, uid, compose_id)

        # Do: Post the comment, get created message for each group
        mail_compose.send_mail(cr, user_raoul.id, [compose_id], context={
                        'default_res_id': -1,
                        'active_ids': [self.group_pigs_id, group_bird_id]
                    })
        # check mail_mail
        mail_mail_ids = self.mail_mail.search(cr, uid, [('subject', '=', _subject)])
        for mail_mail in self.mail_mail.browse(cr, uid, mail_mail_ids):
            self.assertEqual(set([p.id for p in mail_mail.recipient_ids]), set([p_c_id, p_d_id]),
                             'compose wizard: mail_mail mass mailing: mail.mail in mass mail incorrect recipients')

        # check logged messages
        group_pigs.refresh()
        group_bird.refresh()
        message1 = group_pigs.message_ids[0]
        message2 = group_bird.message_ids[0]

        # Test: Pigs and Bird did receive their message
        test_msg_ids = self.mail_message.search(cr, uid, [], limit=2)
        self.assertIn(message1.id, test_msg_ids, 'compose wizard: Pigs did not receive its mass mailing message')
        self.assertIn(message2.id, test_msg_ids, 'compose wizard: Bird did not receive its mass mailing message')

        # Test: mail.message: subject, body, subtype, notified partners (nobody + specific recipients)
        self.assertEqual(message1.subject, _subject,
                        'compose wizard: message_post: mail.message in mass mail subject incorrect')
        self.assertEqual(message1.body, '<p>%s</p>' % group_pigs.description,
                        'compose wizard: message_post: mail.message in mass mail body incorrect')
        # self.assertEqual(set([p.id for p in message1.notified_partner_ids]), set([p_c_id, p_d_id]),
        #                 'compose wizard: message_post: mail.message in mass mail incorrect notified partners')
        self.assertEqual(message2.subject, _subject,
                        'compose wizard: message_post: mail.message in mass mail subject incorrect')
        self.assertEqual(message2.body, '<p>%s</p>' % group_bird.description,
                        'compose wizard: message_post: mail.message in mass mail body incorrect')
        # self.assertEqual(set([p.id for p in message2.notified_partner_ids]), set([p_c_id, p_d_id]),
        #                 'compose wizard: message_post: mail.message in mass mail incorrect notified partners')

        # Test: mail.group followers: author not added as follower in mass mail mode
        pigs_pids = [p.id for p in group_pigs.message_follower_ids]
        test_pids = [self.partner_admin_id, p_b_id, p_c_id, p_d_id]
        self.assertEqual(set(pigs_pids), set(test_pids),
                        'compose wizard: mail_post_autofollow and mail_create_nosubscribe context keys not correctly taken into account')
        bird_pids = [p.id for p in group_bird.message_follower_ids]
        test_pids = [self.partner_admin_id]
        self.assertEqual(set(bird_pids), set(test_pids),
                        'compose wizard: mail_post_autofollow and mail_create_nosubscribe context keys not correctly taken into account')

        # Do: Compose in mass_mail, coming from list_view, we have an active_domain that should be supported
        compose_id = mail_compose.create(cr, user_raoul.id,
            {
                'subject': _subject,
                'body': '${object.description}',
                'partner_ids': [(4, p_c_id), (4, p_d_id)],
            }, context={
                'default_composition_mode': 'mass_mail',
                'default_model': 'mail.group',
                'default_res_id': False,
                'active_ids': [self.group_pigs_id],
                'active_domain': [('name', 'in', ['Pigs', 'Bird'])],
            })
        compose = mail_compose.browse(cr, uid, compose_id)

        # Do: Post the comment, get created message for each group
        mail_compose.send_mail(
            cr, user_raoul.id, [compose_id], context={
                'default_res_id': -1,
                'active_ids': [self.group_pigs_id, group_bird_id]
            })
        group_pigs.refresh()
        group_bird.refresh()
        message1 = group_pigs.message_ids[0]
        message2 = group_bird.message_ids[0]

        # Test: Pigs and Bird did receive their message
        test_msg_ids = self.mail_message.search(cr, uid, [], limit=2)
        self.assertIn(message1.id, test_msg_ids, 'compose wizard: Pigs did not receive its mass mailing message')
        self.assertIn(message2.id, test_msg_ids, 'compose wizard: Bird did not receive its mass mailing message')

    def test_30_needaction(self):
        """ Tests for mail.message needaction. """
        cr, uid, user_admin, user_raoul, group_pigs = self.cr, self.uid, self.user_admin, self.user_raoul, self.group_pigs
        na_admin_base = self.mail_message._needaction_count(cr, uid, domain=[])
        na_demo_base = self.mail_message._needaction_count(cr, user_raoul.id, domain=[])

        # Test: number of unread notification = needaction on mail.message
        notif_ids = self.mail_notification.search(cr, uid, [
            ('partner_id', '=', user_admin.partner_id.id),
            ('is_read', '=', False)
            ])
        na_count = self.mail_message._needaction_count(cr, uid, domain=[])
        self.assertEqual(len(notif_ids), na_count, 'unread notifications count does not match needaction count')

        # Do: post 2 message on group_pigs as admin, 3 messages as demo user
        for dummy in range(2):
            group_pigs.message_post(body='My Body', subtype='mt_comment')
        raoul_pigs = group_pigs.sudo(user_raoul)
        for dummy in range(3):
            raoul_pigs.message_post(body='My Demo Body', subtype='mt_comment')

        # Test: admin has 3 new notifications (from demo), and 3 new needaction
        notif_ids = self.mail_notification.search(cr, uid, [
            ('partner_id', '=', user_admin.partner_id.id),
            ('is_read', '=', False)
            ])
        self.assertEqual(len(notif_ids), na_admin_base + 3, 'Admin should have 3 new unread notifications')
        na_admin = self.mail_message._needaction_count(cr, uid, domain=[])
        na_admin_group = self.mail_message._needaction_count(cr, uid, domain=[('model', '=', 'mail.group'), ('res_id', '=', self.group_pigs_id)])
        self.assertEqual(na_admin, na_admin_base + 3, 'Admin should have 3 new needaction')
        self.assertEqual(na_admin_group, 3, 'Admin should have 3 needaction related to Pigs')
        # Test: demo has 0 new notifications (not a follower, not receiving its own messages), and 0 new needaction
        notif_ids = self.mail_notification.search(cr, uid, [
            ('partner_id', '=', user_raoul.partner_id.id),
            ('is_read', '=', False)
            ])
        self.assertEqual(len(notif_ids), na_demo_base + 0, 'Demo should have 0 new unread notifications')
        na_demo = self.mail_message._needaction_count(cr, user_raoul.id, domain=[])
        na_demo_group = self.mail_message._needaction_count(cr, user_raoul.id, domain=[('model', '=', 'mail.group'), ('res_id', '=', self.group_pigs_id)])
        self.assertEqual(na_demo, na_demo_base + 0, 'Demo should have 0 new needaction')
        self.assertEqual(na_demo_group, 0, 'Demo should have 0 needaction related to Pigs')

    def test_40_track_field(self):
        """ Testing auto tracking of fields. """
        def _strip_string_spaces(body):
            return body.replace(' ', '').replace('\n', '')

        # Data: subscribe Raoul to Pigs, because he will change the public attribute and may loose access to the record
        cr, uid = self.cr, self.uid
        self.mail_group.message_subscribe_users(cr, uid, [self.group_pigs_id], [self.user_raoul_id])

        # Data: res.users.group, to test group_public_id automatic logging
        group_system_ref = self.registry('ir.model.data').get_object_reference(cr, uid, 'base', 'group_system')
        group_system_id = group_system_ref and group_system_ref[1] or False

        # Data: custom subtypes
        mt_private_id = self.mail_message_subtype.create(cr, uid, {'name': 'private', 'description': 'Private public'})
        self.ir_model_data.create(cr, uid, {'name': 'mt_private', 'model': 'mail.message.subtype', 'module': 'mail', 'res_id': mt_private_id})
        mt_name_supername_id = self.mail_message_subtype.create(cr, uid, {'name': 'name_supername', 'description': 'Supername name'})
        self.ir_model_data.create(cr, uid, {'name': 'mt_name_supername', 'model': 'mail.message.subtype', 'module': 'mail', 'res_id': mt_name_supername_id})
        mt_group_public_set_id = self.mail_message_subtype.create(cr, uid, {'name': 'group_public_set', 'description': 'Group set'})
        self.ir_model_data.create(cr, uid, {'name': 'mt_group_public_set', 'model': 'mail.message.subtype', 'module': 'mail', 'res_id': mt_group_public_set_id})
        mt_group_public_id = self.mail_message_subtype.create(cr, uid, {'name': 'group_public', 'description': 'Group changed'})
        self.ir_model_data.create(cr, uid, {'name': 'mt_group_public', 'model': 'mail.message.subtype', 'module': 'mail', 'res_id': mt_group_public_id})

        # Data: alter mail_group model for testing purposes (test on classic, selection and many2one fields)
        self.mail_group._track = {
            'public': {
                'mail.mt_private': lambda self, cr, uid, obj, ctx=None: obj.public == 'private',
            },
            'name': {
                'mail.mt_name_supername': lambda self, cr, uid, obj, ctx=None: obj.name == 'supername',
            },
            'group_public_id': {
                'mail.mt_group_public_set': lambda self, cr, uid, obj, ctx=None: obj.group_public_id,
                'mail.mt_group_public': lambda self, cr, uid, obj, ctx=None: True,
            },
        }
        public_col = self.mail_group._columns.get('public')
        name_col = self.mail_group._columns.get('name')
        group_public_col = self.mail_group._columns.get('group_public_id')
        public_col.track_visibility = 'onchange'
        name_col.track_visibility = 'always'
        group_public_col.track_visibility = 'onchange'

        # Test: change name -> always tracked, not related to a subtype
        self.mail_group.write(cr, self.user_raoul_id, [self.group_pigs_id], {'public': 'public'})
        self.group_pigs.refresh()
        self.assertEqual(len(self.group_pigs.message_ids), 1, 'tracked: a message should have been produced')
        # Test: first produced message: no subtype, name change tracked
        last_msg = self.group_pigs.message_ids[-1]
        self.assertFalse(last_msg.subtype_id, 'tracked: message should not have been linked to a subtype')
        self.assertIn(u'SelectedGroupOnly\u2192Public', _strip_string_spaces(last_msg.body), 'tracked: message body incorrect')
        self.assertIn('Pigs', _strip_string_spaces(last_msg.body), 'tracked: message body does not hold always tracked field')

        # Test: change name as supername, public as private -> 2 subtypes
        self.mail_group.write(cr, self.user_raoul_id, [self.group_pigs_id], {'name': 'supername', 'public': 'private'})
        self.group_pigs.refresh()
        self.assertEqual(len(self.group_pigs.message_ids), 3, 'tracked: two messages should have been produced')
        # Test: first produced message: mt_name_supername
        last_msg = self.group_pigs.message_ids[-2]
        self.assertEqual(last_msg.subtype_id.id, mt_private_id, 'tracked: message should be linked to mt_private subtype')
        self.assertIn('Private public', last_msg.body, 'tracked: message body does not hold the subtype description')
        self.assertIn(u'Pigs\u2192supername', _strip_string_spaces(last_msg.body), 'tracked: message body incorrect')
        # Test: second produced message: mt_name_supername
        last_msg = self.group_pigs.message_ids[-3]
        self.assertEqual(last_msg.subtype_id.id, mt_name_supername_id, 'tracked: message should be linked to mt_name_supername subtype')
        self.assertIn('Supername name', last_msg.body, 'tracked: message body does not hold the subtype description')
        self.assertIn(u'Public\u2192Private', _strip_string_spaces(last_msg.body), 'tracked: message body incorrect')
        self.assertIn(u'Pigs\u2192supername', _strip_string_spaces(last_msg.body), 'tracked feature: message body does not hold always tracked field')

        # Test: change public as public, group_public_id -> 2 subtypes, name always tracked
        self.mail_group.write(cr, self.user_raoul_id, [self.group_pigs_id], {'public': 'public', 'group_public_id': group_system_id})
        self.group_pigs.refresh()
        self.assertEqual(len(self.group_pigs.message_ids), 5, 'tracked: one message should have been produced')
        # Test: first produced message: mt_group_public_set_id, with name always tracked, public tracked on change
        last_msg = self.group_pigs.message_ids[-4]
        self.assertEqual(last_msg.subtype_id.id, mt_group_public_set_id, 'tracked: message should be linked to mt_group_public_set_id')
        self.assertIn('Group set', last_msg.body, 'tracked: message body does not hold the subtype description')
        self.assertIn(u'Private\u2192Public', _strip_string_spaces(last_msg.body), 'tracked: message body does not hold changed tracked field')
        self.assertIn(u'HumanResources/Employee\u2192Administration/Settings', _strip_string_spaces(last_msg.body), 'tracked: message body does not hold always tracked field')
        # Test: second produced message: mt_group_public_id, with name always tracked, public tracked on change
        last_msg = self.group_pigs.message_ids[-5]
        self.assertEqual(last_msg.subtype_id.id, mt_group_public_id, 'tracked: message should be linked to mt_group_public_id')
        self.assertIn('Group changed', last_msg.body, 'tracked: message body does not hold the subtype description')
        self.assertIn(u'Private\u2192Public', _strip_string_spaces(last_msg.body), 'tracked: message body does not hold changed tracked field')
        self.assertIn(u'HumanResources/Employee\u2192Administration/Settings', _strip_string_spaces(last_msg.body), 'tracked: message body does not hold always tracked field')

        # Test: change group_public_id to False -> 1 subtype, name always tracked
        self.mail_group.write(cr, self.user_raoul_id, [self.group_pigs_id], {'group_public_id': False})
        self.group_pigs.refresh()
        self.assertEqual(len(self.group_pigs.message_ids), 6, 'tracked: one message should have been produced')
        # Test: first produced message: mt_group_public_set_id, with name always tracked, public tracked on change
        last_msg = self.group_pigs.message_ids[-6]
        self.assertEqual(last_msg.subtype_id.id, mt_group_public_id, 'tracked: message should be linked to mt_group_public_id')
        self.assertIn('Group changed', last_msg.body, 'tracked: message body does not hold the subtype description')
        self.assertIn(u'Administration/Settings\u2192', _strip_string_spaces(last_msg.body), 'tracked: message body does not hold always tracked field')

        # Test: change not tracked field, no tracking message
        self.mail_group.write(cr, self.user_raoul_id, [self.group_pigs_id], {'description': 'Dummy'})
        self.group_pigs.refresh()
        self.assertEqual(len(self.group_pigs.message_ids), 6, 'tracked: No message should have been produced')

        # Data: removed changes
        public_col.track_visibility = None
        name_col.track_visibility = None
        group_public_col.track_visibility = None
        self.mail_group._track = {}<|MERGE_RESOLUTION|>--- conflicted
+++ resolved
@@ -448,13 +448,8 @@
                         'message_post: mail.mail notifications should have been auto-deleted!')
 
         # Test: notifications emails: to a and b, c is email only, r is author
-<<<<<<< HEAD
-        test_emailto = ['"Administrator" <a@a>', '"Bert Tartopoils" <b@b>']
+        test_emailto = ['Administrator <a@a>', 'Bert Tartopoils <b@b>']
         # test_emailto = ['"Followers of -Pigs-" <a@a>', '"Followers of -Pigs-" <b@b>']
-=======
-        # test_emailto = ['Administrator <a@a>', 'Bert Tartopoils <b@b>']
-        test_emailto = [u'"Followers of \\"Pigs\\" !\xf9 $%-" <a@a>', u'"Followers of \\"Pigs\\" !\xf9 $%-" <b@b>']
->>>>>>> 20cc18dc
         self.assertEqual(len(sent_emails), 2,
                         'message_post: notification emails wrong number of send emails')
         self.assertEqual(set([m['email_to'][0] for m in sent_emails]), set(test_emailto),
@@ -466,11 +461,7 @@
                             'message_post: notification email sent to more than one email address instead of a precise partner')
             self.assertIn(sent_email['email_to'][0], test_emailto,
                             'message_post: notification email email_to incorrect')
-<<<<<<< HEAD
-            self.assertEqual(sent_email['reply_to'], '"YourCompany -Pigs-" <group+pigs@schlouby.fr>',
-=======
-            self.assertEqual(sent_email['reply_to'], u'"Followers of \\"Pigs\\" !\xf9 $%-" <group+pigs@schlouby.fr>',
->>>>>>> 20cc18dc
+            self.assertEqual(sent_email['reply_to'], u'"YourCompany \\"Pigs\\" !ù $%-" <group+pigs@schlouby.fr>',
                             'message_post: notification email reply_to incorrect')
             self.assertEqual(_subject, sent_email['subject'],
                             'message_post: notification email subject incorrect')
@@ -527,13 +518,8 @@
         self.assertFalse(self.mail_mail.search(cr, uid, [('mail_message_id', '=', msg2_id)]), 'mail.mail notifications should have been auto-deleted!')
 
         # Test: emails send by server (to a, b, c, d)
-<<<<<<< HEAD
-        test_emailto = [u'"Administrator" <a@a>', u'"Bert Tartopoils" <b@b>', u'"Carine Poilvache" <c@c>', u'"D\xe9d\xe9 Grosbedon" <d@d>']
+        test_emailto = [u'Administrator <a@a>', u'Bert Tartopoils <b@b>', u'Carine Poilvache <c@c>', u'D\xe9d\xe9 Grosbedon <d@d>']
         # test_emailto = [u'"Followers of Pigs" <a@a>', u'"Followers of Pigs" <b@b>', u'"Followers of Pigs" <c@c>', u'"Followers of Pigs" <d@d>']
-=======
-        # test_emailto = [u'Administrator <a@a>', u'Bert Tartopoils <b@b>', u'Carine Poilvache <c@c>', u'D\xe9d\xe9 Grosbedon <d@d>']
-        test_emailto = [u'Followers of Pigs <a@a>', u'Followers of Pigs <b@b>', u'Followers of Pigs <c@c>', u'Followers of Pigs <d@d>']
->>>>>>> 20cc18dc
         # self.assertEqual(len(sent_emails), 3, 'sent_email number of sent emails incorrect')
         for sent_email in sent_emails:
             self.assertEqual(sent_email['email_from'], 'Raoul Grosbedon <r@r>',
