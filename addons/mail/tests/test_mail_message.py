--- conflicted
+++ resolved
@@ -2,10 +2,7 @@
 
 from openerp.addons.mail.tests.common import TestMail
 from openerp.exceptions import AccessError
-<<<<<<< HEAD
-=======
 from openerp.exceptions import except_orm
->>>>>>> 4bef17cc
 from openerp.tools import mute_logger
 
 
@@ -181,43 +178,6 @@
         self.message.write({'subtype_id': self.ref('mail.mt_comment'), 'res_id': self.group_public.id})
         self.message.sudo(self.user_portal).read(['body', 'type', 'subtype_id'])
 
-<<<<<<< HEAD
-        # Test: Bert reads the message, crash because not notification/not in doc followers/not read on doc
-        with self.assertRaises(AccessError):
-            self.mail_message.read(cr, user_bert_id, message_id)
-        # Do: message is pushed to Bert
-        notif_id = self.mail_notification.create(cr, uid, {'message_id': message_id, 'partner_id': partner_bert_id})
-        # Test: Bert reads the message, ok because notification pushed
-        self.mail_message.read(cr, user_bert_id, message_id)
-        # Test: Bert downloads attachment, ok because he can read message
-        self.mail_message.download_attachment(cr, user_bert_id, message_id, attachment_id)
-        # Do: remove notification
-        self.mail_notification.unlink(cr, uid, notif_id)
-        # Test: Bert reads the message, crash because not notification/not in doc followers/not read on doc
-        with self.assertRaises(AccessError):
-            self.mail_message.read(cr, self.user_bert_id, message_id)
-        # Test: Bert downloads attachment, crash because he can't read message
-        with self.assertRaises(AccessError):
-            self.mail_message.download_attachment(cr, user_bert_id, message_id, attachment_id)
-        # Do: Bert is now the author
-        self.mail_message.write(cr, uid, [message_id], {'author_id': partner_bert_id})
-        # Test: Bert reads the message, ok because Bert is the author
-        self.mail_message.read(cr, user_bert_id, message_id)
-        # Do: Bert is not the author anymore
-        self.mail_message.write(cr, uid, [message_id], {'author_id': partner_raoul_id})
-        # Test: Bert reads the message, crash because not notification/not in doc followers/not read on doc
-        with self.assertRaises(AccessError):
-            self.mail_message.read(cr, user_bert_id, message_id)
-        # Do: message is attached to a document Bert can read, Jobs
-        self.mail_message.write(cr, uid, [message_id], {'model': 'mail.group', 'res_id': self.group_jobs_id})
-        # Test: Bert reads the message, ok because linked to a doc he is allowed to read
-        self.mail_message.read(cr, user_bert_id, message_id)
-        # Do: message is attached to a document Bert cannot read, Pigs
-        self.mail_message.write(cr, uid, [message_id], {'model': 'mail.group', 'res_id': self.group_pigs_id})
-        # Test: Bert reads the message, crash because not notification/not in doc followers/not read on doc
-        with self.assertRaises(AccessError):
-            self.mail_message.read(cr, user_bert_id, message_id)
-=======
     def test_mail_message_access_read_notification(self):
         self.env['mail.notification'].create({'message_id': self.message.id, 'partner_id': self.user_employee.partner_id.id})
         self.message.sudo(self.user_employee).read()
@@ -227,7 +187,6 @@
     def test_mail_message_access_read_author(self):
         self.message.write({'author_id': self.user_employee.partner_id.id})
         self.message.sudo(self.user_employee).read()
->>>>>>> 4bef17cc
 
     def test_mail_message_access_read_doc(self):
         self.message.write({'model': 'mail.group', 'res_id': self.group_public.id})
@@ -256,23 +215,6 @@
         # Do: Raoul creates a message on Jobs -> ok, write access to the related document
         Message.create({'model': 'mail.group', 'res_id': self.group_public.id, 'body': 'Test'})
         # Do: Raoul creates a message on Priv -> ko, no write access to the related document
-<<<<<<< HEAD
-        with self.assertRaises(AccessError):
-            self.mail_message.create(cr, user_raoul_id, {'model': 'mail.group', 'res_id': self.group_priv_id, 'body': 'Test'})
-        # Do: Raoul creates a private message -> ok
-        self.mail_message.create(cr, user_raoul_id, {'body': 'Test'})
-        # Do: Raoul creates a reply to a message on Priv -> ko
-        with self.assertRaises(AccessError):
-            self.mail_message.create(cr, user_raoul_id, {'model': 'mail.group', 'res_id': self.group_priv_id, 'body': 'Test', 'parent_id': priv_msg_id})
-        # Do: Raoul creates a reply to a message on Priv-> ok if has received parent
-        self.mail_notification.create(cr, uid, {'message_id': priv_msg_id, 'partner_id': self.partner_raoul_id})
-        self.mail_message.create(cr, user_raoul_id, {'model': 'mail.group', 'res_id': self.group_priv_id, 'body': 'Test', 'parent_id': priv_msg_id})
-
-    def test_20_message_set_star(self):
-        """ Tests for starring messages and its related access rights """
-        cr, uid = self.cr, self.uid
-        # Data: post a message on Pigs
-=======
         with self.assertRaises(except_orm):
             Message.create({'model': 'mail.group', 'res_id': self.group_private.id, 'body': 'Test'})
 
@@ -284,7 +226,6 @@
         self.env['mail.message'].sudo(self.user_employee).create({'model': 'mail.group', 'res_id': self.group_private.id, 'body': 'Test', 'parent_id': self.message.id})
 
     def test_message_set_star(self):
->>>>>>> 4bef17cc
         msg_id = self.group_pigs.message_post(body='My Body', subject='1')
         msg = self.env['mail.message'].browse(msg_id)
         msg_emp = self.env['mail.message'].sudo(self.user_employee).browse(msg_id)
