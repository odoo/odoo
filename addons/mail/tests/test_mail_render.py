--- conflicted
+++ resolved
@@ -211,8 +211,6 @@
             self.assertEqual(rendered, expected)
 
     @users('employee')
-<<<<<<< HEAD
-=======
     def test_render_template_local_links(self):
         local_links_template_bits = [
             '<div style="background-image:url(/web/path?a=a&b=b);"/>',
@@ -230,7 +228,6 @@
             self.assertEqual(rendered, expected)
 
     @users('employee')
->>>>>>> 4d11cb0e
     def test_render_template_qweb(self):
         partner = self.env['res.partner'].browse(self.render_object.ids)
         for source, expected in zip(self.base_qweb_bits, self.base_rendered):
@@ -394,7 +391,6 @@
 
     @users('user_rendering_restricted')
     def test_security_inline_template_restricted(self):
-<<<<<<< HEAD
         """Test if we correctly detect condition block (which might contains code)."""
         res_ids = self.env['res.partner'].search([], limit=1).ids
         with self.assertRaises(AccessError, msg='Simple user should not be able to render dynamic code'):
@@ -432,45 +428,6 @@
     def test_security_qweb_template_unrestricted(self):
         """Test if we correctly detect condition block (which might contains code)."""
         res_ids = self.env['res.partner'].search([], limit=1).ids
-=======
-        """Test if we correctly detect condition block (which might contains code)."""
-        res_ids = self.env['res.partner'].search([], limit=1).ids
-        with self.assertRaises(AccessError, msg='Simple user should not be able to render dynamic code'):
-            self.env['mail.render.mixin']._render_template_inline_template(self.base_inline_template_bits[4], 'res.partner', res_ids)
-
-    @users('employee')
-    def test_is_inline_template_condition_block_unrestricted(self):
-        """Test if we correctly detect condition block (which might contains code)."""
-        res_ids = self.env['res.partner'].search([], limit=1).ids
-        result = self.env['mail.render.mixin']._render_template_inline_template(self.base_inline_template_bits[4], 'res.partner', res_ids)[res_ids[0]]
-        self.assertNotIn('Code not executed', result, 'The condition block did not work')
-
-    @users('user_rendering_restricted')
-    def test_security_qweb_template_restricted(self):
-        """Test if we correctly detect condition block (which might contains code)."""
-        res_ids = self.env['res.partner'].search([], limit=1).ids
-        with self.assertRaises(AccessError, msg='Simple user should not be able to render qweb code'):
-            self.env['mail.render.mixin']._render_template_qweb(self.base_qweb_bits[1], 'res.partner', res_ids)
-
-    @users('user_rendering_restricted')
-    def test_security_qweb_template_restricted_cached(self):
-        """Test if we correctly detect condition block (which might contains code)."""
-        res_ids = self.env['res.partner'].search([], limit=1).ids
-
-        # Render with the admin first to fill the cache
-        self.env['mail.render.mixin'].with_user(self.user_admin)._render_template_qweb(
-            self.base_qweb_bits[1], 'res.partner', res_ids)
-
-        # Check that it raise even when rendered previously by an admin
-        with self.assertRaises(AccessError, msg='Simple user should not be able to render qweb code'):
-            self.env['mail.render.mixin']._render_template_qweb(
-                self.base_qweb_bits[1], 'res.partner', res_ids)
-
-    @users('employee')
-    def test_security_qweb_template_unrestricted(self):
-        """Test if we correctly detect condition block (which might contains code)."""
-        res_ids = self.env['res.partner'].search([], limit=1).ids
->>>>>>> 4d11cb0e
         result = self.env['mail.render.mixin']._render_template_qweb(self.base_qweb_bits[1], 'res.partner', res_ids)[res_ids[0]]
         self.assertNotIn('Code not executed', result, 'The condition block did not work')
 
