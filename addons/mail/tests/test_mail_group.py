# -*- coding: utf-8 -*-

from openerp.addons.mail.tests.common import TestMail
from openerp.exceptions import AccessError
<<<<<<< HEAD
=======
from openerp.exceptions import except_orm
>>>>>>> 4bef17cc
from openerp.tools import mute_logger


class TestMailGroup(TestMail):

    @mute_logger('openerp.addons.base.ir.ir_model', 'openerp.models')
    def test_access_rights_public(self):
        # Read public group -> ok
        self.group_public.sudo(self.user_public).read()

<<<<<<< HEAD
        # Do: Bert reads Jobs -> ok, public
        self.mail_group.read(cr, user_noone_id, [self.group_jobs_id])
        # Do: Bert read Pigs -> ko, restricted to employees
        with self.assertRaises(AccessError):
            self.mail_group.read(cr, user_noone_id, [self.group_pigs_id])
        # Do: Raoul read Pigs -> ok, belong to employees
        self.mail_group.read(cr, user_employee_id, [self.group_pigs_id])
=======
        # Read Pigs -> ko, restricted to employees
        # TODO: Change the except_orm to Warning ( Because here it's call check_access_rule
        # which still generate exception in except_orm.So we need to change all
        # except_orm to warning in mail module.)
        with self.assertRaises(except_orm):
            self.group_pigs.sudo(self.user_public).read()
>>>>>>> 4bef17cc

        # Read a private group when being a follower: ok
        self.group_private.message_subscribe_users(user_ids=[self.user_public.id])
        self.group_private.sudo(self.user_public).read()

        # Create group: ko, no access rights
        with self.assertRaises(AccessError):
<<<<<<< HEAD
            self.mail_group.create(cr, user_noone_id, {'name': 'Test'})
        # Do: Raoul creates a restricted group -> ok
        new_group_id = self.mail_group.create(cr, user_employee_id, {'name': 'Test'})
        # Do: Bert added in followers, read -> ok, in followers
        self.mail_group.message_subscribe_users(cr, uid, [new_group_id], [user_noone_id])
        self.mail_group.read(cr, user_noone_id, [new_group_id])

        # Do: Raoul reads Priv -> ko, private
        with self.assertRaises(AccessError):
            self.mail_group.read(cr, user_employee_id, [self.group_priv_id])
        # Do: Raoul added in follower, read -> ok, in followers
        self.mail_group.message_subscribe_users(cr, uid, [self.group_priv_id], [user_employee_id])
        self.mail_group.read(cr, user_employee_id, [self.group_priv_id])

        # Do: Raoul write on Jobs -> ok
        self.mail_group.write(cr, user_employee_id, [self.group_priv_id], {'name': 'modified'})
        # Do: Bert cannot write on Private -> ko (read but no write)
        with self.assertRaises(AccessError):
            self.mail_group.write(cr, user_noone_id, [self.group_priv_id], {'name': 're-modified'})
        # Test: Bert cannot unlink the group
        with self.assertRaises(AccessError):
            self.mail_group.unlink(cr, user_noone_id, [self.group_priv_id])
        # Do: Raoul unlinks the group, there are no followers and messages left
        self.mail_group.unlink(cr, user_employee_id, [self.group_priv_id])
        fol_ids = self.mail_followers.search(cr, uid, [('res_model', '=', 'mail.group'), ('res_id', '=', self.group_priv_id)])
        self.assertFalse(fol_ids, 'unlinked document should not have any followers left')
        msg_ids = self.mail_message.search(cr, uid, [('model', '=', 'mail.group'), ('res_id', '=', self.group_priv_id)])
        self.assertFalse(msg_ids, 'unlinked document should not have any followers left')
=======
            self.env['mail.group'].sudo(self.user_public).create({'name': 'Test'})

        # Update group: ko, no access rights
        with self.assertRaises(AccessError):
            self.group_public.sudo(self.user_public).write({'name': 'Broutouschnouk'})

        # Unlink group: ko, no access rights
        with self.assertRaises(AccessError):
            self.group_public.sudo(self.user_public).unlink()

    @mute_logger('openerp.addons.base.ir.ir_model', 'openerp.models')
    def test_access_rights_groups(self):
        # Employee read employee-based group: ok
        # TODO Change the except_orm to Warning
        self.group_pigs.sudo(self.user_employee).read()

        # Employee can create a group
        self.env['mail.group'].sudo(self.user_employee).create({'name': 'Test'})

        # Employee update employee-based group: ok
        self.group_pigs.sudo(self.user_employee).write({'name': 'modified'})

        # Employee unlink employee-based group: ok
        self.group_pigs.sudo(self.user_employee).unlink()

        # Employee cannot read a private group
        with self.assertRaises(except_orm):
            self.group_private.sudo(self.user_employee).read()

        # Employee cannot write on private
        with self.assertRaises(AccessError):
            self.group_private.sudo(self.user_employee).write({'name': 're-modified'})

    def test_access_rights_followers_ko(self):
        with self.assertRaises(AccessError):
            self.group_private.sudo(self.user_portal).name

    def test_access_rights_followers_portal(self):
        # Do: Chell is added into Pigs followers and browse it -> ok for messages, ko for partners (no read permission)
        self.group_private.message_subscribe_users(user_ids=[self.user_portal.id])
        chell_pigs = self.group_private.sudo(self.user_portal)
        trigger_read = chell_pigs.name
        for message in chell_pigs.message_ids:
            trigger_read = message.subject
        for partner in chell_pigs.message_follower_ids:
            if partner.id == self.user_portal.partner_id.id:
                # Chell can read her own partner record
                continue
            # TODO Change the except_orm to Warning
            with self.assertRaises(except_orm):
                trigger_read = partner.name
>>>>>>> 4bef17cc
<|MERGE_RESOLUTION|>--- conflicted
+++ resolved
@@ -2,10 +2,7 @@
 
 from openerp.addons.mail.tests.common import TestMail
 from openerp.exceptions import AccessError
-<<<<<<< HEAD
-=======
 from openerp.exceptions import except_orm
->>>>>>> 4bef17cc
 from openerp.tools import mute_logger
 
 
@@ -16,22 +13,12 @@
         # Read public group -> ok
         self.group_public.sudo(self.user_public).read()
 
-<<<<<<< HEAD
-        # Do: Bert reads Jobs -> ok, public
-        self.mail_group.read(cr, user_noone_id, [self.group_jobs_id])
-        # Do: Bert read Pigs -> ko, restricted to employees
-        with self.assertRaises(AccessError):
-            self.mail_group.read(cr, user_noone_id, [self.group_pigs_id])
-        # Do: Raoul read Pigs -> ok, belong to employees
-        self.mail_group.read(cr, user_employee_id, [self.group_pigs_id])
-=======
         # Read Pigs -> ko, restricted to employees
         # TODO: Change the except_orm to Warning ( Because here it's call check_access_rule
         # which still generate exception in except_orm.So we need to change all
         # except_orm to warning in mail module.)
         with self.assertRaises(except_orm):
             self.group_pigs.sudo(self.user_public).read()
->>>>>>> 4bef17cc
 
         # Read a private group when being a follower: ok
         self.group_private.message_subscribe_users(user_ids=[self.user_public.id])
@@ -39,36 +26,6 @@
 
         # Create group: ko, no access rights
         with self.assertRaises(AccessError):
-<<<<<<< HEAD
-            self.mail_group.create(cr, user_noone_id, {'name': 'Test'})
-        # Do: Raoul creates a restricted group -> ok
-        new_group_id = self.mail_group.create(cr, user_employee_id, {'name': 'Test'})
-        # Do: Bert added in followers, read -> ok, in followers
-        self.mail_group.message_subscribe_users(cr, uid, [new_group_id], [user_noone_id])
-        self.mail_group.read(cr, user_noone_id, [new_group_id])
-
-        # Do: Raoul reads Priv -> ko, private
-        with self.assertRaises(AccessError):
-            self.mail_group.read(cr, user_employee_id, [self.group_priv_id])
-        # Do: Raoul added in follower, read -> ok, in followers
-        self.mail_group.message_subscribe_users(cr, uid, [self.group_priv_id], [user_employee_id])
-        self.mail_group.read(cr, user_employee_id, [self.group_priv_id])
-
-        # Do: Raoul write on Jobs -> ok
-        self.mail_group.write(cr, user_employee_id, [self.group_priv_id], {'name': 'modified'})
-        # Do: Bert cannot write on Private -> ko (read but no write)
-        with self.assertRaises(AccessError):
-            self.mail_group.write(cr, user_noone_id, [self.group_priv_id], {'name': 're-modified'})
-        # Test: Bert cannot unlink the group
-        with self.assertRaises(AccessError):
-            self.mail_group.unlink(cr, user_noone_id, [self.group_priv_id])
-        # Do: Raoul unlinks the group, there are no followers and messages left
-        self.mail_group.unlink(cr, user_employee_id, [self.group_priv_id])
-        fol_ids = self.mail_followers.search(cr, uid, [('res_model', '=', 'mail.group'), ('res_id', '=', self.group_priv_id)])
-        self.assertFalse(fol_ids, 'unlinked document should not have any followers left')
-        msg_ids = self.mail_message.search(cr, uid, [('model', '=', 'mail.group'), ('res_id', '=', self.group_priv_id)])
-        self.assertFalse(msg_ids, 'unlinked document should not have any followers left')
-=======
             self.env['mail.group'].sudo(self.user_public).create({'name': 'Test'})
 
         # Update group: ko, no access rights
@@ -119,5 +76,4 @@
                 continue
             # TODO Change the except_orm to Warning
             with self.assertRaises(except_orm):
-                trigger_read = partner.name
->>>>>>> 4bef17cc
+                trigger_read = partner.name