--- conflicted
+++ resolved
@@ -20,6 +20,8 @@
 ##############################################################################
 from openerp.osv import osv, fields
 from openerp import tools, SUPERUSER_ID
+from openerp.tools.translate import _
+from openerp.tools.mail import plaintext2html
 
 class mail_followers(osv.Model):
     """ mail_followers holds the data related to the follow mechanism inside
@@ -94,82 +96,137 @@
         if not cr.fetchone():
             cr.execute('CREATE INDEX mail_notification_partner_id_read_starred_message_id ON mail_notification (partner_id, read, starred, message_id)')
 
-    def create(self, cr, uid, vals, context=None):
-        """ Override of create to check that we can not create a notification
-            for a message the user can not read. """
-        if self.pool.get('mail.message').check_access_rights(cr, uid, 'read'):
-            return super(mail_notification, self).create(cr, uid, vals, context=context)
-        return False
-
-    def get_partners_to_notify(self, cr, uid, message, context=None):
+    def get_partners_to_email(self, cr, uid, ids, message, context=None):
         """ Return the list of partners to notify, based on their preferences.
 
             :param browse_record message: mail.message to notify
+            :param list partners_to_notify: optional list of partner ids restricting
+                the notifications to process
         """
         notify_pids = []
-<<<<<<< HEAD
-        for notification in message.notification_ids:
-            if notification.read:
-=======
         for notification in self.browse(cr, uid, ids, context=context):
             if notification['read']:
->>>>>>> d08651d2
                 continue
             partner = notification.partner_id
-            # Do not send an email to the writer
-            if partner.user_ids and partner.user_ids[0].id == uid:
-                continue
             # Do not send to partners without email address defined
             if not partner.email:
                 continue
-            # Partner does not want to receive any emails
-            if partner.notification_email_send == 'none':
-                continue
-            # Partner wants to receive only emails and comments
-            if partner.notification_email_send == 'comment' and message.type not in ('email', 'comment'):
-                continue
-            # Partner wants to receive only emails
-            if partner.notification_email_send == 'email' and message.type != 'email':
+            # Do not send to partners having same email address than the author (can cause loops or bounce effect due to messy database)
+            if message.author_id and message.author_id.email == partner.email:
+                continue
+            # Partner does not want to receive any emails or is opt-out
+            if partner.notify_email == 'none':
                 continue
             notify_pids.append(partner.id)
         return notify_pids
 
-    def _notify(self, cr, uid, msg_id, context=None):
-        """ Send by email the notification depending on the user preferences """
-        if context is None:
-            context = {}
-        # mail_notify_noemail (do not send email) or no partner_ids: do not send, return
-        if context.get('mail_notify_noemail'):
+    def get_signature_footer(self, cr, uid, user_id, res_model=None, res_id=None, context=None):
+        """ Format a standard footer for notification emails (such as pushed messages
+            notification or invite emails).
+            Format:
+                <p>--<br />
+                    Administrator
+                </p>
+                <div>
+                    <small>Sent from <a ...>Your Company</a> using <a ...>OpenERP</a>.</small>
+                </div>
+        """
+        footer = ""
+        if not user_id:
+            return footer
+
+        # add user signature
+        user = self.pool.get("res.users").browse(cr, SUPERUSER_ID, [user_id], context=context)[0]
+        if user.signature:
+            signature = plaintext2html(user.signature)
+        else:
+            signature = "--<br />%s" % user.name
+        footer = tools.append_content_to_html(footer, signature, plaintext=False, container_tag='p')
+
+        # add company signature
+        if user.company_id.website:
+            website_url = ('http://%s' % user.company_id.website) if not user.company_id.website.lower().startswith(('http:', 'https:')) \
+                else user.company_id.website
+            company = "<a style='color:inherit' href='%s'>%s</a>" % (website_url, user.company_id.name)
+        else:
+            company = user.company_id.name
+        sent_by = _('Sent from %(company)s using %(openerp)s')
+        signature_company = '<small>%s</small>' % (sent_by % {
+            'company': company,
+            'openerp': "<a style='color:inherit' href='https://www.openerp.com/'>OpenERP</a>"
+        })
+        footer = tools.append_content_to_html(footer, signature_company, plaintext=False, container_tag='div')
+
+        return footer
+
+    def update_message_notification(self, cr, uid, ids, message_id, partner_ids, context=None):
+        existing_pids = set()
+        new_pids = set()
+        new_notif_ids = []
+
+        for notification in self.browse(cr, uid, ids, context=context):
+            existing_pids.add(notification.partner_id.id)
+
+        # update existing notifications
+        self.write(cr, uid, ids, {'read': False}, context=context)
+
+        # create new notifications
+        new_pids = set(partner_ids) - existing_pids
+        for new_pid in new_pids:
+            new_notif_ids.append(self.create(cr, uid, {'message_id': message_id, 'partner_id': new_pid, 'read': False}, context=context))
+        return new_notif_ids
+
+    def _notify_email(self, cr, uid, ids, message_id, force_send=False, user_signature=True, context=None):
+        message = self.pool['mail.message'].browse(cr, SUPERUSER_ID, message_id, context=context)
+
+        # compute partners
+        email_pids = self.get_partners_to_email(cr, uid, ids, message, context=None)
+        if not email_pids:
             return True
-        # browse as SUPERUSER_ID because of access to res_partner not necessarily allowed
-        msg = self.pool.get('mail.message').browse(cr, SUPERUSER_ID, msg_id, context=context)
-        notify_partner_ids = self.get_partners_to_notify(cr, uid, msg, context=context)
-        if not notify_partner_ids:
-            return True
-
-        # add the context in the email
-        # TDE FIXME: commented, to be improved in a future branch
-        # quote_context = self.pool.get('mail.message').message_quote_context(cr, uid, msg_id, context=context)
-
-        mail_mail = self.pool.get('mail.mail')
-        # add signature
-        body_html = msg.body
-        # if quote_context:
-            # body_html = tools.append_content_to_html(body_html, quote_context, plaintext=False)
-        signature = msg.author_id and msg.author_id.user_ids and msg.author_id.user_ids[0].signature or ''
-        if signature:
-            body_html = tools.append_content_to_html(body_html, signature, plaintext=True, container_tag='div')
-
+
+        # compute email body (signature, company data)
+        body_html = message.body
+        user_id = message.author_id and message.author_id.user_ids and message.author_id.user_ids[0] and message.author_id.user_ids[0].id or None
+        if user_signature:
+            signature_company = self.get_signature_footer(cr, uid, user_id, res_model=message.model, res_id=message.res_id, context=context)
+            body_html = tools.append_content_to_html(body_html, signature_company, plaintext=False, container_tag='div')
+
+        # compute email references
+        references = message.parent_id.message_id if message.parent_id else False
+
+        # create email values
         mail_values = {
-            'mail_message_id': msg.id,
-            'email_to': [],
+            'mail_message_id': message.id,
             'auto_delete': True,
             'body_html': body_html,
-            'state': 'outgoing',
+            'recipient_ids': [(4, id) for id in email_pids],
+            'references': references,
         }
-        mail_values['email_to'] = ', '.join(mail_values['email_to'])
-        email_notif_id = mail_mail.create(cr, uid, mail_values, context=context)
-        try:
-            return mail_mail.send(cr, uid, [email_notif_id], recipient_ids=notify_partner_ids, context=context)
-        except Exception:
-            return False
+        email_notif_id = self.pool.get('mail.mail').create(cr, uid, mail_values, context=context)
+        if force_send:
+            self.pool.get('mail.mail').send(cr, uid, [email_notif_id], context=context)
+        return True
+
+    def _notify(self, cr, uid, message_id, partners_to_notify=None, context=None,
+                force_send=False, user_signature=True):
+        """ Send by email the notification depending on the user preferences
+
+            :param list partners_to_notify: optional list of partner ids restricting
+                the notifications to process
+            :param bool force_send: if True, the generated mail.mail is
+                immediately sent after being created, as if the scheduler
+                was executed for this message only.
+            :param bool user_signature: if True, the generated mail.mail body is
+                the body of the related mail.message with the author's signature
+        """
+        notif_ids = self.search(cr, SUPERUSER_ID, [('message_id', '=', message_id), ('partner_id', 'in', partners_to_notify)], context=context)
+
+        # update or create notifications
+        new_notif_ids = self.update_message_notification(cr, SUPERUSER_ID, notif_ids, message_id, partners_to_notify, context=context)
+
+        # mail_notify_noemail (do not send email) or no partner_ids: do not send, return
+        if context and context.get('mail_notify_noemail'):
+            return True
+
+        # browse as SUPERUSER_ID because of access to res_partner not necessarily allowed
+        self._notify_email(cr, SUPERUSER_ID, new_notif_ids, message_id, force_send, user_signature, context=context)