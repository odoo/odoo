--- conflicted
+++ resolved
@@ -85,13 +85,8 @@
                 the notifications to process
         """
         notify_pids = []
-<<<<<<< HEAD
-        for notification in message.notification_ids:
+        for notification in self.browse(cr, uid, ids, context=context):
             if notification['read']:
-=======
-        for notification in self.browse(cr, uid, ids, context=context):
-            if notification.read:
->>>>>>> 13f6d590
                 continue
             partner = notification.partner_id
             # Do not send to partners without email address defined
