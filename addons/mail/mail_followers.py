# -*- coding: utf-8 -*-
##############################################################################
#
#    OpenERP, Open Source Management Solution
#    Copyright (C) 2009-today OpenERP SA (<http://www.openerp.com>)
#
#    This program is free software: you can redistribute it and/or modify
#    it under the terms of the GNU Affero General Public License as
#    published by the Free Software Foundation, either version 3 of the
#    License, or (at your option) any later version
#
#    This program is distributed in the hope that it will be useful,
#    but WITHOUT ANY WARRANTY; without even the implied warranty of
#    MERCHANTABILITY or FITNESS FOR A PARTICULAR PURPOSE.  See the
#    GNU Affero General Public License for more details
#
#    You should have received a copy of the GNU Affero General Public License
#    along with this program.  If not, see <http://www.gnu.org/licenses/>
#
##############################################################################
from openerp.osv import osv, fields
from openerp import tools, SUPERUSER_ID
from openerp.tools.translate import _
from openerp.tools.mail import plaintext2html

class mail_followers(osv.Model):
    """ mail_followers holds the data related to the follow mechanism inside
        OpenERP. Partners can choose to follow documents (records) of any kind
        that inherits from mail.thread. Following documents allow to receive
        notifications for new messages.
        A subscription is characterized by:
            :param: res_model: model of the followed objects
            :param: res_id: ID of resource (may be 0 for every objects)
    """
    _name = 'mail.followers'
    _rec_name = 'partner_id'
    _log_access = False
    _description = 'Document Followers'
    _columns = {
        'res_model': fields.char('Related Document Model', size=128,
                        required=True, select=1,
                        help='Model of the followed resource'),
        'res_id': fields.integer('Related Document ID', select=1,
                        help='Id of the followed resource'),
        'partner_id': fields.many2one('res.partner', string='Related Partner',
                        ondelete='cascade', required=True, select=1),
        'subtype_ids': fields.many2many('mail.message.subtype', string='Subtype',
            help="Message subtypes followed, meaning subtypes that will be pushed onto the user's Wall."),
    }


class mail_notification(osv.Model):
    """ Class holding notifications pushed to partners. Followers and partners
        added in 'contacts to notify' receive notifications. """
    _name = 'mail.notification'
    _rec_name = 'partner_id'
    _log_access = False
    _description = 'Notifications'

    _columns = {
        'partner_id': fields.many2one('res.partner', string='Contact',
                        ondelete='cascade', required=True, select=1),
        'read': fields.boolean('Read', select=1),
        'starred': fields.boolean('Starred', select=1,
            help='Starred message that goes into the todo mailbox'),
        'message_id': fields.many2one('mail.message', string='Message',
                        ondelete='cascade', required=True, select=1),
    }

    _defaults = {
        'read': False,
        'starred': False,
    }

    def init(self, cr):
        cr.execute('SELECT indexname FROM pg_indexes WHERE indexname = %s', ('mail_notification_partner_id_read_starred_message_id',))
        if not cr.fetchone():
            cr.execute('CREATE INDEX mail_notification_partner_id_read_starred_message_id ON mail_notification (partner_id, read, starred, message_id)')

    def get_partners_to_email(self, cr, uid, ids, message, context=None):
        """ Return the list of partners to notify, based on their preferences.

            :param browse_record message: mail.message to notify
            :param list partners_to_notify: optional list of partner ids restricting
                the notifications to process
        """
        notify_pids = []
        for notification in self.browse(cr, uid, ids, context=context):
            if notification.read:
                continue
            partner = notification.partner_id
            # Do not send to partners without email address defined
            if not partner.email:
                continue
            # Do not send to partners having same email address than the author (can cause loops or bounce effect due to messy database)
            if message.author_id and message.author_id.email == partner.email:
                continue
            # Partner does not want to receive any emails or is opt-out
            if partner.notify_email == 'none':
                continue
            notify_pids.append(partner.id)
        return notify_pids

    def get_signature_footer(self, cr, uid, user_id, res_model=None, res_id=None, context=None):
        """ Format a standard footer for notification emails (such as pushed messages
            notification or invite emails).
            Format:
                <p>--<br />
                    Administrator
                </p>
                <div>
                    <small>Sent from <a ...>Your Company</a> using <a ...>OpenERP</a>.</small>
                </div>
        """
        footer = ""
        if not user_id:
            return footer

        # add user signature
        user = self.pool.get("res.users").browse(cr, SUPERUSER_ID, [user_id], context=context)[0]
        if user.signature:
            signature = plaintext2html(user.signature)
        else:
            signature = "--<br />%s" % user.name
        footer = tools.append_content_to_html(footer, signature, plaintext=False, container_tag='p')

        # add company signature
        if user.company_id.website:
            website_url = ('http://%s' % user.company_id.website) if not user.company_id.website.lower().startswith(('http:', 'https:')) \
                else user.company_id.website
            company = "<a style='color:inherit' href='%s'>%s</a>" % (website_url, user.company_id.name)
        else:
            company = user.company_id.name
<<<<<<< HEAD
        sent_by = _('Sent from %(company)s using %(openerp)s')
=======
        sent_by = _('Sent by %(company)s using %(odoo)s.')
>>>>>>> 5739aebf
        signature_company = '<small>%s</small>' % (sent_by % {
            'company': company,
            'odoo': "<a style='color:inherit' href='https://www.odoo.com/'>Odoo</a>"
        })
        footer = tools.append_content_to_html(footer, signature_company, plaintext=False, container_tag='div')

        return footer

    def update_message_notification(self, cr, uid, ids, message_id, partner_ids, context=None):
        existing_pids = set()
        new_pids = set()
        new_notif_ids = []

        for notification in self.browse(cr, uid, ids, context=context):
            existing_pids.add(notification.partner_id.id)

        # update existing notifications
        self.write(cr, uid, ids, {'read': False}, context=context)

        # create new notifications
        new_pids = set(partner_ids) - existing_pids
        for new_pid in new_pids:
            new_notif_ids.append(self.create(cr, uid, {'message_id': message_id, 'partner_id': new_pid, 'read': False}, context=context))
        return new_notif_ids

    def _notify_email(self, cr, uid, ids, message_id, force_send=False, user_signature=True, context=None):
        message = self.pool['mail.message'].browse(cr, SUPERUSER_ID, message_id, context=context)

        # compute partners
        email_pids = self.get_partners_to_email(cr, uid, ids, message, context=None)
        if not email_pids:
            return True

        # compute email body (signature, company data)
        body_html = message.body
        # add user signature except for mail groups, where users are usually adding their own signatures already
        if user_signature and message.model != 'mail.group':
            user_id = message.author_id and message.author_id.user_ids and message.author_id.user_ids[0] and message.author_id.user_ids[0].id or None
            signature_company = self.get_signature_footer(cr, uid, user_id, res_model=message.model, res_id=message.res_id, context=context)
            body_html = tools.append_content_to_html(body_html, signature_company, plaintext=False, container_tag='div')

        # compute email references
        references = message.parent_id.message_id if message.parent_id else False

        # create email values
        max_recipients = 50
        chunks = [email_pids[x:x + max_recipients] for x in xrange(0, len(email_pids), max_recipients)]
        email_ids = []
        for chunk in chunks:
            mail_values = {
                'mail_message_id': message.id,
                'auto_delete': True,
                'body_html': body_html,
                'recipient_ids': [(4, id) for id in chunk],
                'references': references,
            }
            email_ids.append(self.pool.get('mail.mail').create(cr, uid, mail_values, context=context))
        if force_send and len(chunks) < 2:  # for more than 50 followers, use the queue system
            self.pool.get('mail.mail').send(cr, uid, email_ids, context=context)
        return True

    def _notify(self, cr, uid, message_id, partners_to_notify=None, context=None,
                force_send=False, user_signature=True):
        """ Send by email the notification depending on the user preferences

            :param list partners_to_notify: optional list of partner ids restricting
                the notifications to process
            :param bool force_send: if True, the generated mail.mail is
                immediately sent after being created, as if the scheduler
                was executed for this message only.
            :param bool user_signature: if True, the generated mail.mail body is
                the body of the related mail.message with the author's signature
        """
        notif_ids = self.search(cr, SUPERUSER_ID, [('message_id', '=', message_id), ('partner_id', 'in', partners_to_notify)], context=context)

        # update or create notifications
        new_notif_ids = self.update_message_notification(cr, SUPERUSER_ID, notif_ids, message_id, partners_to_notify, context=context)

        # mail_notify_noemail (do not send email) or no partner_ids: do not send, return
        if context and context.get('mail_notify_noemail'):
            return True

        # browse as SUPERUSER_ID because of access to res_partner not necessarily allowed
        self._notify_email(cr, SUPERUSER_ID, new_notif_ids, message_id, force_send, user_signature, context=context)<|MERGE_RESOLUTION|>--- conflicted
+++ resolved
@@ -131,11 +131,8 @@
             company = "<a style='color:inherit' href='%s'>%s</a>" % (website_url, user.company_id.name)
         else:
             company = user.company_id.name
-<<<<<<< HEAD
-        sent_by = _('Sent from %(company)s using %(openerp)s')
-=======
         sent_by = _('Sent by %(company)s using %(odoo)s.')
->>>>>>> 5739aebf
+
         signature_company = '<small>%s</small>' % (sent_by % {
             'company': company,
             'odoo': "<a style='color:inherit' href='https://www.odoo.com/'>Odoo</a>"
