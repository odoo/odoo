--- conflicted
+++ resolved
@@ -160,11 +160,7 @@
         for id in ids:
             if res[id]['message_unread_count']:
                 title = res[id]['message_unread_count'] > 1 and _("You have %d unread messages") % res[id]['message_unread_count'] or _("You have one unread message")
-<<<<<<< HEAD
-                res[id]['message_summary'] = "<span class='oe_kanban_mail_new' title='%s'><i class='fa fa-comments'/> %d %s</span>" % (title, res[id].pop('message_unread_count'), _("New"))
-=======
                 res[id]['message_summary'] = "<span class='oe_kanban_mail_new' title='%s'><i class='fa fa-comments'/> %d</span>" % (title, res[id].pop('message_unread_count'))
->>>>>>> 4bef17cc
             res[id].pop('message_unread_count', None)
         return res
 
