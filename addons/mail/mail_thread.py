--- conflicted
+++ resolved
@@ -20,11 +20,18 @@
 ##############################################################################
 
 import base64
+from collections import OrderedDict
 import datetime
 import dateutil
 import email
+try:
+    import simplejson as json
+except ImportError:
+    import json
+from lxml import etree
 import logging
 import pytz
+import socket
 import time
 import xmlrpclib
 from email.message import Message
@@ -32,19 +39,16 @@
 from openerp import tools
 from openerp import SUPERUSER_ID
 from openerp.addons.mail.mail_message import decode
-<<<<<<< HEAD
-from openerp.osv import fields, osv
-=======
 from openerp.osv import fields, osv, orm, api
 from openerp.osv.orm import BaseModel
->>>>>>> d08651d2
 from openerp.tools.safe_eval import safe_eval as eval
+from openerp.tools.translate import _
 
 _logger = logging.getLogger(__name__)
 
 
 def decode_header(message, header, separator=' '):
-    return separator.join(map(decode, message.get_all(header, [])))
+    return separator.join(map(decode, filter(None, message.get_all(header, []))))
 
 
 class mail_thread(osv.AbstractModel):
@@ -74,6 +78,7 @@
     _name = 'mail.thread'
     _description = 'Email Thread'
     _mail_flat_thread = True
+    _mail_post_access = 'write'
 
     # Automatic logging system if mail installed
     # _track = {
@@ -92,17 +97,59 @@
     #   :param function lambda: returns whether the tracking should record using this subtype
     _track = {}
 
+    # Mass mailing feature
+    _mail_mass_mailing = False
+
+    def get_empty_list_help(self, cr, uid, help, context=None):
+        """ Override of BaseModel.get_empty_list_help() to generate an help message
+            that adds alias information. """
+        model = context.get('empty_list_help_model')
+        res_id = context.get('empty_list_help_id')
+        ir_config_parameter = self.pool.get("ir.config_parameter")
+        catchall_domain = ir_config_parameter.get_param(cr, uid, "mail.catchall.domain", context=context)
+        document_name = context.get('empty_list_help_document_name', _('document'))
+        alias = None
+
+        if catchall_domain and model and res_id:  # specific res_id -> find its alias (i.e. section_id specified)
+            object_id = self.pool.get(model).browse(cr, uid, res_id, context=context)
+            # check that the alias effectively creates new records
+            if object_id.alias_id and object_id.alias_id.alias_name and \
+                    object_id.alias_id.alias_model_id and \
+                    object_id.alias_id.alias_model_id.model == self._name and \
+                    object_id.alias_id.alias_force_thread_id == 0:
+                alias = object_id.alias_id
+        if not alias and catchall_domain and model:  # no res_id or res_id not linked to an alias -> generic help message, take a generic alias of the model
+            alias_obj = self.pool.get('mail.alias')
+            alias_ids = alias_obj.search(cr, uid, [("alias_parent_model_id.model", "=", model), ("alias_name", "!=", False), ('alias_force_thread_id', '=', False), ('alias_parent_thread_id', '=', False)], context=context, order='id ASC')
+            if alias_ids and len(alias_ids) == 1:
+                alias = alias_obj.browse(cr, uid, alias_ids[0], context=context)
+
+        if alias:
+            alias_email = alias.name_get()[0][1]
+            return _("""<p class='oe_view_nocontent_create'>
+                            Click here to add new %(document)s or send an email to: <a href='mailto:%(email)s'>%(email)s</a>
+                        </p>
+                        %(static_help)s"""
+                    ) % {
+                        'document': document_name,
+                        'email': alias_email,
+                        'static_help': help or ''
+                    }
+
+        if document_name != 'document' and help and help.find("oe_view_nocontent_create") == -1:
+            return _("<p class='oe_view_nocontent_create'>Click here to add new %(document)s</p>%(static_help)s") % {
+                        'document': document_name,
+                        'static_help': help or '',
+                    }
+
+        return help
+
     def _get_message_data(self, cr, uid, ids, name, args, context=None):
         """ Computes:
             - message_unread: has uid unread message for the document
             - message_summary: html snippet summarizing the Chatter for kanban views """
-<<<<<<< HEAD
-        res = dict((id, dict(message_unread=False, message_summary='')) for id in ids)
-        user_pid = self.pool.get('res.users').read(cr, uid, uid, ['partner_id'], context=context)['partner_id'][0]
-=======
         res = dict((id, dict(message_unread=False, message_unread_count=0, message_summary=' ')) for id in ids)
         user_pid = self.pool.get('res.users').read(cr, uid, [uid], ['partner_id'], context=context)[0]['partner_id'][0]
->>>>>>> d08651d2
 
         # search for unread messages, directly in SQL to improve performances
         cr.execute("""  SELECT m.res_id FROM mail_message m
@@ -110,32 +157,51 @@
                         ON (n.message_id = m.id AND n.partner_id = %s AND (n.read = False or n.read IS NULL))
                         WHERE m.model = %s AND m.res_id in %s""",
                     (user_pid, self._name, tuple(ids),))
-        msg_ids = [result[0] for result in cr.fetchall()]
-        for msg_id in msg_ids:
-            res[msg_id]['message_unread'] = True
-
-        for thread in self.browse(cr, uid, ids, context=context):
-            cls = res[thread.id]['message_unread'] and ' class="oe_kanban_mail_new"' or ''
-            res[thread.id]['message_summary'] = "<span%s><span class='oe_e'>9</span> %d</span> <span><span class='oe_e'>+</span> %d</span>" % (cls, len(thread.message_ids), len(thread.message_follower_ids))
-
+        for result in cr.fetchall():
+            res[result[0]]['message_unread'] = True
+            res[result[0]]['message_unread_count'] += 1
+
+        for id in ids:
+            if res[id]['message_unread_count']:
+                title = res[id]['message_unread_count'] > 1 and _("You have %d unread messages") % res[id]['message_unread_count'] or _("You have one unread message")
+                res[id]['message_summary'] = "<span class='oe_kanban_mail_new' title='%s'><span class='oe_e'>9</span> %d %s</span>" % (title, res[id].pop('message_unread_count'), _("New"))
+            res[id].pop('message_unread_count', None)
         return res
 
-    def _get_subscription_data(self, cr, uid, ids, name, args, context=None):
+    def read_followers_data(self, cr, uid, follower_ids, context=None):
+        result = []
+        technical_group = self.pool.get('ir.model.data').get_object(cr, uid, 'base', 'group_no_one', context=context)
+        for follower in self.pool.get('res.partner').browse(cr, uid, follower_ids, context=context):
+            is_editable = uid in map(lambda x: x.id, technical_group.users)
+            is_uid = uid in map(lambda x: x.id, follower.user_ids)
+            data = (follower.id,
+                    follower.name,
+                    {'is_editable': is_editable, 'is_uid': is_uid},
+                    )
+            result.append(data)
+        return result
+
+    def _get_subscription_data(self, cr, uid, ids, name, args, user_pid=None, context=None):
         """ Computes:
             - message_subtype_data: data about document subtypes: which are
                 available, which are followed if any """
         res = dict((id, dict(message_subtype_data='')) for id in ids)
-<<<<<<< HEAD
-        user_pid = self.pool.get('res.users').read(cr, uid, uid, ['partner_id'], context=context)['partner_id'][0]
-=======
         if user_pid is None:
             user_pid = self.pool.get('res.users').read(cr, uid, [uid], ['partner_id'], context=context)[0]['partner_id'][0]
->>>>>>> d08651d2
 
         # find current model subtypes, add them to a dictionary
         subtype_obj = self.pool.get('mail.message.subtype')
-        subtype_ids = subtype_obj.search(cr, uid, ['|', ('res_model', '=', self._name), ('res_model', '=', False)], context=context)
-        subtype_dict = dict((subtype.name, dict(default=subtype.default, followed=False, id=subtype.id)) for subtype in subtype_obj.browse(cr, uid, subtype_ids, context=context))
+        subtype_ids = subtype_obj.search(
+            cr, uid, [
+                '&', ('hidden', '=', False), '|', ('res_model', '=', self._name), ('res_model', '=', False)
+            ], context=context)
+        subtype_dict = OrderedDict(
+            (subtype.name, {
+                'default': subtype.default,
+                'followed': False,
+                'parent_model': subtype.parent_id and subtype.parent_id.res_model or self._name,
+                'id': subtype.id}
+            ) for subtype in subtype_obj.browse(cr, uid, subtype_ids, context=context))
         for id in ids:
             res[id]['message_subtype_data'] = subtype_dict.copy()
 
@@ -148,7 +214,7 @@
         ], context=context)
         for fol in fol_obj.browse(cr, uid, fol_ids, context=context):
             thread_subtype_dict = res[fol.res_id]['message_subtype_data']
-            for subtype in fol.subtype_ids:
+            for subtype in [st for st in fol.subtype_ids if st.name in thread_subtype_dict]:
                 thread_subtype_dict[subtype.name]['followed'] = True
             res[fol.res_id]['message_subtype_data'] = thread_subtype_dict
 
@@ -200,35 +266,53 @@
                 new = set(command[2])
 
         # remove partners that are no longer followers
-        fol_ids = fol_obj.search(cr, SUPERUSER_ID,
-            [('res_model', '=', self._name), ('res_id', '=', id), ('partner_id', 'not in', list(new))])
-        fol_obj.unlink(cr, SUPERUSER_ID, fol_ids)
-
+        self.message_unsubscribe(cr, uid, [id], list(old-new), context=context)
         # add new followers
-        for partner_id in new - old:
-            fol_obj.create(cr, SUPERUSER_ID, {'res_model': self._name, 'res_id': id, 'partner_id': partner_id})
+        self.message_subscribe(cr, uid, [id], list(new-old), context=context)
 
     def _search_followers(self, cr, uid, obj, name, args, context):
+        """Search function for message_follower_ids
+
+        Do not use with operator 'not in'. Use instead message_is_followers
+        """
         fol_obj = self.pool.get('mail.followers')
         res = []
         for field, operator, value in args:
             assert field == name
+            # TOFIX make it work with not in
+            assert operator != "not in", "Do not search message_follower_ids with 'not in'"
             fol_ids = fol_obj.search(cr, SUPERUSER_ID, [('res_model', '=', self._name), ('partner_id', operator, value)])
             res_ids = [fol.res_id for fol in fol_obj.browse(cr, SUPERUSER_ID, fol_ids)]
             res.append(('id', 'in', res_ids))
         return res
 
+    def _search_is_follower(self, cr, uid, obj, name, args, context):
+        """Search function for message_is_follower"""
+        res = []
+        for field, operator, value in args:
+            assert field == name
+            partner_id = self.pool.get('res.users').browse(cr, uid, uid, context=context).partner_id.id
+            if (operator == '=' and value) or (operator == '!=' and not value):  # is a follower
+                res_ids = self.search(cr, uid, [('message_follower_ids', 'in', [partner_id])], context=context)
+            else:  # is not a follower or unknown domain
+                mail_ids = self.search(cr, uid, [('message_follower_ids', 'in', [partner_id])], context=context)
+                res_ids = self.search(cr, uid, [('id', 'not in', mail_ids)], context=context)
+            res.append(('id', 'in', res_ids))
+        return res
+
     _columns = {
-        'message_is_follower': fields.function(_get_followers,
-            type='boolean', string='Is a Follower', multi='_get_followers,'),
+        'message_is_follower': fields.function(_get_followers, type='boolean',
+            fnct_search=_search_is_follower, string='Is a Follower', multi='_get_followers,'),
         'message_follower_ids': fields.function(_get_followers, fnct_inv=_set_followers,
-                fnct_search=_search_followers, type='many2many',
-                obj='res.partner', string='Followers', multi='_get_followers'),
+            fnct_search=_search_followers, type='many2many', priority=-10,
+            obj='res.partner', string='Followers', multi='_get_followers'),
         'message_ids': fields.one2many('mail.message', 'res_id',
             domain=lambda self: [('model', '=', self._name)],
             auto_join=True,
             string='Messages',
             help="Messages and communication history"),
+        'message_last_post': fields.datetime('Last Message Date',
+            help='Date of the last message posted on the record.'),
         'message_unread': fields.function(_get_message_data,
             fnct_search=_search_message_unread, multi="_get_message_data",
             type='boolean', string='Unread Messages',
@@ -240,6 +324,28 @@
                  "be inserted in kanban views."),
     }
 
+    def _get_user_chatter_options(self, cr, uid, context=None):
+        options = {
+            'display_log_button': False
+        }
+        group_ids = self.pool.get('res.users').browse(cr, uid, uid, context=context).groups_id
+        group_user_id = self.pool.get("ir.model.data").get_object_reference(cr, uid, 'base', 'group_user')[1]
+        is_employee = group_user_id in [group.id for group in group_ids]
+        if is_employee:
+            options['display_log_button'] = True
+        return options
+
+    def fields_view_get(self, cr, uid, view_id=None, view_type='form', context=None, toolbar=False, submenu=False):
+        res = super(mail_thread, self).fields_view_get(cr, uid, view_id=view_id, view_type=view_type, context=context, toolbar=toolbar, submenu=submenu)
+        if view_type == 'form':
+            doc = etree.XML(res['arch'])
+            for node in doc.xpath("//field[@name='message_ids']"):
+                options = json.loads(node.get('options', '{}'))
+                options.update(self._get_user_chatter_options(cr, uid, context=context))
+                node.set('options', json.dumps(options))
+            res['arch'] = etree.tostring(doc)
+        return res
+
     #------------------------------------------------------
     # CRUD overrides for automatic subscription and logging
     #------------------------------------------------------
@@ -252,34 +358,64 @@
         """
         if context is None:
             context = {}
-        thread_id = super(mail_thread, self).create(cr, uid, values, context=context)
 
         # subscribe uid unless asked not to
         if not context.get('mail_create_nosubscribe'):
-            self.message_subscribe_users(cr, uid, [thread_id], [uid], context=context)
-            self.message_subscribe_from_parent(cr, uid, [thread_id], values.keys(), context=context)
+            pid = self.pool['res.users'].browse(cr, SUPERUSER_ID, uid).partner_id.id
+            message_follower_ids = values.get('message_follower_ids') or []  # webclient can send None or False
+            message_follower_ids.append([4, pid])
+            values['message_follower_ids'] = message_follower_ids
+        thread_id = super(mail_thread, self).create(cr, uid, values, context=context)
 
         # automatic logging unless asked not to (mainly for various testing purpose)
         if not context.get('mail_create_nolog'):
-            self.message_post(cr, uid, thread_id, body='Document created', context=context)
+            self.message_post(cr, uid, thread_id, body=_('%s created') % (self._description), context=context)
+
+        # auto_subscribe: take values and defaults into account
+        create_values = dict(values)
+        for key, val in context.iteritems():
+            if key.startswith('default_'):
+                create_values[key[8:]] = val
+        self.message_auto_subscribe(cr, uid, [thread_id], create_values.keys(), context=context, values=create_values)
+
+        # track values
+        track_ctx = dict(context)
+        if 'lang' not in track_ctx:
+            track_ctx['lang'] = self.pool.get('res.users').browse(cr, uid, uid, context=context).lang
+        if not context.get('mail_notrack'):
+            tracked_fields = self._get_tracked_fields(cr, uid, values.keys(), context=track_ctx)
+            if tracked_fields:
+                initial_values = {thread_id: dict.fromkeys(tracked_fields, False)}
+                self.message_track(cr, uid, [thread_id], tracked_fields, initial_values, context=track_ctx)
         return thread_id
 
     def write(self, cr, uid, ids, values, context=None):
+        if context is None:
+            context = {}
         if isinstance(ids, (int, long)):
             ids = [ids]
         # Track initial values of tracked fields
-        tracked_fields = self._get_tracked_fields(cr, uid, values.keys(), context=context)
+        track_ctx = dict(context)
+        if 'lang' not in track_ctx:
+            track_ctx['lang'] = self.pool.get('res.users').browse(cr, uid, uid, context=context).lang
+
+        tracked_fields = None
+        if not context.get('mail_notrack'):
+            tracked_fields = self._get_tracked_fields(cr, uid, values.keys(), context=track_ctx)
+
         if tracked_fields:
-            initial = self.read(cr, uid, ids, tracked_fields.keys(), context=context)
-            initial_values = dict((item['id'], item) for item in initial)
+            records = self.browse(cr, uid, ids, context=track_ctx)
+            initial_values = dict((record.id, dict((key, getattr(record, key)) for key in tracked_fields))
+                                  for record in records)
 
         # Perform write, update followers
         result = super(mail_thread, self).write(cr, uid, ids, values, context=context)
-        self.message_subscribe_from_parent(cr, uid, ids, values.keys(), context=context)
+        self.message_auto_subscribe(cr, uid, ids, values.keys(), context=context, values=values)
 
         # Perform the tracking
         if tracked_fields:
-            self.message_track(cr, uid, ids, tracked_fields, initial_values, context=context)
+            self.message_track(cr, uid, ids, tracked_fields, initial_values, context=track_ctx)
+
         return result
 
     def unlink(self, cr, uid, ids, context=None):
@@ -297,11 +433,14 @@
         fol_obj.unlink(cr, SUPERUSER_ID, fol_ids, context=context)
         return res
 
-    def copy(self, cr, uid, id, default=None, context=None):
+    def copy_data(self, cr, uid, id, default=None, context=None):
+        # avoid tracking multiple temporary changes during copy
+        context = dict(context or {}, mail_notrack=True)
+
         default = default or {}
         default['message_ids'] = []
         default['message_follower_ids'] = []
-        return super(mail_thread, self).copy(cr, uid, id, default=default, context=context)
+        return super(mail_thread, self).copy_data(cr, uid, id, default=default, context=context)
 
     #------------------------------------------------------
     # Automatically log tracked fields
@@ -313,14 +452,15 @@
             :return list: a list of (field_name, column_info obj), containing
                 always tracked fields and modified on_change fields
         """
-        lst = []
+        tracked_fields = []
         for name, column_info in self._all_columns.items():
             visibility = getattr(column_info.column, 'track_visibility', False)
             if visibility == 'always' or (visibility == 'onchange' and name in updated_fields) or name in self._track:
-                lst.append(name)
-        if not lst:
-            return lst
-        return self.fields_get(cr, uid, lst, context=context)
+                tracked_fields.append(name)
+
+        if tracked_fields:
+            return self.fields_get(cr, uid, tracked_fields, context=context)
+        return {}
 
     def message_track(self, cr, uid, ids, tracked_fields, initial_values, context=None):
 
@@ -330,7 +470,7 @@
             if not value:
                 return ''
             if col_info['type'] == 'many2one':
-                return value[1]
+                return value.name_get()[0][1]
             if col_info['type'] == 'selection':
                 return dict(col_info['selection'])[value]
             return value
@@ -349,23 +489,26 @@
         if not tracked_fields:
             return True
 
-        for record in self.read(cr, uid, ids, tracked_fields.keys(), context=context):
-            initial = initial_values[record['id']]
-            changes = []
+        for browse_record in self.browse(cr, uid, ids, context=context):
+            initial = initial_values[browse_record.id]
+            changes = set()
             tracked_values = {}
 
             # generate tracked_values data structure: {'col_name': {col_info, new_value, old_value}}
             for col_name, col_info in tracked_fields.items():
-                if record[col_name] == initial[col_name] and getattr(self._all_columns[col_name].column, 'track_visibility', None) == 'always':
+                initial_value = initial[col_name]
+                record_value = getattr(browse_record, col_name)
+
+                if record_value == initial_value and getattr(self._all_columns[col_name].column, 'track_visibility', None) == 'always':
                     tracked_values[col_name] = dict(col_info=col_info['string'],
-                                                        new_value=convert_for_display(record[col_name], col_info))
-                elif record[col_name] != initial[col_name]:
+                                                        new_value=convert_for_display(record_value, col_info))
+                elif record_value != initial_value and (record_value or initial_value):  # because browse null != False
                     if getattr(self._all_columns[col_name].column, 'track_visibility', None) in ['always', 'onchange']:
                         tracked_values[col_name] = dict(col_info=col_info['string'],
-                                                            old_value=convert_for_display(initial[col_name], col_info),
-                                                            new_value=convert_for_display(record[col_name], col_info))
+                                                            old_value=convert_for_display(initial_value, col_info),
+                                                            new_value=convert_for_display(record_value, col_info))
                     if col_name in tracked_fields:
-                        changes.append(col_name)
+                        changes.add(col_name)
             if not changes:
                 continue
 
@@ -375,22 +518,21 @@
                 if field not in changes:
                     continue
                 for subtype, method in track_info.items():
-                    if method(self, cr, uid, record, context):
+                    if method(self, cr, uid, browse_record, context):
                         subtypes.append(subtype)
 
             posted = False
             for subtype in subtypes:
-                try:
-                    subtype_rec = self.pool.get('ir.model.data').get_object(cr, uid, subtype.split('.')[0], subtype.split('.')[1])
-                except ValueError, e:
-                    _logger.debug('subtype %s not found, giving error "%s"' % (subtype, e))
+                subtype_rec = self.pool.get('ir.model.data').xmlid_to_object(cr, uid, subtype, context=context)
+                if not (subtype_rec and subtype_rec.exists()):
+                    _logger.debug('subtype %s not found' % subtype)
                     continue
                 message = format_message(subtype_rec.description if subtype_rec.description else subtype_rec.name, tracked_values)
-                self.message_post(cr, uid, record['id'], body=message, subtype=subtype, context=context)
+                self.message_post(cr, uid, browse_record.id, body=message, subtype=subtype, context=context)
                 posted = True
             if not posted:
                 message = format_message('', tracked_values)
-                self.message_post(cr, uid, record['id'], body=message, context=context)
+                self.message_post(cr, uid, browse_record.id, body=message, context=context)
         return True
 
     #------------------------------------------------------
@@ -402,8 +544,6 @@
             return [('message_unread', '=', True)]
         return []
 
-<<<<<<< HEAD
-=======
     def _garbage_collect_attachments(self, cr, uid, context=None):
         """ Garbage collect lost mail attachments. Those are attachments
             - linked to res_model 'mail.compose.message', the composer wizard
@@ -531,7 +671,6 @@
                 if record.alias_domain and record.alias_name else False
                 for record in self.browse(cr, SUPERUSER_ID, ids, context=context)]
 
->>>>>>> d08651d2
     #------------------------------------------------------
     # Mail gateway
     #------------------------------------------------------
@@ -540,26 +679,142 @@
         """ Used by the plugin addon, based for plugin_outlook and others. """
         ret_dict = {}
         for model_name in self.pool.obj_list():
-            model = self.pool.get(model_name)
-            if 'mail.thread' in getattr(model, '_inherit', []):
+            model = self.pool[model_name]
+            if hasattr(model, "message_process") and hasattr(model, "message_post"):
                 ret_dict[model_name] = model._description
         return ret_dict
 
     def _message_find_partners(self, cr, uid, message, header_fields=['From'], context=None):
-        """ Find partners related to some header fields of the message. """
+        """ Find partners related to some header fields of the message.
+
+            :param string message: an email.message instance """
         s = ', '.join([decode(message.get(h)) for h in header_fields if message.get(h)])
-        return [partner_id for email in tools.email_split(s)
-                for partner_id in self.pool.get('res.partner').search(cr, uid, [('email', 'ilike', email)], limit=1, context=context)]
-
-    def _message_find_user_id(self, cr, uid, message, context=None):
-        from_local_part = tools.email_split(decode(message.get('From')))[0]
-        # FP Note: canonification required, the minimu: .lower()
-        user_ids = self.pool.get('res.users').search(cr, uid, ['|',
-            ('login', '=', from_local_part),
-            ('email', '=', from_local_part)], context=context)
-        return user_ids[0] if user_ids else uid
-
-    def message_route(self, cr, uid, message, model=None, thread_id=None,
+        return filter(lambda x: x, self._find_partner_from_emails(cr, uid, None, tools.email_split(s), context=context))
+
+    def message_route_verify(self, cr, uid, message, message_dict, route, update_author=True, assert_model=True, create_fallback=True, context=None):
+        """ Verify route validity. Check and rules:
+            1 - if thread_id -> check that document effectively exists; otherwise
+                fallback on a message_new by resetting thread_id
+            2 - check that message_update exists if thread_id is set; or at least
+                that message_new exist
+            [ - find author_id if udpate_author is set]
+            3 - if there is an alias, check alias_contact:
+                'followers' and thread_id:
+                    check on target document that the author is in the followers
+                'followers' and alias_parent_thread_id:
+                    check on alias parent document that the author is in the
+                    followers
+                'partners': check that author_id id set
+        """
+
+        assert isinstance(route, (list, tuple)), 'A route should be a list or a tuple'
+        assert len(route) == 5, 'A route should contain 5 elements: model, thread_id, custom_values, uid, alias record'
+
+        message_id = message.get('Message-Id')
+        email_from = decode_header(message, 'From')
+        author_id = message_dict.get('author_id')
+        model, thread_id, alias = route[0], route[1], route[4]
+        model_pool = None
+
+        def _create_bounce_email():
+            mail_mail = self.pool.get('mail.mail')
+            mail_id = mail_mail.create(cr, uid, {
+                            'body_html': '<div><p>Hello,</p>'
+                                '<p>The following email sent to %s cannot be accepted because this is '
+                                'a private email address. Only allowed people can contact us at this address.</p></div>'
+                                '<blockquote>%s</blockquote>' % (message.get('to'), message_dict.get('body')),
+                            'subject': 'Re: %s' % message.get('subject'),
+                            'email_to': message.get('from'),
+                            'auto_delete': True,
+                        }, context=context)
+            mail_mail.send(cr, uid, [mail_id], context=context)
+
+        def _warn(message):
+            _logger.warning('Routing mail with Message-Id %s: route %s: %s',
+                                message_id, route, message)
+
+        # Wrong model
+        if model and not model in self.pool:
+            if assert_model:
+                assert model in self.pool, 'Routing: unknown target model %s' % model
+            _warn('unknown target model %s' % model)
+            return ()
+        elif model:
+            model_pool = self.pool[model]
+
+        # Private message: should not contain any thread_id
+        if not model and thread_id:
+            if assert_model:
+                if thread_id: 
+                    raise ValueError('Routing: posting a message without model should be with a null res_id (private message), received %s.' % thread_id)
+            _warn('posting a message without model should be with a null res_id (private message), received %s resetting thread_id' % thread_id)
+            thread_id = 0
+        # Private message: should have a parent_id (only answers)
+        if not model and not message_dict.get('parent_id'):
+            if assert_model:
+                if not message_dict.get('parent_id'):
+                    raise ValueError('Routing: posting a message without model should be with a parent_id (private mesage).')
+            _warn('posting a message without model should be with a parent_id (private mesage), skipping')
+            return ()
+
+        # Existing Document: check if exists; if not, fallback on create if allowed
+        if thread_id and not model_pool.exists(cr, uid, thread_id):
+            if create_fallback:
+                _warn('reply to missing document (%s,%s), fall back on new document creation' % (model, thread_id))
+                thread_id = None
+            elif assert_model:
+                assert model_pool.exists(cr, uid, thread_id), 'Routing: reply to missing document (%s,%s)' % (model, thread_id)
+            else:
+                _warn('reply to missing document (%s,%s), skipping' % (model, thread_id))
+                return ()
+
+        # Existing Document: check model accepts the mailgateway
+        if thread_id and model and not hasattr(model_pool, 'message_update'):
+            if create_fallback:
+                _warn('model %s does not accept document update, fall back on document creation' % model)
+                thread_id = None
+            elif assert_model:
+                assert hasattr(model_pool, 'message_update'), 'Routing: model %s does not accept document update, crashing' % model
+            else:
+                _warn('model %s does not accept document update, skipping' % model)
+                return ()
+
+        # New Document: check model accepts the mailgateway
+        if not thread_id and model and not hasattr(model_pool, 'message_new'):
+            if assert_model:
+                if not hasattr(model_pool, 'message_new'):
+                    raise ValueError(
+                        'Model %s does not accept document creation, crashing' % model
+                    )
+            _warn('model %s does not accept document creation, skipping' % model)
+            return ()
+
+        # Update message author if asked
+        # We do it now because we need it for aliases (contact settings)
+        if not author_id and update_author:
+            author_ids = self._find_partner_from_emails(cr, uid, thread_id, [email_from], model=model, context=context)
+            if author_ids:
+                author_id = author_ids[0]
+                message_dict['author_id'] = author_id
+
+        # Alias: check alias_contact settings
+        if alias and alias.alias_contact == 'followers' and (thread_id or alias.alias_parent_thread_id):
+            if thread_id:
+                obj = self.pool[model].browse(cr, uid, thread_id, context=context)
+            else:
+                obj = self.pool[alias.alias_parent_model_id.model].browse(cr, uid, alias.alias_parent_thread_id, context=context)
+            if not author_id or not author_id in [fol.id for fol in obj.message_follower_ids]:
+                _warn('alias %s restricted to internal followers, skipping' % alias.alias_name)
+                _create_bounce_email()
+                return ()
+        elif alias and alias.alias_contact == 'partners' and not author_id:
+            _warn('alias %s does not accept unknown author, skipping' % alias.alias_name)
+            _create_bounce_email()
+            return ()
+
+        return (model, thread_id, route[2], route[3], route[4])
+
+    def message_route(self, cr, uid, message, message_dict, model=None, thread_id=None,
                       custom_values=None, context=None):
         """Attempt to figure out the correct target model, thread_id,
         custom_values and user_id to use for an incoming message.
@@ -579,6 +834,7 @@
              4. If all the above fails, raise an exception.
 
            :param string message: an email.message instance
+           :param dict message_dict: dictionary holding message variables
            :param string model: the fallback model to use if the message
                does not match any of the currently configured mail aliases
                (may be None if a matching alias is supposed to be present)
@@ -589,36 +845,82 @@
            :param int thread_id: optional ID of the record/thread from ``model``
                to which this mail should be attached. Only used if the message
                does not reply to an existing thread and does not match any mail alias.
-           :return: list of [model, thread_id, custom_values, user_id]
+           :return: list of [model, thread_id, custom_values, user_id, alias]
+
+        :raises: ValueError, TypeError
         """
-        assert isinstance(message, Message), 'message must be an email.message.Message at this point'
+        if not isinstance(message, Message):
+            raise TypeError('message must be an email.message.Message at this point')
+        mail_msg_obj = self.pool['mail.message']
+        fallback_model = model
+
+        # Get email.message.Message variables for future processing
         message_id = message.get('Message-Id')
+        email_from = decode_header(message, 'From')
+        email_to = decode_header(message, 'To')
         references = decode_header(message, 'References')
         in_reply_to = decode_header(message, 'In-Reply-To')
-
-        # 1. Verify if this is a reply to an existing thread
         thread_references = references or in_reply_to
+
+        # 1. message is a reply to an existing message (exact match of message_id)
+        msg_references = thread_references.split()
+        mail_message_ids = mail_msg_obj.search(cr, uid, [('message_id', 'in', msg_references)], context=context)
+        if mail_message_ids:
+            original_msg = mail_msg_obj.browse(cr, SUPERUSER_ID, mail_message_ids[0], context=context)
+            model, thread_id = original_msg.model, original_msg.res_id
+            _logger.info(
+                'Routing mail from %s to %s with Message-Id %s: direct reply to msg: model: %s, thread_id: %s, custom_values: %s, uid: %s',
+                email_from, email_to, message_id, model, thread_id, custom_values, uid)
+            route = self.message_route_verify(
+                cr, uid, message, message_dict,
+                (model, thread_id, custom_values, uid, None),
+                update_author=True, assert_model=True, create_fallback=True, context=context)
+            return route and [route] or []
+
+        # 2. message is a reply to an existign thread (6.1 compatibility)
         ref_match = thread_references and tools.reference_re.search(thread_references)
         if ref_match:
-            thread_id = int(ref_match.group(1))
-            model = ref_match.group(2) or model
-            model_pool = self.pool.get(model)
-            if thread_id and model and model_pool and model_pool.exists(cr, uid, thread_id) \
-                and hasattr(model_pool, 'message_update'):
-                _logger.debug('Routing mail with Message-Id %s: direct reply to model: %s, thread_id: %s, custom_values: %s, uid: %s',
-                              message_id, model, thread_id, custom_values, uid)
-                return [(model, thread_id, custom_values, uid)]
-
-        # Verify whether this is a reply to a private message
+            reply_thread_id = int(ref_match.group(1))
+            reply_model = ref_match.group(2) or fallback_model
+            reply_hostname = ref_match.group(3)
+            local_hostname = socket.gethostname()
+            # do not match forwarded emails from another OpenERP system (thread_id collision!)
+            if local_hostname == reply_hostname:
+                thread_id, model = reply_thread_id, reply_model
+                if thread_id and model in self.pool:
+                    model_obj = self.pool[model]
+                    compat_mail_msg_ids = mail_msg_obj.search(
+                        cr, uid, [
+                            ('message_id', '=', False),
+                            ('model', '=', model),
+                            ('res_id', '=', thread_id),
+                        ], context=context)
+                    if compat_mail_msg_ids and model_obj.exists(cr, uid, thread_id) and hasattr(model_obj, 'message_update'):
+                        _logger.info(
+                            'Routing mail from %s to %s with Message-Id %s: direct thread reply (compat-mode) to model: %s, thread_id: %s, custom_values: %s, uid: %s',
+                            email_from, email_to, message_id, model, thread_id, custom_values, uid)
+                        route = self.message_route_verify(
+                            cr, uid, message, message_dict,
+                            (model, thread_id, custom_values, uid, None),
+                            update_author=True, assert_model=True, create_fallback=True, context=context)
+                        return route and [route] or []
+
+        # 2. Reply to a private message
         if in_reply_to:
-            message_ids = self.pool.get('mail.message').search(cr, uid, [('message_id', '=', in_reply_to)], limit=1, context=context)
-            if message_ids:
-                message = self.pool.get('mail.message').browse(cr, uid, message_ids[0], context=context)
-                _logger.debug('Routing mail with Message-Id %s: direct reply to a private message: %s, custom_values: %s, uid: %s',
-                                message_id, message.id, custom_values, uid)
-                return [(message.model, message.res_id, custom_values, uid)]
-
-        # 2. Look for a matching mail.alias entry
+            mail_message_ids = mail_msg_obj.search(cr, uid, [
+                                ('message_id', '=', in_reply_to),
+                                '!', ('message_id', 'ilike', 'reply_to')
+                            ], limit=1, context=context)
+            if mail_message_ids:
+                mail_message = mail_msg_obj.browse(cr, uid, mail_message_ids[0], context=context)
+                _logger.info('Routing mail from %s to %s with Message-Id %s: direct reply to a private message: %s, custom_values: %s, uid: %s',
+                                email_from, email_to, message_id, mail_message.id, custom_values, uid)
+                route = self.message_route_verify(cr, uid, message, message_dict,
+                                (mail_message.model, mail_message.res_id, custom_values, uid, None),
+                                update_author=True, assert_model=True, create_fallback=True, context=context)
+                return route and [route] or []
+
+        # 3. Look for a matching mail.alias entry
         # Delivered-To is a safe bet in most modern MTAs, but we have to fallback on To + Cc values
         # for all the odd MTAs out there, as there is no standard header for the envelope's `rcpt_to` value.
         rcpt_tos = \
@@ -642,28 +944,77 @@
                         # Note: recognized partners will be added as followers anyway
                         # user_id = self._message_find_user_id(cr, uid, message, context=context)
                         user_id = uid
-                        _logger.debug('No matching user_id for the alias %s', alias.alias_name)
-                    routes.append((alias.alias_model_id.model, alias.alias_force_thread_id, \
-                                   eval(alias.alias_defaults), user_id))
-                _logger.debug('Routing mail with Message-Id %s: direct alias match: %r', message_id, routes)
+                        _logger.info('No matching user_id for the alias %s', alias.alias_name)
+                    route = (alias.alias_model_id.model, alias.alias_force_thread_id, eval(alias.alias_defaults), user_id, alias)
+                    _logger.info('Routing mail from %s to %s with Message-Id %s: direct alias match: %r',
+                                email_from, email_to, message_id, route)
+                    route = self.message_route_verify(cr, uid, message, message_dict, route,
+                                update_author=True, assert_model=True, create_fallback=True, context=context)
+                    if route:
+                        routes.append(route)
                 return routes
 
-        # 3. Fallback to the provided parameters, if they work
-        model_pool = self.pool.get(model)
+        # 4. Fallback to the provided parameters, if they work
         if not thread_id:
             # Legacy: fallback to matching [ID] in the Subject
             match = tools.res_re.search(decode_header(message, 'Subject'))
             thread_id = match and match.group(1)
-        assert thread_id and hasattr(model_pool, 'message_update') or hasattr(model_pool, 'message_new'), \
-            "No possible route found for incoming message with Message-Id %s. " \
-            "Create an appropriate mail.alias or force the destination model." % message_id
-        if thread_id and not model_pool.exists(cr, uid, thread_id):
-            _logger.warning('Received mail reply to missing document %s! Ignoring and creating new document instead for Message-Id %s',
-                            thread_id, message_id)
-            thread_id = None
-        _logger.debug('Routing mail with Message-Id %s: fallback to model:%s, thread_id:%s, custom_values:%s, uid:%s',
-                      message_id, model, thread_id, custom_values, uid)
-        return [(model, thread_id, custom_values, uid)]
+            # Convert into int (bug spotted in 7.0 because of str)
+            try:
+                thread_id = int(thread_id)
+            except:
+                thread_id = False
+        _logger.info('Routing mail from %s to %s with Message-Id %s: fallback to model:%s, thread_id:%s, custom_values:%s, uid:%s',
+                    email_from, email_to, message_id, fallback_model, thread_id, custom_values, uid)
+        route = self.message_route_verify(cr, uid, message, message_dict,
+                        (fallback_model, thread_id, custom_values, uid, None),
+                        update_author=True, assert_model=True, context=context)
+        if route:
+            return [route]
+
+        # AssertionError if no routes found and if no bounce occured
+        raise ValueError(
+                'No possible route found for incoming message from %s to %s (Message-Id %s:). '
+                'Create an appropriate mail.alias or force the destination model.' %
+                (email_from, email_to, message_id)
+            )
+
+    def message_route_process(self, cr, uid, message, message_dict, routes, context=None):
+        # postpone setting message_dict.partner_ids after message_post, to avoid double notifications
+        partner_ids = message_dict.pop('partner_ids', [])
+        thread_id = False
+        for model, thread_id, custom_values, user_id, alias in routes:
+            if self._name == 'mail.thread':
+                context.update({'thread_model': model})
+            if model:
+                model_pool = self.pool[model]
+                if not (thread_id and hasattr(model_pool, 'message_update') or hasattr(model_pool, 'message_new')):
+                    raise ValueError(
+                        "Undeliverable mail with Message-Id %s, model %s does not accept incoming emails" %
+                        (message_dict['message_id'], model)
+                    )
+
+                # disabled subscriptions during message_new/update to avoid having the system user running the
+                # email gateway become a follower of all inbound messages
+                nosub_ctx = dict(context, mail_create_nosubscribe=True, mail_create_nolog=True)
+                if thread_id and hasattr(model_pool, 'message_update'):
+                    model_pool.message_update(cr, user_id, [thread_id], message_dict, context=nosub_ctx)
+                else:
+                    thread_id = model_pool.message_new(cr, user_id, message_dict, custom_values, context=nosub_ctx)
+            else:
+                if thread_id:
+                    raise ValueError("Posting a message without model should be with a null res_id, to create a private message.")
+                model_pool = self.pool.get('mail.thread')
+            if not hasattr(model_pool, 'message_post'):
+                context['thread_model'] = model
+                model_pool = self.pool['mail.thread']
+            new_msg_id = model_pool.message_post(cr, uid, [thread_id], context=context, subtype='mail.mt_comment', **message_dict)
+
+            if partner_ids:
+                # postponed after message_post, because this is an external message and we don't want to create
+                # duplicate emails due to notifications
+                self.pool.get('mail.message').write(cr, uid, [new_msg_id], {'partner_ids': partner_ids}, context=context)
+        return thread_id
 
     def message_process(self, cr, uid, model, message, custom_values=None,
                         save_original=False, strip_attachments=False,
@@ -712,47 +1063,24 @@
         if isinstance(message, unicode):
             message = message.encode('utf-8')
         msg_txt = email.message_from_string(message)
-        routes = self.message_route(cr, uid, msg_txt, model,
-                                    thread_id, custom_values,
-                                    context=context)
+
+        # parse the message, verify we are not in a loop by checking message_id is not duplicated
         msg = self.message_parse(cr, uid, msg_txt, save_original=save_original, context=context)
         if strip_attachments:
             msg.pop('attachments', None)
 
-        # postpone setting msg.partner_ids after message_post, to avoid double notifications
-        partner_ids = msg.pop('partner_ids', [])
-
-        thread_id = False
-        for model, thread_id, custom_values, user_id in routes:
-            if self._name != model:
-                context.update({'thread_model': model})
-            if model:
-                model_pool = self.pool.get(model)
-                assert thread_id and hasattr(model_pool, 'message_update') or hasattr(model_pool, 'message_new'), \
-                    "Undeliverable mail with Message-Id %s, model %s does not accept incoming emails" % \
-                        (msg['message_id'], model)
-
-                # disabled subscriptions during message_new/update to avoid having the system user running the
-                # email gateway become a follower of all inbound messages
-                nosub_ctx = dict(context, mail_create_nosubscribe=True)
-                if thread_id and hasattr(model_pool, 'message_update'):
-                    model_pool.message_update(cr, user_id, [thread_id], msg, context=nosub_ctx)
-                else:
-                    thread_id = model_pool.message_new(cr, user_id, msg, custom_values, context=nosub_ctx)
-            else:
-                assert thread_id == 0, "Posting a message without model should be with a null res_id, to create a private message."
-                model_pool = self.pool.get('mail.thread')
-            new_msg_id = model_pool.message_post_user_api(cr, uid, [thread_id], context=context, content_subtype='html', **msg)
-
-            # when posting an incoming email to a document: subscribe the author, if a partner, as follower
-            if model and thread_id and msg.get('author_id'):
-                model_pool.message_subscribe(cr, uid, [thread_id], [msg.get('author_id')], context=context)
-
-            if partner_ids:
-                # postponed after message_post, because this is an external message and we don't want to create
-                # duplicate emails due to notifications
-                self.pool.get('mail.message').write(cr, uid, [new_msg_id], {'partner_ids': partner_ids}, context=context)
-
+        if msg.get('message_id'):   # should always be True as message_parse generate one if missing
+            existing_msg_ids = self.pool.get('mail.message').search(cr, SUPERUSER_ID, [
+                                                                ('message_id', '=', msg.get('message_id')),
+                                                                ], context=context)
+            if existing_msg_ids:
+                _logger.info('Ignored mail from %s to %s with Message-Id %s: found duplicated Message-Id during processing',
+                                msg.get('from'), msg.get('to'), msg.get('message_id'))
+                return False
+
+        # find possible routes for the message
+        routes = self.message_route(cr, uid, msg_txt, msg, model, thread_id, custom_values, context=context)
+        thread_id = self.message_route_process(cr, uid, msg_txt, msg, routes, context=context)
         return thread_id
 
     def message_new(self, cr, uid, msg_dict, custom_values=None, context=None):
@@ -780,14 +1108,14 @@
         """
         if context is None:
             context = {}
+        data = {}
+        if isinstance(custom_values, dict):
+            data = custom_values.copy()
         model = context.get('thread_model') or self._name
-        model_pool = self.pool.get(model)
+        model_pool = self.pool[model]
         fields = model_pool.fields_get(cr, uid, context=context)
-        data = model_pool.default_get(cr, uid, fields, context=context)
         if 'name' in fields and not data.get('name'):
             data['name'] = msg_dict.get('subject', '')
-        if custom_values and isinstance(custom_values, dict):
-            data.update(custom_values)
         res_id = model_pool.create(cr, uid, data, context=context)
         return res_id
 
@@ -822,11 +1150,25 @@
                 # text/plain -> <pre/>
                 body = tools.append_content_to_html(u'', body, preserve=True)
         else:
-            alternative = (message.get_content_type() == 'multipart/alternative')
+            alternative = False
             for part in message.walk():
+                if part.get_content_type() == 'multipart/alternative':
+                    alternative = True
                 if part.get_content_maintype() == 'multipart':
                     continue  # skip container
-                filename = part.get_filename()  # None if normal part
+                # part.get_filename returns decoded value if able to decode, coded otherwise.
+                # original get_filename is not able to decode iso-8859-1 (for instance).
+                # therefore, iso encoded attachements are not able to be decoded properly with get_filename
+                # code here partially copy the original get_filename method, but handle more encoding
+                filename=part.get_param('filename', None, 'content-disposition')
+                if not filename:
+                    filename=part.get_param('name', None)
+                if filename:
+                    if isinstance(filename, tuple):
+                        # RFC2231
+                        filename=email.utils.collapse_rfc2231_value(filename).strip()
+                    else:
+                        filename=decode(filename)
                 encoding = part.get_content_charset()  # None if attachment
                 # 1) Explicit Attachments -> attachments
                 if filename or part.get('content-disposition', '').strip().startswith('attachment'):
@@ -875,7 +1217,6 @@
         """
         msg_dict = {
             'type': 'email',
-            'author_id': False,
         }
         if not isinstance(message, Message):
             if isinstance(message, unicode):
@@ -891,24 +1232,18 @@
             _logger.debug('Parsing Message without message-id, generating a random one: %s', message_id)
         msg_dict['message_id'] = message_id
 
-        if 'Subject' in message:
+        if message.get('Subject'):
             msg_dict['subject'] = decode(message.get('Subject'))
 
         # Envelope fields not stored in mail.message but made available for message_new()
         msg_dict['from'] = decode(message.get('from'))
         msg_dict['to'] = decode(message.get('to'))
         msg_dict['cc'] = decode(message.get('cc'))
-
-        if 'From' in message:
-            author_ids = self._message_find_partners(cr, uid, message, ['From'], context=context)
-            if author_ids:
-                msg_dict['author_id'] = author_ids[0]
-            else:
-                msg_dict['email_from'] = message.get('from')
-        partner_ids = self._message_find_partners(cr, uid, message, ['From', 'To', 'Cc'], context=context)
+        msg_dict['email_from'] = decode(message.get('from'))
+        partner_ids = self._message_find_partners(cr, uid, message, ['To', 'Cc'], context=context)
         msg_dict['partner_ids'] = [(4, partner_id) for partner_id in partner_ids]
 
-        if 'Date' in message:
+        if message.get('Date'):
             try:
                 date_hdr = decode(message.get('Date'))
                 parsed_date = dateutil.parser.parse(date_hdr, fuzzy=True)
@@ -918,7 +1253,7 @@
                     # as RFC2822 requires timezone offset in Date headers.
                     stored_date = parsed_date.replace(tzinfo=pytz.utc)
                 else:
-                    stored_date = parsed_date.astimezone(pytz.utc)
+                    stored_date = parsed_date.astimezone(tz=pytz.utc)
             except Exception:
                 _logger.warning('Failed to parse Date header %r in incoming mail '
                                 'with message-id %r, assuming current date/time.',
@@ -926,18 +1261,18 @@
                 stored_date = datetime.datetime.now()
             msg_dict['date'] = stored_date.strftime(tools.DEFAULT_SERVER_DATETIME_FORMAT)
 
-        if 'In-Reply-To' in message:
+        if message.get('In-Reply-To'):
             parent_ids = self.pool.get('mail.message').search(cr, uid, [('message_id', '=', decode(message['In-Reply-To']))])
             if parent_ids:
                 msg_dict['parent_id'] = parent_ids[0]
 
-        if 'References' in message and 'parent_id' not in msg_dict:
+        if message.get('References') and 'parent_id' not in msg_dict:
             parent_ids = self.pool.get('mail.message').search(cr, uid, [('message_id', 'in',
                                                                          [x.strip() for x in decode(message['References']).split()])])
             if parent_ids:
                 msg_dict['parent_id'] = parent_ids[0]
 
-        msg_dict['body'], msg_dict['attachments'] = self._message_extract_payload(message)
+        msg_dict['body'], msg_dict['attachments'] = self._message_extract_payload(message, save_original=save_original)
         return msg_dict
 
     #------------------------------------------------------
@@ -952,8 +1287,6 @@
                         "now deprecated res.log.")
         self.message_post(cr, uid, [id], message, context=context)
 
-<<<<<<< HEAD
-=======
     def _message_add_suggested_recipient(self, cr, uid, result, obj, partner=None, email=None, reason='', context=None):
         """ Called by message_get_suggested_recipients, to add a suggested
             recipient in the result dictionary. The form is :
@@ -1099,59 +1432,99 @@
         return m2m_attachment_ids
 
     @api.cr_uid_ids_context
->>>>>>> d08651d2
     def message_post(self, cr, uid, thread_id, body='', subject=None, type='notification',
-                        subtype=None, parent_id=False, attachments=None, context=None, **kwargs):
+                     subtype=None, parent_id=False, attachments=None, context=None,
+                     content_subtype='html', **kwargs):
         """ Post a new message in an existing thread, returning the new
-            mail.message ID. Extra keyword arguments will be used as default
-            column values for the new mail.message record.
-            Auto link messages for same id and object
+            mail.message ID.
+
             :param int thread_id: thread ID to post into, or list with one ID;
                 if False/0, mail.message model will also be set as False
             :param str body: body of the message, usually raw HTML that will
                 be sanitized
-            :param str subject: optional subject
-            :param str type: mail_message.type
-            :param int parent_id: optional ID of parent message in this thread
+            :param str type: see mail_message.type field
+            :param str content_subtype:: if plaintext: convert body into html
+            :param int parent_id: handle reply to a previous message by adding the
+                parent partners to the message in case of private discussion
             :param tuple(str,str) attachments or list id: list of attachment tuples in the form
                 ``(name,content)``, where content is NOT base64 encoded
-            :return: ID of newly created mail.message
+
+            Extra keyword arguments will be used as default column values for the
+            new mail.message record. Special cases:
+                - attachment_ids: supposed not attached to any document; attach them
+                    to the related document. Should only be set by Chatter.
+            :return int: ID of newly created mail.message
         """
         if context is None:
             context = {}
         if attachments is None:
             attachments = {}
-
-        assert (not thread_id) or isinstance(thread_id, (int, long)) or \
-            (isinstance(thread_id, (list, tuple)) and len(thread_id) == 1), "Invalid thread_id; should be 0, False, an ID or a list with one ID"
+        mail_message = self.pool.get('mail.message')
+        ir_attachment = self.pool.get('ir.attachment')
+
+        assert (not thread_id) or \
+                isinstance(thread_id, (int, long)) or \
+                (isinstance(thread_id, (list, tuple)) and len(thread_id) == 1), \
+                "Invalid thread_id; should be 0, False, an ID or a list with one ID"
         if isinstance(thread_id, (list, tuple)):
-            thread_id = thread_id and thread_id[0]
-        mail_message = self.pool.get('mail.message')
-        model = context.get('thread_model', self._name) if thread_id else False
-
-        attachment_ids = kwargs.pop('attachment_ids', [])
-        for name, content in attachments:
-            if isinstance(content, unicode):
-                content = content.encode('utf-8')
-            data_attach = {
-                'name': name,
-                'datas': base64.b64encode(str(content)),
-                'datas_fname': name,
-                'description': name,
-                'res_model': context.get('thread_model') or self._name,
-                'res_id': thread_id,
-            }
-            attachment_ids.append((0, 0, data_attach))
-
-        # fetch subtype
+            thread_id = thread_id[0]
+
+        # if we're processing a message directly coming from the gateway, the destination model was
+        # set in the context.
+        model = False
+        if thread_id:
+            model = context.get('thread_model', self._name) if self._name == 'mail.thread' else self._name
+            if model != self._name and hasattr(self.pool[model], 'message_post'):
+                del context['thread_model']
+                return self.pool[model].message_post(cr, uid, thread_id, body=body, subject=subject, type=type, subtype=subtype, parent_id=parent_id, attachments=attachments, context=context, content_subtype=content_subtype, **kwargs)
+
+        #0: Find the message's author, because we need it for private discussion
+        author_id = kwargs.get('author_id')
+        if author_id is None:  # keep False values
+            author_id = self.pool.get('mail.message')._get_default_author(cr, uid, context=context)
+
+        # 1: Handle content subtype: if plaintext, converto into HTML
+        if content_subtype == 'plaintext':
+            body = tools.plaintext2html(body)
+
+        # 2: Private message: add recipients (recipients and author of parent message) - current author
+        #   + legacy-code management (! we manage only 4 and 6 commands)
+        partner_ids = set()
+        kwargs_partner_ids = kwargs.pop('partner_ids', [])
+        for partner_id in kwargs_partner_ids:
+            if isinstance(partner_id, (list, tuple)) and partner_id[0] == 4 and len(partner_id) == 2:
+                partner_ids.add(partner_id[1])
+            if isinstance(partner_id, (list, tuple)) and partner_id[0] == 6 and len(partner_id) == 3:
+                partner_ids |= set(partner_id[2])
+            elif isinstance(partner_id, (int, long)):
+                partner_ids.add(partner_id)
+            else:
+                pass  # we do not manage anything else
+        if parent_id and not model:
+            parent_message = mail_message.browse(cr, uid, parent_id, context=context)
+            private_followers = set([partner.id for partner in parent_message.partner_ids])
+            if parent_message.author_id:
+                private_followers.add(parent_message.author_id.id)
+            private_followers -= set([author_id])
+            partner_ids |= private_followers
+
+        # 3. Attachments
+        #   - HACK TDE FIXME: Chatter: attachments linked to the document (not done JS-side), load the message
+        attachment_ids = self._message_preprocess_attachments(cr, uid, attachments, kwargs.pop('attachment_ids', []), model, thread_id, context)
+
+        # 4: mail.message.subtype
+        subtype_id = False
         if subtype:
-            s_data = subtype.split('.')
-            if len(s_data) == 1:
-                s_data = ('mail', s_data[0])
-            ref = self.pool.get('ir.model.data').get_object_reference(cr, uid, s_data[0], s_data[1])
-            subtype_id = ref and ref[1] or False
-        else:
-            subtype_id = False
+            if '.' not in subtype:
+                subtype = 'mail.%s' % subtype
+            subtype_id = self.pool.get('ir.model.data').xmlid_to_res_id(cr, uid, subtype)
+
+        # automatically subscribe recipients if asked to
+        if context.get('mail_post_autofollow') and thread_id and partner_ids:
+            partner_to_subscribe = partner_ids
+            if context.get('mail_post_autofollow_partner_ids'):
+                partner_to_subscribe = filter(lambda item: item in context.get('mail_post_autofollow_partner_ids'), partner_ids)
+            self.message_subscribe(cr, uid, [thread_id], list(partner_to_subscribe), context=context)
 
         # _mail_flat_thread: automatically set free messages to the first posted message
         if self._mail_flat_thread and not parent_id and thread_id:
@@ -1171,6 +1544,7 @@
 
         values = kwargs
         values.update({
+            'author_id': author_id,
             'model': model,
             'res_id': thread_id or False,
             'body': body,
@@ -1179,96 +1553,32 @@
             'parent_id': parent_id,
             'attachment_ids': attachment_ids,
             'subtype_id': subtype_id,
+            'partner_ids': [(4, pid) for pid in partner_ids],
         })
 
         # Avoid warnings about non-existing fields
         for x in ('from', 'to', 'cc'):
             values.pop(x, None)
 
-        return mail_message.create(cr, uid, values, context=context)
-
-    def message_post_user_api(self, cr, uid, thread_id, body='', parent_id=False,
-                                attachment_ids=None, extra_emails=None, content_subtype='plaintext',
-                                context=None, **kwargs):
-        """ Wrapper on message_post, used for user input :
-            - mail gateway
-            - quick reply in Chatter (refer to mail.js), not
-                the mail.compose.message wizard
-            The purpose is to perform some pre- and post-processing:
-            - if body is plaintext: convert it into html
-            - if parent_id: handle reply to a previous message by adding the
-                parent partners to the message
-            - type and subtype: comment and mail.mt_comment by default
-            - attachment_ids: supposed not attached to any document; attach them
-                to the related document. Should only be set by Chatter.
-            - extra_email: [ 'Fabien <fpi@openerp.com>', 'al@openerp.com' ]
-        """
-        partner_obj = self.pool.get('res.partner')
-        mail_message_obj = self.pool.get('mail.message')
-        ir_attachment = self.pool.get('ir.attachment')
-        extra_emails = extra_emails or []
-
-        # 1.A.1: pre-process partners and incoming extra_emails
-        partner_ids = set([])
-        for email in extra_emails:
-            partner_id = partner_obj.find_or_create(cr, uid, email, context=context)
-            # link mail with this from mail to the new partner id
-            partner_msg_ids = mail_message_obj.search(cr, SUPERUSER_ID, [('email_from', '=', email), ('author_id', '=', False)], context=context)
-            if partner_id and partner_msg_ids:
-                mail_message_obj.write(cr, SUPERUSER_ID, partner_msg_ids, {'email_from': None, 'author_id': partner_id}, context=context)
-            partner_ids.add((4, partner_id))
-        if partner_ids:
-            self.message_subscribe(cr, uid, [thread_id], [item[1] for item in partner_ids], context=context)
-
-        # 1.A.2: add recipients of parent message
-        if parent_id:
-            parent_message = mail_message_obj.browse(cr, uid, parent_id, context=context)
-            partner_ids |= set([(4, partner.id) for partner in parent_message.partner_ids])
-            # TDE FIXME HACK: mail.thread -> private message
-            if self._name == 'mail.thread' and parent_message.author_id.id:
-                partner_ids.add((4, parent_message.author_id.id))
-
-        # 1.A.3: add specified recipients
-        partner_ids |= set(kwargs.pop('partner_ids', []))
-
-        # 1.B: handle body, message_type and message_subtype
-        if content_subtype == 'plaintext':
-            body = tools.plaintext2html(body)
-        msg_type = kwargs.pop('type', 'comment')
-        msg_subtype = kwargs.pop('subtype', 'mail.mt_comment')
-
-        # 2. Pre-processing: attachments
-        # HACK TDE FIXME: Chatter: attachments linked to the document (not done JS-side), load the message
-        if attachment_ids:
-            # TDE FIXME (?): when posting a private message, we use mail.thread as a model
-            # However, attaching doc to mail.thread is not possible, mail.thread does not have any table
-            model = self._name
-            if model == 'mail.thread':
-                model = False
-            filtered_attachment_ids = ir_attachment.search(cr, SUPERUSER_ID, [
-                ('res_model', '=', 'mail.compose.message'),
-                ('res_id', '=', 0),
-                ('create_uid', '=', uid),
-                ('id', 'in', attachment_ids)], context=context)
-            if filtered_attachment_ids:
-                if thread_id and model:
-                    ir_attachment.write(cr, SUPERUSER_ID, attachment_ids, {'res_model': model, 'res_id': thread_id}, context=context)
-        else:
-            attachment_ids = []
-        attachment_ids = [(4, id) for id in attachment_ids]
-
-        # 3. Post message
-        return self.message_post(cr, uid, thread_id=thread_id, body=body,
-                            type=msg_type, subtype=msg_subtype, parent_id=parent_id,
-                            attachment_ids=attachment_ids, partner_ids=list(partner_ids), context=context, **kwargs)
+        # Post the message
+        msg_id = mail_message.create(cr, uid, values, context=context)
+
+        # Post-process: subscribe author, update message_last_post
+        if model and model != 'mail.thread' and thread_id and subtype_id:
+            # done with SUPERUSER_ID, because on some models users can post only with read access, not necessarily write access
+            self.write(cr, SUPERUSER_ID, [thread_id], {'message_last_post': fields.datetime.now()}, context=context)
+        message = mail_message.browse(cr, uid, msg_id, context=context)
+        if message.author_id and thread_id and type != 'notification' and not context.get('mail_create_nosubscribe'):
+            self.message_subscribe(cr, uid, [thread_id], [message.author_id.id], context=context)
+        return msg_id
 
     #------------------------------------------------------
     # Followers API
     #------------------------------------------------------
 
-    def message_get_subscription_data(self, cr, uid, ids, context=None):
+    def message_get_subscription_data(self, cr, uid, ids, user_pid=None, context=None):
         """ Wrapper to get subtypes data. """
-        return self._get_subscription_data(cr, uid, ids, None, None, context=context)
+        return self._get_subscription_data(cr, uid, ids, None, None, user_pid=user_pid, context=context)
 
     def message_subscribe_users(self, cr, uid, ids, user_ids=None, subtype_ids=None, context=None):
         """ Wrapper on message_subscribe, using users. If user_ids is not
@@ -1280,21 +1590,54 @@
 
     def message_subscribe(self, cr, uid, ids, partner_ids, subtype_ids=None, context=None):
         """ Add partners to the records followers. """
-        user_pid = self.pool.get('res.users').read(cr, uid, uid, ['partner_id'], context=context)['partner_id'][0]
+        if context is None:
+            context = {}
+        # not necessary for computation, but saves an access right check
+        if not partner_ids:
+            return True
+
+        mail_followers_obj = self.pool.get('mail.followers')
+        subtype_obj = self.pool.get('mail.message.subtype')
+
+        user_pid = self.pool.get('res.users').browse(cr, uid, uid, context=context).partner_id.id
         if set(partner_ids) == set([user_pid]):
-            self.check_access_rights(cr, uid, 'read')
+            try:
+                self.check_access_rights(cr, uid, 'read')
+                self.check_access_rule(cr, uid, ids, 'read')
+            except (osv.except_osv, orm.except_orm):
+                return False
         else:
             self.check_access_rights(cr, uid, 'write')
-
-        self.write(cr, SUPERUSER_ID, ids, {'message_follower_ids': [(4, pid) for pid in partner_ids]}, context=context)
-        # if subtypes are not specified (and not set to a void list), fetch default ones
+            self.check_access_rule(cr, uid, ids, 'write')
+
+        existing_pids_dict = {}
+        fol_ids = mail_followers_obj.search(cr, SUPERUSER_ID, ['&', '&', ('res_model', '=', self._name), ('res_id', 'in', ids), ('partner_id', 'in', partner_ids)])
+        for fol in mail_followers_obj.browse(cr, SUPERUSER_ID, fol_ids, context=context):
+            existing_pids_dict.setdefault(fol.res_id, set()).add(fol.partner_id.id)
+
+        # subtype_ids specified: update already subscribed partners
+        if subtype_ids and fol_ids:
+            mail_followers_obj.write(cr, SUPERUSER_ID, fol_ids, {'subtype_ids': [(6, 0, subtype_ids)]}, context=context)
+        # subtype_ids not specified: do not update already subscribed partner, fetch default subtypes for new partners
         if subtype_ids is None:
-            subtype_obj = self.pool.get('mail.message.subtype')
-            subtype_ids = subtype_obj.search(cr, uid, [('default', '=', True), '|', ('res_model', '=', self._name), ('res_model', '=', False)], context=context)
-        # update the subscriptions
-        fol_obj = self.pool.get('mail.followers')
-        fol_ids = fol_obj.search(cr, SUPERUSER_ID, [('res_model', '=', self._name), ('res_id', 'in', ids), ('partner_id', 'in', partner_ids)], context=context)
-        fol_obj.write(cr, SUPERUSER_ID, fol_ids, {'subtype_ids': [(6, 0, subtype_ids)]}, context=context)
+            subtype_ids = subtype_obj.search(
+                cr, uid, [
+                    ('default', '=', True), '|', ('res_model', '=', self._name), ('res_model', '=', False)], context=context)
+
+        for id in ids:
+            existing_pids = existing_pids_dict.get(id, set())
+            new_pids = set(partner_ids) - existing_pids
+
+            # subscribe new followers
+            for new_pid in new_pids:
+                mail_followers_obj.create(
+                    cr, SUPERUSER_ID, {
+                        'res_model': self._name,
+                        'res_id': id,
+                        'partner_id': new_pid,
+                        'subtype_ids': [(6, 0, subtype_ids)],
+                    }, context=context)
+
         return True
 
     def message_unsubscribe_users(self, cr, uid, ids, user_ids=None, context=None):
@@ -1307,53 +1650,79 @@
 
     def message_unsubscribe(self, cr, uid, ids, partner_ids, context=None):
         """ Remove partners from the records followers. """
+        # not necessary for computation, but saves an access right check
+        if not partner_ids:
+            return True
         user_pid = self.pool.get('res.users').read(cr, uid, uid, ['partner_id'], context=context)['partner_id'][0]
         if set(partner_ids) == set([user_pid]):
             self.check_access_rights(cr, uid, 'read')
+            self.check_access_rule(cr, uid, ids, 'read')
         else:
             self.check_access_rights(cr, uid, 'write')
-        return self.write(cr, SUPERUSER_ID, ids, {'message_follower_ids': [(3, pid) for pid in partner_ids]}, context=context)
-
-    def message_subscribe_from_parent(self, cr, uid, ids, updated_fields, context=None):
+            self.check_access_rule(cr, uid, ids, 'write')
+        fol_obj = self.pool['mail.followers']
+        fol_ids = fol_obj.search(
+            cr, SUPERUSER_ID, [
+                ('res_model', '=', self._name),
+                ('res_id', 'in', ids),
+                ('partner_id', 'in', partner_ids)
+            ], context=context)
+        return fol_obj.unlink(cr, SUPERUSER_ID, fol_ids, context=context)
+
+    def _message_get_auto_subscribe_fields(self, cr, uid, updated_fields, auto_follow_fields=['user_id'], context=None):
+        """ Returns the list of relational fields linking to res.users that should
+            trigger an auto subscribe. The default list checks for the fields
+            - called 'user_id'
+            - linking to res.users
+            - with track_visibility set
+            In OpenERP V7, this is sufficent for all major addon such as opportunity,
+            project, issue, recruitment, sale.
+            Override this method if a custom behavior is needed about fields
+            that automatically subscribe users.
         """
-            1. fetch project subtype related to task (parent_id.res_model = 'project.task')
-            2. for each project subtype: subscribe the follower to the task
+        user_field_lst = []
+        for name, column_info in self._all_columns.items():
+            if name in auto_follow_fields and name in updated_fields and getattr(column_info.column, 'track_visibility', False) and column_info.column._obj == 'res.users':
+                user_field_lst.append(name)
+        return user_field_lst
+
+    def message_auto_subscribe(self, cr, uid, ids, updated_fields, context=None, values=None):
+        """ Handle auto subscription. Two methods for auto subscription exist:
+
+         - tracked res.users relational fields, such as user_id fields. Those fields
+           must be relation fields toward a res.users record, and must have the
+           track_visilibity attribute set.
+         - using subtypes parent relationship: check if the current model being
+           modified has an header record (such as a project for tasks) whose followers
+           can be added as followers of the current records. Example of structure
+           with project and task:
+
+          - st_project_1.parent_id = st_task_1
+          - st_project_1.res_model = 'project.project'
+          - st_project_1.relation_field = 'project_id'
+          - st_task_1.model = 'project.task'
+
+        :param list updated_fields: list of updated fields to track
+        :param dict values: updated values; if None, the first record will be browsed
+                            to get the values. Added after releasing 7.0, therefore
+                            not merged with updated_fields argumment.
         """
         subtype_obj = self.pool.get('mail.message.subtype')
         follower_obj = self.pool.get('mail.followers')
-
-        # fetch related record subtypes
-        related_subtype_ids = subtype_obj.search(cr, uid, ['|', ('res_model', '=', False), ('parent_id.res_model', '=', self._name)], context=context)
-        subtypes = subtype_obj.browse(cr, uid, related_subtype_ids, context=context)
-        default_subtypes = [subtype for subtype in subtypes if subtype.res_model == False]
-        related_subtypes = [subtype for subtype in subtypes if subtype.res_model != False]
-        relation_fields = set([subtype.relation_field for subtype in subtypes if subtype.relation_field != False])
-        if not related_subtypes or not any(relation in updated_fields for relation in relation_fields):
+        new_followers = dict()
+
+        # fetch auto_follow_fields: res.users relation fields whose changes are tracked for subscription
+        user_field_lst = self._message_get_auto_subscribe_fields(cr, uid, updated_fields, context=context)
+
+        # fetch header subtypes
+        header_subtype_ids = subtype_obj.search(cr, uid, ['|', ('res_model', '=', False), ('parent_id.res_model', '=', self._name)], context=context)
+        subtypes = subtype_obj.browse(cr, uid, header_subtype_ids, context=context)
+
+        # if no change in tracked field or no change in tracked relational field: quit
+        relation_fields = set([subtype.relation_field for subtype in subtypes if subtype.relation_field is not False])
+        if not any(relation in updated_fields for relation in relation_fields) and not user_field_lst:
             return True
 
-<<<<<<< HEAD
-        for record in self.browse(cr, uid, ids, context=context):
-            new_followers = dict()
-            parent_res_id = False
-            parent_model = False
-            for subtype in related_subtypes:
-                if not subtype.relation_field or not subtype.parent_id:
-                    continue
-                if not subtype.relation_field in self._columns or not getattr(record, subtype.relation_field, False):
-                    continue
-                parent_res_id = getattr(record, subtype.relation_field).id
-                parent_model = subtype.res_model
-                follower_ids = follower_obj.search(cr, SUPERUSER_ID, [
-                    ('res_model', '=', parent_model),
-                    ('res_id', '=', parent_res_id),
-                    ('subtype_ids', 'in', [subtype.id])
-                    ], context=context)
-                for follower in follower_obj.browse(cr, SUPERUSER_ID, follower_ids, context=context):
-                    new_followers.setdefault(follower.partner_id.id, set()).add(subtype.parent_id.id)
-
-            if not parent_res_id or not parent_model:
-                continue
-=======
         # legacy behavior: if values is not given, compute the values by browsing
         # @TDENOTE: remove me in 8.0
         if values is None:
@@ -1409,19 +1778,7 @@
                         ('res_id', '=', record_id)], limit=1, context=context)
                 if msg_ids:
                     self.pool.get('mail.notification')._notify(cr, uid, msg_ids[0], partners_to_notify=user_pids, context=context)
->>>>>>> d08651d2
-
-            for subtype in default_subtypes:
-                follower_ids = follower_obj.search(cr, SUPERUSER_ID, [
-                    ('res_model', '=', parent_model),
-                    ('res_id', '=', parent_res_id),
-                    ('subtype_ids', 'in', [subtype.id])
-                    ], context=context)
-                for follower in follower_obj.browse(cr, SUPERUSER_ID, follower_ids, context=context):
-                    new_followers.setdefault(follower.partner_id.id, set()).add(subtype.id)
-
-            for pid, subtypes in new_followers.items():
-                self.message_subscribe(cr, uid, [record.id], [pid], list(subtypes), context=context)
+
         return True
 
     #------------------------------------------------------
@@ -1454,4 +1811,65 @@
         self.pool.get('mail.notification').invalidate_cache(cr, uid, ['read'], context=context)
         return True
 
-# vim:expandtab:smartindent:tabstop=4:softtabstop=4:shiftwidth=4:+    #------------------------------------------------------
+    # Thread suggestion
+    #------------------------------------------------------
+
+    def get_suggested_thread(self, cr, uid, removed_suggested_threads=None, context=None):
+        """Return a list of suggested threads, sorted by the numbers of followers"""
+        if context is None:
+            context = {}
+
+        # TDE HACK: originally by MAT from portal/mail_mail.py but not working until the inheritance graph bug is not solved in trunk
+        # TDE FIXME: relocate in portal when it won't be necessary to reload the hr.employee model in an additional bridge module
+        if self.pool['res.groups']._all_columns.get('is_portal'):
+            user = self.pool.get('res.users').browse(cr, SUPERUSER_ID, uid, context=context)
+            if any(group.is_portal for group in user.groups_id):
+                return []
+
+        threads = []
+        if removed_suggested_threads is None:
+            removed_suggested_threads = []
+
+        thread_ids = self.search(cr, uid, [('id', 'not in', removed_suggested_threads), ('message_is_follower', '=', False)], context=context)
+        for thread in self.browse(cr, uid, thread_ids, context=context):
+            data = {
+                'id': thread.id,
+                'popularity': len(thread.message_follower_ids),
+                'name': thread.name,
+                'image_small': thread.image_small
+            }
+            threads.append(data)
+        return sorted(threads, key=lambda x: (x['popularity'], x['id']), reverse=True)[:3]
+
+    def message_change_thread(self, cr, uid, id, new_res_id, new_model, context=None):
+        """
+        Transfert the list of the mail thread messages from an model to another
+
+        :param id : the old res_id of the mail.message
+        :param new_res_id : the new res_id of the mail.message
+        :param new_model : the name of the new model of the mail.message
+
+        Example :   self.pool.get("crm.lead").message_change_thread(self, cr, uid, 2, 4, "project.issue", context) 
+                    will transfert thread of the lead (id=2) to the issue (id=4)
+        """
+
+        # get the sbtype id of the comment Message
+        subtype_res_id = self.pool.get('ir.model.data').xmlid_to_res_id(cr, uid, 'mail.mt_comment', raise_if_not_found=True)
+        
+        # get the ids of the comment and none-comment of the thread
+        message_obj = self.pool.get('mail.message')
+        msg_ids_comment = message_obj.search(cr, uid, [
+                    ('model', '=', self._name),
+                    ('res_id', '=', id),
+                    ('subtype_id', '=', subtype_res_id)], context=context)
+        msg_ids_not_comment = message_obj.search(cr, uid, [
+                    ('model', '=', self._name),
+                    ('res_id', '=', id),
+                    ('subtype_id', '!=', subtype_res_id)], context=context)
+        
+        # update the messages
+        message_obj.write(cr, uid, msg_ids_comment, {"res_id" : new_res_id, "model" : new_model}, context=context)
+        message_obj.write(cr, uid, msg_ids_not_comment, {"res_id" : new_res_id, "model" : new_model, "subtype_id" : None}, context=context)
+        
+        return True