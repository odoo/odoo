--- conflicted
+++ resolved
@@ -1043,81 +1043,9 @@
     def message_post_user_api(self, cr, uid, thread_id, body='', parent_id=False,
                                 attachment_ids=None, content_subtype='plaintext',
                                 context=None, **kwargs):
-<<<<<<< HEAD
-        """ Wrapper on message_post, used for user input :
-            - mail gateway
-            - quick reply in Chatter (refer to mail.js), not
-                the mail.compose.message wizard
-            The purpose is to perform some pre- and post-processing:
-            - if body is plaintext: convert it into html
-            - if parent_id: handle reply to a previous message by adding the
-                parent partners to the message
-            - type and subtype: comment and mail.mt_comment by default
-            - attachment_ids: supposed not attached to any document; attach them
-                to the related document. Should only be set by Chatter.
-        """
-        mail_message_obj = self.pool.get('mail.message')
-        ir_attachment = self.pool.get('ir.attachment')
-
-        # 1.A.1: add recipients of parent message (# TDE FIXME HACK: mail.thread -> private message)
-        partner_ids = set([])
-        if parent_id and self._name == 'mail.thread':
-            parent_message = mail_message_obj.browse(cr, uid, parent_id, context=context)
-            partner_ids |= set([(4, partner.id) for partner in parent_message.partner_ids])
-            if parent_message.author_id.id:
-                partner_ids.add((4, parent_message.author_id.id))
-
-        # 1.A.2: add specified recipients
-        param_partner_ids = set()
-        for item in kwargs.pop('partner_ids', []):
-            if isinstance(item, (list)):
-                param_partner_ids.add((item[0], item[1]))
-            elif isinstance(item, (int, long)):
-                param_partner_ids.add((4, item))
-            else:
-                param_partner_ids.add(item)
-        partner_ids |= param_partner_ids
-
-        # 1.A.3: add parameters recipients as follower
-        # TDE FIXME in 7.1: should check whether this comes from email_list or partner_ids
-        if param_partner_ids and self._name != 'mail.thread':
-            self.message_subscribe(cr, uid, [thread_id], [pid[1] for pid in param_partner_ids], context=context)
-
-        # 1.B: handle body, message_type and message_subtype
-        if content_subtype == 'plaintext':
-            body = tools.plaintext2html(body)
-        msg_type = kwargs.pop('type', 'comment')
-        msg_subtype = kwargs.pop('subtype', 'mail.mt_comment')
-
-        # 2. Pre-processing: attachments
-        # HACK TDE FIXME: Chatter: attachments linked to the document (not done JS-side), load the message
-        if attachment_ids:
-            # TDE FIXME (?): when posting a private message, we use mail.thread as a model
-            # However, attaching doc to mail.thread is not possible, mail.thread does not have any table
-            model = self._name
-            if model == 'mail.thread':
-                model = False
-            filtered_attachment_ids = ir_attachment.search(cr, SUPERUSER_ID, [
-                ('res_model', '=', 'mail.compose.message'),
-                ('res_id', '=', 0),
-                ('create_uid', '=', uid),
-                ('id', 'in', attachment_ids)], context=context)
-            if filtered_attachment_ids:
-                if thread_id and model:
-                    ir_attachment.write(cr, SUPERUSER_ID, attachment_ids, {'res_model': model, 'res_id': thread_id}, context=context)
-        else:
-            attachment_ids = []
-        attachment_ids = [(4, id) for id in attachment_ids]
-
-        # 3. Post message
-        return self.message_post(cr, uid, thread_id, body=body,
-                            type=msg_type, subtype=msg_subtype, parent_id=parent_id,
-                            attachment_ids=attachment_ids, partner_ids=list(partner_ids), context=context, **kwargs)
-=======
         return self.message_post(cr, uid, thread_id, body=body, parent_id=parent_id,
                                     attachment_ids=attachment_ids, content_subtype=content_subtype,
                                     context=context, **kwargs)
->>>>>>> be05b374
 
     #------------------------------------------------------
     # Followers API
