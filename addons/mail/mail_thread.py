# -*- coding: utf-8 -*-
##############################################################################
#
#    OpenERP, Open Source Management Solution
#    Copyright (C) 2009-today OpenERP SA (<http://www.openerp.com>)
#
#    This program is free software: you can redistribute it and/or modify
#    it under the terms of the GNU Affero General Public License as
#    published by the Free Software Foundation, either version 3 of the
#    License, or (at your option) any later version
#
#    This program is distributed in the hope that it will be useful,
#    but WITHOUT ANY WARRANTY; without even the implied warranty of
#    MERCHANTABILITY or FITNESS FOR A PARTICULAR PURPOSE.  See the
#    GNU Affero General Public License for more details
#
#    You should have received a copy of the GNU Affero General Public License
#    along with this program.  If not, see <http://www.gnu.org/licenses/>
#
##############################################################################

import base64
import datetime
import dateutil
import email
import logging
import pytz
import re
import time
import xmlrpclib
from email.message import Message

from openerp import tools
from openerp import SUPERUSER_ID
from openerp.addons.mail.mail_message import decode
from openerp.osv import fields, osv
from openerp.tools.safe_eval import safe_eval as eval
from openerp.tools.translate import _

_logger = logging.getLogger(__name__)


def decode_header(message, header, separator=' '):
    return separator.join(map(decode, filter(None, message.get_all(header, []))))


class mail_thread(osv.AbstractModel):
    ''' mail_thread model is meant to be inherited by any model that needs to
        act as a discussion topic on which messages can be attached. Public
        methods are prefixed with ``message_`` in order to avoid name
        collisions with methods of the models that will inherit from this class.

        ``mail.thread`` defines fields used to handle and display the
        communication history. ``mail.thread`` also manages followers of
        inheriting classes. All features and expected behavior are managed
        by mail.thread. Widgets has been designed for the 7.0 and following
        versions of OpenERP.

        Inheriting classes are not required to implement any method, as the
        default implementation will work for any model. However it is common
        to override at least the ``message_new`` and ``message_update``
        methods (calling ``super``) to add model-specific behavior at
        creation and update of a thread when processing incoming emails.

        Options:
            - _mail_flat_thread: if set to True, all messages without parent_id
                are automatically attached to the first message posted on the
                ressource. If set to False, the display of Chatter is done using
                threads, and no parent_id is automatically set.
    '''
    _name = 'mail.thread'
    _description = 'Email Thread'
    _mail_flat_thread = True

    # Automatic logging system if mail installed
    # _track = {
    #   'field': {
    #       'module.subtype_xml': lambda self, cr, uid, obj, context=None: obj[state] == done,
    #       'module.subtype_xml2': lambda self, cr, uid, obj, context=None: obj[state] != done,
    #   },
    #   'field2': {
    #       ...
    #   },
    # }
    # where
    #   :param string field: field name
    #   :param module.subtype_xml: xml_id of a mail.message.subtype (i.e. mail.mt_comment)
    #   :param obj: is a browse_record
    #   :param function lambda: returns whether the tracking should record using this subtype
    _track = {}

    def get_empty_list_help(self, cr, uid, help, context=None):
        """ Override of BaseModel.get_empty_list_help() to generate an help message
            that adds alias information. """
        model = context.get('empty_list_help_model')
        res_id = context.get('empty_list_help_id')
        ir_config_parameter = self.pool.get("ir.config_parameter")
        catchall_domain = ir_config_parameter.get_param(cr, uid, "mail.catchall.domain", context=context)
        document_name = context.get('empty_list_help_document_name', _('document'))
        alias = None

        if catchall_domain and model and res_id:  # specific res_id -> find its alias (i.e. section_id specified)
            object_id = self.pool.get(model).browse(cr, uid, res_id, context=context)
            alias = object_id.alias_id
        elif catchall_domain and model:  # no specific res_id given -> generic help message, take an example alias (i.e. alias of some section_id)
            model_id = self.pool.get('ir.model').search(cr, uid, [("model", "=", self._name)], context=context)[0]
            alias_obj = self.pool.get('mail.alias')
            alias_ids = alias_obj.search(cr, uid, [("alias_model_id", "=", model_id)], context=context, limit=1, order='id ASC')
            if alias_ids:
                alias = alias_obj.browse(cr, uid, alias_ids[0], context=context)

        if alias:
            alias_email = alias.name_get()[0][1]
            return _("""<p class='oe_view_nocontent_create'>
                            Click here to add a new %(document)s or send an email to: <a href='mailto:%(email)s'>%(email)s</a>
                        </p>
                        %(static_help)s"""
                    ) % {
                        'document': document_name,
                        'email': alias_email,
                        'static_help': help or ''
                    }

        if document_name != 'document' and help and help.find("oe_view_nocontent_create") == -1:
            return _("<p class='oe_view_nocontent_create'>Click here to add a new %(document)s</p>%(static_help)s") % {
                        'document': document_name,
                        'static_help': help or '',
                    }

        return help

    def _get_message_data(self, cr, uid, ids, name, args, context=None):
        """ Computes:
            - message_unread: has uid unread message for the document
            - message_summary: html snippet summarizing the Chatter for kanban views """
        res = dict((id, dict(message_unread=False, message_unread_count=0, message_summary=' ')) for id in ids)
        user_pid = self.pool.get('res.users').read(cr, uid, uid, ['partner_id'], context=context)['partner_id'][0]

        # search for unread messages, directly in SQL to improve performances
        cr.execute("""  SELECT m.res_id FROM mail_message m
                        RIGHT JOIN mail_notification n
                        ON (n.message_id = m.id AND n.partner_id = %s AND (n.read = False or n.read IS NULL))
                        WHERE m.model = %s AND m.res_id in %s""",
                    (user_pid, self._name, tuple(ids),))
        for result in cr.fetchall():
            res[result[0]]['message_unread'] = True
            res[result[0]]['message_unread_count'] += 1

        for id in ids:
            if res[id]['message_unread_count']:
                title = res[id]['message_unread_count'] > 1 and _("You have %d unread messages") % res[id]['message_unread_count'] or _("You have one unread message")
                res[id]['message_summary'] = "<span class='oe_kanban_mail_new' title='%s'><span class='oe_e'>9</span> %d %s</span>" % (title, res[id].pop('message_unread_count'), _("New"))
        return res

    def _get_subscription_data(self, cr, uid, ids, name, args, context=None):
        """ Computes:
            - message_subtype_data: data about document subtypes: which are
                available, which are followed if any """
        res = dict((id, dict(message_subtype_data='')) for id in ids)
        user_pid = self.pool.get('res.users').read(cr, uid, uid, ['partner_id'], context=context)['partner_id'][0]

        # find current model subtypes, add them to a dictionary
        subtype_obj = self.pool.get('mail.message.subtype')
        subtype_ids = subtype_obj.search(cr, uid, ['|', ('res_model', '=', self._name), ('res_model', '=', False)], context=context)
        subtype_dict = dict((subtype.name, dict(default=subtype.default, followed=False, id=subtype.id)) for subtype in subtype_obj.browse(cr, uid, subtype_ids, context=context))
        for id in ids:
            res[id]['message_subtype_data'] = subtype_dict.copy()

        # find the document followers, update the data
        fol_obj = self.pool.get('mail.followers')
        fol_ids = fol_obj.search(cr, uid, [
            ('partner_id', '=', user_pid),
            ('res_id', 'in', ids),
            ('res_model', '=', self._name),
        ], context=context)
        for fol in fol_obj.browse(cr, uid, fol_ids, context=context):
            thread_subtype_dict = res[fol.res_id]['message_subtype_data']
            for subtype in fol.subtype_ids:
                thread_subtype_dict[subtype.name]['followed'] = True
            res[fol.res_id]['message_subtype_data'] = thread_subtype_dict

        return res

    def _search_message_unread(self, cr, uid, obj=None, name=None, domain=None, context=None):
        return [('message_ids.to_read', '=', True)]

    def _get_followers(self, cr, uid, ids, name, arg, context=None):
        fol_obj = self.pool.get('mail.followers')
        fol_ids = fol_obj.search(cr, SUPERUSER_ID, [('res_model', '=', self._name), ('res_id', 'in', ids)])
        res = dict((id, dict(message_follower_ids=[], message_is_follower=False)) for id in ids)
        user_pid = self.pool.get('res.users').read(cr, uid, uid, ['partner_id'], context=context)['partner_id'][0]
        for fol in fol_obj.browse(cr, SUPERUSER_ID, fol_ids):
            res[fol.res_id]['message_follower_ids'].append(fol.partner_id.id)
            if fol.partner_id.id == user_pid:
                res[fol.res_id]['message_is_follower'] = True
        return res

    def _set_followers(self, cr, uid, id, name, value, arg, context=None):
        if not value:
            return
        partner_obj = self.pool.get('res.partner')
        fol_obj = self.pool.get('mail.followers')

        # read the old set of followers, and determine the new set of followers
        fol_ids = fol_obj.search(cr, SUPERUSER_ID, [('res_model', '=', self._name), ('res_id', '=', id)])
        old = set(fol.partner_id.id for fol in fol_obj.browse(cr, SUPERUSER_ID, fol_ids))
        new = set(old)

        for command in value or []:
            if isinstance(command, (int, long)):
                new.add(command)
            elif command[0] == 0:
                new.add(partner_obj.create(cr, uid, command[2], context=context))
            elif command[0] == 1:
                partner_obj.write(cr, uid, [command[1]], command[2], context=context)
                new.add(command[1])
            elif command[0] == 2:
                partner_obj.unlink(cr, uid, [command[1]], context=context)
                new.discard(command[1])
            elif command[0] == 3:
                new.discard(command[1])
            elif command[0] == 4:
                new.add(command[1])
            elif command[0] == 5:
                new.clear()
            elif command[0] == 6:
                new = set(command[2])

        # remove partners that are no longer followers
        fol_ids = fol_obj.search(cr, SUPERUSER_ID,
            [('res_model', '=', self._name), ('res_id', '=', id), ('partner_id', 'not in', list(new))])
        fol_obj.unlink(cr, SUPERUSER_ID, fol_ids)

        # add new followers
        for partner_id in new - old:
            fol_obj.create(cr, SUPERUSER_ID, {'res_model': self._name, 'res_id': id, 'partner_id': partner_id})

    def _search_followers(self, cr, uid, obj, name, args, context):
        fol_obj = self.pool.get('mail.followers')
        res = []
        for field, operator, value in args:
            assert field == name
            fol_ids = fol_obj.search(cr, SUPERUSER_ID, [('res_model', '=', self._name), ('partner_id', operator, value)])
            res_ids = [fol.res_id for fol in fol_obj.browse(cr, SUPERUSER_ID, fol_ids)]
            res.append(('id', 'in', res_ids))
        return res

    _columns = {
        'message_is_follower': fields.function(_get_followers,
            type='boolean', string='Is a Follower', multi='_get_followers,'),
        'message_follower_ids': fields.function(_get_followers, fnct_inv=_set_followers,
                fnct_search=_search_followers, type='many2many',
                obj='res.partner', string='Followers', multi='_get_followers'),
        'message_ids': fields.one2many('mail.message', 'res_id',
            domain=lambda self: [('model', '=', self._name)],
            auto_join=True,
            string='Messages',
            help="Messages and communication history"),
        'message_unread': fields.function(_get_message_data,
            fnct_search=_search_message_unread, multi="_get_message_data",
            type='boolean', string='Unread Messages',
            help="If checked new messages require your attention."),
        'message_summary': fields.function(_get_message_data, method=True,
            type='text', string='Summary', multi="_get_message_data",
            help="Holds the Chatter summary (number of messages, ...). "\
                 "This summary is directly in html format in order to "\
                 "be inserted in kanban views."),
    }

    #------------------------------------------------------
    # CRUD overrides for automatic subscription and logging
    #------------------------------------------------------

    def create(self, cr, uid, values, context=None):
        """ Chatter override :
            - subscribe uid
            - subscribe followers of parent
            - log a creation message
        """
        if context is None:
            context = {}
        thread_id = super(mail_thread, self).create(cr, uid, values, context=context)

        # subscribe uid unless asked not to
        if not context.get('mail_create_nosubscribe'):
            self.message_subscribe_users(cr, uid, [thread_id], [uid], context=context)
        self.message_auto_subscribe(cr, uid, [thread_id], values.keys(), context=context)

        # automatic logging unless asked not to (mainly for various testing purpose)
        if not context.get('mail_create_nolog'):
<<<<<<< HEAD
            self.message_post(cr, uid, thread_id, body=_('%s created') % (self._description), context=context)
=======
            self.message_post(cr, uid, thread_id, body=_('Document created'), context=context)
>>>>>>> ee844c0a
        return thread_id

    def write(self, cr, uid, ids, values, context=None):
        if isinstance(ids, (int, long)):
            ids = [ids]
        # Track initial values of tracked fields
        tracked_fields = self._get_tracked_fields(cr, uid, values.keys(), context=context)
        if tracked_fields:
            initial = self.read(cr, uid, ids, tracked_fields.keys(), context=context)
            initial_values = dict((item['id'], item) for item in initial)

        # Perform write, update followers
        result = super(mail_thread, self).write(cr, uid, ids, values, context=context)
        self.message_auto_subscribe(cr, uid, ids, values.keys(), context=context)

        # Perform the tracking
        if tracked_fields:
            self.message_track(cr, uid, ids, tracked_fields, initial_values, context=context)
        return result

    def unlink(self, cr, uid, ids, context=None):
        """ Override unlink to delete messages and followers. This cannot be
            cascaded, because link is done through (res_model, res_id). """
        msg_obj = self.pool.get('mail.message')
        fol_obj = self.pool.get('mail.followers')
        # delete messages and notifications
        msg_ids = msg_obj.search(cr, uid, [('model', '=', self._name), ('res_id', 'in', ids)], context=context)
        msg_obj.unlink(cr, uid, msg_ids, context=context)
        # delete
        res = super(mail_thread, self).unlink(cr, uid, ids, context=context)
        # delete followers
        fol_ids = fol_obj.search(cr, SUPERUSER_ID, [('res_model', '=', self._name), ('res_id', 'in', ids)], context=context)
        fol_obj.unlink(cr, SUPERUSER_ID, fol_ids, context=context)
        return res

    def copy(self, cr, uid, id, default=None, context=None):
        default = default or {}
        default['message_ids'] = []
        default['message_follower_ids'] = []
        return super(mail_thread, self).copy(cr, uid, id, default=default, context=context)

    #------------------------------------------------------
    # Automatically log tracked fields
    #------------------------------------------------------

    def _get_tracked_fields(self, cr, uid, updated_fields, context=None):
        """ Return a structure of tracked fields for the current model.
            :param list updated_fields: modified field names
            :return list: a list of (field_name, column_info obj), containing
                always tracked fields and modified on_change fields
        """
        lst = []
        for name, column_info in self._all_columns.items():
            visibility = getattr(column_info.column, 'track_visibility', False)
            if visibility == 'always' or (visibility == 'onchange' and name in updated_fields) or name in self._track:
                lst.append(name)
        if not lst:
            return lst
        return self.fields_get(cr, uid, lst, context=context)

    def message_track(self, cr, uid, ids, tracked_fields, initial_values, context=None):

        def convert_for_display(value, col_info):
            if not value and col_info['type'] == 'boolean':
                return 'False'
            if not value:
                return ''
            if col_info['type'] == 'many2one':
                return value[1]
            if col_info['type'] == 'selection':
                return dict(col_info['selection'])[value]
            return value

        def format_message(message_description, tracked_values):
            message = ''
            if message_description:
                message = '<span>%s</span>' % message_description
            for name, change in tracked_values.items():
                message += '<div> &nbsp; &nbsp; &bull; <b>%s</b>: ' % change.get('col_info')
                if change.get('old_value'):
                    message += '%s &rarr; ' % change.get('old_value')
                message += '%s</div>' % change.get('new_value')
            return message

        if not tracked_fields:
            return True

        for record in self.read(cr, uid, ids, tracked_fields.keys(), context=context):
            initial = initial_values[record['id']]
            changes = []
            tracked_values = {}

            # generate tracked_values data structure: {'col_name': {col_info, new_value, old_value}}
            for col_name, col_info in tracked_fields.items():
                if record[col_name] == initial[col_name] and getattr(self._all_columns[col_name].column, 'track_visibility', None) == 'always':
                    tracked_values[col_name] = dict(col_info=col_info['string'],
                                                        new_value=convert_for_display(record[col_name], col_info))
                elif record[col_name] != initial[col_name]:
                    if getattr(self._all_columns[col_name].column, 'track_visibility', None) in ['always', 'onchange']:
                        tracked_values[col_name] = dict(col_info=col_info['string'],
                                                            old_value=convert_for_display(initial[col_name], col_info),
                                                            new_value=convert_for_display(record[col_name], col_info))
                    if col_name in tracked_fields:
                        changes.append(col_name)
            if not changes:
                continue

            # find subtypes and post messages or log if no subtype found
            subtypes = []
            for field, track_info in self._track.items():
                if field not in changes:
                    continue
                for subtype, method in track_info.items():
                    if method(self, cr, uid, record, context):
                        subtypes.append(subtype)

            posted = False
            for subtype in subtypes:
                try:
                    subtype_rec = self.pool.get('ir.model.data').get_object(cr, uid, subtype.split('.')[0], subtype.split('.')[1], context=context)
                except ValueError, e:
                    _logger.debug('subtype %s not found, giving error "%s"' % (subtype, e))
                    continue
                message = format_message(subtype_rec.description if subtype_rec.description else subtype_rec.name, tracked_values)
                self.message_post(cr, uid, record['id'], body=message, subtype=subtype, context=context)
                posted = True
            if not posted:
                message = format_message('', tracked_values)
                self.message_post(cr, uid, record['id'], body=message, context=context)
        return True

    #------------------------------------------------------
    # mail.message wrappers and tools
    #------------------------------------------------------

    def _needaction_domain_get(self, cr, uid, context=None):
        if self._needaction:
            return [('message_unread', '=', True)]
        return []

    def _garbage_collect_attachments(self, cr, uid, context=None):
        """ Garbage collect lost mail attachments. Those are attachments
            - linked to res_model 'mail.compose.message', the composer wizard
            - with res_id 0, because they were created outside of an existing
                wizard (typically user input through Chatter or reports
                created on-the-fly by the templates)
            - unused since at least one day (create_date and write_date)
        """
        limit_date = datetime.datetime.utcnow() - datetime.timedelta(days=1)
        limit_date_str = datetime.datetime.strftime(limit_date, tools.DEFAULT_SERVER_DATETIME_FORMAT)
        ir_attachment_obj = self.pool.get('ir.attachment')
        attach_ids = ir_attachment_obj.search(cr, uid, [
                            ('res_model', '=', 'mail.compose.message'),
                            ('res_id', '=', 0),
                            ('create_date', '<', limit_date_str),
                            ('write_date', '<', limit_date_str),
                            ], context=context)
        ir_attachment_obj.unlink(cr, uid, attach_ids, context=context)
        return True

    #------------------------------------------------------
    # Email specific
    #------------------------------------------------------

    def message_get_reply_to(self, cr, uid, ids, context=None):
        if not self._inherits.get('mail.alias'):
            return [False for id in ids]
        return ["%s@%s" % (record['alias_name'], record['alias_domain'])
                    if record.get('alias_domain') and record.get('alias_name')
                    else False
                    for record in self.read(cr, uid, ids, ['alias_name', 'alias_domain'], context=context)]

    #------------------------------------------------------
    # Mail gateway
    #------------------------------------------------------

    def message_capable_models(self, cr, uid, context=None):
        """ Used by the plugin addon, based for plugin_outlook and others. """
        ret_dict = {}
        for model_name in self.pool.obj_list():
            model = self.pool[model_name]
            if 'mail.thread' in getattr(model, '_inherit', []):
                ret_dict[model_name] = model._description
        return ret_dict

    def _message_find_partners(self, cr, uid, message, header_fields=['From'], context=None):
        """ Find partners related to some header fields of the message.

            TDE TODO: merge me with other partner finding methods in 8.0 """
        partner_obj = self.pool.get('res.partner')
        partner_ids = []
        s = ', '.join([decode(message.get(h)) for h in header_fields if message.get(h)])
        for email_address in tools.email_split(s):
            related_partners = partner_obj.search(cr, uid, [('email', 'ilike', email_address), ('user_ids', '!=', False)], limit=1, context=context)
            if not related_partners:
                related_partners = partner_obj.search(cr, uid, [('email', 'ilike', email_address)], limit=1, context=context)
            partner_ids += related_partners
        return partner_ids

    def _message_find_user_id(self, cr, uid, message, context=None):
        """ TDE TODO: check and maybe merge me with other user finding methods in 8.0 """
        from_local_part = tools.email_split(decode(message.get('From')))[0]
        # FP Note: canonification required, the minimu: .lower()
        user_ids = self.pool.get('res.users').search(cr, uid, ['|',
            ('login', '=', from_local_part),
            ('email', '=', from_local_part)], context=context)
        return user_ids[0] if user_ids else uid

    def message_route(self, cr, uid, message, model=None, thread_id=None,
                      custom_values=None, context=None):
        """Attempt to figure out the correct target model, thread_id,
        custom_values and user_id to use for an incoming message.
        Multiple values may be returned, if a message had multiple
        recipients matching existing mail.aliases, for example.

        The following heuristics are used, in this order:
             1. If the message replies to an existing thread_id, and
                properly contains the thread model in the 'In-Reply-To'
                header, use this model/thread_id pair, and ignore
                custom_value (not needed as no creation will take place)
             2. Look for a mail.alias entry matching the message
                recipient, and use the corresponding model, thread_id,
                custom_values and user_id.
             3. Fallback to the ``model``, ``thread_id`` and ``custom_values``
                provided.
             4. If all the above fails, raise an exception.

           :param string message: an email.message instance
           :param string model: the fallback model to use if the message
               does not match any of the currently configured mail aliases
               (may be None if a matching alias is supposed to be present)
           :type dict custom_values: optional dictionary of default field values
                to pass to ``message_new`` if a new record needs to be created.
                Ignored if the thread record already exists, and also if a
                matching mail.alias was found (aliases define their own defaults)
           :param int thread_id: optional ID of the record/thread from ``model``
               to which this mail should be attached. Only used if the message
               does not reply to an existing thread and does not match any mail alias.
           :return: list of [model, thread_id, custom_values, user_id]
        """
        assert isinstance(message, Message), 'message must be an email.message.Message at this point'
        message_id = message.get('Message-Id')
        email_from = decode_header(message, 'From')
        email_to = decode_header(message, 'To')
        references = decode_header(message, 'References')
        in_reply_to = decode_header(message, 'In-Reply-To')

        # 1. Verify if this is a reply to an existing thread
        thread_references = references or in_reply_to
        ref_match = thread_references and tools.reference_re.search(thread_references)

        if ref_match:
            thread_id = int(ref_match.group(1))
            model = ref_match.group(2) or model
            if thread_id and model in self.pool:
                model_obj = self.pool[model]
                if model_obj.exists(cr, uid, thread_id) and hasattr(model_obj, 'message_update'):
                    _logger.info('Routing mail from %s to %s with Message-Id %s: direct reply to model: %s, thread_id: %s, custom_values: %s, uid: %s',
                                    email_from, email_to, message_id, model, thread_id, custom_values, uid)
                    return [(model, thread_id, custom_values, uid)]

        # Verify whether this is a reply to a private message
        if in_reply_to:
            message_ids = self.pool.get('mail.message').search(cr, uid, [
                                ('message_id', '=', in_reply_to),
                                '!', ('message_id', 'ilike', 'reply_to')
                            ], limit=1, context=context)
            if message_ids:
                message = self.pool.get('mail.message').browse(cr, uid, message_ids[0], context=context)
                _logger.info('Routing mail from %s to %s with Message-Id %s: direct reply to a private message: %s, custom_values: %s, uid: %s',
                                email_from, email_to, message_id, message.id, custom_values, uid)
                return [(message.model, message.res_id, custom_values, uid)]

        # 2. Look for a matching mail.alias entry
        # Delivered-To is a safe bet in most modern MTAs, but we have to fallback on To + Cc values
        # for all the odd MTAs out there, as there is no standard header for the envelope's `rcpt_to` value.
        rcpt_tos = \
             ','.join([decode_header(message, 'Delivered-To'),
                       decode_header(message, 'To'),
                       decode_header(message, 'Cc'),
                       decode_header(message, 'Resent-To'),
                       decode_header(message, 'Resent-Cc')])
        local_parts = [e.split('@')[0] for e in tools.email_split(rcpt_tos)]
        if local_parts:
            mail_alias = self.pool.get('mail.alias')
            alias_ids = mail_alias.search(cr, uid, [('alias_name', 'in', local_parts)])
            if alias_ids:
                routes = []
                for alias in mail_alias.browse(cr, uid, alias_ids, context=context):
                    user_id = alias.alias_user_id.id
                    if not user_id:
                        # TDE note: this could cause crashes, because no clue that the user
                        # that send the email has the right to create or modify a new document
                        # Fallback on user_id = uid
                        # Note: recognized partners will be added as followers anyway
                        # user_id = self._message_find_user_id(cr, uid, message, context=context)
                        user_id = uid
                        _logger.info('No matching user_id for the alias %s', alias.alias_name)
                    routes.append((alias.alias_model_id.model, alias.alias_force_thread_id, \
                                   eval(alias.alias_defaults), user_id))
                _logger.info('Routing mail from %s to %s with Message-Id %s: direct alias match: %r',
                                email_from, email_to, message_id, routes)
                return routes

        # 3. Fallback to the provided parameters, if they work
        model_pool = self.pool.get(model)
        if not thread_id:
            # Legacy: fallback to matching [ID] in the Subject
            match = tools.res_re.search(decode_header(message, 'Subject'))
            thread_id = match and match.group(1)
            # Convert into int (bug spotted in 7.0 because of str)
            try:
                thread_id = int(thread_id)
            except:
                thread_id = False
        assert thread_id and hasattr(model_pool, 'message_update') or hasattr(model_pool, 'message_new'), \
            "No possible route found for incoming message from %s to %s (Message-Id %s:)." \
            "Create an appropriate mail.alias or force the destination model." % (email_from, email_to, message_id)
        if thread_id and not model_pool.exists(cr, uid, thread_id):
            _logger.warning('Received mail reply to missing document %s! Ignoring and creating new document instead for Message-Id %s',
                                thread_id, message_id)
            thread_id = None
        _logger.info('Routing mail from %s to %s with Message-Id %s: fallback to model:%s, thread_id:%s, custom_values:%s, uid:%s',
                        email_from, email_to, message_id, model, thread_id, custom_values, uid)
        return [(model, thread_id, custom_values, uid)]

    def message_process(self, cr, uid, model, message, custom_values=None,
                        save_original=False, strip_attachments=False,
                        thread_id=None, context=None):
        """ Process an incoming RFC2822 email message, relying on
            ``mail.message.parse()`` for the parsing operation,
            and ``message_route()`` to figure out the target model.

            Once the target model is known, its ``message_new`` method
            is called with the new message (if the thread record did not exist)
            or its ``message_update`` method (if it did).

            There is a special case where the target model is False: a reply
            to a private message. In this case, we skip the message_new /
            message_update step, to just post a new message using mail_thread
            message_post.

           :param string model: the fallback model to use if the message
               does not match any of the currently configured mail aliases
               (may be None if a matching alias is supposed to be present)
           :param message: source of the RFC2822 message
           :type message: string or xmlrpclib.Binary
           :type dict custom_values: optional dictionary of field values
                to pass to ``message_new`` if a new record needs to be created.
                Ignored if the thread record already exists, and also if a
                matching mail.alias was found (aliases define their own defaults)
           :param bool save_original: whether to keep a copy of the original
                email source attached to the message after it is imported.
           :param bool strip_attachments: whether to strip all attachments
                before processing the message, in order to save some space.
           :param int thread_id: optional ID of the record/thread from ``model``
               to which this mail should be attached. When provided, this
               overrides the automatic detection based on the message
               headers.
        """
        if context is None:
            context = {}

        # extract message bytes - we are forced to pass the message as binary because
        # we don't know its encoding until we parse its headers and hence can't
        # convert it to utf-8 for transport between the mailgate script and here.
        if isinstance(message, xmlrpclib.Binary):
            message = str(message.data)
        # Warning: message_from_string doesn't always work correctly on unicode,
        # we must use utf-8 strings here :-(
        if isinstance(message, unicode):
            message = message.encode('utf-8')
        msg_txt = email.message_from_string(message)

        # parse the message, verify we are not in a loop by checking message_id is not duplicated
        msg = self.message_parse(cr, uid, msg_txt, save_original=save_original, context=context)
        if strip_attachments:
            msg.pop('attachments', None)
        if msg.get('message_id'):   # should always be True as message_parse generate one if missing
            existing_msg_ids = self.pool.get('mail.message').search(cr, SUPERUSER_ID, [
                                                                ('message_id', '=', msg.get('message_id')),
                                                                ], context=context)
            if existing_msg_ids:
                _logger.info('Ignored mail from %s to %s with Message-Id %s:: found duplicated Message-Id during processing',
                                msg.get('from'), msg.get('to'), msg.get('message_id'))
                return False

        # find possible routes for the message
        routes = self.message_route(cr, uid, msg_txt, model,
                                    thread_id, custom_values,
                                    context=context)

        # postpone setting msg.partner_ids after message_post, to avoid double notifications
        partner_ids = msg.pop('partner_ids', [])

        thread_id = False
        for model, thread_id, custom_values, user_id in routes:
            if self._name == 'mail.thread':
                context.update({'thread_model': model})
            if model:
                model_pool = self.pool[model]
                assert thread_id and hasattr(model_pool, 'message_update') or hasattr(model_pool, 'message_new'), \
                    "Undeliverable mail with Message-Id %s, model %s does not accept incoming emails" % \
                        (msg['message_id'], model)

                # disabled subscriptions during message_new/update to avoid having the system user running the
                # email gateway become a follower of all inbound messages
                nosub_ctx = dict(context, mail_create_nosubscribe=True)
                if thread_id and hasattr(model_pool, 'message_update'):
                    model_pool.message_update(cr, user_id, [thread_id], msg, context=nosub_ctx)
                else:
                    nosub_ctx = dict(nosub_ctx, mail_create_nolog=True)
                    thread_id = model_pool.message_new(cr, user_id, msg, custom_values, context=nosub_ctx)
            else:
                assert thread_id == 0, "Posting a message without model should be with a null res_id, to create a private message."
                model_pool = self.pool.get('mail.thread')
            new_msg_id = model_pool.message_post(cr, uid, [thread_id], context=context, subtype='mail.mt_comment', **msg)

            if partner_ids:
                # postponed after message_post, because this is an external message and we don't want to create
                # duplicate emails due to notifications
                self.pool.get('mail.message').write(cr, uid, [new_msg_id], {'partner_ids': partner_ids}, context=context)

        return thread_id

    def message_new(self, cr, uid, msg_dict, custom_values=None, context=None):
        """Called by ``message_process`` when a new message is received
           for a given thread model, if the message did not belong to
           an existing thread.
           The default behavior is to create a new record of the corresponding
           model (based on some very basic info extracted from the message).
           Additional behavior may be implemented by overriding this method.

           :param dict msg_dict: a map containing the email details and
                                 attachments. See ``message_process`` and
                                ``mail.message.parse`` for details.
           :param dict custom_values: optional dictionary of additional
                                      field values to pass to create()
                                      when creating the new thread record.
                                      Be careful, these values may override
                                      any other values coming from the message.
           :param dict context: if a ``thread_model`` value is present
                                in the context, its value will be used
                                to determine the model of the record
                                to create (instead of the current model).
           :rtype: int
           :return: the id of the newly created thread object
        """
        if context is None:
            context = {}
        data = {}
        if isinstance(custom_values, dict):
            data = custom_values.copy()
        model = context.get('thread_model') or self._name
        model_pool = self.pool[model]
        fields = model_pool.fields_get(cr, uid, context=context)
        if 'name' in fields and not data.get('name'):
            data['name'] = msg_dict.get('subject', '')
        res_id = model_pool.create(cr, uid, data, context=context)
        return res_id

    def message_update(self, cr, uid, ids, msg_dict, update_vals=None, context=None):
        """Called by ``message_process`` when a new message is received
           for an existing thread. The default behavior is to update the record
           with update_vals taken from the incoming email.
           Additional behavior may be implemented by overriding this
           method.
           :param dict msg_dict: a map containing the email details and
                               attachments. See ``message_process`` and
                               ``mail.message.parse()`` for details.
           :param dict update_vals: a dict containing values to update records
                              given their ids; if the dict is None or is
                              void, no write operation is performed.
        """
        if update_vals:
            self.write(cr, uid, ids, update_vals, context=context)
        return True

    def _message_extract_payload(self, message, save_original=False):
        """Extract body as HTML and attachments from the mail message"""
        attachments = []
        body = u''
        if save_original:
            attachments.append(('original_email.eml', message.as_string()))
        if not message.is_multipart() or 'text/' in message.get('content-type', ''):
            encoding = message.get_content_charset()
            body = message.get_payload(decode=True)
            body = tools.ustr(body, encoding, errors='replace')
            if message.get_content_type() == 'text/plain':
                # text/plain -> <pre/>
                body = tools.append_content_to_html(u'', body, preserve=True)
        else:
            alternative = (message.get_content_type() == 'multipart/alternative')
            for part in message.walk():
                if part.get_content_maintype() == 'multipart':
                    continue  # skip container
                filename = part.get_filename()  # None if normal part
                encoding = part.get_content_charset()  # None if attachment
                # 1) Explicit Attachments -> attachments
                if filename or part.get('content-disposition', '').strip().startswith('attachment'):
                    attachments.append((filename or 'attachment', part.get_payload(decode=True)))
                    continue
                # 2) text/plain -> <pre/>
                if part.get_content_type() == 'text/plain' and (not alternative or not body):
                    body = tools.append_content_to_html(body, tools.ustr(part.get_payload(decode=True),
                                                                         encoding, errors='replace'), preserve=True)
                # 3) text/html -> raw
                elif part.get_content_type() == 'text/html':
                    html = tools.ustr(part.get_payload(decode=True), encoding, errors='replace')
                    if alternative:
                        body = html
                    else:
                        body = tools.append_content_to_html(body, html, plaintext=False)
                # 4) Anything else -> attachment
                else:
                    attachments.append((filename or 'attachment', part.get_payload(decode=True)))
        return body, attachments

    def message_parse(self, cr, uid, message, save_original=False, context=None):
        """Parses a string or email.message.Message representing an
           RFC-2822 email, and returns a generic dict holding the
           message details.

           :param message: the message to parse
           :type message: email.message.Message | string | unicode
           :param bool save_original: whether the returned dict
               should include an ``original`` attachment containing
               the source of the message
           :rtype: dict
           :return: A dict with the following structure, where each
                    field may not be present if missing in original
                    message::

                    { 'message_id': msg_id,
                      'subject': subject,
                      'from': from,
                      'to': to,
                      'cc': cc,
                      'body': unified_body,
                      'attachments': [('file1', 'bytes'),
                                      ('file2', 'bytes')}
                    }
        """
        msg_dict = {
            'type': 'email',
            'author_id': False,
        }
        if not isinstance(message, Message):
            if isinstance(message, unicode):
                # Warning: message_from_string doesn't always work correctly on unicode,
                # we must use utf-8 strings here :-(
                message = message.encode('utf-8')
            message = email.message_from_string(message)

        message_id = message['message-id']
        if not message_id:
            # Very unusual situation, be we should be fault-tolerant here
            message_id = "<%s@localhost>" % time.time()
            _logger.debug('Parsing Message without message-id, generating a random one: %s', message_id)
        msg_dict['message_id'] = message_id

        if message.get('Subject'):
            msg_dict['subject'] = decode(message.get('Subject'))

        # Envelope fields not stored in mail.message but made available for message_new()
        msg_dict['from'] = decode(message.get('from'))
        msg_dict['to'] = decode(message.get('to'))
        msg_dict['cc'] = decode(message.get('cc'))

        if message.get('From'):
            author_ids = self._message_find_partners(cr, uid, message, ['From'], context=context)
            if author_ids:
                msg_dict['author_id'] = author_ids[0]
            msg_dict['email_from'] = decode(message.get('from'))
        partner_ids = self._message_find_partners(cr, uid, message, ['To', 'Cc'], context=context)
        msg_dict['partner_ids'] = [(4, partner_id) for partner_id in partner_ids]

        if message.get('Date'):
            try:
                date_hdr = decode(message.get('Date'))
                parsed_date = dateutil.parser.parse(date_hdr, fuzzy=True)
                if parsed_date.utcoffset() is None:
                    # naive datetime, so we arbitrarily decide to make it
                    # UTC, there's no better choice. Should not happen,
                    # as RFC2822 requires timezone offset in Date headers.
                    stored_date = parsed_date.replace(tzinfo=pytz.utc)
                else:
                    stored_date = parsed_date.astimezone(tz=pytz.utc)
            except Exception:
                _logger.warning('Failed to parse Date header %r in incoming mail '
                                'with message-id %r, assuming current date/time.',
                                message.get('Date'), message_id)
                stored_date = datetime.datetime.now()
            msg_dict['date'] = stored_date.strftime(tools.DEFAULT_SERVER_DATETIME_FORMAT)

        if message.get('In-Reply-To'):
            parent_ids = self.pool.get('mail.message').search(cr, uid, [('message_id', '=', decode(message['In-Reply-To']))])
            if parent_ids:
                msg_dict['parent_id'] = parent_ids[0]

        if message.get('References') and 'parent_id' not in msg_dict:
            parent_ids = self.pool.get('mail.message').search(cr, uid, [('message_id', 'in',
                                                                         [x.strip() for x in decode(message['References']).split()])])
            if parent_ids:
                msg_dict['parent_id'] = parent_ids[0]

        msg_dict['body'], msg_dict['attachments'] = self._message_extract_payload(message, save_original=save_original)
        return msg_dict

    #------------------------------------------------------
    # Note specific
    #------------------------------------------------------

    def log(self, cr, uid, id, message, secondary=False, context=None):
        _logger.warning("log() is deprecated. As this module inherit from "\
                        "mail.thread, the message will be managed by this "\
                        "module instead of by the res.log mechanism. Please "\
                        "use mail_thread.message_post() instead of the "\
                        "now deprecated res.log.")
        self.message_post(cr, uid, [id], message, context=context)

    def _message_add_suggested_recipient(self, cr, uid, result, obj, partner=None, email=None, reason='', context=None):
        """ Called by message_get_suggested_recipients, to add a suggested
            recipient in the result dictionary. The form is :
                partner_id, partner_name<partner_email> or partner_name, reason """
        if email and not partner:
            # get partner info from email
            partner_info = self.message_get_partner_info_from_emails(cr, uid, [email], context=context, res_id=obj.id)[0]
            if partner_info.get('partner_id'):
                partner = self.pool.get('res.partner').browse(cr, SUPERUSER_ID, [partner_info.get('partner_id')], context=context)[0]
        if email and email in [val[1] for val in result[obj.id]]:  # already existing email -> skip
            return result
        if partner and partner in obj.message_follower_ids:  # recipient already in the followers -> skip
            return result
        if partner and partner in [val[0] for val in result[obj.id]]:  # already existing partner ID -> skip
            return result
        if partner and partner.email:  # complete profile: id, name <email>
            result[obj.id].append((partner.id, '%s<%s>' % (partner.name, partner.email), reason))
        elif partner:  # incomplete profile: id, name
            result[obj.id].append((partner.id, '%s' % (partner.name), reason))
        else:  # unknown partner, we are probably managing an email address
            result[obj.id].append((False, email, reason))
        return result

    def message_get_suggested_recipients(self, cr, uid, ids, context=None):
        """ Returns suggested recipients for ids. Those are a list of
            tuple (partner_id, partner_name, reason), to be managed by Chatter. """
        result = dict.fromkeys(ids, list())
        if self._all_columns.get('user_id'):
            for obj in self.browse(cr, SUPERUSER_ID, ids, context=context):  # SUPERUSER because of a read on res.users that would crash otherwise
                if not obj.user_id or not obj.user_id.partner_id:
                    continue
                self._message_add_suggested_recipient(cr, uid, result, obj, partner=obj.user_id.partner_id, reason=self._all_columns['user_id'].column.string, context=context)
        return result

    def message_get_partner_info_from_emails(self, cr, uid, emails, link_mail=False, context=None, res_id=None):
        """ Wrapper with weird order parameter because of 7.0 fix.

            TDE TODO: remove me in 8.0 """
        return self.message_find_partner_from_emails(cr, uid, res_id, emails, link_mail=link_mail, context=context)

    def message_find_partner_from_emails(self, cr, uid, id, emails, link_mail=False, context=None):
        """ Convert a list of emails into a list partner_ids and a list
            new_partner_ids. The return value is non conventional because
            it is meant to be used by the mail widget.

            :return dict: partner_ids and new_partner_ids

            TDE TODO: merge me with other partner finding methods in 8.0 """
        mail_message_obj = self.pool.get('mail.message')
        partner_obj = self.pool.get('res.partner')
        result = list()
        if id and self._name != 'mail.thread':
            obj = self.browse(cr, SUPERUSER_ID, id, context=context)
        else:
            obj = None
        for email in emails:
            partner_info = {'full_name': email, 'partner_id': False}
            m = re.search(r"((.+?)\s*<)?([^<>]+@[^<>]+)>?", email, re.IGNORECASE | re.DOTALL)
            if not m:
                continue
            email_address = m.group(3)
            # first try: check in document's followers
            if obj:
                for follower in obj.message_follower_ids:
                    if follower.email == email_address:
                        partner_info['partner_id'] = follower.id
            # second try: check in partners
            if not partner_info.get('partner_id'):
                ids = partner_obj.search(cr, SUPERUSER_ID, [('email', 'ilike', email_address), ('user_ids', '!=', False)], limit=1, context=context)
                if not ids:
                    ids = partner_obj.search(cr, SUPERUSER_ID, [('email', 'ilike', email_address)], limit=1, context=context)
                if ids:
                    partner_info['partner_id'] = ids[0]
            result.append(partner_info)

            # link mail with this from mail to the new partner id
            if link_mail and partner_info['partner_id']:
                message_ids = mail_message_obj.search(cr, SUPERUSER_ID, [
                                    '|',
                                    ('email_from', '=', email),
                                    ('email_from', 'ilike', '<%s>' % email),
                                    ('author_id', '=', False)
                                ], context=context)
                if message_ids:
                    mail_message_obj.write(cr, SUPERUSER_ID, message_ids, {'author_id': partner_info['partner_id']}, context=context)
        return result

    def message_post(self, cr, uid, thread_id, body='', subject=None, type='notification',
                        subtype=None, parent_id=False, attachments=None, context=None,
                        content_subtype='html', **kwargs):
        """ Post a new message in an existing thread, returning the new
            mail.message ID.

            :param int thread_id: thread ID to post into, or list with one ID;
                if False/0, mail.message model will also be set as False
            :param str body: body of the message, usually raw HTML that will
                be sanitized
            :param str type: see mail_message.type field
            :param str content_subtype:: if plaintext: convert body into html
            :param int parent_id: handle reply to a previous message by adding the
                parent partners to the message in case of private discussion
            :param tuple(str,str) attachments or list id: list of attachment tuples in the form
                ``(name,content)``, where content is NOT base64 encoded

            Extra keyword arguments will be used as default column values for the
            new mail.message record. Special cases:
                - attachment_ids: supposed not attached to any document; attach them
                    to the related document. Should only be set by Chatter.
            :return int: ID of newly created mail.message
        """
        if context is None:
            context = {}
        if attachments is None:
            attachments = {}
        mail_message = self.pool.get('mail.message')
        ir_attachment = self.pool.get('ir.attachment')

        assert (not thread_id) or \
                isinstance(thread_id, (int, long)) or \
                (isinstance(thread_id, (list, tuple)) and len(thread_id) == 1), \
                "Invalid thread_id; should be 0, False, an ID or a list with one ID"
        if isinstance(thread_id, (list, tuple)):
            thread_id = thread_id[0]

        # if we're processing a message directly coming from the gateway, the destination model was
        # set in the context.
        model = False
        if thread_id:
            model = context.get('thread_model', self._name) if self._name == 'mail.thread' else self._name
            if model != self._name:
                del context['thread_model']
                return self.pool[model].message_post(cr, uid, thread_id, body=body, subject=subject, type=type, subtype=subtype, parent_id=parent_id, attachments=attachments, context=context, content_subtype=content_subtype, **kwargs)

        # 0: Parse email-from, try to find a better author_id based on document's followers for incoming emails
        email_from = kwargs.get('email_from')
        if email_from and thread_id and type == 'email' and kwargs.get('author_id'):
            email_list = tools.email_split(email_from)
            doc = self.browse(cr, uid, thread_id, context=context)
            if email_list and doc:
                author_ids = self.pool.get('res.partner').search(cr, uid, [
                                        ('email', 'ilike', email_list[0]),
                                        ('id', 'in', [f.id for f in doc.message_follower_ids])
                                    ], limit=1, context=context)
                if author_ids:
                    kwargs['author_id'] = author_ids[0]
        author_id = kwargs.get('author_id')
        if author_id is None:  # keep False values
            author_id = self.pool.get('mail.message')._get_default_author(cr, uid, context=context)

        # 1: Handle content subtype: if plaintext, converto into HTML
        if content_subtype == 'plaintext':
            body = tools.plaintext2html(body)

        # 2: Private message: add recipients (recipients and author of parent message) - current author
        #   + legacy-code management (! we manage only 4 and 6 commands)
        partner_ids = set()
        kwargs_partner_ids = kwargs.pop('partner_ids', [])
        for partner_id in kwargs_partner_ids:
            if isinstance(partner_id, (list, tuple)) and partner_id[0] == 4 and len(partner_id) == 2:
                partner_ids.add(partner_id[1])
            if isinstance(partner_id, (list, tuple)) and partner_id[0] == 6 and len(partner_id) == 3:
                partner_ids |= set(partner_id[2])
            elif isinstance(partner_id, (int, long)):
                partner_ids.add(partner_id)
            else:
                pass  # we do not manage anything else
        if parent_id and not model:
            parent_message = mail_message.browse(cr, uid, parent_id, context=context)
            private_followers = set([partner.id for partner in parent_message.partner_ids])
            if parent_message.author_id:
                private_followers.add(parent_message.author_id.id)
            private_followers -= set([author_id])
            partner_ids |= private_followers

        # 3. Attachments
        #   - HACK TDE FIXME: Chatter: attachments linked to the document (not done JS-side), load the message
        attachment_ids = kwargs.pop('attachment_ids', []) or []  # because we could receive None (some old code sends None)
        if attachment_ids:
            filtered_attachment_ids = ir_attachment.search(cr, SUPERUSER_ID, [
                ('res_model', '=', 'mail.compose.message'),
                ('create_uid', '=', uid),
                ('id', 'in', attachment_ids)], context=context)
            if filtered_attachment_ids:
                ir_attachment.write(cr, SUPERUSER_ID, filtered_attachment_ids, {'res_model': model, 'res_id': thread_id}, context=context)
        attachment_ids = [(4, id) for id in attachment_ids]
        # Handle attachments parameter, that is a dictionary of attachments
        for name, content in attachments:
            if isinstance(content, unicode):
                content = content.encode('utf-8')
            data_attach = {
                'name': name,
                'datas': base64.b64encode(str(content)),
                'datas_fname': name,
                'description': name,
                'res_model': model,
                'res_id': thread_id,
            }
            attachment_ids.append((0, 0, data_attach))

        # 4: mail.message.subtype
        subtype_id = False
        if subtype:
            if '.' not in subtype:
                subtype = 'mail.%s' % subtype
            ref = self.pool.get('ir.model.data').get_object_reference(cr, uid, *subtype.split('.'))
            subtype_id = ref and ref[1] or False

        # automatically subscribe recipients if asked to
        if context.get('mail_post_autofollow') and thread_id and partner_ids:
            partner_to_subscribe = partner_ids
            if context.get('mail_post_autofollow_partner_ids'):
                partner_to_subscribe = filter(lambda item: item in context.get('mail_post_autofollow_partner_ids'), partner_ids)
            self.message_subscribe(cr, uid, [thread_id], list(partner_to_subscribe), context=context)

        # _mail_flat_thread: automatically set free messages to the first posted message
        if self._mail_flat_thread and not parent_id and thread_id:
            message_ids = mail_message.search(cr, uid, ['&', ('res_id', '=', thread_id), ('model', '=', model)], context=context, order="id ASC", limit=1)
            parent_id = message_ids and message_ids[0] or False
        # we want to set a parent: force to set the parent_id to the oldest ancestor, to avoid having more than 1 level of thread
        elif parent_id:
            message_ids = mail_message.search(cr, SUPERUSER_ID, [('id', '=', parent_id), ('parent_id', '!=', False)], context=context)
            # avoid loops when finding ancestors
            processed_list = []
            if message_ids:
                message = mail_message.browse(cr, SUPERUSER_ID, message_ids[0], context=context)
                while (message.parent_id and message.parent_id.id not in processed_list):
                    processed_list.append(message.parent_id.id)
                    message = message.parent_id
                parent_id = message.id

        values = kwargs
        values.update({
            'author_id': author_id,
            'model': model,
            'res_id': thread_id or False,
            'body': body,
            'subject': subject or False,
            'type': type,
            'parent_id': parent_id,
            'attachment_ids': attachment_ids,
            'subtype_id': subtype_id,
            'partner_ids': [(4, pid) for pid in partner_ids],
        })

        # Avoid warnings about non-existing fields
        for x in ('from', 'to', 'cc'):
            values.pop(x, None)

        # Create and auto subscribe the author
        msg_id = mail_message.create(cr, uid, values, context=context)
        message = mail_message.browse(cr, uid, msg_id, context=context)
        if message.author_id and thread_id and type != 'notification' and not context.get('mail_create_nosubscribe'):
            self.message_subscribe(cr, uid, [thread_id], [message.author_id.id], context=context)
        return msg_id

    #------------------------------------------------------
    # Compatibility methods: do not use
    # TDE TODO: remove me in 8.0
    #------------------------------------------------------

    def message_create_partners_from_emails(self, cr, uid, emails, context=None):
        return {'partner_ids': [], 'new_partner_ids': []}

    def message_post_user_api(self, cr, uid, thread_id, body='', parent_id=False,
                                attachment_ids=None, content_subtype='plaintext',
                                context=None, **kwargs):
        return self.message_post(cr, uid, thread_id, body=body, parent_id=parent_id,
                                    attachment_ids=attachment_ids, content_subtype=content_subtype,
                                    context=context, **kwargs)

    #------------------------------------------------------
    # Followers API
    #------------------------------------------------------

    def message_get_subscription_data(self, cr, uid, ids, context=None):
        """ Wrapper to get subtypes data. """
        return self._get_subscription_data(cr, uid, ids, None, None, context=context)

    def message_subscribe_users(self, cr, uid, ids, user_ids=None, subtype_ids=None, context=None):
        """ Wrapper on message_subscribe, using users. If user_ids is not
            provided, subscribe uid instead. """
        if user_ids is None:
            user_ids = [uid]
        partner_ids = [user.partner_id.id for user in self.pool.get('res.users').browse(cr, uid, user_ids, context=context)]
        return self.message_subscribe(cr, uid, ids, partner_ids, subtype_ids=subtype_ids, context=context)

    def message_subscribe(self, cr, uid, ids, partner_ids, subtype_ids=None, context=None):
        """ Add partners to the records followers. """
        user_pid = self.pool.get('res.users').read(cr, uid, uid, ['partner_id'], context=context)['partner_id'][0]
        if set(partner_ids) == set([user_pid]):
            self.check_access_rights(cr, uid, 'read')
        else:
            self.check_access_rights(cr, uid, 'write')

        self.write(cr, SUPERUSER_ID, ids, {'message_follower_ids': [(4, pid) for pid in partner_ids]}, context=context)
        # if subtypes are not specified (and not set to a void list), fetch default ones
        if subtype_ids is None:
            subtype_obj = self.pool.get('mail.message.subtype')
            subtype_ids = subtype_obj.search(cr, uid, [('default', '=', True), '|', ('res_model', '=', self._name), ('res_model', '=', False)], context=context)
        # update the subscriptions
        fol_obj = self.pool.get('mail.followers')
        fol_ids = fol_obj.search(cr, SUPERUSER_ID, [('res_model', '=', self._name), ('res_id', 'in', ids), ('partner_id', 'in', partner_ids)], context=context)
        fol_obj.write(cr, SUPERUSER_ID, fol_ids, {'subtype_ids': [(6, 0, subtype_ids)]}, context=context)
        return True

    def message_unsubscribe_users(self, cr, uid, ids, user_ids=None, context=None):
        """ Wrapper on message_subscribe, using users. If user_ids is not
            provided, unsubscribe uid instead. """
        if user_ids is None:
            user_ids = [uid]
        partner_ids = [user.partner_id.id for user in self.pool.get('res.users').browse(cr, uid, user_ids, context=context)]
        return self.message_unsubscribe(cr, uid, ids, partner_ids, context=context)

    def message_unsubscribe(self, cr, uid, ids, partner_ids, context=None):
        """ Remove partners from the records followers. """
        user_pid = self.pool.get('res.users').read(cr, uid, uid, ['partner_id'], context=context)['partner_id'][0]
        if set(partner_ids) == set([user_pid]):
            self.check_access_rights(cr, uid, 'read')
        else:
            self.check_access_rights(cr, uid, 'write')
        return self.write(cr, SUPERUSER_ID, ids, {'message_follower_ids': [(3, pid) for pid in partner_ids]}, context=context)

    def _message_get_auto_subscribe_fields(self, cr, uid, updated_fields, auto_follow_fields=['user_id'], context=None):
        """ Returns the list of relational fields linking to res.users that should
            trigger an auto subscribe. The default list checks for the fields
            - called 'user_id'
            - linking to res.users
            - with track_visibility set
            In OpenERP V7, this is sufficent for all major addon such as opportunity,
            project, issue, recruitment, sale.
            Override this method if a custom behavior is needed about fields
            that automatically subscribe users.
        """
        user_field_lst = []
        for name, column_info in self._all_columns.items():
            if name in auto_follow_fields and name in updated_fields and getattr(column_info.column, 'track_visibility', False) and column_info.column._obj == 'res.users':
                user_field_lst.append(name)
        return user_field_lst

    def message_auto_subscribe(self, cr, uid, ids, updated_fields, context=None):
        """
            1. fetch project subtype related to task (parent_id.res_model = 'project.task')
            2. for each project subtype: subscribe the follower to the task
        """
        subtype_obj = self.pool.get('mail.message.subtype')
        follower_obj = self.pool.get('mail.followers')

        # fetch auto_follow_fields
        user_field_lst = self._message_get_auto_subscribe_fields(cr, uid, updated_fields, context=context)

        # fetch related record subtypes
        related_subtype_ids = subtype_obj.search(cr, uid, ['|', ('res_model', '=', False), ('parent_id.res_model', '=', self._name)], context=context)
        subtypes = subtype_obj.browse(cr, uid, related_subtype_ids, context=context)
        default_subtypes = [subtype for subtype in subtypes if subtype.res_model == False]
        related_subtypes = [subtype for subtype in subtypes if subtype.res_model != False]
        relation_fields = set([subtype.relation_field for subtype in subtypes if subtype.relation_field != False])
        if (not related_subtypes or not any(relation in updated_fields for relation in relation_fields)) and not user_field_lst:
            return True

        for record in self.browse(cr, uid, ids, context=context):
            new_followers = dict()
            parent_res_id = False
            parent_model = False
            for subtype in related_subtypes:
                if not subtype.relation_field or not subtype.parent_id:
                    continue
                if not subtype.relation_field in self._columns or not getattr(record, subtype.relation_field, False):
                    continue
                parent_res_id = getattr(record, subtype.relation_field).id
                parent_model = subtype.res_model
                follower_ids = follower_obj.search(cr, SUPERUSER_ID, [
                    ('res_model', '=', parent_model),
                    ('res_id', '=', parent_res_id),
                    ('subtype_ids', 'in', [subtype.id])
                    ], context=context)
                for follower in follower_obj.browse(cr, SUPERUSER_ID, follower_ids, context=context):
                    new_followers.setdefault(follower.partner_id.id, set()).add(subtype.parent_id.id)

            if parent_res_id and parent_model:
                for subtype in default_subtypes:
                    follower_ids = follower_obj.search(cr, SUPERUSER_ID, [
                        ('res_model', '=', parent_model),
                        ('res_id', '=', parent_res_id),
                        ('subtype_ids', 'in', [subtype.id])
                        ], context=context)
                    for follower in follower_obj.browse(cr, SUPERUSER_ID, follower_ids, context=context):
                        new_followers.setdefault(follower.partner_id.id, set()).add(subtype.id)

            # add followers coming from res.users relational fields that are tracked
            user_ids = [getattr(record, name).id for name in user_field_lst if getattr(record, name)]
            user_id_partner_ids = [user.partner_id.id for user in self.pool.get('res.users').browse(cr, SUPERUSER_ID, user_ids, context=context)]
            for partner_id in user_id_partner_ids:
                new_followers.setdefault(partner_id, None)

            for pid, subtypes in new_followers.items():
                subtypes = list(subtypes) if subtypes is not None else None
                self.message_subscribe(cr, uid, [record.id], [pid], subtypes, context=context)

            # find first email message, set it as unread for auto_subscribe fields for them to have a notification
            if user_id_partner_ids:
                msg_ids = self.pool.get('mail.message').search(cr, uid, [
                                ('model', '=', self._name),
                                ('res_id', '=', record.id),
                                ('type', '=', 'email')], limit=1, context=context)
                if not msg_ids and record.message_ids:
                    msg_ids = [record.message_ids[-1].id]
                if msg_ids:
                    self.pool.get('mail.notification')._notify(cr, uid, msg_ids[0], partners_to_notify=user_id_partner_ids, context=context)

        return True

    #------------------------------------------------------
    # Thread state
    #------------------------------------------------------

    def message_mark_as_unread(self, cr, uid, ids, context=None):
        """ Set as unread. """
        partner_id = self.pool.get('res.users').browse(cr, uid, uid, context=context).partner_id.id
        cr.execute('''
            UPDATE mail_notification SET
                read=false
            WHERE
                message_id IN (SELECT id from mail_message where res_id=any(%s) and model=%s limit 1) and
                partner_id = %s
        ''', (ids, self._name, partner_id))
        return True

    def message_mark_as_read(self, cr, uid, ids, context=None):
        """ Set as read. """
        partner_id = self.pool.get('res.users').browse(cr, uid, uid, context=context).partner_id.id
        cr.execute('''
            UPDATE mail_notification SET
                read=true
            WHERE
                message_id IN (SELECT id FROM mail_message WHERE res_id=ANY(%s) AND model=%s) AND
                partner_id = %s
        ''', (ids, self._name, partner_id))
        return True

# vim:expandtab:smartindent:tabstop=4:softtabstop=4:shiftwidth=4:<|MERGE_RESOLUTION|>--- conflicted
+++ resolved
@@ -288,11 +288,7 @@
 
         # automatic logging unless asked not to (mainly for various testing purpose)
         if not context.get('mail_create_nolog'):
-<<<<<<< HEAD
             self.message_post(cr, uid, thread_id, body=_('%s created') % (self._description), context=context)
-=======
-            self.message_post(cr, uid, thread_id, body=_('Document created'), context=context)
->>>>>>> ee844c0a
         return thread_id
 
     def write(self, cr, uid, ids, values, context=None):
