# -*- coding: utf-8 -*-
##############################################################################
#
#    OpenERP, Open Source Management Solution
#    Copyright (C) 2009-today OpenERP SA (<http://www.openerp.com>)
#
#    This program is free software: you can redistribute it and/or modify
#    it under the terms of the GNU Affero General Public License as
#    published by the Free Software Foundation, either version 3 of the
#    License, or (at your option) any later version
#
#    This program is distributed in the hope that it will be useful,
#    but WITHOUT ANY WARRANTY; without even the implied warranty of
#    MERCHANTABILITY or FITNESS FOR A PARTICULAR PURPOSE.  See the
#    GNU Affero General Public License for more details
#
#    You should have received a copy of the GNU Affero General Public License
#    along with this program.  If not, see <http://www.gnu.org/licenses/>
#
##############################################################################

import base64
import email
import logging
import re
import time
import xmlrpclib
from email.utils import parsedate
from email.message import Message

from osv import osv, fields
from mail_message import decode, to_email
import tools
from tools.translate import _
from tools.safe_eval import safe_eval as eval

_logger = logging.getLogger(__name__)

def decode_header(message, header, separator=' '):
    return separator.join(map(decode,message.get_all(header, [])))

class many2many_reference(fields.many2many):
    """ many2many_reference is an override of fields.many2many. It manages
        many2many-like table where one id is given by two fields, res_model
        and res_id.
    """
    
    def _get_query_and_where_params(self, cr, model, ids, values, where_params):
        """ Add in where:
            - mail_followers.res_model = 'crm.lead'
        """
        query = 'SELECT %(rel)s.%(id2)s, %(rel)s.%(id1)s \
                    FROM %(rel)s, %(from_c)s \
                    WHERE %(rel)s.%(id1)s IN %%s \
                    AND %(rel)s.%(id2)s = %(tbl)s.id \
                    AND %(rel)s.res_model = %%s \
                    %(where_c)s  \
                    %(order_by)s \
                    %(limit)s \
                    OFFSET %(offset)d' \
                % values
        where_params = [model._name] + where_params
        return query, where_params

    def set(self, cr, model, id, name, values, user=None, context=None):
        """ Override to add the res_model field in queries. """
        if not values: return
        rel, id1, id2 = self._sql_names(model)
        obj = model.pool.get(self._obj)
        for act in values:
            if not (isinstance(act, list) or isinstance(act, tuple)) or not act:
                continue
            if act[0] == 0:
                idnew = obj.create(cr, user, act[2], context=context)
                cr.execute('INSERT INTO '+rel+' ('+id1+','+id2+',res_model) VALUES (%s,%s,%s)', (id, idnew, model._name))
            elif act[0] == 3:
                cr.execute('DELETE FROM '+rel+' WHERE '+id1+'=%s AND '+id2+'=%s AND res_model=%s', (id, act[1], model._name))
            elif act[0] == 4:
                # following queries are in the same transaction - so should be relatively safe
                cr.execute('SELECT 1 FROM '+rel+' WHERE '+id1+'=%s AND '+id2+'=%s AND res_model=%s', (id, act[1], model._name))
                if not cr.fetchone():
                    cr.execute('INSERT INTO '+rel+' ('+id1+','+id2+',res_model) VALUES (%s,%s,%s)', (id, act[1], model._name))
            elif act[0] == 6:
                d1, d2,tables = obj.pool.get('ir.rule').domain_get(cr, user, obj._name, context=context)
                if d1:
                    d1 = ' and ' + ' and '.join(d1)
                else:
                    d1 = ''
                cr.execute('DELETE FROM '+rel+' WHERE '+id1+'=%s AND res_model=%s AND '+id2+' IN (SELECT '+rel+'.'+id2+' FROM '+rel+', '+','.join(tables)+' WHERE '+rel+'.'+id1+'=%s AND '+rel+'.'+id2+' = '+obj._table+'.id '+ d1 +')', [id, model._name, id]+d2)
                for act_nbr in act[2]:
                    cr.execute('INSERT INTO '+rel+' ('+id1+','+id2+',res_model) VALUES (%s,%s,%s)', (id, act_nbr, model._name))
            else:
                return super(many2many_reference, self).set(cr, model, id, name, values, user, context)

class mail_thread(osv.Model):
    '''Mixin model, meant to be inherited by any model that needs to
       act as a discussion topic on which messages can be attached.
       Public methods are prefixed with ``message_`` in order to avoid
       name collisions with methods of the models that will inherit
       from this mixin.

       ``mail.thread`` is designed to work without adding any field
       to the extended models. All functionalities and expected behavior
       are managed by mail.thread, using model name and record ids.
       A widget has been designed for the 6.1 and following version of OpenERP
       web-client. However, due to technical limitations, ``mail.thread``
       adds a simulated one2many field, to display the web widget by
       overriding the default field displayed. Using this field
       is not recommanded has it will disappeear in future version
       of OpenERP, leading to a pure mixin class.

       Inheriting classes are not required to implement any method, as the
       default implementation will work for any model. However it is common
       to override at least the ``message_new`` and ``message_update``
       methods (calling ``super``) to add model-specific behavior at
       creation and update of a thread.
       
       #TODO: UPDATE WITH SUBTYPE / NEW FOLLOW MECHANISM
    '''
    _name = 'mail.thread'
    _description = 'Email Thread'
    # TODO: may be we should make it _inherit ir.needaction

<<<<<<< HEAD
    def _get_is_subscriber(self, cr, uid, ids, name, args, context=None):
        subobj = self.pool.get('mail.subscription')
        subids = subobj.search(cr, uid, [
            ('res_model','=',self._name),
            ('res_id', 'in', ids),
            ('user_id','=',uid)], context=context)
        result = dict.fromkeys(ids, False)
        for sub in subobj.browse(cr, uid, subids, context=context):
            result[res_id] = True
        return result



    def _get_message_data(self, cr, uid, ids, name, args, context=None):
        res = {}
        for id in ids:
            res[id] = {
                'message_state': False,
                'message_Summary': ''
            }
        nobj = self.pool.get('mail.notification')
        notifs = nobj.search(cr, uid, [
            ('user_id','=',uid),
            ('message_id.res_id','in', ids),
            ('message_id.model','=', self._name),
            ('read','=',False)
        ], context=context)
        for notif in nobj.browse(cr, uid, nids, context=context):
            res[notif.message_id.id]['message_state'] = True

        for thread in self.browse(cr, uid, ids, context=context):
            message_ids = thread.message_ids
            subscriber_ids = thread.message_follower_ids
            res[id]['message_summary'] = "<span><span class='oe_e'>9</span> %d</span> <span><span class='oe_e'>+</span> %d</span>" % (len(message_ids), len(subscriber_ids)),
=======
    def _get_message_data(self, cr, uid, ids, field_names, args, context=None):
        res = dict.fromkeys(ids)
        for id in ids:
            res[id] = {'message_ids': self.message_search(cr, uid, [id], context=context)}
        for thread in self.browse(cr, uid, ids, context=context):
            message_follower_ids = [follower.id for follower in thread.message_follower_ids]
            res[thread.id].update({
                'message_is_follower': uid in message_follower_ids,
                'message_summary': "<span><span class='oe_e'>9</span> %d</span> <span><span class='oe_e'>+</span> %d</span>" % 
                    (len(res[thread.id]['message_ids']), len(thread.message_follower_ids))
                })
>>>>>>> f4f7de13
        return res

    # FP Note: todo
    def _search_state(self, tobj, cr, uid, obj=None, name=None, domain=None, context=None):
        return [('id','in',[])]

    _columns = {
<<<<<<< HEAD
        'message_is_subscriber': fields.function(_get_is_subscriber,
            type='boolean', string='Is a Follower'),
        'message_follower_ids': fields.one2many('mail.subscription', 'res_id',
            domain=lambda self: [('res_model','=',self._name)],
            string='Followers')
        'message_ids': fields.one2many('mail.message', 'res_id',
            domain=lambda self: [('model','=',self._name)],
            string='Related Messages', 
            help="All messages related to the current document."),
        'message_state': fields.function(_get_message_data, fnct_search=_search_state, 'Message Read',
            help="When checked, new messages require your attention.",
            multi="_get_message_data"),
        'message_summary': fields.function(_get_message_data, method=True,
            type='text', string='Summary', multi="_get_message_data",
=======
        'message_ids': fields.function(_get_message_data,
			fnct_search=_search_message_ids,
            type='one2many', obj='mail.message', _fields_id = 'res_id',
            string='Messages', multi="_get_message_data",
            help="Field holding discussion about the current document."),
        'message_follower_ids': many2many_reference('res.users',
            rel='mail_followers', id1='res_id', id2='user_id', string="Followers",
            help="Followers of the document. The followers have full access to " \
                 "the document details, as well as the conversation."),
        'message_is_follower': fields.function(_get_message_data, method=True,
            type='boolean', string='I am Follower', multi='_get_message_data',
            help='True if the current user is following the current document.'),
        'message_state': fields.boolean('Read',
            help="When checked, new messages require your attention."),
        'message_summary': fields.function(_get_message_data, method=True,
            type='text', string='Summary', multi='_get_message_data',
>>>>>>> f4f7de13
            help="Holds the Chatter summary (number of messages, ...). "\
                 "This summary is directly in html format in order to "\
                 "be inserted in kanban views."),
    }
<<<<<<< HEAD
=======

    _defaults = {
        'message_state': True,
    }
>>>>>>> f4f7de13

    #------------------------------------------------------
    # Automatic subscription when creating/reading
    #------------------------------------------------------

    def create(self, cr, uid, vals, context=None):
        """ Override of create to subscribe :
            - the writer
            - followers given by the monitored fields
        """
        thread_id = super(mail_thread, self).create(cr, uid, vals, context=context)
<<<<<<< HEAD
        self.message_subscribe(cr, uid, [thread_id], [uid], context=context)
        return thread_id

=======
        followers_command = self.message_get_automatic_followers(cr, uid, thread_id, vals, fetch_missing=False, context=context)
        if followers_command:
            self.write(cr, uid, [thread_id], {'message_follower_ids': followers_command}, context=context)
        return thread_id

    def write(self, cr, uid, ids, vals, context=None):
        """ Override of write to subscribe :
            - the writer
            - followers given by the monitored fields
        """
        if isinstance(ids, (int, long)):
            ids = [ids]
        for id in ids:
            # copy original vals because we are going to modify it
            specific_vals = dict(vals)
            # we modify followers: do not subscribe the uid
            if specific_vals.get('message_follower_ids'):
                followers_command = self.message_get_automatic_followers(cr, uid, id, specific_vals, add_uid=False, context=context)
                specific_vals['message_follower_ids'] += followers_command
            else:
                followers_command = self.message_get_automatic_followers(cr, uid, id, specific_vals, context=context)
                specific_vals['message_follower_ids'] = followers_command
            write_res = super(mail_thread, self).write(cr, uid, ids, specific_vals, context=context)
        return True

>>>>>>> f4f7de13
    def unlink(self, cr, uid, ids, context=None):
        """Override unlink, to automatically delete messages
           that are linked with res_model and res_id, not through
           a foreign key with a 'cascade' ondelete attribute.
           Notifications will be deleted with messages
        """
        msg_obj = self.pool.get('mail.message')
        # delete messages and notifications
        msg_to_del_ids = msg_obj.search(cr, uid, [('model', '=', self._name), ('res_id', 'in', ids)], context=context)
        msg_obj.unlink(cr, uid, msg_to_del_ids, context=context)
        return super(mail_thread, self).unlink(cr, uid, ids, context=context)

    def message_get_automatic_followers(self, cr, uid, id, record_vals, add_uid=True, fetch_missing=False, context=None):
        """ Return the command for the many2many follower_ids field to manage
            subscribers. Behavior :
            - get the monitored fields (ex: ['user_id', 'responsible_id']); those
              fields should be relationships to res.users (#TODO: res.partner)
            - if this field is in the record_vals: it means it has been modified
              thus add its value to the followers
            - if this fields is not in record_vals, but fetch_missing paramter
              is set to True: fetch the value in the record (use: at creation
              for default values, not present in record_vals)
            - if add_uid: add the current user (for example: writer is subscriber)
            - generate the command and return it
            This method has to be used on 1 id, because otherwise it would imply
            to track which user.id is used for which record.id.

            :param record_vals: values given to the create method of the new
                record, or values updated in a write.
            :param monitored_fields: a list of fields that are monitored. Those
                fields must be many2one fields to the res.users model.
            :param fetch_missing: is set to True, the method will read the
                record to find values that are not present in record_vals.

            #TODO : UPDATE WHEN MERGING TO PARTNERS
        """
        # get monitored fields
        monitored_fields = self.message_get_monitored_follower_fields(cr, uid, [id], context=context)
        modified_fields = [field for field in monitored_fields if field in record_vals.iterkeys()]
        other_fields = [field for field in monitored_fields if field not in record_vals.iterkeys()] if fetch_missing else []
        # for each monitored field: if in record_vals, it has been modified/added
        follower_ids = []
        for field in modified_fields:
            # do not add 'False'
            if record_vals.get(fields):
                follower_ids.append(record_vals.get(field))
        # for other fields: read in record if fetch_missing (otherwise list is void)
        for field in other_fields:
            record = self.browse(cr, uid, id, context=context)
            value = getattr(record, field)
            if value:
                follower_ids.append(value)
        # add uid if asked and not already present
        if add_uid and uid not in follower_ids:
            follower_ids.append(uid)
        return self.message_subscribe_get_command(cr, uid, follower_ids, context=context)

    #------------------------------------------------------
    # mail.message wrappers and tools
    #------------------------------------------------------

    def message_create(self, cr, uid, thread_id, vals, context=None):
        """ OpenChatter: wrapper of mail.message create method
           - creates the mail.message
           - automatically subscribe the message writer
           - push the message to followers
        """
<<<<<<< HEAD
        context = context or {}
        message_obj = self.pool.get('mail.message')
        vals['model'] = self._name
        vals['res_id'] = thread_id
        msg_id = message_obj.create(cr, uid, vals, context=context)
        return msg_id

    def _needaction_domain_get(self, cr, uid, context={}):
        if self._needaction:
            return [('message_state','=',True)]
        return []
=======
        if context is None:
            context = {}

        # create message
        msg_id = self.pool.get('mail.message').create(cr, uid, vals, context=context)

        # automatically subscribe the writer of the message
        if vals.get('user_id'):
            record = self.browse(cr, uid, thread_id, context=context)
            follower_ids = [follower.id for follower in record.message_follower_ids]
            if vals.get('user_id') not in follower_ids:
                self.message_subscribe(cr, uid, [thread_id], [vals.get('user_id')], context=context)

        # Set as unread if writer is not the document responsible
        self.message_create_set_unread(cr, uid, [thread_id], context=context)
        
        # special: if install mode, do not push demo data
        if context.get('install_mode', False):
            return msg_id
        
        # get users that will get a notification pushed
        notification_obj = self.pool.get('mail.notification')
        user_to_push_ids = self.message_get_user_ids_to_notify(cr, uid, [thread_id], vals, context=context)
        for id in user_to_push_ids:
            notification_obj.create(cr, uid, {'user_id': id, 'message_id': msg_id}, context=context)
        
        # create the email to send
        self.message_create_notify_by_email(cr, uid, vals, user_to_push_ids, context=context)
        
        return msg_id
    
    def message_get_user_ids_to_notify(self, cr, uid, thread_ids, new_msg_vals, context=None):
        # get body
        body = new_msg_vals.get('body_html', '') if new_msg_vals.get('content_subtype') == 'html' else new_msg_vals.get('body_text', '')
        
        # get subscribers
        subscr_obj = self.pool.get('mail.followers')
        subscr_ids = subscr_obj.search(cr, uid, ['&', ('res_model', '=', self._name), ('res_id', 'in', thread_ids)], context=context)
        notif_user_ids = [sub['user_id'][0] for sub in subscr_obj.read(cr, uid, subscr_ids, ['user_id'], context=context)]
    
        # add users requested to perform an action (need_action mechanism)
        if hasattr(self, 'get_needaction_user_ids') and self._columns.get('user_id'):
            user_ids_dict = self.get_needaction_user_ids(cr, uid, thread_ids, context=context)
            for id, user_ids in user_ids_dict.iteritems():
                notif_user_ids += user_ids
        
        # add users notified of the parent messages (because: if parent message contains @login, login must receive the replies)
        if new_msg_vals.get('parent_id'):
            notif_obj = self.pool.get('mail.notification')
            parent_notif_ids = notif_obj.search(cr, uid, [('message_id', '=', new_msg_vals.get('parent_id'))], context=context)
            parent_notifs = notif_obj.read(cr, uid, parent_notif_ids, context=context)
            notif_user_ids += [parent_notif['user_id'][0] for parent_notif in parent_notifs]

        # remove duplicate entries
        notif_user_ids = list(set(notif_user_ids))
        return notif_user_ids
>>>>>>> f4f7de13

    #------------------------------------------------------
    # Generic message api
    #------------------------------------------------------

    def message_capable_models(self, cr, uid, context=None):
        ret_dict = {}
        for model_name in self.pool.obj_list():
            model = self.pool.get(model_name)
            if 'mail.thread' in getattr(model, '_inherit', []):
                ret_dict[model_name] = model._description
        return ret_dict

    def message_append(self, cr, uid, threads, subject, body_text=None, body_html=None,
                        type='email', email_date=None, parent_id=False,
                        content_subtype='plain', state=None,
                        partner_ids=None, email_from=False, email_to=False,
                        email_cc=None, reply_to=None,
                        headers=None, message_id=False, references=None,
                        attachments=None, context=None):
        """ Creates a new mail.message through message_create. The new message
            is attached to the current mail.thread, containing all the details
            passed as parameters. All attachments will be attached to the
            thread record as well as to the actual message.

            This method calls message_create that will handle management of
            subscription and notifications, and effectively create the message.

            If ``email_from`` is not set or ``type`` not set as 'email',
            a note message is created (comment or system notification),
            without the usual envelope attributes (sender, recipients, etc.).

            :param threads: list of thread ids, or list of browse_records
                representing threads to which a new message should be attached
            :param subject: subject of the message, or description of the event;
                this is totally optional as subjects are not important except
                for specific messages (blog post, job offers) or for emails
            :param body_text: plaintext contents of the mail or log message
            :param body_html: html contents of the mail or log message
            :param type: type of message: 'email', 'comment', 'notification';
                email by default
            :param email_date: email date string if different from now, in
                server timezone
            :param parent_id: id of the parent message (threaded messaging model)
            :param content_subtype: optional content_subtype of message: 'plain'
                or 'html', corresponding to the main body contents (body_text or
                body_html).
            :param state: state of message
            :param partner_ids: destination partners of the message, in addition
                to the now fully optional email_to; this method is supposed to
                received a list of ids is not None. The specific many2many
                instruction will be generated by this method.
            :param email_from: Email From / Sender address if any
            :param email_to: Email-To / Recipient address
            :param email_cc: Comma-Separated list of Carbon Copy Emails To
                addresses if any
            :param reply_to: reply_to header
            :param headers: mail headers to store
            :param message_id: optional email identifier
            :param references: optional email references
            :param dict attachments: map of attachment filenames to binary
                contents, if any.
            :param dict context: if a ``thread_model`` value is present in the
                context, its value will be used to determine the model of the
                thread to update (instead of the current model).
        """
        if context is None:
            context = {}
        if attachments is None:
            attachments = {}

        if email_date:
            edate = parsedate(email_date)
            if edate is not None:
                email_date = time.strftime('%Y-%m-%d %H:%M:%S', edate)

        if all(isinstance(thread_id, (int, long)) for thread_id in threads):
            model = context.get('thread_model') or self._name
            model_pool = self.pool.get(model)
            threads = model_pool.browse(cr, uid, threads, context=context)

        ir_attachment = self.pool.get('ir.attachment')

        new_msg_ids = []
        for thread in threads:
            to_attach = []
            for attachment in attachments:
                fname, fcontent = attachment
                if isinstance(fcontent, unicode):
                    fcontent = fcontent.encode('utf-8')
                data_attach = {
                    'name': fname,
                    'datas': base64.b64encode(str(fcontent)),
                    'datas_fname': fname,
                    'description': _('Mail attachment'),
                }
                to_attach.append(ir_attachment.create(cr, uid, data_attach, context=context))
            # find related partner: partner_id column in thread object, or self is res.partner model
            partner_id = ('partner_id' in thread._columns.keys()) and (thread.partner_id and thread.partner_id.id or False) or False
            if not partner_id and thread._name == 'res.partner':
                partner_id = thread.id
            # destination partners
            if partner_ids is None:
                partner_ids = []
            mail_partner_ids = [(6, 0, partner_ids)]

            data = {
                'subject': subject,
                'body_text': body_text or thread._model._columns.get('description') and thread.description or '',
                'body_html': body_html or '',
                'parent_id': parent_id,
                'date': email_date or fields.datetime.now(),
                'type': type,
                'content_subtype': content_subtype,
                'state': state,
                'message_id': message_id,
                'partner_ids': mail_partner_ids,
                'attachment_ids': [(6, 0, to_attach)],
                'user_id': uid,
                'model' : thread._name,
                'res_id': thread.id,
                'partner_id': partner_id,
            }

            if email_from or type == 'email':
                for param in (email_to, email_cc):
                    if isinstance(param, list):
                        param = ", ".join(param)
                data.update({
                    'email_to': email_to,
                    'email_from': email_from or \
                        thread._model._columns.get('user_id') and thread.user_id and thread.user_id.user_email,
                    'email_cc': email_cc,
                    'references': references,
                    'headers': headers,
                    'reply_to': reply_to,
                    })

            new_msg_ids.append(self.message_create(cr, uid, thread.id, data, context=context))
        return new_msg_ids

    def message_append_dict(self, cr, uid, ids, msg_dict, context=None):
        """Creates a new mail.message attached to the given threads (``ids``),
           with the contents of ``msg_dict``, by calling ``message_append``
           with the mail details. All attachments in msg_dict will be
           attached to the object record as well as to the actual
           mail message.

           :param dict msg_dict: a map containing the email details and
                                 attachments. See ``message_process()`` and
                                ``mail.message.parse()`` for details on
                                the dict structure.
           :param dict context: if a ``thread_model`` value is present
                                in the context, its value will be used
                                to determine the model of the thread to
                                update (instead of the current model).
        """
        return self.message_append(cr, uid, ids,
                            subject = msg_dict.get('subject'),
                            body_text = msg_dict.get('body_text'),
                            body_html= msg_dict.get('body_html'),
                            parent_id = msg_dict.get('parent_id', False),
                            type = msg_dict.get('type', 'email'),
                            content_subtype = msg_dict.get('content_subtype'),
                            state = msg_dict.get('state'),
                            partner_ids = msg_dict.get('partner_ids'),
                            email_from = msg_dict.get('from', msg_dict.get('email_from')),
                            email_to = msg_dict.get('to', msg_dict.get('email_to')),
                            email_cc = msg_dict.get('cc', msg_dict.get('email_cc')),
                            reply_to = msg_dict.get('reply', msg_dict.get('reply_to')),
                            email_date = msg_dict.get('date'),
                            message_id = msg_dict.get('message-id', msg_dict.get('message_id')),
                            references = msg_dict.get('references')\
                                      or msg_dict.get('in-reply-to'),
                            attachments = msg_dict.get('attachments'),
                            headers = msg_dict.get('headers'),
                            context = context)

    #------------------------------------------------------
    # Message loading
    #------------------------------------------------------

    def _message_search_ancestor_ids(self, cr, uid, ids, child_ids, ancestor_ids, context=None):
        """ Given message child_ids ids, find their ancestors until ancestor_ids
            using their parent_id relationship.

            :param child_ids: the first nodes of the search
            :param ancestor_ids: list of ancestors. When the search reach an
                                 ancestor, it stops.
        """
        def _get_parent_ids(message_list, ancestor_ids, child_ids):
            """ Tool function: return the list of parent_ids of messages
                contained in message_list. Parents that are in ancestor_ids
                or in child_ids are not returned. """
            return [message['parent_id'][0] for message in message_list
                        if message['parent_id']
                        and message['parent_id'][0] not in ancestor_ids
                        and message['parent_id'][0] not in child_ids
                    ]

        message_obj = self.pool.get('mail.message')
        messages_temp = message_obj.read(cr, uid, child_ids, ['id', 'parent_id'], context=context)
        parent_ids = _get_parent_ids(messages_temp, ancestor_ids, child_ids)
        child_ids += parent_ids
        cur_iter = 0; max_iter = 100; # avoid infinite loop
        while (parent_ids and (cur_iter < max_iter)):
            cur_iter += 1
            messages_temp = message_obj.read(cr, uid, parent_ids, ['id', 'parent_id'], context=context)
            parent_ids = _get_parent_ids(messages_temp, ancestor_ids, child_ids)
            child_ids += parent_ids
        if (cur_iter > max_iter):
            _logger.warning("Possible infinite loop in _message_search_ancestor_ids. "\
                "Note that this algorithm is intended to check for cycle in "\
                "message graph, leading to a curious error. Have fun.")
        return child_ids

    def message_search_get_domain(self, cr, uid, ids, context=None):
        """ OpenChatter feature: get the domain to search the messages related
            to a document. mail.thread defines the default behavior as
            being messages with model = self._name, id in ids.
            This method should be overridden if a model has to implement a
            particular behavior.
        """
        return ['&', ('res_id', 'in', ids), ('model', '=', self._name)]

    def message_search(self, cr, uid, ids, fetch_ancestors=False, ancestor_ids=None,
                        limit=100, offset=0, domain=None, count=False, context=None):
        """ OpenChatter feature: return thread messages ids according to the
            search domain given by ``message_search_get_domain``.

            It is possible to add in the search the parent of messages by
            setting the fetch_ancestors flag to True. In that case, using
            the parent_id relationship, the method returns the id list according
            to the search domain, but then calls ``_message_search_ancestor_ids``
            that will add to the list the ancestors ids. The search is limited
            to parent messages having an id in ancestor_ids or having
            parent_id set to False.

            If ``count==True``, the number of ids is returned instead of the
            id list. The count is done by hand instead of passing it as an
            argument to the search call because we might want to perform
            a research including parent messages until some ancestor_ids.

            :param fetch_ancestors: performs an ascended search; will add
                                    to fetched msgs all their parents until
                                    ancestor_ids
            :param ancestor_ids: used when fetching ancestors
            :param domain: domain to add to the search; especially child_of
                           is interesting when dealing with threaded display.
                           Note that the added domain is anded with the
                           default domain.
            :param limit, offset, count, context: as usual
        """
        search_domain = self.message_search_get_domain(cr, uid, ids, context=context)
        if domain:
            search_domain += domain
        message_obj = self.pool.get('mail.message')
        message_res = message_obj.search(cr, uid, search_domain, limit=limit, offset=offset, count=count, context=context)
        if not count and fetch_ancestors:
            message_res += self._message_search_ancestor_ids(cr, uid, ids, message_res, ancestor_ids, context=context)
        return message_res

    def message_read(self, cr, uid, ids, fetch_ancestors=False, ancestor_ids=None,
                        limit=100, offset=0, domain=None, context=None):
        """ OpenChatter feature: read the messages related to some threads.
            This method is used mainly the Chatter widget, to directly have
            read result instead of searching then reading.

            Please see message_search for more information about the parameters.
        """
        message_ids = self.message_search(cr, uid, ids, fetch_ancestors, ancestor_ids,
            limit, offset, domain, context=context)
        messages = self.pool.get('mail.message').read(cr, uid, message_ids, context=context)

        """ Retrieve all attachments names """
        map_id_to_name = dict((attachment_id, '') for message in messages for attachment_id in message['attachment_ids'])

        ids = map_id_to_name.keys()
        names = self.pool.get('ir.attachment').name_get(cr, uid, ids, context=context)

        # convert the list of tuples into a dictionnary
        for name in names:
            map_id_to_name[name[0]] = name[1]

        # give corresponding ids and names to each message
        for msg in messages:
            msg["attachments"] = []

            for attach_id in msg["attachment_ids"]:
                msg["attachments"].append({'id': attach_id, 'name': map_id_to_name[attach_id]})

        # Set the threads as read
        self.message_mark_as_read(cr, uid, ids, context=context)
        # Sort and return the messages
        messages = sorted(messages, key=lambda d: (-d['id']))
        return messages

    def message_get_pushed_messages(self, cr, uid, ids, fetch_ancestors=False, ancestor_ids=None,
                            limit=100, offset=0, msg_search_domain=[], context=None):
        """ OpenChatter: wall: get the pushed notifications and used them
            to fetch messages to display on the wall.

            :param fetch_ancestors: performs an ascended search; will add
                                    to fetched msgs all their parents until
                                    ancestor_ids
            :param ancestor_ids: used when fetching ancestors
            :param domain: domain to add to the search; especially child_of
                           is interesting when dealing with threaded display
            :param ascent: performs an ascended search; will add to fetched msgs
                           all their parents until root_ids
            :param root_ids: for ascent search
            :return: list of mail.messages sorted by date
        """
        notification_obj = self.pool.get('mail.notification')
        msg_obj = self.pool.get('mail.message')
        # update message search
        for arg in msg_search_domain:
            if isinstance(arg, (tuple, list)):
                arg[0] = 'message_id.' + arg[0]
        # compose final domain
        domain = [('user_id', '=', uid)] + msg_search_domain
        # get notifications
        notification_ids = notification_obj.search(cr, uid, domain, limit=limit, offset=offset, context=context)
        notifications = notification_obj.browse(cr, uid, notification_ids, context=context)
        msg_ids = [notification.message_id.id for notification in notifications]
        # get messages
        msg_ids = msg_obj.search(cr, uid, [('id', 'in', msg_ids)], context=context)
        if (fetch_ancestors): msg_ids = self._message_search_ancestor_ids(cr, uid, ids, msg_ids, ancestor_ids, context=context)
        msgs = msg_obj.read(cr, uid, msg_ids, context=context)
        return msgs

    def _message_find_user_id(self, cr, uid, message, context=None):
        from_local_part = to_email(decode(message.get('From')))[0]
        user_ids = self.pool.get('res.users').search(cr, uid, [('login', '=', from_local_part)], context=context)
        return user_ids[0] if user_ids else uid

    #------------------------------------------------------
    # Mail gateway
    #------------------------------------------------------
    # message_process will call either message_new or message_update.

    def message_route(self, cr, uid, message, model=None, thread_id=None,
                      custom_values=None, context=None):
        """Attempt to figure out the correct target model, thread_id,
        custom_values and user_id to use for an incoming message.
        Multiple values may be returned, if a message had multiple
        recipients matching existing mail.aliases, for example.

        The following heuristics are used, in this order:
             1. If the message replies to an existing thread_id, and
                properly contains the thread model in the 'In-Reply-To'
                header, use this model/thread_id pair, and ignore
                custom_value (not needed as no creation will take place)
             2. Look for a mail.alias entry matching the message
                recipient, and use the corresponding model, thread_id,
                custom_values and user_id.
             3. Fallback to the ``model``, ``thread_id`` and ``custom_values``
                provided.
             4. If all the above fails, raise an exception.

           :param string message: an email.message instance
           :param string model: the fallback model to use if the message
               does not match any of the currently configured mail aliases
               (may be None if a matching alias is supposed to be present)
           :type dict custom_values: optional dictionary of default field values
                to pass to ``message_new`` if a new record needs to be created.
                Ignored if the thread record already exists, and also if a
                matching mail.alias was found (aliases define their own defaults)
           :param int thread_id: optional ID of the record/thread from ``model``
               to which this mail should be attached. Only used if the message
               does not reply to an existing thread and does not match any mail alias.
           :return: list of [model, thread_id, custom_values, user_id]
        """
        assert isinstance(message, Message), 'message must be an email.message.Message at this point'
        message_id = message.get('Message-Id')

        # 1. Verify if this is a reply to an existing thread
        references = decode_header(message, 'References') or decode_header(message, 'In-Reply-To')
        ref_match = references and tools.reference_re.search(references)
        if ref_match:
            thread_id = int(ref_match.group(1))
            model = ref_match.group(2) or model
            model_pool = self.pool.get(model)
            if thread_id and model and model_pool and model_pool.exists(cr, uid, thread_id) \
                and hasattr(model_pool, 'message_update'):
                _logger.debug('Routing mail with Message-Id %s: direct reply to model: %s, thread_id: %s, custom_values: %s, uid: %s',
                              message_id, model, thread_id, custom_values, uid)
                return [(model, thread_id, custom_values, uid)]

        # 2. Look for a matching mail.alias entry
        # Delivered-To is a safe bet in most modern MTAs, but we have to fallback on To + Cc values
        # for all the odd MTAs out there, as there is no standard header for the envelope's `rcpt_to` value.
        rcpt_tos = decode_header(message, 'Delivered-To') or \
             ','.join([decode_header(message, 'To'),
                       decode_header(message, 'Cc'),
                       decode_header(message, 'Resent-To'),
                       decode_header(message, 'Resent-Cc')])
        local_parts = [e.split('@')[0] for e in to_email(rcpt_tos)]
        if local_parts:
            mail_alias = self.pool.get('mail.alias')
            alias_ids = mail_alias.search(cr, uid, [('alias_name', 'in', local_parts)])
            if alias_ids:
                routes = []
                for alias in mail_alias.browse(cr, uid, alias_ids, context=context):
                    user_id = alias.alias_user_id.id
                    if not user_id:
                        user_id = self._message_find_user_id(cr, uid, message, context=context)
                    routes.append((alias.alias_model_id.model, alias.alias_force_thread_id, \
                                   eval(alias.alias_defaults), user_id))
                _logger.debug('Routing mail with Message-Id %s: direct alias match: %r', message_id, routes)
                return routes

        # 3. Fallback to the provided parameters, if they work
        model_pool = self.pool.get(model)
        if not thread_id:
            # Legacy: fallback to matching [ID] in the Subject
            match = tools.res_re.search(decode_header(message, 'Subject'))
            thread_id = match and match.group(1)
        assert thread_id and hasattr(model_pool, 'message_update') or hasattr(model_pool, 'message_new'), \
            "No possible route found for incoming message with Message-Id %s. " \
            "Create an appropriate mail.alias or force the destination model." % message_id
        if thread_id and not model_pool.exists(cr, uid, thread_id):
            _logger.warning('Received mail reply to missing document %s! Ignoring and creating new document instead for Message-Id %s',
                            thread_id, message_id)
            thread_id = None
        _logger.debug('Routing mail with Message-Id %s: fallback to model:%s, thread_id:%s, custom_values:%s, uid:%s',
                      message_id, model, thread_id, custom_values, uid)
        return [(model, thread_id, custom_values, uid)]


    def message_process(self, cr, uid, model, message, custom_values=None,
                        save_original=False, strip_attachments=False,
                        thread_id=None, context=None):
        """Process an incoming RFC2822 email message, relying on
           ``mail.message.parse()`` for the parsing operation,
           and ``message_route()`` to figure out the target model.

           Once the target model is known, its ``message_new`` method
           is called with the new message (if the thread record did not exist)
            or its ``message_update`` method (if it did). Finally,
           ``message_forward`` is called to automatically notify other
           people that should receive this message.

           :param string model: the fallback model to use if the message
               does not match any of the currently configured mail aliases
               (may be None if a matching alias is supposed to be present)
           :param message: source of the RFC2822 message
           :type message: string or xmlrpclib.Binary
           :type dict custom_values: optional dictionary of field values
                to pass to ``message_new`` if a new record needs to be created.
                Ignored if the thread record already exists, and also if a
                matching mail.alias was found (aliases define their own defaults)
           :param bool save_original: whether to keep a copy of the original
                email source attached to the message after it is imported.
           :param bool strip_attachments: whether to strip all attachments
                before processing the message, in order to save some space.
           :param int thread_id: optional ID of the record/thread from ``model``
               to which this mail should be attached. When provided, this
               overrides the automatic detection based on the message
               headers.
        """
        if context is None: context = {}

        # extract message bytes - we are forced to pass the message as binary because
        # we don't know its encoding until we parse its headers and hence can't
        # convert it to utf-8 for transport between the mailgate script and here.
        if isinstance(message, xmlrpclib.Binary):
            message = str(message.data)
        # Warning: message_from_string doesn't always work correctly on unicode,
        # we must use utf-8 strings here :-(
        if isinstance(message, unicode):
            message = message.encode('utf-8')
        msg_txt = email.message_from_string(message)
        routes = self.message_route(cr, uid, msg_txt, model,
                                    thread_id, custom_values,
                                    context=context)
        msg = self.pool.get('mail.message').parse_message(msg_txt, save_original=save_original, context=context)
        msg['state'] = 'received'
        if strip_attachments and 'attachments' in msg:
            del msg['attachments']
        for model, thread_id, custom_values, user_id in routes:
            if self._name != model:
                context.update({'thread_model': model})
            model_pool = self.pool.get(model)
            assert thread_id and hasattr(model_pool, 'message_update') or hasattr(model_pool, 'message_new'), \
                "Undeliverable mail with Message-Id %s, model %s does not accept incoming emails" % \
                    (msg['message-id'], model)
            if thread_id and hasattr(model_pool, 'message_update'):
                model_pool.message_update(cr, user_id, [thread_id], msg, context=context)
            else:
                thread_id = model_pool.message_new(cr, user_id, msg, custom_values, context=context)

        return True

    def message_new(self, cr, uid, msg_dict, custom_values=None, context=None):
        """Called by ``message_process`` when a new message is received
           for a given thread model, if the message did not belong to
           an existing thread.
           The default behavior is to create a new record of the corresponding
           model (based on some very basic info extracted from the message),
           then attach the message to the newly created record
           (by calling ``message_append_dict``).
           Additional behavior may be implemented by overriding this method.

           :param dict msg_dict: a map containing the email details and
                                 attachments. See ``message_process`` and
                                ``mail.message.parse`` for details.
           :param dict custom_values: optional dictionary of additional
                                      field values to pass to create()
                                      when creating the new thread record.
                                      Be careful, these values may override
                                      any other values coming from the message.
           :param dict context: if a ``thread_model`` value is present
                                in the context, its value will be used
                                to determine the model of the record
                                to create (instead of the current model).
           :rtype: int
           :return: the id of the newly created thread object
        """
        if context is None:
            context = {}
        model = context.get('thread_model') or self._name
        model_pool = self.pool.get(model)
        fields = model_pool.fields_get(cr, uid, context=context)
        data = model_pool.default_get(cr, uid, fields, context=context)
        if 'name' in fields and not data.get('name'):
            data['name'] = msg_dict.get('subject', '')
        if custom_values and isinstance(custom_values, dict):
            data.update(custom_values)
        res_id = model_pool.create(cr, uid, data, context=context)
        self.message_append_dict(cr, uid, [res_id], msg_dict, context=context)
        return res_id

    def message_update(self, cr, uid, ids, msg_dict, update_vals=None, context=None):
        """Called by ``message_process`` when a new message is received
           for an existing thread. The default behavior is to create a
           new mail.message in the given thread (by calling
           ``message_append_dict``)
           Additional behavior may be implemented by overriding this
           method.
           :param dict msg_dict: a map containing the email details and
                               attachments. See ``message_process`` and
                               ``mail.message.parse()`` for details.
           :param dict update_vals: a dict containing values to update records
                              given their ids; if the dict is None or is
                              void, no write operation is performed.
        """
        if update_vals:
            self.write(cr, uid, ids, update_vals, context=context)
        return self.message_append_dict(cr, uid, ids, msg_dict, context=context)

    def message_thread_followers(self, cr, uid, ids, context=None):
        """ Returns a list of email addresses of the people following
            this thread, including the sender of each mail, and the
            people who were in CC of the messages, if any.
        """
        res = {}
        if isinstance(ids, (str, int, long)):
            ids = [long(ids)]
        for thread in self.browse(cr, uid, ids, context=context):
            l = set()
            for message in thread.message_ids:
                l.add((message.user_id and message.user_id.email) or '')
                l.add(message.email_from or '')
                l.add(message.email_cc or '')
            res[thread.id] = filter(None, l)
        return res

    def message_forward(self, cr, uid, model, thread_ids, msg, email_error=False, context=None):
        """Sends an email to all people following the given threads.
           The emails are forwarded immediately, not queued for sending,
           and not archived.

        :param str model: thread model
        :param list thread_ids: ids of the thread records
        :param msg: email.message.Message object to forward
        :param email_error: optional email address to notify in case
                            of any delivery error during the forward.
        :return: True
        """
        model_pool = self.pool.get(model)
        smtp_server_obj = self.pool.get('ir.mail_server')
        for res in model_pool.browse(cr, uid, thread_ids, context=context):
            if hasattr(model_pool, 'message_thread_followers'):
                followers = model_pool.message_thread_followers(cr, uid, [res.id])[res.id]
            else:
                followers = self.message_thread_followers(cr, uid, [res.id])[res.id]
            message_followers_emails = to_email(','.join(filter(None, followers)))
            message_recipients = to_email(','.join(filter(None,
                                                                       [decode(msg['from']),
                                                                        decode(msg['to']),
                                                                        decode(msg['cc'])])))
            forward_to = [i for i in message_followers_emails if (i and (i not in message_recipients))]
            if forward_to:
                # TODO: we need an interface for this for all types of objects, not just leads
                if model_pool._columns.get('section_id'):
                    del msg['reply-to']
                    msg['reply-to'] = res.section_id.reply_to

                smtp_from, = to_email(msg['from'])
                msg['from'] = smtp_from
                msg['to'] =  ", ".join(forward_to)
                msg['message-id'] = tools.generate_tracking_message_id(res.id)
                if not smtp_server_obj.send_email(cr, uid, msg) and email_error:
                    subj = msg['subject']
                    del msg['subject'], msg['to'], msg['cc'], msg['bcc']
                    msg['subject'] = _('[OpenERP-Forward-Failed] %s') % subj
                    msg['to'] = email_error
                    smtp_server_obj.send_email(cr, uid, msg)
        return True

    def message_partner_by_email(self, cr, uid, email, context=None):
        """Attempts to return the id of a partner address matching
           the given ``email``, and the corresponding partner id.
           Can be used by classes using the ``mail.thread`` mixin
           to lookup the partner and use it in their implementation
           of ``message_new`` to link the new record with a
           corresponding partner.
           The keys used in the returned dict are meant to map
           to usual names for relationships towards a partner
           and one of its addresses.

           :param email: email address for which a partner
                         should be searched for.
           :rtype: dict
           :return: a map of the following form::

                      { 'partner_address_id': id or False,
                        'partner_id': pid or False }
        """
        partner_pool = self.pool.get('res.partner')
        res = {'partner_id': False}
        if email:
            email = to_email(email)[0]
            contact_ids = partner_pool.search(cr, uid, [('email', '=', email)])
            if contact_ids:
                contact = partner_pool.browse(cr, uid, contact_ids[0])
                res['partner_id'] = contact.id
        return res

    # for backwards-compatibility with old scripts
    process_email = message_process

    #------------------------------------------------------
    # Note specific
    #------------------------------------------------------

    def log(self, cr, uid, id, message, secondary=False, context=None):
        _logger.warning("log() is deprecated. As this module inherit from \
                        mail.thread, the message will be managed by this \
                        module instead of by the res.log mechanism. Please \
                        use the mail.thread OpenChatter API instead of the \
                        now deprecated res.log.")
        self.message_append_note(cr, uid, [id], 'res.log', message, context=context)

    def message_append_note(self, cr, uid, ids, subject=None, body=None, parent_id=False,
                            type='notification', content_subtype='html', context=None):
        if content_subtype == 'html':
            body_html = body
            body_text = body
        else:
            body_html = body
            body_text = body
        return self.message_append(cr, uid, ids, subject, body_html, body_text,
                                    type, parent_id=parent_id,
                                    content_subtype=content_subtype, context=context)

    #------------------------------------------------------
    # Subscription mechanism
    #------------------------------------------------------

<<<<<<< HEAD
    # FP Note: replaced by message_follower_ids
    # def message_get_subscribers(self, cr, uid, ids, context=None):

    def message_read_subscribers(self, cr, uid, ids, fields=['id', 'name', 'image_small'], context=None):
        """ Returns the current document followers as a read result. Used
            mainly for Chatter having only one method to call to have
            details about users.
        """
        user_ids = self.message_get_subscribers(cr, uid, ids, context=context)
        return self.pool.get('res.users').read(cr, uid, user_ids, fields=fields, context=context)

    def message_is_subscriber(self, cr, uid, ids, user_id = None, context=None):
        """ Check if uid or user_id (if set) is a subscriber to the current
            document.

            :param user_id: if set, check is done on user_id; if not set
                            check is done on uid
=======
    def message_get_monitored_follower_fields(self, cr, uid, ids, context=None):
        """ Returns a list of fields containing a res.user.id. Those fields
            will be checked to automatically subscribe those users.
>>>>>>> f4f7de13
        """
        return []

    def message_subscribe(self, cr, uid, ids, partner_ids=None, context=None):
        """
            :param user_ids: a list of user_ids; if not set, subscribe
                             uid instead
            :param return: new value of followers, for Chatter
        """
<<<<<<< HEAD
        subscription_obj = self.pool.get('mail.subscription')
        create_ids = []
        for id in ids:
            already_subscribed_user_ids = self.message_get_subscribers(cr, uid, [id], context=context)
            for user_id in to_subscribe_uids:
                if user_id in already_subscribed_user_ids: continue
                create_ids.append(subscription_obj.create(cr, uid, {'res_model': self._name, 'res_id': id, 'user_id': user_id}, context=context))
        return create_ids
=======
        to_subscribe_uids = [uid] if user_ids is None else user_ids
        write_res = self.write(cr, uid, ids, {'message_follower_ids': self.message_subscribe_get_command(cr, uid, to_subscribe_uids, context)}, context=context)
        return [follower.id for thread in self.browse(cr, uid, ids, context=context) for follower in thread.message_follower_ids]

    def message_subscribe_get_command(self, cr, uid, follower_ids, context=None):
        """ Generate the many2many command to add followers. """
        return [(4, id) for id in follower_ids]
>>>>>>> f4f7de13

    def message_unsubscribe(self, cr, uid, ids, user_ids = None, context=None):
        """ Unsubscribe the user (or user_ids) from the current document.

            :param user_ids: a list of user_ids; if not set, subscribe
                             uid instead
            :param return: new value of followers, for Chatter
        """
        to_unsubscribe_uids = [uid] if user_ids is None else user_ids
        write_res = self.write(cr, uid, ids, {'message_follower_ids': self.message_unsubscribe_get_command(cr, uid, to_unsubscribe_uids, context)}, context=context)
        return [follower.id for thread in self.browse(cr, uid, ids, context=context) for follower in thread.message_follower_ids]

    def message_unsubscribe_get_command(self, cr, uid, follower_ids, context=None):
        """ Generate the many2many command to remove followers. """
        return [(3, id) for id in follower_ids]

    #------------------------------------------------------
    # Notification API
    #------------------------------------------------------

<<<<<<< HEAD
=======
    def message_create_notify_by_email(self, cr, uid, new_msg_values, user_to_notify_ids, context=None):
        """ When creating a new message and pushing notifications, emails
            must be send if users have chosen to receive notifications
            by email via the notification_email_pref field.
            
            ``notification_email_pref`` can have 3 values :
            - all: receive all notification by email (for example for shared
              users)
            - to_me: messages send directly to me (@login, messages on res.users)
            - never: never receive notifications
            Note that an user should never receive notifications for messages
            he has created.
            
            :param new_msg_values: dictionary of message values, those that
                                   are given to the create method
            :param user_to_notify_ids: list of user_ids, user that will
                                       receive a notification on their Wall
        """
        message_obj = self.pool.get('mail.message')
        res_users_obj = self.pool.get('res.users')
        body = new_msg_values.get('body_html', '') if new_msg_values.get('content_subtype') == 'html' else new_msg_values.get('body_text', '')
        
        # remove message writer
        if user_to_notify_ids.count(new_msg_values.get('user_id')) > 0:
            user_to_notify_ids.remove(new_msg_values.get('user_id'))

        # try to find an email_to
        email_to = ''
        for user in res_users_obj.browse(cr, uid, user_to_notify_ids, context=context):
            # TO BE REFACTORED BY FP, JUSTE REMOVED TO_ME, NOT SURE WHAT S NEW BEHAVIOR
            if not user.notification_email_pref == 'all':
                continue
            if not user.email:
                continue
            email_to = '%s, %s' % (email_to, user.email)
            email_to = email_to.lstrip(', ')
        
        # did not find any email address: not necessary to create an email
        if not email_to:
            return
        
        # try to find an email_from
        current_user = res_users_obj.browse(cr, uid, [uid], context=context)[0]
        email_from = new_msg_values.get('email_from')
        if not email_from:
            email_from = current_user.email
        
        # get email content, create it (with mail_message.create)
        email_values = self.message_create_notify_get_email_dict(cr, uid, new_msg_values, email_from, email_to, context)
        email_id = message_obj.create(cr, uid, email_values, context=context)
        return email_id
    
    def message_create_notify_get_email_dict(self, cr, uid, new_msg_values, email_from, email_to, context=None):
        values = dict(new_msg_values)
        
        body_html = new_msg_values.get('body_html', '')
        if body_html:
            body_html += '\n\n----------\nThis email was send automatically by OpenERP, because you have subscribed to a document.'
        body_text = new_msg_values.get('body_text', '')
        if body_text:
            body_text += '\n\n----------\nThis email was send automatically by OpenERP, because you have subscribed to a document.'
        values.update({
            'type': 'email',
            'state': 'outgoing',
            'email_from': email_from,
            'email_to': email_to,
            'subject': 'New message',
            'content_subtype': new_msg_values.get('content_subtype', 'plain'),
            'body_html': body_html,
            'body_text': body_text,
            'auto_delete': True,
            'res_model': '',
            'res_id': False,
        })
        return values

>>>>>>> f4f7de13
    def message_remove_pushed_notifications(self, cr, uid, ids, msg_ids, remove_childs=True, context=None):
        notif_obj = self.pool.get('mail.notification')
        msg_obj = self.pool.get('mail.message')
        if remove_childs:
            notif_msg_ids = msg_obj.search(cr, uid, [('id', 'child_of', msg_ids)], context=context)
        else:
            notif_msg_ids = msg_ids
        to_del_notif_ids = notif_obj.search(cr, uid, ['&', ('user_id', '=', uid), ('message_id', 'in', notif_msg_ids)], context=context)
        return notif_obj.unlink(cr, uid, to_del_notif_ids, context=context)

    #------------------------------------------------------
    # Thread_state
    #------------------------------------------------------

    # FP Note: this should be a invert function on message_state field
    def message_mark_as_read(self, cr, uid, ids, context=None):
        """ Set as read. """
        notobj = self.pool.get('mail.notification')
        cr.execute('''
            update mail_notification set 
                read=true
            where
                message_id in (select id from mail_message where res_id in %s and model=%s)
                user_id = %s
        ''', (ids, self._name, uid)
        return True
<|MERGE_RESOLUTION|>--- conflicted
+++ resolved
@@ -121,7 +121,6 @@
     _description = 'Email Thread'
     # TODO: may be we should make it _inherit ir.needaction
 
-<<<<<<< HEAD
     def _get_is_subscriber(self, cr, uid, ids, name, args, context=None):
         subobj = self.pool.get('mail.subscription')
         subids = subobj.search(cr, uid, [
@@ -156,19 +155,6 @@
             message_ids = thread.message_ids
             subscriber_ids = thread.message_follower_ids
             res[id]['message_summary'] = "<span><span class='oe_e'>9</span> %d</span> <span><span class='oe_e'>+</span> %d</span>" % (len(message_ids), len(subscriber_ids)),
-=======
-    def _get_message_data(self, cr, uid, ids, field_names, args, context=None):
-        res = dict.fromkeys(ids)
-        for id in ids:
-            res[id] = {'message_ids': self.message_search(cr, uid, [id], context=context)}
-        for thread in self.browse(cr, uid, ids, context=context):
-            message_follower_ids = [follower.id for follower in thread.message_follower_ids]
-            res[thread.id].update({
-                'message_is_follower': uid in message_follower_ids,
-                'message_summary': "<span><span class='oe_e'>9</span> %d</span> <span><span class='oe_e'>+</span> %d</span>" % 
-                    (len(res[thread.id]['message_ids']), len(thread.message_follower_ids))
-                })
->>>>>>> f4f7de13
         return res
 
     # FP Note: todo
@@ -176,8 +162,7 @@
         return [('id','in',[])]
 
     _columns = {
-<<<<<<< HEAD
-        'message_is_subscriber': fields.function(_get_is_subscriber,
+        'message_is_follower': fields.function(_get_is_follower,
             type='boolean', string='Is a Follower'),
         'message_follower_ids': fields.one2many('mail.subscription', 'res_id',
             domain=lambda self: [('res_model','=',self._name)],
@@ -191,35 +176,10 @@
             multi="_get_message_data"),
         'message_summary': fields.function(_get_message_data, method=True,
             type='text', string='Summary', multi="_get_message_data",
-=======
-        'message_ids': fields.function(_get_message_data,
-			fnct_search=_search_message_ids,
-            type='one2many', obj='mail.message', _fields_id = 'res_id',
-            string='Messages', multi="_get_message_data",
-            help="Field holding discussion about the current document."),
-        'message_follower_ids': many2many_reference('res.users',
-            rel='mail_followers', id1='res_id', id2='user_id', string="Followers",
-            help="Followers of the document. The followers have full access to " \
-                 "the document details, as well as the conversation."),
-        'message_is_follower': fields.function(_get_message_data, method=True,
-            type='boolean', string='I am Follower', multi='_get_message_data',
-            help='True if the current user is following the current document.'),
-        'message_state': fields.boolean('Read',
-            help="When checked, new messages require your attention."),
-        'message_summary': fields.function(_get_message_data, method=True,
-            type='text', string='Summary', multi='_get_message_data',
->>>>>>> f4f7de13
             help="Holds the Chatter summary (number of messages, ...). "\
                  "This summary is directly in html format in order to "\
                  "be inserted in kanban views."),
     }
-<<<<<<< HEAD
-=======
-
-    _defaults = {
-        'message_state': True,
-    }
->>>>>>> f4f7de13
 
     #------------------------------------------------------
     # Automatic subscription when creating/reading
@@ -231,37 +191,30 @@
             - followers given by the monitored fields
         """
         thread_id = super(mail_thread, self).create(cr, uid, vals, context=context)
-<<<<<<< HEAD
         self.message_subscribe(cr, uid, [thread_id], [uid], context=context)
         return thread_id
 
-=======
-        followers_command = self.message_get_automatic_followers(cr, uid, thread_id, vals, fetch_missing=False, context=context)
-        if followers_command:
-            self.write(cr, uid, [thread_id], {'message_follower_ids': followers_command}, context=context)
-        return thread_id
-
-    def write(self, cr, uid, ids, vals, context=None):
-        """ Override of write to subscribe :
-            - the writer
-            - followers given by the monitored fields
-        """
-        if isinstance(ids, (int, long)):
-            ids = [ids]
-        for id in ids:
-            # copy original vals because we are going to modify it
-            specific_vals = dict(vals)
-            # we modify followers: do not subscribe the uid
-            if specific_vals.get('message_follower_ids'):
-                followers_command = self.message_get_automatic_followers(cr, uid, id, specific_vals, add_uid=False, context=context)
-                specific_vals['message_follower_ids'] += followers_command
-            else:
-                followers_command = self.message_get_automatic_followers(cr, uid, id, specific_vals, context=context)
-                specific_vals['message_follower_ids'] = followers_command
-            write_res = super(mail_thread, self).write(cr, uid, ids, specific_vals, context=context)
-        return True
-
->>>>>>> f4f7de13
+    # FP Note: not sure we need this?
+    #def write(self, cr, uid, ids, vals, context=None):
+    #    """ Override of write to subscribe :
+    #        - the writer
+    #        - followers given by the monitored fields
+    #    """
+    #    if isinstance(ids, (int, long)):
+    #        ids = [ids]
+    #    for id in ids:
+    #        # copy original vals because we are going to modify it
+    #        specific_vals = dict(vals)
+    #        # we modify followers: do not subscribe the uid
+    #        if specific_vals.get('message_follower_ids'):
+    #            followers_command = self.message_get_automatic_followers(cr, uid, id, specific_vals, add_uid=False, context=context)
+    #            specific_vals['message_follower_ids'] += followers_command
+    #        else:
+    #            followers_command = self.message_get_automatic_followers(cr, uid, id, specific_vals, context=context)
+    #            specific_vals['message_follower_ids'] = followers_command
+    #        write_res = super(mail_thread, self).write(cr, uid, ids, specific_vals, context=context)
+    #    return True
+
     def unlink(self, cr, uid, ids, context=None):
         """Override unlink, to automatically delete messages
            that are linked with res_model and res_id, not through
@@ -329,7 +282,6 @@
            - automatically subscribe the message writer
            - push the message to followers
         """
-<<<<<<< HEAD
         context = context or {}
         message_obj = self.pool.get('mail.message')
         vals['model'] = self._name
@@ -341,64 +293,6 @@
         if self._needaction:
             return [('message_state','=',True)]
         return []
-=======
-        if context is None:
-            context = {}
-
-        # create message
-        msg_id = self.pool.get('mail.message').create(cr, uid, vals, context=context)
-
-        # automatically subscribe the writer of the message
-        if vals.get('user_id'):
-            record = self.browse(cr, uid, thread_id, context=context)
-            follower_ids = [follower.id for follower in record.message_follower_ids]
-            if vals.get('user_id') not in follower_ids:
-                self.message_subscribe(cr, uid, [thread_id], [vals.get('user_id')], context=context)
-
-        # Set as unread if writer is not the document responsible
-        self.message_create_set_unread(cr, uid, [thread_id], context=context)
-        
-        # special: if install mode, do not push demo data
-        if context.get('install_mode', False):
-            return msg_id
-        
-        # get users that will get a notification pushed
-        notification_obj = self.pool.get('mail.notification')
-        user_to_push_ids = self.message_get_user_ids_to_notify(cr, uid, [thread_id], vals, context=context)
-        for id in user_to_push_ids:
-            notification_obj.create(cr, uid, {'user_id': id, 'message_id': msg_id}, context=context)
-        
-        # create the email to send
-        self.message_create_notify_by_email(cr, uid, vals, user_to_push_ids, context=context)
-        
-        return msg_id
-    
-    def message_get_user_ids_to_notify(self, cr, uid, thread_ids, new_msg_vals, context=None):
-        # get body
-        body = new_msg_vals.get('body_html', '') if new_msg_vals.get('content_subtype') == 'html' else new_msg_vals.get('body_text', '')
-        
-        # get subscribers
-        subscr_obj = self.pool.get('mail.followers')
-        subscr_ids = subscr_obj.search(cr, uid, ['&', ('res_model', '=', self._name), ('res_id', 'in', thread_ids)], context=context)
-        notif_user_ids = [sub['user_id'][0] for sub in subscr_obj.read(cr, uid, subscr_ids, ['user_id'], context=context)]
-    
-        # add users requested to perform an action (need_action mechanism)
-        if hasattr(self, 'get_needaction_user_ids') and self._columns.get('user_id'):
-            user_ids_dict = self.get_needaction_user_ids(cr, uid, thread_ids, context=context)
-            for id, user_ids in user_ids_dict.iteritems():
-                notif_user_ids += user_ids
-        
-        # add users notified of the parent messages (because: if parent message contains @login, login must receive the replies)
-        if new_msg_vals.get('parent_id'):
-            notif_obj = self.pool.get('mail.notification')
-            parent_notif_ids = notif_obj.search(cr, uid, [('message_id', '=', new_msg_vals.get('parent_id'))], context=context)
-            parent_notifs = notif_obj.read(cr, uid, parent_notif_ids, context=context)
-            notif_user_ids += [parent_notif['user_id'][0] for parent_notif in parent_notifs]
-
-        # remove duplicate entries
-        notif_user_ids = list(set(notif_user_ids))
-        return notif_user_ids
->>>>>>> f4f7de13
 
     #------------------------------------------------------
     # Generic message api
@@ -1070,7 +964,6 @@
     # Subscription mechanism
     #------------------------------------------------------
 
-<<<<<<< HEAD
     # FP Note: replaced by message_follower_ids
     # def message_get_subscribers(self, cr, uid, ids, context=None):
 
@@ -1088,11 +981,15 @@
 
             :param user_id: if set, check is done on user_id; if not set
                             check is done on uid
-=======
+        """
+        sub_user_id = uid if user_id is None else user_id
+        if sub_user_id in self.message_get_subscribers(cr, uid, ids, context=context):
+            return True
+        return False
+
     def message_get_monitored_follower_fields(self, cr, uid, ids, context=None):
         """ Returns a list of fields containing a res.user.id. Those fields
             will be checked to automatically subscribe those users.
->>>>>>> f4f7de13
         """
         return []
 
@@ -1102,7 +999,6 @@
                              uid instead
             :param return: new value of followers, for Chatter
         """
-<<<<<<< HEAD
         subscription_obj = self.pool.get('mail.subscription')
         create_ids = []
         for id in ids:
@@ -1111,15 +1007,6 @@
                 if user_id in already_subscribed_user_ids: continue
                 create_ids.append(subscription_obj.create(cr, uid, {'res_model': self._name, 'res_id': id, 'user_id': user_id}, context=context))
         return create_ids
-=======
-        to_subscribe_uids = [uid] if user_ids is None else user_ids
-        write_res = self.write(cr, uid, ids, {'message_follower_ids': self.message_subscribe_get_command(cr, uid, to_subscribe_uids, context)}, context=context)
-        return [follower.id for thread in self.browse(cr, uid, ids, context=context) for follower in thread.message_follower_ids]
-
-    def message_subscribe_get_command(self, cr, uid, follower_ids, context=None):
-        """ Generate the many2many command to add followers. """
-        return [(4, id) for id in follower_ids]
->>>>>>> f4f7de13
 
     def message_unsubscribe(self, cr, uid, ids, user_ids = None, context=None):
         """ Unsubscribe the user (or user_ids) from the current document.
@@ -1140,85 +1027,6 @@
     # Notification API
     #------------------------------------------------------
 
-<<<<<<< HEAD
-=======
-    def message_create_notify_by_email(self, cr, uid, new_msg_values, user_to_notify_ids, context=None):
-        """ When creating a new message and pushing notifications, emails
-            must be send if users have chosen to receive notifications
-            by email via the notification_email_pref field.
-            
-            ``notification_email_pref`` can have 3 values :
-            - all: receive all notification by email (for example for shared
-              users)
-            - to_me: messages send directly to me (@login, messages on res.users)
-            - never: never receive notifications
-            Note that an user should never receive notifications for messages
-            he has created.
-            
-            :param new_msg_values: dictionary of message values, those that
-                                   are given to the create method
-            :param user_to_notify_ids: list of user_ids, user that will
-                                       receive a notification on their Wall
-        """
-        message_obj = self.pool.get('mail.message')
-        res_users_obj = self.pool.get('res.users')
-        body = new_msg_values.get('body_html', '') if new_msg_values.get('content_subtype') == 'html' else new_msg_values.get('body_text', '')
-        
-        # remove message writer
-        if user_to_notify_ids.count(new_msg_values.get('user_id')) > 0:
-            user_to_notify_ids.remove(new_msg_values.get('user_id'))
-
-        # try to find an email_to
-        email_to = ''
-        for user in res_users_obj.browse(cr, uid, user_to_notify_ids, context=context):
-            # TO BE REFACTORED BY FP, JUSTE REMOVED TO_ME, NOT SURE WHAT S NEW BEHAVIOR
-            if not user.notification_email_pref == 'all':
-                continue
-            if not user.email:
-                continue
-            email_to = '%s, %s' % (email_to, user.email)
-            email_to = email_to.lstrip(', ')
-        
-        # did not find any email address: not necessary to create an email
-        if not email_to:
-            return
-        
-        # try to find an email_from
-        current_user = res_users_obj.browse(cr, uid, [uid], context=context)[0]
-        email_from = new_msg_values.get('email_from')
-        if not email_from:
-            email_from = current_user.email
-        
-        # get email content, create it (with mail_message.create)
-        email_values = self.message_create_notify_get_email_dict(cr, uid, new_msg_values, email_from, email_to, context)
-        email_id = message_obj.create(cr, uid, email_values, context=context)
-        return email_id
-    
-    def message_create_notify_get_email_dict(self, cr, uid, new_msg_values, email_from, email_to, context=None):
-        values = dict(new_msg_values)
-        
-        body_html = new_msg_values.get('body_html', '')
-        if body_html:
-            body_html += '\n\n----------\nThis email was send automatically by OpenERP, because you have subscribed to a document.'
-        body_text = new_msg_values.get('body_text', '')
-        if body_text:
-            body_text += '\n\n----------\nThis email was send automatically by OpenERP, because you have subscribed to a document.'
-        values.update({
-            'type': 'email',
-            'state': 'outgoing',
-            'email_from': email_from,
-            'email_to': email_to,
-            'subject': 'New message',
-            'content_subtype': new_msg_values.get('content_subtype', 'plain'),
-            'body_html': body_html,
-            'body_text': body_text,
-            'auto_delete': True,
-            'res_model': '',
-            'res_id': False,
-        })
-        return values
-
->>>>>>> f4f7de13
     def message_remove_pushed_notifications(self, cr, uid, ids, msg_ids, remove_childs=True, context=None):
         notif_obj = self.pool.get('mail.notification')
         msg_obj = self.pool.get('mail.message')
