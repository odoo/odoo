# -*- coding: utf-8 -*-
##############################################################################
#
#    OpenERP, Open Source Management Solution
#    Copyright (C) 2010-today OpenERP SA (<http://www.openerp.com>)
#
#    This program is free software: you can redistribute it and/or modify
#    it under the terms of the GNU Affero General Public License as
#    published by the Free Software Foundation, either version 3 of the
#    License, or (at your option) any later version
#
#    This program is distributed in the hope that it will be useful,
#    but WITHOUT ANY WARRANTY; without even the implied warranty of
#    MERCHANTABILITY or FITNESS FOR A PARTICULAR PURPOSE.  See the
#    GNU Affero General Public License for more details
#
#    You should have received a copy of the GNU Affero General Public License
#    along with this program.  If not, see <http://www.gnu.org/licenses/>
#
##############################################################################

import logging
import re

from openerp import tools

from email.header import decode_header
from openerp import SUPERUSER_ID
from openerp.osv import osv, orm, fields, api
from openerp.tools import html_email_clean
from openerp.tools.translate import _
from HTMLParser import HTMLParser

_logger = logging.getLogger(__name__)

try:
    from mako.template import Template as MakoTemplate
except ImportError:
    _logger.warning("payment_acquirer: mako templates not available, payment acquirer will not work!")


""" Some tools for parsing / creating email fields """
def decode(text):
    """Returns unicode() string conversion of the the given encoded smtp header text"""
    if text:
        text = decode_header(text.replace('\r', ''))
        return ''.join([tools.ustr(x[0], x[1]) for x in text])

class MLStripper(HTMLParser):
    def __init__(self):
        self.reset()
        self.fed = []
    def handle_data(self, d):
        self.fed.append(d)
    def get_data(self):
        return ''.join(self.fed)

def strip_tags(html):
    s = MLStripper()
    s.feed(html)
    return s.get_data()

class mail_message(osv.Model):
    """ Messages model: system notification (replacing res.log notifications),
        comments (OpenChatter discussion) and incoming emails. """
    _name = 'mail.message'
    _description = 'Message'
    _inherit = ['ir.needaction_mixin']
    _order = 'id desc'
    _rec_name = 'record_name'

    _message_read_limit = 30
    _message_read_fields = ['id', 'parent_id', 'model', 'res_id', 'body', 'subject', 'date', 'to_read', 'email_from',
        'type', 'vote_user_ids', 'attachment_ids', 'author_id', 'partner_ids', 'record_name']
    _message_record_name_length = 18
    _message_read_more_limit = 1024

    def default_get(self, cr, uid, fields, context=None):
        # protection for `default_type` values leaking from menu action context (e.g. for invoices)
        if context and context.get('default_type') and context.get('default_type') not in self._columns['type'].selection:
            context = dict(context, default_type=None)
        return super(mail_message, self).default_get(cr, uid, fields, context=context)

    def _get_to_read(self, cr, uid, ids, name, arg, context=None):
        """ Compute if the message is unread by the current user. """
        res = dict((id, False) for id in ids)
        partner_id = self.pool['res.users'].browse(cr, SUPERUSER_ID, uid, context=context).partner_id.id
        notif_obj = self.pool.get('mail.notification')
        notif_ids = notif_obj.search(cr, uid, [
            ('partner_id', 'in', [partner_id]),
            ('message_id', 'in', ids),
            ('read', '=', False),
        ], context=context)
        for notif in notif_obj.browse(cr, uid, notif_ids, context=context):
            res[notif.message_id.id] = True
        return res

    def _search_to_read(self, cr, uid, obj, name, domain, context=None):
        """ Search for messages to read by the current user. Condition is
            inversed because we search unread message on a read column. """
        return ['&', ('notification_ids.partner_id.user_ids', 'in', [uid]), ('notification_ids.read', '=', not domain[0][2])]

    def _get_starred(self, cr, uid, ids, name, arg, context=None):
        """ Compute if the message is unread by the current user. """
        res = dict((id, False) for id in ids)
        partner_id = self.pool['res.users'].browse(cr, SUPERUSER_ID, uid, context=context).partner_id.id
        notif_obj = self.pool.get('mail.notification')
        notif_ids = notif_obj.search(cr, uid, [
            ('partner_id', 'in', [partner_id]),
            ('message_id', 'in', ids),
            ('starred', '=', True),
        ], context=context)
        for notif in notif_obj.browse(cr, uid, notif_ids, context=context):
            res[notif.message_id.id] = True
        return res

    def _search_starred(self, cr, uid, obj, name, domain, context=None):
        """ Search for messages to read by the current user. Condition is
            inversed because we search unread message on a read column. """
        return ['&', ('notification_ids.partner_id.user_ids', 'in', [uid]), ('notification_ids.starred', '=', domain[0][2])]

    _columns = {
        'type': fields.selection([
                        ('email', 'Email'),
                        ('comment', 'Comment'),
                        ('notification', 'System notification'),
                        ], 'Type',
            help="Message type: email for email message, notification for system "\
                 "message, comment for other messages such as user replies"),
        'email_from': fields.char('From',
            help="Email address of the sender. This field is set when no matching partner is found for incoming emails."),
        'reply_to': fields.char('Reply-To',
            help='Reply email address. Setting the reply_to bypasses the automatic thread creation.'),
        'author_id': fields.many2one('res.partner', 'Author', select=1,
            ondelete='set null',
            help="Author of the message. If not set, email_from may hold an email address that did not match any partner."),
        'author_avatar': fields.related('author_id', 'image_small', type="binary", string="Author's Avatar"),
        'partner_ids': fields.many2many('res.partner', string='Recipients'),
        'notified_partner_ids': fields.many2many('res.partner', 'mail_notification',
            'message_id', 'partner_id', 'Notified partners',
            help='Partners that have a notification pushing this message in their mailboxes'),
        'attachment_ids': fields.many2many('ir.attachment', 'message_attachment_rel',
            'message_id', 'attachment_id', 'Attachments'),
        'parent_id': fields.many2one('mail.message', 'Parent Message', select=True,
            ondelete='set null', help="Initial thread message."),
        'child_ids': fields.one2many('mail.message', 'parent_id', 'Child Messages'),
        'model': fields.char('Related Document Model', size=128, select=1),
        'res_id': fields.integer('Related Document ID', select=1),
        'record_name': fields.char('Message Record Name', help="Name get of the related document."),
        'notification_ids': fields.one2many('mail.notification', 'message_id',
            string='Notifications', auto_join=True,
            help='Technical field holding the message notifications. Use notified_partner_ids to access notified partners.'),
        'subject': fields.char('Subject'),
        'date': fields.datetime('Date'),
        'message_id': fields.char('Message-Id', help='Message unique identifier', select=1, readonly=1),
        'body': fields.html('Contents', help='Automatically sanitized HTML contents'),
        'to_read': fields.function(_get_to_read, fnct_search=_search_to_read,
            type='boolean', string='To read',
            help='Current user has an unread notification linked to this message'),
        'starred': fields.function(_get_starred, fnct_search=_search_starred,
            type='boolean', string='Starred',
            help='Current user has a starred notification linked to this message'),
        'subtype_id': fields.many2one('mail.message.subtype', 'Subtype',
            ondelete='set null', select=1,),
        'vote_user_ids': fields.many2many('res.users', 'mail_vote',
            'message_id', 'user_id', string='Votes',
            help='Users that voted for this message'),
        'mail_server_id': fields.many2one('ir.mail_server', 'Outgoing mail server', readonly=1),
    }

    def _needaction_domain_get(self, cr, uid, context=None):
        return [('to_read', '=', True)]

    def _get_default_from(self, cr, uid, context=None):
        this = self.pool.get('res.users').browse(cr, SUPERUSER_ID, uid, context=context)
        if this.alias_name and this.alias_domain:
            return '%s <%s@%s>' % (this.name, this.alias_name, this.alias_domain)
        elif this.email:
            return '%s <%s>' % (this.name, this.email)
        raise osv.except_osv(_('Invalid Action!'), _("Unable to send email, please configure the sender's email address or alias."))

    def _get_default_author(self, cr, uid, context=None):
        return self.pool.get('res.users').browse(cr, SUPERUSER_ID, uid, context=context).partner_id.id

    _defaults = {
        'type': 'email',
        'date': fields.datetime.now,
        'author_id': lambda self, cr, uid, ctx=None: self._get_default_author(cr, uid, ctx),
        'body': '',
        'email_from': lambda self, cr, uid, ctx=None: self._get_default_from(cr, uid, ctx),
    }

    #------------------------------------------------------
    # Vote/Like
    #------------------------------------------------------

    def vote_toggle(self, cr, uid, ids, context=None):
        ''' Toggles vote. Performed using read to avoid access rights issues.
            Done as SUPERUSER_ID because uid may vote for a message he cannot modify. '''
        for message in self.read(cr, uid, ids, ['vote_user_ids'], context=context):
            new_has_voted = not (uid in message.get('vote_user_ids'))
            if new_has_voted:
                self.write(cr, SUPERUSER_ID, message.get('id'), {'vote_user_ids': [(4, uid)]}, context=context)
            else:
                self.write(cr, SUPERUSER_ID, message.get('id'), {'vote_user_ids': [(3, uid)]}, context=context)
        return new_has_voted or False

    #------------------------------------------------------
    # download an attachment
    #------------------------------------------------------

    def download_attachment(self, cr, uid, id_message, attachment_id, context=None):
        """ Return the content of linked attachments. """
        # this will fail if you cannot read the message
        message_values = self.read(cr, uid, [id_message], ['attachment_ids'], context=context)[0]
        if attachment_id in message_values['attachment_ids']:
            attachment = self.pool.get('ir.attachment').browse(cr, SUPERUSER_ID, attachment_id, context=context)
            if attachment.datas and attachment.datas_fname:
                return {
                    'base64': attachment.datas,
                    'filename': attachment.datas_fname,
                }
        return False

    #------------------------------------------------------
    # Notification API
    #------------------------------------------------------

    @api.cr_uid_ids_context
    def set_message_read(self, cr, uid, msg_ids, read, create_missing=True, context=None):
        """ Set messages as (un)read. Technically, the notifications related
            to uid are set to (un)read. If for some msg_ids there are missing
            notifications (i.e. due to load more or thread parent fetching),
            they are created.

            :param bool read: set notification as (un)read
            :param bool create_missing: create notifications for missing entries
                (i.e. when acting on displayed messages not notified)

            :return number of message mark as read
        """
        notification_obj = self.pool.get('mail.notification')
        user_pid = self.pool['res.users'].browse(cr, SUPERUSER_ID, uid, context=context).partner_id.id
        domain = [('partner_id', '=', user_pid), ('message_id', 'in', msg_ids)]
        if not create_missing:
            domain += [('read', '=', not read)]
        notif_ids = notification_obj.search(cr, uid, domain, context=context)

        # all message have notifications: already set them as (un)read
        if len(notif_ids) == len(msg_ids) or not create_missing:
            notification_obj.write(cr, uid, notif_ids, {'read': read}, context=context)
            return len(notif_ids)

        # some messages do not have notifications: find which one, create notification, update read status
        notified_msg_ids = [notification.message_id.id for notification in notification_obj.browse(cr, uid, notif_ids, context=context)]
        to_create_msg_ids = list(set(msg_ids) - set(notified_msg_ids))
        for msg_id in to_create_msg_ids:
            notification_obj.create(cr, uid, {'partner_id': user_pid, 'read': read, 'message_id': msg_id}, context=context)
        notification_obj.write(cr, uid, notif_ids, {'read': read}, context=context)
        return len(notif_ids)

    @api.cr_uid_ids_context
    def set_message_starred(self, cr, uid, msg_ids, starred, create_missing=True, context=None):
        """ Set messages as (un)starred. Technically, the notifications related
            to uid are set to (un)starred.

            :param bool starred: set notification as (un)starred
            :param bool create_missing: create notifications for missing entries
                (i.e. when acting on displayed messages not notified)
        """
        notification_obj = self.pool.get('mail.notification')
        user_pid = self.pool['res.users'].browse(cr, SUPERUSER_ID, uid, context=context).partner_id.id
        domain = [('partner_id', '=', user_pid), ('message_id', 'in', msg_ids)]
        if not create_missing:
            domain += [('starred', '=', not starred)]
        values = {
            'starred': starred
        }
        if starred:
            values['read'] = False

        notif_ids = notification_obj.search(cr, uid, domain, context=context)

        # all message have notifications: already set them as (un)starred
        if len(notif_ids) == len(msg_ids) or not create_missing:
            notification_obj.write(cr, uid, notif_ids, values, context=context)
            return starred

        # some messages do not have notifications: find which one, create notification, update starred status
        notified_msg_ids = [notification.message_id.id for notification in notification_obj.browse(cr, uid, notif_ids, context=context)]
        to_create_msg_ids = list(set(msg_ids) - set(notified_msg_ids))
        for msg_id in to_create_msg_ids:
            notification_obj.create(cr, uid, dict(values, partner_id=user_pid, message_id=msg_id), context=context)
        notification_obj.write(cr, uid, notif_ids, values, context=context)
        return starred

    #------------------------------------------------------
    # Message loading for web interface
    #------------------------------------------------------

    def _message_read_dict_postprocess(self, cr, uid, messages, message_tree, context=None):
        """ Post-processing on values given by message_read. This method will
            handle partners in batch to avoid doing numerous queries.

            :param list messages: list of message, as get_dict result
            :param dict message_tree: {[msg.id]: msg browse record}
        """
        res_partner_obj = self.pool.get('res.partner')
        ir_attachment_obj = self.pool.get('ir.attachment')
        pid = self.pool['res.users'].browse(cr, SUPERUSER_ID, uid, context=context).partner_id.id

        # 1. Aggregate partners (author_id and partner_ids) and attachments
        partner_ids = set()
        attachment_ids = set()
        for key, message in message_tree.iteritems():
            if message.author_id:
                partner_ids |= set([message.author_id.id])
            if message.subtype_id and message.notified_partner_ids:  # take notified people of message with a subtype
                partner_ids |= set([partner.id for partner in message.notified_partner_ids])
            elif not message.subtype_id and message.partner_ids:  # take specified people of message without a subtype (log)
                partner_ids |= set([partner.id for partner in message.partner_ids])
            if message.attachment_ids:
                attachment_ids |= set([attachment.id for attachment in message.attachment_ids])
        # Read partners as SUPERUSER -> display the names like classic m2o even if no access
        partners = res_partner_obj.name_get(cr, SUPERUSER_ID, list(partner_ids), context=context)
        partner_tree = dict((partner[0], partner) for partner in partners)

        # 2. Attachments as SUPERUSER, because could receive msg and attachments for doc uid cannot see
        attachments = ir_attachment_obj.read(cr, SUPERUSER_ID, list(attachment_ids), ['id', 'datas_fname', 'name', 'file_type_icon'], context=context)
        attachments_tree = dict((attachment['id'], {
            'id': attachment['id'],
            'filename': attachment['datas_fname'],
            'name': attachment['name'],
            'file_type_icon': attachment['file_type_icon'],
        }) for attachment in attachments)

        # 3. Update message dictionaries
        for message_dict in messages:
            message_id = message_dict.get('id')
            message = message_tree[message_id]
            if message.author_id:
                author = partner_tree[message.author_id.id]
            else:
                author = (0, message.email_from)
            partner_ids = []
            if message.subtype_id:
                partner_ids = [partner_tree[partner.id] for partner in message.notified_partner_ids
                                if partner.id in partner_tree]
            else:
                partner_ids = [partner_tree[partner.id] for partner in message.partner_ids
                                if partner.id in partner_tree]
            attachment_ids = []
            for attachment in message.attachment_ids:
                if attachment.id in attachments_tree:
                    attachment_ids.append(attachments_tree[attachment.id])
            message_dict.update({
                'is_author': pid == author[0],
                'author_id': author,
                'partner_ids': partner_ids,
                'attachment_ids': attachment_ids,
                'user_pid': pid
                })
        return True

    def _message_read_dict(self, cr, uid, message, parent_id=False, context=None):
        """ Return a dict representation of the message. This representation is
            used in the JS client code, to display the messages. Partners and
            attachments related stuff will be done in post-processing in batch.

            :param dict message: mail.message browse record
        """
        # private message: no model, no res_id
        is_private = False
        if not message.model or not message.res_id:
            is_private = True
        # votes and favorites: res.users ids, no prefetching should be done
        vote_nb = len(message.vote_user_ids)
        has_voted = uid in [user.id for user in message.vote_user_ids]

        try:
            if parent_id:
                max_length = 300
            else:
                max_length = 100
            body_short = html_email_clean(message.body, remove=False, shorten=True, max_length=max_length)

        except Exception:
            body_short = '<p><b>Encoding Error : </b><br/>Unable to convert this message (id: %s).</p>' % message.id
            _logger.exception(Exception)

        return {'id': message.id,
                'type': message.type,
                'subtype': message.subtype_id.name if message.subtype_id else False,
                'body': message.body,
                'body_short': body_short,
                'model': message.model,
                'res_id': message.res_id,
                'record_name': message.record_name,
                'subject': message.subject,
                'date': message.date,
                'to_read': message.to_read,
                'parent_id': parent_id,
                'is_private': is_private,
                'author_id': False,
                'author_avatar': message.author_avatar,
                'is_author': False,
                'partner_ids': [],
                'vote_nb': vote_nb,
                'has_voted': has_voted,
                'is_favorite': message.starred,
                'attachment_ids': [],
            }

    def _message_read_add_expandables(self, cr, uid, messages, message_tree, parent_tree,
            message_unload_ids=[], thread_level=0, domain=[], parent_id=False, context=None):
        """ Create expandables for message_read, to load new messages.
            1. get the expandable for new threads
                if display is flat (thread_level == 0):
                    fetch message_ids < min(already displayed ids), because we
                    want a flat display, ordered by id
                else:
                    fetch message_ids that are not childs of already displayed
                    messages
            2. get the expandables for new messages inside threads if display
               is not flat
                for each thread header, search for its childs
                    for each hole in the child list based on message displayed,
                    create an expandable

            :param list messages: list of message structure for the Chatter
                widget to which expandables are added
            :param dict message_tree: dict [id]: browse record of this message
            :param dict parent_tree: dict [parent_id]: [child_ids]
            :param list message_unload_ids: list of message_ids we do not want
                to load
            :return bool: True
        """
        def _get_expandable(domain, message_nb, parent_id, max_limit):
            return {
                'domain': domain,
                'nb_messages': message_nb,
                'type': 'expandable',
                'parent_id': parent_id,
                'max_limit':  max_limit,
            }

        if not messages:
            return True
        message_ids = sorted(message_tree.keys())

        # 1. get the expandable for new threads
        if thread_level == 0:
            exp_domain = domain + [('id', '<', min(message_unload_ids + message_ids))]
        else:
            exp_domain = domain + ['!', ('id', 'child_of', message_unload_ids + parent_tree.keys())]
        ids = self.search(cr, uid, exp_domain, context=context, limit=1)
        if ids:
            # inside a thread: prepend
            if parent_id:
                messages.insert(0, _get_expandable(exp_domain, -1, parent_id, True))
            # new threads: append
            else:
                messages.append(_get_expandable(exp_domain, -1, parent_id, True))

        # 2. get the expandables for new messages inside threads if display is not flat
        if thread_level == 0:
            return True
        for message_id in message_ids:
            message = message_tree[message_id]

            # generate only for thread header messages (TDE note: parent_id may be False is uid cannot see parent_id, seems ok)
            if message.parent_id:
                continue

            # check there are message for expandable
            child_ids = set([child.id for child in message.child_ids]) - set(message_unload_ids)
            child_ids = sorted(list(child_ids), reverse=True)
            if not child_ids:
                continue

            # make groups of unread messages
            id_min, id_max, nb = max(child_ids), 0, 0
            for child_id in child_ids:
                if not child_id in message_ids:
                    nb += 1
                    if id_min > child_id:
                        id_min = child_id
                    if id_max < child_id:
                        id_max = child_id
                elif nb > 0:
                    exp_domain = [('id', '>=', id_min), ('id', '<=', id_max), ('id', 'child_of', message_id)]
                    idx = [msg.get('id') for msg in messages].index(child_id) + 1
                    # messages.append(_get_expandable(exp_domain, nb, message_id, False))
                    messages.insert(idx, _get_expandable(exp_domain, nb, message_id, False))
                    id_min, id_max, nb = max(child_ids), 0, 0
                else:
                    id_min, id_max, nb = max(child_ids), 0, 0
            if nb > 0:
                exp_domain = [('id', '>=', id_min), ('id', '<=', id_max), ('id', 'child_of', message_id)]
                idx = [msg.get('id') for msg in messages].index(message_id) + 1
                # messages.append(_get_expandable(exp_domain, nb, message_id, id_min))
                messages.insert(idx, _get_expandable(exp_domain, nb, message_id, False))

        return True

    @api.cr_uid_context
    def message_read(self, cr, uid, ids=None, domain=None, message_unload_ids=None,
                        thread_level=0, context=None, parent_id=False, limit=None):
        """ Read messages from mail.message, and get back a list of structured
            messages to be displayed as discussion threads. If IDs is set,
            fetch these records. Otherwise use the domain to fetch messages.
            After having fetch messages, their ancestors will be added to obtain
            well formed threads, if uid has access to them.

            After reading the messages, expandable messages are added in the
            message list (see ``_message_read_add_expandables``). It consists
            in messages holding the 'read more' data: number of messages to
            read, domain to apply.

            :param list ids: optional IDs to fetch
            :param list domain: optional domain for searching ids if ids not set
            :param list message_unload_ids: optional ids we do not want to fetch,
                because i.e. they are already displayed somewhere
            :param int parent_id: context of parent_id
                - if parent_id reached when adding ancestors, stop going further
                  in the ancestor search
                - if set in flat mode, ancestor_id is set to parent_id
            :param int limit: number of messages to fetch, before adding the
                ancestors and expandables
            :return list: list of message structure for the Chatter widget
        """
        assert thread_level in [0, 1], 'message_read() thread_level should be 0 (flat) or 1 (1 level of thread); given %s.' % thread_level
        domain = domain if domain is not None else []
        message_unload_ids = message_unload_ids if message_unload_ids is not None else []
        if message_unload_ids:
            domain += [('id', 'not in', message_unload_ids)]
        limit = limit or self._message_read_limit
        message_tree = {}
        message_list = []
        parent_tree = {}

        # no specific IDS given: fetch messages according to the domain, add their parents if uid has access to
        if ids is None:
            ids = self.search(cr, uid, domain, context=context, limit=limit)

        # fetch parent if threaded, sort messages
        for message in self.browse(cr, uid, ids, context=context):
            message_id = message.id
            if message_id in message_tree:
                continue
            message_tree[message_id] = message

            # find parent_id
            if thread_level == 0:
                tree_parent_id = parent_id
            else:
                tree_parent_id = message_id
                parent = message
                while parent.parent_id and parent.parent_id.id != parent_id:
                    parent = parent.parent_id
                    tree_parent_id = parent.id
                if not parent.id in message_tree:
                    message_tree[parent.id] = parent
            # newest messages first
            parent_tree.setdefault(tree_parent_id, [])
            if tree_parent_id != message_id:
                parent_tree[tree_parent_id].append(self._message_read_dict(cr, uid, message_tree[message_id], parent_id=tree_parent_id, context=context))

        if thread_level:
            for key, message_id_list in parent_tree.iteritems():
                message_id_list.sort(key=lambda item: item['id'])
                message_id_list.insert(0, self._message_read_dict(cr, uid, message_tree[key], context=context))

        # create final ordered message_list based on parent_tree
        parent_list = parent_tree.items()
        parent_list = sorted(parent_list, key=lambda item: max([msg.get('id') for msg in item[1]]) if item[1] else item[0], reverse=True)
        message_list = [message for (key, msg_list) in parent_list for message in msg_list]

        # get the child expandable messages for the tree
        self._message_read_dict_postprocess(cr, uid, message_list, message_tree, context=context)
        self._message_read_add_expandables(cr, uid, message_list, message_tree, parent_tree,
            thread_level=thread_level, message_unload_ids=message_unload_ids, domain=domain, parent_id=parent_id, context=context)
        return message_list

    #------------------------------------------------------
    # mail_message internals
    #------------------------------------------------------

    def init(self, cr):
        cr.execute("""SELECT indexname FROM pg_indexes WHERE indexname = 'mail_message_model_res_id_idx'""")
        if not cr.fetchone():
            cr.execute("""CREATE INDEX mail_message_model_res_id_idx ON mail_message (model, res_id)""")

    def _find_allowed_model_wise(self, cr, uid, doc_model, doc_dict, context=None):
        doc_ids = doc_dict.keys()
        allowed_doc_ids = self.pool[doc_model].search(cr, uid, [('id', 'in', doc_ids)], context=context)
        return set([message_id for allowed_doc_id in allowed_doc_ids for message_id in doc_dict[allowed_doc_id]])

    def _find_allowed_doc_ids(self, cr, uid, model_ids, context=None):
        model_access_obj = self.pool.get('ir.model.access')
        allowed_ids = set()
        for doc_model, doc_dict in model_ids.iteritems():
            if not model_access_obj.check(cr, uid, doc_model, 'read', False):
                continue
            allowed_ids |= self._find_allowed_model_wise(cr, uid, doc_model, doc_dict, context=context)
        return allowed_ids

    def _search(self, cr, uid, args, offset=0, limit=None, order=None,
        context=None, count=False, access_rights_uid=None):
        """ Override that adds specific access rights of mail.message, to remove
            ids uid could not see according to our custom rules. Please refer
            to check_access_rule for more details about those rules.

            After having received ids of a classic search, keep only:
            - if author_id == pid, uid is the author, OR
            - a notification (id, pid) exists, uid has been notified, OR
            - uid have read access to the related document is model, res_id
            - otherwise: remove the id
        """
        # Rules do not apply to administrator
        if uid == SUPERUSER_ID:
            return super(mail_message, self)._search(cr, uid, args, offset=offset, limit=limit, order=order,
                context=context, count=count, access_rights_uid=access_rights_uid)
        # Perform a super with count as False, to have the ids, not a counter
        ids = super(mail_message, self)._search(cr, uid, args, offset=offset, limit=limit, order=order,
            context=context, count=False, access_rights_uid=access_rights_uid)
        if not ids and count:
            return 0
        elif not ids:
            return ids

        pid = self.pool['res.users'].browse(cr, SUPERUSER_ID, uid, context=context).partner_id.id
        author_ids, partner_ids, allowed_ids = set([]), set([]), set([])
        model_ids = {}

        messages = super(mail_message, self).read(cr, uid, ids, ['author_id', 'model', 'res_id', 'notified_partner_ids'], context=context)
        for message in messages:
            if message.get('author_id') and message.get('author_id')[0] == pid:
                author_ids.add(message.get('id'))
            elif pid in message.get('notified_partner_ids'):
                partner_ids.add(message.get('id'))
            elif message.get('model') and message.get('res_id'):
                model_ids.setdefault(message.get('model'), {}).setdefault(message.get('res_id'), set()).add(message.get('id'))

        allowed_ids = self._find_allowed_doc_ids(cr, uid, model_ids, context=context)
        final_ids = author_ids | partner_ids | allowed_ids

        if count:
            return len(final_ids)
        else:
            # re-construct a list based on ids, because set did not keep the original order
            id_list = [id for id in ids if id in final_ids]
            return id_list

    def check_access_rule(self, cr, uid, ids, operation, context=None):
        """ Access rules of mail.message:
            - read: if
                - author_id == pid, uid is the author, OR
                - mail_notification (id, pid) exists, uid has been notified, OR
                - uid have read access to the related document if model, res_id
                - otherwise: raise
            - create: if
                - no model, no res_id, I create a private message OR
                - pid in message_follower_ids if model, res_id OR
                - mail_notification (parent_id.id, pid) exists, uid has been notified of the parent, OR
                - uid have write or create access on the related document if model, res_id, OR
                - otherwise: raise
            - write: if
                - author_id == pid, uid is the author, OR
                - uid has write or create access on the related document if model, res_id
                - otherwise: raise
            - unlink: if
                - uid has write or create access on the related document if model, res_id
                - otherwise: raise
        """
        def _generate_model_record_ids(msg_val, msg_ids):
            """ :param model_record_ids: {'model': {'res_id': (msg_id, msg_id)}, ... }
                :param message_values: {'msg_id': {'model': .., 'res_id': .., 'author_id': ..}}
            """
            model_record_ids = {}
            for id in msg_ids:
                vals = msg_val.get(id, {})
                if vals.get('model') and vals.get('res_id'):
                    model_record_ids.setdefault(vals['model'], set()).add(vals['res_id'])
            return model_record_ids

        if uid == SUPERUSER_ID:
            return
        if isinstance(ids, (int, long)):
            ids = [ids]
        not_obj = self.pool.get('mail.notification')
        fol_obj = self.pool.get('mail.followers')
        partner_id = self.pool['res.users'].browse(cr, SUPERUSER_ID, uid, context=None).partner_id.id

        # Read mail_message.ids to have their values
        message_values = dict.fromkeys(ids, {})
        cr.execute('SELECT DISTINCT id, model, res_id, author_id, parent_id FROM "%s" WHERE id = ANY (%%s)' % self._table, (ids,))
        for id, rmod, rid, author_id, parent_id in cr.fetchall():
            message_values[id] = {'model': rmod, 'res_id': rid, 'author_id': author_id, 'parent_id': parent_id}

        # Author condition (READ, WRITE, CREATE (private)) -> could become an ir.rule ?
        author_ids = []
        if operation == 'read' or operation == 'write':
            author_ids = [mid for mid, message in message_values.iteritems()
                if message.get('author_id') and message.get('author_id') == partner_id]
        elif operation == 'create':
            author_ids = [mid for mid, message in message_values.iteritems()
                if not message.get('model') and not message.get('res_id')]

        # Parent condition, for create (check for received notifications for the created message parent)
        notified_ids = []
        if operation == 'create':
            parent_ids = [message.get('parent_id') for mid, message in message_values.iteritems()
                if message.get('parent_id')]
            not_ids = not_obj.search(cr, SUPERUSER_ID, [('message_id.id', 'in', parent_ids), ('partner_id', '=', partner_id)], context=context)
            not_parent_ids = [notif.message_id.id for notif in not_obj.browse(cr, SUPERUSER_ID, not_ids, context=context)]
            notified_ids += [mid for mid, message in message_values.iteritems()
                if message.get('parent_id') in not_parent_ids]

        # Notification condition, for read (check for received notifications and create (in message_follower_ids)) -> could become an ir.rule, but not till we do not have a many2one variable field
        other_ids = set(ids).difference(set(author_ids), set(notified_ids))
        model_record_ids = _generate_model_record_ids(message_values, other_ids)
        if operation == 'read':
            not_ids = not_obj.search(cr, SUPERUSER_ID, [
                ('partner_id', '=', partner_id),
                ('message_id', 'in', ids),
            ], context=context)
            notified_ids = [notification.message_id.id for notification in not_obj.browse(cr, SUPERUSER_ID, not_ids, context=context)]
        elif operation == 'create':
            for doc_model, doc_ids in model_record_ids.items():
                fol_ids = fol_obj.search(cr, SUPERUSER_ID, [
                    ('res_model', '=', doc_model),
                    ('res_id', 'in', list(doc_ids)),
                    ('partner_id', '=', partner_id),
                    ], context=context)
                fol_mids = [follower.res_id for follower in fol_obj.browse(cr, SUPERUSER_ID, fol_ids, context=context)]
                notified_ids += [mid for mid, message in message_values.iteritems()
                    if message.get('model') == doc_model and message.get('res_id') in fol_mids]

        # CRUD: Access rights related to the document
        other_ids = other_ids.difference(set(notified_ids))
        model_record_ids = _generate_model_record_ids(message_values, other_ids)
        document_related_ids = []
        for model, doc_ids in model_record_ids.items():
            model_obj = self.pool[model]
            mids = model_obj.exists(cr, uid, list(doc_ids))
            if hasattr(model_obj, 'check_mail_message_access'):
                model_obj.check_mail_message_access(cr, uid, mids, operation, context=context)
            else:
                self.pool['mail.thread'].check_mail_message_access(cr, uid, mids, operation, model_obj=model_obj, context=context)
            document_related_ids += [mid for mid, message in message_values.iteritems()
                if message.get('model') == model and message.get('res_id') in mids]

        # Calculate remaining ids: if not void, raise an error
        other_ids = other_ids.difference(set(document_related_ids))
        if not other_ids:
            return
        raise orm.except_orm(_('Access Denied'),
                            _('The requested operation cannot be completed due to security restrictions. Please contact your system administrator.\n\n(Document type: %s, Operation: %s)') % \
                            (self._description, operation))

    def _get_record_name(self, cr, uid, values, context=None):
        """ Return the related document name, using name_get. It is done using
            SUPERUSER_ID, to be sure to have the record name correctly stored. """
        if not values.get('model') or not values.get('res_id') or values['model'] not in self.pool:
            return False
        return self.pool[values['model']].name_get(cr, SUPERUSER_ID, [values['res_id']], context=context)[0][1]

    def _get_reply_to(self, cr, uid, values, context=None):
        """ Return a specific reply_to: alias of the document through message_get_reply_to
            or take the email_from
        """
        email_reply_to = None

        ir_config_parameter = self.pool.get("ir.config_parameter")
        catchall_domain = ir_config_parameter.get_param(cr, uid, "mail.catchall.domain", context=context)

        # model, res_id, email_from: comes from values OR related message
        model, res_id, email_from = values.get('model'), values.get('res_id'), values.get('email_from')

        # if model and res_id: try to use ``message_get_reply_to`` that returns the document alias
        if not email_reply_to and model and res_id and catchall_domain and hasattr(self.pool[model], 'message_get_reply_to'):
            email_reply_to = self.pool[model].message_get_reply_to(cr, uid, [res_id], context=context)[0]
        # no alias reply_to -> catchall alias
        if not email_reply_to and catchall_domain:
            catchall_alias = ir_config_parameter.get_param(cr, uid, "mail.catchall.alias", context=context)
            if catchall_alias:
                email_reply_to = '%s@%s' % (catchall_alias, catchall_domain)
        # still no reply_to -> reply_to will be the email_from
        if not email_reply_to and email_from:
            email_reply_to = email_from

        # format 'Document name <email_address>'
        if email_reply_to and model and res_id:
            emails = tools.email_split(email_reply_to)
            if emails:
                email_reply_to = emails[0]
            document_name = self.pool[model].name_get(cr, SUPERUSER_ID, [res_id], context=context)[0]
            if document_name:
                # sanitize document name
                sanitized_doc_name = re.sub(r'[^\w+.]+', '-', document_name[1] or '')
                # generate reply to
                email_reply_to = _('"Followers of %s" <%s>') % (sanitized_doc_name, email_reply_to)

        return email_reply_to

    def _get_message_id(self, cr, uid, values, context=None):
        if values.get('reply_to'):
            message_id = tools.generate_tracking_message_id('reply_to')
        elif values.get('res_id') and values.get('model'):
            message_id = tools.generate_tracking_message_id('%(res_id)s-%(model)s' % values)
        else:
            message_id = tools.generate_tracking_message_id('private')
        return message_id

    def create(self, cr, uid, values, context=None):
        context = dict(context or {})
        default_starred = context.pop('default_starred', False)

        if 'email_from' not in values:  # needed to compute reply_to
            values['email_from'] = self._get_default_from(cr, uid, context=context)
        if 'message_id' not in values:
            values['message_id'] = self._get_message_id(cr, uid, values, context=context)
        if 'reply_to' not in values:
            values['reply_to'] = self._get_reply_to(cr, uid, values, context=context)
        if 'record_name' not in values and 'default_record_name' not in context:
            values['record_name'] = self._get_record_name(cr, uid, values, context=context)

        newid = super(mail_message, self).create(cr, uid, values, context)

        self._notify(cr, uid, newid, context=context,
                     force_send=context.get('mail_notify_force_send', True),
                     user_signature=context.get('mail_notify_user_signature', True))
        # TDE FIXME: handle default_starred. Why not setting an inv on starred ?
        # Because starred will call set_message_starred, that looks for notifications.
        # When creating a new mail_message, it will create a notification to a message
        # that does not exist, leading to an error (key not existing). Also this
        # this means unread notifications will be created, yet we can not assure
        # this is what we want.
        if default_starred:
            self.set_message_starred(cr, uid, [newid], True, context=context)
        return newid

    def read(self, cr, uid, ids, fields=None, context=None, load='_classic_read'):
        """ Override to explicitely call check_access_rule, that is not called
            by the ORM. It instead directly fetches ir.rules and apply them. """
        self.check_access_rule(cr, uid, ids, 'read', context=context)
        res = super(mail_message, self).read(cr, uid, ids, fields=fields, context=context, load=load)
        return res

    def unlink(self, cr, uid, ids, context=None):
        # cascade-delete attachments that are directly attached to the message (should only happen
        # for mail.messages that act as parent for a standalone mail.mail record).
        self.check_access_rule(cr, uid, ids, 'unlink', context=context)
        attachments_to_delete = []
        for message in self.browse(cr, uid, ids, context=context):
            for attach in message.attachment_ids:
                if attach.res_model == self._name and (attach.res_id == message.id or attach.res_id == 0):
                    attachments_to_delete.append(attach.id)
        if attachments_to_delete:
            self.pool.get('ir.attachment').unlink(cr, uid, attachments_to_delete, context=context)
        return super(mail_message, self).unlink(cr, uid, ids, context=context)

    def copy(self, cr, uid, id, default=None, context=None):
        """ Overridden to avoid duplicating fields that are unique to each email """
        if default is None:
            default = {}
        default.update(message_id=False, headers=False)
        return super(mail_message, self).copy(cr, uid, id, default=default, context=context)

    #------------------------------------------------------
    # Messaging API
    #------------------------------------------------------

<<<<<<< HEAD
    # TDE note: this code is not used currently, will be improved in a future merge, when quoted context
    # will be added to email send for notifications. Currently only WIP.
    MAIL_TEMPLATE = """<div>
    % if message:
        ${display_message(message)}
    % endif
    % for ctx_msg in context_messages:
        ${display_message(ctx_msg)}
    % endfor
    % if add_expandable:
        ${display_expandable()}
    % endif
    ${display_message(header_message)}
    </div>

    <%def name="display_message(message)">
        <div>
            Subject: ${message.subject}<br />
            Body: ${message.body}
        </div>
    </%def>

    <%def name="display_expandable()">
        <div>This is an expandable.</div>
    </%def>
    """

    def message_quote_context(self, cr, uid, id, context=None, limit=3, add_original=False):
        """
            1. message.parent_id = False: new thread, no quote_context
            2. get the lasts messages in the thread before message
            3. get the message header
            4. add an expandable between them

            :param dict quote_context: options for quoting
            :return string: html quote
        """
        add_expandable = False

        message = self.browse(cr, uid, id, context=context)
        if not message.parent_id:
            return ''
        context_ids = self.search(cr, uid, [
            ('parent_id', '=', message.parent_id.id),
            ('id', '<', message.id),
            ], limit=limit, context=context)

        if len(context_ids) >= limit:
            add_expandable = True
            context_ids = context_ids[0:-1]

        context_ids.append(message.parent_id.id)
        context_messages = list(self.browse(cr, uid, context_ids, context=context))
        header_message = context_messages.pop()

        try:
            if not add_original:
                message = False
            result = MakoTemplate(self.MAIL_TEMPLATE).render_unicode(message=message,
                                                        context_messages=context_messages,
                                                        header_message=header_message,
                                                        add_expandable=add_expandable,
                                                        # context kw would clash with mako internals
                                                        ctx=context,
                                                        format_exceptions=True)
            result = result.strip()
            return result
        except Exception:
            _logger.exception("failed to render mako template for quoting message")
            return ''
        return result

=======
>>>>>>> 8befd231
    def _notify(self, cr, uid, newid, context=None, force_send=False, user_signature=True):
        """ Add the related record followers to the destination partner_ids if is not a private message.
            Call mail_notification.notify to manage the email sending
        """
        notification_obj = self.pool.get('mail.notification')
        message = self.browse(cr, uid, newid, context=context)
        partners_to_notify = set([])

        # all followers of the mail.message document have to be added as partners and notified if a subtype is defined (otherwise: log message)
        if message.subtype_id and message.model and message.res_id:
            fol_obj = self.pool.get("mail.followers")
            # browse as SUPERUSER because rules could restrict the search results
            fol_ids = fol_obj.search(
                cr, SUPERUSER_ID, [
                    ('res_model', '=', message.model),
                    ('res_id', '=', message.res_id),
                ], context=context)
            partners_to_notify |= set(
                fo.partner_id.id for fo in fol_obj.browse(cr, SUPERUSER_ID, fol_ids, context=context)
                if message.subtype_id.id in [st.id for st in fo.subtype_ids]
            )
        # remove me from notified partners, unless the message is written on my own wall
        if message.subtype_id and message.author_id and message.model == "res.partner" and message.res_id == message.author_id.id:
            partners_to_notify |= set([message.author_id.id])
        elif message.author_id:
            partners_to_notify -= set([message.author_id.id])

        # all partner_ids of the mail.message have to be notified regardless of the above (even the author if explicitly added!)
        if message.partner_ids:
            partners_to_notify |= set([p.id for p in message.partner_ids])

        # notify
        notification_obj._notify(
            cr, uid, newid, partners_to_notify=list(partners_to_notify), context=context,
            force_send=force_send, user_signature=user_signature
        )
        message.refresh()

        # An error appear when a user receive a notification without notifying
        # the parent message -> add a read notification for the parent
        if message.parent_id:
            # all notified_partner_ids of the mail.message have to be notified for the parented messages
            partners_to_parent_notify = set(message.notified_partner_ids).difference(message.parent_id.notified_partner_ids)
            for partner in partners_to_parent_notify:
                notification_obj.create(cr, uid, {
                        'message_id': message.parent_id.id,
                        'partner_id': partner.id,
                        'read': True,
                    }, context=context)<|MERGE_RESOLUTION|>--- conflicted
+++ resolved
@@ -872,81 +872,6 @@
     # Messaging API
     #------------------------------------------------------
 
-<<<<<<< HEAD
-    # TDE note: this code is not used currently, will be improved in a future merge, when quoted context
-    # will be added to email send for notifications. Currently only WIP.
-    MAIL_TEMPLATE = """<div>
-    % if message:
-        ${display_message(message)}
-    % endif
-    % for ctx_msg in context_messages:
-        ${display_message(ctx_msg)}
-    % endfor
-    % if add_expandable:
-        ${display_expandable()}
-    % endif
-    ${display_message(header_message)}
-    </div>
-
-    <%def name="display_message(message)">
-        <div>
-            Subject: ${message.subject}<br />
-            Body: ${message.body}
-        </div>
-    </%def>
-
-    <%def name="display_expandable()">
-        <div>This is an expandable.</div>
-    </%def>
-    """
-
-    def message_quote_context(self, cr, uid, id, context=None, limit=3, add_original=False):
-        """
-            1. message.parent_id = False: new thread, no quote_context
-            2. get the lasts messages in the thread before message
-            3. get the message header
-            4. add an expandable between them
-
-            :param dict quote_context: options for quoting
-            :return string: html quote
-        """
-        add_expandable = False
-
-        message = self.browse(cr, uid, id, context=context)
-        if not message.parent_id:
-            return ''
-        context_ids = self.search(cr, uid, [
-            ('parent_id', '=', message.parent_id.id),
-            ('id', '<', message.id),
-            ], limit=limit, context=context)
-
-        if len(context_ids) >= limit:
-            add_expandable = True
-            context_ids = context_ids[0:-1]
-
-        context_ids.append(message.parent_id.id)
-        context_messages = list(self.browse(cr, uid, context_ids, context=context))
-        header_message = context_messages.pop()
-
-        try:
-            if not add_original:
-                message = False
-            result = MakoTemplate(self.MAIL_TEMPLATE).render_unicode(message=message,
-                                                        context_messages=context_messages,
-                                                        header_message=header_message,
-                                                        add_expandable=add_expandable,
-                                                        # context kw would clash with mako internals
-                                                        ctx=context,
-                                                        format_exceptions=True)
-            result = result.strip()
-            return result
-        except Exception:
-            _logger.exception("failed to render mako template for quoting message")
-            return ''
-        return result
-
-=======
->>>>>>> 8befd231
     def _notify(self, cr, uid, newid, context=None, force_send=False, user_signature=True):
         """ Add the related record followers to the destination partner_ids if is not a private message.
             Call mail_notification.notify to manage the email sending
