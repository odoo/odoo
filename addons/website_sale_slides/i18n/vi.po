# Translation of Odoo Server.
# This file contains the translation of the following modules:
# 	* website_sale_slides
# 
# Translators:
# Martin Trigaux, 2019
# Dung Nguyen Thi <dungnt@trobz.com>, 2019
# Duy BQ <duybq86@gmail.com>, 2020
# Manh Vu <vuducmanh96vp@gmail.com>, 2020
# thanhnguyen.icsc <thanhnguyen.icsc@gmail.com>, 2021
# Vo Thanh Thuy, 2021
# 
msgid ""
msgstr ""
"Project-Id-Version: Odoo Server 13.0\n"
"Report-Msgid-Bugs-To: \n"
"POT-Creation-Date: 2020-04-27 09:22+0000\n"
"PO-Revision-Date: 2019-08-26 09:16+0000\n"
"Last-Translator: Vo Thanh Thuy, 2021\n"
"Language-Team: Vietnamese (https://www.transifex.com/odoo/teams/41243/vi/)\n"
"MIME-Version: 1.0\n"
"Content-Type: text/plain; charset=UTF-8\n"
"Content-Transfer-Encoding: \n"
"Language: vi\n"
"Plural-Forms: nplurals=1; plural=0;\n"

#. module: website_sale_slides
#: model_terms:ir.ui.view,arch_db:website_sale_slides.course_sidebar_buy_now_course
msgid "<i class=\"fa fa-bolt\"/> Buy Now"
msgstr "<i class=\"fa fa-bolt\"/> Mua ngay"

#. module: website_sale_slides
#: model_terms:ir.ui.view,arch_db:website_sale_slides.course_sidebar
msgid "<i class=\"fa fa-shopping-cart\"/> Add to Cart"
msgstr "<i class=\"fa fa-shopping-cart\"/> Thêm vào giỏ"

#. module: website_sale_slides
#. openerp-web
#: code:addons/website_sale_slides/static/src/xml/website_sale_slides_quiz.xml:0
#, python-format
msgid "Buy the course"
msgstr ""

#. module: website_sale_slides
#: model:ir.model.fields,help:website_sale_slides.field_slide_channel__enroll
msgid "Condition to enroll: everyone, on invite, on payment (sale bridge)."
msgstr ""
"Điều kiện để ghi danh: tất cả mọi người, khi được mời, phải trả tiền (thông "
"qua việc bán)."

#. module: website_sale_slides
#: model_terms:ir.ui.view,arch_db:website_sale_slides.course_sidebar
msgid "Course Not Buyable"
msgstr "Khóa không thể mua"

#. module: website_sale_slides
#: model:ir.model.fields,field_description:website_sale_slides.field_product_product__channel_ids
msgid "Courses"
msgstr "Khóa học"

#. module: website_sale_slides
#: model:ir.model.fields,field_description:website_sale_slides.field_slide_channel__currency_id
msgid "Currency"
msgstr "Tiền tệ"

#. module: website_sale_slides
#: model:product.product,name:website_sale_slides.product_course_channel_6
#: model:product.template,name:website_sale_slides.product_course_channel_6_product_template
msgid "DIY Furniture Course"
msgstr "Khóa học tự làm đồ nội thất"

#. module: website_sale_slides
#. openerp-web
#: code:addons/website_sale_slides/static/src/xml/website_sale_slides_quiz.xml:0
#, python-format
msgid "Don't have an account ?"
msgstr "Chưa có tài khoản?"

#. module: website_sale_slides
#: model:ir.model.fields,field_description:website_sale_slides.field_slide_channel__enroll
msgid "Enroll Policy"
msgstr "Chính sách tham gia"

#. module: website_sale_slides
#. openerp-web
#: code:addons/website_sale_slides/static/src/xml/website_slides_unsubscribe.xml:0
#, python-format
msgid ""
"Leaving the course and re-enrolling afterwards means that you'll be charged "
"again."
msgstr ""
"Rời khóa học và sau đó ghi danh lại nghĩa là bạn sẽ phải trả phí lần nữa. "

#. module: website_sale_slides
#: model:ir.model.fields.selection,name:website_sale_slides.selection__slide_channel__enroll__payment
msgid "On payment"
msgstr "Khi thanh toán"

#. module: website_sale_slides
#: model:ir.model,name:website_sale_slides.model_product_product
#: model:ir.model.fields,field_description:website_sale_slides.field_slide_channel__product_id
msgid "Product"
msgstr "Sản phẩm"

#. module: website_sale_slides
#: model:ir.model.constraint,message:website_sale_slides.constraint_slide_channel_product_id_check
msgid "Product is required for on payment channels."
msgstr "Bắt buộc có sản phẩm cho kênh khi thanh toán"

#. module: website_sale_slides
#: model:ir.ui.menu,name:website_sale_slides.website_slides_menu_report_revenues
msgid "Revenues"
msgstr "Doanh thu"

#. module: website_sale_slides
#: model_terms:ir.ui.view,arch_db:website_sale_slides.slide_channel_view_form
#: model_terms:ir.ui.view,arch_db:website_sale_slides.slide_channel_view_kanban
msgid "Sales"
msgstr "Bán hàng"

#. module: website_sale_slides
#: model:ir.model,name:website_sale_slides.model_sale_order
msgid "Sales Order"
msgstr "Đơn bán hàng"

#. module: website_sale_slides
#. openerp-web
#: code:addons/website_sale_slides/static/src/xml/website_sale_slides_quiz.xml:0
#, python-format
msgid "Sign Up !"
msgstr "Đăng ký !"

#. module: website_sale_slides
#. openerp-web
#: code:addons/website_sale_slides/static/src/xml/website_sale_slides_quiz.xml:0
#, python-format
msgid "Sign in"
msgstr "Đăng nhập"

#. module: website_sale_slides
#. openerp-web
#: code:addons/website_sale_slides/static/src/xml/website_sale_slides_quiz.xml:0
#, python-format
msgid "Sign in and buy the course to join it and take the quiz!"
msgstr ""

#. module: website_sale_slides
#: model:ir.model,name:website_sale_slides.model_slide_channel
msgid "Slide Channel"
msgstr "Kênh bài viết"

#. module: website_sale_slides
#. openerp-web
#: code:addons/website_sale_slides/static/src/xml/website_sale_slides_quiz.xml:0
#, python-format
msgid "Start Course"
msgstr "Khóa học bắt đầu"

#. module: website_sale_slides
#. openerp-web
#: code:addons/website_sale_slides/static/src/xml/website_sale_slides_quiz.xml:0
#, python-format
msgid "Start Course Channel"
msgstr "Kênh khóa học bắt đầu"

#. module: website_sale_slides
#. openerp-web
#: code:addons/website_sale_slides/static/src/xml/website_sale_slides_quiz.xml:0
#, python-format
msgid "Succeed and gain karma"
msgstr "Thành công và đạt được điểm"

#. module: website_sale_slides
#: model:product.product,name:website_sale_slides.product_course_channel_1
#: model:product.template,name:website_sale_slides.product_course_channel_1_product_template
msgid "Taking care of Trees Course"
msgstr "Khóa học chăm sóc cây xanh"

#. module: website_sale_slides
#. openerp-web
#: code:addons/website_sale_slides/static/src/xml/website_slides_unsubscribe.xml:0
#, python-format
msgid "This course is paid."
msgstr "Khóa học đã được thanh toán. "

#. module: website_sale_slides
#: model:ir.model.fields,field_description:website_sale_slides.field_slide_channel__product_sale_revenues
msgid "Total revenues"
msgstr "Tổng doanh thu"

#. module: website_sale_slides
#: model:product.product,uom_name:website_sale_slides.product_course_channel_1
#: model:product.product,uom_name:website_sale_slides.product_course_channel_6
#: model:product.template,uom_name:website_sale_slides.product_course_channel_1_product_template
#: model:product.template,uom_name:website_sale_slides.product_course_channel_6_product_template
msgid "Units"
msgstr "Đơn vị"

#. module: website_sale_slides
#. openerp-web
#: code:addons/website_sale_slides/static/src/xml/website_sale_slides_quiz.xml:0
#, python-format
msgid "XP"
msgstr "XP"

#. module: website_sale_slides
#: model:ir.actions.act_window,name:website_sale_slides.sale_report_action_slides
msgid "eLearning Revenues"
<<<<<<< HEAD
msgstr "Doanh thu Học trực tuyến"
=======
msgstr "Doanh thu eLearning"
>>>>>>> 9b339afa

#. module: website_sale_slides
#: model_terms:ir.ui.view,arch_db:website_sale_slides.sale_report_view_graph_slides
msgid "eLearning Sales Analysis"
<<<<<<< HEAD
msgstr "Phân tích Doanh thu Học trực tuyến"
=======
msgstr "Phân tích kinh doanh eLearning"
>>>>>>> 9b339afa
<|MERGE_RESOLUTION|>--- conflicted
+++ resolved
@@ -206,17 +206,9 @@
 #. module: website_sale_slides
 #: model:ir.actions.act_window,name:website_sale_slides.sale_report_action_slides
 msgid "eLearning Revenues"
-<<<<<<< HEAD
 msgstr "Doanh thu Học trực tuyến"
-=======
-msgstr "Doanh thu eLearning"
->>>>>>> 9b339afa
 
 #. module: website_sale_slides
 #: model_terms:ir.ui.view,arch_db:website_sale_slides.sale_report_view_graph_slides
 msgid "eLearning Sales Analysis"
-<<<<<<< HEAD
-msgstr "Phân tích Doanh thu Học trực tuyến"
-=======
-msgstr "Phân tích kinh doanh eLearning"
->>>>>>> 9b339afa
+msgstr "Phân tích Doanh thu Học trực tuyến"