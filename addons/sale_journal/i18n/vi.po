--- conflicted
+++ resolved
@@ -1,23 +1,3 @@
-<<<<<<< HEAD
-# Vietnamese translation for openobject-addons
-# Copyright (c) 2014 Rosetta Contributors and Canonical Ltd 2014
-# This file is distributed under the same license as the openobject-addons package.
-# FIRST AUTHOR <EMAIL@ADDRESS>, 2014.
-#
-msgid ""
-msgstr ""
-"Project-Id-Version: openobject-addons\n"
-"Report-Msgid-Bugs-To: FULL NAME <EMAIL@ADDRESS>\n"
-"POT-Creation-Date: 2014-08-14 13:09+0000\n"
-"PO-Revision-Date: 2014-08-14 16:10+0000\n"
-"Last-Translator: FULL NAME <EMAIL@ADDRESS>\n"
-"Language-Team: Vietnamese <vi@li.org>\n"
-"MIME-Version: 1.0\n"
-"Content-Type: text/plain; charset=UTF-8\n"
-"Content-Transfer-Encoding: 8bit\n"
-"X-Launchpad-Export-Date: 2014-08-15 07:49+0000\n"
-"X-Generator: Launchpad (build 17156)\n"
-=======
 # Translation of OpenERP Server.
 # This file contains the translation of the following modules:
 # 	* sale_journal
@@ -36,39 +16,10 @@
 "Content-Transfer-Encoding: 8bit\n"
 "Language: Vietnam\n"
 "X-Generator: Poedit 1.5.4\n"
->>>>>>> a345b238
 
 #. module: sale_journal
 #: field:sale_journal.invoice.type,active:0
 msgid "Active"
-<<<<<<< HEAD
-msgstr ""
-
-#. module: sale_journal
-#: field:sale_journal.invoice.type,create_uid:0
-msgid "Created by"
-msgstr ""
-
-#. module: sale_journal
-#: field:sale_journal.invoice.type,create_date:0
-msgid "Created on"
-msgstr ""
-
-#. module: sale_journal
-#: help:sale.order,invoice_type_id:0
-msgid "Generate invoice based on the selected option."
-msgstr ""
-
-#. module: sale_journal
-#: selection:sale_journal.invoice.type,invoicing_method:0
-msgid "Grouped"
-msgstr "Đã nhóm"
-
-#. module: sale_journal
-#: field:sale_journal.invoice.type,id:0
-msgid "ID"
-msgstr ""
-=======
 msgstr "Hiệu lực"
 
 #. module: sale_journal
@@ -80,7 +31,6 @@
 #: selection:sale_journal.invoice.type,invoicing_method:0
 msgid "Grouped"
 msgstr "Đã nhóm"
->>>>>>> a345b238
 
 #. module: sale_journal
 #: help:sale_journal.invoice.type,active:0
@@ -92,19 +42,9 @@
 "không cần xóa bỏ nó."
 
 #. module: sale_journal
-<<<<<<< HEAD
-#: view:sale.order:sale_journal.view_sales_order_search
-#: field:sale.order,invoice_type_id:0
-#: view:sale_journal.invoice.type:sale_journal.view_sale_journal_invoice_type_form
-#: view:sale_journal.invoice.type:sale_journal.view_sale_journal_invoice_type_tree
-#: field:sale_journal.invoice.type,name:0
-#: view:stock.picking:sale_journal.view_picking_internal_search
-#: field:stock.picking,invoice_type_id:0
-=======
 #: view:sale.order:0 field:sale.order,invoice_type_id:0
 #: view:sale_journal.invoice.type:0 field:sale_journal.invoice.type,name:0
 #: view:stock.picking:0 field:stock.picking,invoice_type_id:0
->>>>>>> a345b238
 msgid "Invoice Type"
 msgstr "Loại hóa đơn"
 
@@ -113,11 +53,7 @@
 #: model:ir.model,name:sale_journal.model_sale_journal_invoice_type
 #: model:ir.ui.menu,name:sale_journal.menu_definition_journal_invoice_type
 msgid "Invoice Types"
-<<<<<<< HEAD
-msgstr "Các loại hóa đơn"
-=======
 msgstr "Loại hóa đơn"
->>>>>>> a345b238
 
 #. module: sale_journal
 #: model:ir.actions.act_window,help:sale_journal.action_definition_journal_invoice_type
@@ -131,31 +67,6 @@
 "theo nhu cầu của khách hàng: hàng ngày, thứ tư hàng tuần, hàng tháng,..."
 
 #. module: sale_journal
-<<<<<<< HEAD
-#: view:res.partner:sale_journal.view_partner_property_form
-msgid "Invoicing"
-msgstr "Hóa đơn"
-
-#. module: sale_journal
-#: field:res.partner,property_invoice_type:0
-msgid "Invoicing Type"
-msgstr ""
-
-#. module: sale_journal
-#: field:sale_journal.invoice.type,invoicing_method:0
-msgid "Invoicing method"
-msgstr ""
-
-#. module: sale_journal
-#: field:sale_journal.invoice.type,write_uid:0
-msgid "Last Updated by"
-msgstr ""
-
-#. module: sale_journal
-#: field:sale_journal.invoice.type,write_date:0
-msgid "Last Updated on"
-msgstr ""
-=======
 #: view:res.partner:0
 msgid "Invoicing"
 msgstr "Xuất hóa đơn"
@@ -184,22 +95,6 @@
 #: view:sale_journal.invoice.type:0
 msgid "Notes"
 msgstr "Ghi chú"
->>>>>>> a345b238
-
-#. module: sale_journal
-#: selection:sale_journal.invoice.type,invoicing_method:0
-msgid "Non grouped"
-msgstr "Không nhóm"
-
-#. module: sale_journal
-#: field:sale_journal.invoice.type,note:0
-msgid "Note"
-msgstr "Ghi chú"
-
-#. module: sale_journal
-#: view:sale_journal.invoice.type:sale_journal.view_sale_journal_invoice_type_form
-msgid "Notes"
-msgstr "Ghi chú"
 
 #. module: sale_journal
 #: model:ir.model,name:sale_journal.model_res_partner
@@ -209,25 +104,6 @@
 #. module: sale_journal
 #: model:ir.model,name:sale_journal.model_stock_picking
 msgid "Picking List"
-<<<<<<< HEAD
-msgstr ""
-
-#. module: sale_journal
-#: view:res.partner:sale_journal.view_partner_property_form
-msgid "Sales & Purchases"
-msgstr "Bán hàng & Mua hàng"
-
-#. module: sale_journal
-#: model:ir.model,name:sale_journal.model_sale_order
-msgid "Sales Order"
-msgstr ""
-
-#. module: sale_journal
-#: help:res.partner,property_invoice_type:0
-msgid ""
-"This invoicing type will be used, by default, to invoice the current partner."
-msgstr ""
-=======
 msgstr "Bảng kê hàng xuất kho"
 
 #. module: sale_journal
@@ -246,5 +122,4 @@
 "This invoicing type will be used, by default, to invoice the current partner."
 msgstr ""
 "Kiểu xuất hóa đơn này sẽ được sử dụng mặc định để xuất hóa đơn cho đối tác "
-"hiện tại."
->>>>>>> a345b238
+"hiện tại."