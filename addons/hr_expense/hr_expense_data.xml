--- conflicted
+++ resolved
@@ -41,11 +41,7 @@
         <record id="mt_department_expense_confirmed" model="mail.message.subtype">
             <field name="name">Expenses To Approve</field>
             <field name="res_model">hr.department</field>
-<<<<<<< HEAD
-            <field name="default" eval="False"/>
-=======
             <field name="default" eval="True"/>
->>>>>>> 4bef17cc
             <field name="parent_id" eval="ref('mt_expense_confirmed')"/>
             <field name="relation_field">department_id</field>
             <field name="sequence" eval="10"/>
