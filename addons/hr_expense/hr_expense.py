--- conflicted
+++ resolved
@@ -233,11 +233,7 @@
 class product_product(osv.osv):
     _inherit = "product.product"
     _columns = {
-<<<<<<< HEAD
         'hr_expense_ok': fields.boolean('Can Constitute an Expense', help="Specify if the product can be selected in a HR expense line."),
-=======
-        'hr_expense_ok': fields.boolean('Can be Expensed', help="Determines if the product can be visible in the list of product within a selection from an HR expense sheet line."),
->>>>>>> 62dffb1b
     }
 
     def on_change_hr_expense_ok(self, cr, uid, id, hr_expense_ok):
