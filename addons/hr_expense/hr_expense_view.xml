--- conflicted
+++ resolved
@@ -46,11 +46,7 @@
                 <tree colors="blue:state == 'draft';black:state in ('confirm','accepted','done');gray:state == 'cancelled'"  string="Expenses" editable="top">
                     <field name="employee_id"/>
                     <field name="date"/>
-<<<<<<< HEAD
-                    <field name="department_id"/>
-=======
                     <field name="department_id" groups="hr.group_multi_departments"/>
->>>>>>> 4bef17cc
                     <field name="name" string="Expense Sheet"/>
                     <field name="amount"/>
                     <field name="state"/>
@@ -160,11 +156,7 @@
                     <field name="name" string="Expenses"/>
                     <field name="date"/>
                     <field name="employee_id"/>
-<<<<<<< HEAD
-                    <field name="department_id" string="Department" context="{'invisible_department': False}"/>
-=======
                     <field name="department_id" groups="hr.group_multi_departments" string="Department" context="{'invisible_department': False}"/>
->>>>>>> 4bef17cc
                     <filter domain="[('state','=','draft')]" string="New" help="New Expense"/>
                     <filter domain="[('state','=','confirm')]" string="To Approve" name="confirm" help="Confirmed Expenses"/>
                     <filter domain="[('state','=','accepted')]" string="To Pay" name="approved" help="Expenses to Invoice"/>
@@ -174,11 +166,7 @@
                     <filter string="New Mail" name="message_unread" domain="[('message_unread','=',True)]"/>
                     <group expand="0" string="Group By">
                         <filter string="Employee" domain="[]" context="{'group_by':'employee_id'}"/>
-<<<<<<< HEAD
-                        <filter string="Department" domain="[]" context="{'group_by':'department_id'}"/>
-=======
                         <filter string="Department" domain="[]" context="{'group_by':'department_id'}" groups="hr.group_multi_departments"/>
->>>>>>> 4bef17cc
                         <filter string="Expenses Month" domain="[]" context="{'group_by':'date'}" help="Expenses by Month"/>
                     </group>
                     <separator />
@@ -240,15 +228,9 @@
             <field name="view_type">form</field>
             <field name="view_mode">tree,form</field>
             <field name="view_id" ref="view_expenses_tree"/>
-<<<<<<< HEAD
-            <field name="domain">[('state','=','accepted')]</field> 
-        </record>
-        
-=======
             <field name="domain">[('state','=','accepted')]</field>
         </record>
 
->>>>>>> 4bef17cc
         <record id="action_request_approve_expense" model="ir.actions.act_window">
             <field name="name">Expenses to Approve</field>
             <field name="res_model">hr.expense.expense</field>
@@ -258,11 +240,7 @@
             <field name="view_id" ref="view_expenses_tree"/>
             <field name="help" type="html">
               <p class="oe_view_nocontent_create">
-<<<<<<< HEAD
-                Click to register new expenses. 
-=======
                 Click to register new expenses.
->>>>>>> 4bef17cc
               </p><p>
                 OpenERP will ensure the whole process is followed; the expense
                 sheet is validated by manager(s), the employee is reimbursed
@@ -271,20 +249,12 @@
               </p>
             </field>
         </record>
-<<<<<<< HEAD
-        
-        <menuitem id="menu_expense_approved" parent="account.menu_finance_payables" action="action_approved_expense" sequence="8"/> 
-=======
 
         <menuitem id="menu_expense_approved" parent="account.menu_finance_payables" action="action_approved_expense" sequence="8"/>
->>>>>>> 4bef17cc
         <menuitem id="menu_hr_product" name="Expense Products" parent="hr.menu_hr_configuration_expenses" action="hr_expense_product" groups="base.group_hr_manager"/>
         <menuitem id="next_id_49" name="Expenses" sequence="15" parent="hr.menu_hr_root"/>
         <menuitem action="expense_all" id="menu_expense_all" name="Expenses" parent="next_id_49"/>
         <menuitem action="action_request_approve_expense" id="menu_expense_to_approve" name="Expenses to Approve" parent="next_id_49" groups="base.group_hr_user"/>
-<<<<<<< HEAD
-        
-=======
 
         <record id="hr_expense_action_from_department" model="ir.actions.act_window">
             <field name="name">Expenses To Approve</field>
@@ -321,6 +291,5 @@
             </field>
         </record>
 
->>>>>>> 4bef17cc
     </data>
 </openerp>