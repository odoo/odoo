--- conflicted
+++ resolved
@@ -26,13 +26,8 @@
             <field name="model">hr.expense</field>
             <field eval="25" name="priority"/>
             <field name="arch" type="xml">
-<<<<<<< HEAD
                 <form string="Expenses" class="o_expense_form">
-                <header>
-=======
-                <form string="Expenses">
                 <header invisible="context.get('expense_adding_line')">
->>>>>>> dfe7f00e
                     <button name="submit_expenses" states="draft" string="Submit to Manager" type="object" class="oe_highlight o_expense_submit"/>
                     <field name="state" widget="statusbar" statusbar_visible="draft,reported,done"/>
                     <button name="view_sheet" type="object" string="View Report" class="oe_highlight" attrs="{'invisible': [('state', '=','draft')]}"/>
@@ -424,15 +419,10 @@
                             <field name="company_id" groups="base.group_multi_company"/>
                         </group>
                     </group>
-<<<<<<< HEAD
                      <notebook>
                         <page string="Expense Lines">
-                        <field name="expense_line_ids" nolabel="1" widget="many2many" domain="[('state', '=', 'draft')]" options="{'not_delete': True, 'reload_on_button': True, 'no_create': True}">
+                        <field name="expense_line_ids" nolabel="1" widget="many2many" domain="[('state', '=', 'draft')]" options="{'not_delete': True, 'reload_on_button': True, 'no_create': True}" context="{'expense_adding_line': True}">
                             <tree decoration-danger="is_refused">
-=======
-                        <field name="expense_line_ids" nolabel="1" widget="many2many" domain="[('state', '=', 'draft')]" options="{'not_delete': True}" context="{'expense_adding_line': True}">
-                            <tree>
->>>>>>> dfe7f00e
                                 <field name="date"/>
                                 <field name="name"/>
                                 <field name="state" invisible="1"/>
