# -*- coding: utf-8 -*-
# Part of Odoo. See LICENSE file for full copyright and licensing details.

import re

from odoo import api, fields, models, _
from odoo.exceptions import UserError, ValidationError
from odoo.tools import email_split, float_is_zero

from odoo.addons import decimal_precision as dp


class HrExpense(models.Model):

    _name = "hr.expense"
    _inherit = ['mail.thread', 'mail.activity.mixin']
    _description = "Expense"
    _order = "date desc, id desc"

    @api.model
    def _default_employee_id(self):
        return self.env['hr.employee'].search([('user_id', '=', self.env.uid)], limit=1)

    @api.model
    def _default_product_uom_id(self):
        return self.env['uom.uom'].search([], limit=1, order='id')

    @api.model
    def _default_account_id(self):
        return self.env['ir.property'].get('property_account_expense_categ_id', 'product.category')

    @api.model
    def _get_employee_id_domain(self):

        res= [('id', '=', 0)] # Nothing accepted by domain, by default
        if self.user_has_groups('hr_expense.group_hr_expense_user') or self.user_has_groups('account.group_account_user'):
            res = [] # Then, domain accepts everything
        elif self.user_has_groups('hr_expense.group_hr_expense_team_approver') and self.env.user.employee_ids:
            employee = self.env.user.employee_ids[0]
            res = ['|', '|', '|', ('department_id.manager_id.id', '=', employee.id),
                   ('parent_id.id', '=', employee.id), ('expense_manager_id.id', '=', employee.user_id.id), ('id', '=', employee.id)]
        elif self.env.user.employee_ids:
            employee = self.env.user.employee_ids[0]
            res = [('id', '=', employee.id)]
        return res

    name = fields.Char('Description', readonly=True, required=True, states={'draft': [('readonly', False)], 'reported': [('readonly', False)], 'refused': [('readonly', False)]})
    date = fields.Date(readonly=True, states={'draft': [('readonly', False)], 'reported': [('readonly', False)], 'refused': [('readonly', False)]}, default=fields.Date.context_today, string="Date")
    employee_id = fields.Many2one('hr.employee', string="Employee", required=True, readonly=True, states={'draft': [('readonly', False)], 'reported': [('readonly', False)], 'refused': [('readonly', False)]}, default=_default_employee_id, domain=lambda self: self._get_employee_id_domain())
    # product_id not required to allow create an expense without product via mail alias, but should be required on the view.
    product_id = fields.Many2one('product.product', string='Product', readonly=True, states={'draft': [('readonly', False)], 'reported': [('readonly', False)], 'refused': [('readonly', False)]}, domain=[('can_be_expensed', '=', True)])
    product_uom_id = fields.Many2one('uom.uom', string='Unit of Measure', readonly=True, states={'draft': [('readonly', False)], 'refused': [('readonly', False)]}, default=_default_product_uom_id)
    unit_amount = fields.Float("Unit Price", readonly=True, required=True, states={'draft': [('readonly', False)], 'reported': [('readonly', False)], 'refused': [('readonly', False)]}, digits=dp.get_precision('Product Price'))
    quantity = fields.Float(required=True, readonly=True, states={'draft': [('readonly', False)], 'reported': [('readonly', False)], 'refused': [('readonly', False)]}, digits=dp.get_precision('Product Unit of Measure'), default=1)
    tax_ids = fields.Many2many('account.tax', 'expense_tax', 'expense_id', 'tax_id', string='Taxes', states={'done': [('readonly', True)], 'post': [('readonly', True)]})
    untaxed_amount = fields.Float("Subtotal", store=True, compute='_compute_amount', digits=dp.get_precision('Account'))
    total_amount = fields.Monetary("Total", compute='_compute_amount', store=True, currency_field='currency_id', digits=dp.get_precision('Account'))
    total_amount_company = fields.Monetary("Total (Company Currency)", compute='_compute_total_amount_company', store=True, currency_field='company_currency_id', digits=dp.get_precision('Account'))
    company_id = fields.Many2one('res.company', string='Company', readonly=True, states={'draft': [('readonly', False)], 'refused': [('readonly', False)]}, default=lambda self: self.env.company)
    currency_id = fields.Many2one('res.currency', string='Currency', readonly=True, states={'draft': [('readonly', False)], 'refused': [('readonly', False)]}, default=lambda self: self.env.company.currency_id)
    company_currency_id = fields.Many2one('res.currency', string="Report Company Currency", related='sheet_id.currency_id', store=True, readonly=False)
    analytic_account_id = fields.Many2one('account.analytic.account', string='Analytic Account', states={'post': [('readonly', True)], 'done': [('readonly', True)]}, oldname='analytic_account')
    analytic_tag_ids = fields.Many2many('account.analytic.tag', string='Analytic Tags', states={'post': [('readonly', True)], 'done': [('readonly', True)]})
    account_id = fields.Many2one('account.account', string='Account', states={'post': [('readonly', True)], 'done': [('readonly', True)]}, default=_default_account_id, help="An expense account is expected")
    description = fields.Text('Notes...', readonly=True, states={'draft': [('readonly', False)], 'reported': [('readonly', False)], 'refused': [('readonly', False)]})
    payment_mode = fields.Selection([
        ("own_account", "Employee (to reimburse)"),
        ("company_account", "Company")
    ], default='own_account', states={'done': [('readonly', True)], 'post': [('readonly', True)], 'submitted': [('readonly', True)]}, string="Paid By")
    attachment_number = fields.Integer('Number of Attachments', compute='_compute_attachment_number')
    state = fields.Selection([
        ('draft', 'To Submit'),
        ('reported', 'Submitted'),
        ('approved', 'Approved'),
        ('done', 'Paid'),
        ('refused', 'Refused')
    ], compute='_compute_state', string='Status', copy=False, index=True, readonly=True, store=True, help="Status of the expense.")
    sheet_id = fields.Many2one('hr.expense.sheet', string="Expense Report", readonly=True, copy=False)
    reference = fields.Char("Bill Reference")
    is_refused = fields.Boolean("Explicitely Refused by manager or acccountant", readonly=True, copy=False)

    @api.depends('sheet_id', 'sheet_id.account_move_id', 'sheet_id.state')
    def _compute_state(self):
        for expense in self:
            if not expense.sheet_id or expense.sheet_id.state == 'draft':
                expense.state = "draft"
            elif expense.sheet_id.state == "cancel":
                expense.state = "refused"
            elif expense.sheet_id.state == "approve" or expense.sheet_id.state == "post":
                expense.state = "approved"
            elif not expense.sheet_id.account_move_id:
                expense.state = "reported"
            else:
                expense.state = "done"

    @api.depends('quantity', 'unit_amount', 'tax_ids', 'currency_id')
    def _compute_amount(self):
        for expense in self:
            expense.untaxed_amount = expense.unit_amount * expense.quantity
            taxes = expense.tax_ids.compute_all(expense.unit_amount, expense.currency_id, expense.quantity, expense.product_id, expense.employee_id.user_id.partner_id)
            expense.total_amount = taxes.get('total_included')

    @api.depends('date', 'total_amount', 'company_currency_id')
    def _compute_total_amount_company(self):
        for expense in self:
            amount = 0
            if expense.company_currency_id:
                date_expense = expense.date
                amount = expense.currency_id._convert(
                    expense.total_amount, expense.company_currency_id,
                    expense.company_id, date_expense or fields.Date.today())
            expense.total_amount_company = amount

    @api.multi
    def _compute_attachment_number(self):
        attachment_data = self.env['ir.attachment'].read_group([('res_model', '=', 'hr.expense'), ('res_id', 'in', self.ids)], ['res_id'], ['res_id'])
        attachment = dict((data['res_id'], data['res_id_count']) for data in attachment_data)
        for expense in self:
            expense.attachment_number = attachment.get(expense.id, 0)

    @api.onchange('product_id')
    def _onchange_product_id(self):
        if self.product_id:
            if not self.name:
                self.name = self.product_id.display_name or ''
            self.unit_amount = self.product_id.price_compute('standard_price')[self.product_id.id]
            self.product_uom_id = self.product_id.uom_id
            self.tax_ids = self.product_id.supplier_taxes_id
            account = self.product_id.product_tmpl_id._get_product_accounts()['expense']
            if account:
                self.account_id = account
            return {'domain': {'product_uom_id': [('category_id', '=', self.product_id.uom_id.category_id.id)]}}
        else:
            return {'domain': {'product_uom_id': []}}

    @api.onchange('product_uom_id')
    def _onchange_product_uom_id(self):
        if self.product_id and self.product_uom_id.category_id != self.product_id.uom_id.category_id:
            raise UserError(_('Selected Unit of Measure does not belong to the same category as the product Unit of Measure.'))

    # ----------------------------------------
    # ORM Overrides
    # ----------------------------------------

    @api.multi
    def unlink(self):
        for expense in self:
            if expense.state in ['done', 'approved']:
                raise UserError(_('You cannot delete a posted or approved expense.'))
        return super(HrExpense, self).unlink()

    @api.model
    def get_empty_list_help(self, help_message):
        if help_message and "o_view_nocontent_smiling_face" not in help_message:
            use_mailgateway = self.env['ir.config_parameter'].sudo().get_param('hr_expense.use_mailgateway')
            alias_record = use_mailgateway and self.env.ref('hr_expense.mail_alias_expense') or False
            if alias_record and alias_record.alias_domain and alias_record.alias_name:
                link = "<a id='o_mail_test' href='mailto:%(email)s?subject=Lunch%%20with%%20customer%%3A%%20%%2412.32'>%(email)s</a>" % {
                    'email': '%s@%s' % (alias_record.alias_name, alias_record.alias_domain)
                }
                return '<p class="o_view_nocontent_smiling_face">%s</p><p class="oe_view_nocontent_alias">%s</p>' % (
                    _('Add a new expense,'),
                    _('or send receipts by email to %s.') % (link),)
        return super(HrExpense, self).get_empty_list_help(help_message)

    # ----------------------------------------
    # Actions
    # ----------------------------------------

    @api.multi
    def action_view_sheet(self):
        self.ensure_one()
        return {
            'type': 'ir.actions.act_window',
            'view_mode': 'form',
            'res_model': 'hr.expense.sheet',
            'target': 'current',
            'res_id': self.sheet_id.id
        }

    @api.multi
    def action_submit_expenses(self):
        if any(expense.state != 'draft' or expense.sheet_id for expense in self):
            raise UserError(_("You cannot report twice the same line!"))
        if len(self.mapped('employee_id')) != 1:
            raise UserError(_("You cannot report expenses for different employees in the same report."))

        todo = self.filtered(lambda x: x.payment_mode=='own_account') or self.filtered(lambda x: x.payment_mode=='company_account')
        return {
            'name': _('New Expense Report'),
            'type': 'ir.actions.act_window',
            'view_mode': 'form',
            'res_model': 'hr.expense.sheet',
            'target': 'current',
            'context': {
                'default_expense_line_ids': todo.ids,
                'default_employee_id': self[0].employee_id.id,
                'default_name': todo[0].name if len(todo) == 1 else ''
            }
        }

    @api.multi
    def action_get_attachment_view(self):
        self.ensure_one()
        res = self.env['ir.actions.act_window'].for_xml_id('base', 'action_attachment')
        res['domain'] = [('res_model', '=', 'hr.expense'), ('res_id', 'in', self.ids)]
        res['context'] = {'default_res_model': 'hr.expense', 'default_res_id': self.id}
        return res

    # ----------------------------------------
    # Business
    # ----------------------------------------

    @api.multi
    def _prepare_move_values(self):
        """
        This function prepares move values related to an expense
        """
        self.ensure_one()
        journal = self.sheet_id.bank_journal_id if self.payment_mode == 'company_account' else self.sheet_id.journal_id
        account_date = self.sheet_id.accounting_date or self.date
        move_values = {
            'journal_id': journal.id,
            'company_id': self.env.user.company_id.id,
            'date': account_date,
            'ref': self.sheet_id.name,
            # force the name to the default value, to avoid an eventual 'default_name' in the context
            # to set it to '' which cause no number to be given to the account.move when posted.
            'name': '/',
        }
        return move_values

    @api.multi
    def _get_account_move_by_sheet(self):
        """ Return a mapping between the expense sheet of current expense and its account move
            :returns dict where key is a sheet id, and value is an account move record
        """
        move_grouped_by_sheet = {}
        for expense in self:
            # create the move that will contain the accounting entries
            if expense.sheet_id.id not in move_grouped_by_sheet:
<<<<<<< HEAD
                journal = expense.sheet_id.bank_journal_id if expense.payment_mode == 'company_account' else expense.sheet_id.journal_id
                move = self.env['account.move'].create({
                    'journal_id': journal.id,
                    'company_id': self.env.company.id,
                    'date': account_date,
                    'ref': expense.sheet_id.name,
                    # force the name to the default value, to avoid an eventual 'default_name' in the context
                    # to set it to '' which cause no number to be given to the account.move when posted.
                    'name': '/',
                })
=======
                move = self.env['account.move'].create(expense._prepare_move_values())
>>>>>>> 40967986
                move_grouped_by_sheet[expense.sheet_id.id] = move
            else:
                move = move_grouped_by_sheet[expense.sheet_id.id]
        return move_grouped_by_sheet

    @api.multi
    def _get_expense_account_source(self):
        self.ensure_one()
        if self.account_id:
            account = self.account_id
        elif self.product_id:
            account = self.product_id.product_tmpl_id._get_product_accounts()['expense']
            if not account:
                raise UserError(
                    _("No Expense account found for the product %s (or for its category), please configure one.") % (self.product_id.name))
        else:
            account = self.env['ir.property'].with_context(force_company=self.company_id.id).get('property_account_expense_categ_id', 'product.category')
            if not account:
                raise UserError(_('Please configure Default Expense account for Product expense: `property_account_expense_categ_id`.'))
        return account

    @api.multi
    def _get_expense_account_destination(self):
        self.ensure_one()
        account_dest = self.env['account.account']
        if self.payment_mode == 'company_account':
            if not self.sheet_id.bank_journal_id.default_credit_account_id:
                raise UserError(_("No credit account found for the %s journal, please configure one.") % (self.sheet_id.bank_journal_id.name))
            account_dest = self.sheet_id.bank_journal_id.default_credit_account_id.id
        else:
            if not self.employee_id.address_home_id:
                raise UserError(_("No Home Address found for the employee %s, please configure one.") % (self.employee_id.name))
            account_dest = self.employee_id.address_home_id.property_account_payable_id.id
        return account_dest

    @api.multi
    def _get_account_move_line_values(self):
        move_line_values_by_expense = {}
        for expense in self:
            move_line_name = expense.employee_id.name + ': ' + expense.name.split('\n')[0][:64]
            account_src = expense._get_expense_account_source()
            account_dst = expense._get_expense_account_destination()
            account_date = expense.sheet_id.accounting_date or expense.date or fields.Date.context_today(expense)

            company_currency = expense.company_id.currency_id
            different_currency = expense.currency_id and expense.currency_id != company_currency

            move_line_values = []
            taxes = expense.tax_ids.with_context(round=True).compute_all(expense.unit_amount, expense.currency_id, expense.quantity, expense.product_id)
            total_amount = 0.0
            total_amount_currency = 0.0
            partner_id = expense.employee_id.address_home_id.commercial_partner_id.id

            # source move line
            amount = taxes['total_excluded']
            amount_currency = False
            if different_currency:
                amount = expense.currency_id._convert(amount, company_currency, expense.company_id, account_date)
                amount_currency = taxes['total_excluded']
            move_line_src = {
                'name': move_line_name,
                'quantity': expense.quantity or 1,
                'debit': amount if amount > 0 else 0,
                'credit': -amount if amount < 0 else 0,
                'amount_currency': amount_currency if different_currency else 0.0,
                'account_id': account_src.id,
                'product_id': expense.product_id.id,
                'product_uom_id': expense.product_uom_id.id,
                'analytic_account_id': expense.analytic_account_id.id,
                'analytic_tag_ids': [(6, 0, expense.analytic_tag_ids.ids)],
                'expense_id': expense.id,
                'partner_id': partner_id,
                'tax_ids': [(6, 0, expense.tax_ids.ids)],
                'currency_id': expense.currency_id.id if different_currency else False,
            }
            move_line_values.append(move_line_src)
            total_amount -= move_line_src['debit']
            total_amount_currency -= move_line_src['amount_currency'] or move_line_src['debit']

            # taxes move lines
            for tax in taxes['taxes']:
                amount = tax['amount']
                amount_currency = False
                if different_currency:
                    amount = expense.currency_id._convert(amount, company_currency, expense.company_id, account_date)
                    amount_currency = tax['amount']
                move_line_tax_values = {
                    'name': tax['name'],
                    'quantity': 1,
                    'debit': amount if amount > 0 else 0,
                    'credit': -amount if amount < 0 else 0,
                    'amount_currency': amount_currency if different_currency else 0.0,
                    'account_id': tax['account_id'] or move_line_src['account_id'],
                    'tax_repartition_line_id': tax['tax_repartition_line_id'],
                    'tax_base_amount': tax['base'],
                    'expense_id': expense.id,
                    'partner_id': partner_id,
                    'currency_id': expense.currency_id.id if different_currency else False,
                }
                total_amount -= amount
                total_amount_currency -= move_line_tax_values['amount_currency'] or amount
                move_line_values.append(move_line_tax_values)

            # destination move line
            move_line_dst = {
                'name': move_line_name,
                'debit': total_amount > 0 and total_amount,
                'credit': total_amount < 0 and -total_amount,
                'account_id': account_dst,
                'date_maturity': account_date,
                'amount_currency': total_amount_currency if different_currency else 0.0,
                'currency_id': expense.currency_id.id if different_currency else False,
                'expense_id': expense.id,
                'partner_id': partner_id,
            }
            move_line_values.append(move_line_dst)

            move_line_values_by_expense[expense.id] = move_line_values
        return move_line_values_by_expense

    @api.multi
    def action_move_create(self):
        '''
        main function that is called when trying to create the accounting entries related to an expense
        '''
        move_group_by_sheet = self._get_account_move_by_sheet()

        move_line_values_by_expense = self._get_account_move_line_values()

        for expense in self:
            company_currency = expense.company_id.currency_id
            different_currency = expense.currency_id != company_currency

            # get the account move of the related sheet
            move = move_group_by_sheet[expense.sheet_id.id]

            # get move line values
            move_line_values = move_line_values_by_expense.get(expense.id)
            move_line_dst = move_line_values[-1]
            total_amount = move_line_dst['debit'] or -move_line_dst['credit']
            total_amount_currency = move_line_dst['amount_currency']

            # create one more move line, a counterline for the total on payable account
            if expense.payment_mode == 'company_account':
                if not expense.sheet_id.bank_journal_id.default_credit_account_id:
                    raise UserError(_("No credit account found for the %s journal, please configure one.") % (expense.sheet_id.bank_journal_id.name))
                journal = expense.sheet_id.bank_journal_id
                # create payment
                payment_methods = journal.outbound_payment_method_ids if total_amount < 0 else journal.inbound_payment_method_ids
                journal_currency = journal.currency_id or journal.company_id.currency_id
                payment = self.env['account.payment'].create({
                    'payment_method_id': payment_methods and payment_methods[0].id or False,
                    'payment_type': 'outbound' if total_amount < 0 else 'inbound',
                    'partner_id': expense.employee_id.address_home_id.commercial_partner_id.id,
                    'partner_type': 'supplier',
                    'journal_id': journal.id,
                    'payment_date': expense.date,
                    'state': 'reconciled',
                    'currency_id': expense.currency_id.id if different_currency else journal_currency.id,
                    'amount': abs(total_amount_currency) if different_currency else abs(total_amount),
                    'name': expense.name,
                })
                move_line_dst['payment_id'] = payment.id

            # link move lines to move, and move to expense sheet
            move.with_context(dont_create_taxes=True).write({
                'line_ids': [(0, 0, line) for line in move_line_values]
            })
            expense.sheet_id.write({'account_move_id': move.id})

            if expense.payment_mode == 'company_account':
                expense.sheet_id.paid_expense_sheets()

        # post the moves
        for move in move_group_by_sheet.values():
            move.post()

        return move_group_by_sheet

    @api.multi
    def refuse_expense(self, reason):
        self.write({'is_refused': True})
        self.sheet_id.write({'state': 'cancel'})
        self.sheet_id.message_post_with_view('hr_expense.hr_expense_template_refuse_reason',
                                             values={'reason': reason, 'is_sheet': False, 'name': self.name})

    # ----------------------------------------
    # Mail Thread
    # ----------------------------------------

    @api.model
    def message_new(self, msg_dict, custom_values=None):
        email_address = email_split(msg_dict.get('email_from', False))[0]

        employee = self.env['hr.employee'].search([
            '|',
            ('work_email', 'ilike', email_address),
            ('user_id.email', 'ilike', email_address)
        ], limit=1)

        expense_description = msg_dict.get('subject', '')

        if employee.user_id:
            currencies = employee.user_id.company_id.currency_id | employee.user_id.company_ids.mapped('currency_id')
        else:
            currencies = employee.company_id.currency_id

        product, price, currency_id, expense_description = self._parse_expense_subject(expense_description, currencies)
        vals = {
            'employee_id': employee.id,
            'name': expense_description,
            'unit_amount': price,
            'product_id': product.id if product else None,
            'product_uom_id': product.uom_id.id,
            'tax_ids': [(4, tax.id, False) for tax in product.supplier_taxes_id],
            'quantity': 1,
            'company_id': employee.company_id.id,
            'currency_id': currency_id.id
        }

        account = product.product_tmpl_id._get_product_accounts()['expense']
        if account:
            vals['account_id'] = account.id

        expense = super(HrExpense, self).message_new(msg_dict, dict(custom_values or {}, **vals))
        self._send_expense_success_mail(msg_dict, expense)
        return expense


    @api.model
    def _parse_product(self, expense_description):
        """
        Parse the subject to find the product.
        Product code should be the first word of expense_description
        Return product.product and updated description
        """

        product_code = expense_description.split(' ')[0]
        product = self.env['product.product'].search([('can_be_expensed', '=', True), ('default_code', '=ilike', product_code)], limit=1)
        if product:
            expense_description = expense_description.replace(product_code, '')

        return product, expense_description

    @api.model
    def _parse_price(self, expense_description, currencies):
        """ Return price, currency and updated description """
        symbols, symbols_pattern, float_pattern = [], '', '[+-]?(\d+[.,]?\d*)'
        price = 0.0
        for currency in currencies:
            symbols.append(re.escape(currency.symbol))
            symbols.append(re.escape(currency.name))
        symbols_pattern = '|'.join(symbols)
        price_pattern = "((%s)?\s?%s\s?(%s)?)" % (symbols_pattern, float_pattern, symbols_pattern)
        matches = re.findall(price_pattern, expense_description)
        if matches:
            match = max(matches, key=lambda match: len([group for group in match if group])) # get the longuest match. e.g. "2 chairs 120$" -> the price is 120$, not 2
            full_str = match[0]
            currency_str = match[1] or match[3]
            price = match[2].replace(',', '.')

            if currency_str:
                currency = currencies.filtered(lambda c: currency_str in [c.symbol, c.name])[0]
                currency = currency or currencies[0]
            expense_description = expense_description.replace(full_str, ' ') # remove price from description
            expense_description = re.sub(' +', ' ', expense_description.strip())

        price = float(price)
        return price, currency, expense_description

    @api.model
    def _parse_expense_subject(self, expense_description, currencies):
        """ Fetch product, price and currency info from mail subject.

            Product can be identified based on product name or product code.
            It can be passed between [] or it can be placed at start.

            When parsing, only consider currencies passed as parameter.
            This will fetch currency in symbol($) or ISO name (USD).

            Some valid examples:
                Travel by Air [TICKET] USD 1205.91
                TICKET $1205.91 Travel by Air
                Extra expenses 29.10EUR [EXTRA]
        """
        product, expense_description = self._parse_product(expense_description)
        price, currency_id, expense_description = self._parse_price(expense_description, currencies)

        return product, price, currency_id, expense_description

    # TODO: Make api.multi
    def _send_expense_success_mail(self, msg_dict, expense):
        mail_template_id = 'hr_expense.hr_expense_template_register' if expense.employee_id.user_id else 'hr_expense.hr_expense_template_register_no_user'
        expense_template = self.env.ref(mail_template_id)
        rendered_body = expense_template.render({'expense': expense}, engine='ir.qweb')
        body = self.env['mail.thread']._replace_local_links(rendered_body)
        if expense.employee_id.user_id.partner_id:
            expense.message_post(
                partner_ids=expense.employee_id.user_id.partner_id.ids,
                subject='Re: %s' % msg_dict.get('subject', ''),
                body=body,
                subtype_id=self.env.ref('mail.mt_note').id,
                email_layout_xmlid='mail.mail_notification_light',
            )
        else:
            self.env['mail.mail'].create({
                'body_html': body,
                'subject': 'Re: %s' % msg_dict.get('subject', ''),
                'email_to': msg_dict.get('email_from', False),
                'auto_delete': True,
                'references': msg_dict.get('message_id'),
            }).send()


class HrExpenseSheet(models.Model):
    """
        Here are the rights associated with the expense flow

        Action       Group                   Restriction
        =================================================================================
        Submit      Employee                Only his own
                    Officer                 If he is expense manager of the employee, manager of the employee
                                             or the employee is in the department managed by the officer
                    Manager                 Always
        Approve     Officer                 Not his own and he is expense manager of the employee, manager of the employee
                                             or the employee is in the department managed by the officer
                    Manager                 Always
        Post        Anybody                 State = approve and journal_id defined
        Done        Anybody                 State = approve and journal_id defined
        Cancel      Officer                 Not his own and he is expense manager of the employee, manager of the employee
                                             or the employee is in the department managed by the officer
                    Manager                 Always
        =================================================================================
    """
    _name = "hr.expense.sheet"
    _inherit = ['mail.thread', 'mail.activity.mixin']
    _description = "Expense Report"
    _order = "accounting_date desc, id desc"

    @api.model
    def _default_journal_id(self):
        journal = self.env.ref('hr_expense.hr_expense_account_journal', raise_if_not_found=False)
        if not journal:
            journal = self.env['account.journal'].search([('type', '=', 'purchase')], limit=1)
        return journal.id

    @api.model
    def _default_bank_journal_id(self):
        return self.env['account.journal'].search([('type', 'in', ['cash', 'bank'])], limit=1)

    name = fields.Char('Expense Report Summary', required=True)
    expense_line_ids = fields.One2many('hr.expense', 'sheet_id', string='Expense Lines', states={'approve': [('readonly', True)], 'done': [('readonly', True)], 'post': [('readonly', True)]}, copy=False)
    state = fields.Selection([
        ('draft', 'Draft'),
        ('submit', 'Submitted'),
        ('approve', 'Approved'),
        ('post', 'Posted'),
        ('done', 'Paid'),
        ('cancel', 'Refused')
    ], string='Status', index=True, readonly=True, tracking=True, copy=False, default='draft', required=True, help='Expense Report State')
    employee_id = fields.Many2one('hr.employee', string="Employee", required=True, readonly=True, states={'draft': [('readonly', False)]}, default=lambda self: self.env['hr.employee'].search([('user_id', '=', self.env.uid)], limit=1))
    address_id = fields.Many2one('res.partner', string="Employee Home Address")
    payment_mode = fields.Selection(related='expense_line_ids.payment_mode', default='own_account', readonly=True, string="Paid By")
    user_id = fields.Many2one('res.users', 'Manager', readonly=True, copy=False, states={'draft': [('readonly', False)]}, tracking=True, oldname='responsible_id')
    total_amount = fields.Monetary('Total Amount', currency_field='currency_id', compute='_compute_amount', store=True, digits=dp.get_precision('Account'))
    company_id = fields.Many2one('res.company', string='Company', readonly=True, states={'draft': [('readonly', False)]}, default=lambda self: self.env.company)
    currency_id = fields.Many2one('res.currency', string='Currency', readonly=True, states={'draft': [('readonly', False)]}, default=lambda self: self.env.company.currency_id)
    attachment_number = fields.Integer(compute='_compute_attachment_number', string='Number of Attachments')
    journal_id = fields.Many2one('account.journal', string='Expense Journal', states={'done': [('readonly', True)], 'post': [('readonly', True)]}, default=_default_journal_id, help="The journal used when the expense is done.")
    bank_journal_id = fields.Many2one('account.journal', string='Bank Journal', states={'done': [('readonly', True)], 'post': [('readonly', True)]}, default=_default_bank_journal_id, help="The payment method used when the expense is paid by the company.")
    accounting_date = fields.Date("Date")
    account_move_id = fields.Many2one('account.move', string='Journal Entry', ondelete='restrict', copy=False)
    department_id = fields.Many2one('hr.department', string='Department', states={'post': [('readonly', True)], 'done': [('readonly', True)]})
    is_multiple_currency = fields.Boolean("Handle lines with different currencies", compute='_compute_is_multiple_currency')
    can_reset = fields.Boolean('Can Reset', compute='_compute_can_reset')

    @api.depends('expense_line_ids.total_amount_company')
    def _compute_amount(self):
        for sheet in self:
            sheet.total_amount = sum(sheet.expense_line_ids.mapped('total_amount_company'))

    @api.multi
    def _compute_attachment_number(self):
        for sheet in self:
            sheet.attachment_number = sum(sheet.expense_line_ids.mapped('attachment_number'))

    @api.depends('expense_line_ids.currency_id')
    def _compute_is_multiple_currency(self):
        for sheet in self:
            sheet.is_multiple_currency = len(sheet.expense_line_ids.mapped('currency_id')) > 1

    @api.multi
    def _compute_can_reset(self):
        is_expense_user = self.user_has_groups('hr_expense.group_hr_expense_team_approver')
        for sheet in self:
            sheet.can_reset = is_expense_user if is_expense_user else sheet.employee_id.user_id == self.env.user

    @api.onchange('employee_id')
    def _onchange_employee_id(self):
        self.address_id = self.employee_id.sudo().address_home_id
        self.department_id = self.employee_id.department_id
        self.user_id = self.employee_id.expense_manager_id or self.employee_id.parent_id.user_id

    @api.multi
    @api.constrains('expense_line_ids')
    def _check_payment_mode(self):
        for sheet in self:
            expense_lines = sheet.mapped('expense_line_ids')
            if expense_lines and any(expense.payment_mode != expense_lines[0].payment_mode for expense in expense_lines):
                raise ValidationError(_("Expenses must be paid by the same entity (Company or employee)."))

    @api.constrains('expense_line_ids', 'employee_id')
    def _check_employee(self):
        for sheet in self:
            employee_ids = sheet.expense_line_ids.mapped('employee_id')
            if len(employee_ids) > 1 or (len(employee_ids) == 1 and employee_ids != sheet.employee_id):
                raise ValidationError(_('You cannot add expenses of another employee.'))

    @api.model
    def create(self, vals):
        sheet = super(HrExpenseSheet, self.with_context(mail_create_nosubscribe=True)).create(vals)
        sheet.activity_update()
        return sheet

    @api.multi
    def unlink(self):
        for expense in self:
            if expense.state in ['post', 'done']:
                raise UserError(_('You cannot delete a posted or paid expense.'))
        super(HrExpenseSheet, self).unlink()

    # --------------------------------------------
    # Mail Thread
    # --------------------------------------------

    @api.multi
    def _track_subtype(self, init_values):
        self.ensure_one()
        if 'state' in init_values and self.state == 'approve':
            return self.env.ref('hr_expense.mt_expense_approved')
        elif 'state' in init_values and self.state == 'cancel':
            return self.env.ref('hr_expense.mt_expense_refused')
        elif 'state' in init_values and self.state == 'done':
            return self.env.ref('hr_expense.mt_expense_paid')
        return super(HrExpenseSheet, self)._track_subtype(init_values)

    def _message_auto_subscribe_followers(self, updated_values, subtype_ids):
        res = super(HrExpenseSheet, self)._message_auto_subscribe_followers(updated_values, subtype_ids)
        if updated_values.get('employee_id'):
            employee = self.env['hr.employee'].browse(updated_values['employee_id'])
            if employee.user_id:
                res.append((employee.user_id.partner_id.id, subtype_ids, False))
        return res

    # --------------------------------------------
    # Actions
    # --------------------------------------------

    @api.multi
    def action_sheet_move_create(self):
        if any(sheet.state != 'approve' for sheet in self):
            raise UserError(_("You can only generate accounting entry for approved expense(s)."))

        if any(not sheet.journal_id for sheet in self):
            raise UserError(_("Expenses must have an expense journal specified to generate accounting entries."))

        expense_line_ids = self.mapped('expense_line_ids')\
            .filtered(lambda r: not float_is_zero(r.total_amount, precision_rounding=(r.currency_id or self.env.company.currency_id).rounding))
        res = expense_line_ids.action_move_create()

        if not self.accounting_date:
            self.accounting_date = self.account_move_id.date

        if self.payment_mode == 'own_account' and expense_line_ids:
            self.write({'state': 'post'})
        else:
            self.write({'state': 'done'})
        self.activity_update()
        return res

    @api.multi
    def action_get_attachment_view(self):
        res = self.env['ir.actions.act_window'].for_xml_id('base', 'action_attachment')
        res['domain'] = [('res_model', '=', 'hr.expense'), ('res_id', 'in', self.expense_line_ids.ids)]
        res['context'] = {
            'default_res_model': 'hr.expense.sheet',
            'default_res_id': self.id,
            'create': False,
            'edit': False,
        }
        return res

    # --------------------------------------------
    # Business
    # --------------------------------------------

    @api.multi
    def set_to_paid(self):
        self.write({'state': 'done'})

    @api.multi
    def action_submit_sheet(self):
        self.write({'state': 'submit'})
        self.activity_update()

    @api.multi
    def approve_expense_sheets(self):
        if not self.user_has_groups('hr_expense.group_hr_expense_team_approver'):
            raise UserError(_("Only Managers and HR Officers can approve expenses"))
        elif not self.user_has_groups('hr_expense.group_hr_expense_manager'):
            current_managers = self.employee_id.expense_manager_id | self.employee_id.parent_id.user_id | self.employee_id.department_id.manager_id.user_id

            if self.employee_id.user_id == self.env.user:
                raise UserError(_("You cannot approve your own expenses"))

            if not self.env.user in current_managers and not self.user_has_groups('hr_expense.group_hr_expense_user') and self.employee_id.expense_manager_id != self.env.user:
                raise UserError(_("You can only approve your department expenses"))

        responsible_id = self.user_id.id or self.env.user.id
        self.write({'state': 'approve', 'user_id': responsible_id})
        self.activity_update()

    @api.multi
    def paid_expense_sheets(self):
        self.write({'state': 'done'})

    @api.multi
    def refuse_sheet(self, reason):
        if not self.user_has_groups('hr_expense.group_hr_expense_team_approver'):
            raise UserError(_("Only Managers and HR Officers can approve expenses"))
        elif not self.user_has_groups('hr_expense.group_hr_expense_manager'):
            current_managers = self.employee_id.expense_manager_id | self.employee_id.parent_id.user_id | self.employee_id.department_id.manager_id.user_id

            if self.employee_id.user_id == self.env.user:
                raise UserError(_("You cannot refuse your own expenses"))

            if not self.env.user in current_managers and not self.user_has_groups('hr_expense.group_hr_expense_user') and self.employee_id.expense_manager_id != self.env.user:
                raise UserError(_("You can only refuse your department expenses"))

        self.write({'state': 'cancel'})
        for sheet in self:
            sheet.message_post_with_view('hr_expense.hr_expense_template_refuse_reason', values={'reason': reason, 'is_sheet': True, 'name': self.name})
        self.activity_update()

    @api.multi
    def reset_expense_sheets(self):
        if not self.can_reset:
            raise UserError(_("Only HR Officers or the concerned employee can reset to draft."))
        self.mapped('expense_line_ids').write({'is_refused': False})
        self.write({'state': 'draft'})
        self.activity_update()
        return True

    def _get_responsible_for_approval(self):
        if self.user_id:
            return self.user_id
        elif self.employee_id.parent_id.user_id:
            return self.employee_id.parent_id.user_id
        elif self.employee_id.department_id.manager_id.user_id:
            return self.employee_id.department_id.manager_id.user_id
        return self.env.user

    def activity_update(self):
        for expense_report in self.filtered(lambda hol: hol.state == 'submit'):
            self.activity_schedule(
                'hr_expense.mail_act_expense_approval',
                user_id=expense_report.sudo()._get_responsible_for_approval().id)
        self.filtered(lambda hol: hol.state == 'approve').activity_feedback(['hr_expense.mail_act_expense_approval'])
        self.filtered(lambda hol: hol.state == 'cancel').activity_unlink(['hr_expense.mail_act_expense_approval'])<|MERGE_RESOLUTION|>--- conflicted
+++ resolved
@@ -221,7 +221,7 @@
         account_date = self.sheet_id.accounting_date or self.date
         move_values = {
             'journal_id': journal.id,
-            'company_id': self.env.user.company_id.id,
+            'company_id': self.env.company.id,
             'date': account_date,
             'ref': self.sheet_id.name,
             # force the name to the default value, to avoid an eventual 'default_name' in the context
@@ -239,20 +239,7 @@
         for expense in self:
             # create the move that will contain the accounting entries
             if expense.sheet_id.id not in move_grouped_by_sheet:
-<<<<<<< HEAD
-                journal = expense.sheet_id.bank_journal_id if expense.payment_mode == 'company_account' else expense.sheet_id.journal_id
-                move = self.env['account.move'].create({
-                    'journal_id': journal.id,
-                    'company_id': self.env.company.id,
-                    'date': account_date,
-                    'ref': expense.sheet_id.name,
-                    # force the name to the default value, to avoid an eventual 'default_name' in the context
-                    # to set it to '' which cause no number to be given to the account.move when posted.
-                    'name': '/',
-                })
-=======
                 move = self.env['account.move'].create(expense._prepare_move_values())
->>>>>>> 40967986
                 move_grouped_by_sheet[expense.sheet_id.id] = move
             else:
                 move = move_grouped_by_sheet[expense.sheet_id.id]
