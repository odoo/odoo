# Translation of Odoo Server.
# This file contains the translation of the following modules:
# 	* hr_expense
# 
# Translators:
# son dang <son.dang@doda100.com>, 2019
# fanha99 <fanha99@hotmail.com>, 2019
# Thang Duong Bao <nothingctrl@gmail.com>, 2019
# Trinh Tran Thi Phuong <trinhttp@trobz.com>, 2019
# Dung Nguyen Thi <dungnt@trobz.com>, 2019
# Phuc Tran Thanh <phuctran.odoo@gmail.com>, 2019
# Dao Nguyen <trucdao.uel@gmail.com>, 2019
# Duy BQ <duybq86@gmail.com>, 2020
# Uyen Vo <uyen@trobz.com>, 2020
# Martin Trigaux, 2020
# Nancy Momoland <thanhnguyen.icsc@gmail.com>, 2020
# Trần Hà <tranthuha13590@gmail.com>, 2021
# 
msgid ""
msgstr ""
"Project-Id-Version: Odoo Server 13.0\n"
"Report-Msgid-Bugs-To: \n"
"POT-Creation-Date: 2019-12-05 09:01+0000\n"
"PO-Revision-Date: 2019-08-26 09:10+0000\n"
"Last-Translator: Trần Hà <tranthuha13590@gmail.com>, 2021\n"
"Language-Team: Vietnamese (https://www.transifex.com/odoo/teams/41243/vi/)\n"
"MIME-Version: 1.0\n"
"Content-Type: text/plain; charset=UTF-8\n"
"Content-Transfer-Encoding: \n"
"Language: vi\n"
"Plural-Forms: nplurals=1; plural=0;\n"

#. module: hr_expense
#: model:ir.actions.report,print_report_name:hr_expense.action_report_hr_expense_sheet
msgid ""
"'Expenses - %s - %s' % (object.employee_id.name, (object.name).replace('/', "
"''))"
msgstr ""
"'Expenses - %s - %s' % (object.employee_id.name, (object.name).replace('/', "
"''))"

#. module: hr_expense
#: model_terms:ir.ui.view,arch_db:hr_expense.product_product_expense_form_view
msgid ""
"<i class=\"text-muted oe_edit_only\">Use this reference as a subject prefix "
"when submitting by email.</i>"
msgstr ""
"<i class=\"text-muted oe_edit_only\">Use this reference as a subject prefix "
"when submitting by email.</i>"

#. module: hr_expense
#. openerp-web
#: code:addons/hr_expense/static/src/js/tours/hr_expense.js:0
#, python-format
msgid ""
"<p>Approve the report here.</p><p>Tip: if you refuse, don’t forget to give "
"the reason thanks to the hereunder message tool</p>"
msgstr ""
"<p>Chấp thuận báo cáo ở đây.</p><p>Mẹo: nếu bạn từ chối, đừng quên để lại lý "
"do nhờ vào công cụ nhắn tin dưới đây</p>"

#. module: hr_expense
#. openerp-web
#: code:addons/hr_expense/static/src/js/tours/hr_expense.js:0
#, python-format
msgid ""
"<p>Click on <b> Action Create Report </b> to submit selected expenses to "
"your manager</p>"
msgstr ""
"<p>Bấm vào <b> Hành động Tạo Báo cáo </b> để trình các chi tiêu được chọn cho "
"quản lý của bạn</p>"

#. module: hr_expense
#. openerp-web
#: code:addons/hr_expense/static/src/js/tours/hr_expense.js:0
#, python-format
msgid "<p>Click on <b> Create Report </b> to create the report.</p>"
msgstr "<p>Bấm vào <b> Tạo báo cáo </b> để tạo báo cáo.</p>"

#. module: hr_expense
#. openerp-web
#: code:addons/hr_expense/static/src/js/tours/hr_expense.js:0
#, python-format
msgid "<p>Once your <b> Expense </b> is ready, you can save it.</p>"
msgstr ""
"<p>Một khi <b> Chi tiêu </b> của bạn đã ghi nhận xong, bạn có thể bấm lưu "
"nó.</p>"

#. module: hr_expense
#. openerp-web
#: code:addons/hr_expense/static/src/js/tours/hr_expense.js:0
#, python-format
msgid "<p>Select expenses to submit them to your manager</p>"
msgstr "<p>Chọn các khoản chi tiêu cần trình cho quản lý của bạn</p>"

#. module: hr_expense
#. openerp-web
#: code:addons/hr_expense/static/src/js/tours/hr_expense.js:0
#, python-format
msgid ""
"<p>The accountant receive approved expense reports.</p><p>He can post "
"journal entries in one click if taxes and accounts are right.</p>"
msgstr ""
"<p>Kế toán viên nhận kê khai Chi tiêu đã được duyệt.</p><p>Anh/Cô ấy có thể "
"vào sổ bút toán chỉ với một click nếu thuế và tài khoản được cấu hình "
"đúng.</p>"

#. module: hr_expense
#: model_terms:ir.ui.view,arch_db:hr_expense.report_expense_sheet
msgid "<strong>Date:</strong>"
msgstr "<strong>Ngày:</strong>"

#. module: hr_expense
#: model_terms:ir.ui.view,arch_db:hr_expense.report_expense_sheet
msgid "<strong>Description:</strong>"
msgstr "<strong>Mô tả:</strong>"

#. module: hr_expense
#: model_terms:ir.ui.view,arch_db:hr_expense.report_expense_sheet
msgid "<strong>Employee:</strong>"
msgstr "<strong>Nhân viên:</strong>"

#. module: hr_expense
#: model_terms:ir.ui.view,arch_db:hr_expense.report_expense_sheet
msgid "<strong>Payment By:</strong>"
msgstr "<strong>Thanh toán Bởi:</strong>"

#. module: hr_expense
#: model_terms:ir.ui.view,arch_db:hr_expense.report_expense_sheet
msgid "<strong>Total</strong>"
msgstr "<strong>Tổng</strong>"

#. module: hr_expense
#: model_terms:ir.ui.view,arch_db:hr_expense.report_expense_sheet
msgid "<strong>Validated By:</strong>"
msgstr "<strong>Xác nhận Bởi:</strong>"

#. module: hr_expense
#: code:addons/hr_expense/wizard/hr_expense_sheet_register_payment.py:0
#, python-format
msgid ""
"A payment of %s %s with the reference <a href='/mail/view?%s'>%s</a> related"
" to your expense %s has been made."
msgstr ""
"Một khoản thanh toán %s %s với tham chiếu <a href='/mail/view?%s'>%s</a> "
"liên quan đến chi tiêu %s của bạn đã được thực hiện."

#. module: hr_expense
#: model:ir.model.fields,field_description:hr_expense.field_hr_expense__account_id
msgid "Account"
msgstr "Tài khoản"

#. module: hr_expense
#: model_terms:ir.ui.view,arch_db:hr_expense.product_product_expense_form_view
msgid "Accounting"
msgstr "Kế toán"

#. module: hr_expense
#: model:ir.model.fields,field_description:hr_expense.field_hr_expense__message_needaction
#: model:ir.model.fields,field_description:hr_expense.field_hr_expense_sheet__message_needaction
msgid "Action Needed"
msgstr "Cần có Hành động"

#. module: hr_expense
#: model:ir.model.fields,field_description:hr_expense.field_hr_expense__activity_ids
#: model:ir.model.fields,field_description:hr_expense.field_hr_expense_sheet__activity_ids
msgid "Activities"
msgstr "Hoạt động"

#. module: hr_expense
#: model:ir.model.fields,field_description:hr_expense.field_hr_expense__activity_exception_decoration
#: model:ir.model.fields,field_description:hr_expense.field_hr_expense_sheet__activity_exception_decoration
msgid "Activity Exception Decoration"
msgstr "Trang trí cho Hoạt động ngoại lệ"

#. module: hr_expense
#: model:ir.model.fields,field_description:hr_expense.field_hr_expense__activity_state
#: model:ir.model.fields,field_description:hr_expense.field_hr_expense_sheet__activity_state
msgid "Activity State"
msgstr "Trạng thái Hoạt động"

#. module: hr_expense
#: model:ir.actions.act_window,name:hr_expense.mail_activity_type_action_config_hr_expense
#: model:ir.ui.menu,name:hr_expense.hr_expense_menu_config_activity_type
msgid "Activity Types"
msgstr "Kiểu Hoạt động"

#. module: hr_expense
#: code:addons/hr_expense/models/hr_expense.py:0
#, python-format
msgid "Add a new expense,"
msgstr "Thêm khoản chi tiêu/Chi tiêu mới,"

#. module: hr_expense
#: model:res.groups,name:hr_expense.group_hr_expense_manager
msgid "Administrator"
msgstr "Quản trị viên"

#. module: hr_expense
#: model:product.product,name:hr_expense.air_ticket
#: model:product.template,name:hr_expense.air_ticket_product_template
msgid "Air Flight"
msgstr "Vé máy may"

#. module: hr_expense
#: model_terms:ir.ui.view,arch_db:hr_expense.res_config_settings_view_form
msgid "Alias"
msgstr "Bí danh"

#. module: hr_expense
#: model:res.groups,name:hr_expense.group_hr_expense_user
msgid "All Approver"
<<<<<<< HEAD
msgstr "Duyệt cho tất cả"
=======
msgstr "All Approver"
>>>>>>> d5884484

#. module: hr_expense
#: model:ir.actions.act_window,name:hr_expense.action_hr_expense_sheet_all_all
msgid "All Expense Reports"
msgstr "Tất cả Kê khai Chi tiêu"

#. module: hr_expense
#: model:ir.actions.act_window,name:hr_expense.hr_expense_actions_all
msgid "All Expenses"
msgstr "Tất cả Chi tiêu"

#. module: hr_expense
#. openerp-web
#: code:addons/hr_expense/static/src/js/upload_mixin.js:0
#, python-format
msgid "An error occurred during the upload"
msgstr "An error occurred during the upload"

#. module: hr_expense
#: model:ir.model.fields,help:hr_expense.field_hr_expense__account_id
msgid "An expense account is expected"
msgstr "Một tài khoản Chi tiêu được mong đợi"

#. module: hr_expense
#: code:addons/hr_expense/models/hr_expense.py:0
#, python-format
msgid "An expense report must contain only lines from the same company."
msgstr "An expense report must contain only lines from the same company."

#. module: hr_expense
#: model:ir.model.fields,field_description:hr_expense.field_hr_expense__analytic_account_id
#: model_terms:ir.ui.view,arch_db:hr_expense.hr_expense_view_search
msgid "Analytic Account"
msgstr "Tài khoản quản trị"

#. module: hr_expense
#: model:ir.model.fields,field_description:hr_expense.field_hr_expense__analytic_tag_ids
msgid "Analytic Tags"
msgstr "Từ khoá phân tích"

#. module: hr_expense
#: model_terms:ir.ui.view,arch_db:hr_expense.view_hr_expense_sheet_form
msgid "Approve"
msgstr "Duyệt"

#. module: hr_expense
#: model:ir.model.fields.selection,name:hr_expense.selection__hr_expense__state__approved
#: model:ir.model.fields.selection,name:hr_expense.selection__hr_expense_sheet__state__approve
#: model:mail.message.subtype,name:hr_expense.mt_expense_approved
msgid "Approved"
msgstr "Được Duyệt"

#. module: hr_expense
#: model_terms:ir.ui.view,arch_db:hr_expense.hr_expense_sheet_view_search
msgid "Approved Expenses"
msgstr "Chi tiêu đã Duyệt"

#. module: hr_expense
#: model_terms:ir.ui.view,arch_db:hr_expense.product_product_expense_form_view
msgid "Archived"
msgstr "Đã lưu trữ"

#. module: hr_expense
#: model_terms:ir.ui.view,arch_db:hr_expense.hr_expense_view_form
msgid "Attach Document"
msgstr "Đính kèm chứng từ"

#. module: hr_expense
#. openerp-web
#: code:addons/hr_expense/static/src/js/tours/hr_expense.js:0
#, python-format
msgid "Attach your receipt here."
msgstr "Đính kèm biên lai của bạn ở đây."

#. module: hr_expense
#: model:ir.model.fields,field_description:hr_expense.field_hr_expense__message_attachment_count
#: model:ir.model.fields,field_description:hr_expense.field_hr_expense_sheet__message_attachment_count
msgid "Attachment Count"
msgstr "Số lượng đính kèm"

#. module: hr_expense
#: model:ir.model.fields,field_description:hr_expense.field_hr_expense_sheet__bank_journal_id
msgid "Bank Journal"
msgstr "Sổ Nhật ký Ngân hàng"

#. module: hr_expense
#: model:ir.model.fields,field_description:hr_expense.field_hr_expense__reference
msgid "Bill Reference"
msgstr "Mã/Số hoá đơn"

#. module: hr_expense
#: model:ir.model.fields,field_description:hr_expense.field_hr_expense_sheet__can_reset
msgid "Can Reset"
msgstr "Có thể Reset"

#. module: hr_expense
#: model:ir.model.fields,field_description:hr_expense.field_product_product__can_be_expensed
#: model:ir.model.fields,field_description:hr_expense.field_product_template__can_be_expensed
msgid "Can be Expensed"
msgstr "Có thể là Chi tiêu/Chi tiêu"

#. module: hr_expense
#: model_terms:ir.ui.view,arch_db:hr_expense.hr_expense_refuse_wizard_view_form
#: model_terms:ir.ui.view,arch_db:hr_expense.hr_expense_sheet_register_payment_view_form
msgid "Cancel"
msgstr "Hủy"

#. module: hr_expense
#: model:product.product,name:hr_expense.car_travel
#: model:product.template,name:hr_expense.car_travel_product_template
msgid "Car Travel Expenses"
msgstr "Chi tiêu Đi lại bằng Xe hơi"

#. module: hr_expense
#: model:ir.model.fields,field_description:hr_expense.field_hr_expense__product_uom_category_id
msgid "Category"
msgstr "Chuyên mục"

#. module: hr_expense
#: model_terms:ir.ui.view,arch_db:hr_expense.report_expense_sheet
msgid "Certified honest and conform,<br/>(Date and signature).<br/><br/>"
msgstr ""
"Cam kết trung thực và thích đáng,<br />(Ngày tháng và Chữ ký).<br/><br/>"

#. module: hr_expense
#: model:ir.model.fields,field_description:hr_expense.field_hr_expense__company_id
#: model:ir.model.fields,field_description:hr_expense.field_hr_expense_sheet__company_id
#: model:ir.model.fields,field_description:hr_expense.field_hr_expense_sheet_register_payment_wizard__company_id
#: model:ir.model.fields.selection,name:hr_expense.selection__hr_expense__payment_mode__company_account
#: model_terms:ir.ui.view,arch_db:hr_expense.hr_expense_sheet_view_search
#: model_terms:ir.ui.view,arch_db:hr_expense.hr_expense_view_search
msgid "Company"
msgstr "Công ty"

#. module: hr_expense
#: model:ir.model,name:hr_expense.model_res_config_settings
msgid "Config Settings"
msgstr "Thiết lập Cấu hình"

#. module: hr_expense
#: model:ir.ui.menu,name:hr_expense.menu_hr_expense_configuration
msgid "Configuration"
msgstr "Cấu hình"

#. module: hr_expense
#: model_terms:ir.ui.view,arch_db:hr_expense.hr_expense_sheet_view_search
msgid "Confirmed Expenses"
msgstr "Chi tiêu đã xác nhận"

#. module: hr_expense
#: model:ir.model.fields,help:hr_expense.field_hr_expense__product_uom_category_id
msgid ""
"Conversion between Units of Measure can only occur if they belong to the "
"same category. The conversion will be made based on the ratios."
msgstr ""
"Việc chuyển đổi qua lại giữa các Đơn vị tính chỉ có thể xảy ra nếu chúng"
" thuộc cùng một nhóm. Việc chuyển đổi sẽ dựa trên tỉ lệ."

#. module: hr_expense
#: model:ir.actions.server,name:hr_expense.hr_expense_submit_action_server
#: model_terms:ir.ui.view,arch_db:hr_expense.hr_expense_view_form
msgid "Create Report"
msgstr "Tạo Bảng kê"

#. module: hr_expense
#: model_terms:ir.actions.act_window,help:hr_expense.action_request_approve_expense_sheet
#: model_terms:ir.actions.act_window,help:hr_expense.action_request_to_pay_expense_sheet
#: model_terms:ir.actions.act_window,help:hr_expense.action_request_to_post_expense_sheet
#: model_terms:ir.actions.act_window,help:hr_expense.hr_expense_actions_all
#: model_terms:ir.actions.act_window,help:hr_expense.hr_expense_actions_my_unsubmitted
msgid "Create a new expense"
msgstr "Tạo mới một chi tiêu"

#. module: hr_expense
#: model_terms:ir.actions.act_window,help:hr_expense.hr_expense_product
msgid "Create a new expense product"
msgstr "Tạo mới một sản phẩm chi tiêu"

#. module: hr_expense
#: model_terms:ir.actions.act_window,help:hr_expense.action_hr_expense_sheet_all_all
#: model_terms:ir.actions.act_window,help:hr_expense.action_hr_expense_sheet_all_to_pay
#: model_terms:ir.actions.act_window,help:hr_expense.action_hr_expense_sheet_all_to_post
#: model_terms:ir.actions.act_window,help:hr_expense.action_hr_expense_sheet_my_all
msgid "Create a new expense report"
msgstr "Tạo báo cáo chi tiêu mới"

#. module: hr_expense
#: model_terms:ir.ui.view,arch_db:hr_expense.res_config_settings_view_form
msgid "Create expenses from incoming emails"
<<<<<<< HEAD
msgstr "Tạo chi tiêu từ các email gửi đến"
=======
msgstr "Create expenses from incoming emails"
>>>>>>> d5884484

#. module: hr_expense
#: model:ir.model.fields,field_description:hr_expense.field_hr_expense__create_uid
#: model:ir.model.fields,field_description:hr_expense.field_hr_expense_refuse_wizard__create_uid
#: model:ir.model.fields,field_description:hr_expense.field_hr_expense_sheet__create_uid
#: model:ir.model.fields,field_description:hr_expense.field_hr_expense_sheet_register_payment_wizard__create_uid
msgid "Created by"
msgstr "Được tạo bởi"

#. module: hr_expense
#: model:ir.model.fields,field_description:hr_expense.field_hr_expense__create_date
#: model:ir.model.fields,field_description:hr_expense.field_hr_expense_refuse_wizard__create_date
#: model:ir.model.fields,field_description:hr_expense.field_hr_expense_sheet__create_date
#: model:ir.model.fields,field_description:hr_expense.field_hr_expense_sheet_register_payment_wizard__create_date
msgid "Created on"
msgstr "Thời điểm tạo"

#. module: hr_expense
#: model:ir.model.fields,field_description:hr_expense.field_hr_expense__currency_id
#: model:ir.model.fields,field_description:hr_expense.field_hr_expense_sheet__currency_id
#: model:ir.model.fields,field_description:hr_expense.field_hr_expense_sheet_register_payment_wizard__currency_id
msgid "Currency"
msgstr "Tiền tệ"

#. module: hr_expense
#: model:ir.model.fields,field_description:hr_expense.field_hr_expense__date
#: model:ir.model.fields,field_description:hr_expense.field_hr_expense_sheet__accounting_date
#: model_terms:ir.ui.view,arch_db:hr_expense.hr_expense_sheet_view_search
#: model_terms:ir.ui.view,arch_db:hr_expense.hr_expense_view_search
#: model_terms:ir.ui.view,arch_db:hr_expense.report_expense_sheet
msgid "Date"
msgstr "Ngày"

#. module: hr_expense
#: model_terms:ir.ui.view,arch_db:hr_expense.hr_expense_template_register
msgid "Dear"
msgstr "Gửi"

#. module: hr_expense
#: model:ir.model.fields,field_description:hr_expense.field_res_config_settings__expense_alias_prefix
msgid "Default Alias Name for Expenses"
msgstr "Tên Bí danh Mặc định cho Chi tiêu"

#. module: hr_expense
#: model:ir.model.fields,field_description:hr_expense.field_hr_expense_sheet__department_id
#: model_terms:ir.ui.view,arch_db:hr_expense.hr_expense_sheet_view_search
msgid "Department"
msgstr "Phòng/Ban"

#. module: hr_expense
#: model:ir.model.fields,field_description:hr_expense.field_hr_expense__name
msgid "Description"
msgstr "Miêu tả"

#. module: hr_expense
#: model:ir.model.fields,field_description:hr_expense.field_hr_expense__display_name
#: model:ir.model.fields,field_description:hr_expense.field_hr_expense_refuse_wizard__display_name
#: model:ir.model.fields,field_description:hr_expense.field_hr_expense_sheet__display_name
#: model:ir.model.fields,field_description:hr_expense.field_hr_expense_sheet_register_payment_wizard__display_name
msgid "Display Name"
msgstr "Tên hiển thị"

#. module: hr_expense
#: model_terms:ir.ui.view,arch_db:hr_expense.hr_expense_view_form
#: model_terms:ir.ui.view,arch_db:hr_expense.view_hr_expense_sheet_form
msgid "Documents"
msgstr "Tài liệu"

#. module: hr_expense
#: model:ir.model.fields.selection,name:hr_expense.selection__hr_expense_sheet__state__draft
msgid "Draft"
msgstr "Dự thảo"

#. module: hr_expense
#: model_terms:ir.ui.view,arch_db:hr_expense.hr_expense_sheet_register_payment_view_form
msgid "Draft Payment"
msgstr "Thanh toán Dự thảo"

#. module: hr_expense
#: model:ir.model,name:hr_expense.model_hr_employee
#: model:ir.model.fields,field_description:hr_expense.field_hr_expense__employee_id
#: model:ir.model.fields,field_description:hr_expense.field_hr_expense_sheet__employee_id
#: model_terms:ir.ui.view,arch_db:hr_expense.hr_expense_sheet_view_search
#: model_terms:ir.ui.view,arch_db:hr_expense.hr_expense_view_search
msgid "Employee"
msgstr "Nhân viên"

#. module: hr_expense
#: model:ir.model.fields.selection,name:hr_expense.selection__hr_expense__payment_mode__own_account
msgid "Employee (to reimburse)"
msgstr "Nhân viên (để bồi hoàn)"

#. module: hr_expense
#: model:ir.actions.act_window,name:hr_expense.action_approved_expense
msgid "Employee Expenses"
msgstr "Chi tiêu Nhân viên"

#. module: hr_expense
#: model:ir.model.fields,field_description:hr_expense.field_hr_expense_sheet__address_id
msgid "Employee Home Address"
msgstr "Địa chỉ Nhà Nhân viên"

#. module: hr_expense
#. openerp-web
#: code:addons/hr_expense/static/src/js/upload_mixin.js:0
#, python-format
msgid "Error"
msgstr "Lỗi"

#. module: hr_expense
#: model:ir.model,name:hr_expense.model_hr_expense
#: model:ir.model.fields,field_description:hr_expense.field_account_move_line__expense_id
#: model:ir.model.fields,field_description:hr_expense.field_hr_employee__expense_manager_id
#: model:ir.model.fields,field_description:hr_expense.field_res_users__expense_manager_id
#: model_terms:ir.ui.view,arch_db:hr_expense.hr_expense_sheet_view_search
#: model_terms:ir.ui.view,arch_db:hr_expense.hr_expense_view_search
#: model_terms:ir.ui.view,arch_db:hr_expense.view_hr_expense_sheet_form
msgid "Expense"
msgstr "Chi tiêu"

#. module: hr_expense
#: model:mail.activity.type,name:hr_expense.mail_act_expense_approval
msgid "Expense Approval"
msgstr "Xác nhận Chi tiêu"

#. module: hr_expense
#: model_terms:ir.ui.view,arch_db:hr_expense.hr_expense_view_search
msgid "Expense Date"
msgstr "Ngày Chi tiêu"

#. module: hr_expense
#: model:ir.model.fields,field_description:hr_expense.field_hr_expense_sheet__journal_id
msgid "Expense Journal"
msgstr "Sổ nhật ký Chi tiêu"

#. module: hr_expense
#: model:ir.model.fields,field_description:hr_expense.field_hr_expense_sheet__expense_line_ids
msgid "Expense Lines"
msgstr "Các dòng Chi tiêu"

#. module: hr_expense
#: model:ir.model.fields,field_description:hr_expense.field_hr_employee_public__expense_manager_id
msgid "Expense Manager"
msgstr "Expense Manager"

#. module: hr_expense
#: model:ir.actions.act_window,name:hr_expense.hr_expense_product
#: model:ir.ui.menu,name:hr_expense.menu_hr_product
#: model_terms:ir.ui.view,arch_db:hr_expense.product_product_expense_form_view
msgid "Expense Products"
msgstr "Sản phẩm Chi tiêu"

#. module: hr_expense
#: model:ir.model,name:hr_expense.model_hr_expense_refuse_wizard
msgid "Expense Refuse Reason Wizard"
msgstr "Tính năng ghi nhận lý do từ chối chi tiêu"

#. module: hr_expense
#: model:ir.model,name:hr_expense.model_hr_expense_sheet_register_payment_wizard
msgid "Expense Register Payment Wizard"
msgstr "Tính năng ghi nhận thanh toán chi tiêu"

#. module: hr_expense
#: model:ir.model,name:hr_expense.model_hr_expense_sheet
#: model:ir.model.fields,field_description:hr_expense.field_hr_expense__sheet_id
#: model:ir.model.fields,field_description:hr_expense.field_hr_expense_sheet_register_payment_wizard__expense_sheet_id
#: model_terms:ir.ui.view,arch_db:hr_expense.hr_expense_sheet_view_search
#: model_terms:ir.ui.view,arch_db:hr_expense.view_hr_expense_sheet_tree
msgid "Expense Report"
msgstr "Kê khai Chi tiêu"

#. module: hr_expense
#: model:ir.model.fields,help:hr_expense.field_hr_expense_sheet__state
msgid "Expense Report State"
msgstr "Trạng thái"

#. module: hr_expense
#: model:ir.model.fields,field_description:hr_expense.field_hr_expense_sheet__name
msgid "Expense Report Summary"
msgstr "Tổng hợp Kê khai Chi tiêu"

#. module: hr_expense
#: model:ir.ui.menu,name:hr_expense.menu_hr_expense_report
#: model_terms:ir.ui.view,arch_db:hr_expense.hr_department_view_kanban
#: model_terms:ir.ui.view,arch_db:hr_expense.view_hr_expense_sheet_form
#: model_terms:ir.ui.view,arch_db:hr_expense.view_hr_expense_sheet_tree
msgid "Expense Reports"
msgstr "Kê khai Chi tiêu"

#. module: hr_expense
#: model:ir.actions.act_window,name:hr_expense.action_hr_expense_sheet_department_filtered
msgid "Expense Reports Analysis"
msgstr "Phân tích Kê khai Chi tiêu"

#. module: hr_expense
#: model:ir.actions.act_window,name:hr_expense.action_hr_expense_sheet_all_to_pay
msgid "Expense Reports To Pay"
msgstr "Kê khai Chi tiêu chờ Thanh toán"

#. module: hr_expense
#: model:ir.actions.act_window,name:hr_expense.action_hr_expense_sheet_all_to_post
msgid "Expense Reports To Post"
msgstr "Kê khai Chi tiêu chờ Vào sổ"

#. module: hr_expense
#: model:ir.actions.act_window,name:hr_expense.action_hr_expense_sheet_all_to_approve
#: model:ir.actions.act_window,name:hr_expense.action_hr_expense_sheet_department_to_approve
msgid "Expense Reports to Approve"
msgstr "Kê khai Chi tiêu chờ Duyệt"

#. module: hr_expense
#: model_terms:ir.ui.view,arch_db:hr_expense.hr_expense_refuse_wizard_view_form
msgid "Expense refuse reason"
msgstr "Lý do từ chối khoản chi"

#. module: hr_expense
#: model:mail.message.subtype,description:hr_expense.mt_expense_approved
msgid "Expense report approved"
msgstr "Kê khai chi tiêu được duyệt"

#. module: hr_expense
#: model:mail.message.subtype,description:hr_expense.mt_expense_paid
msgid "Expense report paid"
msgstr "Kê khai chi tiêu được thanh toán"

#. module: hr_expense
#: model:mail.message.subtype,description:hr_expense.mt_expense_refused
msgid "Expense report refused"
msgstr "Kê khai chi tiêu bị từ chối"

#. module: hr_expense
#: model:ir.model.fields,help:hr_expense.field_account_move_line__expense_id
msgid "Expense where the move line come from"
msgstr "Chi tiêu mà từ đó các phát sinh kế toán được tạo ra"

#. module: hr_expense
#: model:ir.ui.menu,name:hr_expense.menu_hr_expense_root
#: model_terms:ir.ui.view,arch_db:hr_expense.hr_expense_sheet_view_activity
#: model_terms:ir.ui.view,arch_db:hr_expense.hr_expense_view_activity
#: model_terms:ir.ui.view,arch_db:hr_expense.hr_expense_view_form
#: model_terms:ir.ui.view,arch_db:hr_expense.res_config_settings_view_form
#: model_terms:ir.ui.view,arch_db:hr_expense.view_expenses_tree
#: model:product.product,name:hr_expense.product_product_fixed_cost
#: model:product.template,name:hr_expense.product_product_fixed_cost_product_template
msgid "Expenses"
msgstr "Chi tiêu (HR)"

#. module: hr_expense
#: model:ir.actions.act_window,name:hr_expense.hr_expense_action
#: model:ir.ui.menu,name:hr_expense.menu_hr_expense_all_expenses
#: model_terms:ir.ui.view,arch_db:hr_expense.hr_expense_view_graph
#: model_terms:ir.ui.view,arch_db:hr_expense.hr_expense_view_pivot
#: model_terms:ir.ui.view,arch_db:hr_expense.view_hr_expense_sheet_graph
#: model_terms:ir.ui.view,arch_db:hr_expense.view_hr_expense_sheet_pivot
msgid "Expenses Analysis"
msgstr "Phân tích Chi tiêu"

#. module: hr_expense
#: model:ir.actions.report,name:hr_expense.action_report_hr_expense_sheet
#: model_terms:ir.ui.view,arch_db:hr_expense.report_expense_sheet
msgid "Expenses Report"
msgstr "Kê khai Chi tiêu"

#. module: hr_expense
#: model:ir.model.fields,field_description:hr_expense.field_hr_department__expense_sheets_to_approve_count
msgid "Expenses Reports to Approve"
msgstr "Kê khai Chi tiêu chờ Duyệt"

#. module: hr_expense
#: model_terms:ir.ui.view,arch_db:hr_expense.hr_expense_sheet_view_search
msgid "Expenses by Date"
msgstr "Chi tiêu theo thời gian"

#. module: hr_expense
#: model_terms:ir.ui.view,arch_db:hr_expense.res_config_settings_view_form
msgid "Expenses can be reimbursed in payslips."
msgstr ""

#. module: hr_expense
#: code:addons/hr_expense/models/hr_expense.py:0
#, python-format
msgid "Expenses must be paid by the same entity (Company or employee)."
msgstr ""
"Các chi tiêu phải được thanh toán bởi cùng một thực thể (Công ty hoặc nhân "
"viên)."

#. module: hr_expense
#: code:addons/hr_expense/models/hr_expense.py:0
#, python-format
msgid ""
"Expenses must have an expense journal specified to generate accounting "
"entries."
msgstr ""
"Chi tiêu phải có một sổ nhật ký chi tiêu được khai báo để có thể tạo các bút"
" toán kế toán."

#. module: hr_expense
#: model_terms:ir.ui.view,arch_db:hr_expense.hr_expense_sheet_view_search
#: model_terms:ir.ui.view,arch_db:hr_expense.hr_expense_view_search
msgid "Expenses of Your Team Member"
msgstr "Chi tiêu của Thành viên của đội"

#. module: hr_expense
#: model_terms:ir.ui.view,arch_db:hr_expense.hr_expense_sheet_view_search
msgid "Expenses to Invoice"
msgstr "Chi tiêu chờ Xuất hoá đơn"

#. module: hr_expense
#: model_terms:ir.ui.view,arch_db:hr_expense.account_journal_dashboard_kanban_view_inherit_hr_expense
msgid "Expenses to Process"
msgstr "Chi tiêu chờ Xử lý"

#. module: hr_expense
#: model:ir.model.fields,field_description:hr_expense.field_hr_expense__is_refused
msgid "Explicitely Refused by manager or acccountant"
msgstr "Rõ ràng bị từ chối bởi người quản lý hoặc kế toán"

#. module: hr_expense
#: model:ir.model.fields,field_description:hr_expense.field_hr_expense__message_follower_ids
#: model:ir.model.fields,field_description:hr_expense.field_hr_expense_sheet__message_follower_ids
msgid "Followers"
msgstr "Người theo dõi"

#. module: hr_expense
#: model:ir.model.fields,field_description:hr_expense.field_hr_expense__message_channel_ids
#: model:ir.model.fields,field_description:hr_expense.field_hr_expense_sheet__message_channel_ids
msgid "Followers (Channels)"
msgstr "Người theo dõi (Các kênh)"

#. module: hr_expense
#: model:ir.model.fields,field_description:hr_expense.field_hr_expense__message_partner_ids
#: model:ir.model.fields,field_description:hr_expense.field_hr_expense_sheet__message_partner_ids
msgid "Followers (Partners)"
msgstr "Người theo dõi (Các đối tác)"

#. module: hr_expense
#: model_terms:ir.ui.view,arch_db:hr_expense.hr_expense_sheet_view_search
#: model_terms:ir.ui.view,arch_db:hr_expense.hr_expense_view_search
msgid "Former Employees"
msgstr "Nhân viên cũ"

#. module: hr_expense
#: model_terms:ir.actions.act_window,help:hr_expense.action_approved_expense
#: model_terms:ir.actions.act_window,help:hr_expense.action_unsubmitted_expense
msgid ""
"From here the accountant will be able to approve as well as refuse the "
"expenses which are verified by the HR Manager."
msgstr ""
"Từ đây, kế toán viên có thể phê duyệt cũng như từ chối các chí do nhân viên "
"kê khai và được duyệt bởi HR Manager"

#. module: hr_expense
#: model_terms:ir.ui.view,arch_db:hr_expense.hr_expense_sheet_view_search
#: model_terms:ir.ui.view,arch_db:hr_expense.hr_expense_view_search
msgid "Future Activities"
msgstr "Hoạt động tương lai"

#. module: hr_expense
#: model_terms:ir.ui.view,arch_db:hr_expense.product_product_expense_form_view
msgid "General Information"
msgstr "Thông tin chung"

#. module: hr_expense
#: code:addons/hr_expense/models/hr_expense.py:0
#, python-format
msgid "Generated Expense"
msgstr "Generated Expense"

#. module: hr_expense
#: code:addons/hr_expense/models/hr_expense.py:0
#, python-format
msgid "Generated Expenses"
msgstr "Generated Expenses"

#. module: hr_expense
#: model_terms:ir.ui.view,arch_db:hr_expense.hr_expense_sheet_view_search
#: model_terms:ir.ui.view,arch_db:hr_expense.hr_expense_view_search
msgid "Group By"
msgstr "Nhóm theo"

#. module: hr_expense
#: model:ir.model,name:hr_expense.model_hr_department
msgid "HR Department"
msgstr "Phòng / Ban"

#. module: hr_expense
#: model:ir.model.fields,field_description:hr_expense.field_hr_expense_sheet__is_multiple_currency
msgid "Handle lines with different currencies"
msgstr "Kiểm soát chi tiết theo các loại tiền khác nhau"

#. module: hr_expense
#: model:ir.model.fields,field_description:hr_expense.field_hr_expense_sheet_register_payment_wizard__hide_payment_method
msgid "Hide Payment Method"
msgstr "Ẩn phương thức thanh toán"

#. module: hr_expense
#: model:ir.model.fields,field_description:hr_expense.field_hr_expense_refuse_wizard__hr_expense_ids
msgid "Hr Expense"
msgstr "Chi tiêu HR"

#. module: hr_expense
#: model:ir.model.fields,field_description:hr_expense.field_hr_expense_refuse_wizard__hr_expense_sheet_id
msgid "Hr Expense Sheet"
msgstr "Bảng chi tiêu nhân viên"

#. module: hr_expense
#: model:ir.model.fields,field_description:hr_expense.field_hr_expense__id
#: model:ir.model.fields,field_description:hr_expense.field_hr_expense_refuse_wizard__id
#: model:ir.model.fields,field_description:hr_expense.field_hr_expense_sheet__id
#: model:ir.model.fields,field_description:hr_expense.field_hr_expense_sheet_register_payment_wizard__id
msgid "ID"
msgstr "ID"

#. module: hr_expense
#: model:ir.model.fields,field_description:hr_expense.field_hr_expense__activity_exception_icon
#: model:ir.model.fields,field_description:hr_expense.field_hr_expense_sheet__activity_exception_icon
msgid "Icon"
msgstr "Biểu tượng"

#. module: hr_expense
#: model:ir.model.fields,help:hr_expense.field_hr_expense__activity_exception_icon
#: model:ir.model.fields,help:hr_expense.field_hr_expense_sheet__activity_exception_icon
msgid "Icon to indicate an exception activity."
msgstr "Biểu tượng để chỉ ra một hoạt động ngoại lệ."

#. module: hr_expense
#: model:ir.model.fields,help:hr_expense.field_hr_expense__message_needaction
#: model:ir.model.fields,help:hr_expense.field_hr_expense__message_unread
#: model:ir.model.fields,help:hr_expense.field_hr_expense_sheet__message_needaction
#: model:ir.model.fields,help:hr_expense.field_hr_expense_sheet__message_unread
msgid "If checked, new messages require your attention."
msgstr "Nếu đánh dấu kiểm, các thông điệp mới yêu cầu sự có mặt của bạn."

#. module: hr_expense
#: model:ir.model.fields,help:hr_expense.field_hr_expense__message_has_error
#: model:ir.model.fields,help:hr_expense.field_hr_expense__message_has_sms_error
#: model:ir.model.fields,help:hr_expense.field_hr_expense_sheet__message_has_error
#: model:ir.model.fields,help:hr_expense.field_hr_expense_sheet__message_has_sms_error
msgid "If checked, some messages have a delivery error."
msgstr "Nếu chọn, sẽ hiển thị thông báo lỗi."

#. module: hr_expense
#: model_terms:ir.ui.view,arch_db:hr_expense.res_config_settings_view_form
msgid "Incoming Emails"
msgstr "Email gửi đến"

#. module: hr_expense
#: code:addons/hr_expense/models/hr_expense.py:0
#, python-format
msgid "Invalid attachments!"
msgstr "Invalid attachments!"

#. module: hr_expense
#: model:ir.model.fields,field_description:hr_expense.field_hr_expense__is_editable
msgid "Is Editable By Current User"
msgstr "Is Editable By Current User"

#. module: hr_expense
#: model:ir.model.fields,field_description:hr_expense.field_hr_expense__message_is_follower
#: model:ir.model.fields,field_description:hr_expense.field_hr_expense_sheet__message_is_follower
msgid "Is Follower"
msgstr "Là người theo dõi"

#. module: hr_expense
#: model:ir.model,name:hr_expense.model_account_journal
#: model_terms:ir.ui.view,arch_db:hr_expense.hr_expense_sheet_view_search
msgid "Journal"
msgstr "Sổ nhật ký"

#. module: hr_expense
#: model:ir.model.fields,field_description:hr_expense.field_hr_expense_sheet__account_move_id
msgid "Journal Entry"
msgstr "Bút toán sổ nhật ký"

#. module: hr_expense
#: model:ir.model,name:hr_expense.model_account_move_line
msgid "Journal Item"
msgstr "Phát sinh"

#. module: hr_expense
#: model:ir.model.fields,field_description:hr_expense.field_hr_expense____last_update
#: model:ir.model.fields,field_description:hr_expense.field_hr_expense_refuse_wizard____last_update
#: model:ir.model.fields,field_description:hr_expense.field_hr_expense_sheet____last_update
#: model:ir.model.fields,field_description:hr_expense.field_hr_expense_sheet_register_payment_wizard____last_update
msgid "Last Modified on"
msgstr "Sửa lần cuối"

#. module: hr_expense
#: model:ir.model.fields,field_description:hr_expense.field_hr_expense__write_uid
#: model:ir.model.fields,field_description:hr_expense.field_hr_expense_refuse_wizard__write_uid
#: model:ir.model.fields,field_description:hr_expense.field_hr_expense_sheet__write_uid
#: model:ir.model.fields,field_description:hr_expense.field_hr_expense_sheet_register_payment_wizard__write_uid
msgid "Last Updated by"
msgstr "Cập nhật lần cuối bởi"

#. module: hr_expense
#: model:ir.model.fields,field_description:hr_expense.field_hr_expense__write_date
#: model:ir.model.fields,field_description:hr_expense.field_hr_expense_refuse_wizard__write_date
#: model:ir.model.fields,field_description:hr_expense.field_hr_expense_sheet__write_date
#: model:ir.model.fields,field_description:hr_expense.field_hr_expense_sheet_register_payment_wizard__write_date
msgid "Last Updated on"
msgstr "Cập nhật lần cuối"

#. module: hr_expense
#: model_terms:ir.ui.view,arch_db:hr_expense.hr_expense_sheet_view_search
#: model_terms:ir.ui.view,arch_db:hr_expense.hr_expense_view_search
msgid "Late Activities"
msgstr "Các hoạt động gần nhất"

#. module: hr_expense
#: model:ir.model.fields,field_description:hr_expense.field_res_config_settings__use_mailgateway
msgid "Let your employees record expenses by email"
msgstr ""
"Cho phép nhân viên của bạn ghi nhận các khoản Chi tiêu/chi tiêu qua email"

#. module: hr_expense
#: model:ir.model.fields,field_description:hr_expense.field_hr_expense__message_main_attachment_id
#: model:ir.model.fields,field_description:hr_expense.field_hr_expense_sheet__message_main_attachment_id
msgid "Main Attachment"
msgstr "Đính kèm chính"

#. module: hr_expense
#: model:ir.model.fields,field_description:hr_expense.field_hr_expense_sheet__user_id
msgid "Manager"
msgstr "Quản lý"

#. module: hr_expense
#. openerp-web
#: code:addons/hr_expense/static/src/js/tours/hr_expense.js:0
#, python-format
msgid "Managers can get all reports to approve from this menu."
msgstr ""
"Quản lý có thể nhận được toàn bộ Kê khai và duyệt chúng từ trình đơn này."

#. module: hr_expense
#: model:ir.model.fields,field_description:hr_expense.field_hr_expense_sheet_register_payment_wizard__communication
msgid "Memo"
msgstr "Ghi nhớ"

#. module: hr_expense
#: model:ir.model.fields,field_description:hr_expense.field_hr_expense__message_has_error
#: model:ir.model.fields,field_description:hr_expense.field_hr_expense_sheet__message_has_error
msgid "Message Delivery error"
msgstr "Thông báo gửi đi gặp lỗi"

#. module: hr_expense
#: model:ir.model.fields,field_description:hr_expense.field_hr_expense__message_ids
#: model:ir.model.fields,field_description:hr_expense.field_hr_expense_sheet__message_ids
msgid "Messages"
msgstr "Thông điệp"

#. module: hr_expense
#: model:ir.actions.act_window,name:hr_expense.action_hr_expense_sheet_my_all
#: model:ir.ui.menu,name:hr_expense.menu_hr_expense_sheet_my_reports
msgid "My Expense Reports"
msgstr "Báo cáo chi tiêu của tôi"

#. module: hr_expense
#: model:ir.actions.act_window,name:hr_expense.hr_expense_actions_my_unsubmitted
#: model:ir.ui.menu,name:hr_expense.menu_hr_expense_my_expenses
#: model:ir.ui.menu,name:hr_expense.menu_hr_expense_my_expenses_to_submit
#: model_terms:ir.ui.view,arch_db:hr_expense.hr_expense_view_search
msgid "My Expenses"
msgstr "Chi tiêu của tôi"

#. module: hr_expense
#: model_terms:ir.ui.view,arch_db:hr_expense.hr_expense_sheet_view_search
msgid "My Reports"
msgstr "Kê khai của Tôi"

#. module: hr_expense
#: model_terms:ir.ui.view,arch_db:hr_expense.hr_expense_sheet_view_search
#: model_terms:ir.ui.view,arch_db:hr_expense.hr_expense_view_search
msgid "My Team"
msgstr "Đội của tôi"

#. module: hr_expense
#: model_terms:ir.ui.view,arch_db:hr_expense.report_expense_sheet
msgid "Name"
msgstr "Tên"

#. module: hr_expense
#: code:addons/hr_expense/models/hr_expense.py:0
#, python-format
msgid "New Expense Report"
msgstr "Báo cáo Chi tiêu mới"

#. module: hr_expense
#: model:ir.model.fields,field_description:hr_expense.field_hr_expense__activity_date_deadline
#: model:ir.model.fields,field_description:hr_expense.field_hr_expense_sheet__activity_date_deadline
msgid "Next Activity Deadline"
msgstr "Hạn chót lần hành động kế tiếp"

#. module: hr_expense
#: model:ir.model.fields,field_description:hr_expense.field_hr_expense__activity_summary
#: model:ir.model.fields,field_description:hr_expense.field_hr_expense_sheet__activity_summary
msgid "Next Activity Summary"
msgstr "Tóm tắt hoạt động tiếp theo"

#. module: hr_expense
#: model:ir.model.fields,field_description:hr_expense.field_hr_expense__activity_type_id
#: model:ir.model.fields,field_description:hr_expense.field_hr_expense_sheet__activity_type_id
msgid "Next Activity Type"
msgstr "Kiểu hành động kế tiếp"

#. module: hr_expense
#: code:addons/hr_expense/models/hr_expense.py:0
#, python-format
msgid ""
"No Expense account found for the product %s (or for its category), please "
"configure one."
msgstr ""
"Không tìm thấy tài khoản Chi tiêu cho sản phẩm %s (hoặc cho danh mục), vui "
"lòng cấu hình tài khoản."

#. module: hr_expense
#: code:addons/hr_expense/models/hr_expense.py:0
#, python-format
msgid "No Home Address found for the employee %s, please configure one."
msgstr ""
"Không tìm thấy địa chỉ nhà của nhân viên %s, hãy thiết lập địa chỉ nhà trên "
"Hồ sơ nhân viên."

#. module: hr_expense
#: model_terms:ir.actions.act_window,help:hr_expense.action_approved_expense
msgid "No approved employee expenses"
msgstr "Không có Chi tiêu nhân viên được duyệt"

#. module: hr_expense
#: code:addons/hr_expense/models/hr_expense.py:0
#, python-format
msgid "No attachment was provided"
msgstr "Chưa được cung cấp đính kèm nào"

#. module: hr_expense
#: code:addons/hr_expense/models/hr_expense.py:0
#: code:addons/hr_expense/models/hr_expense.py:0
#, python-format
msgid "No credit account found for the %s journal, please configure one."
msgstr ""
"Không tìm thấy tài khoản ghi có cho sổ nhật ký %s, hãy cấu hình lại sổ nhật "
"ký."

#. module: hr_expense
#: model_terms:ir.actions.act_window,help:hr_expense.action_hr_expense_sheet_all_to_approve
msgid "No expense reports to approve"
msgstr "Không có báo cáo Chi tiêu cần xác nhận"

#. module: hr_expense
#: model_terms:ir.actions.act_window,help:hr_expense.action_unsubmitted_expense
msgid "No unreported employee expenses"
msgstr "Không có Chi tiêu nhân viên không được báo cáo"

#. module: hr_expense
#: model:ir.model.fields,field_description:hr_expense.field_hr_expense__description
#: model_terms:ir.ui.view,arch_db:hr_expense.hr_expense_view_form
msgid "Notes..."
msgstr "Ghi chú..."

#. module: hr_expense
#: model:ir.model.fields,field_description:hr_expense.field_hr_expense__message_needaction_counter
#: model:ir.model.fields,field_description:hr_expense.field_hr_expense_sheet__message_needaction_counter
msgid "Number of Actions"
msgstr "Số lượng Hành động"

#. module: hr_expense
#: model:ir.model.fields,field_description:hr_expense.field_hr_expense__attachment_number
#: model:ir.model.fields,field_description:hr_expense.field_hr_expense_sheet__attachment_number
msgid "Number of Attachments"
msgstr "Số lượng đính kèm"

#. module: hr_expense
#: model:ir.model.fields,field_description:hr_expense.field_hr_expense__message_has_error_counter
#: model:ir.model.fields,field_description:hr_expense.field_hr_expense_sheet__message_has_error_counter
msgid "Number of errors"
msgstr "Số lượng lỗi"

#. module: hr_expense
#: model:ir.model.fields,help:hr_expense.field_hr_expense__message_needaction_counter
#: model:ir.model.fields,help:hr_expense.field_hr_expense_sheet__message_needaction_counter
msgid "Number of messages which requires an action"
msgstr "Số thông điệp cần có hành động"

#. module: hr_expense
#: model:ir.model.fields,help:hr_expense.field_hr_expense__message_has_error_counter
#: model:ir.model.fields,help:hr_expense.field_hr_expense_sheet__message_has_error_counter
msgid "Number of messages with delivery error"
msgstr "Số tin gửi đi bị lỗi"

#. module: hr_expense
#: model:ir.model.fields,help:hr_expense.field_hr_expense__message_unread_counter
#: model:ir.model.fields,help:hr_expense.field_hr_expense_sheet__message_unread_counter
msgid "Number of unread messages"
msgstr "Số thông điệp chưa đọc"

#. module: hr_expense
#: model_terms:ir.ui.view,arch_db:hr_expense.hr_expense_template_register_no_user
msgid "Odoo"
msgstr "Odoo"

#. module: hr_expense
#: model_terms:ir.actions.act_window,help:hr_expense.action_hr_expense_sheet_all_all
#: model_terms:ir.actions.act_window,help:hr_expense.action_hr_expense_sheet_all_to_pay
#: model_terms:ir.actions.act_window,help:hr_expense.action_hr_expense_sheet_all_to_post
#: model_terms:ir.actions.act_window,help:hr_expense.action_hr_expense_sheet_my_all
#: model_terms:ir.actions.act_window,help:hr_expense.action_request_approve_expense_sheet
#: model_terms:ir.actions.act_window,help:hr_expense.action_request_to_pay_expense_sheet
#: model_terms:ir.actions.act_window,help:hr_expense.action_request_to_post_expense_sheet
msgid ""
"Once you have created your expense, submit it to your manager who will "
"validate it."
msgstr ""
"Một khi bạn đã kê khai chi tiêu, hãy trình nó cho người quản lý của bạn để "
"được phê duyệt."

#. module: hr_expense
#. openerp-web
#: code:addons/hr_expense/static/src/js/tours/hr_expense.js:0
#, python-format
msgid ""
"Once your <b>Expense report</b> is ready, you can submit it to your manager "
"and wait for the approval from your manager."
msgstr ""
"Khi <b>báo cáo chi tiêu của bạn</b> sẵn sàng, bạn có thể gửi nó cho người "
"quản lý của mình và chờ phê duyệt từ người quản lý của bạn."

#. module: hr_expense
#: code:addons/hr_expense/models/hr_expense.py:0
#, python-format
msgid "Only HR Officers or the concerned employee can reset to draft."
msgstr ""
"Chỉ nhân viên nhân sự hoặc nhân viên có liên quan mới có thể thiết lập về "
"bản nháp."

#. module: hr_expense
#: code:addons/hr_expense/models/hr_expense.py:0
#: code:addons/hr_expense/models/hr_expense.py:0
#, python-format
msgid "Only Managers and HR Officers can approve expenses"
msgstr "Chỉ có quản lý và cán bộ nhân sự mới có thể phê duyệt Chi tiêu"

#. module: hr_expense
#: model_terms:ir.ui.view,arch_db:hr_expense.view_hr_expense_sheet_form
msgid "Other Info"
msgstr "Thông tin khác"

#. module: hr_expense
#: model:ir.model.fields.selection,name:hr_expense.selection__hr_expense__state__done
#: model:ir.model.fields.selection,name:hr_expense.selection__hr_expense_sheet__state__done
#: model:mail.message.subtype,name:hr_expense.mt_expense_paid
msgid "Paid"
msgstr "Đã thanh toán"

#. module: hr_expense
#: model:ir.model.fields,field_description:hr_expense.field_hr_expense__payment_mode
#: model:ir.model.fields,field_description:hr_expense.field_hr_expense_sheet__payment_mode
msgid "Paid By"
msgstr "Thanh toán bởi"

#. module: hr_expense
#: model:ir.model.fields,field_description:hr_expense.field_hr_expense_sheet_register_payment_wizard__partner_id
msgid "Partner"
msgstr "Đối tác"

#. module: hr_expense
#: model:ir.model.fields,field_description:hr_expense.field_hr_expense_sheet_register_payment_wizard__amount
msgid "Payment Amount"
msgstr "Số tiền thanh toán"

#. module: hr_expense
#: model:ir.model.fields,field_description:hr_expense.field_hr_expense_sheet_register_payment_wizard__payment_date
msgid "Payment Date"
msgstr "Ngày thanh toán"

#. module: hr_expense
#: model:ir.model.fields,field_description:hr_expense.field_hr_expense_sheet_register_payment_wizard__journal_id
msgid "Payment Method"
msgstr "Phương thức thanh toán"

#. module: hr_expense
#: model:ir.model.fields,field_description:hr_expense.field_hr_expense_sheet_register_payment_wizard__payment_method_id
msgid "Payment Type"
msgstr "Kiểu thanh toán"

#. module: hr_expense
#: code:addons/hr_expense/models/hr_expense.py:0
#, python-format
msgid ""
"Please configure Default Expense account for Product expense: "
"`property_account_expense_categ_id`."
msgstr ""
"Vui lòng cấu hình tài khoản Chi tiêu Mặc định cho Chi tiêu Sản phẩm: "
"`property_account_expense_categ_id`."

#. module: hr_expense
#: model_terms:ir.ui.view,arch_db:hr_expense.view_hr_expense_sheet_form
msgid "Post Journal Entries"
msgstr "Vào sổ bút toán"

#. module: hr_expense
#: model:ir.model.fields.selection,name:hr_expense.selection__hr_expense_sheet__state__post
msgid "Posted"
msgstr "Đã vào sổ"

#. module: hr_expense
#: model_terms:ir.ui.view,arch_db:hr_expense.hr_expense_template_register_no_user
msgid "Powered by"
msgstr "Nền tảng"

#. module: hr_expense
#: model_terms:ir.ui.view,arch_db:hr_expense.report_expense_sheet
msgid "Price"
msgstr "Giá"

#. module: hr_expense
#: model_terms:ir.ui.view,arch_db:hr_expense.report_expense_sheet
msgid "Price in Company Currency"
msgstr "Giá theo Tiền tệ Công ty"

#. module: hr_expense
#: model_terms:ir.ui.view,arch_db:hr_expense.hr_expense_template_register
msgid "Price:"
msgstr "Giá:"

#. module: hr_expense
#: model:ir.model.fields,field_description:hr_expense.field_hr_expense__product_id
#: model_terms:ir.ui.view,arch_db:hr_expense.hr_expense_view_search
msgid "Product"
msgstr "Sản phẩm"

#. module: hr_expense
#: model_terms:ir.ui.view,arch_db:hr_expense.product_product_expense_form_view
msgid "Product Name"
msgstr "Tên Sản phẩm"

#. module: hr_expense
#: model:ir.model,name:hr_expense.model_product_template
msgid "Product Template"
msgstr "Mẫu sản phẩm"

#. module: hr_expense
#: model_terms:ir.ui.view,arch_db:hr_expense.product_product_expense_tree_view
msgid "Product Variants"
msgstr "Biến thể Sản phẩm"

#. module: hr_expense
#: model_terms:ir.ui.view,arch_db:hr_expense.hr_expense_template_register
msgid "Product:"
msgstr "Sản phẩm:"

#. module: hr_expense
#: model_terms:ir.ui.view,arch_db:hr_expense.hr_expense_template_register
msgid "Product: not found"
msgstr "Product: not found"

#. module: hr_expense
#: model:ir.model,name:hr_expense.model_hr_employee_public
msgid "Public Employee"
msgstr "Public Employee"

#. module: hr_expense
#: model_terms:ir.ui.view,arch_db:hr_expense.report_expense_sheet
msgid "Qty"
msgstr "SL"

#. module: hr_expense
#: model:ir.model.fields,field_description:hr_expense.field_hr_expense__quantity
msgid "Quantity"
msgstr "Số lượng"

#. module: hr_expense
#: model:ir.model.fields,field_description:hr_expense.field_hr_expense_refuse_wizard__reason
msgid "Reason"
msgstr "Lý do"

#. module: hr_expense
#: model_terms:ir.ui.view,arch_db:hr_expense.hr_expense_template_refuse_reason
msgid "Reason :"
msgstr "Lý do: "

#. module: hr_expense
#: model_terms:ir.ui.view,arch_db:hr_expense.hr_expense_refuse_wizard_view_form
msgid "Reason to refuse Expense"
msgstr "Lý do từ chối chi tiêu"

#. module: hr_expense
#: model:ir.model.fields,field_description:hr_expense.field_hr_expense_sheet_register_payment_wizard__partner_bank_account_id
msgid "Recipient Bank Account"
msgstr "Tài khoản ngân hàng người nhận"

#. module: hr_expense
#: model_terms:ir.ui.view,arch_db:hr_expense.report_expense_sheet
msgid "Ref."
msgstr "Tham chiếu"

#. module: hr_expense
#: model:ir.model.fields,field_description:hr_expense.field_hr_expense__is_ref_editable
msgid "Reference Is Editable By Current User"
msgstr "Reference Is Editable By Current User"

#. module: hr_expense
#: model_terms:ir.ui.view,arch_db:hr_expense.hr_expense_refuse_wizard_view_form
#: model_terms:ir.ui.view,arch_db:hr_expense.view_hr_expense_sheet_form
msgid "Refuse"
msgstr "Từ chối"

#. module: hr_expense
#: model:ir.actions.act_window,name:hr_expense.hr_expense_refuse_wizard_action
msgid "Refuse Expense"
msgstr "Từ chối Chi tiêu"

#. module: hr_expense
#: model:ir.model.fields.selection,name:hr_expense.selection__hr_expense__state__refused
#: model:ir.model.fields.selection,name:hr_expense.selection__hr_expense_sheet__state__cancel
#: model_terms:ir.ui.view,arch_db:hr_expense.hr_expense_sheet_view_search
#: model_terms:ir.ui.view,arch_db:hr_expense.hr_expense_view_search
#: model:mail.message.subtype,name:hr_expense.mt_expense_refused
msgid "Refused"
msgstr "Bị từ chối"

#. module: hr_expense
#: model_terms:ir.ui.view,arch_db:hr_expense.hr_expense_view_search
msgid "Refused Expenses"
msgstr "Chi tiêu bị Từ chối"

#. module: hr_expense
#: model:ir.actions.act_window,name:hr_expense.hr_expense_sheet_register_payment_wizard_action
#: model_terms:ir.ui.view,arch_db:hr_expense.hr_expense_sheet_register_payment_view_form
#: model_terms:ir.ui.view,arch_db:hr_expense.view_hr_expense_sheet_form
msgid "Register Payment"
msgstr "Thanh toán"

#. module: hr_expense
#: model:ir.model.fields,field_description:hr_expense.field_res_config_settings__module_hr_payroll_expense
msgid "Reimburse Expenses in Payslip"
msgstr "Reimburse Expenses in Payslip"

#. module: hr_expense
#: model_terms:ir.ui.view,arch_db:hr_expense.res_config_settings_view_form
msgid "Reimburse in Payslip"
msgstr "Reimburse in Payslip"

#. module: hr_expense
#: model_terms:ir.ui.view,arch_db:hr_expense.hr_expense_template_refuse_reason
msgid "Report"
msgstr "Báo cáo"

#. module: hr_expense
#: model:ir.model.fields,field_description:hr_expense.field_hr_expense__company_currency_id
msgid "Report Company Currency"
msgstr ""

#. module: hr_expense
#: model:ir.ui.menu,name:hr_expense.menu_hr_expense_reports
msgid "Reporting"
msgstr "Báo cáo"

#. module: hr_expense
#: model:ir.actions.act_window,name:hr_expense.action_request_approve_expense_sheet
msgid "Reports to Approve"
msgstr "Kê khai chờ Duyệt"

#. module: hr_expense
#: model:ir.actions.act_window,name:hr_expense.action_request_to_pay_expense_sheet
msgid "Reports to Pay"
msgstr "Kê khai chờ Thanh toán"

#. module: hr_expense
#: model:ir.actions.act_window,name:hr_expense.action_request_to_post_expense_sheet
msgid "Reports to Post"
msgstr "Kê khai chờ Vào sổ"

#. module: hr_expense
#: model:ir.model.fields,field_description:hr_expense.field_hr_expense_sheet_register_payment_wizard__require_partner_bank_account
msgid "Require Partner Bank Account"
msgstr "Yêu cầu tài khoản ngân hàng đối tác"

#. module: hr_expense
#: model_terms:ir.ui.view,arch_db:hr_expense.view_hr_expense_sheet_form
msgid "Reset to Draft"
msgstr "Đặt về dự thảo"

#. module: hr_expense
#: model:ir.model.fields,field_description:hr_expense.field_hr_expense__activity_user_id
#: model:ir.model.fields,field_description:hr_expense.field_hr_expense_sheet__activity_user_id
msgid "Responsible User"
msgstr "Người chịu trách nhiệm"

#. module: hr_expense
#: model:ir.model.fields,field_description:hr_expense.field_hr_expense__message_has_sms_error
#: model:ir.model.fields,field_description:hr_expense.field_hr_expense_sheet__message_has_sms_error
msgid "SMS Delivery error"
msgstr "Có lỗi gửi SMS"

#. module: hr_expense
#: code:addons/hr_expense/models/hr_expense.py:0
#, python-format
msgid ""
"Selected Unit of Measure does not belong to the same category as the product"
" Unit of Measure."
msgstr ""
"Đơn vị tính đã chọn không thuộc cùng một nhóm với Đơn vị tính của "
"sản phẩm."

#. module: hr_expense
#: model_terms:ir.ui.view,arch_db:hr_expense.res_config_settings_view_form
msgid ""
"Send an email to this email alias with the receipt in attachment to create "
"an expense in one click. If the first word of the mail subject contains the "
"product's internal reference or the product name, the corresponding product "
"will automatically be set. Type the expense amount in the mail subject to "
"set it on the expense too."
msgstr ""
"Send an email to this email alias with the receipt in attachment to create "
"an expense in one click. If the first word of the mail subject contains the "
"product's internal reference or the product name, the corresponding product "
"will automatically be set. Type the expense amount in the mail subject to "
"set it on the expense too."

#. module: hr_expense
#: model:ir.actions.act_window,name:hr_expense.action_hr_expense_configuration
#: model:ir.ui.menu,name:hr_expense.menu_hr_expense_global_settings
msgid "Settings"
msgstr "Thiết lập"

#. module: hr_expense
#: model_terms:ir.ui.view,arch_db:hr_expense.res_config_settings_view_form
msgid "Setup your domain alias"
msgstr "Thiết lập bí danh miền"

#. module: hr_expense
#: model:ir.model.fields,field_description:hr_expense.field_hr_expense_sheet_register_payment_wizard__show_partner_bank_account
msgid "Show Partner Bank Account"
msgstr "Hiển thị tài khoản ngân hàng đối tác"

#. module: hr_expense
#: model_terms:ir.ui.view,arch_db:hr_expense.hr_expense_sheet_view_search
#: model_terms:ir.ui.view,arch_db:hr_expense.hr_expense_view_search
msgid "Show all records which has next action date is before today"
msgstr "Hiển thị tất cả dữ liệu có ngày xử lý tiếp theo trước ngày hôm nay"

#. module: hr_expense
#: model:ir.model.fields,help:hr_expense.field_product_product__can_be_expensed
#: model:ir.model.fields,help:hr_expense.field_product_template__can_be_expensed
msgid "Specify whether the product can be selected in an expense."
msgstr "Xác định xem sản phẩm có thể chọn được ở trong một chi tiêu."

#. module: hr_expense
#: model:ir.model.fields,field_description:hr_expense.field_hr_expense__state
#: model:ir.model.fields,field_description:hr_expense.field_hr_expense_sheet__state
#: model_terms:ir.ui.view,arch_db:hr_expense.hr_expense_sheet_view_search
#: model_terms:ir.ui.view,arch_db:hr_expense.hr_expense_view_search
msgid "Status"
msgstr "Tình trạng"

#. module: hr_expense
#: model:ir.model.fields,help:hr_expense.field_hr_expense__activity_state
#: model:ir.model.fields,help:hr_expense.field_hr_expense_sheet__activity_state
msgid ""
"Status based on activities\n"
"Overdue: Due date is already passed\n"
"Today: Activity date is today\n"
"Planned: Future activities."
msgstr ""
"Trạng thái dựa trên hoạt động\n"
"Quá hạn: Ngày đến hạn đã trôi qua\n"
"Hôm nay: Hôm nay là ngày phải thực hiện\n"
"Đã hoạch định: Các hoạt động trong tương lai."

#. module: hr_expense
#: model:ir.model.fields,help:hr_expense.field_hr_expense__state
msgid "Status of the expense."
msgstr "Tình trạng của chi tiêu."

#. module: hr_expense
#: model_terms:ir.ui.view,arch_db:hr_expense.view_hr_expense_sheet_form
msgid "Submit to Manager"
msgstr "Trình cho Người Quản lý"

#. module: hr_expense
#: model:ir.model.fields.selection,name:hr_expense.selection__hr_expense__state__reported
#: model:ir.model.fields.selection,name:hr_expense.selection__hr_expense_sheet__state__submit
msgid "Submitted"
msgstr "Đã Trình"

#. module: hr_expense
#: model:ir.model.fields,field_description:hr_expense.field_hr_expense__untaxed_amount
msgid "Subtotal"
msgstr "Tổng phụ"

#. module: hr_expense
#: model:ir.model.fields,field_description:hr_expense.field_hr_expense__tax_ids
#: model_terms:ir.ui.view,arch_db:hr_expense.report_expense_sheet
msgid "Taxes"
msgstr "Thuế"

#. module: hr_expense
#: model:res.groups,name:hr_expense.group_hr_expense_team_approver
msgid "Team Approver"
msgstr "Duyệt cho nhóm của mình"

#. module: hr_expense
#: model:ir.model.fields,help:hr_expense.field_hr_expense_sheet_register_payment_wizard__hide_payment_method
msgid ""
"Technical field used to hide the payment method if the selected journal has "
"only one available which is 'manual'"
msgstr ""
"Technical field used to hide the payment method if the selected journal has "
"only one available which is 'manual'"

#. module: hr_expense
#: model:ir.model.fields,help:hr_expense.field_hr_expense_sheet_register_payment_wizard__show_partner_bank_account
msgid ""
"Technical field used to know whether the field `partner_bank_account_id` "
"needs to be displayed or not in the payments form views"
msgstr ""
"Technical field used to know whether the field `partner_bank_account_id` "
"needs to be displayed or not in the payments form views"

#. module: hr_expense
#: model:ir.model.fields,help:hr_expense.field_hr_expense_sheet_register_payment_wizard__require_partner_bank_account
msgid ""
"Technical field used to know whether the field `partner_bank_account_id` "
"needs to be required or not in the payments form views"
msgstr ""

#. module: hr_expense
#. openerp-web
#: code:addons/hr_expense/static/src/js/tours/hr_expense.js:0
#, python-format
msgid ""
"The accountant can register a payment to reimburse the employee directly."
msgstr ""
"Kế toán viên có thể ghi nhận một khoản thanh toán để bồi hoàn trực tiếp cho "
"nhân viên."

#. module: hr_expense
#: model_terms:ir.ui.view,arch_db:hr_expense.hr_expense_template_register
msgid ""
"The first word of the email subject did not correspond to any product code. "
"You'll have to set the product manually on the expense."
msgstr ""
"The first word of the email subject did not correspond to any product code. "
"You'll have to set the product manually on the expense."

#. module: hr_expense
#: model:ir.model.constraint,message:hr_expense.constraint_hr_expense_sheet_journal_id_required_posted
msgid "The journal must be set on posted expense"
msgstr "The journal must be set on posted expense"

#. module: hr_expense
#: model:ir.model.fields,help:hr_expense.field_hr_expense_sheet__journal_id
msgid "The journal used when the expense is done."
msgstr "Sổ nhật ký được sử dụng khi chi tiêu hoàn thành."

#. module: hr_expense
#: code:addons/hr_expense/wizard/hr_expense_sheet_register_payment.py:0
#, python-format
msgid "The payment amount must be strictly positive."
msgstr ""
"Phương thức thanh toán được sử dụng khi kê khai chi tiêu được thanh toán bởi"
" công ty."

#. module: hr_expense
#: model:ir.model.fields,help:hr_expense.field_hr_expense_sheet__bank_journal_id
msgid "The payment method used when the expense is paid by the company."
msgstr ""
"Phương thức thanh toán được sử dụng khi Chi tiêu được thanh toán bởi công ty"

#. module: hr_expense
#: model:ir.ui.menu,name:hr_expense.menu_hr_expense_sheet_all_to_approve
#: model_terms:ir.ui.view,arch_db:hr_expense.hr_expense_sheet_view_search
msgid "To Approve"
msgstr "Chờ duyệt"

#. module: hr_expense
#: model:ir.ui.menu,name:hr_expense.menu_hr_expense_sheet_all_to_pay
#: model_terms:ir.ui.view,arch_db:hr_expense.hr_expense_sheet_view_search
msgid "To Pay"
msgstr "Chờ Thanh toán"

#. module: hr_expense
#: model:ir.ui.menu,name:hr_expense.menu_hr_expense_sheet_all_to_post
#: model_terms:ir.ui.view,arch_db:hr_expense.hr_expense_sheet_view_search
msgid "To Post"
msgstr "Chờ Vào sổ"

#. module: hr_expense
#: model_terms:ir.ui.view,arch_db:hr_expense.hr_expense_view_search
msgid "To Report"
msgstr "To Report"

#. module: hr_expense
#: model:ir.model.fields.selection,name:hr_expense.selection__hr_expense__state__draft
msgid "To Submit"
msgstr "Chờ Trình"

#. module: hr_expense
#: model_terms:ir.ui.view,arch_db:hr_expense.hr_expense_sheet_view_search
#: model_terms:ir.ui.view,arch_db:hr_expense.hr_expense_view_search
msgid "Today Activities"
msgstr "Hoạt động hôm nay"

#. module: hr_expense
#: model:ir.model.fields,field_description:hr_expense.field_hr_expense__total_amount
msgid "Total"
msgstr "Tổng"

#. module: hr_expense
#: model:ir.model.fields,field_description:hr_expense.field_hr_expense__total_amount_company
msgid "Total (Company Currency)"
msgstr "Tổng (đơn vị tiền tệ của công ty)"

#. module: hr_expense
#: model:ir.model.fields,field_description:hr_expense.field_hr_expense_sheet__total_amount
#: model_terms:ir.ui.view,arch_db:hr_expense.view_expenses_tree
#: model_terms:ir.ui.view,arch_db:hr_expense.view_hr_expense_sheet_tree
msgid "Total Amount"
msgstr "Tổng số tiền"

#. module: hr_expense
#: model:ir.model.fields,help:hr_expense.field_hr_expense__activity_exception_decoration
#: model:ir.model.fields,help:hr_expense.field_hr_expense_sheet__activity_exception_decoration
msgid "Type of the exception activity on record."
msgstr "Loại hoạt động ngoại lệ trên hồ sơ."

#. module: hr_expense
#: model:ir.model.fields,field_description:hr_expense.field_hr_expense__unit_amount
#: model_terms:ir.ui.view,arch_db:hr_expense.report_expense_sheet
msgid "Unit Price"
msgstr "Đơn giá"

#. module: hr_expense
#: model:ir.model.fields,field_description:hr_expense.field_hr_expense__product_uom_id
msgid "Unit of Measure"
msgstr "Đơn vị tính"

#. module: hr_expense
#: model:product.product,uom_name:hr_expense.air_ticket
#: model:product.product,uom_name:hr_expense.product_product_fixed_cost
#: model:product.template,uom_name:hr_expense.air_ticket_product_template
#: model:product.template,uom_name:hr_expense.product_product_fixed_cost_product_template
msgid "Units"
msgstr "Đơn vị"

#. module: hr_expense
#: model:ir.model.fields,field_description:hr_expense.field_hr_expense__message_unread
#: model:ir.model.fields,field_description:hr_expense.field_hr_expense_sheet__message_unread
msgid "Unread Messages"
msgstr "Tin chưa đọc"

#. module: hr_expense
#: model:ir.model.fields,field_description:hr_expense.field_hr_expense__message_unread_counter
#: model:ir.model.fields,field_description:hr_expense.field_hr_expense_sheet__message_unread_counter
msgid "Unread Messages Counter"
msgstr "Bộ đếm Thông điệp chưa đọc"

#. module: hr_expense
#: model:ir.actions.act_window,name:hr_expense.action_unsubmitted_expense
msgid "Unreported Expenses"
msgstr "Chi tiêu Chưa kê khai"

#. module: hr_expense
#. openerp-web
#: code:addons/hr_expense/static/src/xml/documents_upload_views.xml:0
#, python-format
msgid "Upload"
msgstr "Tải lên"

#. module: hr_expense
#: code:addons/hr_expense/models/hr_expense.py:0
#, python-format
msgid "Uploaded Attachment"
msgstr "Uploaded Attachment"

#. module: hr_expense
#: model:ir.model.fields,help:hr_expense.field_hr_employee__expense_manager_id
#: model:ir.model.fields,help:hr_expense.field_res_users__expense_manager_id
msgid "User responsible of expense approval. Should be Expense approver."
msgstr ""

#. module: hr_expense
#: model:ir.model,name:hr_expense.model_res_users
msgid "Users"
msgstr "Người dùng"

#. module: hr_expense
#: model_terms:ir.ui.view,arch_db:hr_expense.hr_expense_sheet_register_payment_view_form
msgid "Validate"
msgstr "Xác nhận"

#. module: hr_expense
#: model_terms:ir.ui.view,arch_db:hr_expense.view_expenses_tree
msgid "View Attached Documents"
msgstr "Xem Tài liệu Đính kèm"

#. module: hr_expense
#: model_terms:ir.ui.view,arch_db:hr_expense.view_hr_expense_sheet_form
msgid "View Attachments"
msgstr "Xem Đính kèm"

#. module: hr_expense
#: model_terms:ir.ui.view,arch_db:hr_expense.hr_expense_template_register
msgid "View Expense"
msgstr "View Expense"

#. module: hr_expense
#: model_terms:ir.ui.view,arch_db:hr_expense.hr_expense_view_form
msgid "View Report"
msgstr "Xem Kê khai"

#. module: hr_expense
#. openerp-web
#: code:addons/hr_expense/static/src/js/tours/hr_expense.js:0
#: code:addons/hr_expense/static/src/js/tours/hr_expense.js:0
#, python-format
msgid "Want to manage your expenses? It starts here."
msgstr "Bạn muốn quản lý chi tiêu của bạn? Nó bắt đầu từ đây."

#. module: hr_expense
#: model:ir.model.fields,field_description:hr_expense.field_hr_expense__website_message_ids
#: model:ir.model.fields,field_description:hr_expense.field_hr_expense_sheet__website_message_ids
msgid "Website Messages"
msgstr "Thông điệp Website"

#. module: hr_expense
#: model:ir.model.fields,help:hr_expense.field_hr_expense__website_message_ids
#: model:ir.model.fields,help:hr_expense.field_hr_expense_sheet__website_message_ids
msgid "Website communication history"
msgstr "Lịch sử thông tin liên lạc website"

#. module: hr_expense
#: code:addons/hr_expense/models/hr_expense.py:0
#, python-format
msgid "You are not authorized to edit the reference of this expense report."
msgstr "You are not authorized to edit the reference of this expense report."

#. module: hr_expense
#: code:addons/hr_expense/models/hr_expense.py:0
#, python-format
msgid "You are not authorized to edit this expense report."
msgstr "You are not authorized to edit this expense report."

#. module: hr_expense
#: code:addons/hr_expense/models/hr_expense.py:0
#, python-format
msgid "You can not create report without product."
msgstr "You can not create report without product."

#. module: hr_expense
#: model_terms:ir.ui.view,arch_db:hr_expense.hr_expense_template_register
msgid "You can now submit it to the manager from the following link."
msgstr "You can now submit it to the manager from the following link."

#. module: hr_expense
#: code:addons/hr_expense/wizard/hr_expense_sheet_register_payment.py:0
#, python-format
msgid "You can only apply this action from an expense report."
msgstr ""

#. module: hr_expense
#: code:addons/hr_expense/models/hr_expense.py:0
#, python-format
msgid "You can only approve your department expenses"
msgstr "Bạn chỉ có thể phê duyệt Chi tiêu bộ phận của bạn"

#. module: hr_expense
#: code:addons/hr_expense/models/hr_expense.py:0
#, python-format
msgid "You can only generate accounting entry for approved expense(s)."
msgstr ""
"Bạn chỉ có thể tạo các bút toán kế toán cho các khoản chi tiêu đã được "
"duyệt."

#. module: hr_expense
#: code:addons/hr_expense/models/hr_expense.py:0
#, python-format
msgid "You can only refuse your department expenses"
msgstr "Bạn chỉ có thể phê duyệt Chi tiêu bộ phận của bạn"

#. module: hr_expense
#: code:addons/hr_expense/models/hr_expense.py:0
#, python-format
msgid "You cannot add expenses of another employee."
msgstr "Bạn không thể thêm Chi tiêu của nhân viên khác."

#. module: hr_expense
#: code:addons/hr_expense/models/hr_expense.py:0
#, python-format
msgid "You cannot approve your own expenses"
msgstr "Bạn không thể duyệt chí phí của bạn"

#. module: hr_expense
#: code:addons/hr_expense/models/hr_expense.py:0
#, python-format
msgid "You cannot delete a posted or approved expense."
msgstr "Bạn không thể xóa một Chi tiêu đã lên sổ hoặc đã phê duyệt."

#. module: hr_expense
#: code:addons/hr_expense/models/hr_expense.py:0
#, python-format
msgid "You cannot delete a posted or paid expense."
msgstr "Bạn không thể xóa một chí phí đã lên sổ hoặc đã thanh toán"

#. module: hr_expense
#: code:addons/hr_expense/models/hr_expense.py:0
#, python-format
msgid "You cannot refuse your own expenses"
msgstr "Bạn không thể từ chối Chi tiêu của mình"

#. module: hr_expense
#: code:addons/hr_expense/models/hr_expense.py:0
#, python-format
msgid "You cannot report expenses for different employees in the same report."
msgstr ""
"Bạn không thể báo cáo Chi tiêu cho các nhân viên khác nhau trong cùng một báo"
" cáo."

#. module: hr_expense
#: code:addons/hr_expense/models/hr_expense.py:0
#, python-format
msgid "You cannot report twice the same line!"
msgstr "Bạn không thể kê khai hai lần cho cùng một dòng"

#. module: hr_expense
#: model_terms:ir.ui.view,arch_db:hr_expense.hr_expense_template_refuse_reason
msgid "Your Expense"
msgstr "Chi tiêu của bạn"

#. module: hr_expense
#: model_terms:ir.ui.view,arch_db:hr_expense.hr_expense_template_register
msgid "Your expense has been successfully registered."
<<<<<<< HEAD
msgstr "Chi tiêu của bạn đã được ghi nhận thành công."
=======
msgstr "Your expense has been successfully registered."
>>>>>>> d5884484

#. module: hr_expense
#: model_terms:ir.ui.view,arch_db:hr_expense.product_product_expense_form_view
msgid "e.g. Lunch"
msgstr "vd: Ăn trưa"

#. module: hr_expense
#: model_terms:ir.ui.view,arch_db:hr_expense.hr_expense_view_form
msgid "e.g. Lunch with Customer"
msgstr "vd: Ăn trưa với Khách hàng"

#. module: hr_expense
#: model_terms:ir.ui.view,arch_db:hr_expense.view_hr_expense_sheet_form
msgid "e.g. Trip to NY"
msgstr "Vd: Đi công tác Nghệ An"

#. module: hr_expense
#: model_terms:ir.ui.view,arch_db:hr_expense.hr_expense_template_refuse_reason
msgid "has been refused"
msgstr "đã bị từ chối"

#. module: hr_expense
#: model:product.product,uom_name:hr_expense.car_travel
#: model:product.template,uom_name:hr_expense.car_travel_product_template
msgid "km"
msgstr "km"

#. module: hr_expense
#: code:addons/hr_expense/models/hr_expense.py:0
#, python-format
msgid "or send receipts by email to %s."
msgstr "hoặc gửi biên lai bằng email đến %s."<|MERGE_RESOLUTION|>--- conflicted
+++ resolved
@@ -36,7 +36,7 @@
 "'Expenses - %s - %s' % (object.employee_id.name, (object.name).replace('/', "
 "''))"
 msgstr ""
-"'Expenses - %s - %s' % (object.employee_id.name, (object.name).replace('/', "
+"'Chi tiêu - %s - %s' % (object.employee_id.name, (object.name).replace('/', "
 "''))"
 
 #. module: hr_expense
@@ -45,8 +45,8 @@
 "<i class=\"text-muted oe_edit_only\">Use this reference as a subject prefix "
 "when submitting by email.</i>"
 msgstr ""
-"<i class=\"text-muted oe_edit_only\">Use this reference as a subject prefix "
-"when submitting by email.</i>"
+"<i class=\"text-muted oe_edit_only\">Sử dụng tham chiếu này làm tiền tố tiêu "
+"đề khi trình bằng email.</i>"
 
 #. module: hr_expense
 #. openerp-web
@@ -210,11 +210,7 @@
 #. module: hr_expense
 #: model:res.groups,name:hr_expense.group_hr_expense_user
 msgid "All Approver"
-<<<<<<< HEAD
 msgstr "Duyệt cho tất cả"
-=======
-msgstr "All Approver"
->>>>>>> d5884484
 
 #. module: hr_expense
 #: model:ir.actions.act_window,name:hr_expense.action_hr_expense_sheet_all_all
@@ -231,7 +227,7 @@
 #: code:addons/hr_expense/static/src/js/upload_mixin.js:0
 #, python-format
 msgid "An error occurred during the upload"
-msgstr "An error occurred during the upload"
+msgstr ""
 
 #. module: hr_expense
 #: model:ir.model.fields,help:hr_expense.field_hr_expense__account_id
@@ -242,7 +238,7 @@
 #: code:addons/hr_expense/models/hr_expense.py:0
 #, python-format
 msgid "An expense report must contain only lines from the same company."
-msgstr "An expense report must contain only lines from the same company."
+msgstr ""
 
 #. module: hr_expense
 #: model:ir.model.fields,field_description:hr_expense.field_hr_expense__analytic_account_id
@@ -404,11 +400,7 @@
 #. module: hr_expense
 #: model_terms:ir.ui.view,arch_db:hr_expense.res_config_settings_view_form
 msgid "Create expenses from incoming emails"
-<<<<<<< HEAD
 msgstr "Tạo chi tiêu từ các email gửi đến"
-=======
-msgstr "Create expenses from incoming emails"
->>>>>>> d5884484
 
 #. module: hr_expense
 #: model:ir.model.fields,field_description:hr_expense.field_hr_expense__create_uid
@@ -552,7 +544,7 @@
 #. module: hr_expense
 #: model:ir.model.fields,field_description:hr_expense.field_hr_employee_public__expense_manager_id
 msgid "Expense Manager"
-msgstr "Expense Manager"
+msgstr ""
 
 #. module: hr_expense
 #: model:ir.actions.act_window,name:hr_expense.hr_expense_product
@@ -775,13 +767,13 @@
 #: code:addons/hr_expense/models/hr_expense.py:0
 #, python-format
 msgid "Generated Expense"
-msgstr "Generated Expense"
+msgstr ""
 
 #. module: hr_expense
 #: code:addons/hr_expense/models/hr_expense.py:0
 #, python-format
 msgid "Generated Expenses"
-msgstr "Generated Expenses"
+msgstr ""
 
 #. module: hr_expense
 #: model_terms:ir.ui.view,arch_db:hr_expense.hr_expense_sheet_view_search
@@ -859,12 +851,12 @@
 #: code:addons/hr_expense/models/hr_expense.py:0
 #, python-format
 msgid "Invalid attachments!"
-msgstr "Invalid attachments!"
+msgstr ""
 
 #. module: hr_expense
 #: model:ir.model.fields,field_description:hr_expense.field_hr_expense__is_editable
 msgid "Is Editable By Current User"
-msgstr "Is Editable By Current User"
+msgstr ""
 
 #. module: hr_expense
 #: model:ir.model.fields,field_description:hr_expense.field_hr_expense__message_is_follower
@@ -1262,12 +1254,12 @@
 #. module: hr_expense
 #: model_terms:ir.ui.view,arch_db:hr_expense.hr_expense_template_register
 msgid "Product: not found"
-msgstr "Product: not found"
+msgstr ""
 
 #. module: hr_expense
 #: model:ir.model,name:hr_expense.model_hr_employee_public
 msgid "Public Employee"
-msgstr "Public Employee"
+msgstr ""
 
 #. module: hr_expense
 #: model_terms:ir.ui.view,arch_db:hr_expense.report_expense_sheet
@@ -1307,7 +1299,7 @@
 #. module: hr_expense
 #: model:ir.model.fields,field_description:hr_expense.field_hr_expense__is_ref_editable
 msgid "Reference Is Editable By Current User"
-msgstr "Reference Is Editable By Current User"
+msgstr ""
 
 #. module: hr_expense
 #: model_terms:ir.ui.view,arch_db:hr_expense.hr_expense_refuse_wizard_view_form
@@ -1344,12 +1336,12 @@
 #. module: hr_expense
 #: model:ir.model.fields,field_description:hr_expense.field_res_config_settings__module_hr_payroll_expense
 msgid "Reimburse Expenses in Payslip"
-msgstr "Reimburse Expenses in Payslip"
+msgstr ""
 
 #. module: hr_expense
 #: model_terms:ir.ui.view,arch_db:hr_expense.res_config_settings_view_form
 msgid "Reimburse in Payslip"
-msgstr "Reimburse in Payslip"
+msgstr ""
 
 #. module: hr_expense
 #: model_terms:ir.ui.view,arch_db:hr_expense.hr_expense_template_refuse_reason
@@ -1422,11 +1414,6 @@
 "will automatically be set. Type the expense amount in the mail subject to "
 "set it on the expense too."
 msgstr ""
-"Send an email to this email alias with the receipt in attachment to create "
-"an expense in one click. If the first word of the mail subject contains the "
-"product's internal reference or the product name, the corresponding product "
-"will automatically be set. Type the expense amount in the mail subject to "
-"set it on the expense too."
 
 #. module: hr_expense
 #: model:ir.actions.act_window,name:hr_expense.action_hr_expense_configuration
@@ -1551,13 +1538,11 @@
 "The first word of the email subject did not correspond to any product code. "
 "You'll have to set the product manually on the expense."
 msgstr ""
-"The first word of the email subject did not correspond to any product code. "
-"You'll have to set the product manually on the expense."
 
 #. module: hr_expense
 #: model:ir.model.constraint,message:hr_expense.constraint_hr_expense_sheet_journal_id_required_posted
 msgid "The journal must be set on posted expense"
-msgstr "The journal must be set on posted expense"
+msgstr ""
 
 #. module: hr_expense
 #: model:ir.model.fields,help:hr_expense.field_hr_expense_sheet__journal_id
@@ -1599,7 +1584,7 @@
 #. module: hr_expense
 #: model_terms:ir.ui.view,arch_db:hr_expense.hr_expense_view_search
 msgid "To Report"
-msgstr "To Report"
+msgstr ""
 
 #. module: hr_expense
 #: model:ir.model.fields.selection,name:hr_expense.selection__hr_expense__state__draft
@@ -1682,7 +1667,7 @@
 #: code:addons/hr_expense/models/hr_expense.py:0
 #, python-format
 msgid "Uploaded Attachment"
-msgstr "Uploaded Attachment"
+msgstr ""
 
 #. module: hr_expense
 #: model:ir.model.fields,help:hr_expense.field_hr_employee__expense_manager_id
@@ -1713,7 +1698,7 @@
 #. module: hr_expense
 #: model_terms:ir.ui.view,arch_db:hr_expense.hr_expense_template_register
 msgid "View Expense"
-msgstr "View Expense"
+msgstr ""
 
 #. module: hr_expense
 #: model_terms:ir.ui.view,arch_db:hr_expense.hr_expense_view_form
@@ -1744,24 +1729,24 @@
 #: code:addons/hr_expense/models/hr_expense.py:0
 #, python-format
 msgid "You are not authorized to edit the reference of this expense report."
-msgstr "You are not authorized to edit the reference of this expense report."
+msgstr ""
 
 #. module: hr_expense
 #: code:addons/hr_expense/models/hr_expense.py:0
 #, python-format
 msgid "You are not authorized to edit this expense report."
-msgstr "You are not authorized to edit this expense report."
+msgstr ""
 
 #. module: hr_expense
 #: code:addons/hr_expense/models/hr_expense.py:0
 #, python-format
 msgid "You can not create report without product."
-msgstr "You can not create report without product."
+msgstr ""
 
 #. module: hr_expense
 #: model_terms:ir.ui.view,arch_db:hr_expense.hr_expense_template_register
 msgid "You can now submit it to the manager from the following link."
-msgstr "You can now submit it to the manager from the following link."
+msgstr ""
 
 #. module: hr_expense
 #: code:addons/hr_expense/wizard/hr_expense_sheet_register_payment.py:0
@@ -1841,11 +1826,7 @@
 #. module: hr_expense
 #: model_terms:ir.ui.view,arch_db:hr_expense.hr_expense_template_register
 msgid "Your expense has been successfully registered."
-<<<<<<< HEAD
 msgstr "Chi tiêu của bạn đã được ghi nhận thành công."
-=======
-msgstr "Your expense has been successfully registered."
->>>>>>> d5884484
 
 #. module: hr_expense
 #: model_terms:ir.ui.view,arch_db:hr_expense.product_product_expense_form_view
