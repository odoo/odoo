--- conflicted
+++ resolved
@@ -1,10 +1,6 @@
 # Translation of Odoo Server.
 # This file contains the translation of the following modules:
 # 	* hr_expense
-<<<<<<< HEAD
-#
-# Amir <kenevist>, 2021.
-=======
 # 
 # Translators:
 # Faraz Sadri Alamdari <ifarazir@gmail.com>, 2020
@@ -18,22 +14,14 @@
 # Mohsen Mohammadi <iammohsen.123@gmail.com>, 2021
 # Far Hariri <fhari1234@gmail.com>, 2021
 # 
->>>>>>> 75697934
 msgid ""
 msgstr ""
 "Project-Id-Version: Odoo Server 14.0+e\n"
 "Report-Msgid-Bugs-To: \n"
-<<<<<<< HEAD
-"POT-Creation-Date: 2021-03-15 07:56+0000\n"
-"PO-Revision-Date: 2021-03-15 11:35+0330\n"
-"Last-Translator: Amir <kenevist>\n"
-"Language-Team: English <kde-i18n-doc@kde.org>\n"
-=======
 "POT-Creation-Date: 2020-09-29 13:45+0000\n"
 "PO-Revision-Date: 2020-09-07 08:12+0000\n"
 "Last-Translator: Far Hariri <fhari1234@gmail.com>, 2021\n"
 "Language-Team: Persian (https://www.transifex.com/odoo/teams/41243/fa/)\n"
->>>>>>> 75697934
 "MIME-Version: 1.0\n"
 "Content-Type: text/plain; charset=UTF-8\n"
 "Content-Transfer-Encoding: \n"
@@ -413,13 +401,8 @@
 "Conversion between Units of Measure can only occur if they belong to the "
 "same category. The conversion will be made based on the ratios."
 msgstr ""
-<<<<<<< HEAD
-"تبدیل واحدهای اندازه‌گیری تنها زمانی اتفاق می‌افتد که متعلق به یک گروه "
-"باشند. تبدیل بر اساس نسبت‌های معین انجام می‌شود."
-=======
 "تبدیل بین واحدهای اندازه‌گیری تنها در صورتی می تواند رخ دهد که به یک دسته "
 "تعلق داشته باشد. تبدیل بر اساس نسبت‌ها انجام خواهد شد."
->>>>>>> 75697934
 
 #. module: hr_expense
 #: model:ir.actions.server,name:hr_expense.hr_expense_submit_action_server
