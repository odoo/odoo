--- conflicted
+++ resolved
@@ -21,7 +21,6 @@
 
 from openerp.osv import fields
 from openerp.osv import osv
-from openerp import netsvc
 import time
 from datetime import datetime
 from openerp.tools.translate import _
@@ -47,7 +46,6 @@
         })
         return super(stock_move, self).copy(cr, uid, id, default, context)
 
-stock_move()
 
 class mrp_production_workcenter_line(osv.osv):
 
@@ -99,7 +97,7 @@
        'delay': fields.float('Working Hours',help="The elapsed time between operation start and stop in this Work Center",readonly=True),
        'production_state':fields.related('production_id','state',
             type='selection',
-            selection=[('draft','Draft'),('picking_except', 'Picking Exception'),('confirmed','Waiting Goods'),('ready','Ready to Produce'),('in_production','In Production'),('cancel','Canceled'),('done','Done')],
+            selection=[('draft','Draft'),('confirmed','Waiting Goods'),('ready','Ready to Produce'),('in_production','In Production'),('cancel','Canceled'),('done','Done')],
             string='Production Status', readonly=True),
        'product':fields.related('production_id','product_id',type='many2one',relation='product.product',string='Product',
             readonly=True),
@@ -118,22 +116,10 @@
         @param action: Action to perform.
         @return: Nothing
         """
-        wf_service = netsvc.LocalService("workflow")
         prod_obj_pool = self.pool.get('mrp.production')
         oper_obj = self.browse(cr, uid, ids)[0]
         prod_obj = oper_obj.production_id
         if action == 'start':
-<<<<<<< HEAD
-               if prod_obj.state =='confirmed':
-                   prod_obj_pool.force_production(cr, uid, [prod_obj.id])
-                   wf_service.trg_validate(uid, 'mrp.production', prod_obj.id, 'button_produce', cr)
-               elif prod_obj.state =='ready':
-                   wf_service.trg_validate(uid, 'mrp.production', prod_obj.id, 'button_produce', cr)
-               elif prod_obj.state =='in_production':
-                   return
-               else:
-                   raise osv.except_osv(_('Error!'),_('Manufacturing order cannot start in state "%s"!') % (prod_obj.state,))
-=======
             if prod_obj.state =='confirmed':
                 prod_obj_pool.force_production(cr, uid, [prod_obj.id])
                 prod_obj_pool.signal_workflow(cr, uid, [prod_obj.id], 'button_produce')
@@ -143,7 +129,6 @@
                 return
             else:
                 raise osv.except_osv(_('Error!'),_('Manufacturing order cannot be started in state "%s"!') % (prod_obj.state,))
->>>>>>> d08651d2
         else:
             open_count = self.search_count(cr,uid,[('production_id','=',prod_obj.id), ('state', '!=', 'done')])
             flag = not bool(open_count)
@@ -152,11 +137,7 @@
                 for production in prod_obj_pool.browse(cr, uid, [prod_obj.id], context= None):
                     if production.move_lines or production.move_created_ids:
                         prod_obj_pool.action_produce(cr,uid, production.id, production.product_qty, 'consume_produce', context = None)
-<<<<<<< HEAD
-                wf_service.trg_validate(uid, 'mrp.production', oper_obj.production_id.id, 'button_produce_done', cr)
-=======
                 prod_obj_pool.signal_workflow(cr, uid, [oper_obj.production_id.id], 'button_produce_done')
->>>>>>> d08651d2
         return
 
     def write(self, cr, uid, ids, vals, context=None, update=True):
@@ -241,46 +222,30 @@
         @return: Super method
         """
         obj = self.browse(cr, uid, ids)[0]
-        wf_service = netsvc.LocalService("workflow")
+        workcenter_pool = self.pool.get('mrp.production.workcenter.line')
         for workcenter_line in obj.workcenter_lines:
             if workcenter_line.state == 'draft':
-<<<<<<< HEAD
-                wf_service.trg_validate(uid, 'mrp.production.workcenter.line', workcenter_line.id, 'button_start_working', cr)
-            wf_service.trg_validate(uid, 'mrp.production.workcenter.line', workcenter_line.id, 'button_done', cr)
-=======
                 workcenter_line.signal_workflow('button_start_working')
             workcenter_line.signal_workflow('button_done')
->>>>>>> d08651d2
         return super(mrp_production,self).action_production_end(cr, uid, ids)
 
     def action_in_production(self, cr, uid, ids):
         """ Changes state to In Production and writes starting date.
         @return: True
         """
-        obj = self.browse(cr, uid, ids)[0]
         workcenter_pool = self.pool.get('mrp.production.workcenter.line')
-        wf_service = netsvc.LocalService("workflow")
         for prod in self.browse(cr, uid, ids):
             if prod.workcenter_lines:
-<<<<<<< HEAD
-                wf_service.trg_validate(uid, 'mrp.production.workcenter.line', prod.workcenter_lines[0].id, 'button_start_working', cr)
-=======
                 workcenter_pool.signal_workflow(cr, uid, [prod.workcenter_lines[0].id], 'button_start_working')
->>>>>>> d08651d2
         return super(mrp_production,self).action_in_production(cr, uid, ids)
     
     def action_cancel(self, cr, uid, ids, context=None):
         """ Cancels work order if production order is canceled.
         @return: Super method
         """
+        workcenter_pool = self.pool.get('mrp.production.workcenter.line')
         obj = self.browse(cr, uid, ids,context=context)[0]
-<<<<<<< HEAD
-        wf_service = netsvc.LocalService("workflow")
-        for workcenter_line in obj.workcenter_lines:
-            wf_service.trg_validate(uid, 'mrp.production.workcenter.line', workcenter_line.id, 'button_cancel', cr)
-=======
         workcenter_pool.signal_workflow(cr, uid, [record.id for record in obj.workcenter_lines], 'button_cancel')
->>>>>>> d08651d2
         return super(mrp_production,self).action_cancel(cr,uid,ids,context=context)
 
     def _compute_planned_workcenter(self, cr, uid, ids, context=None, mini=False):
@@ -310,7 +275,8 @@
                     i = self.pool.get('resource.calendar').interval_get(
                         cr,
                         uid,
-                        wc.workcenter_id.calendar_id and wc.workcenter_id.calendar_id.id or False,
+                        #passing False makes resource_resource._schedule_hours run 1000 iterations doing nothing
+                        wc.workcenter_id.calendar_id and wc.workcenter_id.calendar_id.id or None,
                         dt,
                         wc.hour or 0.0
                     )
@@ -402,7 +368,6 @@
         self._compute_planned_workcenter(cr, uid, ids, context=context)
         return result
 
-mrp_production()
 
 class mrp_operations_operation_code(osv.osv):
     _name="mrp_operations.operation.code"
@@ -411,7 +376,6 @@
         'code': fields.char('Code', size=16, required=True),
         'start_stop': fields.selection([('start','Start'),('pause','Pause'),('resume','Resume'),('cancel','Cancelled'),('done','Done')], 'Status', required=True),
     }
-mrp_operations_operation_code()
 
 class mrp_operations_operation(osv.osv):
     _name="mrp_operations.operation"
@@ -477,7 +441,7 @@
 
         if not oper_objs:
             if code.start_stop!='start':
-                raise osv.except_osv(_('Sorry!'),_('Operation is not started yet !'))
+                raise osv.except_osv(_('Sorry!'),_('Operation is not started yet!'))
                 return False
         else:
             for oper in oper_objs:
@@ -529,37 +493,15 @@
         return super(mrp_operations_operation, self).write(cr, uid, ids, vals, context=context)
 
     def create(self, cr, uid, vals, context=None):
-        wf_service = netsvc.LocalService('workflow')
+        workcenter_pool = self.pool.get('mrp.production.workcenter.line')
         code_ids=self.pool.get('mrp_operations.operation.code').search(cr,uid,[('id','=',vals['code_id'])])
         code=self.pool.get('mrp_operations.operation.code').browse(cr, uid, code_ids, context=context)[0]
-        wc_op_id=self.pool.get('mrp.production.workcenter.line').search(cr,uid,[('workcenter_id','=',vals['workcenter_id']),('production_id','=',vals['production_id'])])
+        wc_op_id=workcenter_pool.search(cr,uid,[('workcenter_id','=',vals['workcenter_id']),('production_id','=',vals['production_id'])])
         if code.start_stop in ('start','done','pause','cancel','resume'):
             if not wc_op_id:
                 production_obj=self.pool.get('mrp.production').browse(cr, uid, vals['production_id'], context=context)
-                wc_op_id.append(self.pool.get('mrp.production.workcenter.line').create(cr,uid,{'production_id':vals['production_id'],'name':production_obj.product_id.name,'workcenter_id':vals['workcenter_id']}))
+                wc_op_id.append(workcenter_pool.create(cr,uid,{'production_id':vals['production_id'],'name':production_obj.product_id.name,'workcenter_id':vals['workcenter_id']}))
             if code.start_stop=='start':
-<<<<<<< HEAD
-                self.pool.get('mrp.production.workcenter.line').action_start_working(cr,uid,wc_op_id)
-                wf_service.trg_validate(uid, 'mrp.production.workcenter.line', wc_op_id[0], 'button_start_working', cr)
-
-
-            if code.start_stop=='done':
-                self.pool.get('mrp.production.workcenter.line').action_done(cr,uid,wc_op_id)
-                wf_service.trg_validate(uid, 'mrp.production.workcenter.line', wc_op_id[0], 'button_done', cr)
-                self.pool.get('mrp.production').write(cr,uid,vals['production_id'],{'date_finished':datetime.now().strftime('%Y-%m-%d %H:%M:%S')})
-
-            if code.start_stop=='pause':
-                self.pool.get('mrp.production.workcenter.line').action_pause(cr,uid,wc_op_id)
-                wf_service.trg_validate(uid, 'mrp.production.workcenter.line', wc_op_id[0], 'button_pause', cr)
-
-            if code.start_stop=='resume':
-                self.pool.get('mrp.production.workcenter.line').action_resume(cr,uid,wc_op_id)
-                wf_service.trg_validate(uid, 'mrp.production.workcenter.line', wc_op_id[0], 'button_resume', cr)
-
-            if code.start_stop=='cancel':
-                self.pool.get('mrp.production.workcenter.line').action_cancel(cr,uid,wc_op_id)
-                wf_service.trg_validate(uid, 'mrp.production.workcenter.line', wc_op_id[0], 'button_cancel', cr)
-=======
                 workcenter_pool.action_start_working(cr,uid,wc_op_id)
                 workcenter_pool.signal_workflow(cr, uid, [wc_op_id[0]], 'button_start_working')
 
@@ -579,7 +521,6 @@
             if code.start_stop=='cancel':
                 workcenter_pool.action_cancel(cr,uid,wc_op_id)
                 workcenter_pool.signal_workflow(cr, uid, [wc_op_id[0]], 'button_cancel')
->>>>>>> d08651d2
 
         if not self.check_operation(cr, uid, vals):
             return
@@ -597,10 +538,9 @@
         return super(mrp_operations_operation, self).create(cr, uid, vals, context=context)
 
     def initialize_workflow_instance(self, cr, uid, context=None):
-        wf_service = netsvc.LocalService("workflow")
-        line_ids = self.pool.get('mrp.production.workcenter.line').search(cr, uid, [], context=context)
-        for line_id in line_ids:
-            wf_service.trg_create(uid, 'mrp.production.workcenter.line', line_id, cr)
+        mrp_production_workcenter_line = self.pool.get('mrp.production.workcenter.line')
+        line_ids = mrp_production_workcenter_line.search(cr, uid, [], context=context)
+        mrp_production_workcenter_line.create_workflow(cr, uid, line_ids)
         return True
 
     _columns={
@@ -615,5 +555,4 @@
         'date_start': lambda *a:datetime.now().strftime('%Y-%m-%d %H:%M:%S')
     }
 
-mrp_operations_operation()
 # vim:expandtab:smartindent:tabstop=4:softtabstop=4:shiftwidth=4:
