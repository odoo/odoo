--- conflicted
+++ resolved
@@ -8,19 +8,6 @@
         if (view.fields_view.type == 'form') {
             domain = new instance.web.CompoundDomain(domain, [['id', '=', view.datarecord.id]]);
         }
-<<<<<<< HEAD
-
-        Share.create({
-            name: action.name,
-            domain: domain,
-            action_id: action.id,
-            view_type: view.fields_view.type,
-        }, function(result) {
-            var share_id = result.result;
-            var step1 = Share.call('go_step_1', [[share_id],], function(result) {
-                var action = result;
-                self.do_action(action);
-=======
         self.rpc('/web/session/eval_domain_and_context', {
             domains: [domain],
             contexts: [view.dataset.context]
@@ -29,13 +16,13 @@
                 name: action.name,
                 domain: result.domain,
                 action_id: action.id,
+                view_type: view.fields_view.type,
             }, function(result) {
                 var share_id = result.result;
                 var step1 = Share.call('go_step_1', [[share_id],], function(result) {
                     var action = result;
                     self.do_action(action);
                 });
->>>>>>> a8abafcd
             });
         });
 }
