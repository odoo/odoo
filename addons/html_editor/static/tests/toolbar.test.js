--- conflicted
+++ resolved
@@ -1127,113 +1127,6 @@
             await expectElementCount(".o-we-toolbar", 1);
         });
     });
-<<<<<<< HEAD
-});
-
-test.tags("desktop");
-test("dropdown menu should not overflow scroll container", async () => {
-    class Test extends models.Model {
-        name = fields.Char();
-        txt = fields.Html();
-        _records = [{ id: 1, name: "Test", txt: "<p>text</p>".repeat(50) }];
-    }
-
-    defineModels([Test]);
-    await mountView({
-        type: "form",
-        resId: 1,
-        resModel: "test",
-        arch: `
-            <form>
-                <field name="name"/>
-                <field name="txt" widget="html"/>
-            </form>`,
-    });
-
-    const top = (rangeOrElement) => rangeOrElement.getBoundingClientRect().top;
-    const bottom = (elementOrRange) => elementOrRange.getBoundingClientRect().bottom;
-    const scrollableElement = queryOne(".o_content");
-    const editable = queryOne(".odoo-editor-editable");
-
-    // Select a paragraph in the middle of the text
-    const fifthParagraph = editable.children[5];
-    setSelection({
-        anchorNode: fifthParagraph,
-        anchorOffset: 0,
-        focusNode: fifthParagraph,
-        focusOffset: 1,
-    });
-    const range = document.getSelection().getRangeAt(0);
-
-    const toolbar = await waitFor(".o-we-toolbar");
-
-    // Toolbar should be above the selection
-    expect(bottom(toolbar)).toBeLessThan(top(range));
-
-    // Color selector
-    await contains(".o-we-toolbar .o-select-color-foreground").click();
-    await expectElementCount(".o_font_color_selector", 1);
-    const colorSelector = queryOne(".o_font_color_selector");
-
-    // Scroll down to bring the toolbar close to the top
-    let scrollStep = top(toolbar) - top(scrollableElement);
-    scrollableElement.scrollTop += scrollStep;
-    await animationFrame();
-
-    // Toolbar should be below the selection
-    expect(top(toolbar)).toBeGreaterThan(bottom(range));
-
-    // Scroll down to make the toolbar overflow the scroll container
-    scrollStep = top(toolbar) - top(scrollableElement);
-    scrollableElement.scrollTop += scrollStep;
-    await animationFrame();
-
-    // Toolbar should be invisible
-    expect(toolbar).not.toBeVisible();
-
-    // Color selector should be invisible
-    expect(colorSelector).not.toBeVisible();
-
-    // Scroll up to make toolbar visible
-    scrollableElement.scrollTop = 0;
-    await animationFrame();
-    expect(toolbar).toBeVisible();
-
-    // Color selector should be visible along with toolbar
-    expect(colorSelector).toBeVisible();
-
-    // Font selector
-    await contains(".o-we-toolbar [name='font'] .dropdown-toggle").click();
-    await expectElementCount(".o_font_selector_menu", 1);
-    const fontSelector = queryOne(".o_font_selector_menu");
-
-    // Scroll down again to bring the toolbar close to the top
-    scrollStep = top(toolbar) - top(scrollableElement);
-    scrollableElement.scrollTop += scrollStep;
-    await animationFrame();
-
-    // Toolbar should be below the selection
-    expect(top(toolbar)).toBeGreaterThan(bottom(range));
-
-    // Scroll down to make the toolbar overflow the scroll container
-    scrollStep = top(toolbar) - top(scrollableElement);
-    scrollableElement.scrollTop += scrollStep;
-    await animationFrame();
-
-    // Toolbar should be invisible
-    expect(toolbar).not.toBeVisible();
-
-    // Font selector should be invisible
-    expect(fontSelector).not.toBeVisible();
-
-    // Scroll up to make toolbar visible
-    scrollableElement.scrollTop -= scrollStep;
-    await animationFrame();
-    expect(toolbar).toBeVisible();
-
-    // Font selector should be visible
-    expect(fontSelector).toBeVisible();
-=======
 
     describe("contentEditable false", () => {
         test("toolbar should not open when selection is inside of a contentEditable false elelement", async () => {
@@ -1346,5 +1239,109 @@
             expect(".o-we-toolbar").toHaveCount(1);
         });
     });
->>>>>>> 37db7256
+});
+
+test.tags("desktop");
+test("dropdown menu should not overflow scroll container", async () => {
+    class Test extends models.Model {
+        name = fields.Char();
+        txt = fields.Html();
+        _records = [{ id: 1, name: "Test", txt: "<p>text</p>".repeat(50) }];
+    }
+
+    defineModels([Test]);
+    await mountView({
+        type: "form",
+        resId: 1,
+        resModel: "test",
+        arch: `
+            <form>
+                <field name="name"/>
+                <field name="txt" widget="html"/>
+            </form>`,
+    });
+
+    const top = (rangeOrElement) => rangeOrElement.getBoundingClientRect().top;
+    const bottom = (elementOrRange) => elementOrRange.getBoundingClientRect().bottom;
+    const scrollableElement = queryOne(".o_content");
+    const editable = queryOne(".odoo-editor-editable");
+
+    // Select a paragraph in the middle of the text
+    const fifthParagraph = editable.children[5];
+    setSelection({
+        anchorNode: fifthParagraph,
+        anchorOffset: 0,
+        focusNode: fifthParagraph,
+        focusOffset: 1,
+    });
+    const range = document.getSelection().getRangeAt(0);
+
+    const toolbar = await waitFor(".o-we-toolbar");
+
+    // Toolbar should be above the selection
+    expect(bottom(toolbar)).toBeLessThan(top(range));
+
+    // Color selector
+    await contains(".o-we-toolbar .o-select-color-foreground").click();
+    await expectElementCount(".o_font_color_selector", 1);
+    const colorSelector = queryOne(".o_font_color_selector");
+
+    // Scroll down to bring the toolbar close to the top
+    let scrollStep = top(toolbar) - top(scrollableElement);
+    scrollableElement.scrollTop += scrollStep;
+    await animationFrame();
+
+    // Toolbar should be below the selection
+    expect(top(toolbar)).toBeGreaterThan(bottom(range));
+
+    // Scroll down to make the toolbar overflow the scroll container
+    scrollStep = top(toolbar) - top(scrollableElement);
+    scrollableElement.scrollTop += scrollStep;
+    await animationFrame();
+
+    // Toolbar should be invisible
+    expect(toolbar).not.toBeVisible();
+
+    // Color selector should be invisible
+    expect(colorSelector).not.toBeVisible();
+
+    // Scroll up to make toolbar visible
+    scrollableElement.scrollTop = 0;
+    await animationFrame();
+    expect(toolbar).toBeVisible();
+
+    // Color selector should be visible along with toolbar
+    expect(colorSelector).toBeVisible();
+
+    // Font selector
+    await contains(".o-we-toolbar [name='font'] .dropdown-toggle").click();
+    await expectElementCount(".o_font_selector_menu", 1);
+    const fontSelector = queryOne(".o_font_selector_menu");
+
+    // Scroll down again to bring the toolbar close to the top
+    scrollStep = top(toolbar) - top(scrollableElement);
+    scrollableElement.scrollTop += scrollStep;
+    await animationFrame();
+
+    // Toolbar should be below the selection
+    expect(top(toolbar)).toBeGreaterThan(bottom(range));
+
+    // Scroll down to make the toolbar overflow the scroll container
+    scrollStep = top(toolbar) - top(scrollableElement);
+    scrollableElement.scrollTop += scrollStep;
+    await animationFrame();
+
+    // Toolbar should be invisible
+    expect(toolbar).not.toBeVisible();
+
+    // Font selector should be invisible
+    expect(fontSelector).not.toBeVisible();
+
+    // Scroll up to make toolbar visible
+    scrollableElement.scrollTop -= scrollStep;
+    await animationFrame();
+    expect(toolbar).toBeVisible();
+
+    // Font selector should be visible
+    expect(fontSelector).toBeVisible();
 });