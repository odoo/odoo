--- conflicted
+++ resolved
@@ -18,6 +18,11 @@
 #    along with this program.  If not, see <http://www.gnu.org/licenses/>.
 #
 ##############################################################################
+from dateutil.relativedelta import relativedelta
+import datetime
+import logging
+import time
+import traceback
 
 from openerp.osv import osv, fields
 from openerp.osv.orm import intersect, except_orm
@@ -25,6 +30,57 @@
 from openerp.tools.translate import _
 
 from openerp.addons.decimal_precision import decimal_precision as dp
+
+_logger = logging.getLogger(__name__)
+
+class account_analytic_invoice_line(osv.osv):
+    _name = "account.analytic.invoice.line"
+
+    def _amount_line(self, cr, uid, ids, prop, unknow_none, unknow_dict, context=None):
+        res = {}
+        for line in self.browse(cr, uid, ids, context=context):
+            res[line.id] = line.quantity * line.price_unit
+            if line.analytic_account_id.pricelist_id:
+                cur = line.analytic_account_id.pricelist_id.currency_id
+                res[line.id] = self.pool.get('res.currency').round(cr, uid, cur, res[line.id])
+        return res
+
+    _columns = {
+        'product_id': fields.many2one('product.product','Product',required=True),
+        'analytic_account_id': fields.many2one('account.analytic.account', 'Analytic Account'),
+        'name': fields.text('Description', required=True),
+        'quantity': fields.float('Quantity', required=True),
+        'uom_id': fields.many2one('product.uom', 'Unit of Measure',required=True),
+        'price_unit': fields.float('Unit Price', required=True),
+        'price_subtotal': fields.function(_amount_line, string='Sub Total', type="float",digits_compute= dp.get_precision('Account')),
+    }
+    _defaults = {
+        'quantity' : 1,
+    }
+
+    def product_id_change(self, cr, uid, ids, product, uom_id, qty=0, name='', partner_id=False, price_unit=False, pricelist_id=False, company_id=None, context=None):
+        context = context or {}
+        uom_obj = self.pool.get('product.uom')
+        company_id = company_id or False
+        context.update({'company_id': company_id, 'force_company': company_id, 'pricelist_id': pricelist_id})
+
+        if not product:
+            return {'value': {'price_unit': 0.0}, 'domain':{'product_uom':[]}}
+        if partner_id:
+            part = self.pool.get('res.partner').browse(cr, uid, partner_id, context=context)
+            if part.lang:
+                context.update({'lang': part.lang})
+
+        result = {}
+        res = self.pool.get('product.product').browse(cr, uid, product, context=context)
+        result.update({'name': name or res.description or False,'uom_id': uom_id or res.uom_id.id or False, 'price_unit': price_unit or res.list_price or 0.0})
+
+        res_final = {'value':result}
+        if result['uom_id'] != res.uom_id.id:
+            selected_uom = uom_obj.browse(cr, uid, result['uom_id'], context=context)
+            new_price = uom_obj._compute_price(cr, uid, res.uom_id.id, res_final['value']['price_unit'], result['uom_id'])
+            res_final['value']['price_unit'] = new_price
+        return res_final
 
 
 class account_analytic_account(osv.osv):
@@ -202,15 +258,14 @@
             return res
 
         if child_ids:
-            cr.execute("SELECT account_analytic_line.account_id, COALESCE(SUM(amount), 0.0) \
-                    FROM account_analytic_line \
-                    JOIN account_analytic_journal \
-                        ON account_analytic_line.journal_id = account_analytic_journal.id  \
-                    WHERE account_analytic_line.account_id IN %s \
-                        AND account_analytic_journal.type = 'sale' \
-                    GROUP BY account_analytic_line.account_id", (child_ids,))
-            for account_id, sum in cr.fetchall():
-                res[account_id] = round(sum,2)
+            #Search all invoice lines not in cancelled state that refer to this analytic account
+            inv_line_obj = self.pool.get("account.invoice.line")
+            inv_lines = inv_line_obj.search(cr, uid, ['&', ('account_analytic_id', 'in', child_ids), ('invoice_id.state', '!=', 'cancel')], context=context)
+            for line in inv_line_obj.browse(cr, uid, inv_lines, context=context):
+                res[line.account_analytic_id.id] += line.price_subtotal
+        for acc in self.browse(cr, uid, res.keys(), context=context):
+            res[acc.id] = res[acc.id] - (acc.timesheet_ca_invoiced or 0.0)
+
         res_final = res
         return res_final
 
@@ -291,13 +346,12 @@
         res = {}
         for account in self.browse(cr, uid, ids, context=context):
             res[account.id] = 0.0
-            sale_ids = sale_obj.search(cr, uid, [('project_id','=', account.id), ('partner_id', '=', account.partner_id.id)], context=context)
+            sale_ids = sale_obj.search(cr, uid, [('project_id','=', account.id), ('state', '=', 'manual')], context=context)
             for sale in sale_obj.browse(cr, uid, sale_ids, context=context):
-                if not sale.invoiced:
-                    res[account.id] += sale.amount_untaxed
-                    for invoice in sale.invoice_ids:
-                        if invoice.state not in ('draft', 'cancel'):
-                            res[account.id] -= invoice.amount_untaxed
+                res[account.id] += sale.amount_untaxed
+                for invoice in sale.invoice_ids:
+                    if invoice.state != 'cancel':
+                        res[account.id] -= invoice.amount_untaxed
         return res
 
     def _timesheet_ca_invoiced_calc(self, cr, uid, ids, name, arg, context=None):
@@ -395,6 +449,7 @@
         'is_overdue_quantity' : fields.function(_is_overdue_quantity, method=True, type='boolean', string='Overdue Quantity',
                                                 store={
                                                     'account.analytic.line' : (_get_analytic_account, None, 20),
+                                                    'account.analytic.account': (lambda self, cr, uid, ids, c=None: ids, ['quantity_max'], 10),
                                                 }),
         'ca_invoiced': fields.function(_ca_invoiced_calc, type='float', string='Invoiced Amount',
             help="Total customer invoiced amount for this account.",
@@ -423,7 +478,7 @@
         'remaining_hours': fields.function(_remaining_hours_calc, type='float', string='Remaining Time',
             help="Computed using the formula: Maximum Time - Total Worked Time"),
         'remaining_hours_to_invoice': fields.function(_remaining_hours_to_invoice_calc, type='float', string='Remaining Time',
-            help="Computed using the formula: Maximum Time - Total Invoiced Time"),
+            help="Computed using the formula: Expected on timesheets - Total invoiced on timesheets"),
         'fix_price_to_invoice': fields.function(_fix_price_to_invoice_calc, type='float', string='Remaining Time',
             help="Sum of quotations for this contract."),
         'timesheet_ca_invoiced': fields.function(_timesheet_ca_invoiced_calc, type='float', string='Remaining Time',
@@ -452,6 +507,22 @@
         'invoiced_total' : fields.function(_sum_of_fields, type="float",multi="sum_of_all", string="Total Invoiced"),
         'remaining_total' : fields.function(_sum_of_fields, type="float",multi="sum_of_all", string="Total Remaining", help="Expectation of remaining income for this contract. Computed as the sum of remaining subtotals which, in turn, are computed as the maximum between '(Estimation - Invoiced)' and 'To Invoice' amounts"),
         'toinvoice_total' : fields.function(_sum_of_fields, type="float",multi="sum_of_all", string="Total to Invoice", help=" Sum of everything that could be invoiced for this contract."),
+        'recurring_invoice_line_ids': fields.one2many('account.analytic.invoice.line', 'analytic_account_id', 'Invoice Lines'),
+        'recurring_invoices' : fields.boolean('Generate recurring invoices automatically'),
+        'recurring_rule_type': fields.selection([
+            ('daily', 'Day(s)'),
+            ('weekly', 'Week(s)'),
+            ('monthly', 'Month(s)'),
+            ('yearly', 'Year(s)'),
+            ], 'Recurrency', help="Invoice automatically repeat at specified interval"),
+        'recurring_interval': fields.integer('Repeat Every', help="Repeat every (Days/Week/Month/Year)"),
+        'recurring_next_date': fields.date('Date of Next Invoice'),
+    }
+
+    _defaults = {
+        'recurring_interval': 1,
+        'recurring_next_date': lambda *a: time.strftime('%Y-%m-%d'),
+        'recurring_rule_type':'monthly'
     }
 
     def open_sale_order_lines(self,cr,uid,ids,context=None):
@@ -459,7 +530,7 @@
             context = {}
         sale_ids = self.pool.get('sale.order').search(cr,uid,[('project_id','=',context.get('search_default_project_id',False)),('partner_id','in',context.get('search_default_partner_id',False))])
         names = [record.name for record in self.browse(cr, uid, ids, context=context)]
-        name = _('Sales Order Lines of %s') % ','.join(names)
+        name = _('Sales Order Lines to Invoice of %s') % ','.join(names)
         return {
             'type': 'ir.actions.act_window',
             'name': name,
@@ -471,22 +542,41 @@
             'nodestroy': True,
         }
 
-    def on_change_template(self, cr, uid, ids, template_id, context=None):
+    def on_change_template(self, cr, uid, ids, template_id, date_start=False, fix_price_invoices=False, invoice_on_timesheets=False, recurring_invoices=False, context=None):
         if not template_id:
             return {}
-        res = super(account_analytic_account, self).on_change_template(cr, uid, ids, template_id, context=context)
-        if template_id and 'value' in res:
-            template = self.browse(cr, uid, template_id, context=context)
+        obj_analytic_line = self.pool.get('account.analytic.invoice.line')
+        res = super(account_analytic_account, self).on_change_template(cr, uid, ids, template_id, date_start=date_start, context=context)
+
+        template = self.browse(cr, uid, template_id, context=context)
+        
+        if not fix_price_invoices:
             res['value']['fix_price_invoices'] = template.fix_price_invoices
+            res['value']['amount_max'] = template.amount_max
+        if not invoice_on_timesheets:
             res['value']['invoice_on_timesheets'] = template.invoice_on_timesheets
             res['value']['hours_qtt_est'] = template.hours_qtt_est
-            res['value']['amount_max'] = template.amount_max
+        
+        if template.to_invoice.id:
             res['value']['to_invoice'] = template.to_invoice.id
+        if template.pricelist_id.id:
             res['value']['pricelist_id'] = template.pricelist_id.id
-        return res
-<<<<<<< HEAD
-account_analytic_account()
-=======
+        if not recurring_invoices:
+            invoice_line_ids = []
+            for x in template.recurring_invoice_line_ids:
+                invoice_line_ids.append((0, 0, {
+                    'product_id': x.product_id.id,
+                    'uom_id': x.uom_id.id,
+                    'name': x.name,
+                    'quantity': x.quantity,
+                    'price_unit': x.price_unit,
+                    'analytic_account_id': x.analytic_account_id and x.analytic_account_id.id or False,
+                }))
+            res['value']['recurring_invoices'] = template.recurring_invoices
+            res['value']['recurring_interval'] = template.recurring_interval
+            res['value']['recurring_rule_type'] = template.recurring_rule_type
+            res['value']['recurring_invoice_line_ids'] = invoice_line_ids
+        return res
 
     def onchange_recurring_invoices(self, cr, uid, ids, recurring_invoices, date_start=False, context=None):
         value = {}
@@ -668,7 +758,6 @@
                 else:
                     raise
         return invoice_ids
->>>>>>> d08651d2
 
 class account_analytic_account_summary_user(osv.osv):
     _name = "account_analytic_analysis.summary.user"
@@ -722,8 +811,6 @@
                     lu.user_id as "user",
                     unit_amount
             from lu, mu)''')
-                   
-account_analytic_account_summary_user()
 
 class account_analytic_account_summary_month(osv.osv):
     _name = "account_analytic_analysis.summary.month"
@@ -784,6 +871,4 @@
                 'GROUP BY d.month, d.account_id ' \
                 ')')
 
-
-account_analytic_account_summary_month()
 # vim:expandtab:smartindent:tabstop=4:softtabstop=4:shiftwidth=4: