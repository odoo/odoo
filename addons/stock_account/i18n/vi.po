--- conflicted
+++ resolved
@@ -9,13 +9,8 @@
 # Trinh Tran Thi Phuong <trinhttp@trobz.com>, 2019
 # Nancy Momoland <thanhnguyen.icsc@gmail.com>, 2019
 # Dung Nguyen Thi <dungnt@trobz.com>, 2019
-<<<<<<< HEAD
-# Duy BQ <duybq86@gmail.com>, 2019
-#
-=======
 # Duy BQ <duybq86@gmail.com>, 2020
 # 
->>>>>>> 7516d84e
 msgid ""
 msgstr ""
 "Project-Id-Version: Odoo Server 13.0\n"
@@ -196,7 +191,7 @@
 #: code:addons/stock_account/models/product.py:0
 #, python-format
 msgid "Costing method change for product category %s: from %s to %s."
-msgstr "Thay đổi phương pháp chi phí cho danh mục sản phẩm %s: từ %s đến %s."
+msgstr "Thay đổi phương pháp giá vốn cho nhóm sản phẩm %s: từ %s thành %s."
 
 #. module: stock_account
 #: model:ir.model.fields,field_description:stock_account.field_stock_change_standard_price__counterpart_account_id
@@ -265,8 +260,8 @@
 "                                has changed for product template %s: from %s"
 " to %s."
 msgstr ""
-"Do có thay đổi danh mục sản phẩm (từ %s đến %s), phương pháp tính giá"
-"                                đã thay đổi cho mẫu sản phẩm: %s: từ %s đến "
+"Do có thay đổi nhóm sản phẩm (từ %s đến %s), phương pháp tính giá"
+"                                đã thay đổi cho mẫu sản phẩm: %s: từ %s thành "
 "%s."
 
 #. module: stock_account
@@ -277,7 +272,7 @@
 #. module: stock_account
 #: model:ir.model.fields,field_description:stock_account.field_stock_inventory__has_account_moves
 msgid "Has Account Moves"
-msgstr "Là tài khoản dịch chuyển"
+msgstr "Có bút toán kế toán"
 
 #. module: stock_account
 #: model:ir.model.fields,field_description:stock_account.field_stock_change_standard_price__id
@@ -330,7 +325,7 @@
 #. module: stock_account
 #: model:ir.model.fields,field_description:stock_account.field_account_move_line__is_anglo_saxon_line
 msgid "Is Anglo Saxon Line"
-msgstr "Is Anglo Saxon Line"
+msgstr "Là một dòng Anglo Saxon"
 
 #. module: stock_account
 #: model:ir.model,name:stock_account.model_account_move
@@ -373,7 +368,7 @@
 #. module: stock_account
 #: model:ir.model.fields,field_description:stock_account.field_stock_valuation_layer__stock_valuation_layer_id
 msgid "Linked To"
-msgstr "Đã liên kết"
+msgstr "Liên kết đến"
 
 #. module: stock_account
 #: model:ir.model.fields.selection,name:stock_account.selection__product_category__property_valuation__manual_periodic
@@ -405,7 +400,7 @@
 "its category: \"%s\"."
 msgstr ""
 "Hãy chỉ định tài khoản chi phí cho sản phẩm này: \"%s\" (id:%d) - hoặc cho "
-"danh mục của nó: \"%s\"."
+"nhóm của nó: \"%s\"."
 
 #. module: stock_account
 #: model:ir.model.fields,field_description:stock_account.field_stock_change_standard_price__new_price
@@ -440,7 +435,7 @@
 #: code:addons/stock_account/models/product.py:0
 #, python-format
 msgid "Product value manually modified (from %s to %s)"
-msgstr "Giá trị sản phẩm được chỉnh sửa thủ công (từ %s đến %s)"
+msgstr "Giá trị sản phẩm được chỉnh sửa thủ công (từ %s thành %s)"
 
 #. module: stock_account
 #: model:ir.model.fields,field_description:stock_account.field_stock_valuation_layer__quantity
@@ -451,7 +446,7 @@
 #. module: stock_account
 #: model:ir.model.fields,field_description:stock_account.field_product_product__quantity_svl
 msgid "Quantity Svl"
-msgstr "Số lượng Svl"
+msgstr ""
 
 #. module: stock_account
 #: model:ir.model,name:stock_account.model_stock_quant
@@ -636,7 +631,7 @@
 #. module: stock_account
 #: model:ir.model.fields,field_description:stock_account.field_stock_valuation_layer__unit_cost
 msgid "Unit Value"
-msgstr "Giá trị đơn vị"
+msgstr "Giá trị đơn chiếc"
 
 #. module: stock_account
 #: model:ir.model.fields,field_description:stock_account.field_stock_valuation_layer__uom_id
@@ -701,7 +696,7 @@
 #: code:addons/stock_account/models/product.py:0
 #, python-format
 msgid "Valuation method change for product category %s: from %s to %s."
-msgstr "Thay đổi phương pháp định giá cho danh mục sản phẩm: %s: từ%s đến %s."
+msgstr "Thay đổi phương pháp định giá cho danh mục sản phẩm: %s: từ %s thành %s."
 
 #. module: stock_account
 #: model:ir.model.fields,field_description:stock_account.field_stock_quant__value
@@ -711,7 +706,7 @@
 #. module: stock_account
 #: model:ir.model.fields,field_description:stock_account.field_product_product__value_svl
 msgid "Value Svl"
-msgstr "Giá trị Svl"
+msgstr ""
 
 #. module: stock_account
 #: code:addons/stock_account/models/product.py:0
@@ -796,11 +791,7 @@
 #: code:addons/stock_account/models/product.py:0
 #, python-format
 msgid "You must set a counterpart account."
-<<<<<<< HEAD
 msgstr "Bạn phải thiết lập một tài khoản đối ứng."
-=======
-msgstr "Bạn phải thiết lập một tài khoản đối tác."
->>>>>>> 7516d84e
 
 #. module: stock_account
 #: model_terms:ir.ui.view,arch_db:stock_account.view_change_standard_price
