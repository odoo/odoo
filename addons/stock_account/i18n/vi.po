--- conflicted
+++ resolved
@@ -10,13 +10,7 @@
 # Nancy Momoland <thanhnguyen.icsc@gmail.com>, 2019
 # Duy BQ <duybq86@gmail.com>, 2019
 # Dung Nguyen Thi <dungnt@trobz.com>, 2019
-<<<<<<< HEAD
-# Dao Nguyen <trucdao.uel@gmail.com>, 2019
-# Chinh Chinh <trinhttp@trobz.com>, 2019
 #
-=======
-# 
->>>>>>> e398db87
 msgid ""
 msgstr ""
 "Project-Id-Version: Odoo Server 13.0\n"
@@ -139,14 +133,6 @@
 "khi xử lý hoạt động này."
 
 #. module: stock_account
-<<<<<<< HEAD
-#: model_terms:ir.ui.view,arch_db:stock_account.view_inventory_valuation_search
-msgid "Category"
-msgstr "Nhóm"
-
-#. module: stock_account
-=======
->>>>>>> e398db87
 #: model_terms:ir.ui.view,arch_db:stock_account.view_change_standard_price
 msgid "Change Price"
 msgstr "Thay đổi giá"
