# Translation of Odoo Server.
# This file contains the translation of the following modules:
#	* stock_account
#
msgid ""
msgstr ""
"Project-Id-Version: Odoo Server 8.0\n"
"Report-Msgid-Bugs-To: \n"
<<<<<<< HEAD
"POT-Creation-Date: 2015-11-08 09:42+0000\n"
"PO-Revision-Date: 2015-11-08 09:42+0000\n"
"Last-Translator: <>\n"
"Language-Team: \n"
=======
"POT-Creation-Date: 2015-01-21 14:07+0000\n"
"PO-Revision-Date: 2015-12-29 08:13+0000\n"
"Last-Translator: fanha99 <fanha99@hotmail.com>\n"
"Language-Team: Vietnamese (http://www.transifex.com/odoo/odoo-8/language/vi/)\n"
>>>>>>> 7ad626f8
"MIME-Version: 1.0\n"
"Content-Type: text/plain; charset=UTF-8\n"
"Content-Transfer-Encoding: \n"
"Plural-Forms: \n"

#. module: stock_account
#: view:stock.history:stock_account.view_stock_history_report_tree
msgid "# of Products"
msgstr "SL Sản phẩm"

#. module: stock_account
#: view:product.template:stock_account.view_template_property_form
msgid "- update"
msgstr "- cập nhật"

#. module: stock_account
#: view:product.category:stock_account.view_category_property_form
msgid "Account Stock Properties"
msgstr "Thuộc tính tài khoản kho"

#. module: stock_account
#: view:stock.config.settings:stock_account.view_stock_config_settings_inherit
msgid "Accounting"
msgstr "Kế toán"

#. module: stock_account
#: view:stock.location:stock_account.view_location_form_inherit
msgid "Accounting Information"
msgstr "Thông tin kế toán"

#. module: stock_account
#: code:addons/stock_account/wizard/stock_change_standard_price.py:76
#, python-format
msgid "Active ID is not set in Context."
msgstr "Active ID is not set in Context."

#. module: stock_account
#: help:stock.config.settings,group_stock_inventory_valuation:0
<<<<<<< HEAD
msgid "Allows to configure inventory valuations on products and product categories."
=======
msgid ""
"Allows to configure inventory valuations on products and product categories."
>>>>>>> 7ad626f8
msgstr "Cho phép cấu hình định giá tồn kho trên sản phẩm và nhóm sản phẩm."

#. module: stock_account
#: selection:product.template,cost_method:0
msgid "Average Price"
msgstr "Giá trung bình"

#. module: stock_account
#: field:stock.config.settings,module_stock_landed_costs:0
msgid "Calculate landed costs on products"
msgstr "Tính toán landed costs trên sản phẩm"

#. module: stock_account
#: view:stock.change.standard.price:stock_account.view_change_standard_price
#: view:stock.invoice.onshipping:stock_account.view_stock_invoice_onshipping
#: view:wizard.valuation.history:stock_account.view_wizard_valuation_history
msgid "Cancel"
msgstr "Hủy bỏ"

#. module: stock_account
#: view:stock.change.standard.price:stock_account.view_change_standard_price
msgid "Change Price"
msgstr "Thay đổi giá"

#. module: stock_account
#: model:ir.actions.act_window,name:stock_account.action_view_change_standard_price
#: model:ir.model,name:stock_account.model_stock_change_standard_price
#: view:stock.change.standard.price:stock_account.view_change_standard_price
msgid "Change Standard Price"
msgstr "Thay đổi giá tiêu chuẩn"

#. module: stock_account
#: field:wizard.valuation.history,choose_date:0
msgid "Choose a Particular Date"
msgstr "Chọn một ngày đặc thù"

#. module: stock_account
#: help:stock.inventory,period_id:0
<<<<<<< HEAD
msgid "Choose the accounting period where you want to value the stock moves created by the inventory instead of the default one (chosen by the inventory end date)"
=======
msgid ""
"Choose the accounting period where you want to value the stock moves created"
" by the inventory instead of the default one (chosen by the inventory end "
"date)"
>>>>>>> 7ad626f8
msgstr "Chọn một kỳ kết toán mà bạn muốn xác định giá trị dịch chuyển kho được tạo bởi kiểm kho này thay cho kỳ kế toán mặc định (bằng ngày kết thúc kiểm kho)"

#. module: stock_account
#: view:wizard.valuation.history:stock_account.view_wizard_valuation_history
msgid "Choose the date for which you want to get the stock valuation of your products.\n"
"\n"
"                        This will filter the stock operation that weren't done at the selected date, to retreive the quantity\n"
"                        you had, and gives you the inventory value according to the standard price used at that time."
<<<<<<< HEAD
msgstr "Chọn ngày mà bạn muốn nhận giá trị tồn kho của sản phẩm.\n"
"\n"
"                        Việc này sẽ lọc ra hoạt động kho mà chưa được hoàn thành tại ngày được chọn, để nhận được số lượng\n"
"                        mà bạn có, và cung cấp cho bạn giá trị tồn kho tùy theo giá tiêu chuẩn được sử dụng tại thời điểm đó."
=======
msgstr "Chọn ngày mà bạn muốn nhận giá trị tồn kho của sản phẩm.\n\n                        Việc này sẽ lọc ra hoạt động kho mà chưa được hoàn thành tại ngày được chọn, để nhận được số lượng\n                        mà bạn có, và cung cấp cho bạn giá trị tồn kho tùy theo giá tiêu chuẩn được sử dụng tại thời điểm đó."
>>>>>>> 7ad626f8

#. module: stock_account
#: view:wizard.valuation.history:stock_account.view_wizard_valuation_history
msgid "Choose your date"
msgstr "Chọn ngày tháng"

#. module: stock_account
#: view:stock.history:stock_account.view_stock_history_report_search
#: field:stock.history,company_id:0
msgid "Company"
msgstr "Công ty"

#. module: stock_account
#: view:product.template:stock_account.view_template_property_form
#: view:stock.change.standard.price:stock_account.view_change_standard_price
msgid "Cost Price"
msgstr "Giá vốn"

#. module: stock_account
#: field:product.template,cost_method:0
msgid "Costing Method"
msgstr "Phương pháp giá vốn"

#. module: stock_account
#: view:stock.invoice.onshipping:stock_account.view_stock_invoice_onshipping
msgid "Create"
msgstr "Tạo"

#. module: stock_account
#: selection:stock.invoice.onshipping,journal_type:0
msgid "Create Customer Invoice"
msgstr "Tạo hóa đơn khách hàng"

#. module: stock_account
#: model:ir.actions.act_window,name:stock_account.action_stock_invoice_onshipping
msgid "Create Draft Invoices"
msgstr "Tạo hóa đơn dự thảo"

#. module: stock_account
#: view:stock.picking:stock_account.view_picking_inherit_form2
msgid "Create Invoice"
msgstr "Tạo hóa đơn"

#. module: stock_account
#: selection:stock.invoice.onshipping,journal_type:0
msgid "Create Supplier Invoice"
msgstr "Tạo hóa đơn nhà cung cấp"

#. module: stock_account
#: field:stock.config.settings,module_stock_invoice_directly:0
msgid "Create and open the invoice when the user finish a delivery order"
msgstr "Tạo và mở một hóa đơn khi người dùng kết thúc một lệnh giao hàng"

#. module: stock_account
#: view:stock.invoice.onshipping:stock_account.view_stock_invoice_onshipping
msgid "Create invoice"
msgstr "Tạo hóa đơn"

#. module: stock_account
#: field:stock.change.standard.price,create_uid:0
#: field:stock.invoice.onshipping,create_uid:0
#: field:wizard.valuation.history,create_uid:0
msgid "Created by"
msgstr "Tạo bởi"

#. module: stock_account
#: field:stock.change.standard.price,create_date:0
#: field:stock.invoice.onshipping,create_date:0
#: field:wizard.valuation.history,create_date:0
msgid "Created on"
msgstr "Tạo vào"

#. module: stock_account
#: model:ir.actions.act_window,name:stock_account.action_history_tree
#: model:ir.ui.menu,name:stock_account.menu_action_history_tree
msgid "Current Inventory Valuation"
msgstr "Giá trị tồn kho hiện tại"

#. module: stock_account
#: field:wizard.valuation.history,date:0
msgid "Date"
msgstr "Ngày tháng"

#. module: stock_account
#: field:stock.invoice.onshipping,journal_id:0
msgid "Destination Journal"
msgstr "Sổ nhật ký đích"

#. module: stock_account
#: code:addons/stock_account/product.py:88
#: code:addons/stock_account/product.py:121
#: code:addons/stock_account/wizard/stock_invoice_onshipping.py:107
#, python-format
msgid "Error!"
msgstr "Lỗi!"

#. module: stock_account
#: field:stock.inventory,period_id:0
msgid "Force Valuation Period"
msgstr "Cưỡng bức kỳ kế toán"

#. module: stock_account
#: field:stock.config.settings,group_stock_inventory_valuation:0
msgid "Generate accounting entries per stock movement"
msgstr "Bút toán kế toán tài chính cho mỗi dịch chuyển kho"

#. module: stock_account
#: view:stock.history:stock_account.view_stock_history_report_search
msgid "Group By"
msgstr "Nhóm theo"

#. module: stock_account
#: field:stock.invoice.onshipping,group:0
msgid "Group by partner"
msgstr "Nhóm theo đối tác"

#. module: stock_account
#: field:stock.change.standard.price,id:0
#: field:stock.history,id:0
#: field:stock.invoice.onshipping,id:0
#: field:wizard.valuation.history,id:0
msgid "ID"
msgstr "ID"

#. module: stock_account
#: help:stock.change.standard.price,new_price:0
msgid "If cost price is increased, stock variation account will be debited and stock output account will be credited with the value = (difference of amount * quantity available).\n"
"If cost price is decreased, stock variation account will be creadited and stock input account will be debited."
<<<<<<< HEAD
msgstr "Nếu giá vốn tăng, tài khoản biến động kho sẽ ghi nợ và tài khoản xuất kho ghi tăng với giá trị = (số tiền chênh lệch * số lượng khả dụng).\n"
"Nếu giá vốn giảm, tài khoản biến động kho sẽ ghi có và tài khoản nhập kho sẽ ghi nợ."

#. module: stock_account
#: help:product.template,valuation:0
msgid "If real-time valuation is enabled for a product, the system will automatically write journal entries corresponding to stock moves, with product price as specified by the 'Costing Method'The inventory variation account set on the product category will represent the current inventory value, and the stock input and stock output account will hold the counterpart moves for incoming and outgoing products."
=======
msgstr "Nếu giá vốn tăng, tài khoản biến động kho sẽ ghi nợ và tài khoản xuất kho ghi tăng với giá trị = (số tiền chênh lệch * số lượng khả dụng).\nNếu giá vốn giảm, tài khoản biến động kho sẽ ghi có và tài khoản nhập kho sẽ ghi nợ."

#. module: stock_account
#: help:product.template,valuation:0
msgid ""
"If real-time valuation is enabled for a product, the system will "
"automatically write journal entries corresponding to stock moves, with "
"product price as specified by the 'Costing Method'The inventory variation "
"account set on the product category will represent the current inventory "
"value, and the stock input and stock output account will hold the "
"counterpart moves for incoming and outgoing products."
>>>>>>> 7ad626f8
msgstr "Nếu phương pháp xác định giá theo thời gian thực được kích hoạt cho một sản phẩm, hệ thống sẽ tự động tạo bút toán tương ứng với dịch chuyển kho với giá được chỉ định bởi 'Phương pháp giá vốn'. Tài khoản biến động tồn kho được thiết lập trên nhóm sản phẩm sẽ đai diện cho giá trị tồn kho hiện tại, tài khoản nhập kho và xuất kho sẽ bao gồm các dịch chuyển đối ứng với hàng xuất và nhập"

#. module: stock_account
#: help:stock.config.settings,module_stock_landed_costs:0
<<<<<<< HEAD
msgid "Install the module that allows to affect landed costs on pickings, and split them onto the different products."
=======
msgid ""
"Install the module that allows to affect landed costs on pickings, and split"
" them onto the different products."
>>>>>>> 7ad626f8
msgstr "Cài đặt phân hệ này sẽ cho phép tác động tới landed costs trên lô hàng nhập/xuất và phân bổ chúng vào các sản phẩm khác nhau."

#. module: stock_account
#: model:ir.model,name:stock_account.model_stock_inventory
msgid "Inventory"
msgstr "Tồn kho"

#. module: stock_account
#: model:ir.model,name:stock_account.model_stock_location
msgid "Inventory Locations"
msgstr "Địa điểm Tồn kho"

#. module: stock_account
#: view:product.template:stock_account.view_template_property_form
#: field:product.template,valuation:0
msgid "Inventory Valuation"
msgstr "Định giá tồn kho"

#. module: stock_account
#: field:stock.history,inventory_value:0
msgid "Inventory Value"
msgstr "Giá trị tồn kho"

#. module: stock_account
#: field:procurement.order,invoice_state:0
#: field:stock.move,invoice_state:0
#: field:stock.picking,invoice_state:0
msgid "Invoice Control"
msgstr "Kiểm soát Hóa đơn"

#. module: stock_account
#: field:stock.invoice.onshipping,invoice_date:0
msgid "Invoice Date"
msgstr "Ngày hóa đơn"

#. module: stock_account
#: field:procurement.rule,invoice_state:0
#: field:stock.location.path,invoice_state:0
msgid "Invoice Status"
msgstr "Tình trạng hóa đơn"

#. module: stock_account
#: selection:procurement.order,invoice_state:0
#: selection:procurement.rule,invoice_state:0
#: selection:stock.location.path,invoice_state:0
#: selection:stock.move,invoice_state:0
#: selection:stock.picking,invoice_state:0
msgid "Invoiced"
msgstr "Đã xuất hóa đơn"

#. module: stock_account
#: field:stock.return.picking,invoice_state:0
msgid "Invoicing"
msgstr "Xuất hóa đơn"

#. module: stock_account
#: field:stock.invoice.onshipping,journal_type:0
msgid "Journal Type"
msgstr "Kiểu sổ nhật ký"

#. module: stock_account
#: field:stock.change.standard.price,write_uid:0
#: field:stock.invoice.onshipping,write_uid:0
#: field:wizard.valuation.history,write_uid:0
msgid "Last Updated by"
msgstr "Cập nhật lần cuối bởi"

#. module: stock_account
#: field:stock.change.standard.price,write_date:0
#: field:stock.invoice.onshipping,write_date:0
#: field:wizard.valuation.history,write_date:0
msgid "Last Updated on"
<<<<<<< HEAD
msgstr "Cập nhật lần cuối vào"
=======
msgstr "Cập nhật lần cuối"
>>>>>>> 7ad626f8

#. module: stock_account
#: view:stock.history:stock_account.view_stock_history_report_search
#: field:stock.history,location_id:0
msgid "Location"
msgstr "Địa điểm"

#. module: stock_account
#: model:res.groups,name:stock_account.group_inventory_valuation
msgid "Manage Inventory Valuation and Costing Methods"
<<<<<<< HEAD
msgstr "Quản lý định giá tồn kho và các phương pháp giá vốn"
=======
msgstr "Quản lý định giá tồn kho và phương pháp giá vốn"
>>>>>>> 7ad626f8

#. module: stock_account
#: view:stock.history:stock_account.view_stock_history_report_search
msgid "Move"
msgstr "Dịch chuyển"

#. module: stock_account
#: code:addons/stock_account/product.py:121
#, python-format
msgid "No difference between standard price and new price!"
msgstr "Không có sự khác biệt giữa giá tiêu chuẩn và giá mới!"

#. module: stock_account
#: code:addons/stock_account/wizard/stock_invoice_onshipping.py:107
#, python-format
msgid "No invoice created!"
msgstr "Không có hóa đơn được tạo!"

#. module: stock_account
#: selection:stock.return.picking,invoice_state:0
msgid "No invoicing"
msgstr "Không hóa đơn"

#. module: stock_account
#: code:addons/stock_account/wizard/stock_invoice_onshipping.py:98
#, python-format
msgid "None of these picking lists require invoicing."
msgstr "Không có bảng kê hàng xuất kho."

#. module: stock_account
#: selection:procurement.order,invoice_state:0
#: selection:procurement.rule,invoice_state:0
#: selection:stock.location.path,invoice_state:0
#: selection:stock.move,invoice_state:0
#: selection:stock.picking,invoice_state:0
msgid "Not Applicable"
msgstr "Không áp dụng"

#. module: stock_account
#: code:addons/stock_account/product.py:88
#, python-format
msgid "One of the following information is missing on the product or product category and prevents the accounting valuation entries to be created:\n"
"    Product: %s\n"
"    Stock Input Account: %s\n"
"    Stock Output Account: %s\n"
"    Stock Valuation Account: %s\n"
"    Stock Journal: %s\n"
"    "
<<<<<<< HEAD
msgstr "Thiếu một số thông tin sau trên sản phẩm hoặc nhóm sản phẩm và không cho bút toán kế toán được tạo:\n"
"    Sản phẩm: %s\n"
"    Tài khoản nhập kho: %s\n"
"    Tài khoản xuất kho: %s\n"
"    Tài khoản lưu kho: %s\n"
"    Sổ nhật ký kho: %s\n"
"    "
=======
msgstr "Thiếu một số thông tin sau trên sản phẩm hoặc nhóm sản phẩm và không cho bút toán kế toán được tạo:\n    Sản phẩm: %s\n    Tài khoản nhập kho: %s\n    Tài khoản xuất kho: %s\n    Tài khoản lưu kho: %s\n    Sổ nhật ký kho: %s\n    "
>>>>>>> 7ad626f8

#. module: stock_account
#: field:stock.history,date:0
msgid "Operation Date"
msgstr "Ngày thực hiện"

#. module: stock_account
#: selection:product.template,valuation:0
msgid "Periodical (manual)"
msgstr "Định kỳ (thủ công)"

#. module: stock_account
#: model:ir.model,name:stock_account.model_stock_picking
msgid "Picking List"
<<<<<<< HEAD
msgstr "Bảng kê hàng xuất"
=======
msgstr "Bảng kê hàng xuất kho"
>>>>>>> 7ad626f8

#. module: stock_account
#: field:stock.change.standard.price,new_price:0
msgid "Price"
msgstr "Giá"

#. module: stock_account
#: model:ir.model,name:stock_account.model_procurement_order
msgid "Procurement"
msgstr "Cung ứng"

#. module: stock_account
#: model:ir.model,name:stock_account.model_procurement_rule
msgid "Procurement Rule"
<<<<<<< HEAD
msgstr "Quy tắc mua sắm/Cung ứng"
=======
msgstr "Quy tắc mua sắm"
>>>>>>> 7ad626f8

#. module: stock_account
#: model:ir.model,name:stock_account.model_product_product
#: view:stock.history:stock_account.view_stock_history_report_search
#: field:stock.history,product_id:0
msgid "Product"
msgstr "Sản phẩm"

#. module: stock_account
#: model:ir.model,name:stock_account.model_product_category
#: view:stock.history:stock_account.view_stock_history_report_search
#: field:stock.history,product_categ_id:0
msgid "Product Category"
msgstr "Nhóm sản phẩm"

#. module: stock_account
#: field:stock.history,quantity:0
msgid "Product Quantity"
msgstr "Số lượng sản phẩm"

#. module: stock_account
#: model:ir.model,name:stock_account.model_product_template
msgid "Product Template"
msgstr "Mẫu sản phẩm"

#. module: stock_account
#: model:ir.model,name:stock_account.model_stock_location_path
msgid "Pushed Flows"
msgstr "Pushed Flows"

#. module: stock_account
#: model:ir.model,name:stock_account.model_stock_quant
msgid "Quants"
<<<<<<< HEAD
msgstr "Quants"
=======
msgstr "Số lượng"
>>>>>>> 7ad626f8

#. module: stock_account
#: selection:product.template,cost_method:0
msgid "Real Price"
msgstr "Giá thực tế"

#. module: stock_account
#: selection:product.template,valuation:0
msgid "Real Time (automated)"
msgstr "Thời gian thực (tự động)"

#. module: stock_account
#: selection:stock.invoice.onshipping,journal_type:0
msgid "Refund Purchase"
msgstr "Hoàn tiền mua hàng"

#. module: stock_account
#: selection:stock.invoice.onshipping,journal_type:0
msgid "Refund Sale"
msgstr "Hoàn tiền bán hàng"

#. module: stock_account
#: view:wizard.valuation.history:stock_account.view_wizard_valuation_history
msgid "Retrieve the Inventory Value"
msgstr "Nhận giá trị tồn kho"

#. module: stock_account
#: view:wizard.valuation.history:stock_account.view_wizard_valuation_history
msgid "Retrieve the stock valuation of your products at current day"
msgstr "Nhận định giá tồn kho của sản phẩm tại ngày hiện tại"

#. module: stock_account
#: model:ir.model,name:stock_account.model_stock_return_picking
msgid "Return Picking"
msgstr "Trả hàng"

#. module: stock_account
#: field:stock.history,source:0
msgid "Source"
msgstr "Nguồn"

#. module: stock_account
#: selection:product.template,cost_method:0
msgid "Standard Price"
msgstr "Giá tiêu chuẩn"

#. module: stock_account
#: code:addons/stock_account/product.py:142
#: code:addons/stock_account/product.py:149
#, python-format
msgid "Standard Price changed"
msgstr "Giá tiêu chuẩn đã thay đổi"

#. module: stock_account
#: help:product.template,cost_method:0
msgid "Standard Price: The cost price is manually updated at the end of a specific period (usually every year).\n"
"                    Average Price: The cost price is recomputed at each incoming shipment and used for the product valuation.\n"
"                    Real Price: The cost price displayed is the price of the last outgoing product (will be use in case of inventory loss for example)."
<<<<<<< HEAD
msgstr "Giá tiêu chuẩn: Giá vốn được cập nhật thủ công tại cuối một kỳ kế toán cụ thể (thường là hàng năm).\n"
"                    Giá trung bình: Giá vốn được tính lại tại mỗi lô hàng sắp về (incoming shipment) và được sử dụng để định giá sản phẩm.\n"
"                    Giá thực tế: Giá vốn được hiển thị là giá của lần xuất hàng gần nhất."
=======
msgstr "Giá tiêu chuẩn: Giá vốn được cập nhật thủ công tại cuối một kỳ kế toán cụ thể (thường là hàng năm).\n                    Giá trung bình: Giá vốn được tính lại tại mỗi lô hàng sắp về (incoming shipment) và được sử dụng để định giá sản phẩm.\n                    Giá thực tế: Giá vốn được hiển thị là giá của lần xuất hàng gần nhất."
>>>>>>> 7ad626f8

#. module: stock_account
#: field:product.category,property_stock_account_input_categ:0
#: field:product.template,property_stock_account_input:0
msgid "Stock Input Account"
msgstr "Tài khoản nhập kho"

#. module: stock_account
#: model:ir.model,name:stock_account.model_stock_invoice_onshipping
msgid "Stock Invoice Onshipping"
msgstr "Stock Invoice Onshipping"

#. module: stock_account
#: field:product.category,property_stock_journal:0
msgid "Stock Journal"
msgstr "Sổ nhật ký kho"

#. module: stock_account
#: model:ir.model,name:stock_account.model_stock_move
#: field:stock.history,move_id:0
msgid "Stock Move"
msgstr "Dịch chuyển kho"

#. module: stock_account
#: field:product.category,property_stock_account_output_categ:0
#: field:product.template,property_stock_account_output:0
msgid "Stock Output Account"
msgstr "Tài khoản xuất kho"

#. module: stock_account
#: model:ir.actions.act_window,name:stock_account.action_wizard_stock_valuation_history
#: model:ir.ui.menu,name:stock_account.menu_action_wizard_valuation_history
msgid "Stock Valuation"
msgstr "Định giá tồn kho"

#. module: stock_account
#: field:product.category,property_stock_valuation_account_id:0
msgid "Stock Valuation Account"
msgstr "Tài khoản định giá tồn kho"

#. module: stock_account
#: field:stock.location,valuation_in_account_id:0
msgid "Stock Valuation Account (Incoming)"
msgstr "Tài khoản định giá tồn kho (Nhập hàng)"

#. module: stock_account
#: field:stock.location,valuation_out_account_id:0
msgid "Stock Valuation Account (Outgoing)"
msgstr "Tài khoản định giá tồn kho (Xuất hàng)"

#. module: stock_account
#: code:addons/stock_account/wizard/stock_valuation_history.py:31
#: view:stock.history:stock_account.view_stock_history_report_graph
#: view:stock.history:stock_account.view_stock_history_report_search
#: view:stock.history:stock_account.view_stock_history_report_tree
#, python-format
msgid "Stock Value At Date"
msgstr "Giá trị tồn kho tại ngày"

#. module: stock_account
#: help:stock.config.settings,module_stock_invoice_directly:0
msgid "This allows to automatically launch the invoicing wizard if the delivery is to be invoiced when you send or deliver goods.\n"
"-This installs the module stock_invoice_directly."
<<<<<<< HEAD
msgstr "Việc này cho phép tự động khởi chạy một đồ thuật xuất hóa đơn nếu giao hàng được xuất hóa đơn khi bạ gửi hoặc nhận hàng.\n"
"-Việc này sẽ cài đặt phân hệ stock_invoice_directly."
=======
msgstr "Việc này cho phép tự động khởi chạy một đồ thuật xuất hóa đơn nếu giao hàng được xuất hóa đơn khi bạ gửi hoặc nhận hàng.\n-Việc này sẽ cài đặt phân hệ stock_invoice_directly."
>>>>>>> 7ad626f8

#. module: stock_account
#: selection:procurement.order,invoice_state:0
#: selection:procurement.rule,invoice_state:0
#: selection:stock.location.path,invoice_state:0
#: selection:stock.move,invoice_state:0
#: selection:stock.picking,invoice_state:0
msgid "To Be Invoiced"
msgstr "Để xuất hóa đơn"

#. module: stock_account
#: selection:stock.return.picking,invoice_state:0
msgid "To be refunded/invoiced"
msgstr "Hoàn tiền / Xuất hóa đơn"

#. module: stock_account
#: view:stock.history:stock_account.view_stock_history_report_tree
msgid "Total Value"
msgstr "Tổng giá trị"

#. module: stock_account
#: help:stock.location,valuation_in_account_id:0
<<<<<<< HEAD
msgid "Used for real-time inventory valuation. When set on a virtual location (non internal type), this account will be used to hold the value of products being moved from an internal location into this location, instead of the generic Stock Output Account set on the product. This has no effect for internal locations."
=======
msgid ""
"Used for real-time inventory valuation. When set on a virtual location (non "
"internal type), this account will be used to hold the value of products "
"being moved from an internal location into this location, instead of the "
"generic Stock Output Account set on the product. This has no effect for "
"internal locations."
>>>>>>> 7ad626f8
msgstr "Được sử dụng cho định giá tồn kho theo thời gian thực. Khi được thiết lập trên một địa điểm ảo (không phải kiểu nội bộ), tài khoản này sẽ được sử dụng để giữ giá trị của sản phẩm mà được di chuyển từ một địa điểm nội bộ sang địa điểm này, thay cho tài khoản xuất kho được thiết lập trên sản phẩm. Việc này không ảnh hưởng tới địa điểm nội bộ."

#. module: stock_account
#: help:stock.location,valuation_out_account_id:0
<<<<<<< HEAD
msgid "Used for real-time inventory valuation. When set on a virtual location (non internal type), this account will be used to hold the value of products being moved out of this location and into an internal location, instead of the generic Stock Output Account set on the product. This has no effect for internal locations."
=======
msgid ""
"Used for real-time inventory valuation. When set on a virtual location (non "
"internal type), this account will be used to hold the value of products "
"being moved out of this location and into an internal location, instead of "
"the generic Stock Output Account set on the product. This has no effect for "
"internal locations."
>>>>>>> 7ad626f8
msgstr "Được sử dụng cho định giá tồn kho theo thời gian thực. Khi được thiết lập trên một địa điểm ảo (không phải kiểu nội bộ), tài khoản này sẽ được sử dụng để giữ giá trị của sản phẩm mà được di chuyển từ một địa điểm này sang một địa điểm nội bộ, thay cho tài khoản xuất kho được thiết lập trên sản phẩm. Việc này không ảnh hưởng tới địa điểm nội bộ."

#. module: stock_account
#: field:stock.history,price_unit_on_quant:0
msgid "Value"
msgstr "Giá trị"

#. module: stock_account
#: code:addons/stock_account/wizard/stock_invoice_onshipping.py:98
#, python-format
msgid "Warning!"
msgstr "Cảnh báo!"

#. module: stock_account
#: help:product.category,property_stock_account_input_categ:0
<<<<<<< HEAD
msgid "When doing real-time inventory valuation, counterpart journal items for all incoming stock moves will be posted in this account, unless there is a specific valuation account set on the source location. This is the default value for all products in this category. It can also directly be set on each product"
=======
msgid ""
"When doing real-time inventory valuation, counterpart journal items for all "
"incoming stock moves will be posted in this account, unless there is a "
"specific valuation account set on the source location. This is the default "
"value for all products in this category. It can also directly be set on each"
" product"
>>>>>>> 7ad626f8
msgstr "Khi thực hiện định giá tồn kho theo thời gian thực, phát sinh đối ứng cho tất cả các dịch chuyển nhập kho sẽ được ghi nhận vào hệ thống tài khoản, trừ khi có một tài khoản định giá được thiết lập trên địa điểm nguồn. Đây là giá trị mặc định cho tất cả sản phẩm trong nhóm sản phẩm này. Nó cũng có thể được thiết lập trực tiếp trên từng sản phẩm. "

#. module: stock_account
#: help:product.template,property_stock_account_input:0
<<<<<<< HEAD
msgid "When doing real-time inventory valuation, counterpart journal items for all incoming stock moves will be posted in this account, unless there is a specific valuation account set on the source location. When not set on the product, the one from the product category is used."
=======
msgid ""
"When doing real-time inventory valuation, counterpart journal items for all "
"incoming stock moves will be posted in this account, unless there is a "
"specific valuation account set on the source location. When not set on the "
"product, the one from the product category is used."
>>>>>>> 7ad626f8
msgstr "Khi thực hiện định giá tồn kho theo thời gian thực, phát sinh đối ứng cho tất cả các dịch chuyển nhập kho sẽ được ghi nhận vào hệ thống tài khoản, trừ khi có một tài khoản định giá được thiết lập trên địa điểm nguồn. Khi không thiết lập trên một sản phẩm, hệ thống sẽ sử dụng thiết lập trên nhóm sản phẩm. "

#. module: stock_account
#: help:product.category,property_stock_account_output_categ:0
<<<<<<< HEAD
msgid "When doing real-time inventory valuation, counterpart journal items for all outgoing stock moves will be posted in this account, unless there is a specific valuation account set on the destination location. This is the default value for all products in this category. It can also directly be set on each product"
=======
msgid ""
"When doing real-time inventory valuation, counterpart journal items for all "
"outgoing stock moves will be posted in this account, unless there is a "
"specific valuation account set on the destination location. This is the "
"default value for all products in this category. It can also directly be set"
" on each product"
>>>>>>> 7ad626f8
msgstr "Khi thực hiện định giá tồn kho theo thời gian thực, phát sinh đối ứng cho tất cả các dịch chuyển nhập kho sẽ được ghi nhận vào hệ thống tài khoản, trừ khi có một tài khoản định giá được thiết lập trên địa điểm đích. Đây là giá trị mặc định cho tất cả sản phẩm trong nhóm sản phẩm này. Nó cũng có thể được thiết lập trực tiếp trên từng sản phẩm. "

#. module: stock_account
#: help:product.template,property_stock_account_output:0
<<<<<<< HEAD
msgid "When doing real-time inventory valuation, counterpart journal items for all outgoing stock moves will be posted in this account, unless there is a specific valuation account set on the destination location. When not set on the product, the one from the product category is used."
=======
msgid ""
"When doing real-time inventory valuation, counterpart journal items for all "
"outgoing stock moves will be posted in this account, unless there is a "
"specific valuation account set on the destination location. When not set on "
"the product, the one from the product category is used."
>>>>>>> 7ad626f8
msgstr "Khi thực hiện định giá tồn kho theo thời gian thực, phát sinh đối ứng cho tất cả các dịch chuyển nhập kho sẽ được ghi nhận vào hệ thống tài khoản, trừ khi có một tài khoản định giá được thiết lập trên địa điểm đích. Khi không thiết lập trên một sản phẩm, hệ thống sẽ sử dụng thiết lập trên nhóm sản phẩm. "

#. module: stock_account
#: help:product.category,property_stock_journal:0
<<<<<<< HEAD
msgid "When doing real-time inventory valuation, this is the Accounting Journal in which entries will be automatically posted when stock moves are processed."
=======
msgid ""
"When doing real-time inventory valuation, this is the Accounting Journal in "
"which entries will be automatically posted when stock moves are processed."
>>>>>>> 7ad626f8
msgstr "Khi thực hiện định giá tồn kho theo thời gian thực, đây là một sổ nhật ký kế toán mà các bút toán sẽ được tự động vào sổ khi dịch chuyển kho được xử lý. "

#. module: stock_account
#: help:product.category,property_stock_valuation_account_id:0
<<<<<<< HEAD
msgid "When real-time inventory valuation is enabled on a product, this account will hold the current value of the products."
=======
msgid ""
"When real-time inventory valuation is enabled on a product, this account "
"will hold the current value of the products."
>>>>>>> 7ad626f8
msgstr "Khi việc định giá tồn kho theo thời gian thực được kích hoạt trên một sản phẩm, tài khoản này sẽ giữ giá trị hiện tài của sản phẩm."

#. module: stock_account
#: model:ir.model,name:stock_account.model_wizard_valuation_history
msgid "Wizard that opens the stock valuation history table"
msgstr "Đồ thuật để mở một bảng lịch sử định giá tồn kho"

#. module: stock_account
#: view:stock.change.standard.price:stock_account.view_change_standard_price
msgid "_Apply"
msgstr "_Áp dụng"

#. module: stock_account
#: view:stock.change.standard.price:stock_account.view_change_standard_price
#: view:stock.invoice.onshipping:stock_account.view_stock_invoice_onshipping
#: view:wizard.valuation.history:stock_account.view_wizard_valuation_history
msgid "or"
msgstr "hoặc"

#. module: stock_account
#: view:stock.picking:stock_account.view_picking_inherit_form2
msgid "{'default_invoice_state': invoice_state, 'address_in_id': partner_id, 'form_view_ref':'stock.view_move_picking_form', 'tree_view_ref':'stock.view_move_picking_tree', 'default_picking_type_id': picking_type_id,'default_picking_id': active_id}"
msgstr "{'default_invoice_state': invoice_state, 'address_in_id': partner_id, 'form_view_ref':'stock.view_move_picking_form', 'tree_view_ref':'stock.view_move_picking_tree', 'default_picking_type_id': picking_type_id,'default_picking_id': active_id}"<|MERGE_RESOLUTION|>--- conflicted
+++ resolved
@@ -6,21 +6,15 @@
 msgstr ""
 "Project-Id-Version: Odoo Server 8.0\n"
 "Report-Msgid-Bugs-To: \n"
-<<<<<<< HEAD
 "POT-Creation-Date: 2015-11-08 09:42+0000\n"
 "PO-Revision-Date: 2015-11-08 09:42+0000\n"
 "Last-Translator: <>\n"
 "Language-Team: \n"
-=======
-"POT-Creation-Date: 2015-01-21 14:07+0000\n"
-"PO-Revision-Date: 2015-12-29 08:13+0000\n"
-"Last-Translator: fanha99 <fanha99@hotmail.com>\n"
-"Language-Team: Vietnamese (http://www.transifex.com/odoo/odoo-8/language/vi/)\n"
->>>>>>> 7ad626f8
 "MIME-Version: 1.0\n"
 "Content-Type: text/plain; charset=UTF-8\n"
 "Content-Transfer-Encoding: \n"
-"Plural-Forms: \n"
+"Language: vi\n"
+"Plural-Forms: nplurals=1; plural=0;\n"
 
 #. module: stock_account
 #: view:stock.history:stock_account.view_stock_history_report_tree
@@ -51,16 +45,11 @@
 #: code:addons/stock_account/wizard/stock_change_standard_price.py:76
 #, python-format
 msgid "Active ID is not set in Context."
-msgstr "Active ID is not set in Context."
+msgstr ""
 
 #. module: stock_account
 #: help:stock.config.settings,group_stock_inventory_valuation:0
-<<<<<<< HEAD
 msgid "Allows to configure inventory valuations on products and product categories."
-=======
-msgid ""
-"Allows to configure inventory valuations on products and product categories."
->>>>>>> 7ad626f8
 msgstr "Cho phép cấu hình định giá tồn kho trên sản phẩm và nhóm sản phẩm."
 
 #. module: stock_account
@@ -99,14 +88,7 @@
 
 #. module: stock_account
 #: help:stock.inventory,period_id:0
-<<<<<<< HEAD
 msgid "Choose the accounting period where you want to value the stock moves created by the inventory instead of the default one (chosen by the inventory end date)"
-=======
-msgid ""
-"Choose the accounting period where you want to value the stock moves created"
-" by the inventory instead of the default one (chosen by the inventory end "
-"date)"
->>>>>>> 7ad626f8
 msgstr "Chọn một kỳ kết toán mà bạn muốn xác định giá trị dịch chuyển kho được tạo bởi kiểm kho này thay cho kỳ kế toán mặc định (bằng ngày kết thúc kiểm kho)"
 
 #. module: stock_account
@@ -115,14 +97,10 @@
 "\n"
 "                        This will filter the stock operation that weren't done at the selected date, to retreive the quantity\n"
 "                        you had, and gives you the inventory value according to the standard price used at that time."
-<<<<<<< HEAD
 msgstr "Chọn ngày mà bạn muốn nhận giá trị tồn kho của sản phẩm.\n"
 "\n"
 "                        Việc này sẽ lọc ra hoạt động kho mà chưa được hoàn thành tại ngày được chọn, để nhận được số lượng\n"
 "                        mà bạn có, và cung cấp cho bạn giá trị tồn kho tùy theo giá tiêu chuẩn được sử dụng tại thời điểm đó."
-=======
-msgstr "Chọn ngày mà bạn muốn nhận giá trị tồn kho của sản phẩm.\n\n                        Việc này sẽ lọc ra hoạt động kho mà chưa được hoàn thành tại ngày được chọn, để nhận được số lượng\n                        mà bạn có, và cung cấp cho bạn giá trị tồn kho tùy theo giá tiêu chuẩn được sử dụng tại thời điểm đó."
->>>>>>> 7ad626f8
 
 #. module: stock_account
 #: view:wizard.valuation.history:stock_account.view_wizard_valuation_history
@@ -212,9 +190,9 @@
 msgstr "Sổ nhật ký đích"
 
 #. module: stock_account
-#: code:addons/stock_account/product.py:88
-#: code:addons/stock_account/product.py:121
-#: code:addons/stock_account/wizard/stock_invoice_onshipping.py:107
+#: code:addons/stock_account/product.py:83
+#: code:addons/stock_account/product.py:116
+#: code:addons/stock_account/wizard/stock_invoice_onshipping.py:91
 #, python-format
 msgid "Error!"
 msgstr "Lỗi!"
@@ -240,26 +218,18 @@
 msgstr "Nhóm theo đối tác"
 
 #. module: stock_account
-#: field:stock.change.standard.price,id:0
-#: field:stock.history,id:0
-#: field:stock.invoice.onshipping,id:0
-#: field:wizard.valuation.history,id:0
+#: field:stock.change.standard.price,id:0 field:stock.history,id:0
+#: field:stock.invoice.onshipping,id:0 field:wizard.valuation.history,id:0
 msgid "ID"
 msgstr "ID"
 
 #. module: stock_account
 #: help:stock.change.standard.price,new_price:0
-msgid "If cost price is increased, stock variation account will be debited and stock output account will be credited with the value = (difference of amount * quantity available).\n"
+msgid ""
+"If cost price is increased, stock variation account will be debited and stock output account will be credited with the value = (difference of amount * quantity available).\n"
 "If cost price is decreased, stock variation account will be creadited and stock input account will be debited."
-<<<<<<< HEAD
 msgstr "Nếu giá vốn tăng, tài khoản biến động kho sẽ ghi nợ và tài khoản xuất kho ghi tăng với giá trị = (số tiền chênh lệch * số lượng khả dụng).\n"
 "Nếu giá vốn giảm, tài khoản biến động kho sẽ ghi có và tài khoản nhập kho sẽ ghi nợ."
-
-#. module: stock_account
-#: help:product.template,valuation:0
-msgid "If real-time valuation is enabled for a product, the system will automatically write journal entries corresponding to stock moves, with product price as specified by the 'Costing Method'The inventory variation account set on the product category will represent the current inventory value, and the stock input and stock output account will hold the counterpart moves for incoming and outgoing products."
-=======
-msgstr "Nếu giá vốn tăng, tài khoản biến động kho sẽ ghi nợ và tài khoản xuất kho ghi tăng với giá trị = (số tiền chênh lệch * số lượng khả dụng).\nNếu giá vốn giảm, tài khoản biến động kho sẽ ghi có và tài khoản nhập kho sẽ ghi nợ."
 
 #. module: stock_account
 #: help:product.template,valuation:0
@@ -270,18 +240,11 @@
 "account set on the product category will represent the current inventory "
 "value, and the stock input and stock output account will hold the "
 "counterpart moves for incoming and outgoing products."
->>>>>>> 7ad626f8
 msgstr "Nếu phương pháp xác định giá theo thời gian thực được kích hoạt cho một sản phẩm, hệ thống sẽ tự động tạo bút toán tương ứng với dịch chuyển kho với giá được chỉ định bởi 'Phương pháp giá vốn'. Tài khoản biến động tồn kho được thiết lập trên nhóm sản phẩm sẽ đai diện cho giá trị tồn kho hiện tại, tài khoản nhập kho và xuất kho sẽ bao gồm các dịch chuyển đối ứng với hàng xuất và nhập"
 
 #. module: stock_account
 #: help:stock.config.settings,module_stock_landed_costs:0
-<<<<<<< HEAD
 msgid "Install the module that allows to affect landed costs on pickings, and split them onto the different products."
-=======
-msgid ""
-"Install the module that allows to affect landed costs on pickings, and split"
-" them onto the different products."
->>>>>>> 7ad626f8
 msgstr "Cài đặt phân hệ này sẽ cho phép tác động tới landed costs trên lô hàng nhập/xuất và phân bổ chúng vào các sản phẩm khác nhau."
 
 #. module: stock_account
@@ -306,8 +269,7 @@
 msgstr "Giá trị tồn kho"
 
 #. module: stock_account
-#: field:procurement.order,invoice_state:0
-#: field:stock.move,invoice_state:0
+#: field:procurement.order,invoice_state:0 field:stock.move,invoice_state:0
 #: field:stock.picking,invoice_state:0
 msgid "Invoice Control"
 msgstr "Kiểm soát Hóa đơn"
@@ -354,11 +316,7 @@
 #: field:stock.invoice.onshipping,write_date:0
 #: field:wizard.valuation.history,write_date:0
 msgid "Last Updated on"
-<<<<<<< HEAD
 msgstr "Cập nhật lần cuối vào"
-=======
-msgstr "Cập nhật lần cuối"
->>>>>>> 7ad626f8
 
 #. module: stock_account
 #: view:stock.history:stock_account.view_stock_history_report_search
@@ -369,11 +327,7 @@
 #. module: stock_account
 #: model:res.groups,name:stock_account.group_inventory_valuation
 msgid "Manage Inventory Valuation and Costing Methods"
-<<<<<<< HEAD
 msgstr "Quản lý định giá tồn kho và các phương pháp giá vốn"
-=======
-msgstr "Quản lý định giá tồn kho và phương pháp giá vốn"
->>>>>>> 7ad626f8
 
 #. module: stock_account
 #: view:stock.history:stock_account.view_stock_history_report_search
@@ -422,7 +376,6 @@
 "    Stock Valuation Account: %s\n"
 "    Stock Journal: %s\n"
 "    "
-<<<<<<< HEAD
 msgstr "Thiếu một số thông tin sau trên sản phẩm hoặc nhóm sản phẩm và không cho bút toán kế toán được tạo:\n"
 "    Sản phẩm: %s\n"
 "    Tài khoản nhập kho: %s\n"
@@ -430,9 +383,6 @@
 "    Tài khoản lưu kho: %s\n"
 "    Sổ nhật ký kho: %s\n"
 "    "
-=======
-msgstr "Thiếu một số thông tin sau trên sản phẩm hoặc nhóm sản phẩm và không cho bút toán kế toán được tạo:\n    Sản phẩm: %s\n    Tài khoản nhập kho: %s\n    Tài khoản xuất kho: %s\n    Tài khoản lưu kho: %s\n    Sổ nhật ký kho: %s\n    "
->>>>>>> 7ad626f8
 
 #. module: stock_account
 #: field:stock.history,date:0
@@ -447,11 +397,7 @@
 #. module: stock_account
 #: model:ir.model,name:stock_account.model_stock_picking
 msgid "Picking List"
-<<<<<<< HEAD
 msgstr "Bảng kê hàng xuất"
-=======
-msgstr "Bảng kê hàng xuất kho"
->>>>>>> 7ad626f8
 
 #. module: stock_account
 #: field:stock.change.standard.price,new_price:0
@@ -466,11 +412,7 @@
 #. module: stock_account
 #: model:ir.model,name:stock_account.model_procurement_rule
 msgid "Procurement Rule"
-<<<<<<< HEAD
 msgstr "Quy tắc mua sắm/Cung ứng"
-=======
-msgstr "Quy tắc mua sắm"
->>>>>>> 7ad626f8
 
 #. module: stock_account
 #: model:ir.model,name:stock_account.model_product_product
@@ -504,11 +446,7 @@
 #. module: stock_account
 #: model:ir.model,name:stock_account.model_stock_quant
 msgid "Quants"
-<<<<<<< HEAD
 msgstr "Quants"
-=======
-msgstr "Số lượng"
->>>>>>> 7ad626f8
 
 #. module: stock_account
 #: selection:product.template,cost_method:0
@@ -567,13 +505,9 @@
 msgid "Standard Price: The cost price is manually updated at the end of a specific period (usually every year).\n"
 "                    Average Price: The cost price is recomputed at each incoming shipment and used for the product valuation.\n"
 "                    Real Price: The cost price displayed is the price of the last outgoing product (will be use in case of inventory loss for example)."
-<<<<<<< HEAD
 msgstr "Giá tiêu chuẩn: Giá vốn được cập nhật thủ công tại cuối một kỳ kế toán cụ thể (thường là hàng năm).\n"
 "                    Giá trung bình: Giá vốn được tính lại tại mỗi lô hàng sắp về (incoming shipment) và được sử dụng để định giá sản phẩm.\n"
 "                    Giá thực tế: Giá vốn được hiển thị là giá của lần xuất hàng gần nhất."
-=======
-msgstr "Giá tiêu chuẩn: Giá vốn được cập nhật thủ công tại cuối một kỳ kế toán cụ thể (thường là hàng năm).\n                    Giá trung bình: Giá vốn được tính lại tại mỗi lô hàng sắp về (incoming shipment) và được sử dụng để định giá sản phẩm.\n                    Giá thực tế: Giá vốn được hiển thị là giá của lần xuất hàng gần nhất."
->>>>>>> 7ad626f8
 
 #. module: stock_account
 #: field:product.category,property_stock_account_input_categ:0
@@ -637,12 +571,8 @@
 #: help:stock.config.settings,module_stock_invoice_directly:0
 msgid "This allows to automatically launch the invoicing wizard if the delivery is to be invoiced when you send or deliver goods.\n"
 "-This installs the module stock_invoice_directly."
-<<<<<<< HEAD
 msgstr "Việc này cho phép tự động khởi chạy một đồ thuật xuất hóa đơn nếu giao hàng được xuất hóa đơn khi bạ gửi hoặc nhận hàng.\n"
 "-Việc này sẽ cài đặt phân hệ stock_invoice_directly."
-=======
-msgstr "Việc này cho phép tự động khởi chạy một đồ thuật xuất hóa đơn nếu giao hàng được xuất hóa đơn khi bạ gửi hoặc nhận hàng.\n-Việc này sẽ cài đặt phân hệ stock_invoice_directly."
->>>>>>> 7ad626f8
 
 #. module: stock_account
 #: selection:procurement.order,invoice_state:0
@@ -665,30 +595,12 @@
 
 #. module: stock_account
 #: help:stock.location,valuation_in_account_id:0
-<<<<<<< HEAD
 msgid "Used for real-time inventory valuation. When set on a virtual location (non internal type), this account will be used to hold the value of products being moved from an internal location into this location, instead of the generic Stock Output Account set on the product. This has no effect for internal locations."
-=======
-msgid ""
-"Used for real-time inventory valuation. When set on a virtual location (non "
-"internal type), this account will be used to hold the value of products "
-"being moved from an internal location into this location, instead of the "
-"generic Stock Output Account set on the product. This has no effect for "
-"internal locations."
->>>>>>> 7ad626f8
 msgstr "Được sử dụng cho định giá tồn kho theo thời gian thực. Khi được thiết lập trên một địa điểm ảo (không phải kiểu nội bộ), tài khoản này sẽ được sử dụng để giữ giá trị của sản phẩm mà được di chuyển từ một địa điểm nội bộ sang địa điểm này, thay cho tài khoản xuất kho được thiết lập trên sản phẩm. Việc này không ảnh hưởng tới địa điểm nội bộ."
 
 #. module: stock_account
 #: help:stock.location,valuation_out_account_id:0
-<<<<<<< HEAD
 msgid "Used for real-time inventory valuation. When set on a virtual location (non internal type), this account will be used to hold the value of products being moved out of this location and into an internal location, instead of the generic Stock Output Account set on the product. This has no effect for internal locations."
-=======
-msgid ""
-"Used for real-time inventory valuation. When set on a virtual location (non "
-"internal type), this account will be used to hold the value of products "
-"being moved out of this location and into an internal location, instead of "
-"the generic Stock Output Account set on the product. This has no effect for "
-"internal locations."
->>>>>>> 7ad626f8
 msgstr "Được sử dụng cho định giá tồn kho theo thời gian thực. Khi được thiết lập trên một địa điểm ảo (không phải kiểu nội bộ), tài khoản này sẽ được sử dụng để giữ giá trị của sản phẩm mà được di chuyển từ một địa điểm này sang một địa điểm nội bộ, thay cho tài khoản xuất kho được thiết lập trên sản phẩm. Việc này không ảnh hưởng tới địa điểm nội bộ."
 
 #. module: stock_account
@@ -704,78 +616,32 @@
 
 #. module: stock_account
 #: help:product.category,property_stock_account_input_categ:0
-<<<<<<< HEAD
 msgid "When doing real-time inventory valuation, counterpart journal items for all incoming stock moves will be posted in this account, unless there is a specific valuation account set on the source location. This is the default value for all products in this category. It can also directly be set on each product"
-=======
-msgid ""
-"When doing real-time inventory valuation, counterpart journal items for all "
-"incoming stock moves will be posted in this account, unless there is a "
-"specific valuation account set on the source location. This is the default "
-"value for all products in this category. It can also directly be set on each"
-" product"
->>>>>>> 7ad626f8
 msgstr "Khi thực hiện định giá tồn kho theo thời gian thực, phát sinh đối ứng cho tất cả các dịch chuyển nhập kho sẽ được ghi nhận vào hệ thống tài khoản, trừ khi có một tài khoản định giá được thiết lập trên địa điểm nguồn. Đây là giá trị mặc định cho tất cả sản phẩm trong nhóm sản phẩm này. Nó cũng có thể được thiết lập trực tiếp trên từng sản phẩm. "
 
 #. module: stock_account
 #: help:product.template,property_stock_account_input:0
-<<<<<<< HEAD
 msgid "When doing real-time inventory valuation, counterpart journal items for all incoming stock moves will be posted in this account, unless there is a specific valuation account set on the source location. When not set on the product, the one from the product category is used."
-=======
-msgid ""
-"When doing real-time inventory valuation, counterpart journal items for all "
-"incoming stock moves will be posted in this account, unless there is a "
-"specific valuation account set on the source location. When not set on the "
-"product, the one from the product category is used."
->>>>>>> 7ad626f8
 msgstr "Khi thực hiện định giá tồn kho theo thời gian thực, phát sinh đối ứng cho tất cả các dịch chuyển nhập kho sẽ được ghi nhận vào hệ thống tài khoản, trừ khi có một tài khoản định giá được thiết lập trên địa điểm nguồn. Khi không thiết lập trên một sản phẩm, hệ thống sẽ sử dụng thiết lập trên nhóm sản phẩm. "
 
 #. module: stock_account
 #: help:product.category,property_stock_account_output_categ:0
-<<<<<<< HEAD
 msgid "When doing real-time inventory valuation, counterpart journal items for all outgoing stock moves will be posted in this account, unless there is a specific valuation account set on the destination location. This is the default value for all products in this category. It can also directly be set on each product"
-=======
-msgid ""
-"When doing real-time inventory valuation, counterpart journal items for all "
-"outgoing stock moves will be posted in this account, unless there is a "
-"specific valuation account set on the destination location. This is the "
-"default value for all products in this category. It can also directly be set"
-" on each product"
->>>>>>> 7ad626f8
 msgstr "Khi thực hiện định giá tồn kho theo thời gian thực, phát sinh đối ứng cho tất cả các dịch chuyển nhập kho sẽ được ghi nhận vào hệ thống tài khoản, trừ khi có một tài khoản định giá được thiết lập trên địa điểm đích. Đây là giá trị mặc định cho tất cả sản phẩm trong nhóm sản phẩm này. Nó cũng có thể được thiết lập trực tiếp trên từng sản phẩm. "
 
 #. module: stock_account
 #: help:product.template,property_stock_account_output:0
-<<<<<<< HEAD
 msgid "When doing real-time inventory valuation, counterpart journal items for all outgoing stock moves will be posted in this account, unless there is a specific valuation account set on the destination location. When not set on the product, the one from the product category is used."
-=======
-msgid ""
-"When doing real-time inventory valuation, counterpart journal items for all "
-"outgoing stock moves will be posted in this account, unless there is a "
-"specific valuation account set on the destination location. When not set on "
-"the product, the one from the product category is used."
->>>>>>> 7ad626f8
 msgstr "Khi thực hiện định giá tồn kho theo thời gian thực, phát sinh đối ứng cho tất cả các dịch chuyển nhập kho sẽ được ghi nhận vào hệ thống tài khoản, trừ khi có một tài khoản định giá được thiết lập trên địa điểm đích. Khi không thiết lập trên một sản phẩm, hệ thống sẽ sử dụng thiết lập trên nhóm sản phẩm. "
 
 #. module: stock_account
 #: help:product.category,property_stock_journal:0
-<<<<<<< HEAD
 msgid "When doing real-time inventory valuation, this is the Accounting Journal in which entries will be automatically posted when stock moves are processed."
-=======
-msgid ""
-"When doing real-time inventory valuation, this is the Accounting Journal in "
-"which entries will be automatically posted when stock moves are processed."
->>>>>>> 7ad626f8
 msgstr "Khi thực hiện định giá tồn kho theo thời gian thực, đây là một sổ nhật ký kế toán mà các bút toán sẽ được tự động vào sổ khi dịch chuyển kho được xử lý. "
 
 #. module: stock_account
 #: help:product.category,property_stock_valuation_account_id:0
-<<<<<<< HEAD
 msgid "When real-time inventory valuation is enabled on a product, this account will hold the current value of the products."
-=======
-msgid ""
-"When real-time inventory valuation is enabled on a product, this account "
-"will hold the current value of the products."
->>>>>>> 7ad626f8
 msgstr "Khi việc định giá tồn kho theo thời gian thực được kích hoạt trên một sản phẩm, tài khoản này sẽ giữ giá trị hiện tài của sản phẩm."
 
 #. module: stock_account
@@ -793,9 +659,4 @@
 #: view:stock.invoice.onshipping:stock_account.view_stock_invoice_onshipping
 #: view:wizard.valuation.history:stock_account.view_wizard_valuation_history
 msgid "or"
-msgstr "hoặc"
-
-#. module: stock_account
-#: view:stock.picking:stock_account.view_picking_inherit_form2
-msgid "{'default_invoice_state': invoice_state, 'address_in_id': partner_id, 'form_view_ref':'stock.view_move_picking_form', 'tree_view_ref':'stock.view_move_picking_tree', 'default_picking_type_id': picking_type_id,'default_picking_id': active_id}"
-msgstr "{'default_invoice_state': invoice_state, 'address_in_id': partner_id, 'form_view_ref':'stock.view_move_picking_form', 'tree_view_ref':'stock.view_move_picking_tree', 'default_picking_type_id': picking_type_id,'default_picking_id': active_id}"+msgstr "hoặc"