<?xml version="1.0" encoding="utf-8"?>
<openerp>
    <data>

        <record id="view_wizard_valuation_history" model="ir.ui.view">
            <field name="name">Stock Valuation</field>
            <field name="model">wizard.valuation.history</field>
            <field name="arch" type="xml">
                <form string="Choose your date">
                    <p class="oe_gray" attrs="{'invisible': [('choose_date', '=', False)]}">
                        Choose the date for which you want to get the stock valuation of your products.

                        This will filter the stock operation that weren't done at the selected date, to retreive the quantity
                        you had, and gives you the inventory value according to the standard price used at that time.
                    </p>
                    <p class="oe_gray" attrs="{'invisible': [('choose_date', '=', True)]}">
                        Retrieve the stock valuation of your products at current day
                    </p>
                    <group>
                        <field name="choose_date"/>
                        <field name="date" attrs="{'invisible': [('choose_date', '=', False)]}"/>
                    </group>
                    <footer>
                        <button name="open_table" string="Retrieve the Inventory Value" type="object"  class="oe_highlight"  />
                        or
                        <button string="Cancel" class="oe_link" special="cancel" />
                    </footer>
                </form>
            </field>
        </record>
        <record id="action_wizard_stock_valuation_history" model="ir.actions.act_window">
            <field name="name">Stock Valuation</field>
            <field name="res_model">wizard.valuation.history</field>
            <field name="view_type">form</field>
            <field name="view_mode">form</field>
            <field name="view_id" ref="view_wizard_valuation_history"/>
            <field name="target">new</field>
        </record>
        <menuitem id="menu_action_wizard_valuation_history" action="action_wizard_stock_valuation_history" parent="stock.next_id_61" sequence="1"/>

    <record id="view_stock_history_report_tree" model="ir.ui.view">
        <field name="name">Stock Value At Date</field>
        <field name="model">stock.history</field>
        <field name="arch" type="xml">
            <tree string="Stock Value At Date" create="0" delete="0">
                <field name="location_id" invisible="1"/>
                <field name="product_id" invisible="1"/>
                <field name="move_id"/>
                <field name="company_id" groups="base.group_multi_company"/>
                <field name="date"/>
                <field name="source"/>
                <field name="quantity" sum="# of Products "/>
                <field name="inventory_value" sum="Total Value"/>
            </tree>
        </field>
    </record>
    <record id="view_stock_history_report_pivot" model="ir.ui.view">
        <field name="name">stock.history.value.pivot</field>
        <field name="model">stock.history</field>
        <field name="arch" type="xml">
            <pivot string="Stock Value At Date">
                <field name="product_id" type="row"/>
                <field name="location_id" type="row"/>
                <field name="quantity" type="measure"/>
            </pivot>
        </field>
    </record>
    <record id="view_stock_history_report_pivot" model="ir.ui.view">
        <field name="name">stock.history.value.pivot</field>
        <field name="model">stock.history</field>
        <field name="arch" type="xml">
            <pivot string="Stock Value At Date">
                <field name="product_id" type="row"/>
                <field name="location_id" type="row"/>
                <field name="quantity" type="measure"/>
            </pivot>
        </field>
    </record>
    <record id="view_stock_history_report_graph" model="ir.ui.view">
        <field name="name">stock.history.value.graph</field>
        <field name="model">stock.history</field>
        <field name="arch" type="xml">
            <graph string="Stock Value At Date">
                <field name="product_id"/>
                <field name="location_id"/>
                <field name="quantity" type="measure"/>
            </graph>
        </field>
    </record>
    <record id="view_stock_history_report_search" model="ir.ui.view">
        <field name="name">stock.history.report.search</field>
        <field name="model">stock.history</field>
        <field name="arch" type="xml">
            <search string="Stock Value At Date">
                <field name="product_id"/>
                <field name="location_id" filter_domain="[('location_id', 'child_of', self)]"/>
                <field name="company_id" groups="base.group_multi_company"/>
                <group expand="1" string="Group By">
                    <filter string="Product" context="{'group_by':'product_id'}" name='group_by_product'/>
                    <filter string="Product Category" context="{'group_by':'product_categ_id'}"/>
                    <filter string="Product Template" context="{'group_by':'product_template_id'}" name="group_by_product_template"/>
                    <filter string="Location" context="{'group_by':'location_id'}" name='group_by_location'/>
                    <filter string="Move" context="{'group_by':'move_id'}"/>
                    <filter string="Serial Number" context="{'group_by':'serial_number'}" groups="stock.group_production_lot"/>
                    <filter string="Company" context="{'group_by':'company_id'}" groups="base.group_multi_company"/>
                 </group>
            </search>
        </field>
    </record>
<<<<<<< HEAD

    <record id="action_history_tree" model="ir.actions.act_window">
            <field name="name">Current Inventory</field>
            <field name="res_model">stock.history</field>
            <field name="type">ir.actions.act_window</field>
            <field name="domain">[('date','&lt;=',time.strftime('%Y-%m-%d %H:%M:%S'))]</field>
            <field name="view_type">form</field>
            <field name="view_mode">tree,pivot,graph</field>
    </record>
    <menuitem action="action_history_tree"
            id="menu_action_history_tree"
            parent="stock.menu_stock_inventory_control"
            groups="stock.group_locations"
            sequence="20"/>
=======
>>>>>>> 4bef17cc
    </data>
</openerp>
<|MERGE_RESOLUTION|>--- conflicted
+++ resolved
@@ -65,17 +65,6 @@
             </pivot>
         </field>
     </record>
-    <record id="view_stock_history_report_pivot" model="ir.ui.view">
-        <field name="name">stock.history.value.pivot</field>
-        <field name="model">stock.history</field>
-        <field name="arch" type="xml">
-            <pivot string="Stock Value At Date">
-                <field name="product_id" type="row"/>
-                <field name="location_id" type="row"/>
-                <field name="quantity" type="measure"/>
-            </pivot>
-        </field>
-    </record>
     <record id="view_stock_history_report_graph" model="ir.ui.view">
         <field name="name">stock.history.value.graph</field>
         <field name="model">stock.history</field>
@@ -107,22 +96,5 @@
             </search>
         </field>
     </record>
-<<<<<<< HEAD
-
-    <record id="action_history_tree" model="ir.actions.act_window">
-            <field name="name">Current Inventory</field>
-            <field name="res_model">stock.history</field>
-            <field name="type">ir.actions.act_window</field>
-            <field name="domain">[('date','&lt;=',time.strftime('%Y-%m-%d %H:%M:%S'))]</field>
-            <field name="view_type">form</field>
-            <field name="view_mode">tree,pivot,graph</field>
-    </record>
-    <menuitem action="action_history_tree"
-            id="menu_action_history_tree"
-            parent="stock.menu_stock_inventory_control"
-            groups="stock.group_locations"
-            sequence="20"/>
-=======
->>>>>>> 4bef17cc
     </data>
 </openerp>
