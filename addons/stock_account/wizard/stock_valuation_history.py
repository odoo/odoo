--- conflicted
+++ resolved
@@ -155,14 +155,8 @@
                     product_template ON product_template.id = product_product.product_tmpl_id
                 WHERE quant.qty>0 AND stock_move.state = 'done' AND dest_location.usage in ('internal', 'transit')
                   AND (
-<<<<<<< HEAD
-                    (source_location.company_id is null and dest_location.company_id is not null) or
-                    (source_location.company_id is not null and dest_location.company_id is null) or
+                    not (source_location.company_id is null and dest_location.company_id is null) or
                     source_location.company_id = dest_location.company_id or
-=======
-                    not (source_location.company_id is null and dest_location.company_id is null) or
-                    source_location.company_id != dest_location.company_id or
->>>>>>> 7e51d985
                     source_location.usage not in ('internal', 'transit'))
                 ) UNION ALL
                 (SELECT
@@ -192,14 +186,8 @@
                     product_template ON product_template.id = product_product.product_tmpl_id
                 WHERE quant.qty>0 AND stock_move.state = 'done' AND source_location.usage in ('internal', 'transit')
                  AND (
-<<<<<<< HEAD
-                    (dest_location.company_id is null and source_location.company_id is not null) or
-                    (dest_location.company_id is not null and source_location.company_id is null) or
+                    not (dest_location.company_id is null and source_location.company_id is null) or
                     dest_location.company_id = source_location.company_id or
-=======
-                    not (dest_location.company_id is null and source_location.company_id is null) or
-                    dest_location.company_id != source_location.company_id or
->>>>>>> 7e51d985
                     dest_location.usage not in ('internal', 'transit'))
                 ))
                 AS foo
