
from datetime import datetime
from openerp import tools
from openerp.osv import fields, osv
from openerp.tools.translate import _

class wizard_valuation_history(osv.osv_memory):

    _name = 'wizard.valuation.history'
    _description = 'Wizard that opens the stock valuation history table'
    _columns = {
        'choose_date': fields.boolean('Inventory at Date'),
        'date': fields.datetime('Date', required=True),
    }

    _defaults = {
        'choose_date': False,
        'date': fields.datetime.now,
    }

    def open_table(self, cr, uid, ids, context=None):
        if context is None:
            context = {}
        data = self.read(cr, uid, ids, context=context)[0]
        ctx = context.copy()
        ctx['history_date'] = data['date']
        ctx['search_default_group_by_product'] = True
        ctx['search_default_group_by_location'] = True
        return {
            'domain': "[('date', '<=', '" + data['date'] + "')]",
            'name': _('Stock Value At Date'),
            'view_type': 'form',
            'view_mode': 'tree',
            'res_model': 'stock.history',
            'type': 'ir.actions.act_window',
            'context': ctx,
        }


class stock_history(osv.osv):
    _name = 'stock.history'
    _auto = False
    _order = 'date asc'

    def read_group(self, cr, uid, domain, fields, groupby, offset=0, limit=None, context=None, orderby=False, lazy=True):
        res = super(stock_history, self).read_group(cr, uid, domain, fields, groupby, offset=offset, limit=limit, context=context, orderby=orderby, lazy=lazy)
        if context is None:
            context = {}
        date = context.get('history_date', datetime.now())
        if 'inventory_value' in fields:
            group_lines = {}
            for line in res:
                domain = line.get('__domain', [])
                group_lines.setdefault(str(domain), self.search(cr, uid, domain, context=context))
            line_ids = set()
            for ids in group_lines.values():
                for product_id in ids:
                    line_ids.add(product_id)
            line_ids = list(line_ids)
            lines_rec = {}
            if line_ids:
                cr.execute('SELECT id, product_id, price_unit_on_quant, company_id, quantity FROM stock_history WHERE id in %s', (tuple(line_ids),))
                lines_rec = cr.dictfetchall()
            lines_dict = dict((line['id'], line) for line in lines_rec)
            product_ids = list(set(line_rec['product_id'] for line_rec in lines_rec))
            products_rec = self.pool['product.product'].read(cr, uid, product_ids, ['cost_method', 'id'], context=context)
            products_dict = dict((product['id'], product) for product in products_rec)
            cost_method_product_ids = list(set(product['id'] for product in products_rec if product['cost_method'] != 'real'))
            histories = []
            if cost_method_product_ids:
                cr.execute('SELECT DISTINCT ON (product_id, company_id) product_id, company_id, cost FROM product_price_history WHERE product_id in %s AND datetime <= %s ORDER BY product_id, company_id, datetime DESC', (tuple(cost_method_product_ids), date))
                histories = cr.dictfetchall()
            histories_dict = {}
            for history in histories:
                histories_dict[(history['product_id'], history['company_id'])] = history['cost']
            for line in res:
                inv_value = 0.0
                lines = group_lines.get(str(line.get('__domain', [])))
                for line_id in lines:
                    line_rec = lines_dict[line_id]
                    product = products_dict[line_rec['product_id']]
                    if product['cost_method'] == 'real':
                        price = line_rec['price_unit_on_quant']
                    else:
                        price = histories_dict.get((product['id'], line_rec['company_id']), 0.0)
                    inv_value += price * line_rec['quantity']
                line['inventory_value'] = inv_value
        return res

    def _get_inventory_value(self, cr, uid, ids, name, attr, context=None):
        if context is None:
            context = {}
        date = context.get('history_date')
        product_obj = self.pool.get("product.product")
        res = {}
        for line in self.browse(cr, uid, ids, context=context):
            if line.product_id.cost_method == 'real':
                res[line.id] = line.quantity * line.price_unit_on_quant
            else:
                res[line.id] = line.quantity * product_obj.get_history_price(cr, uid, line.product_id.id, line.company_id.id, date=date, context=context)
        return res

    _columns = {
        'move_id': fields.many2one('stock.move', 'Stock Move', required=True),
        'location_id': fields.many2one('stock.location', 'Location', required=True),
        'company_id': fields.many2one('res.company', 'Company'),
        'product_id': fields.many2one('product.product', 'Product', required=True),
        'product_categ_id': fields.many2one('product.category', 'Product Category', required=True),
        'quantity': fields.float('Product Quantity'),
        'date': fields.datetime('Operation Date'),
        'price_unit_on_quant': fields.float('Value'),
        'inventory_value': fields.function(_get_inventory_value, string="Inventory Value", type='float', readonly=True),
        'source': fields.char('Source'),
        'product_template_id': fields.many2one('product.template', 'Product Template', required=True),
        'serial_number': fields.char('Serial Number', required=True),
    }

    def init(self, cr):
        tools.drop_view_if_exists(cr, 'stock_history')
        cr.execute("""
            CREATE OR REPLACE VIEW stock_history AS (
              SELECT MIN(id) as id,
                move_id,
                location_id,
                company_id,
                product_id,
                product_categ_id,
                product_template_id,
                SUM(quantity) as quantity,
                date,
                price_unit_on_quant,
                source,
                serial_number
                FROM
                ((SELECT
                    stock_move.id AS id,
                    stock_move.id AS move_id,
                    dest_location.id AS location_id,
                    dest_location.company_id AS company_id,
                    stock_move.product_id AS product_id,
                    product_template.id AS product_template_id,
                    product_template.categ_id AS product_categ_id,
                    quant.qty AS quantity,
                    stock_move.date AS date,
                    quant.cost as price_unit_on_quant,
                    stock_move.origin AS source,
                    stock_production_lot.name AS serial_number
                FROM
<<<<<<< HEAD
                    stock_quant as quant
                LEFT JOIN
                    stock_quant_move_rel ON stock_quant_move_rel.quant_id = quant.id
                LEFT JOIN
                    stock_move ON stock_move.id = stock_quant_move_rel.move_id
                LEFT JOIN
                    stock_production_lot ON stock_production_lot.id = quant.lot_id
                LEFT JOIN
                    stock_location dest_location ON stock_move.location_dest_id = dest_location.id
                LEFT JOIN
=======
                    stock_move
                JOIN
                    stock_quant_move_rel on stock_quant_move_rel.move_id = stock_move.id
                JOIN
                    stock_quant as quant on stock_quant_move_rel.quant_id = quant.id
                JOIN
                   stock_location dest_location ON stock_move.location_dest_id = dest_location.id
                JOIN
>>>>>>> cea0a802
                    stock_location source_location ON stock_move.location_id = source_location.id
                JOIN
                    product_product ON product_product.id = stock_move.product_id
                JOIN
                    product_template ON product_template.id = product_product.product_tmpl_id
                WHERE quant.qty>0 AND stock_move.state = 'done' AND dest_location.usage in ('internal', 'transit')
<<<<<<< HEAD
                AND (
=======
                  AND (
>>>>>>> cea0a802
                    (source_location.company_id is null and dest_location.company_id is not null) or
                    (source_location.company_id is not null and dest_location.company_id is null) or
                    source_location.company_id != dest_location.company_id or
                    source_location.usage not in ('internal', 'transit'))
                ) UNION ALL
                (SELECT
                    (-1) * stock_move.id AS id,
                    stock_move.id AS move_id,
                    source_location.id AS location_id,
                    source_location.company_id AS company_id,
                    stock_move.product_id AS product_id,
                    product_template.id AS product_template_id,
                    product_template.categ_id AS product_categ_id,
                    - quant.qty AS quantity,
                    stock_move.date AS date,
                    quant.cost as price_unit_on_quant,
                    stock_move.origin AS source,
                    stock_production_lot.name AS serial_number
                FROM
<<<<<<< HEAD
                    stock_quant as quant
                LEFT JOIN
                    stock_quant_move_rel ON stock_quant_move_rel.quant_id = quant.id
                LEFT JOIN
                    stock_move ON stock_move.id = stock_quant_move_rel.move_id
                LEFT JOIN
                    stock_production_lot ON stock_production_lot.id = quant.lot_id
                LEFT JOIN
=======
                    stock_move
                JOIN
                    stock_quant_move_rel on stock_quant_move_rel.move_id = stock_move.id
                JOIN
                    stock_quant as quant on stock_quant_move_rel.quant_id = quant.id
                JOIN
>>>>>>> cea0a802
                    stock_location source_location ON stock_move.location_id = source_location.id
                JOIN
                    stock_location dest_location ON stock_move.location_dest_id = dest_location.id
                JOIN
                    product_product ON product_product.id = stock_move.product_id
                JOIN
                    product_template ON product_template.id = product_product.product_tmpl_id
                WHERE quant.qty>0 AND stock_move.state = 'done' AND source_location.usage in ('internal', 'transit')
<<<<<<< HEAD
                AND (
=======
                 AND (
>>>>>>> cea0a802
                    (dest_location.company_id is null and source_location.company_id is not null) or
                    (dest_location.company_id is not null and source_location.company_id is null) or
                    dest_location.company_id != source_location.company_id or
                    dest_location.usage not in ('internal', 'transit'))
                ))
                AS foo
                GROUP BY move_id, location_id, company_id, product_id, product_categ_id, date, price_unit_on_quant, source, product_template_id, serial_number
            )""")<|MERGE_RESOLUTION|>--- conflicted
+++ resolved
@@ -146,38 +146,23 @@
                     stock_move.origin AS source,
                     stock_production_lot.name AS serial_number
                 FROM
-<<<<<<< HEAD
                     stock_quant as quant
-                LEFT JOIN
+                JOIN
                     stock_quant_move_rel ON stock_quant_move_rel.quant_id = quant.id
-                LEFT JOIN
+                JOIN
                     stock_move ON stock_move.id = stock_quant_move_rel.move_id
                 LEFT JOIN
                     stock_production_lot ON stock_production_lot.id = quant.lot_id
-                LEFT JOIN
+                JOIN
                     stock_location dest_location ON stock_move.location_dest_id = dest_location.id
-                LEFT JOIN
-=======
-                    stock_move
-                JOIN
-                    stock_quant_move_rel on stock_quant_move_rel.move_id = stock_move.id
-                JOIN
-                    stock_quant as quant on stock_quant_move_rel.quant_id = quant.id
-                JOIN
-                   stock_location dest_location ON stock_move.location_dest_id = dest_location.id
-                JOIN
->>>>>>> cea0a802
+                JOIN
                     stock_location source_location ON stock_move.location_id = source_location.id
                 JOIN
                     product_product ON product_product.id = stock_move.product_id
                 JOIN
                     product_template ON product_template.id = product_product.product_tmpl_id
                 WHERE quant.qty>0 AND stock_move.state = 'done' AND dest_location.usage in ('internal', 'transit')
-<<<<<<< HEAD
                 AND (
-=======
-                  AND (
->>>>>>> cea0a802
                     (source_location.company_id is null and dest_location.company_id is not null) or
                     (source_location.company_id is not null and dest_location.company_id is null) or
                     source_location.company_id != dest_location.company_id or
@@ -197,23 +182,14 @@
                     stock_move.origin AS source,
                     stock_production_lot.name AS serial_number
                 FROM
-<<<<<<< HEAD
                     stock_quant as quant
-                LEFT JOIN
+                JOIN
                     stock_quant_move_rel ON stock_quant_move_rel.quant_id = quant.id
-                LEFT JOIN
+                JOIN
                     stock_move ON stock_move.id = stock_quant_move_rel.move_id
                 LEFT JOIN
                     stock_production_lot ON stock_production_lot.id = quant.lot_id
-                LEFT JOIN
-=======
-                    stock_move
-                JOIN
-                    stock_quant_move_rel on stock_quant_move_rel.move_id = stock_move.id
-                JOIN
-                    stock_quant as quant on stock_quant_move_rel.quant_id = quant.id
-                JOIN
->>>>>>> cea0a802
+                JOIN
                     stock_location source_location ON stock_move.location_id = source_location.id
                 JOIN
                     stock_location dest_location ON stock_move.location_dest_id = dest_location.id
@@ -222,11 +198,7 @@
                 JOIN
                     product_template ON product_template.id = product_product.product_tmpl_id
                 WHERE quant.qty>0 AND stock_move.state = 'done' AND source_location.usage in ('internal', 'transit')
-<<<<<<< HEAD
                 AND (
-=======
-                 AND (
->>>>>>> cea0a802
                     (dest_location.company_id is null and source_location.company_id is not null) or
                     (dest_location.company_id is not null and source_location.company_id is null) or
                     dest_location.company_id != source_location.company_id or
