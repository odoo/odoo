# -*- coding: utf-8 -*-

from odoo import fields, models
from odoo.tools import float_is_zero


class AccountMove(models.Model):
    _inherit = 'account.move'

    stock_move_id = fields.Many2one('stock.move', string='Stock Move', index=True)
    stock_valuation_layer_ids = fields.One2many('stock.valuation.layer', 'account_move_id', string='Stock Valuation Layer')

    # -------------------------------------------------------------------------
    # OVERRIDE METHODS
    # -------------------------------------------------------------------------

    def _get_lines_onchange_currency(self):
        # OVERRIDE
        return self.line_ids.filtered(lambda l: not l.is_anglo_saxon_line)

    def _reverse_move_vals(self, default_values, cancel=True):
        # OVERRIDE
        # Don't keep anglo-saxon lines if not cancelling an existing invoice.
        move_vals = super(AccountMove, self)._reverse_move_vals(default_values, cancel=cancel)
        if not cancel:
            move_vals['line_ids'] = [vals for vals in move_vals['line_ids'] if not vals[2]['is_anglo_saxon_line']]
        return move_vals

    def copy_data(self, default=None):
        # OVERRIDE
        # Don't keep anglo-saxon lines when copying a journal entry.
        res = super().copy_data(default=default)

        if not self._context.get('move_reverse_cancel'):
            for copy_vals in res:
                if 'line_ids' in copy_vals:
                    copy_vals['line_ids'] = [line_vals for line_vals in copy_vals['line_ids']
                                             if line_vals[0] != 0 or not line_vals[2].get('is_anglo_saxon_line')]

        return res

    def _post(self, soft=True):
        # OVERRIDE

        # Don't change anything on moves used to cancel another ones.
        if self._context.get('move_reverse_cancel'):
            return super()._post(soft)

        # Create additional COGS lines for customer invoices.
        self.env['account.move.line'].create(self._stock_account_prepare_anglo_saxon_out_lines_vals())

        # Post entries.
        posted = super()._post(soft)

        # Reconcile COGS lines in case of anglo-saxon accounting with perpetual valuation.
        posted._stock_account_anglo_saxon_reconcile_valuation()
        return posted

    def button_draft(self):
        res = super(AccountMove, self).button_draft()

        # Unlink the COGS lines generated during the 'post' method.
        self.mapped('line_ids').filtered(lambda line: line.is_anglo_saxon_line).unlink()
        return res

    def button_cancel(self):
        # OVERRIDE
        res = super(AccountMove, self).button_cancel()

        # Unlink the COGS lines generated during the 'post' method.
        # In most cases it shouldn't be necessary since they should be unlinked with 'button_draft'.
        # However, since it can be called in RPC, better be safe.
        self.mapped('line_ids').filtered(lambda line: line.is_anglo_saxon_line).unlink()
        return res

    # -------------------------------------------------------------------------
    # COGS METHODS
    # -------------------------------------------------------------------------

    def _stock_account_prepare_anglo_saxon_out_lines_vals(self):
        ''' Prepare values used to create the journal items (account.move.line) corresponding to the Cost of Good Sold
        lines (COGS) for customer invoices.

        Example:

        Buy a product having a cost of 9 being a storable product and having a perpetual valuation in FIFO.
        Sell this product at a price of 10. The customer invoice's journal entries looks like:

        Account                                     | Debit | Credit
        ---------------------------------------------------------------
        200000 Product Sales                        |       | 10.0
        ---------------------------------------------------------------
        101200 Account Receivable                   | 10.0  |
        ---------------------------------------------------------------

        This method computes values used to make two additional journal items:

        ---------------------------------------------------------------
        220000 Expenses                             | 9.0   |
        ---------------------------------------------------------------
        101130 Stock Interim Account (Delivered)    |       | 9.0
        ---------------------------------------------------------------

        Note: COGS are only generated for customer invoices except refund made to cancel an invoice.

        :return: A list of Python dictionary to be passed to env['account.move.line'].create.
        '''
        lines_vals_list = []
        price_unit_prec = self.env['decimal.precision'].precision_get('Product Price')
        for move in self:
            # Make the loop multi-company safe when accessing models like product.product
            move = move.with_company(move.company_id)

            if not move.is_sale_document(include_receipts=True) or not move.company_id.anglo_saxon_accounting:
                continue

            for line in move.invoice_line_ids:

                # Filter out lines being not eligible for COGS.
                if not line._eligible_for_cogs():
                    continue

                # Retrieve accounts needed to generate the COGS.
                accounts = line.product_id.product_tmpl_id.get_product_accounts(fiscal_pos=move.fiscal_position_id)
                debit_interim_account = accounts['stock_output']
                credit_expense_account = accounts['expense'] or move.journal_id.default_account_id
                if not debit_interim_account or not credit_expense_account:
                    continue

<<<<<<< HEAD
                interim_account_line_vals = self._prepare_interim_account_line_vals(
                    line, move, debit_interim_account
                )
                lines_vals_list.append(interim_account_line_vals)
                expense_account_line_vals = self._prepare_expense_account_line_vals(
                    line, move, credit_expense_account
                )
                lines_vals_list.append(expense_account_line_vals)

=======
                # Compute accounting fields.
                sign = -1 if move.move_type == 'out_refund' else 1
                price_unit = line._stock_account_get_anglo_saxon_price_unit()
                balance = sign * line.quantity * price_unit

                if move.currency_id.is_zero(balance) or float_is_zero(price_unit, precision_digits=price_unit_prec):
                    continue

                # Add interim account line.
                lines_vals_list.append({
                    'name': line.name[:64],
                    'move_id': move.id,
                    'partner_id': move.commercial_partner_id.id,
                    'product_id': line.product_id.id,
                    'product_uom_id': line.product_uom_id.id,
                    'quantity': line.quantity,
                    'price_unit': price_unit,
                    'debit': balance < 0.0 and -balance or 0.0,
                    'credit': balance > 0.0 and balance or 0.0,
                    'account_id': debit_interim_account.id,
                    'exclude_from_invoice_tab': True,
                    'is_anglo_saxon_line': True,
                })

                # Add expense account line.
                lines_vals_list.append({
                    'name': line.name[:64],
                    'move_id': move.id,
                    'partner_id': move.commercial_partner_id.id,
                    'product_id': line.product_id.id,
                    'product_uom_id': line.product_uom_id.id,
                    'quantity': line.quantity,
                    'price_unit': -price_unit,
                    'debit': balance > 0.0 and balance or 0.0,
                    'credit': balance < 0.0 and -balance or 0.0,
                    'account_id': credit_expense_account.id,
                    'analytic_account_id': line.analytic_account_id.id,
                    'analytic_tag_ids': [(6, 0, line.analytic_tag_ids.ids)],
                    'exclude_from_invoice_tab': True,
                    'is_anglo_saxon_line': True,
                })
>>>>>>> 186745a2
        return lines_vals_list

    def _stock_account_get_last_step_stock_moves(self):
        """ To be overridden for customer invoices and vendor bills in order to
        return the stock moves related to the invoices in self.
        """
        return self.env['stock.move']

    def _stock_account_anglo_saxon_reconcile_valuation(self, product=False):
        """ Reconciles the entries made in the interim accounts in anglosaxon accounting,
        reconciling stock valuation move lines with the invoice's.
        """
        for move in self:
            if not move.is_invoice():
                continue
            if not move.company_id.anglo_saxon_accounting:
                continue

            stock_moves = move._stock_account_get_last_step_stock_moves()

            if not stock_moves:
                continue

            products = product or move.mapped('invoice_line_ids.product_id')
            for prod in products:
                if prod.valuation != 'real_time':
                    continue

                # We first get the invoices move lines (taking the invoice and the previous ones into account)...
                product_accounts = prod.product_tmpl_id._get_product_accounts()
                if move.is_sale_document():
                    product_interim_account = product_accounts['stock_output']
                else:
                    product_interim_account = product_accounts['stock_input']

                if product_interim_account.reconcile:
                    # Search for anglo-saxon lines linked to the product in the journal entry.
                    product_account_moves = move.line_ids.filtered(
                        lambda line: line.product_id == prod and line.account_id == product_interim_account and not line.reconciled)

                    # Search for anglo-saxon lines linked to the product in the stock moves.
                    product_stock_moves = stock_moves.filtered(lambda stock_move: stock_move.product_id == prod)
                    product_account_moves += product_stock_moves.mapped('account_move_ids.line_ids')\
                        .filtered(lambda line: line.account_id == product_interim_account and not line.reconciled)

                    # Reconcile.
                    product_account_moves.reconcile()

    def _get_invoiced_lot_values(self):
        return []

    def _prepare_interim_account_line_vals(self, line, move, debit_interim_account):
        # Compute accounting fields.
        sign = -1 if move.move_type == "out_refund" else 1
        price_unit = line._stock_account_get_anglo_saxon_price_unit()
        balance = sign * line.quantity * price_unit
        return {
            "name": line.name[:64],
            "move_id": move.id,
            "partner_id": move.commercial_partner_id.id,
            "product_id": line.product_id.id,
            "product_uom_id": line.product_uom_id.id,
            "quantity": line.quantity,
            "price_unit": price_unit,
            "debit": balance < 0.0 and -balance or 0.0,
            "credit": balance > 0.0 and balance or 0.0,
            "account_id": debit_interim_account.id,
            "exclude_from_invoice_tab": True,
            "is_anglo_saxon_line": True,
        }

    def _prepare_expense_account_line_vals(self, line, move, credit_expense_account):
        # Compute accounting fields.
        sign = -1 if move.move_type == "out_refund" else 1
        price_unit = line._stock_account_get_anglo_saxon_price_unit()
        balance = sign * line.quantity * price_unit
        return {
            "name": line.name[:64],
            "move_id": move.id,
            "partner_id": move.commercial_partner_id.id,
            "product_id": line.product_id.id,
            "product_uom_id": line.product_uom_id.id,
            "quantity": line.quantity,
            "price_unit": -price_unit,
            "debit": balance > 0.0 and balance or 0.0,
            "credit": balance < 0.0 and -balance or 0.0,
            "account_id": credit_expense_account.id,
            "analytic_account_id": line.analytic_account_id.id,
            "analytic_tag_ids": [(6, 0, line.analytic_tag_ids.ids)],
            "exclude_from_invoice_tab": True,
            "is_anglo_saxon_line": True,
        }


class AccountMoveLine(models.Model):
    _inherit = 'account.move.line'

    is_anglo_saxon_line = fields.Boolean(help="Technical field used to retrieve the anglo-saxon lines.")

    def _get_computed_account(self):
        # OVERRIDE to use the stock input account by default on vendor bills when dealing
        # with anglo-saxon accounting.
        self.ensure_one()
        self = self.with_company(self.move_id.journal_id.company_id)
        if self._can_use_stock_accounts() \
            and self.move_id.company_id.anglo_saxon_accounting \
            and self.move_id.is_purchase_document():
            fiscal_position = self.move_id.fiscal_position_id
            accounts = self.product_id.product_tmpl_id.get_product_accounts(fiscal_pos=fiscal_position)
            if accounts['stock_input']:
                return accounts['stock_input']
        return super(AccountMoveLine, self)._get_computed_account()

    def _eligible_for_cogs(self):
        self.ensure_one()
        return self.product_id.type == 'product' and self.product_id.valuation == 'real_time'

    def _can_use_stock_accounts(self):
        return self.product_id.type == 'product' and self.product_id.categ_id.property_valuation == 'real_time'

    def _stock_account_get_anglo_saxon_price_unit(self):
        self.ensure_one()
        if not self.product_id:
            return self.price_unit
        original_line = self.move_id.reversed_entry_id.line_ids.filtered(lambda l: l.is_anglo_saxon_line
            and l.product_id == self.product_id and l.product_uom_id == self.product_uom_id and l.price_unit >= 0)
        original_line = original_line and original_line[0]
        return original_line.price_unit if original_line \
            else self.product_id.with_company(self.company_id)._stock_account_get_anglo_saxon_price_unit(uom=self.product_uom_id)<|MERGE_RESOLUTION|>--- conflicted
+++ resolved
@@ -126,8 +126,6 @@
                 credit_expense_account = accounts['expense'] or move.journal_id.default_account_id
                 if not debit_interim_account or not credit_expense_account:
                     continue
-
-<<<<<<< HEAD
                 interim_account_line_vals = self._prepare_interim_account_line_vals(
                     line, move, debit_interim_account
                 )
@@ -136,50 +134,6 @@
                     line, move, credit_expense_account
                 )
                 lines_vals_list.append(expense_account_line_vals)
-
-=======
-                # Compute accounting fields.
-                sign = -1 if move.move_type == 'out_refund' else 1
-                price_unit = line._stock_account_get_anglo_saxon_price_unit()
-                balance = sign * line.quantity * price_unit
-
-                if move.currency_id.is_zero(balance) or float_is_zero(price_unit, precision_digits=price_unit_prec):
-                    continue
-
-                # Add interim account line.
-                lines_vals_list.append({
-                    'name': line.name[:64],
-                    'move_id': move.id,
-                    'partner_id': move.commercial_partner_id.id,
-                    'product_id': line.product_id.id,
-                    'product_uom_id': line.product_uom_id.id,
-                    'quantity': line.quantity,
-                    'price_unit': price_unit,
-                    'debit': balance < 0.0 and -balance or 0.0,
-                    'credit': balance > 0.0 and balance or 0.0,
-                    'account_id': debit_interim_account.id,
-                    'exclude_from_invoice_tab': True,
-                    'is_anglo_saxon_line': True,
-                })
-
-                # Add expense account line.
-                lines_vals_list.append({
-                    'name': line.name[:64],
-                    'move_id': move.id,
-                    'partner_id': move.commercial_partner_id.id,
-                    'product_id': line.product_id.id,
-                    'product_uom_id': line.product_uom_id.id,
-                    'quantity': line.quantity,
-                    'price_unit': -price_unit,
-                    'debit': balance > 0.0 and balance or 0.0,
-                    'credit': balance < 0.0 and -balance or 0.0,
-                    'account_id': credit_expense_account.id,
-                    'analytic_account_id': line.analytic_account_id.id,
-                    'analytic_tag_ids': [(6, 0, line.analytic_tag_ids.ids)],
-                    'exclude_from_invoice_tab': True,
-                    'is_anglo_saxon_line': True,
-                })
->>>>>>> 186745a2
         return lines_vals_list
 
     def _stock_account_get_last_step_stock_moves(self):
