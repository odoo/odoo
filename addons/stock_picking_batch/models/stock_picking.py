--- conflicted
+++ resolved
@@ -267,7 +267,6 @@
 
         return domain
 
-<<<<<<< HEAD
     def _get_new_batch_description(self):
         """
         Get the description of the newly created batch based on the grouped pickings and grouping criteria
@@ -283,12 +282,11 @@
         if self.picking_type_id.batch_group_by_dest_loc and self.location_dest_id:
             description_items.append(self.location_dest_id.display_name)
         return ', '.join(description_items)
-=======
+
     def _package_move_lines(self, batch_pack=False):
         if batch_pack:
             return super(StockPicking, self.batch_id.picking_ids if self.batch_id else self)._package_move_lines(batch_pack)
         return super()._package_move_lines(batch_pack)
->>>>>>> f7916287
 
     def assign_batch_user(self, user_id):
         if not user_id:
