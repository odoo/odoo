--- conflicted
+++ resolved
@@ -38,11 +38,7 @@
                 ('foreign_vat', '!=', False),
             ])
             oss_countries = eu_countries - company.account_fiscal_country_id - multi_tax_reports_countries_fpos.country_id
-<<<<<<< HEAD
-            for country in oss_countries:
-=======
             for destination_country in oss_countries:
->>>>>>> 4d11cb0e
                 mapping = []
                 fpos = self.env['account.fiscal.position'].search([
                             ('country_id', '=', destination_country.id),
