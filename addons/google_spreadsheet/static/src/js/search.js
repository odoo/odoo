<<<<<<< HEAD
openerp.google_spreadsheet = function(instance) {
    var _t = instance.web._t,
        QWeb = instance.web.qweb;

    instance.web.FormView.include({
        on_processed_onchange: function(result, processed) {
            var self = this;
            var fields = self.fields;
            _(result.selection).each(function (selection, fieldname) {
                var field = fields[fieldname];
                if (!field) { return; }
                field.field.selection = selection;
                field.values = selection;
                field.renderElement(); 
            });
            return this._super(result, processed);
        },
    });
    instance.web.search.FavoriteMenu.include({
        prepare_dropdown_menu: function (filters) {
            this._super(filters);
            this.$('.favorites-menu').append(QWeb.render('SearchView.addtogooglespreadsheet'));
            this.$('.add-to-spreadsheet').click(this.add_to_spreadsheet.bind(this));
        },
        add_to_spreadsheet: function () {
            var data = this.searchview.build_search_data(),
                model = this.searchview.dataset.model,
                view_manager = this.searchview.getParent(),
                list_view = view_manager.views.list,
                list_view_id = list_view ? list_view.view_id : false,
                context = this.searchview.dataset.get_context() || [],
                domain = this.searchview.dataset.get_domain() || [],
                compound_context = new instance.web.CompoundContext(context),
                compound_domain = new instance.web.CompoundDomain(context),
                groupbys = instance.web.pyeval.eval('groupbys', data.groupbys).join(" "),
                ds = new instance.web.DataSet(this, 'google.drive.config');

            _.each(data.contexts, compound_context.add, compound_context);
            _.each(data.domains, compound_domain.add, compound_domain);

            compound_domain = JSON.stringify(compound_domain.eval());
            ds.call('set_spreadsheet', [model, compound_domain, groupbys, list_view_id])
                .done(function (res) {
                    if (res['url']){
                        window.open(res['url'], '_blank');
                    }
                });
        },
    });
};
=======
odoo.define('google_spreadsheet.google.spreadsheet', function (require) {
"use strict";

var ActionManager = require('web.ActionManager');
var core = require('web.core');
var data = require('web.data');
var FavoriteMenu = require('web.FavoriteMenu');
var FormView = require('web.FormView');
var pyeval = require('web.pyeval');
var ViewManager = require('web.ViewManager');

var QWeb = core.qweb;

FormView.include({
    on_processed_onchange: function(result, processed) {
        var self = this;
        var fields = self.fields;
        _(result.selection).each(function (selection, fieldname) {
            var field = fields[fieldname];
            if (!field) { return; }
            field.field.selection = selection;
            field.values = selection;
            field.renderElement(); 
        });
        return this._super(result, processed);
    },
});

FavoriteMenu.include({
    prepare_dropdown_menu: function (filters) {
        this._super(filters);
        var am = this.findAncestor(function(a) {
            return a instanceof ActionManager;
        });
        if (am && am.get_inner_widget() instanceof ViewManager) {
            this.view_manager = am.get_inner_widget();
            this.$('.favorites-menu').append(QWeb.render('SearchView.addtogooglespreadsheet'));
            this.$('.add-to-spreadsheet').click(this.add_to_spreadsheet.bind(this));
        }
    },
    add_to_spreadsheet: function () {
        var sv_data = this.searchview.build_search_data(),
            model = this.searchview.dataset.model,
            list_view = this.view_manager.views.list,
            list_view_id = list_view ? list_view.view_id : false,
            context = this.searchview.dataset.get_context() || [],
            compound_context = new data.CompoundContext(context),
            compound_domain = new data.CompoundDomain(context),
            groupbys = pyeval.eval('groupbys', sv_data.groupbys).join(" "),
            ds = new data.DataSet(this, 'google.drive.config');

        _.each(sv_data.contexts, compound_context.add, compound_context);
        _.each(sv_data.domains, compound_domain.add, compound_domain);

        compound_domain = JSON.stringify(compound_domain.eval());
        ds.call('set_spreadsheet', [model, compound_domain, groupbys, list_view_id])
            .done(function (res) {
                if (res.url){
                    window.open(res.url, '_blank');
                }
            });
    },
});

});
>>>>>>> 4bef17cc
<|MERGE_RESOLUTION|>--- conflicted
+++ resolved
@@ -1,55 +1,3 @@
-<<<<<<< HEAD
-openerp.google_spreadsheet = function(instance) {
-    var _t = instance.web._t,
-        QWeb = instance.web.qweb;
-
-    instance.web.FormView.include({
-        on_processed_onchange: function(result, processed) {
-            var self = this;
-            var fields = self.fields;
-            _(result.selection).each(function (selection, fieldname) {
-                var field = fields[fieldname];
-                if (!field) { return; }
-                field.field.selection = selection;
-                field.values = selection;
-                field.renderElement(); 
-            });
-            return this._super(result, processed);
-        },
-    });
-    instance.web.search.FavoriteMenu.include({
-        prepare_dropdown_menu: function (filters) {
-            this._super(filters);
-            this.$('.favorites-menu').append(QWeb.render('SearchView.addtogooglespreadsheet'));
-            this.$('.add-to-spreadsheet').click(this.add_to_spreadsheet.bind(this));
-        },
-        add_to_spreadsheet: function () {
-            var data = this.searchview.build_search_data(),
-                model = this.searchview.dataset.model,
-                view_manager = this.searchview.getParent(),
-                list_view = view_manager.views.list,
-                list_view_id = list_view ? list_view.view_id : false,
-                context = this.searchview.dataset.get_context() || [],
-                domain = this.searchview.dataset.get_domain() || [],
-                compound_context = new instance.web.CompoundContext(context),
-                compound_domain = new instance.web.CompoundDomain(context),
-                groupbys = instance.web.pyeval.eval('groupbys', data.groupbys).join(" "),
-                ds = new instance.web.DataSet(this, 'google.drive.config');
-
-            _.each(data.contexts, compound_context.add, compound_context);
-            _.each(data.domains, compound_domain.add, compound_domain);
-
-            compound_domain = JSON.stringify(compound_domain.eval());
-            ds.call('set_spreadsheet', [model, compound_domain, groupbys, list_view_id])
-                .done(function (res) {
-                    if (res['url']){
-                        window.open(res['url'], '_blank');
-                    }
-                });
-        },
-    });
-};
-=======
 odoo.define('google_spreadsheet.google.spreadsheet', function (require) {
 "use strict";
 
@@ -114,5 +62,4 @@
     },
 });
 
-});
->>>>>>> 4bef17cc
+});