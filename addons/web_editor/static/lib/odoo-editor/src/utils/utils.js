--- conflicted
+++ resolved
@@ -977,22 +977,10 @@
     if (node.nodeType !== Node.ELEMENT_NODE && node.nodeType !== Node.TEXT_NODE) {
         return true;
     }
-<<<<<<< HEAD
-    const isEditableRoot =
-        node.isContentEditable &&
-        node.parentElement &&
-        !node.parentElement.isContentEditable &&
-        node.nodeName !== 'A'; // links can be their own contenteditable but should be removable by default.
-    return (
-        isEditableRoot ||
-        (node.nodeType === Node.ELEMENT_NODE &&
-            (node.getAttribute('t-set') || node.getAttribute('t-call'))) ||
-=======
     return (
         node.oid === 'root' ||
         (node.nodeType === Node.ELEMENT_NODE &&
             (node.classList.contains('o_editable') || node.getAttribute('t-set') || node.getAttribute('t-call'))) ||
->>>>>>> 4d11cb0e
         (node.classList && node.classList.contains('oe_unremovable'))
     );
 }
