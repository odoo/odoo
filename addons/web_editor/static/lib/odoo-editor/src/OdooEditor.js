/** @odoo-module **/
'use strict';

import './commands/deleteBackward.js';
import './commands/deleteForward.js';
import './commands/enter.js';
import './commands/shiftEnter.js';
import './commands/shiftTab.js';
import './commands/tab.js';
import './commands/toggleList.js';
import './commands/align.js';

import { sanitize } from './utils/sanitize.js';
import { serializeNode, unserializeNode, serializeSelection } from './utils/serialize.js';
import {
    closestBlock,
    commonParentGet,
    containsUnremovable,
    DIRECTIONS,
    endPos,
    getCursorDirection,
    getListMode,
    getOuid,
    insertText,
    isColorGradient,
    nodeSize,
    preserveCursor,
    setSelection,
    startPos,
    toggleClass,
    closestElement,
    isVisible,
    rgbToHex,
    isFontAwesome,
    getInSelection,
    getDeepRange,
    ancestors,
    firstLeaf,
    previousLeaf,
    nextLeaf,
    isUnremovable,
    fillEmpty,
    isEmptyBlock,
    getUrlsInfosInString,
    URL_REGEX,
    URL_REGEX_WITH_INFOS,
    isSelectionFormat,
    YOUTUBE_URL_GET_VIDEO_ID,
    unwrapContents,
    peek,
    rightPos,
    rightLeafOnlyNotBlockPath,
    isBlock
} from './utils/utils.js';
import { editorCommands } from './commands/commands.js';
import { Powerbox } from './powerbox/Powerbox.js';
import { TablePicker } from './tablepicker/TablePicker.js';

export * from './utils/utils.js';
import { UNBREAKABLE_ROLLBACK_CODE, UNREMOVABLE_ROLLBACK_CODE } from './utils/constants.js';

const BACKSPACE_ONLY_COMMANDS = ['oDeleteBackward', 'oDeleteForward'];
const BACKSPACE_FIRST_COMMANDS = BACKSPACE_ONLY_COMMANDS.concat(['oEnter', 'oShiftEnter']);

// 60 seconds
const HISTORY_SNAPSHOT_INTERVAL = 1000 * 60;
// 10 seconds
const HISTORY_SNAPSHOT_BUFFER_TIME = 1000 * 10;

const KEYBOARD_TYPES = { VIRTUAL: 'VIRTUAL', PHYSICAL: 'PHYSICAL', UNKNOWN: 'UKNOWN' };

const IS_KEYBOARD_EVENT_UNDO = ev => ev.key === 'z' && (ev.ctrlKey || ev.metaKey);
const IS_KEYBOARD_EVENT_REDO = ev => ev.key === 'y' && (ev.ctrlKey || ev.metaKey);
const IS_KEYBOARD_EVENT_BOLD = ev => ev.key === 'b' && (ev.ctrlKey || ev.metaKey);
const IS_KEYBOARD_EVENT_ITALIC = ev => ev.key === 'i' && (ev.ctrlKey || ev.metaKey);
const IS_KEYBOARD_EVENT_UNDERLINE = ev => ev.key === 'u' && (ev.ctrlKey || ev.metaKey);
const IS_KEYBOARD_EVENT_STRIKETHROUGH = ev => ev.key === '5' && (ev.ctrlKey || ev.metaKey);
const IS_KEYBOARD_EVENT_LEFT_ARROW = ev => ev.key === 'ArrowLeft' && !(ev.ctrlKey || ev.metaKey);
const IS_KEYBOARD_EVENT_RIGHT_ARROW = ev => ev.key === 'ArrowRight' && !(ev.ctrlKey || ev.metaKey);

const CLIPBOARD_BLACKLISTS = {
    unwrap: ['.Apple-interchange-newline', 'DIV'], // These elements' children will be unwrapped.
    remove: ['META', 'STYLE', 'SCRIPT'], // These elements will be removed along with their children.
};
export const CLIPBOARD_WHITELISTS = {
    nodes: [
        // Style
        'P',
        'H1',
        'H2',
        'H3',
        'H4',
        'H5',
        'H6',
        'BLOCKQUOTE',
        'PRE',
        // List
        'UL',
        'OL',
        'LI',
        // Inline style
        'I',
        'B',
        'U',
        'EM',
        'STRONG',
        // Table
        'TABLE',
        'THEAD',
        'TH',
        'TBODY',
        'TR',
        'TD',
        // Miscellaneous
        'IMG',
        'BR',
        'A',
        '.fa',
    ],
    classes: [
        // Media
        /^float-/,
        'd-block',
        'mx-auto',
        'img-fluid',
        'img-thumbnail',
        'rounded',
        'rounded-circle',
        'table',
        'table-bordered',
        /^padding-/,
        /^shadow/,
        // Odoo colors
        /^text-o-/,
        /^bg-o-/,
        // Odoo checklists
        'o_checked',
        'o_checklist',
        // Miscellaneous
        /^btn/,
        /^fa/,
    ],
    attributes: ['class', 'href', 'src'],
    spanStyle: {
        'text-decoration': { defaultValues: ['', 'none'] },
        'font-weight': { defaultValues: ['', '400'] },
        'background-color': { defaultValues: ['', '#fff', '#ffffff', 'rgb(255, 255, 255)', 'rgba(255, 255, 255, 1)'] },
        'color': { defaultValues: ['', '#000', '#000000', 'rgb(0, 0, 0)', 'rgba(0, 0, 0, 1)'] },
        'font-style': { defaultValues: ['', 'none', 'normal'] },
        'text-decoration-line': { defaultValues: ['', 'none'] },
        'font-size': { defaultValues: ['', '16px'] },
    }
};

function defaultOptions(defaultObject, object) {
    const newObject = Object.assign({}, defaultObject, object);
    for (const [key, value] of Object.entries(object)) {
        if (typeof value === 'undefined') {
            newObject[key] = defaultObject[key];
        }
    }
    return newObject;
}
function getImageFiles(dataTransfer) {
    let files;
    if (!dataTransfer.items) {
        files = [...dataTransfer.items]
            .filter(item => item.kind === 'file' && item.type.includes('image/'))
            .map((item) => item.getAsFile());
    } else {
        files = [...dataTransfer.files];
    }
    return files || [];
}
function getImageUrl (file) {
    return new Promise((resolve, reject) => {
        const reader = new FileReader();

        reader.readAsDataURL(file);
        reader.onloadend = (e) => {
            if (reader.error) {
                return reject(reader.error);
            }
            resolve(e.target.result);
        };
    });
}
export class OdooEditor extends EventTarget {
    constructor(editable, options = {}) {
        super();

        this.options = defaultOptions(
            {
                controlHistoryFromDocument: false,
                getContextFromParentRect: () => {
                    return { top: 0, left: 0 };
                },
                toSanitize: true,
                isRootEditable: true,
                placeholder: false,
                showEmptyElementHint: true,
                defaultLinkAttributes: {},
                plugins: [],
<<<<<<< HEAD
=======
                getReadOnlyAreas: () => [],
>>>>>>> 4d11cb0e
                getContentEditableAreas: () => [],
                getPowerboxElement: () => {
                    const selection = document.getSelection();
                    if (selection.isCollapsed && selection.rangeCount) {
                        return closestElement(selection.anchorNode, 'P, DIV');
                    }
                },
                preHistoryUndo: () => {},
                onChange: () => {},
                isHintBlacklisted: () => false,
                filterMutationRecords: (records) => records,
                onPostSanitize: () => {},
                direction: 'ltr',
                _t: string => string,
                allowCommandVideo: true,
            },
            options,
        );

        // --------------
        // Set properties
        // --------------

        this.document = options.document || document;
        this.isDestroyed = false;

        this.isMobile = matchMedia('(max-width: 767px)').matches;
        this.isFirefox = navigator.userAgent.toLowerCase().indexOf('firefox') > -1;

        // Keyboard type detection, happens only at the first keydown event.
        this.keyboardType = KEYBOARD_TYPES.UNKNOWN;

        // Wether we should check for unbreakable the next history step.
        this._checkStepUnbreakable = true;

        // All dom listeners currently active.
        this._domListeners = [];

        // Set of labels that which prevent the automatic step mechanism if
        // it contains at least one element.
        this._observerTimeoutUnactive = new Set();
        // Set of labels that which prevent the observer to be active if
        // it contains at least one element.
        this._observerUnactiveLabels = new Set();

        // The state of the dom.
        this._currentMouseState = 'mouseup';

        this._onKeyupResetContenteditableNodes = [];

        // Track if we need to rollback mutations in case unbreakable or unremovable are being added or removed.
        this._toRollback = false;

        // Map that from an node id to the dom node.
        this._idToNodeMap = new Map();

        // Instanciate plugins.
        this._plugins = [];
        for (const plugin of this.options.plugins) {
            this._pluginAdd(plugin);
        }

        // -------------------
        // Alter the editable
        // -------------------

        if (editable.innerHTML.trim() === '') {
            editable.innerHTML = '<p><br></p>';
        }
        this.initElementForEdition(editable);

        // Convention: root node is ID root.
        editable.oid = 'root';
        this._idToNodeMap.set(1, editable);
        if (this.options.toSanitize) {
            sanitize(editable);
            this.options.onPostSanitize(editable);
        }
        this.editable = editable;
        this.editable.classList.add("odoo-editor-editable");
        this.editable.setAttribute('dir', this.options.direction);

        // Set contenteditable before clone as FF updates the content at this point.
        this._activateContenteditable();

        this._collabClientId = this.options.collaborationClientId;

        // Colaborator selection and caret display.
        this._collabSelectionInfos = new Map();
        this._collabSelectionColor = `hsl(${(Math.random() * 360).toFixed(0)}, 75%, 50%)`;
        this._collabSelectionsContainer = this.document.createElement('div');
        this._collabSelectionsContainer.classList.add('oe-collaboration-selections-container');
        this.editable.before(this._collabSelectionsContainer);

        this.idSet(editable);
        this._historyStepsActive = true;
        this.historyReset();

        this._pluginCall('sanitizeElement', [editable]);

        this._createCommandBar();

        this.toolbarTablePicker = new TablePicker({ document: this.document });
        this.toolbarTablePicker.addEventListener('cell-selected', ev => {
            this.execCommand('insertTable', {
                rowNumber: ev.detail.rowNumber,
                colNumber: ev.detail.colNumber,
            });
        });

        // -----------
        // Bind events
        // -----------

        this.observerActive();

        this.addDomListener(this.editable, 'keydown', this._onKeyDown);
        this.addDomListener(this.editable, 'input', this._onInput);
        this.addDomListener(this.editable, 'beforeinput', this._onBeforeInput);
        this.addDomListener(this.editable, 'mousedown', this._onMouseDown);
        this.addDomListener(this.editable, 'mouseup', this._onMouseup);
        this.addDomListener(this.editable, 'paste', this._onPaste);
        this.addDomListener(this.editable, 'drop', this._onDrop);

        this.addDomListener(this.document, 'selectionchange', this._onSelectionChange);
        this.addDomListener(this.document, 'selectionchange', this._handleCommandHint);
        this.addDomListener(this.document, 'keydown', this._onDocumentKeydown);
        this.addDomListener(this.document, 'keyup', this._onDocumentKeyup);
        this.addDomListener(this.document, 'mousedown', this._onDoumentMousedown);
        this.addDomListener(this.document, 'mouseup', this._onDoumentMouseup);

        this.multiselectionRefresh = this.multiselectionRefresh.bind(this);
        this._resizeObserver = new ResizeObserver(this.multiselectionRefresh);
        this._resizeObserver.observe(this.document.body);
        this._resizeObserver.observe(this.editable);
        this.addDomListener(this.editable, 'scroll', this.multiselectionRefresh);

        if (this._collabClientId) {
            this._snapshotInterval = setInterval(() => {
                this._historyMakeSnapshot();
            }, HISTORY_SNAPSHOT_INTERVAL);
        }

        // -------
        // Toolbar
        // -------

        if (this.options.toolbar) {
            this.toolbar = this.options.toolbar;
            this.bindExecCommand(this.toolbar);
            // Ensure anchors in the toolbar don't trigger a hash change.
            const toolbarAnchors = this.toolbar.querySelectorAll('a');
            toolbarAnchors.forEach(a => a.addEventListener('click', e => e.preventDefault()));
            const tablepickerDropdown = this.toolbar.querySelector('.oe-tablepicker-dropdown');
            tablepickerDropdown && tablepickerDropdown.append(this.toolbarTablePicker.el);
            this.toolbarTablePicker.show();
            const tableDropdownButton = this.toolbar.querySelector('#tableDropdownButton');
            tableDropdownButton &&
                tableDropdownButton.addEventListener('click', () => {
                    this.toolbarTablePicker.reset();
                });
            for (const colorLabel of this.toolbar.querySelectorAll('label')) {
                colorLabel.addEventListener('mousedown', ev => {
                    // Hack to prevent loss of focus (done by preventDefault) while still opening
                    // color picker dialog (which is also prevented by preventDefault on chrome,
                    // except when click detail is 2, which happens on a double-click but isn't
                    // triggered by a dblclick event)
                    if (ev.detail < 2) {
                        ev.preventDefault();
                        ev.currentTarget.dispatchEvent(new MouseEvent('click', { detail: 2 }));
                    }
                });
                colorLabel.addEventListener('input', ev => {
                    this.document.execCommand(ev.target.name, false, ev.target.value);
                    this.updateColorpickerLabels();
                });
            }
            if (this.isMobile) {
                this.editable.before(this.toolbar);
            }
        }
        // placeholder hint
        if (editable.textContent === '' && this.options.placeholder) {
            this._makeHint(editable.firstChild, this.options.placeholder, true);
        }
    }
    /**
     * Releases anything that was initialized.
     *
     * TODO: properly implement this.
     */
    destroy() {
        this.observerUnactive();
        this._removeDomListener();
        this.commandBar.destroy();
        this.commandbarTablePicker.el.remove();
        this._collabSelectionsContainer.remove();
        this._resizeObserver.disconnect();
        clearInterval(this._snapshotInterval);
        this._pluginCall('destroy', []);
<<<<<<< HEAD
=======
        this.isDestroyed = true;
>>>>>>> 4d11cb0e
    }

    sanitize() {
        this.observerFlush();

        let commonAncestor, record;
        for (record of this._currentStep.mutations) {
            const node = this.idFind(record.parentId || record.id) || this.editable;
            commonAncestor = commonAncestor
                ? commonParentGet(commonAncestor, node, this.editable)
                : node;
        }
        if (!commonAncestor) {
            return false;
        }

        // sanitize and mark current position as sanitized
        sanitize(commonAncestor);
        this._pluginCall('sanitizeElement', [commonAncestor]);
<<<<<<< HEAD
=======
        this.options.onPostSanitize(commonAncestor);
>>>>>>> 4d11cb0e
    }

    addDomListener(element, eventName, callback) {
        const boundCallback = callback.bind(this);
        this._domListeners.push([element, eventName, boundCallback]);
        element.addEventListener(eventName, boundCallback);
    }

    _generateId() {
        // No need for secure random number.
        return Math.floor(Math.random() * Math.pow(2,52)).toString();
    }

    // Assign IDs to src, and dest if defined
    idSet(node, testunbreak = false) {
        if (!node.oid) {
            node.oid = this._generateId();
        }
        // In case the id was created by another collaboration client.
        this._idToNodeMap.set(node.oid, node);
        // Rollback if node.ouid changed. This ensures that nodes never change
        // unbreakable ancestors.
        node.ouid = node.ouid || getOuid(node, true);
        if (testunbreak && !(node.nodeType === Node.TEXT_NODE && !node.length)) {
            const ouid = getOuid(node);
            if (!this._toRollback && ouid && ouid !== node.ouid) {
                this._toRollback = UNBREAKABLE_ROLLBACK_CODE;
            }
        }

        let childNode = node.firstChild;
        while (childNode) {
            this.idSet(childNode, testunbreak);
            childNode = childNode.nextSibling;
        }
    }

    idFind(id) {
        return this._idToNodeMap.get(id);
    }

    serializeNode(node, mutatedNodes) {
        return this._collabClientId ? serializeNode(node, mutatedNodes) : node;
    }

    unserializeNode(node) {
        return this._collabClientId ? unserializeNode(node) : node;
    }

    automaticStepActive(label) {
        this._observerTimeoutUnactive.delete(label);
    }
    automaticStepUnactive(label) {
        this._observerTimeoutUnactive.add(label);
    }
    automaticStepSkipStack() {
        this.automaticStepUnactive('skipStack');
        setTimeout(() => this.automaticStepActive('skipStack'));
    }
    observerUnactive(label) {
        this._observerUnactiveLabels.add(label);
        if (this.observer) {
            clearTimeout(this.observerTimeout);
<<<<<<< HEAD
            this.observer.disconnect();
            this.observerFlush();
=======
            this.observerFlush();
            this.dispatchEvent(new Event('observerUnactive'));
            this.observer.disconnect();
>>>>>>> 4d11cb0e
        }
    }
    observerFlush() {
        this.observerApply(this.observer.takeRecords());
    }
    observerActive(label) {
        this._observerUnactiveLabels.delete(label);
        if (this._observerUnactiveLabels.size !== 0) return;

        if (!this.observer) {
            this.observer = new MutationObserver(records => {
                records = this.filterMutationRecords(records);
                if (!records.length) return;
                clearTimeout(this.observerTimeout);
                if (this._observerTimeoutUnactive.size === 0) {
                    this.observerTimeout = setTimeout(() => {
                        this.historyStep();
                    }, 100);
                }
                this.observerApply(records);
            });
        }
        this.dispatchEvent(new Event('preObserverActive'));
        this.observer.observe(this.editable, {
            childList: true,
            subtree: true,
            attributes: true,
            attributeOldValue: true,
            characterData: true,
            characterDataOldValue: true,
        });
        this.dispatchEvent(new Event('observerActive'));
    }

    observerApply(records) {
        // There is a case where node A is added and node B is a descendant of
        // node A where node B was not in the observed tree) then node B is
        // added into another node. In that case, we need to keep track of node
        // B so when serializing node A, we strip node B from the node A tree to
        // avoid the duplication of node A.
        const mutatedNodes = new Set();
        for (const record of records) {
            if (record.type === 'childList') {
                for (const node of record.addedNodes) {
                    this.idSet(node, this._checkStepUnbreakable);
                    mutatedNodes.add(node.oid);
                }
                for (const node of record.removedNodes) {
                    this.idSet(node, this._checkStepUnbreakable);
                    mutatedNodes.delete(node.oid);
                }
            }
        }
        for (const record of records) {
            switch (record.type) {
                case 'characterData': {
                    this._currentStep.mutations.push({
                        'type': 'characterData',
                        'id': record.target.oid,
                        'text': record.target.textContent,
                        'oldValue': record.oldValue,
                    });
                    break;
                }
                case 'attributes': {
                    this._currentStep.mutations.push({
                        'type': 'attributes',
                        'id': record.target.oid,
                        'attributeName': record.attributeName,
                        'value': record.target.getAttribute(record.attributeName),
                        'oldValue': record.oldValue,
                    });
                    break;
                }
                case 'childList': {
                    record.addedNodes.forEach(added => {
                        this._toRollback =
                            this._toRollback ||
                            (containsUnremovable(added) && UNREMOVABLE_ROLLBACK_CODE);
                        const mutation = {
                            'type': 'add',
                        };
                        if (!record.nextSibling && record.target.oid) {
                            mutation.append = record.target.oid;
                        } else if (record.nextSibling && record.nextSibling.oid) {
                            mutation.before = record.nextSibling.oid;
                        } else if (!record.previousSibling && record.target.oid) {
                            mutation.prepend = record.target.oid;
                        } else if (record.previousSibling && record.previousSibling.oid) {
                            mutation.after = record.previousSibling.oid;
                        } else {
                            return false;
                        }
                        mutation.id = added.oid;
                        mutation.node = this.serializeNode(added, mutatedNodes);
                        this._currentStep.mutations.push(mutation);
                    });
                    record.removedNodes.forEach(removed => {
                        if (!this._toRollback && containsUnremovable(removed)) {
                            this._toRollback = UNREMOVABLE_ROLLBACK_CODE;
                        }
                        this._currentStep.mutations.push({
                            'type': 'remove',
                            'id': removed.oid,
                            'parentId': record.target.oid,
                            'node': this.serializeNode(removed),
                            'nextId': record.nextSibling ? record.nextSibling.oid : undefined,
                            'previousId': record.previousSibling
                                ? record.previousSibling.oid
                                : undefined,
                        });
                    });
                    break;
                }
            }
        }
        if (records.length) {
            this.dispatchEvent(new Event('observerApply'));
        }
    }
    filterMutationRecords(records) {
        // Save the first attribute in a cache to compare only the first
        // attribute record of node to its latest state.
        const attributeCache = new Map();
        const filteredRecords = [];

        for (const record of records) {
            if (record.type === 'attributes') {
                // Skip the attributes change on the dom.
                if (record.target === this.editable) continue;
                if (record.attributeName === 'contenteditable') {
                    continue;
                }

                attributeCache.set(record.target, attributeCache.get(record.target) || {});
                if (
                    typeof attributeCache.get(record.target)[record.attributeName] === 'undefined'
                ) {
                    const oldValue = record.oldValue === undefined ? null : record.oldValue;
                    attributeCache.get(record.target)[record.attributeName] =
                        oldValue !== record.target.getAttribute(record.attributeName);
                }
                if (!attributeCache.get(record.target)[record.attributeName]) {
                    continue;
                }
            }
            filteredRecords.push(record);
        }
        return this.options.filterMutationRecords(filteredRecords);
    }

    // History
    // -------------------------------------------------------------------------

    historyReset() {
        this._historyClean();
        const firstStep = this._historyGetSnapshotStep();
        this._firstStepId = firstStep.id;
        this._historySnapshots = [{ step: firstStep }];
        this._historySteps.push(firstStep);
    }
    historyGetSnapshotSteps() {
        // If the current snapshot has no time, it means that there is the no
        // other snapshot that have been made (either it is the one created upon
        // initialization or reseted by historyResetFromSteps).
        if (!this._historySnapshots[0].time) {
            return this._historySteps;
        }
        const steps = [];
        let snapshot;
        if (this._historySnapshots[0].time + HISTORY_SNAPSHOT_BUFFER_TIME < Date.now()) {
            snapshot = this._historySnapshots[0];
        } else {
            // this._historySnapshots[1] has being created at least 1 minute ago
            // (HISTORY_SNAPSHOT_INTERVAL) or it is the first step.
            snapshot = this._historySnapshots[1];
        }
        let index = this._historySteps.length - 1;
        while (this._historySteps[index].id !== snapshot.step.id) {
            steps.push(this._historySteps[index]);
            index--;
        }
        steps.push(snapshot.step);
        steps.reverse();

        return steps;
    }
    historyResetFromSteps(steps) {
        this.observerUnactive();
        for (const node of [...this.editable.childNodes]) {
            node.remove();
        }
        this._historyClean();
        for (const step of steps) {
            this.historyApply(step.mutations);
        }
        this._historySnapshots = [{ step: steps[0] }];
        this._historySteps = steps;

        this._handleCommandHint();
        this.multiselectionRefresh();
        this.observerActive();
    }
    historyGetMissingSteps({fromStepId, toStepId}) {
        const fromIndex = this._historySteps.findIndex(x => x.id === fromStepId);
        const toIndex = this._historySteps.findIndex(x => x.id === toStepId);
        if (fromIndex === -1 || toIndex === -1) {
            return -1;
        }
        return this._historySteps.slice(fromIndex + 1, toIndex);
    }

    // One step completed: apply to vDOM, setup next history step
    historyStep(skipRollback = false, { stepId } = {}) {
        if (!this._historyStepsActive) {
            return;
        }
        this.sanitize();
        // check that not two unBreakables modified
        if (this._toRollback) {
            if (!skipRollback) this.historyRollback();
            this._toRollback = false;
        }

        // push history
        const currentStep = this._currentStep;
        if (!currentStep.mutations.length) {
            return false;
        }

        currentStep.id = stepId || this._generateId();
        const previousStep = peek(this._historySteps);
        currentStep.clientId = this._collabClientId;
        currentStep.previousStepId = previousStep.id;

        this._historySteps.push(currentStep);
        if (this.options.onHistoryStep) {
            this.options.onHistoryStep(currentStep);
        }
        this._currentStep = {
            selection: {},
            mutations: [],
        };
        this._checkStepUnbreakable = true;
        this._recordHistorySelection();
        this.dispatchEvent(new Event('historyStep'));
        this.options.onChange();
        this.multiselectionRefresh();
    }
    // apply changes according to some records
    historyApply(records) {
        for (const record of records) {
            if (record.type === 'characterData') {
                const node = this.idFind(record.id);
                if (node) {
                    node.textContent = record.text;
                }
            } else if (record.type === 'attributes') {
                const node = this.idFind(record.id);
                if (node) {
                    if (this._collabClientId) {
                        this._safeSetAttribute(node, record.attributeName, record.value);
                    } else {
                        node.setAttribute(record.attributeName, record.value);
                    }
                }
            } else if (record.type === 'remove') {
                const toremove = this.idFind(record.id);
                if (toremove) {
                    toremove.remove();
                }
            } else if (record.type === 'add') {
                let node = this.idFind(record.oid) || this.unserializeNode(record.node);
                if (this._collabClientId) {
                    const fakeNode = document.createElement('fake-el');
                    fakeNode.appendChild(node);
                    DOMPurify.sanitize(fakeNode, { IN_PLACE: true });
                    node = fakeNode.childNodes[0];
                    if (!node) {
                        continue;
                    }
                }

                this.idSet(node, true);

                if (record.append && this.idFind(record.append)) {
                    this.idFind(record.append).append(node);
                } else if (record.before && this.idFind(record.before)) {
                    this.idFind(record.before).before(node);
                } else if (record.after && this.idFind(record.after)) {
                    this.idFind(record.after).after(node);
                } else {
                    continue;
                }
            }
        }
    }
    historyRollback(until = 0) {
        const step = this._currentStep;
        this.observerFlush();
        this.historyRevert(step, { until });
        this.observerFlush();
        step.mutations = step.mutations.slice(0, until);
        this._toRollback = false;
    }
    /**
     * Undo the current non-recorded draft step.
     */
    historyRevertCurrentStep() {
        this.observerFlush();
        this.historyRevert(this._currentStep, {sideEffect: false});
        this.observerFlush();
        // Clear current step from all previous changes.
        this._currentStep.mutations = [];

        this._activateContenteditable();
        this.historySetSelection(this._currentStep);
    }
    /**
     * Undo a step of the history.
     *
     * this._historyStepsState is a map from it's location (index) in this.history to a state.
     * The state can be on of:
     * undefined: the position has never been undo or redo.
     * "redo": The position is considered as a redo of another.
     * "undo": The position is considered as a undo of another.
     * "consumed": The position has been undone and is considered consumed.
     */
    historyUndo() {
        this.options.preHistoryUndo();
        // The last step is considered an uncommited draft so always revert it.
        const lastStep = this._currentStep;
        this.historyRevert(lastStep);
        // Clean the last step otherwise if no other step is created after, the
        // mutations of the revert itself will be added to the same step and
        // grow exponentially at each undo.
        lastStep.mutations = [];

        const pos = this._getNextUndoIndex();
        if (pos > 0) {
            // Consider the position consumed.
            this._historyStepsStates.set(this._historySteps[pos].id, 'consumed');
            this.historyRevert(this._historySteps[pos]);
            // Consider the last position of the history as an undo.
            const stepId = this._generateId();
            this._historyStepsStates.set(stepId, 'undo');
            this.historyStep(true, { stepId });
            this.dispatchEvent(new Event('historyUndo'));
        }
    }
    /**
     * Redo a step of the history.
     *
     * @see historyUndo
     */
    historyRedo() {
        const pos = this._getNextRedoIndex();
        if (pos > 0) {
            this._historyStepsStates.set(this._historySteps[pos].id, 'consumed');
            this.historyRevert(this._historySteps[pos]);
            this.historySetSelection(this._historySteps[pos]);
            const stepId = this._generateId();
            this._historyStepsStates.set(stepId, 'redo');
            this.historyStep(true, { stepId });
            this.dispatchEvent(new Event('historyRedo'));
        }
    }
    /**
     * Check wether undoing is possible.
     */
    historyCanUndo() {
        return this._getNextUndoIndex() > 0;
    }
    /**
     * Check wether redoing is possible.
     */
    historyCanRedo() {
        return this._getNextRedoIndex() > 0;
    }
    historySize() {
        return this._historySteps.length;
    }

    historyRevert(step, { until = 0, sideEffect = true } = {} ) {
        // apply dom changes by reverting history steps
        for (let i = step.mutations.length - 1; i >= until; i--) {
            const mutation = step.mutations[i];
            if (!mutation) {
                break;
            }
            switch (mutation.type) {
                case 'characterData': {
                    const node = this.idFind(mutation.id);
                    if (node) node.textContent = mutation.oldValue;
                    break;
                }
                case 'attributes': {
                    const node = this.idFind(mutation.id);
                    if (node) {
                        if (mutation.oldValue) {
                            if (this._collabClientId) {
                                this._safeSetAttribute(node, mutation.attributeName, mutation.oldValue);
                            } else {
                                node.setAttribute(mutation.attributeName, mutation.oldValue);
                            }
                        } else {
                            node.removeAttribute(mutation.attributeName);
                        }
                    }
                    break;
                }
                case 'remove': {
                    let nodeToRemove = this.idFind(mutation.id);
                    if (!nodeToRemove) {
                        nodeToRemove = this.unserializeNode(mutation.node);
                        const fakeNode = document.createElement('fake-el');
                        fakeNode.appendChild(nodeToRemove);
                        DOMPurify.sanitize(fakeNode, { IN_PLACE: true });
                        nodeToRemove = fakeNode.childNodes[0];
                        if (!nodeToRemove) {
                            continue;
                        }
                        this.idSet(nodeToRemove);
                    }
                    if (mutation.nextId && this.idFind(mutation.nextId)) {
                        const node = this.idFind(mutation.nextId);
                        node && node.before(nodeToRemove);
                    } else if (mutation.previousId && this.idFind(mutation.previousId)) {
                        const node = this.idFind(mutation.previousId);
                        node && node.after(nodeToRemove);
                    } else {
                        const node = this.idFind(mutation.parentId);
                        node && node.append(nodeToRemove);
                    }
                    break;
                }
                case 'add': {
                    const node = this.idFind(mutation.id);
                    if (node) {
                        node.remove();
                    }
                }
            }
        }
        if (sideEffect) {
            this._activateContenteditable();
            this.historySetSelection(step);
            this.dispatchEvent(new Event('historyRevert'));
        }
    }
    /**
     * Place the selection on the last known selection position from the history
     * steps.
     *
     * @param {boolean} [limitToEditable=false] When true returns the latest selection that
     *     happened within the editable.
     * @returns {boolean}
     */
    historyResetLatestComputedSelection(limitToEditable) {
        const computedSelection = limitToEditable
            ? this._latestComputedSelectionInEditable
            : this._latestComputedSelection;
        if (computedSelection && computedSelection.anchorNode) {
            const anchorNode = this.idFind(computedSelection.anchorNode.oid);
            const focusNode = this.idFind(computedSelection.focusNode.oid) || anchorNode;
            if (anchorNode) {
                setSelection(
                    anchorNode,
                    computedSelection.anchorOffset,
                    focusNode,
                    computedSelection.focusOffset,
                );
            }
        }
    }
    historySetSelection(step) {
        if (step.selection && step.selection.anchorNodeOid) {
            const anchorNode = this.idFind(step.selection.anchorNodeOid);
            const focusNode = this.idFind(step.selection.focusNodeOid) || anchorNode;
            if (anchorNode) {
                setSelection(
                    anchorNode,
                    step.selection.anchorOffset,
                    focusNode,
                    step.selection.focusOffset !== undefined
                        ? step.selection.focusOffset
                        : step.selection.anchorOffset,
                    false,
                );
            }
        }
    }
    unbreakableStepUnactive() {
        this._toRollback =
            this._toRollback === UNBREAKABLE_ROLLBACK_CODE ? false : this._toRollback;
        this._checkStepUnbreakable = false;
    }
    historyPauseSteps() {
        this._historyStepsActive = false;
    }
    historyUnpauseSteps() {
        this._historyStepsActive = true;
    }
    _historyClean() {
        this._historySteps = [];
        this._currentStep = {
            selection: {
                anchorNodeOid: undefined,
                anchorOffset: undefined,
                focusNodeOid: undefined,
                focusOffset: undefined,
            },
            mutations: [],
            id: undefined,
            clientId: undefined,
        };
        this._historyStepsStates = new Map();
    }
    _historyGetSnapshotStep() {
        return {
            selection: {
                anchorNode: undefined,
                anchorOffset: undefined,
                focusNode: undefined,
                focusOffset: undefined,
            },
            mutations: Array.from(this.editable.childNodes).map(node => ({
                type: 'add',
                append: 1,
                id: node.oid,
                node: this.serializeNode(node),
            })),
            id: this._generateId(),
            clientId: this.clientId,
            previousStepId: undefined,
        };
    }
    _historyMakeSnapshot() {
        if (
            !this._lastSnapshotHistoryLength ||
            this._lastSnapshotHistoryLength < this._historySteps.length
        ) {
            this._lastSnapshotHistoryLength = this._historySteps.length;
            const step = this._historyGetSnapshotStep();
            step.id = this._historySteps[this._historySteps.length - 1].id;
            const snapshot = {
                time: Date.now(),
                step: step,
            };
            this._historySnapshots = [snapshot, this._historySnapshots[0]];
        }
    }
    /**
     * Insert a step from another collaborator.
     */
    _historyAddExternalStep(newStep) {
        let index = this._historySteps.length - 1;
        while (index >= 0 && this._historySteps[index].id !== newStep.previousStepId) {
            // Skip steps that are already in the list.
            if (this._historySteps[index].id === newStep.id) {
                return;
            }
            index--;
        }

        // When the previousStepId is not present in the this._historySteps it
        // could be either:
        // - the previousStepId is before a snapshot of the same history
        // - the previousStepId has not been received because clients were
        //   disconnected at that time
        // - the previousStepId is in another history (in case two totally
        //   differents this._historySteps (but it should not arise)).
        if (index < 0) {
            if (this.options.onHistoryMissingParentSteps) {
                const historySteps = this._historySteps;
                let index = historySteps.length - 1;
                // Get the last known step that we are sure the missing step
                // client has. It could either be a step that has the same
                // clientId or the first step.
                while(index !== 0) {
                    if (historySteps[index].clientId === newStep.clientId) {
                        break;
                    }
                    index--;
                }
                const fromStepId = historySteps[index].id;
                this.options.onHistoryMissingParentSteps({
                    step: newStep,
                    fromStepId: fromStepId,
                });
            }
            return;
        }

        let currentIndex;
        let concurentSteps = [];
        index++;
        while (index < this._historySteps.length) {
            if (this._historySteps[index].previousStepId === newStep.previousStepId) {
                if (this._historySteps[index].id.localeCompare(newStep.id) === 1) {
                    currentIndex = index;
                    break;
                } else {
                    concurentSteps = [this._historySteps[index].id];
                }
            } else {
                if (concurentSteps.includes(this._historySteps[index].previousStepId)) {
                    concurentSteps.push(this._historySteps[index].id);
                } else {
                    currentIndex = index;
                    break;
                }
            }
            index++;
        }
        currentIndex = typeof currentIndex !== 'undefined' ? currentIndex : index;

        const stepsAfterNewStep = this._historySteps.slice(index);

        for (const stepToRevert of stepsAfterNewStep.slice().reverse()) {
            this.historyRevert(stepToRevert, { sideEffect: false });
        }
        this.historyApply(newStep.mutations);
        this._historySteps.splice(index, 0, newStep);
        for (const stepToApply of stepsAfterNewStep) {
            this.historyApply(stepToApply.mutations);
        }
    }
    collaborationSetClientId(id) {
        this._collabClientId = id;
    }

    onExternalHistorySteps(newSteps) {
        this.observerUnactive();
        this._computeHistorySelection();

        for (const newStep of newSteps) {
            this._historyAddExternalStep(newStep);
        }

        this.observerActive();
        this.historyResetLatestComputedSelection();
        this._handleCommandHint();
        this.multiselectionRefresh();
    }

    // Multi selection
    // -------------------------------------------------------------------------

    onExternalMultiselectionUpdate(selection) {
        this._multiselectionDisplayClient(selection);
        const { clientId } = selection;
        if (this._collabSelectionInfos.has(clientId)) {
            this._collabSelectionInfos.get(clientId).selection = selection;
        } else {
            this._collabSelectionInfos.set(clientId, { selection });
        }
    }

    multiselectionRefresh() {
        this._collabSelectionsContainer.innerHTML = '';
        for (const { selection } of this._collabSelectionInfos.values()) {
            this._multiselectionDisplayClient(selection);
        }
    }

    _multiselectionDisplayClient({ selection, color, clientId, clientName = 'Anonyme' }) {
        let clientRects;

        const anchorNode = this.idFind(selection.anchorNodeOid);
        const focusNode = this.idFind(selection.focusNodeOid);
        if (!anchorNode || !focusNode) {
            return;
        }

        const direction = getCursorDirection(
            anchorNode,
            selection.anchorOffset,
            focusNode,
            selection.focusOffset,
        );
        const range = new Range();
        try {
            if (direction === DIRECTIONS.RIGHT) {
                range.setStart(anchorNode, selection.anchorOffset);
                range.setEnd(focusNode, selection.focusOffset);
            } else {
                range.setStart(focusNode, selection.focusOffset);
                range.setEnd(anchorNode, selection.anchorOffset);
            }

            clientRects = Array.from(range.getClientRects());
        } catch (e) {
            // Changes in the dom might prevent the range to be instantiated
            // (because of a removed node for example), in which case we ignore
            // the range.
            clientRects = [];
        }
        if (!clientRects.length) {
            return;
        }

        // Draw rects (in case the selection is not collapsed).
        const containerRect = this._collabSelectionsContainer.getBoundingClientRect();
        const indicators = clientRects.map(({ x, y, width, height }) => {
            const rectElement = this.document.createElement('div');
            rectElement.style = `
                position: absolute;
                top: ${y - containerRect.y}px;
                left: ${x - containerRect.x}px;
                width: ${width}px;
                height: ${height}px;
                background-color: ${color};
                opacity: 0.25;
                pointer-events: none;
            `;
            rectElement.setAttribute('data-selection-client-id', clientId);
            return rectElement;
        });

        // Draw carret.
        const caretElement = this.document.createElement('div');
        caretElement.style = `border-left: 2px solid ${color}; position: absolute;`;
        caretElement.setAttribute('data-selection-client-id', clientId);
        caretElement.className = 'oe-collaboration-caret';

        // Draw carret top square.
        const caretTopSquare = this.document.createElement('div');
        caretTopSquare.className = 'oe-collaboration-caret-top-square';
        caretTopSquare.style['background-color'] = color;
        caretTopSquare.setAttribute('data-client-name', clientName);
        caretElement.append(caretTopSquare);

        if (clientRects.length) {
            if (direction === DIRECTIONS.LEFT) {
                const rect = clientRects[0];
                caretElement.style.height = `${rect.height * 1.2}px`;
                caretElement.style.top = `${rect.y - containerRect.y}px`;
                caretElement.style.left = `${rect.x - containerRect.x}px`;
            } else {
                const rect = peek(clientRects);
                caretElement.style.height = `${rect.height * 1.2}px`;
                caretElement.style.top = `${rect.y - containerRect.y}px`;
                caretElement.style.left = `${rect.right - containerRect.x}px`;
            }
        }
        this._multiselectionRemoveClient(clientId);
        this._collabSelectionsContainer.append(caretElement, ...indicators);
    }

    multiselectionRemove(clientId) {
        this._collabSelectionInfos.delete(clientId);
        this._multiselectionRemoveClient(clientId);
    }

    _multiselectionRemoveClient(clientId) {
        const elements = this._collabSelectionsContainer.querySelectorAll(
            `[data-selection-client-id="${clientId}"]`,
        );
        for (const element of elements) {
            element.remove();
        }
    }

    setContenteditableLink(link) {
        const editableChildren = link.querySelectorAll('[contenteditable=true]');
        this._stopContenteditable();

        this._fixLinkMutatedElements = {
            wasContenteditableTrue: [...editableChildren],
            wasContenteditableFalse: [],
            wasContenteditableNull: [],
        };
        const contentEditableAttribute = link.getAttribute('contenteditable');
        if (contentEditableAttribute === 'true') {
            this._fixLinkMutatedElements.wasContenteditableTrue.push(link);
        } else if (contentEditableAttribute === 'false') {
            this._fixLinkMutatedElements.wasContenteditableFalse.push(link);
        } else {
            this._fixLinkMutatedElements.wasContenteditableNull.push(link);
        }

        [...editableChildren, link].forEach(node => node.setAttribute('contenteditable', true));
    }

    /**
     * Same as @see _applyCommand, except that also simulates all the
     * contenteditable behaviors we let happen, e.g. the backspace handling
     * we then rollback.
     *
     * TODO this uses document.execCommand (which is deprecated) and relies on
     * the fact that using a command through it leads to the same result as
     * executing that command through a user keyboard on the unaltered editable
     * section with standard contenteditable attribute. This is already a huge
     * assomption.
     *
     * @param {string} method
     * @returns {?}
     */
    execCommand(...args) {
        this._computeHistorySelection();
        return this._applyCommand(...args);
    }

    /**
     * Find all descendants of `element` with a `data-call` attribute and bind
     * them on mousedown to the execution of the command matching that
     * attribute.
     */
    bindExecCommand(element) {
        for (const buttonEl of element.querySelectorAll('[data-call]')) {
            buttonEl.addEventListener('mousedown', ev => {
                const sel = this.document.getSelection();
                if (sel.anchorNode && ancestors(sel.anchorNode).includes(this.editable)) {
                    this.execCommand(buttonEl.dataset.call, buttonEl.dataset.arg1);

                    ev.preventDefault();
                    this._updateToolbar();
                }
            });
        }
    }

    //--------------------------------------------------------------------------
    // Private
    //--------------------------------------------------------------------------

    _removeDomListener() {
        for (const [element, eventName, boundCallback] of this._domListeners) {
            element.removeEventListener(eventName, boundCallback);
        }
        this._domListeners = [];
    }

    // EDITOR COMMANDS
    // ===============

    deleteRange(sel) {
        let range = getDeepRange(this.editable, {
            sel,
            splitText: true,
            select: true,
            correctTripleClick: true,
        });
        if (!range) return;
        let start = range.startContainer;
        let end = range.endContainer;
        // Let the DOM split and delete the range.
        const doJoin =
            closestBlock(start) !== closestBlock(range.commonAncestorContainer) ||
            closestBlock(end) !== closestBlock(range.commonAncestorContainer) ;
        let next = nextLeaf(end, this.editable);
        const splitEndTd = closestElement(end, 'td') && end.nextSibling;
        const contents = range.extractContents();
        setSelection(start, nodeSize(start));
        range = getDeepRange(this.editable, { sel });
        // Restore unremovables removed by extractContents.
        [...contents.querySelectorAll('*')].filter(isUnremovable).forEach(n => {
            closestBlock(range.endContainer).after(n);
            n.textContent = '';
        });
        // Restore table contents removed by extractContents.
        const tds = [...contents.querySelectorAll('td')].filter(n => !closestElement(n, 'table'));
        let currentFragmentTr, currentTr;
        const currentTd = closestElement(range.endContainer, 'td');
        tds.forEach((td, i) => {
            const parentFragmentTr = closestElement(td, 'tr');
            // Skip the first and the last partially selected TD.
            if (i && !(splitEndTd && i === tds.length - 1)) {
                if (parentFragmentTr !== currentFragmentTr) {
                    currentTr = currentTr
                        ? currentTr.nextElementSibling
                        : closestElement(range.endContainer, 'tr').nextElementSibling;
                }
                currentTr ? currentTr.prepend(td) : currentTd.after(td);
            }
            currentFragmentTr = parentFragmentTr;
            td.textContent = '';
        });
        this.observerFlush();
        this._toRollback = false; // Errors caught with observerFlush were already handled.
        // If the end container was fully selected, extractContents may have
        // emptied it without removing it. Ensure it's gone.
        const isRemovableInvisible = (node, noBlocks = true) =>
            !isVisible(node, noBlocks) && !isUnremovable(node) && node.nodeName !== 'A';
        const endIsStart = end === start;
        while (end && isRemovableInvisible(end, false) && !end.contains(range.endContainer)) {
            const parent = end.parentNode;
            end.remove();
            end = parent;
        }
        // Same with the start container
        while (
            start &&
            isRemovableInvisible(start) &&
            !(endIsStart && start.contains(range.startContainer))
        ) {
            const parent = start.parentNode;
            start.remove();
            start = parent;
        }
        // Ensure empty blocks be given a <br> child.
        if (start) {
            fillEmpty(closestBlock(start));
        }
        fillEmpty(closestBlock(range.endContainer));
        // Ensure trailing space remains visible.
        const joinWith = range.endContainer;
        const oldText = joinWith.textContent;
        const rightLeaf = rightLeafOnlyNotBlockPath(range.endContainer).next().value;
        const hasSpaceAfter = !rightLeaf || rightLeaf.textContent.startsWith(' ');
        const shouldPreserveSpace = (doJoin || hasSpaceAfter) && joinWith && oldText.endsWith(' ');
        if (shouldPreserveSpace) {
            joinWith.textContent = oldText.replace(/ $/, '\u00A0');
            setSelection(joinWith, nodeSize(joinWith));
        }
        // Rejoin blocks that extractContents may have split in two.
        while (
            doJoin &&
            next &&
            !(next.previousSibling && next.previousSibling === joinWith) &&
            this.editable.contains(next)
        ) {
            const restore = preserveCursor(this.document);
            this.observerFlush();
            const res = this._protect(() => {
                next.oDeleteBackward();
                if (!this.editable.contains(joinWith)) {
                    this._toRollback = UNREMOVABLE_ROLLBACK_CODE; // tried to delete too far -> roll it back.
                } else {
                    next = firstLeaf(next);
                }
            }, this._currentStep.mutations.length);
            if ([UNBREAKABLE_ROLLBACK_CODE, UNREMOVABLE_ROLLBACK_CODE].includes(res)) {
                restore();
                break;
            }
        }
        next = range.endContainer && rightLeafOnlyNotBlockPath(range.endContainer).next().value;
        if (
            shouldPreserveSpace && next && !(next && next.nodeType === Node.TEXT_NODE && next.textContent.startsWith(' '))
        ) {
            // Restore the text we modified in order to preserve trailing space.
            joinWith.textContent = oldText;
            setSelection(joinWith, nodeSize(joinWith));
        }
        if (joinWith) {
            const el = closestElement(joinWith);
            fillEmpty(el);
        }
    }

    /**
     * Displays the text colors (foreground ink and background highlight)
     * based on the current text cursor position. For gradients, displays
     * the average color of the gradient.
     *
     * @param {object} [params]
     * @param {string} [params.foreColor] - forces the 'foreColor' in the
     *     toolbar instead of determining it from the cursor position
     * @param {string} [params.hiliteColor] - forces the 'hiliteColor' in the
     *     toolbar instead of determining it from the cursor position
     */
    updateColorpickerLabels(params = {}) {
        function hexFromColor(color) {
            if (isColorGradient(color)) {
                // For gradients, compute the average color
                color = color.match(/gradient(.*)/)[0];
                let r = 0, g = 0, b = 0, count = 0;
                for (const entry of color.matchAll(/rgba?\((\d+),\s*(\d+),\s*(\d+)(?:,\s*(\d+(?:\.\d+)?))?\)/g)) {
                    count++;
                    r += parseInt(entry[1], 10);
                    g += parseInt(entry[2], 10);
                    b += parseInt(entry[3], 10);
                }
                color = `rgb(${Math.round(r / count)}, ${Math.round(g / count)}, ${Math.round(b / count)})`;
            }
            return rgbToHex(color);
        }
        let foreColor = params.foreColor;
        let hiliteColor = params.hiliteColor;

        // Determine colors at cursor position
        const sel = this.document.getSelection();
        if (sel.rangeCount && (!foreColor || !hiliteColor)) {
            const endContainer = closestElement(sel.getRangeAt(0).endContainer);
            const computedStyle = getComputedStyle(endContainer);
            const backgroundImage = computedStyle.backgroundImage;
            const hasGradient = isColorGradient(backgroundImage);
            const hasTextGradientClass = endContainer.classList.contains('text-gradient');
            if (!foreColor) {
                if (hasGradient && hasTextGradientClass) {
                    foreColor = backgroundImage;
                } else {
                    foreColor = this.document.queryCommandValue('foreColor');
                }
            }
            if (!hiliteColor) {
                if (hasGradient && !hasTextGradientClass) {
                    hiliteColor = backgroundImage;
                } else {
                    let ancestor = endContainer;
                    while (ancestor && !hiliteColor) {
                        hiliteColor = ancestor.style.backgroundColor;
                        ancestor = ancestor.parentElement;
                    }
                    if (!hiliteColor) {
                        hiliteColor = computedStyle.backgroundColor;
                    }
                }
            }
        }

        // display colors in toolbar buttons
        foreColor = hexFromColor(foreColor);
        this.toolbar.style.setProperty('--fore-color', foreColor);
        const foreColorInput = this.toolbar.querySelector('#foreColor input');
        if (foreColorInput) {
            foreColorInput.value = foreColor;
        }

        hiliteColor = hexFromColor(hiliteColor);
        this.toolbar.style.setProperty('--hilite-color', hiliteColor);
        const hiliteColorInput = this.toolbar.querySelector('#hiliteColor input');
        if (hiliteColorInput) {
            hiliteColorInput.value = hiliteColor.length <= 7 ? hiliteColor : hexFromColor(hiliteColor);
        }
    }

    /**
     * Applies the given command to the current selection. This does *NOT*:
     * 1) update the history cursor
     * 2) protect the unbreakables or unremovables
     * 3) sanitize the result
     * 4) create new history entry
     * 5) follow the exact same operations that would be done following events
     *    that would lead to that command
     *
     * For points 1 -> 4, @see _applyCommand
     * For points 1 -> 5, @see execCommand
     *
     * @private
     * @param {string} method
     * @returns {?}
     */
    _applyRawCommand(method, ...args) {
        const sel = this.document.getSelection();
        if (
            !this.editable.contains(sel.anchorNode) ||
            (sel.anchorNode !== sel.focusNode && !this.editable.contains(sel.focusNode))
        ) {
            // Do not apply commands out of the editable area.
            return false;
        }
        if (!sel.isCollapsed && BACKSPACE_FIRST_COMMANDS.includes(method)) {
            let range = getDeepRange(this.editable, {sel, splitText: true, select: true, correctTripleClick: true});
            if (range &&
                range.startContainer === range.endContainer &&
                range.endContainer.nodeType === Node.TEXT_NODE &&
                range.cloneContents().textContent === '\u200B'
            ) {
                // We Collapse the selection and bypass deleteRange
                // if the range content is only one ZWS.
                sel.collapseToStart();
                if (BACKSPACE_ONLY_COMMANDS.includes(method)) {
                    this._applyRawCommand(method);
                }
                return;
            }
            this.deleteRange(sel);
            if (BACKSPACE_ONLY_COMMANDS.includes(method)) {
                return true;
            }
        }
        if (editorCommands[method]) {
            return editorCommands[method](this, ...args);
        }
        if (method.startsWith('justify')) {
            const mode = method.split('justify').join('').toLocaleLowerCase();
            return this._align(mode === 'full' ? 'justify' : mode);
        }
        return sel.anchorNode[method](sel.anchorOffset, ...args);
    }

    /**
     * Same as @see _applyRawCommand but adapt history, protects unbreakables
     * and removables and sanitizes the result.
     *
     * @private
     * @param {string} method
     * @returns {?}
     */
    _applyCommand(...args) {
        this._recordHistorySelection(true);
        const result = this._protect(() => this._applyRawCommand(...args));
        this.historyStep();
        this._handleCommandHint();
        return result;
    }
    /**
     * @private
     * @param {function} callback
     * @param {number} [rollbackCounter]
     * @returns {?}
     */
    _protect(callback, rollbackCounter) {
        try {
            const result = callback.call(this);
            this.observerFlush();
            if (this._toRollback) {
                const torollbackCode = this._toRollback;
                this.historyRollback(rollbackCounter);
                return torollbackCode; // UNBREAKABLE_ROLLBACK_CODE || UNREMOVABLE_ROLLBACK_CODE
            } else {
                return result;
            }
        } catch (error) {
            if (error === UNBREAKABLE_ROLLBACK_CODE || error === UNREMOVABLE_ROLLBACK_CODE) {
                this.historyRollback(rollbackCounter);
                return error;
            } else {
                throw error;
            }
        }
    }
    resetContenteditableLink() {
        if (this._fixLinkMutatedElements) {
            for (const element of this._fixLinkMutatedElements.wasContenteditableTrue) {
                element.setAttribute('contenteditable', 'true');
            }
            for (const element of this._fixLinkMutatedElements.wasContenteditableFalse) {
                element.setAttribute('contenteditable', 'false');
            }
            for (const element of this._fixLinkMutatedElements.wasContenteditableNull) {
                element.removeAttribute('contenteditable');
            }
        }
    }
    _activateContenteditable() {
        this.observerUnactive('_activateContenteditable');
        this.editable.setAttribute('contenteditable', this.options.isRootEditable);

        for (const node of this.options.getContentEditableAreas(this)) {
            if (!node.isContentEditable) {
                node.setAttribute('contenteditable', true);
            }
        }
        for (const node of this.options.getReadOnlyAreas()) {
            node.setAttribute('contenteditable', false);
        }
        this.observerActive('_activateContenteditable');
    }
    _stopContenteditable() {
        this.observerUnactive('_stopContenteditable');
        if (this.options.isRootEditable) {
            this.editable.setAttribute('contenteditable', !this.options.isRootEditable);
        }
        for (const node of this.options.getContentEditableAreas(this)) {
            if (node.getAttribute('contenteditable') === 'true') {
                node.setAttribute('contenteditable', false);
            }
        }
        this.observerActive('_stopContenteditable');
    }

    // HISTORY
    // =======

    /**
     * @private
     * @returns {Object}
     */
    _computeHistorySelection() {
        const sel = this.document.getSelection();
        if (!sel.anchorNode) {
            return this._latestComputedSelection;
        }
        this._latestComputedSelection = {
            anchorNode: sel.anchorNode,
            anchorOffset: sel.anchorOffset,
            focusNode: sel.focusNode,
            focusOffset: sel.focusOffset,
        };
<<<<<<< HEAD
        if (this._isSelectionInEditable(sel)) {
=======
        if (!sel.isCollapsed && this.isSelectionInEditable(sel)) {
>>>>>>> 4d11cb0e
            this._latestComputedSelectionInEditable = this._latestComputedSelection;
        }
        return this._latestComputedSelection;
    }
    /**
     * @private
     * @param {boolean} [useCache=false]
     */
    _recordHistorySelection(useCache = false) {
        this._currentStep.selection =
            serializeSelection(
                useCache ? this._latestComputedSelection : this._computeHistorySelection(),
            ) || {};
    }
    /**
     * Return true if the latest computed selection was inside an empty inline tag
     *
     * @private
     * @return {boolean}
     */
    _isLatestComputedSelectionInsideEmptyInlineTag() {
        if (!this._latestComputedSelection) {
            return false;
        }
        const anchorNode = this._latestComputedSelection.anchorNode;
        const focusNode = this._latestComputedSelection.focusNode;
        const parentTextContent = anchorNode.parentElement? anchorNode.parentElement.textContent : null;
        return anchorNode === focusNode && (parentTextContent === '' || parentTextContent === '\u200B')
    }
    /**
     * Get the step index in the history to undo.
     * Return -1 if no undo index can be found.
     */
    _getNextUndoIndex() {
        // Go back to first step that can be undone ("redo" or undefined).
        for (let index = this._historySteps.length - 1; index >= 0; index--) {
            if (
                this._historySteps[index] &&
                this._historySteps[index].clientId === this._collabClientId
            ) {
                const state = this._historyStepsStates.get(this._historySteps[index].id);
                if (state === 'redo' || !state) {
                    return index;
                }
            }
        }
        // There is no steps left to be undone, return an index that does not
        // point to any step
        return -1;
    }
    /**
     * Get the step index in the history to redo.
     * Return -1 if no redo index can be found.
     */
    _getNextRedoIndex() {
        // We cannot redo more than what is consumed.
        // Check if we have no more "consumed" than "redo" until we get to an
        // "undo"
        let totalConsumed = 0;
        for (let index = this._historySteps.length - 1; index >= 0; index--) {
            if (
                this._historySteps[index] &&
                this._historySteps[index].clientId === this._collabClientId
            ) {
                const state = this._historyStepsStates.get(this._historySteps[index].id);
                switch (state) {
                    case 'undo':
                        return totalConsumed <= 0 ? index : -1;
                    case 'redo':
                        totalConsumed -= 1;
                        break;
                    case 'consumed':
                        totalConsumed += 1;
                        break;
                    default:
                        return -1;
                }
            }
        }
        return -1;
    }

    // COMMAND BAR
    // ===========

    _createCommandBar() {
        this.commandbarTablePicker = new TablePicker({
            document: this.document,
            floating: true,
        });

        document.body.appendChild(this.commandbarTablePicker.el);

        this.commandbarTablePicker.addEventListener('cell-selected', ev => {
            this.execCommand('insertTable', {
                rowNumber: ev.detail.rowNumber,
                colNumber: ev.detail.colNumber,
            });
        });

        const mainCommands = [
            {
                groupName: 'Basic blocks',
                title: this.options._t('Heading 1'),
                description: this.options._t('Big section heading.'),
                fontawesome: 'fa-header',
                callback: () => {
                    this.execCommand('setTag', 'H1');
                },
            },
            {
                groupName: 'Basic blocks',
                title: this.options._t('Heading 2'),
                description: this.options._t('Medium section heading.'),
                fontawesome: 'fa-header',
                callback: () => {
                    this.execCommand('setTag', 'H2');
                },
            },
            {
                groupName: 'Basic blocks',
                title: this.options._t('Heading 3'),
                description: this.options._t('Small section heading.'),
                fontawesome: 'fa-header',
                callback: () => {
                    this.execCommand('setTag', 'H3');
                },
            },
            {
                groupName: 'Basic blocks',
                title: this.options._t('Text'),
                description: this.options._t('Paragraph block.'),
                fontawesome: 'fa-paragraph',
                callback: () => {
                    this.execCommand('setTag', 'P');
                },
            },
            {
                groupName: 'Basic blocks',
                title: this.options._t('Bulleted list'),
                description: this.options._t('Create a simple bulleted list.'),
                fontawesome: 'fa-list-ul',
                callback: () => {
                    this.execCommand('toggleList', 'UL');
                },
            },
            {
                groupName: 'Basic blocks',
                title: this.options._t('Numbered list'),
                description: this.options._t('Create a list with numbering.'),
                fontawesome: 'fa-list-ol',
                callback: () => {
                    this.execCommand('toggleList', 'OL');
                },
            },
            {
                groupName: 'Basic blocks',
                title: this.options._t('Checklist'),
                description: this.options._t('Track tasks with a checklist.'),
                fontawesome: 'fa-check-square-o',
                callback: () => {
                    this.execCommand('toggleList', 'CL');
                },
            },
            {
                groupName: 'Basic blocks',
                title: this.options._t('Separator'),
                description: this.options._t('Insert an horizontal rule separator.'),
                fontawesome: 'fa-minus',
                callback: () => {
                    this.execCommand('insertHorizontalRule');
                },
            },
            {
                groupName: 'Basic blocks',
                title: this.options._t('Table'),
                description: this.options._t('Insert a table.'),
                fontawesome: 'fa-table',
                callback: () => {
                    this.commandbarTablePicker.show();
                },
            },
            {
                groupName: 'Basic blocks',
                title: this.options._t('Switch direction'),
                description: this.options._t('Switch the text\'s direction.'),
                fontawesome: 'fa-exchange',
                callback: () => {
                    this.execCommand('switchDirection');
                },
            },
        ];
        this.commandBar = new Powerbox({
            editable: this.editable,
            document: this.document,
            getContextFromParentRect: this.options.getContextFromParentRect,
            _t: this.options._t,
            onShow: () => {
                this.commandbarTablePicker.hide();
            },
            shouldActivate: () => !!this.options.getPowerboxElement(),
            onActivate: () => {
                this._beforeCommandbarStepIndex = this._historySteps.length - 1;
            },
            preValidate: () => {
                this._historyRevertUntil(this._beforeCommandbarStepIndex);
                this.historyStep(true);
                this._historyStepsStates.set(peek(this._historySteps).id, 'consumed');
                setTimeout(() => {
                    this.editable.focus();
                    getDeepRange(this.editable, { select: true });
                });
            },
            postValidate: () => {
                this.historyStep(true);
            },
            commands: [...mainCommands, ...(this.options.commands || [])],
        });
    }

    _historyRevertUntil (toStepIndex) {
        const lastStep = this._currentStep;
        this.historyRevert(lastStep);
        let stepIndex = this._historySteps.length - 1;
        while (stepIndex > toStepIndex) {
            const step = this._historySteps[stepIndex];
            const stepState = this._historyStepsStates.get(step.id);
            if (step.clientId === this._collabClientId && stepState !== 'consumed') {
                this.historyRevert(this._historySteps[stepIndex]);
                this._historyStepsStates.set(''+step.id, 'consumed');
            }
            stepIndex--;
        }
    }

    // TOOLBAR
    // =======

    toolbarHide() {
        this._updateToolbar(false);
    }
    toolbarShow() {
        this._updateToolbar(true);
    }
    /**
     * @private
     * @param {boolean} [show]
     */
    _updateToolbar(show) {
        if (!this.options.toolbar) return;
        if (!this.options.autohideToolbar && this.toolbar.style.visibility !== 'visible') {
            this.toolbar.style.visibility = 'visible';
        }

        const sel = this.document.getSelection();
        if (!sel.anchorNode) {
            show = false;
        }
        if (this.options.autohideToolbar) {
            if (show !== undefined && !this.isMobile) {
                this.toolbar.style.visibility = show ? 'visible' : 'hidden';
            }
            if (show === false) {
                return;
            }
        }
        const paragraphDropdownButton = this.toolbar.querySelector('#paragraphDropdownButton');
        for (const commandState of [
            'justifyLeft',
            'justifyRight',
            'justifyCenter',
            'justifyFull',
        ]) {
            const isStateTrue = this.document.queryCommandState(commandState);
            const button = this.toolbar.querySelector('#' + commandState);
            if (commandState.startsWith('justify')) {
                if (paragraphDropdownButton) {
                    button.classList.toggle('active', isStateTrue);
                    const direction = commandState.replace('justify', '').toLowerCase();
                    const newClass = `fa-align-${direction === 'full' ? 'justify' : direction}`;
                    paragraphDropdownButton.classList.toggle(newClass, isStateTrue);
                }
            } else if (button) {
                button.classList.toggle('active', isStateTrue);
            }
        }
        if (sel.rangeCount) {
            const closestStartContainer = closestElement(sel.getRangeAt(0).startContainer, '*');
            const selectionStartStyle = getComputedStyle(closestStartContainer);

            // queryCommandState does not take stylesheets into account
            for (const format of ['bold', 'italic', 'underline', 'strikeThrough', 'switchDirection']) {
                const formatButton = this.toolbar.querySelector(`#${format.toLowerCase()}`);
                if (formatButton) {
                    formatButton.classList.toggle('active', isSelectionFormat(this.editable, format));
                }
            }

            const fontSizeValue = this.toolbar.querySelector('#fontSizeCurrentValue');
            if (fontSizeValue) {
                fontSizeValue.textContent = /\d+/.exec(selectionStartStyle.fontSize).pop();
            }
            const table = getInSelection(this.document, 'table');
            const toolbarButton = this.toolbar.querySelector('.toolbar-edit-table');
            if (toolbarButton) {
                this.toolbar.querySelector('.toolbar-edit-table').style.display = table
                    ? 'block'
                    : 'none';
            }
        }
        this.updateColorpickerLabels();
        const listUIClasses = {UL: 'fa-list-ul', OL: 'fa-list-ol', CL: 'fa-tasks'};
        const block = closestBlock(sel.anchorNode);
        let activeLabel = undefined;
        for (const [style, tag, isList] of [
            ['paragraph', 'P', false],
            ['pre', 'PRE', false],
            ['heading1', 'H1', false],
            ['heading2', 'H2', false],
            ['heading3', 'H3', false],
            ['heading4', 'H4', false],
            ['heading5', 'H5', false],
            ['heading6', 'H6', false],
            ['blockquote', 'BLOCKQUOTE', false],
            ['unordered', 'UL', true],
            ['ordered', 'OL', true],
            ['checklist', 'CL', true],
        ]) {
            const button = this.toolbar.querySelector('#' + style);
            if (button && !block) {
                button.classList.toggle('active', false);
            } else if (button) {
                const isActive = isList
                    ? block.tagName === 'LI' && getListMode(block.parentElement) === tag
                    : block.tagName === tag;
                button.classList.toggle('active', isActive);

                if (!isList && isActive) {
                    activeLabel = button.textContent;
                }
            }
        }
        if (block) {
            const listMode = getListMode(block.parentElement);
            const listDropdownButton = this.toolbar.querySelector('#listDropdownButton');
            if (listDropdownButton) {
                if (listMode) {
                    listDropdownButton.classList.remove('fa-list-ul', 'fa-list-ol', 'fa-tasks');
                    listDropdownButton.classList.add(listUIClasses[listMode]);
                }
                listDropdownButton.closest('button').classList.toggle('active', block.tagName === 'LI');
            }
        }

        const styleSection = this.toolbar.querySelector('#style');
        if (styleSection) {
            if (!activeLabel) {
                // If no element from the text style dropdown was marked as active,
                // mark the paragraph one as active and use its label.
                const firstButtonEl = styleSection.querySelector('#paragraph');
                firstButtonEl.classList.add('active');
                activeLabel = firstButtonEl.textContent;
            }
            styleSection.querySelector('button span').textContent = activeLabel;
        }

        const linkNode = getInSelection(this.document, 'a');
        const linkButton = this.toolbar.querySelector('#createLink');
        linkButton && linkButton.classList.toggle('active', !!linkNode);
        const unlinkButton = this.toolbar.querySelector('#unlink');
        unlinkButton && unlinkButton.classList.toggle('d-none', !linkNode);
        const undoButton = this.toolbar.querySelector('#undo');
        undoButton && undoButton.classList.toggle('disabled', !this.historyCanUndo());
        const redoButton = this.toolbar.querySelector('#redo');
        redoButton && redoButton.classList.toggle('disabled', !this.historyCanRedo());
        if (this.options.autohideToolbar && !this.isMobile) {
            this._positionToolbar();
        }
    }
    updateToolbarPosition() {
        if (
            this.options.autohideToolbar &&
            !this.isMobile &&
            getComputedStyle(this.toolbar).visibility === 'visible'
        ) {
            this._positionToolbar();
        }
    }
    _positionToolbar() {
        const OFFSET = 10;
        let isBottom = false;
        this.toolbar.classList.toggle('toolbar-bottom', false);
        this.toolbar.style.maxWidth = window.innerWidth - OFFSET * 2 + 'px';
        const sel = this.document.getSelection();
        const range = sel.getRangeAt(0);
        const isSelForward =
            sel.anchorNode === range.startContainer && sel.anchorOffset === range.startOffset;
        const startRect = range.startContainer.getBoundingClientRect && range.startContainer.getBoundingClientRect();
        const selRect = range.getBoundingClientRect();
        // In some undetermined circumstance in chrome, the selection rect is
        // wrongly defined and result with all the values for x, y, width, and
        // height to be 0. In that case, use the rect of the startContainer if
        // possible.
        const isSelectionPotentiallyBugged = [selRect.x, selRect.y, selRect.width, selRect.height].every( x => x === 0 );
        const correctedSelectionRect = isSelectionPotentiallyBugged && startRect ? startRect : selRect;
        const toolbarWidth = this.toolbar.offsetWidth;
        const toolbarHeight = this.toolbar.offsetHeight;
        const editorRect = this.editable.getBoundingClientRect();
        const parentContextRect = this.options.getContextFromParentRect();
        const editorTopPos = Math.max(0, editorRect.top);
        const scrollX = this.document.defaultView.scrollX;
        const scrollY = this.document.defaultView.scrollY;

        // Get left position.
        let left = correctedSelectionRect.left + OFFSET;
        // Ensure the toolbar doesn't overflow the editor on the left.
        left = Math.max(OFFSET, left);
        // Ensure the toolbar doesn't overflow the editor on the right.
        left = Math.min(window.innerWidth - OFFSET - toolbarWidth, left);
        // Offset left to compensate for parent context position (eg. Iframe).
        left += parentContextRect.left;
        this.toolbar.style.left = scrollX + left + 'px';

        // Get top position.
        let top = correctedSelectionRect.top - toolbarHeight - OFFSET;
        // Ensure the toolbar doesn't overflow the editor on the top.
        if (top < editorTopPos) {
            // Position the toolbar below the selection.
            top = correctedSelectionRect.bottom + OFFSET;
            isBottom = true;
        }
        // Ensure the toolbar doesn't overflow the editor on the bottom.
        top = Math.min(window.innerHeight - OFFSET - toolbarHeight, top);
        // Offset top to compensate for parent context position (eg. Iframe).
        top += parentContextRect.top;
        this.toolbar.style.top = scrollY + top + 'px';

        // Position the arrow.
        let arrowLeftPos = (isSelForward && !isSelectionPotentiallyBugged ? correctedSelectionRect.right : correctedSelectionRect.left) - left - OFFSET;
        // Ensure the arrow doesn't overflow the toolbar on the left.
        arrowLeftPos = Math.max(OFFSET, arrowLeftPos);
        // Ensure the arrow doesn't overflow the toolbar on the right.
        arrowLeftPos = Math.min(toolbarWidth - OFFSET - 20, arrowLeftPos);
        this.toolbar.style.setProperty('--arrow-left-pos', arrowLeftPos + 'px');
        if (isBottom) {
            this.toolbar.classList.toggle('toolbar-bottom', true);
            this.toolbar.style.setProperty('--arrow-top-pos', -17 + 'px');
        } else {
            this.toolbar.style.setProperty('--arrow-top-pos', toolbarHeight - 3 + 'px');
        }
    }

    // PASTING / DROPPING

    /**
     * Prepare clipboard data (text/html) for safe pasting into the editor.
     *
     * @private
     * @param {string} clipboardData
     * @returns {string}
     */
    _prepareClipboardData(clipboardData) {
        const container = document.createElement('fake-container');
        container.innerHTML = clipboardData;

        for (const tableElement of container.querySelectorAll('table')) {
            tableElement.classList.add('table', 'table-bordered');
        }

        for (const child of [...container.childNodes]) {
            this._cleanForPaste(child);
        }
        // Force inline nodes at the root of the container into separate P
        // elements. This is a tradeoff to ensure some features that rely on
        // nodes having a parent (e.g. convert to list, title, etc.) can work
        // properly on such nodes without having to actually handle that
        // particular case in all of those functions. In fact, this case cannot
        // happen on a new document created using this editor, but will happen
        // instantly when editing a document that was created from Etherpad.
        const temporaryContainer = document.createElement('template');
        let temporaryP = document.createElement('p');
        for (const child of [...container.childNodes]) {
            if (isBlock(child)) {
                if (temporaryP.childNodes.length > 0) {
                    temporaryContainer.content.appendChild(temporaryP);
                    temporaryP = document.createElement('p');
                }
                temporaryContainer.content.appendChild(child);
            } else {
                temporaryP.appendChild(child);
            }

            if (temporaryP.childNodes.length > 0) {
                temporaryContainer.content.appendChild(temporaryP);
            }
        }
        return temporaryContainer.innerHTML;
    }
    /**
     * Clean a node for safely pasting. Cleaning an element involves unwrapping
     * its contents if it's an illegal (blacklisted or not whitelisted) element,
     * or removing its illegal attributes and classes.
     *
     * @param {Node} node
     */
    _cleanForPaste(node) {
        if (!this._isWhitelisted(node) || this._isBlacklisted(node)) {
            if (!node.matches || node.matches(CLIPBOARD_BLACKLISTS.remove.join(','))) {
                node.remove();
            } else {
                // Unwrap the illegal node's contents.
                for (const unwrappedNode of unwrapContents(node)) {
                    this._cleanForPaste(unwrappedNode);
                }
            }
        } else if (node.nodeType !== Node.TEXT_NODE) {
            // Remove all illegal attributes and classes from the node, then
            // clean its children.
            for (const attribute of [...node.attributes]) {
                // we kee some style on span to be able to paste text styled in the editor
                if (node.nodeName === 'SPAN' && attribute.name === 'style') {
                    const spanInlineStyles = attribute.value.split(';');
                    const allowedSpanInlineStyles = spanInlineStyles.filter(rawStyle => {
                        const [styleName, styleValue] = rawStyle.split(':');
                        const style = CLIPBOARD_WHITELISTS.spanStyle[styleName.trim()];
                        return style && !style.defaultValues.includes(styleValue.trim());
                    });
                    node.removeAttribute(attribute.name);
                    if (allowedSpanInlineStyles.length > 0) {
                        node.setAttribute(attribute.name, allowedSpanInlineStyles.join(';'));
                    } else {
                        for (const unwrappedNode of unwrapContents(node)) {
                            this._cleanForPaste(unwrappedNode);
                        }
                    }
                } else if (!this._isWhitelisted(attribute)) {
                    node.removeAttribute(attribute.name);
                }

            }
            for (const klass of [...node.classList]) {
                if (!this._isWhitelisted(klass)) {
                    node.classList.remove(klass);
                }
            }
            for (const child of [...node.childNodes]) {
                this._cleanForPaste(child);
            }
        }
    }
    /**
     * Return true if the given attribute, class or node is whitelisted for
     * pasting, false otherwise.
     *
     * @private
     * @param {Attr | string | Node} item
     * @returns {boolean}
     */
    _isWhitelisted(item) {
        if (item instanceof Attr) {
            return CLIPBOARD_WHITELISTS.attributes.includes(item.name);
        } else if (typeof item === 'string') {
            return CLIPBOARD_WHITELISTS.classes.some(okClass =>
                okClass instanceof RegExp ? okClass.test(item) : okClass === item,
            );
        } else {
            const allowedSpanStyles = Object.keys(CLIPBOARD_WHITELISTS.spanStyle).map(s => `span[style*="${s}"]`);
            return (
                item.nodeType === Node.TEXT_NODE ||
                (
                    item.matches &&
                    item.matches([...CLIPBOARD_WHITELISTS.nodes, ...allowedSpanStyles].join(','))
                )
            );
        }
    }
    /**
     * Return true if the given node is blacklisted for pasting, false
     * otherwise.
     *
     * @private
     * @param {Node} node
     * @returns {boolean}
     */
    _isBlacklisted(node) {
        return (
            node.nodeType !== Node.TEXT_NODE &&
            node.matches([].concat(...Object.values(CLIPBOARD_BLACKLISTS)).join(','))
        );
    }
    _safeSetAttribute(node, attributeName, attributeValue) {
        const parent = node.parentNode;
        const next = node.nextSibling;
        this.observerFlush();
        node.remove();
        this.observer.takeRecords();
        node.setAttribute(attributeName, attributeValue);
        this.observerFlush();
        DOMPurify.sanitize(node, { IN_PLACE: true });
        if (next) {
            next.before(node);
        } else if (parent) {
            parent.append(node);
        }
        this.observer.takeRecords();
    }

    //--------------------------------------------------------------------------
    // Handlers
    //--------------------------------------------------------------------------

    _onBeforeInput(ev) {
        this._lastBeforeInputType = ev.inputType;
    }

    /**
     * If backspace/delete input, rollback the operation and handle the
     * operation ourself. Needed for mobile, used for desktop for consistency.
     *
     * @private
     */
    _onInput(ev) {
        // Record the selection position that was computed on keydown or before
        // contentEditable execCommand (whatever preceded the 'input' event)
        this._recordHistorySelection(true);
        const selection = this._currentStep.selection;
        const { anchorNodeOid, anchorOffset, focusNodeOid, focusOffset } = selection || {};
        const wasCollapsed =
            !selection || (focusNodeOid === anchorNodeOid && focusOffset === anchorOffset);

        // Sometimes google chrome wrongly triggers an input event with `data`
        // being `null` on `deleteContentForward` `insertParagraph`. Luckily,
        // chrome provide the proper signal with the event `beforeinput`.
        const isChromeDeleteforward =
            ev.inputType === 'insertText' &&
            ev.data === null &&
            this._lastBeforeInputType === 'deleteContentForward';
        const isChromeInsertParagraph =
            ev.inputType === 'insertText' &&
            ev.data === null &&
            this._lastBeforeInputType === 'insertParagraph';
        if (this.keyboardType === KEYBOARD_TYPES.PHYSICAL || !wasCollapsed) {
            if (ev.inputType === 'deleteContentBackward') {
                this._compositionStep();
                this.historyRollback();
                ev.preventDefault();
                this._applyCommand('oDeleteBackward');
            } else if (ev.inputType === 'deleteContentForward' || isChromeDeleteforward) {
                this._compositionStep();
                this.historyRollback();
                ev.preventDefault();
                this._applyCommand('oDeleteForward');
            } else if (ev.inputType === 'insertParagraph' || isChromeInsertParagraph) {
                this._compositionStep();
                this.historyRollback();
                ev.preventDefault();
                if (this._applyCommand('oEnter') === UNBREAKABLE_ROLLBACK_CODE) {
                    const brs = this._applyCommand('oShiftEnter');
                    const anchor = brs[0].parentElement;
                    if (anchor.nodeName === 'A') {
                        if (brs.includes(anchor.firstChild)) {
                            brs.forEach(br => anchor.before(br));
                            setSelection(...rightPos(brs[brs.length - 1]));
                            this.historyStep();
                        } else if (brs.includes(anchor.lastChild)) {
                            brs.forEach(br => anchor.after(br));
                            setSelection(...rightPos(brs[0]));
                            this.historyStep();
                        }
                    }
                }
            } else if (['insertText', 'insertCompositionText'].includes(ev.inputType)) {
                // insertCompositionText, courtesy of Samsung keyboard.
                const selection = this.document.getSelection();
                // Detect that text was selected and change behavior only if it is the case,
                // since it is the only text insertion case that may cause problems.
                const wasTextSelected = anchorNodeOid !== focusNodeOid || anchorOffset !== focusOffset;
                // Unit tests events are not trusted by the browser,
                // the insertText has to be done manualy.
                const isUnitTests = !ev.isTrusted && this.testMode;
                // we cannot trust the browser to keep the selection inside empty tags.
                const latestSelectionInsideEmptyTag = this._isLatestComputedSelectionInsideEmptyInlineTag();
                if (wasTextSelected || isUnitTests || latestSelectionInsideEmptyTag) {
                    ev.preventDefault();
                    if (!isUnitTests) {
                        // First we need to undo the character inserted by the browser.
                        // Since the unit test Event is not trusted by the browser, we don't
                        // need to undo the char during the unit tests.
                        // @see https://developer.mozilla.org/en-US/docs/Web/API/Event/isTrusted
                        this._applyRawCommand('oDeleteBackward');
                    }
                    if (latestSelectionInsideEmptyTag) {
                        // Restore the selection inside the empty Element.
                        const selectionBackup = this._latestComputedSelection;
                        setSelection(selectionBackup.anchorNode, selectionBackup.anchorOffset);
                    }
                    insertText(selection, ev.data);
                    selection.collapseToEnd();
                }
                // Check for url after user insert a space so we won't transform an incomplete url.
                if (
                    ev.data &&
                    ev.data === ' ' &&
                    selection &&
                    selection.anchorNode &&
                    !closestElement(selection.anchorNode).closest('a') &&
                    selection.anchorNode.nodeType === Node.TEXT_NODE &&
                    (!this.commandBar._active ||
                        this.commandBar._currentOpenOptions.closeOnSpace !== true)
                ) {
                    const textSliced = selection.anchorNode.textContent.slice(0, selection.anchorOffset);
                    const textNodeSplitted = textSliced.split(/\s/);

                    // Remove added space
                    textNodeSplitted.pop();
                    const potentialUrl = textNodeSplitted.pop();
                    const lastWordMatch = potentialUrl.match(URL_REGEX_WITH_INFOS);

                    if (lastWordMatch) {
                        const matches = getUrlsInfosInString(textSliced);
                        const match = matches[matches.length - 1];
                        this._createLinkWithUrlInTextNode(
                            selection.anchorNode,
                            match.url,
                            match.index,
                            match.length,
                        );
                    }
                }
                this.historyStep();
            } else if (ev.inputType === 'insertLineBreak') {
                this._compositionStep();
                this.historyRollback();
                ev.preventDefault();
                this._applyCommand('oShiftEnter');
            } else {
                this.historyStep();
            }
        } else if (ev.inputType === 'insertCompositionText') {
            this._fromCompositionText = true;
        }
    }

    /**
     * @private
     */
    _onKeyDown(ev) {
        this.keyboardType =
            ev.key === 'Unidentified' ? KEYBOARD_TYPES.VIRTUAL : KEYBOARD_TYPES.PHYSICAL;
        // If the pressed key has a printed representation, the returned value
        // is a non-empty Unicode character string containing the printable
        // representation of the key. In this case, call `deleteRange` before
        // inserting the printed representation of the character.
        if (/^.$/u.test(ev.key) && !ev.ctrlKey && !ev.metaKey) {
            const selection = this.document.getSelection();
            if (selection && !selection.isCollapsed) {
                this.deleteRange(selection);
            }
        }
        if (ev.key === 'Backspace' && !ev.ctrlKey && !ev.metaKey) {
            // backspace
            // We need to hijack it because firefox doesn't trigger a
            // deleteBackward input event with a collapsed selection in front of
            // a contentEditable="false" (eg: font awesome).
            const selection = this.document.getSelection();
            if (selection.isCollapsed) {
                ev.preventDefault();
                this._applyCommand('oDeleteBackward');
            }
        } else if (ev.key === 'Tab') {
            // Tab
            const sel = this.document.getSelection();
            const closestTag = (closestElement(sel.anchorNode, 'li, table', true) || {}).tagName;

            if (closestTag === 'LI') {
                this._applyCommand('indentList', ev.shiftKey ? 'outdent' : 'indent');
            } else if (closestTag === 'TABLE') {
                this._onTabulationInTable(ev);
            } else if (!ev.shiftKey) {
                this.execCommand('insertText', '\u00A0 \u00A0\u00A0');
            }
            ev.preventDefault();
            ev.stopPropagation();
        } else if (IS_KEYBOARD_EVENT_UNDO(ev)) {
            // Ctrl-Z
            ev.preventDefault();
            ev.stopPropagation();
            this.historyUndo();
        } else if (IS_KEYBOARD_EVENT_REDO(ev)) {
            // Ctrl-Y
            ev.preventDefault();
            ev.stopPropagation();
            this.historyRedo();
        } else if (IS_KEYBOARD_EVENT_BOLD(ev)) {
            // Ctrl-B
            ev.preventDefault();
            ev.stopPropagation();
            this.execCommand('bold');
        } else if (IS_KEYBOARD_EVENT_ITALIC(ev)) {
            // Ctrl-I
            ev.preventDefault();
            ev.stopPropagation();
            this.execCommand('italic');
        } else if (IS_KEYBOARD_EVENT_UNDERLINE(ev)) {
            // Ctrl-U
            ev.preventDefault();
            ev.stopPropagation();
            this.execCommand('underline');
        } else if (IS_KEYBOARD_EVENT_STRIKETHROUGH(ev)) {
            // Ctrl-5 / Ctrl-shift-(
            ev.preventDefault();
            ev.stopPropagation();
            this.execCommand('strikeThrough');
        } else if (IS_KEYBOARD_EVENT_LEFT_ARROW(ev)) {
            getDeepRange(this.editable);
            const selection = this.document.getSelection();
            // Find previous character.
            let { focusNode, focusOffset } = selection;
            let previousCharacter = focusOffset > 0 && focusNode.textContent[focusOffset - 1];
            if (!previousCharacter) {
                focusNode = previousLeaf(focusNode);
                focusOffset = nodeSize(focusNode);
                previousCharacter = focusNode.textContent[focusOffset - 1];
            }
            // Move selection if previous character is zero-width space
            if (previousCharacter === '\u200B') {
                focusOffset -= 1;
                while (focusNode && (focusOffset < 0 || !focusNode.textContent[focusOffset])) {
                    focusNode = nextLeaf(focusNode);
                    focusOffset = focusNode && nodeSize(focusNode);
                }
                const startContainer = ev.shiftKey ? selection.anchorNode : focusNode;
                const startOffset = ev.shiftKey ? selection.anchorOffset : focusOffset;
                setSelection(startContainer, startOffset, focusNode, focusOffset);
            }
        } else if (IS_KEYBOARD_EVENT_RIGHT_ARROW(ev)) {
            getDeepRange(this.editable);
            const selection = this.document.getSelection();
            // Find next character.
            let { focusNode, focusOffset } = selection;
            let nextCharacter = focusNode.textContent[focusOffset];
            if (!nextCharacter) {
                focusNode = nextLeaf(focusNode);
                focusOffset = 0;
                nextCharacter = focusNode.textContent[focusOffset];
            }
            // Move selection if next character is zero-width space
            if (nextCharacter === '\u200B') {
                focusOffset += 1;
                while (focusNode && !focusNode.textContent[focusOffset]) {
                    focusNode = nextLeaf(focusNode);
                    focusOffset = 0;
                }
                const startContainer = ev.shiftKey ? selection.anchorNode : focusNode;
                const startOffset = ev.shiftKey ? selection.anchorOffset : focusOffset;
                setSelection(startContainer, startOffset, focusNode, focusOffset);
            }
        }
    }
    /**
     * @private
     */
    _onSelectionChange() {
        // Compute the current selection on selectionchange but do not record it. Leave
        // that to the command execution or the 'input' event handler.
        this._computeHistorySelection();

        const selection = this.document.getSelection();
<<<<<<< HEAD
        this._updateToolbar(this._isSelectionInEditable(selection));
=======
        this._updateToolbar(!selection.isCollapsed && this.isSelectionInEditable(selection));
>>>>>>> 4d11cb0e

        if (this._currentMouseState === 'mouseup') {
            this._fixFontAwesomeSelection();
        }
        if (
            selection.rangeCount &&
            selection.getRangeAt(0) &&
            this.options.onCollaborativeSelectionChange
        ) {
            this.options.onCollaborativeSelectionChange(this.getCurrentCollaborativeSelection());
        }
    }

    /**
     * Returns true if the current selection is inside the editable.
     *
<<<<<<< HEAD
=======
     * @param {Object} [selection]
     * @returns {boolean}
     */
    isSelectionInEditable(selection) {
        selection = selection || this.document.getSelection()
        return selection && selection.anchorNode && this.editable.contains(selection.anchorNode) &&
            this.editable.contains(selection.focusNode);
    }

    /**
     * @private
     */
    _compositionStep() {
        if (this._fromCompositionText) {
            this._fromCompositionText = false;
            this.sanitize();
            this.historyStep();
        }
    }

    /**
     * Returns true if the current selection content is only one ZWS
     *
>>>>>>> 4d11cb0e
     * @private
     * @param {Object} selection
     * @returns {boolean}
     */
<<<<<<< HEAD
    _isSelectionInEditable(selection) {
        return !selection.isCollapsed &&
            this.editable.contains(selection.anchorNode) &&
            this.editable.contains(selection.focusNode);
    }
=======
    _isSelectionOnlyZws(selection) {
        let range = selection.getRangeAt(0);
        if (selection.isCollapsed || !range) {
            return false;
        }
        return range.cloneContents().textContent === '\u200B';
    }

>>>>>>> 4d11cb0e
    getCurrentCollaborativeSelection() {
        const selection = this._latestComputedSelection || this._computeHistorySelection();
        if (!selection) return;
        return Object.assign({
            selection: serializeSelection(selection),
            color: this._collabSelectionColor,
            clientId: this._collabClientId,
        });
    }

    clean() {
        this.observerUnactive();
        for (const hint of this.editable.querySelectorAll('.oe-hint')) {
            hint.classList.remove('oe-hint', 'oe-command-temporary-hint');
            if (hint.classList.length === 0) {
                hint.removeAttribute('class');
            }
            hint.removeAttribute('placeholder');
        }
        this.cleanForSave();
        this.observerActive();
    }
<<<<<<< HEAD
    cleanForSave(element = this.editable) {
        this._pluginCall('cleanForSave', [element]);
=======

    /**
     * initialise the provided element to be ready for edition
     *
     */
    initElementForEdition(element = this.editable) {
        // Detect if the editable base element contain orphan inline nodes. If
        // so we transform the base element HTML to put those orphans inside
        // `<p>` containers.
        const orphanInlineChildNodes = [...element.childNodes].find(
            (n) => !isBlock(n) && (n.nodeType === Node.ELEMENT_NODE || n.textContent.trim() !== "")
        );
        if (orphanInlineChildNodes) {
            const childNodes = [...element.childNodes];
            const tempEl = document.createElement('temp-container');
            let currentP = document.createElement('p');
            currentP.style.marginBottom = '0';
            do {
                const node = childNodes.shift();
                const nodeIsBlock = isBlock(node);
                const nodeIsBR = node.nodeName === 'BR';
                // Append to the P unless child is block or an unneeded BR.
                if (!(nodeIsBlock || (nodeIsBR && currentP.childNodes.length))) {
                    currentP.append(node);
                }
                // Break paragraphs on blocks and BR.
                if (nodeIsBlock || nodeIsBR || childNodes.length === 0) {
                    // Ensure we don't add an empty P or a P containing only
                    // formating spaces that should not be visible.
                    if (currentP.childNodes.length && currentP.innerHTML.trim() !== '') {
                        tempEl.append(currentP);
                    }
                    currentP = currentP.cloneNode();
                    // Append block children directly to the template.
                    if (nodeIsBlock) {
                        tempEl.append(node);
                    }
                }
            } while (childNodes.length)
            element.replaceChildren(...tempEl.childNodes);
        }

        // Flag elements with forced contenteditable=false.
        // We need the flag to be able to leave the contentEditable
        // at the end of the edition (see cleanForSave())
        for (const el of element.querySelectorAll('[contenteditable="false"]')) {
            el.setAttribute('oe-keep-contenteditable', '');
        }
    }

    cleanForSave(element = this.editable) {
        sanitize(element);

        this._pluginCall('cleanForSave', [element]);
        // Clean the remaining ZeroWidthspaces added by the `fillEmpty` function
        // ( contain "oe-zws-empty-inline" attr)
        // If the element contain more than just a ZWS,
        // we remove it and clean the attribute.
        // If the element have a class,
        // we only remove the attribute to ensure we don't break some style.
        // Otherwise we remove the entire inline element.
        for (const emptyElement of element.querySelectorAll('[oe-zws-empty-inline]')) {
            if (emptyElement.textContent.length === 1 && emptyElement.textContent.includes('\u200B')) {
                if (emptyElement.classList.length > 0) {
                    emptyElement.removeAttribute('oe-zws-empty-inline');
                } else {
                    emptyElement.remove();
                }
            } else {
                emptyElement.textContent = emptyElement.textContent.replace('\u200B', '');
                emptyElement.removeAttribute('oe-zws-empty-inline');
            }
        }
        // Remove contenteditable=false on elements
        for (const el of element.querySelectorAll('[contenteditable="false"]')) {
            if (!el.hasAttribute('oe-keep-contenteditable')) {
                el.removeAttribute('contenteditable');
            }
        }
        // Remove oe-keep-contenteditable on elements
        for (const el of element.querySelectorAll('[oe-keep-contenteditable]')) {
            el.removeAttribute('oe-keep-contenteditable');
        }

        // Remove Zero Width Spzces on Font awesome elements
        const faSelector = 'i.fa,span.fa,i.fab,span.fab,i.fad,span.fad,i.far,span.far';
        for (const el of element.querySelectorAll(faSelector)) {
            el.textContent = el.textContent.replace('\u200B', '');
        }

>>>>>>> 4d11cb0e
    }
    /**
     * Handle the hint preview for the commandbar.
     * @private
     */
    _handleCommandHint() {
        const selectors = {
            BLOCKQUOTE: 'Empty quote',
            H1: 'Heading 1',
            H2: 'Heading 2',
            H3: 'Heading 3',
            H4: 'Heading 4',
            H5: 'Heading 5',
            H6: 'Heading 6',
            'UL LI': 'List',
            'OL LI': 'List',
            'CL LI': 'To-do',
        };

        for (const hint of this.editable.querySelectorAll('.oe-hint')) {
            if (hint.classList.contains('oe-command-temporary-hint') || !isEmptyBlock(hint)) {
                this.observerUnactive();
                hint.classList.remove('oe-hint', 'oe-command-temporary-hint');
                if (hint.classList.length === 0) {
                    hint.removeAttribute('class');
                }
                hint.removeAttribute('placeholder');
                this.observerActive();
            }
        }

        if (this.options.showEmptyElementHint) {
            for (const [selector, text] of Object.entries(selectors)) {
                for (const el of this.editable.querySelectorAll(selector)) {
                    if (!this.options.isHintBlacklisted(el)) {
                        this._makeHint(el, text);
                    }
                }
            }
        }

        const block = this.options.getPowerboxElement();
        if (block) {
            this._makeHint(block, this.options._t('Type "/" for commands'), true);
        }

        // placeholder hint
        if (this.editable.textContent === '' && this.options.placeholder) {
            this._makeHint(this.editable.firstChild, this.options.placeholder, true);
        }
    }
    _makeHint(block, text, temporary = false) {
        const content = block && block.innerHTML.trim();
        if (
            block &&
            (content === '' || content === '<br>') &&
            ancestors(block, this.editable).includes(this.editable)
        ) {
            this.observerUnactive();
            block.setAttribute('placeholder', text);
            block.classList.add('oe-hint');
            if (temporary) {
                block.classList.add('oe-command-temporary-hint');
            }
            this.observerActive();
        }
    }

    _fixSelectionOnContenteditableFalse() {
        // When the browser set the selection inside a node that is
        // contenteditable=false, it breaks the edition upon keystroke. Move the
        // selection so that it remain in an editable area. An example of this
        // case happend when the selection goes into a fontawesome node.

        const selection = this.document.getSelection();
        if (!selection.rangeCount) {
            return;
        }
        const range = selection.getRangeAt(0);
        const newRange = range.cloneRange();
        const startContainer = closestElement(range.startContainer);
        const endContainer = closestElement(range.endContainer);

        /**
         * Get last not editable node if the `node` is within `root` and is a
         * non editable node.
         *
         * Otherwise return `undefined`.
         *
         * Example:
         *
         * ```html
         * <div class="root" contenteditable="true">
         *     <div class="A">
         *         <div class="B" contenteditable="false">
         *             <div class="C">
         *             </div>
         *         </div>
         *     </div>
         * </div>
         * ```
         *
         * ```js
         * _getLastNotEditableAncestorOfNotEditable(document.querySelector(".C")) // return "B"
         * ```
         */
        function _getLastNotEditableAncestorOfNotEditable(node, root) {
            let currentNode = node;
            let lastEditable;
            if (!ancestors(node, root).includes(root)) {
                return;
            }
            while (currentNode && currentNode !== root) {
                if (currentNode.isContentEditable) {
                    return lastEditable;
                } else if (currentNode.isContentEditable === false) {
                    // By checking that the node is contentEditable === false,
                    // we ensure at the same time that the currentNode is a
                    // HTMLElement.
                    lastEditable = currentNode;
                }
                currentNode = currentNode.parentElement;
            }
            return lastEditable;
        }

        const startContainerNotEditable = _getLastNotEditableAncestorOfNotEditable(
            startContainer,
            this.editable,
        );
        const endContainerNotEditable = _getLastNotEditableAncestorOfNotEditable(
            endContainer,
            this.editable,
        );
        const bothNotEditable = startContainerNotEditable && endContainerNotEditable;

        if (startContainerNotEditable) {
            if (startContainerNotEditable.previousSibling) {
                newRange.setStart(
                    startContainerNotEditable.previousSibling,
                    startContainerNotEditable.previousSibling.length,
                );
                if (bothNotEditable) {
                    newRange.setEnd(
                        startContainerNotEditable.previousSibling,
                        startContainerNotEditable.previousSibling.length,
                    );
                }
            } else {
                newRange.setStart(startContainerNotEditable.parentElement, 0);
                if (bothNotEditable) {
                    newRange.setEnd(startContainerNotEditable.parentElement, 0);
                }
            }
        }
        if (!bothNotEditable && endContainerNotEditable) {
            if (endContainerNotEditable.nextSibling) {
                newRange.setEnd(endContainerNotEditable.nextSibling, 0);
            } else {
                newRange.setEnd(...endPos(endContainerNotEditable.parentElement));
            }
        }
        if (startContainerNotEditable || endContainerNotEditable) {
            selection.removeAllRanges();
            selection.addRange(newRange);
        }
    }

    _onMouseup(ev) {
        this._currentMouseState = ev.type;

        this._fixFontAwesomeSelection();

        this._fixSelectionOnContenteditableFalse();
    }

    _onMouseDown(ev) {
        this._currentMouseState = ev.type;

        // When selecting all the text within a link then triggering delete or
        // inserting a character, the cursor and insertion is outside the link.
        // To avoid this problem, we make all editable zone become uneditable
        // except the link. Then when cliking outside the link, reset the
        // editable zones.
        const link = closestElement(ev.target, 'a');
        this.resetContenteditableLink();
        this._activateContenteditable();
        if (
            link && link.isContentEditable &&
            !link.querySelector('div') &&
            !closestElement(ev.target, '.o_not_editable')
        ) {
            this.setContenteditableLink(link);
        }
        // Ignore any changes that might have happened before this point.
        this.observer.takeRecords();

        const node = ev.target;
        // handle checkbox lists
        if (node.tagName == 'LI' && getListMode(node.parentElement) == 'CL') {
            const beforStyle = window.getComputedStyle(node, ':before');
            const style1 = {
                left: parseInt(beforStyle.getPropertyValue('left'), 10),
                top: parseInt(beforStyle.getPropertyValue('top'), 10),
            }
            style1.right = style1.left + parseInt(beforStyle.getPropertyValue('width'), 10);
            style1.bottom = style1.top + parseInt(beforStyle.getPropertyValue('height'), 10);

            const isMouseInsideCheckboxBox =
                ev.offsetX >= style1.left &&
                ev.offsetX <= style1.right &&
                ev.offsetY >= style1.top &&
                ev.offsetY <= style1.bottom;

            if (isMouseInsideCheckboxBox) {
                toggleClass(node, 'o_checked');
                ev.preventDefault();
                this.historyStep();
            }
        }
    }

    _onDocumentKeydown(ev) {
        const canUndoRedo = !['INPUT', 'TEXTAREA'].includes(this.document.activeElement.tagName);

        if (this.options.controlHistoryFromDocument && canUndoRedo) {
            if (IS_KEYBOARD_EVENT_UNDO(ev) && canUndoRedo) {
                ev.preventDefault();
                this.historyUndo();
            } else if (IS_KEYBOARD_EVENT_REDO(ev) && canUndoRedo) {
                ev.preventDefault();
                this.historyRedo();
            }
        } else {
            if (IS_KEYBOARD_EVENT_REDO(ev) || IS_KEYBOARD_EVENT_UNDO(ev)) {
                this._onKeyupResetContenteditableNodes.push(
                    ...this.editable.querySelectorAll('[contenteditable=true]'),
                );
                if (this.editable.getAttribute('contenteditable') === 'true') {
                    this._onKeyupResetContenteditableNodes.push(this.editable);
                }

                for (const node of this._onKeyupResetContenteditableNodes) {
                    this.automaticStepSkipStack();
                    node.setAttribute('contenteditable', false);
                }
            }
        }
    }

    _onDocumentKeyup() {
        if (this._onKeyupResetContenteditableNodes.length) {
            for (const node of this._onKeyupResetContenteditableNodes) {
                this.automaticStepSkipStack();
                node.setAttribute('contenteditable', true);
            }
            this._onKeyupResetContenteditableNodes = [];
        }
        this._fixSelectionOnContenteditableFalse();
    }

    _onDoumentMousedown(event) {
        if (this.toolbar && !ancestors(event.target, this.editable).includes(this.toolbar)) {
            this.toolbar.style.pointerEvents = 'none';
        }
    }

    _onDoumentMouseup() {
        if (this.toolbar) {
            this.toolbar.style.pointerEvents = 'auto';
        }
    }

    /**
     * Create a Link in the node text based on the given data
     *
     * @param {Node} textNode
     * @param {String} url
     * @param {int} index
     * @param {int} length
     */
    _createLinkWithUrlInTextNode(textNode, url, index, length) {
        const link = this.document.createElement('a');
        link.setAttribute('href', url);
        for (const [param, value] of Object.entries(this.options.defaultLinkAttributes)) {
            link.setAttribute(param, `${value}`);
        }
        const range = this.document.createRange();
        range.setStart(textNode, index);
        range.setEnd(textNode, index + length);
        link.appendChild(range.extractContents());
        range.insertNode(link);
    }

    /**
     * Add images inside the editable at the current selection.
     *
     * @param {File[]} imageFiles
     */
    addImagesFiles(imageFiles) {
        for (const imageFile of imageFiles) {
            const imageNode = document.createElement('img');
            imageNode.dataset.fileName = imageFile.name;
            getImageUrl(imageFile).then((url)=> {
                imageNode.src = url;
                this.execCommand('insertHTML', imageNode.outerHTML);
            });
        }
    }
    /**
     * Handle safe pasting of html or plain text into the editor.
     */
    _onPaste(ev) {
        ev.preventDefault();
        const sel = this.document.getSelection();
        const files = getImageFiles(ev.clipboardData);
        const clipboardHtml = ev.clipboardData.getData('text/html');
        if (files.length) {
            this.addImagesFiles(files);
        } else if (clipboardHtml) {
            this.execCommand('insertHTML', this._prepareClipboardData(clipboardHtml));
        } else {
            const text = ev.clipboardData.getData('text/plain');
            const splitAroundUrl = text.split(URL_REGEX);
            const linkAttributes = this.options.defaultLinkAttributes || {};
            const selectionIsInsideALink = !!closestElement(sel.anchorNode, 'a');

            this.historyPauseSteps("_onPaste");
            for (let i = 0; i < splitAroundUrl.length; i++) {
                const url = /^https?:\/\//gi.test(splitAroundUrl[i])
                    ? splitAroundUrl[i]
                    : 'https://' + splitAroundUrl[i];
                const youtubeUrl = YOUTUBE_URL_GET_VIDEO_ID.exec(url);
                const urlFileExtention = url.split('.').pop();
                const isImageUrl = ['jpg', 'jpeg', 'png', 'gif'].includes(urlFileExtention.toLowerCase());
                // Even indexes will always be plain text, and odd indexes will always be URL.
                // only allow images emebed inside an existing link. No other url or video embed.
                if (i % 2 && (isImageUrl || !selectionIsInsideALink)) {
                    const baseEmbedCommand = [
                        {
                            groupName: 'paste',
                            title: 'Paste as URL',
                            description: 'Create an URL.',
                            fontawesome: 'fa-link',
                            callback: () => {
                                this.historyUndo();
                                const link = document.createElement('A');
                                link.setAttribute('href', url);
                                for (const attribute in linkAttributes) {
                                    link.setAttribute(attribute, linkAttributes[attribute]);
                                }
                                link.innerText = splitAroundUrl[i];
                                const sel = this.document.getSelection();
                                if (!sel.isCollapsed) {
                                    this.deleteRange(sel);
                                }
                                if (sel.rangeCount) {
                                    sel.getRangeAt(0).insertNode(link);
                                    sel.collapseToEnd();
                                }
                            },
                        },
                        {
                            groupName: 'paste',
                            title: 'Paste as text',
                            description: 'Simple text paste.',
                            fontawesome: 'fa-font',
                            callback: () => {},
                        },
                    ];

                    const execCommandAtStepIndex = (index, callback) => {
                        this._historyRevertUntil(index);
                        this.historyStep(true);
                        this._historyStepsStates.set(peek(this._historySteps).id, 'consumed');

                        callback();

                        this.historyStep(true);
                    };

                    if (isImageUrl) {
                        const stepIndexBeforeInsert = this._historySteps.length - 1;
                        this.execCommand('insertText', splitAroundUrl[i]);
                        this.commandBar.open({
                            commands: [
                                {
                                    groupName: 'Embed',
                                    title: 'Embed Image',
                                    description: 'Embed the image in the document.',
                                    fontawesome: 'fa-image',
                                    shouldPreValidate: () => false,
                                    callback: () => {
                                        execCommandAtStepIndex(stepIndexBeforeInsert, () => {
                                            const img = document.createElement('IMG');
                                            img.setAttribute('src', url);
                                            const sel = this.document.getSelection();
                                            if (!sel.isCollapsed) {
                                                this.deleteRange(sel);
                                            }
                                            if (sel.rangeCount) {
                                                sel.getRangeAt(0).insertNode(img);
                                                sel.collapseToEnd();
                                            }
                                        });
                                    },
                                },
                            ].concat(baseEmbedCommand),
                        });
                    } else if (this.options.allowCommandVideo && youtubeUrl) {
                        const stepIndexBeforeInsert = this._historySteps.length - 1;
                        this.execCommand('insertText', splitAroundUrl[i]);
                        this.commandBar.open({
                            commands: [
                                {
                                    groupName: 'Embed',
                                    title: 'Embed Youtube Video',
                                    description: 'Embed the youtube video in the document.',
                                    fontawesome: 'fa-youtube-play',
                                    shouldPreValidate: () => false,
                                    callback: () => {
                                        execCommandAtStepIndex(stepIndexBeforeInsert, () => {
                                            let videoElement;
                                            if (this.options.getYoutubeVideoElement) {
                                                videoElement = this.options.getYoutubeVideoElement(youtubeUrl[0]);
                                            } else {
                                                videoElement = document.createElement('iframe');
                                                videoElement.setAttribute('width', '560');
                                                videoElement.setAttribute('height', '315');
                                                videoElement.setAttribute(
                                                    'src',
                                                    `https://www.youtube.com/embed/${youtubeUrl[1]}`,
                                                );
                                                videoElement.setAttribute('title', 'YouTube video player');
                                                videoElement.setAttribute('frameborder', '0');
                                                videoElement.setAttribute(
                                                    'allow',
                                                    'accelerometer; autoplay; clipboard-write; encrypted-media; gyroscope; picture-in-picture',
                                                );
                                                videoElement.setAttribute('allowfullscreen', '1');
                                            }
                                            const sel = this.document.getSelection();
                                            if (!sel.isCollapsed) {
                                                this.deleteRange(sel);
                                            }
                                            if (sel.rangeCount) {
                                                sel.getRangeAt(0).insertNode(videoElement);
                                                sel.collapseToEnd();
                                            }
                                        });
                                    },
                                },
                            ].concat(baseEmbedCommand),
                        });
                    } else {
                        const link = document.createElement('A');
                        link.setAttribute('href', url);
                        for (const attribute in linkAttributes) {
                            link.setAttribute(attribute, linkAttributes[attribute]);
                        }
                        link.innerText = splitAroundUrl[i];
                        const sel = this.document.getSelection();
                        if (!sel.isCollapsed) {
                            this.deleteRange(sel);
                        }
                        if (sel.rangeCount) {
                            sel.getRangeAt(0).insertNode(link);
                            sel.collapseToEnd();
                        }
                    }
                } else if (splitAroundUrl[i] !== '') {
                    const textFragments = splitAroundUrl[i].split(/\r?\n/);
                    let textIndex = 1;
                    for (const textFragment of textFragments) {
                        this.execCommand('insertText', textFragment);
                        if (textIndex < textFragments.length) {
                            this._applyCommand('oShiftEnter');
                        }
                        textIndex++;
                    }
                }
            }
            this.historyUnpauseSteps("_onPaste");
            this.historyStep();
        }
    }
    /**
     * Handle safe dropping of html into the editor.
     */
    _onDrop(ev) {
        ev.preventDefault();

        const imageFiles = getImageFiles(ev.dataTransfer);
        if (imageFiles.length) {
            this.addImagesFiles(imageFiles);
            return;
        }

        const sel = this.document.getSelection();
        let isInEditor = false;
        let ancestor = sel.anchorNode;
        while (ancestor && !isInEditor) {
            if (ancestor === this.editable) {
                isInEditor = true;
            }
            ancestor = ancestor.parentNode;
        }
        const transferItem = [...(ev.originalEvent || ev).dataTransfer.items].find(
            item => item.type === 'text/html',
        );
        if (transferItem) {
            transferItem.getAsString(pastedText => {
                if (isInEditor && !sel.isCollapsed) {
                    this.deleteRange(sel);
                }
                if (this.document.caretPositionFromPoint) {
                    const range = this.document.caretPositionFromPoint(ev.clientX, ev.clientY);
                    setSelection(range.offsetNode, range.offset);
                } else if (this.document.caretRangeFromPoint) {
                    const range = this.document.caretRangeFromPoint(ev.clientX, ev.clientY);
                    setSelection(range.startContainer, range.startOffset);
                }
                this.execCommand('insertHTML', this._prepareClipboardData(pastedText));
            });
        }
        this.historyStep();
    }

    _onTabulationInTable(ev) {
        const sel = this.document.getSelection();
        const closestTable = closestElement(sel.anchorNode, 'table');
        if (!closestTable) {
            return;
        }
        const closestTd = closestElement(sel.anchorNode, 'td');
        const tds = [...closestTable.querySelectorAll('td')];
        const direction = ev.shiftKey ? DIRECTIONS.LEFT : DIRECTIONS.RIGHT;
        const cursorDestination =
            tds[tds.findIndex(td => closestTd === td) + (direction === DIRECTIONS.LEFT ? -1 : 1)];
        if (cursorDestination) {
            setSelection(...startPos(cursorDestination), ...endPos(cursorDestination), true);
        } else if (direction === DIRECTIONS.RIGHT) {
            this.execCommand('addRowBelow');
            this._onTabulationInTable(ev);
        }
    }

    /**
     * Fix the current selection range in case the range start or end inside a fontAwesome node
     */
    _fixFontAwesomeSelection() {
        const selection = this.document.getSelection();
        if (
            selection.isCollapsed ||
            (selection.anchorNode &&
                !ancestors(selection.anchorNode, this.editable).includes(this.editable))
        )
            return;
        let shouldUpdateSelection = false;
        const fixedSelection = {
            anchorNode: selection.anchorNode,
            anchorOffset: selection.anchorOffset,
            focusNode: selection.focusNode,
            focusOffset: selection.focusOffset,
        };
        const selectionDirection = getCursorDirection(
            selection.anchorNode,
            selection.anchorOffset,
            selection.focusNode,
            selection.focusOffset,
        );
        // check and fix anchor node
        const closestAnchorNodeEl = closestElement(selection.anchorNode);
        if (isFontAwesome(closestAnchorNodeEl)) {
            shouldUpdateSelection = true;
            fixedSelection.anchorNode =
                selectionDirection === DIRECTIONS.RIGHT
                    ? closestAnchorNodeEl.previousSibling
                    : closestAnchorNodeEl.nextSibling;
            if (fixedSelection.anchorNode) {
                fixedSelection.anchorOffset =
                    selectionDirection === DIRECTIONS.RIGHT ? fixedSelection.anchorNode.length : 0;
            } else {
                fixedSelection.anchorNode = closestAnchorNodeEl.parentElement;
                fixedSelection.anchorOffset = 0;
            }
        }
        // check and fix focus node
        const closestFocusNodeEl = closestElement(selection.focusNode);
        if (isFontAwesome(closestFocusNodeEl)) {
            shouldUpdateSelection = true;
            fixedSelection.focusNode =
                selectionDirection === DIRECTIONS.RIGHT
                    ? closestFocusNodeEl.nextSibling
                    : closestFocusNodeEl.previousSibling;
            if (fixedSelection.focusNode) {
                fixedSelection.focusOffset =
                    selectionDirection === DIRECTIONS.RIGHT ? 0 : fixedSelection.focusNode.length;
            } else {
                fixedSelection.focusNode = closestFocusNodeEl.parentElement;
                fixedSelection.focusOffset = 0;
            }
        }
        if (shouldUpdateSelection) {
            setSelection(
                fixedSelection.anchorNode,
                fixedSelection.anchorOffset,
                fixedSelection.focusNode,
                fixedSelection.focusOffset,
                false,
            );
        }
    }
    _pluginAdd(Plugin) {
<<<<<<< HEAD
        this._plugins.push(new Plugin(this));
=======
        this._plugins.push(new Plugin({ editor: this }));
>>>>>>> 4d11cb0e
    }
    _pluginCall(method, args) {
        for (const plugin of this._plugins) {
            if (plugin[method]) {
                plugin[method](...args);
            }
        }
    }
}<|MERGE_RESOLUTION|>--- conflicted
+++ resolved
@@ -201,10 +201,7 @@
                 showEmptyElementHint: true,
                 defaultLinkAttributes: {},
                 plugins: [],
-<<<<<<< HEAD
-=======
                 getReadOnlyAreas: () => [],
->>>>>>> 4d11cb0e
                 getContentEditableAreas: () => [],
                 getPowerboxElement: () => {
                     const selection = document.getSelection();
@@ -405,10 +402,7 @@
         this._resizeObserver.disconnect();
         clearInterval(this._snapshotInterval);
         this._pluginCall('destroy', []);
-<<<<<<< HEAD
-=======
         this.isDestroyed = true;
->>>>>>> 4d11cb0e
     }
 
     sanitize() {
@@ -428,10 +422,7 @@
         // sanitize and mark current position as sanitized
         sanitize(commonAncestor);
         this._pluginCall('sanitizeElement', [commonAncestor]);
-<<<<<<< HEAD
-=======
         this.options.onPostSanitize(commonAncestor);
->>>>>>> 4d11cb0e
     }
 
     addDomListener(element, eventName, callback) {
@@ -495,14 +486,9 @@
         this._observerUnactiveLabels.add(label);
         if (this.observer) {
             clearTimeout(this.observerTimeout);
-<<<<<<< HEAD
-            this.observer.disconnect();
-            this.observerFlush();
-=======
             this.observerFlush();
             this.dispatchEvent(new Event('observerUnactive'));
             this.observer.disconnect();
->>>>>>> 4d11cb0e
         }
     }
     observerFlush() {
@@ -1686,11 +1672,7 @@
             focusNode: sel.focusNode,
             focusOffset: sel.focusOffset,
         };
-<<<<<<< HEAD
-        if (this._isSelectionInEditable(sel)) {
-=======
         if (!sel.isCollapsed && this.isSelectionInEditable(sel)) {
->>>>>>> 4d11cb0e
             this._latestComputedSelectionInEditable = this._latestComputedSelection;
         }
         return this._latestComputedSelection;
@@ -2559,11 +2541,7 @@
         this._computeHistorySelection();
 
         const selection = this.document.getSelection();
-<<<<<<< HEAD
-        this._updateToolbar(this._isSelectionInEditable(selection));
-=======
         this._updateToolbar(!selection.isCollapsed && this.isSelectionInEditable(selection));
->>>>>>> 4d11cb0e
 
         if (this._currentMouseState === 'mouseup') {
             this._fixFontAwesomeSelection();
@@ -2580,8 +2558,6 @@
     /**
      * Returns true if the current selection is inside the editable.
      *
-<<<<<<< HEAD
-=======
      * @param {Object} [selection]
      * @returns {boolean}
      */
@@ -2605,18 +2581,10 @@
     /**
      * Returns true if the current selection content is only one ZWS
      *
->>>>>>> 4d11cb0e
      * @private
      * @param {Object} selection
      * @returns {boolean}
      */
-<<<<<<< HEAD
-    _isSelectionInEditable(selection) {
-        return !selection.isCollapsed &&
-            this.editable.contains(selection.anchorNode) &&
-            this.editable.contains(selection.focusNode);
-    }
-=======
     _isSelectionOnlyZws(selection) {
         let range = selection.getRangeAt(0);
         if (selection.isCollapsed || !range) {
@@ -2625,7 +2593,6 @@
         return range.cloneContents().textContent === '\u200B';
     }
 
->>>>>>> 4d11cb0e
     getCurrentCollaborativeSelection() {
         const selection = this._latestComputedSelection || this._computeHistorySelection();
         if (!selection) return;
@@ -2648,10 +2615,6 @@
         this.cleanForSave();
         this.observerActive();
     }
-<<<<<<< HEAD
-    cleanForSave(element = this.editable) {
-        this._pluginCall('cleanForSave', [element]);
-=======
 
     /**
      * initialise the provided element to be ready for edition
@@ -2742,7 +2705,6 @@
             el.textContent = el.textContent.replace('\u200B', '');
         }
 
->>>>>>> 4d11cb0e
     }
     /**
      * Handle the hint preview for the commandbar.
@@ -3357,11 +3319,7 @@
         }
     }
     _pluginAdd(Plugin) {
-<<<<<<< HEAD
-        this._plugins.push(new Plugin(this));
-=======
         this._plugins.push(new Plugin({ editor: this }));
->>>>>>> 4d11cb0e
     }
     _pluginCall(method, args) {
         for (const plugin of this._plugins) {
