///
/// This file regroups basic style rules for web_editor enable page edition and
/// backend utils.
/// TODO many of those rules should probably not be declared for the backend.
/// in particular the o_ccX rules, see code linked to the variable named
/// 'prevent-backend-colors-alteration'.
///

:root {
    @each $color, $value in $grays {
        @include print-variable($color, $value);
    }

    // Most of the keys of the color combination color should be null. We have
    // to indicate their fallback values.
    @for $index from 1 through length($o-color-combinations) {
        $-bg-color: o-color(color('o-cc#{$index}-bg'));

        $-text: color('o-cc#{$index}-text') or color-yiq(o-color('o-cc#{$index}-bg'));
        $-headings: color('o-cc#{$index}-headings') or $-text;
        $-h2: color('o-cc#{$index}-h2') or $-headings;
        $-h3: color('o-cc#{$index}-h3') or $-h2;
        $-h4: color('o-cc#{$index}-h4') or $-h3;
        $-h5: color('o-cc#{$index}-h5') or $-h4;
        $-h6: color('o-cc#{$index}-h6') or $-h5;

        @if not color('o-cc#{$index}-text') {
            @include print-variable('o-cc#{$index}-text', $-text);
        }
        @if not color('o-cc#{$index}-headings') {
            @include print-variable('o-cc#{$index}-headings', $-headings);
        }
        @if not color('o-cc#{$index}-h2') {
            @include print-variable('o-cc#{$index}-h2', $-h2);
        }
        @if not color('o-cc#{$index}-h3') {
            @include print-variable('o-cc#{$index}-h3', $-h3);
        }
        @if not color('o-cc#{$index}-h4') {
            @include print-variable('o-cc#{$index}-h4', $-h4);
        }
        @if not color('o-cc#{$index}-h5') {
            @include print-variable('o-cc#{$index}-h5', $-h5);
        }
        @if not color('o-cc#{$index}-h6') {
            @include print-variable('o-cc#{$index}-h6', $-h6);
        }

        $-link: color('o-cc#{$index}-link');
        $-link-color: if($-link, o-color($-link), theme-color('primary'));
        @include print-variable('o-cc#{$index}-link', auto-contrast($-link-color, $-bg-color, 'o-cc#{$index}-link'));

        $-btn-primary: color('o-cc#{$index}-btn-primary');
        @if not $-btn-primary {
            @include print-variable('o-cc#{$index}-btn-primary', theme-color('primary'));
        }
        @if not color('o-cc#{$index}-btn-primary-border') {
            @include print-variable('o-cc#{$index}-btn-primary-border', $-btn-primary or theme-color('primary'));
        }

        $-btn-secondary: color('o-cc#{$index}-btn-secondary');
        @if not $-btn-secondary {
            @include print-variable('o-cc#{$index}-btn-secondary', theme-color('secondary'));
        }
        @if not color('o-cc#{$index}-btn-secondary-border') {
            @include print-variable('o-cc#{$index}-btn-secondary-border', $-btn-secondary or theme-color('secondary'));
        }
    }

    @include print-variable('o-grid-gutter-width', $grid-gutter-width);
    @include print-variable('o-md-container-max-width', map-get($container-max-widths, md));
}

html, body {
    position: relative;
    width: 100%;
    height: 100%;
}

*[contenteditable=true] {
    outline: none;
}

.css_non_editable_mode_hidden {
    display: none !important;
}
.editor_enable .css_editable_mode_hidden {
    display: none !important;
}
.note-toolbar {
    margin-left: 0 !important;
}
.note-popover .popover > .arrow {
    display: none;
}

.note-popover .popover, .note-editor {
    .dropdown-menu .dropdown-item {
        > i {
            visibility: hidden;
        }
        &.checked > i {
            visibility: visible;
        }
    }
}

/* ----- GENERIC LAYOUTING HELPERS ---- */
/* table */
#wrapwrap, .o_editable {
    // Only style editor-made tables (shop/portal/... tables are not supposed to
    // use table-bordered...)
    table.table.table-bordered {
        table-layout: fixed;
        td {
            min-width: 20px;
        }
    }
    @include media-breakpoint-down(sm) {
        .table-responsive > table.table {
            table-layout: auto;
        }
    }
}

// List
ul.o_checklist {
    list-style: none;

    >li {
        list-style: none;
        position: relative;
        margin-left: $o-checklist-margin-left;

        &:not(.oe-nested)::before {
            content: '';
            position: absolute;
            left: - $o-checklist-margin-left;
            display: block;
            height: $o-checklist-before-size;
            width: $o-checklist-before-size;
            top: 4px;
            border: 1px solid;
            text-align: center;
            cursor: pointer;
        }
        &.o_checked {
            text-decoration: line-through;
            &::before {
                content: "✓";
                display: flex;
                align-items: center;
                justify-content: center;
                padding-left: 1px #{"/*rtl:ignore*/"};
                padding-top: 1px;
            }
        }
    }
}
ol > li.o_indent, ul > li.o_indent {
    margin-left: 0;
    list-style: none;
    &::before {
        content: none;
    }
}

// Medias
img.o_we_custom_image {
    // Images added with the editor are .img-fluid by default but should
    // still behave like inline content.
    display: inline-block;
}

img.shadow {
    box-shadow: 0px 3px 8px rgba(0, 0, 0, 0.2);
}
img.padding-small, .img.padding-small, span.fa.padding-small, iframe.padding-small {
    padding: 4px;
}
img.padding-medium, .img.padding-medium, span.fa.padding-medium, iframe.padding-medium {
    padding: 8px;
}
img.padding-large, .img.padding-large, span.fa.padding-large, iframe.padding-large {
    padding: 16px;
}
img.padding-xl, .img.padding-xl, span.fa.padding-xl, iframe.padding-xl {
    padding: 32px;
}
img.ml-auto, img.mx-auto {
    display: block;
}

.fa-6x {
    font-size: 6em;
}
.fa-7x {
    font-size: 7em;
}
.fa-8x {
    font-size: 8em;
}
.fa-9x {
    font-size: 9em;
}
.fa-10x {
    font-size: 10em;
}
.fa.mx-auto {
    display: block;
    text-align: center;
}

div.media_iframe_video {
    margin: 0 auto;
    text-align: center;
    position: relative;
    overflow: hidden;
    min-width: 100px;

    iframe {
        width: 100%;
        height: 100%;
        @include o-position-absolute($top: 0);
        margin: 0 auto;
        margin-left: -50%;
    }
    &.padding-small iframe {
        padding: 4px;
    }
    &.padding-medium iframe {
        padding: 8px;
    }
    &.padding-large iframe {
        padding: 16px;
    }
    &.padding-xl iframe {
        padding: 32px;
    }

    .media_iframe_video_size {
        padding-bottom: 66.5%;
        position: relative;
        width: 100%;
        height: 0;
    }

    .css_editable_mode_display {
        @include o-position-absolute(0,0,0,0);
        width: 100%;
        height: 100%;
        display: none;
        z-index: 2;
    }
}

html[data-browser^="msie"] div.media_iframe_video iframe {
    margin-left: 0;
}

// Fields
address {
    .fa.fa-mobile-phone {
        margin: 0 3px 0 2px;
    }
    .fa.fa-file-text-o {
        margin-right: 1px;
    }
}

span[data-oe-type="monetary"] {
    white-space: nowrap;
}

// Menus
// TODO should not be here but used by web_studio so must stay here for now
ul.oe_menu_editor {
    .oe_menu_placeholder {
        outline: 1px dashed #4183C4;
    }
    ul {
        list-style: none;
    }
    li div {
        cursor: move;
    }
}

// Generate all spacings for all sizes
@mixin o-spacing-all($factor: 1) {
    // Generate vertical margin/padding classes used by the editor
    @for $i from 0 through (256 / 8) {
        @include o-vspacing($i * 8, $factor);
    }
    @include o-vspacing(4, $factor);

    // 92px vertical margin is kept for compatibility
    @include o-vmargins(92, $factor);

    // Some horizontal margin classes defined for convenience
    // (and compatibility)
    @include o-hmargins(0, $factor);
    @include o-hmargins(4, $factor);
    @include o-hmargins(8, $factor);
    @include o-hmargins(16, $factor);
    @include o-hmargins(32, $factor);
    @include o-hmargins(64, $factor);
}

// Generate all spacings for one size, scalled by a given factor
// (0 <= factor <= 1)
@mixin o-vspacing($name, $factor: 1) {
    @include o-vmargins($name, $factor);
    @include o-vpaddings($name, $factor);
}
@mixin o-vmargins($name, $factor: 1) {
    @include o-vmargins-define($name, $factor * $name);
}
@mixin o-vpaddings($name, $factor: 1) {
    @include o-vpaddings-define($name, $factor * $name);
}
@mixin o-hspacing($name, $factor: 1) {
    @include o-hmargins($name, $factor);
    @include o-hpaddings($name, $factor);
}
@mixin o-hmargins($name, $factor: 1) {
    @include o-hmargins-define($name, $factor * $name);
}
@mixin o-hpaddings($name, $factor: 1) {
    @include o-hpaddings-define($name, $factor * $name);
}

// Generate all spacings for one size, given the name of the spacing and
// intended size
@mixin o-vmargins-define($name, $size: $name) {
    .mt#{$name} { margin-top: $size * 1px !important; }
    .mb#{$name} { margin-bottom: $size * 1px !important; }
}
@mixin o-vpaddings-define($name, $size: $name) {
    .pt#{$name} { padding-top: $size * 1px !important; }
    .pb#{$name} { padding-bottom: $size * 1px !important; }
}
@mixin o-hmargins-define($name, $size: $name) {
    .ml#{$name} { margin-left: $size * 1px !important; }
    .mr#{$name} { margin-right: $size * 1px !important; }
}
@mixin o-hpaddings-define($name, $size: $name) {
    .pl#{$name} { padding-left: $size * 1px !important; }
    .pr#{$name} { padding-right: $size * 1px !important; }
}

// Generate all margins
@include o-spacing-all;

// Underline
a.o_underline {
    text-decoration: underline;
    &:hover {
        text-decoration: underline;
    }
}

// ACE EDITOR
.o_ace_view_editor {
    background: $o-we-ace-color;
    color: white;
    display: flex;
    flex-flow: column nowrap;
    opacity: 0.97;

    .o_ace_view_editor_title {
        flex: 0 0 auto;
        display: flex;
        align-items: center;
        padding: $grid-gutter-width/4;

        >.o_ace_type_switcher>button::after {
            @include o-caret-down;
            margin-left: 4px;
        }

        >* {
            flex: 0 0 auto;
            margin: 0 $grid-gutter-width/4;

            &.o_include_option {
                display: flex;
                align-items: center;
                font-size: 11px;

                >.custom-control {
                    margin-right: $grid-gutter-width/4;
                }
            }

            &.o_res_list {
                flex: 1 1 auto;
                min-width: 60px;
            }
        }
    }

    #ace-view-id {
        flex: 0 0 auto;
        padding: $grid-gutter-width/4 $grid-gutter-width/2;
        background-color: lighten($o-we-ace-color, 10%);

        .o_ace_editor_resource_info {
            color: #ebecee;
        }
    }

    #ace-view-editor {
        @mixin ace-line-error-mixin {
            content: "";
            z-index: 1000;
            display: flex;
            background-color: $o-we-color-danger;
            color: white;
            font-size: 1.2em;
            align-items: center;
            justify-content: center;
            cursor: help;
        }

        height: 70%; // in case flex is not supported
        flex: 1 1 auto;

        .ace_gutter {
            cursor: ew-resize;

            .ace_gutter-cell.o_error {
                position: relative;

                &::before {
                    @include o-position-absolute(-100vh, 0, -100vh);
                    @include ace-line-error-mixin;
                    width: 2px;
                }
                &::after {
                    @include o-position-absolute(-100%, 0, -100%, 0);
                    @include ace-line-error-mixin;
                    font-family: FontAwesome;
                    content: "\f071";
                }
            }
        }

        .ace_resize_bar {
            @include o-position-absolute($right: 0);
            width: 25px;
            height: 100%;
            cursor: ew-resize;
        }
    }
}

.o_ace_error_popover {
    max-width: 40vw;

    .popover-body {
        background-color: lighten($o-we-ace-color, 10%);
        color: #ebecee;
    }
    &.bs-popover-left .arrow::after {
        border-left-color: lighten($o-we-ace-color, 10%);
    }
    &.bs-popover-right .arrow::after {
        border-right-color: lighten($o-we-ace-color, 10%);
    }
    code {
        display: block;
        max-width: 100%;
        overflow-x: auto;
        white-space: pre;
        color: cyan;
    }
}

.o_ace_select2_dropdown {
    width: auto !important;
    padding-top: 4px;
    font-family: monospace !important;

    >.select2-results {
        max-height: none;
        max-height: 70vh;

        .select2-result-label {
            padding-top: 1px;
            padding-bottom: 2px;

            >.o_ace_select2_result {
                padding: 0;
                font-size: 12px;
                white-space: nowrap;
            }
        }
    }
}

.o_nocontent_help {
    @include o-nocontent-empty;

    .o_empty_folder_image:before {
        @extend %o-nocontent-empty-document;
    }
}

.o_we_search_prompt {
    position: relative;
    min-height: 250px;
    width: 100%;
    display: flex;
    align-items: center;
    justify-content: flex-start;

    & > h2 {
        max-width: 500px;
        text-align: center;
        margin-left: 150px;
    }

    &::before {
        transform: scale(-1, 1);
        content: "";
        @include o-position-absolute($top: 0, $left: 50px);
        width: 100px;
        height: 150px;
        opacity: .5;
        background-image: url('/web_editor/static/src/img/curved_arrow.svg');
        background-size: 100%;
        background-repeat: no-repeat;
    }
}

@include media-breakpoint-down(sm) {
    odoo-wysiwyg-container {
        .panel-heading.note-toolbar {
            overflow-x: auto;
        }
        .btn-group {
            position: static;
        }
    }
    // modal select media
    .o_technical_modal.o_web_editor_dialog {
        // see template 'web_editor.FieldTextHtml.fullscreen'
        z-index: $o-we-technical-modal-zindex;

        > .o_select_media_dialog {
            max-width: inherit !important;
            z-index: $o-we-technical-modal-zindex;

            .modal-dialog, .model-content {
                height: 100%;
            }

            .modal-body {
                .nav .nav-item.search {
                    width: 100%;

                    .btn-group {
                        display: flex;
                        justify-content: space-around;
                        padding: 5px;
                    }
                }

                // center pictogram
                .font-icons-icons {
                    text-align: center;
                }

                // fix search image
                .form-control.o_we_search {
                    height: inherit;
                }

                .form-inline {
                    .btn-group {
                        width: 100%;

                        .btn.btn-primary:not(.dropdown-toggle) {
                            width: 90%;
                        }
                    }

                    > .input-group.ml-2 {
                        margin-left: 0 !important;

                        > .input-group-append {
                            width: 100%;

                            > .btn {
                                width: 100%;
                            }

                            > .ml-2 {
                                margin-left: 0 !important;
                            }
                        }
                    }
                }

                // attachment cells
                .o_we_existing_attachments > .row {
                    flex-direction: column;

                    > .o_existing_attachment_cell {
                        flex: initial;
                        max-width: 100%;

                        > .o_existing_attachment_remove {
                            opacity: inherit;
                            top: 10px;
                        }
                    }
                }

                // select media dialog unsplash error
                #editor-media-image .unsplash_img_container .unsplash_error .mx-auto {
                    width: 100%;

                    .form-group {
                        input.w-100 {
                            min-width: 100px;
                        }
                    }
                }
            }
        }
    }
}

// BS4 blockquote has no style anymore, except bloquote <footer>
blockquote {
    padding: $spacer/2 $spacer;
    border-left: 5px solid;
    border-color: gray('300');
    font-style: italic;
}

// Extend bootstrap to create background and text utilities for some colors
// outside of the $theme-colors too (but not btn-, alert-, etc).
@for $index from 1 through 5 {
    $-color-name: 'o-color-#{$index}';
    $-color: color($-color-name);
    @include bg-variant(".bg-#{$-color-name}", $-color);
    @include text-emphasis-variant(".text-#{$-color-name}", $-color);
}

// Bg/text color classes generation
.o_cc {
    #{$o-color-extras-nesting-selector} {
        // Re-force dropdown-item colors inside presets otherwise the presets
        // 'link' colors take over.
        .dropdown-menu .dropdown-item { // Need to add +1 priority thanks to
                                        // .dropdown-menu to counter a:not(.btn)
            &, h6 { // Quick fix: sometimes we use h6 in dropdowns
                color: $dropdown-link-color !important;

                @include hover-focus {
                    color: $dropdown-link-hover-color !important;
                }
            }
            &.disabled,
            &:disabled {
                &, h6 { // Quick fix: sometimes we use h6 in dropdowns
                    color: $dropdown-link-disabled-color !important;
                }
            }
        }
    }
}
@for $index from 1 through length($o-color-combinations) {
    $-bg: color('o-cc#{$index}-bg');
    $-text: color('o-cc#{$index}-text');
    $-headings: color('o-cc#{$index}-headings');
    $-h2: color('o-cc#{$index}-h2');
    $-h3: color('o-cc#{$index}-h3');
    $-h4: color('o-cc#{$index}-h4');
    $-h5: color('o-cc#{$index}-h5');
    $-h6: color('o-cc#{$index}-h6');
    $-link: color('o-cc#{$index}-link');
    $-btn-primary: color('o-cc#{$index}-btn-primary');
    $-btn-primary-border: color('o-cc#{$index}-btn-primary-border');
    $-btn-secondary: color('o-cc#{$index}-btn-secondary');
    $-btn-secondary-border: color('o-cc#{$index}-btn-secondary-border');

    // Those color classes color multiple elements when applied on a snippet.
    // Those rules are not important so that they can be overridden through
    // bg and text utility classes. **
    .o_cc#{$index} {
        // Background & Text
        $-bg-color: o-color($-bg);
        @include o-bg-color($-bg-color, o-color($-text), $important: false, $yiq-min-opacity-threshold: 0);

        #{$o-color-extras-nesting-selector} {
            // Headings
            h1, h2, h3, h4, h5, h6 {
                // 'inherit' comes from the o-bg-color mixin
                color: o-color($-headings);
            }
            h2, h3, h4, h5, h6 {
                color: o-color($-h2);
            }
            h3, h4, h5, h6 {
                color: o-color($-h3);
            }
            h4, h5, h6 {
                color: o-color($-h4);
            }
            h5, h6 {
                color: o-color($-h5);
            }
            h6 {
                color: o-color($-h6);
            }

            // Links
            $-link-color: if($-link, o-color($-link), theme-color('primary'));
            $-link-hover-color: darken($-link-color, 15%);
            a:not(.btn), .btn-link {
                color: auto-contrast($-link-color, $-bg-color, 'o-cc#{$index}-link');

                @include hover {
                    color: auto-contrast($-link-hover-color, $-bg-color, 'o-cc#{$index}-link');
                }
            }

            // Buttons

            // Primary
            $-btn-primary-color: if($-btn-primary, o-color($-btn-primary), theme-color('primary'));
            $-btn-primary-border-color: if($-btn-primary-border, o-color($-btn-primary-border), $-btn-primary-color);
            .btn-fill-primary {
                @include button-variant($-btn-primary-color, $-btn-primary-border-color);
            }
            .btn-outline-primary {
                @include button-outline-variant($-btn-primary-border-color);
            }

            // Secondary
            $-btn-secondary-color: if($-btn-secondary, o-color($-btn-secondary), theme-color('secondary'));
            $-btn-secondary-border-color: if($-btn-secondary-border, o-color($-btn-secondary-border), $-btn-secondary-color);
            .btn-fill-secondary {
                @include button-variant($-btn-secondary-color, $-btn-secondary-border-color);
            }
            .btn-outline-secondary {
                @include button-outline-variant($-btn-secondary-border-color);
            }

            // 'Active' states. Note: this only emulates very common components
            // used in snippets. This might need to be more complex the day we
            // can apply color combinations anywhere (page-item, ...).
            .nav-pills {
                .nav-link.active,
                .show > .nav-link {
                    background-color: $-btn-primary-color;
                    color: color-yiq($-btn-primary-color);
                }
            }
            .dropdown-menu .dropdown-item { // Need to add +1 priority thanks to
                                            // .dropdown-menu (see .o_cc).
                &.active,
                &:active {
                    &, h6 { // Quick fix: sometimes we use h6 in dropdowns
                        @include gradient-bg($-btn-primary-color);
                        color: color-yiq($-btn-primary-color) !important;

                        @include hover-focus {
                            color: color-yiq($-btn-primary-color) !important;
                        }
                    }
                }
            }
            a.list-group-item {
                color: $-btn-primary-color;

                &.active {
                    background-color: $-btn-primary-color;
                    color: color-yiq($-btn-primary-color);
                    border-color: $-btn-primary-color;
                }
            }
        }
    }
}

// Buttons with custom colors
.btn-custom:hover, .btn-fill-custom:hover {
    filter: invert(0.2);
}
<<<<<<< HEAD
.btn-outline-custom {
    &:not(:hover) {
        background-color: transparent !important;
        background-image: none !important;
    }
    &:hover {
        background-color: '';
        background-image: '';
    }
=======
.btn-outline-custom:not(:hover) {
    // Custom buttons have their fill color or gradient specified in their
    // element style. They must only be shown on hover for outline buttons.
    background-color: transparent !important;
    background-image: none !important;
>>>>>>> 4d11cb0e
}

// Base snippet rules
%o-we-background-layer-parent {
    &, & > * {
        // Allow background layers to be placed accordingly and snippet content
        // to be displayed on top. Note: we cannot just position the layers
        // with z-index: -1, otherwise it would go under the snippet own
        // background. Adding a z-index: 0 on the snippet to create its own
        // stacking context won't solve that either as, in that case, any BS
        // component inside would be using that stacking context (e.g. a
        // dropdown inside snippet 1 of the page would go under snippet 2
        // when opened since the dropdown z-index would be confined into
        // snippet 1's stacking context.
        position: relative;
    }
}
%o-we-background-layer {
    @include o-position-absolute(0, 0, 0, 0);
    position: absolute !important;
    display: block;
    overflow: hidden;
    background-repeat: no-repeat;
    pointer-events: none;
}

section, .oe_img_bg, [data-oe-shape-data] {
    @extend %o-we-background-layer-parent;
}
.o_we_bg_filter {
    @extend %o-we-background-layer;
}

.o_full_screen_height {
    display: flex;
    flex-direction: column;
    justify-content: space-around;
    min-height: 100vh !important;
}
.o_half_screen_height {
    @extend .o_full_screen_height;
    min-height: 55vh !important;
}

// TODO remove cover_full and cover_mid classes (kept for compatibility for now)
.cover_full {
    @extend .o_full_screen_height;
}
.cover_mid {
    @extend .o_half_screen_height;
}

// Smaller container
.o_container_small {
    @extend .container;
    @include media-breakpoint-up(lg) {
        max-width: map-get($container-max-widths, md);
    }
}

// Gradient
// TODO should be in the editor lib since it is handled there... but could not
// find the right place for it.
.text-gradient {
    -webkit-background-clip: text;
    -webkit-text-fill-color: transparent;

    // FIXME (or wait for a fix in Chrome): the code below is needed to make
    // animated text work with gradient background on Chrome. But the side
    // effect is that text node wrapping by a span (e.g. bold, italic) no longer
    // have the "gradient crossing all the text" on it but its own gradient.
    * {
        background-image: inherit;
        -webkit-background-clip: inherit;
        -webkit-text-fill-color: inherit;
    }
}

/* QWEB */

<<<<<<< HEAD
.odoo-editor, .o_readonly {
=======
.odoo-editor-editable, .o_readonly {
>>>>>>> 4d11cb0e
    t,
    [t-if],
    [t-elif],
    [t-else],
    [t-foreach] {
        background-color: rgba(0, 0, 102, 0.1) !important;
    }
    t,
    [t-esc],
    [t-out],
    [t-raw] {
        border-radius: 2px;
    }
    [t-esc],
    [t-out],
    [t-raw] {
        background-color: rgba(36, 154, 255, 0.16) !important;
    }
    [t-esc]:empty::before {
        content: attr(t-esc);
    }
    [t-raw]:empty::before {
        content: attr(t-raw);
    }
    [t-out]:empty::before {
        content: attr(t-out);
    }
    t[t-set] {
        display: none;
    }
    t[data-oe-t-inline] {
        display: inline;
    }
    t:not([data-oe-t-inline]) {
        display: block;
    }
    t[data-oe-t-inline]:not([data-oe-t-group-active]) {
        display: unset;
    }
    [data-oe-t-group]:not([data-oe-t-group-active]) {
        display: none !important;
    }
    [data-oe-t-group][data-oe-t-selectable] {
        outline: 1px dashed rgba(0, 0, 102, 0.4) !important;
    }
}

.oe-qweb-select {
    position: absolute;
    z-index: 1051;
    background-color: white;
}<|MERGE_RESOLUTION|>--- conflicted
+++ resolved
@@ -792,23 +792,11 @@
 .btn-custom:hover, .btn-fill-custom:hover {
     filter: invert(0.2);
 }
-<<<<<<< HEAD
-.btn-outline-custom {
-    &:not(:hover) {
-        background-color: transparent !important;
-        background-image: none !important;
-    }
-    &:hover {
-        background-color: '';
-        background-image: '';
-    }
-=======
 .btn-outline-custom:not(:hover) {
     // Custom buttons have their fill color or gradient specified in their
     // element style. They must only be shown on hover for outline buttons.
     background-color: transparent !important;
     background-image: none !important;
->>>>>>> 4d11cb0e
 }
 
 // Base snippet rules
@@ -889,11 +877,7 @@
 
 /* QWEB */
 
-<<<<<<< HEAD
-.odoo-editor, .o_readonly {
-=======
 .odoo-editor-editable, .o_readonly {
->>>>>>> 4d11cb0e
     t,
     [t-if],
     [t-elif],
