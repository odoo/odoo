odoo.define('wysiwyg.widgets.LinkTools', function (require) {
'use strict';

const Link = require('wysiwyg.widgets.Link');
const {ColorPaletteWidget} = require('web_editor.ColorPalette');
<<<<<<< HEAD
const OdooEditorLib = require('@web_editor/../lib/odoo-editor/src/OdooEditor');
const dom = require('web.dom');
const {getNumericAndUnit, isColorGradient} = require('web_editor.utils');

const setSelection = OdooEditorLib.setSelection;
=======
const {ColorpickerWidget} = require('web.Colorpicker');
const {
    computeColorClasses,
    getCSSVariableValue,
    getColorClass,
    getNumericAndUnit,
    isColorGradient,
} = require('web_editor.utils');
>>>>>>> 4d11cb0e

/**
 * Allows to customize link content and style.
 */
const LinkTools = Link.extend({
    template: 'wysiwyg.widgets.linkTools',
    events: _.extend({}, Link.prototype.events, {
        'click we-select we-button': '_onPickSelectOption',
        'click we-checkbox': '_onClickCheckbox',
<<<<<<< HEAD
        'click .link-custom-color span[data-toggle]': '_onClickCustomColor',
=======
>>>>>>> 4d11cb0e
        'change .link-custom-color-border input': '_onChangeCustomBorderWidth',
        'keypress .link-custom-color-border input': '_onKeyPressCustomBorderWidth',
        'click we-select [name="link_border_style"] we-button': '_onBorderStyleSelectOption',
    }),

    /**
     * @override
     */
<<<<<<< HEAD
    init: function (parent, options, editable, data, $button, node) {
        if (node && !$(node).is('a')) {
            $(node).wrap('<a href="#"/>');
            node = node.parentElement;
        }
        const link = node || this.getOrCreateLink(editable);
        this._super(parent, options, editable, data, $button, link);
        // Keep track of each colorpicker.
        this.colorpickers = {};
=======
    init: function (parent, options, editable, data, $button, link) {
        this._link = link;
        this._observer = new MutationObserver(() =>{
            this._setLinkContent = false;
            this._observer.disconnect();
        });
        this._observer.observe(this._link, {subtree: true, childList: true, characterData: true});
        this._super(parent, options, editable, data, $button, this._link);
        // Keep track of each selected custom color and colorpicker.
        this.customColors = {};
        this.colorpickers = {};
        this.colorpickersPromises = {};
>>>>>>> 4d11cb0e
    },
    /**
     * @override
     */
    start: function () {
<<<<<<< HEAD
        this.options.wysiwyg.odooEditor.observerUnactive();
        this.$link.addClass('oe_edited_link');
        this.$button.addClass('active');
        return this._super(...arguments).then(() => {
            if (!this.options.noFocusUrl) {
                dom.scrollTo(this.$(':visible:last')[0], {duration: 0});
            }
        });
=======
        this._addHintClasses();
        return this._super(...arguments);
>>>>>>> 4d11cb0e
    },
    destroy: function () {
        if (!this.el) {
            return this._super(...arguments);
        }
<<<<<<< HEAD
        $('.oe_edited_link').removeClass('oe_edited_link');
=======
>>>>>>> 4d11cb0e
        const $contents = this.$link.contents();
        if (!this.$link.attr('href') && !this.colorCombinationClass) {
            $contents.unwrap();
        }
        this._observer.disconnect();
        this._super(...arguments);
        this._removeHintClasses();
    },

    applyLinkToDom() {
        this._observer.disconnect();
        this._removeHintClasses();
        this._super(...arguments);
        this.options.wysiwyg.odooEditor.historyStep();
        this._addHintClasses();
        this._observer.observe(this._link, {subtree: true, childList: true, characterData: true});
    },

    //--------------------------------------------------------------------------
    // Public
    //--------------------------------------------------------------------------

    /**
     * @override
     */
    focusUrl() {
        this.el.scrollIntoView();
        this._super();
    },

    //--------------------------------------------------------------------------
    // Private
    //--------------------------------------------------------------------------

    /**
     * @override
     */
    _adaptPreview: function () {
        var data = this._getData();
        if (data === null) {
            return;
        }
        this.applyLinkToDom(data);
    },
    /**
     * @override
     */
    _doStripDomain: function () {
        return this.$('we-checkbox[name="do_strip_domain"]').closest('we-button.o_we_checkbox_wrapper').hasClass('active');
    },
    /**
     * @override
     */
    _getLinkOptions: function () {
        const options = [
            'we-selection-items[name="link_style_color"] > we-button',
            'we-selection-items[name="link_style_size"] > we-button',
            'we-selection-items[name="link_style_shape"] > we-button',
        ];
        return this.$(options.join(','));
    },
    /**
     * @override
     */
    _getLinkShape: function () {
        return this.$('we-selection-items[name="link_style_shape"] we-button.active').data('value') || '';
    },
    /**
     * @override
     */
    _getLinkSize: function () {
        return this.$('we-selection-items[name="link_style_size"] we-button.active').data('value') || '';
    },
    /**
     * @override
     */
    _getLinkType: function () {
        return this.$('we-selection-items[name="link_style_color"] we-button.active').data('value') || '';
    },
    /**
     * @override
     */
    _getLinkCustomTextColor: function () {
<<<<<<< HEAD
        return this.$('we-selection-items[name="link-custom-color-text"] .o_we_color_preview').css('background-color') || '';
=======
        return this.customColors['color'];
>>>>>>> 4d11cb0e
    },
    /**
     * @override
     */
    _getLinkCustomBorder: function () {
<<<<<<< HEAD
        return this.$('we-selection-items[name="link_border_color"] .o_we_color_preview').css('background-color') || '';
=======
        return this.customColors['border-color'];
>>>>>>> 4d11cb0e
    },
    /**
     * @override
     */
    _getLinkCustomBorderWidth: function () {
<<<<<<< HEAD
        return this.$('we-selection-items[name="link_border_color"] input').val() || '';
=======
        return this.$('.link-custom-color-border input').val() || '';
>>>>>>> 4d11cb0e
    },
    /**
     * @override
     */
    _getLinkCustomBorderStyle: function () {
<<<<<<< HEAD
        return this.$('we-selection-items[name="link_border_style"] we-button.active').data('value') || '';
=======
        return this.$('.link-custom-color-border we-button.active').data('value') || '';
>>>>>>> 4d11cb0e
    },
    /**
     * @override
     */
    _getLinkCustomFill: function () {
<<<<<<< HEAD
        const $colorPreview = this.$('we-selection-items[name="link-custom-color-fill"] .o_we_color_preview');
        return $colorPreview.css('background-image') || $colorPreview.css('background-color') || '';
=======
        return this.customColors['background-color'];
    },
    /**
     * @override
     */
    _getLinkCustomClasses: function () {
        let textClass = this.customColors['color'];
        const colorPickerFg = this.colorpickers['color'];
        if (
            !textClass ||
            !colorPickerFg ||
            !computeColorClasses(colorPickerFg.getColorNames(), 'text-').includes(textClass)
        ) {
            textClass = '';
        }
        let fillClass = this.customColors['background-color'];
        const colorPickerBg = this.colorpickers['background-color'];
        if (
            !fillClass ||
            !colorPickerBg ||
            !computeColorClasses(colorPickerBg.getColorNames(), 'bg-').includes(fillClass)
        ) {
            fillClass = '';
        }
        return ` ${textClass} ${fillClass}`;
>>>>>>> 4d11cb0e
    },
    /**
     * @override
     */
    _isNewWindow: function () {
        return this.$('we-checkbox[name="is_new_window"]').closest('we-button.o_we_checkbox_wrapper').hasClass('active');
    },
    /**
     * @override
     */
    _setSelectOption: function ($option, active) {
        $option.toggleClass('active', active);
        if (active) {
            $option.closest('we-select').find('we-toggler').text($option.text());
            // ensure only one option is active in the dropdown
            $option.siblings('we-button').removeClass("active");
        }
    },
    /**
     * @override
     */
    _updateOptionsUI: function () {
        const el = this.el.querySelector('[name="link_style_color"] we-button.active');
        if (el) {
            this.colorCombinationClass = el.dataset.value;
            // Hide the size and shape options if the link is an unstyled anchor.
            this.$('.link-size-row, .link-shape-row').toggleClass('d-none', !this.colorCombinationClass);
            // Show custom colors only for Custom style.
            this.$('.link-custom-color').toggleClass('d-none', el.dataset.value !== 'custom');
<<<<<<< HEAD
            if (el.dataset.value === 'custom') {
                const textColor = this.$link[0].style['color'];
                this.$('.link-custom-color-text .o_we_color_preview').css('background-color', textColor);
                if (this.colorpickers['color'] && textColor && textColor !== 'false') {
                    // Keep currently selected tab when setting color.
                    this.colorpickers['color'].setSelectedColor(null, textColor, false);
                }
                const backgroundColor = this.$link[0].style['background-color'];
                this.$('.link-custom-color-fill .o_we_color_preview').css('background-color', backgroundColor);
                const backgroundImage = this.$link[0].style['background-image'];
                this.$('.link-custom-color-fill .o_we_color_preview').css('background-image', backgroundImage);
                const backgroundFill = (backgroundImage !== 'false' && backgroundImage) || backgroundColor;
                if (this.colorpickers['background-color'] && backgroundFill && backgroundFill !== 'false') {
                    // Keep currently selected tab when setting color.
                    this.colorpickers['background-color'].setSelectedColor(null, backgroundFill, false);
                }
                const borderWidth = this.$link[0].style['border-width'];
                const numberAndUnit = getNumericAndUnit(borderWidth);
                this.$('.link-custom-color-border input').val(numberAndUnit ? numberAndUnit[0] : "1");
                let borderStyle = this.$link[0].style['border-style'];
                if (!borderStyle || borderStyle === 'none') {
                    borderStyle = 'solid';
                }
                const $activeBorderStyleButton = this.$(`.link-custom-color-border [name="link_border_style"] we-button[data-value="${borderStyle}"]`);
                $activeBorderStyleButton.addClass('active');
                $activeBorderStyleButton.siblings('we-button').removeClass("active");
                const $activeBorderStyleToggler = $activeBorderStyleButton.closest('we-select').find('we-toggler');
                $activeBorderStyleToggler.empty();
                $activeBorderStyleButton.find('div').clone().appendTo($activeBorderStyleToggler);
                const borderColor = this.$link[0].style['border-color'];
                this.$('.link-custom-color-border .o_we_color_preview').css('background-color', borderColor);
                if (this.colorpickers['border-color'] && borderColor && borderColor !== 'false') {
                    // Keep currently selected tab when setting color.
                    this.colorpickers['border-color'].setSelectedColor(null, borderColor, false);
                }
            }
=======

            this._updateColorpicker('color');
            this._updateColorpicker('background-color');
            this._updateColorpicker('border-color');

            const borderWidth = this.linkEl.style['border-width'];
            const numberAndUnit = getNumericAndUnit(borderWidth);
            this.$('.link-custom-color-border input').val(numberAndUnit ? numberAndUnit[0] : "1");
            let borderStyle = this.linkEl.style['border-style'];
            if (!borderStyle || borderStyle === 'none') {
                borderStyle = 'solid';
            }
            const $activeBorderStyleButton = this.$(`.link-custom-color-border [name="link_border_style"] we-button[data-value="${borderStyle}"]`);
            $activeBorderStyleButton.addClass('active');
            $activeBorderStyleButton.siblings('we-button').removeClass("active");
            const $activeBorderStyleToggler = $activeBorderStyleButton.closest('we-select').find('we-toggler');
            $activeBorderStyleToggler.empty();
            $activeBorderStyleButton.find('div').clone().appendTo($activeBorderStyleToggler);
>>>>>>> 4d11cb0e
        }
    },
    /**
     * Updates the colorpicker associated to a given property - updated with its selected color.
     *
     * @private
     * @param {string} cssProperty
     */
    _updateColorpicker: async function (cssProperty) {
        const prefix = {
            'color': 'text-',
            'background-color': 'bg-',
        }[cssProperty];

        let colorpicker = this.colorpickers[cssProperty];
        await this.colorpickersPromises[cssProperty];
        if (!colorpicker) {
            colorpicker = new ColorPaletteWidget(this, {
                excluded: ['transparent_grayscale'],
                $editable: $(this.options.wysiwyg.odooEditor.editable),
                withGradients: cssProperty === 'background-color',
            });
            this.colorpickers[cssProperty] = colorpicker;
            const target = this.el.querySelector({
                'color': '.link-custom-color-text .dropdown-menu',
                'background-color': '.link-custom-color-fill .dropdown-menu',
                'border-color': '.link-custom-color-border .o_we_so_color_palette .dropdown-menu',
            }[cssProperty]);
            this.colorpickersPromises[cssProperty] = colorpicker.appendTo($(target));
            await this.colorpickersPromises[cssProperty];
            colorpicker.on('custom_color_picked color_picked color_hover color_leave', this, (ev) => {
                // Reset color styles in link content to make sure new color is not hidden.
                // Only done when applied to avoid losing state during preview.
                if (['custom_color_picked', 'color_picked'].includes(ev.name)) {
                    const selection = window.getSelection();
                    const range = document.createRange();
                    range.selectNodeContents(this.linkEl);
                    selection.removeAllRanges();
                    selection.addRange(range);
                    this.options.wysiwyg.odooEditor.execCommand('applyColor', '', 'color');
                    this.options.wysiwyg.odooEditor.execCommand('applyColor', '', 'backgroundColor');
                }

                let color = ev.data.color;
                const colorNames = colorpicker.getColorNames();
                const colorClasses = prefix ? computeColorClasses(colorNames, prefix) : [];
                const colorClass = `${prefix}${color}`;
                if (colorClasses.includes(colorClass)) {
                    color = colorClass;
                } else if (colorNames.includes(color)) {
                    // Store as color value.
                    color = getCSSVariableValue(color);
                }
                this.customColors[cssProperty] = color;
                this.applyLinkToDom(this._getData());
                if (['custom_color_picked', 'color_picked'].includes(ev.name)) {
                    this.options.wysiwyg.odooEditor.historyStep();
                    this._updateOptionsUI();
                }
            });
        }

        // Update selected color.
        const colorNames = colorpicker.getColorNames();
        let color = this.linkEl.style[cssProperty];
        const colorClasses = prefix ? computeColorClasses(colorNames, prefix) : [];
        const colorClass = prefix && getColorClass(this.linkEl, colorNames, prefix);
        const isColorClass = colorClasses.includes(colorClass);
        if (isColorClass) {
            color = colorClass;
        } else if (cssProperty === 'background-color') {
            const gradientColor = this.linkEl.style['background-image'];
            if (isColorGradient(gradientColor)) {
                color = gradientColor;
            }
        }
        this.customColors[cssProperty] = color;
        if (cssProperty === 'border-color') {
            // Highlight matching named color if any.
            const colorName = colorpicker.colorToColorNames[ColorpickerWidget.normalizeCSSColor(color)];
            colorpicker.setSelectedColor(null, colorName || color, false);
        } else {
            colorpicker.setSelectedColor(null, isColorClass ? color.replace(prefix, '') : color, false);
        }

        // Update preview.
        const $colorPreview = this.$('.link-custom-color-' + (cssProperty === 'border-color' ? 'border' : cssProperty === 'color' ? 'text' : 'fill') + ' .o_we_color_preview');
        const previewClasses = computeColorClasses(colorNames, 'bg-');
        $colorPreview[0].classList.remove(...previewClasses);
        if (isColorClass) {
            $colorPreview.addClass(`bg-${color.replace(prefix, '')}`);
            $colorPreview.css('background-color', '');
            $colorPreview.css('background-image', '');
        } else {
            $colorPreview.css('background-color', isColorGradient(color) ? 'rgba(0, 0, 0, 0)' : color);
            $colorPreview.css('background-image', isColorGradient(color) ? color : '');
        }
    },
    /**
     * Add hint to the classes of the link and button.
     */
    _addHintClasses () {
        this.options.wysiwyg.odooEditor.observerUnactive("hint_classes");
        this.$link.addClass('oe_edited_link');
        this.$button.addClass('active');
        this.options.wysiwyg.odooEditor.observerActive("hint_classes");
    },
    /**
     * Remove hint to the classes of the link and button.
     */
    _removeHintClasses () {
        this.options.wysiwyg.odooEditor.observerUnactive("hint_classes");
        $(this.options.wysiwyg.odooEditor.document).find('.oe_edited_link').removeClass('oe_edited_link');
        this.$button.removeClass('active');
        this.options.wysiwyg.odooEditor.observerActive("hint_classes");
    },

    //--------------------------------------------------------------------------
    // Handlers
    //--------------------------------------------------------------------------

    _onClickCheckbox: function (ev) {
        const $target = $(ev.target);
        $target.closest('we-button.o_we_checkbox_wrapper').toggleClass('active');
        this._adaptPreview();
    },
    _onPickSelectOption: function (ev) {
        const $target = $(ev.target);
        if ($target.closest('[name="link_border_style"]').length) {
            return;
        }
        const $select = $target.closest('we-select');
        $select.find('we-selection-items we-button').toggleClass('active', false);
        this._setSelectOption($target, true);
        this._updateOptionsUI();
        this._adaptPreview();
    },
    /**
<<<<<<< HEAD
     * Sets the color on the link.
     *
     * @private
     * @param {Event} ev
     */
    _onClickCustomColor: function (ev) {
        const cssProperty = ev.target.dataset.cssProperty;
        let color = this.$link.css(cssProperty);
        if (cssProperty === 'background-color') {
            const gradientColor = this.$link.css('background-image');
            if (isColorGradient(gradientColor)) {
                color = gradientColor;
            }
        }
        const colorpicker = new ColorPaletteWidget(this, {
            excluded: ['transparent_grayscale'],
            $editable: $(this.options.wysiwyg.odooEditor.editable),
            selectedColor: color,
            withGradients: cssProperty === 'background-color',
        });
        this.colorpickers[cssProperty] = colorpicker;
        colorpicker.appendTo($(ev.target).closest('.dropdown').find('.dropdown-menu'));
        colorpicker.on('custom_color_picked color_picked color_hover color_leave', this, (ev) => {
            let color = ev.data.color;
            let gradientColor = '';
            if (cssProperty === 'background-color') {
                if (isColorGradient(color)) {
                    gradientColor = color;
                    color = 'rgba(0, 0, 0, 0)';
                }
                this.$link.css('background-image', gradientColor);
            }
            this.$link.css(cssProperty, color);
            if (['custom_color_picked', 'color_picked'].includes(ev.name)) {
                const $colorPreview = this.$('.link-custom-color-' + (cssProperty === 'border-color' ? 'border' : cssProperty === 'color' ? 'text' : 'fill') + ' .o_we_color_preview');
                $colorPreview.css('background-color', color);
                $colorPreview.css('background-image', gradientColor);
                this.options.wysiwyg.odooEditor.historyStep();
                this._updateOptionsUI();
            }
        });
    },
    /**
=======
>>>>>>> 4d11cb0e
     * Sets the border width on the link.
     *
     * @private
     * @param {Event} ev
     */
    _onChangeCustomBorderWidth: function (ev) {
        const value = ev.target.value;
        if (parseInt(value) >= 0) {
            this.$link.css('border-width', value + 'px');
        }
    },
    /**
     * Sets the border width on the link when enter is pressed.
     *
     * @private
     * @param {Event} ev
     */
    _onKeyPressCustomBorderWidth: function (ev) {
        if (ev.keyCode === $.ui.keyCode.ENTER) {
            this._onChangeCustomBorderWidth(ev);
        }
    },
    /**
     * Sets the border style on the link.
     *
     * @private
     * @param {Event} ev
     */
    _onBorderStyleSelectOption: function (ev) {
        const value = ev.currentTarget.dataset.value;
        if (value) {
            this.$link.css('border-style', value);
            const $target = $(ev.currentTarget);
            const $activeBorderStyleToggler = $target.closest('we-select').find('we-toggler');
            $activeBorderStyleToggler.empty();
            $target.find('div').clone().appendTo($activeBorderStyleToggler);
            // Ensure only one option is active in the dropdown.
            $target.addClass('active');
            $target.siblings('we-button').removeClass("active");
            this.options.wysiwyg.odooEditor.historyStep();
        }
    },
});

return LinkTools;
});<|MERGE_RESOLUTION|>--- conflicted
+++ resolved
@@ -3,13 +3,6 @@
 
 const Link = require('wysiwyg.widgets.Link');
 const {ColorPaletteWidget} = require('web_editor.ColorPalette');
-<<<<<<< HEAD
-const OdooEditorLib = require('@web_editor/../lib/odoo-editor/src/OdooEditor');
-const dom = require('web.dom');
-const {getNumericAndUnit, isColorGradient} = require('web_editor.utils');
-
-const setSelection = OdooEditorLib.setSelection;
-=======
 const {ColorpickerWidget} = require('web.Colorpicker');
 const {
     computeColorClasses,
@@ -18,7 +11,6 @@
     getNumericAndUnit,
     isColorGradient,
 } = require('web_editor.utils');
->>>>>>> 4d11cb0e
 
 /**
  * Allows to customize link content and style.
@@ -28,10 +20,6 @@
     events: _.extend({}, Link.prototype.events, {
         'click we-select we-button': '_onPickSelectOption',
         'click we-checkbox': '_onClickCheckbox',
-<<<<<<< HEAD
-        'click .link-custom-color span[data-toggle]': '_onClickCustomColor',
-=======
->>>>>>> 4d11cb0e
         'change .link-custom-color-border input': '_onChangeCustomBorderWidth',
         'keypress .link-custom-color-border input': '_onKeyPressCustomBorderWidth',
         'click we-select [name="link_border_style"] we-button': '_onBorderStyleSelectOption',
@@ -40,17 +28,6 @@
     /**
      * @override
      */
-<<<<<<< HEAD
-    init: function (parent, options, editable, data, $button, node) {
-        if (node && !$(node).is('a')) {
-            $(node).wrap('<a href="#"/>');
-            node = node.parentElement;
-        }
-        const link = node || this.getOrCreateLink(editable);
-        this._super(parent, options, editable, data, $button, link);
-        // Keep track of each colorpicker.
-        this.colorpickers = {};
-=======
     init: function (parent, options, editable, data, $button, link) {
         this._link = link;
         this._observer = new MutationObserver(() =>{
@@ -63,34 +40,18 @@
         this.customColors = {};
         this.colorpickers = {};
         this.colorpickersPromises = {};
->>>>>>> 4d11cb0e
     },
     /**
      * @override
      */
     start: function () {
-<<<<<<< HEAD
-        this.options.wysiwyg.odooEditor.observerUnactive();
-        this.$link.addClass('oe_edited_link');
-        this.$button.addClass('active');
-        return this._super(...arguments).then(() => {
-            if (!this.options.noFocusUrl) {
-                dom.scrollTo(this.$(':visible:last')[0], {duration: 0});
-            }
-        });
-=======
         this._addHintClasses();
         return this._super(...arguments);
->>>>>>> 4d11cb0e
     },
     destroy: function () {
         if (!this.el) {
             return this._super(...arguments);
         }
-<<<<<<< HEAD
-        $('.oe_edited_link').removeClass('oe_edited_link');
-=======
->>>>>>> 4d11cb0e
         const $contents = this.$link.contents();
         if (!this.$link.attr('href') && !this.colorCombinationClass) {
             $contents.unwrap();
@@ -174,50 +135,30 @@
      * @override
      */
     _getLinkCustomTextColor: function () {
-<<<<<<< HEAD
-        return this.$('we-selection-items[name="link-custom-color-text"] .o_we_color_preview').css('background-color') || '';
-=======
         return this.customColors['color'];
->>>>>>> 4d11cb0e
     },
     /**
      * @override
      */
     _getLinkCustomBorder: function () {
-<<<<<<< HEAD
-        return this.$('we-selection-items[name="link_border_color"] .o_we_color_preview').css('background-color') || '';
-=======
         return this.customColors['border-color'];
->>>>>>> 4d11cb0e
     },
     /**
      * @override
      */
     _getLinkCustomBorderWidth: function () {
-<<<<<<< HEAD
-        return this.$('we-selection-items[name="link_border_color"] input').val() || '';
-=======
         return this.$('.link-custom-color-border input').val() || '';
->>>>>>> 4d11cb0e
     },
     /**
      * @override
      */
     _getLinkCustomBorderStyle: function () {
-<<<<<<< HEAD
-        return this.$('we-selection-items[name="link_border_style"] we-button.active').data('value') || '';
-=======
         return this.$('.link-custom-color-border we-button.active').data('value') || '';
->>>>>>> 4d11cb0e
     },
     /**
      * @override
      */
     _getLinkCustomFill: function () {
-<<<<<<< HEAD
-        const $colorPreview = this.$('we-selection-items[name="link-custom-color-fill"] .o_we_color_preview');
-        return $colorPreview.css('background-image') || $colorPreview.css('background-color') || '';
-=======
         return this.customColors['background-color'];
     },
     /**
@@ -243,7 +184,6 @@
             fillClass = '';
         }
         return ` ${textClass} ${fillClass}`;
->>>>>>> 4d11cb0e
     },
     /**
      * @override
@@ -273,44 +213,6 @@
             this.$('.link-size-row, .link-shape-row').toggleClass('d-none', !this.colorCombinationClass);
             // Show custom colors only for Custom style.
             this.$('.link-custom-color').toggleClass('d-none', el.dataset.value !== 'custom');
-<<<<<<< HEAD
-            if (el.dataset.value === 'custom') {
-                const textColor = this.$link[0].style['color'];
-                this.$('.link-custom-color-text .o_we_color_preview').css('background-color', textColor);
-                if (this.colorpickers['color'] && textColor && textColor !== 'false') {
-                    // Keep currently selected tab when setting color.
-                    this.colorpickers['color'].setSelectedColor(null, textColor, false);
-                }
-                const backgroundColor = this.$link[0].style['background-color'];
-                this.$('.link-custom-color-fill .o_we_color_preview').css('background-color', backgroundColor);
-                const backgroundImage = this.$link[0].style['background-image'];
-                this.$('.link-custom-color-fill .o_we_color_preview').css('background-image', backgroundImage);
-                const backgroundFill = (backgroundImage !== 'false' && backgroundImage) || backgroundColor;
-                if (this.colorpickers['background-color'] && backgroundFill && backgroundFill !== 'false') {
-                    // Keep currently selected tab when setting color.
-                    this.colorpickers['background-color'].setSelectedColor(null, backgroundFill, false);
-                }
-                const borderWidth = this.$link[0].style['border-width'];
-                const numberAndUnit = getNumericAndUnit(borderWidth);
-                this.$('.link-custom-color-border input').val(numberAndUnit ? numberAndUnit[0] : "1");
-                let borderStyle = this.$link[0].style['border-style'];
-                if (!borderStyle || borderStyle === 'none') {
-                    borderStyle = 'solid';
-                }
-                const $activeBorderStyleButton = this.$(`.link-custom-color-border [name="link_border_style"] we-button[data-value="${borderStyle}"]`);
-                $activeBorderStyleButton.addClass('active');
-                $activeBorderStyleButton.siblings('we-button').removeClass("active");
-                const $activeBorderStyleToggler = $activeBorderStyleButton.closest('we-select').find('we-toggler');
-                $activeBorderStyleToggler.empty();
-                $activeBorderStyleButton.find('div').clone().appendTo($activeBorderStyleToggler);
-                const borderColor = this.$link[0].style['border-color'];
-                this.$('.link-custom-color-border .o_we_color_preview').css('background-color', borderColor);
-                if (this.colorpickers['border-color'] && borderColor && borderColor !== 'false') {
-                    // Keep currently selected tab when setting color.
-                    this.colorpickers['border-color'].setSelectedColor(null, borderColor, false);
-                }
-            }
-=======
 
             this._updateColorpicker('color');
             this._updateColorpicker('background-color');
@@ -329,7 +231,6 @@
             const $activeBorderStyleToggler = $activeBorderStyleButton.closest('we-select').find('we-toggler');
             $activeBorderStyleToggler.empty();
             $activeBorderStyleButton.find('div').clone().appendTo($activeBorderStyleToggler);
->>>>>>> 4d11cb0e
         }
     },
     /**
@@ -468,52 +369,6 @@
         this._adaptPreview();
     },
     /**
-<<<<<<< HEAD
-     * Sets the color on the link.
-     *
-     * @private
-     * @param {Event} ev
-     */
-    _onClickCustomColor: function (ev) {
-        const cssProperty = ev.target.dataset.cssProperty;
-        let color = this.$link.css(cssProperty);
-        if (cssProperty === 'background-color') {
-            const gradientColor = this.$link.css('background-image');
-            if (isColorGradient(gradientColor)) {
-                color = gradientColor;
-            }
-        }
-        const colorpicker = new ColorPaletteWidget(this, {
-            excluded: ['transparent_grayscale'],
-            $editable: $(this.options.wysiwyg.odooEditor.editable),
-            selectedColor: color,
-            withGradients: cssProperty === 'background-color',
-        });
-        this.colorpickers[cssProperty] = colorpicker;
-        colorpicker.appendTo($(ev.target).closest('.dropdown').find('.dropdown-menu'));
-        colorpicker.on('custom_color_picked color_picked color_hover color_leave', this, (ev) => {
-            let color = ev.data.color;
-            let gradientColor = '';
-            if (cssProperty === 'background-color') {
-                if (isColorGradient(color)) {
-                    gradientColor = color;
-                    color = 'rgba(0, 0, 0, 0)';
-                }
-                this.$link.css('background-image', gradientColor);
-            }
-            this.$link.css(cssProperty, color);
-            if (['custom_color_picked', 'color_picked'].includes(ev.name)) {
-                const $colorPreview = this.$('.link-custom-color-' + (cssProperty === 'border-color' ? 'border' : cssProperty === 'color' ? 'text' : 'fill') + ' .o_we_color_preview');
-                $colorPreview.css('background-color', color);
-                $colorPreview.css('background-image', gradientColor);
-                this.options.wysiwyg.odooEditor.historyStep();
-                this._updateOptionsUI();
-            }
-        });
-    },
-    /**
-=======
->>>>>>> 4d11cb0e
      * Sets the border width on the link.
      *
      * @private
