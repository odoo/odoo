--- conflicted
+++ resolved
@@ -64,12 +64,6 @@
             this.data.range = range;
             this.$link = $(link);
             this.linkEl = link;
-<<<<<<< HEAD
-        } else {
-            const selection = editable && editable.ownerDocument.getSelection();
-            this.data.range = selection && selection.rangeCount && selection.getRangeAt(0);
-=======
->>>>>>> 4d11cb0e
         }
 
         if (this.data.range) {
@@ -88,11 +82,6 @@
                 $node = $node.parent();
             }
             const linkNode = this.$link[0] || this.data.range.cloneContents();
-<<<<<<< HEAD
-            const linkText = linkNode.innerHTML || linkNode.textContent;
-            this.data.content = linkText.replace(/[ \t\r\n]+/g, ' ');
-            this.data.originalText = this.data.content;
-=======
             const linkText = linkNode.textContent;
             this.data.content = linkText.replace(/[ \t\r\n]+/g, ' ');
             this.data.originalText = this.data.content;
@@ -101,14 +90,11 @@
             } else {
                 this.data.originalHTML = linkNode.innerHTML;
             }
->>>>>>> 4d11cb0e
             this.data.url = this.$link.attr('href') || '';
         } else {
             this.data.content = this.data.content ? this.data.content.replace(/[ \t\r\n]+/g, ' ') : '';
         }
 
-<<<<<<< HEAD
-=======
         if (!this.data.url) {
             const urls = this.data.content.match(OdooEditorLib.URL_REGEX_WITH_INFOS);
             if (urls) {
@@ -116,17 +102,12 @@
             }
         }
 
->>>>>>> 4d11cb0e
         if (this.linkEl) {
             this.data.isNewWindow = this.data.isNewWindow || this.linkEl.target === '_blank';
         }
 
-<<<<<<< HEAD
-        const allBtnClassSuffixes = /(^|\s+)btn(-[a-z0-9_-]*)?/gi;
-=======
         const allBtnColorPrefixes = /(^|\s+)(bg|text|border)(-[a-z0-9_-]*)?/gi;
         const allBtnClassSuffixes = /(^|\s+)btn(?!-block)(-[a-z0-9_-]*)?/gi;
->>>>>>> 4d11cb0e
         const allBtnShapes = /\s*(rounded-circle|flat)\s*/gi;
         this.data.className = this.data.iniClassName
             .replace(allBtnColorPrefixes, ' ')
@@ -165,18 +146,8 @@
 
         this._updateOptionsUI();
 
-<<<<<<< HEAD
-        if (!this.options.noFocusUrl) {
-            // ensure the focus in the first input of the link modal
-            setTimeout(()=> {
-                const firstInput = this.$('input:visible:first');
-                firstInput.focus();
-                firstInput.select();
-            }, 0);
-=======
         if (!this.noFocusUrl) {
             this.focusUrl();
->>>>>>> 4d11cb0e
         }
 
         return this._super.apply(this, arguments);
@@ -206,11 +177,6 @@
         if (!data.classes.includes('btn') && this.data.iniClassName.includes("btn-link")) {
             data.classes += " btn btn-link";
         }
-<<<<<<< HEAD
-        if (!['btn-custom', 'btn-outline-custom', 'btn-fill-custom'].some(className =>
-            data.classes.includes(className)
-        )) {
-=======
         if (['btn-custom', 'btn-outline-custom', 'btn-fill-custom'].some(className =>
             data.classes.includes(className)
         )) {
@@ -221,7 +187,6 @@
             this.$link.css('border-style', data.customBorderStyle);
             this.$link.css('border-color', data.customBorder);
         } else {
->>>>>>> 4d11cb0e
             this.$link.css('color', '');
             this.$link.css('background-color', '');
             this.$link.css('background-image', '');
@@ -245,19 +210,6 @@
         if (!this.$link.attr('target')) {
             this.$link[0].removeAttribute('target');
         }
-<<<<<<< HEAD
-        if (data.content !== this.data.originalText || data.url !== this.data.url) {
-            const content = (data.content && data.content.length) ? data.content : data.url;
-            // If there is a this.data.originalText, it means that we selected
-            // the text and we could not change the content through the text
-            // input.html() is needed in case we selected rich html content.
-            if (this.data.originalText) {
-                this.$link.html(content);
-            } else {
-                this.$link.text(content);
-            }
-        }
-=======
         this._updateLinkContent(this.$link, data);
     },
     /**
@@ -267,7 +219,6 @@
         const urlInput = this.el.querySelector('input[name="url"]');
         urlInput.focus();
         urlInput.select();
->>>>>>> 4d11cb0e
     },
 
     /**
@@ -336,10 +287,7 @@
         const customBorder = this._getLinkCustomBorder();
         const customBorderWidth = this._getLinkCustomBorderWidth();
         const customBorderStyle = this._getLinkCustomBorderStyle();
-<<<<<<< HEAD
-=======
         const customClasses = this._getLinkCustomClasses();
->>>>>>> 4d11cb0e
         const size = this._getLinkSize();
         const shape = this._getLinkShape();
         const shapes = shape ? shape.split(',') : [];
@@ -463,8 +411,6 @@
      */
     _getLinkCustomFill: function () {},
     /**
-<<<<<<< HEAD
-=======
      * Returns the custom text, fill and border color classes for custom type.
      *
      * @abstract
@@ -473,7 +419,6 @@
      */
     _getLinkCustomClasses: function () {},
     /**
->>>>>>> 4d11cb0e
      * Abstract method: return true if the link should open in a new window.
      *
      * @abstract
