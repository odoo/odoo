/** @odoo-module alias=web_editor.convertInline */
'use strict';

import FieldHtml from 'web_editor.field.html';
import { isBlock, rgbToHex } from '../../../lib/odoo-editor/src/utils/utils';

//--------------------------------------------------------------------------
// Constants
//--------------------------------------------------------------------------

const RE_COL_MATCH = /(^| )col(-[\w\d]+)*( |$)/;
const RE_COMMAS_OUTSIDE_PARENTHESES = /,(?![^(]*?\))/g;
const RE_OFFSET_MATCH = /(^| )offset(-[\w\d]+)*( |$)/;
const RE_PADDING = /([\d.]+)/;
const RE_WHITESPACE = /[\s\u200b]*/;
const SELECTORS_IGNORE = /(^\*$|:hover|:before|:after|:active|:link|::|'|\([^(),]+[,(])/;
<<<<<<< HEAD

// Note: duplicated from odoo-editor utils.
// DOES NOT SUPPORT RGBA (Outlook doesn't support transparency)
function rgbToHex(rgb = '') {
    return (
        '#' +
        (rgb.match(/\d{1,3}/g) || [])
            .map(x => {
                x = parseInt(x).toString(16);
                return x.length === 1 ? '0' + x : x;
            })
            .join('')
    );
}
=======
// Attributes all tables should have in a mailing.
const TABLE_ATTRIBUTES = {
    cellspacing: 0,
    cellpadding: 0,
    border: 0,
    width: '100%',
    align: 'center',
    role: 'presentation',
};
// Cancel tables default styles.
const TABLE_STYLES = {
    'border-collapse': 'collapse',
    'text-align': 'inherit',
    'font-size': 'unset',
    'line-height': 'unset',
};

//--------------------------------------------------------------------------
// Public
//--------------------------------------------------------------------------
>>>>>>> 4d11cb0e

/**
 * Convert snippets and mailing bodies to tables.
 *
 * @param {JQuery} $editable
 */
function addTables($editable) {
    const editable = $editable.get(0);
    for (const snippet of editable.querySelectorAll('.o_mail_snippet_general, .o_layout')) {
        // Convert all snippets and the mailing itself into table > tr > td
        const table = _createTable(snippet.attributes);

        const row = document.createElement('tr');
        const col = document.createElement('td');
        row.appendChild(col);
        table.appendChild(row);

        for (const child of [...snippet.childNodes]) {
            col.appendChild(child);
        }
        snippet.before(table);
        snippet.remove();

        // If snippet doesn't have a table as child, wrap its contents in one.
        const childTables = [...col.children].filter(child => child.nodeName === 'TABLE');
        if (!childTables.length) {
            const tableB = _createTable();
            const rowB = document.createElement('tr');
            const colB = document.createElement('td');

            rowB.appendChild(colB);
            tableB.appendChild(rowB);
            for (const child of [...col.childNodes]) {
                colB.appendChild(child);
            }
            col.appendChild(tableB);
        }
    }
}
/**
 * Convert CSS display for attachment link to real image.
 * Without this post process, the display depends on the CSS and the picture
 * does not appear when we use the html without css (to send by email for e.g.)
 *
 * @param {JQuery} $editable
 */
function attachmentThumbnailToLinkImg($editable) {
    const editable = $editable.get(0);
    const links = [...editable.querySelectorAll(`a[href*="/web/content/"][data-mimetype]:empty`)].filter(link => (
        RE_WHITESPACE.test(link.textContent)
    ));
    for (const link of links) {
        const image = document.createElement('img');
        image.setAttribute('src', _getStylePropertyValue(link, 'background-image').replace(/(^url\(['"])|(['"]\)$)/g, ''));
        // Note: will trigger layout thrashing.
        image.setAttribute('height', Math.max(1, _getHeight(link)) + 'px');
        image.setAttribute('width', Math.max(1, _getWidth(link)) + 'px');
        link.prepend(image);
    };
}
/**
 * Convert Bootstrap rows and columns to actual tables.
 *
 * Note: Because of the limited support of media queries in emails, this doesn't
 * support the mixing and matching of column options (e.g., "col-4 col-sm-6" and
 * "col col-4" aren't supported).
 *
 * @param {JQuery} $editable
 */
<<<<<<< HEAD
function getMatchedCSSRules(a) {
    var i, r, k, l;
    var doc = a.ownerDocument;
    var rulesCache = a.ownerDocument._rulesCache || (a.ownerDocument._rulesCache = []);

    if (!rulesCache.length) {
        var sheets = doc.styleSheets;
        for (i = sheets.length-1 ; i >= 0 ; i--) {
            var rules;
            // try...catch because browser may not able to enumerate rules for cross-domain sheets
            try {
                rules = sheets[i].rules || sheets[i].cssRules;
            } catch (e) {
                console.log("Can't read the css rules of: " + sheets[i].href, e);
                continue;
            }
            if (rules) {
                for (r = rules.length-1; r >= 0; r--) {
                    const conditionText = rules[r].conditionText;
                    const minWidthMatch = conditionText && conditionText.match(/\(min-width *: *(\d+)/);
                    const minWidth = minWidthMatch && +(minWidthMatch[1] || '0');
                    if (minWidth && minWidth >= 1200) {
                        // Large min-width media queries should be included.
                        // eg., .container has a default max-width for all
                        // screens.
                        let mediaRules;
                        try {
                            mediaRules = rules[r].rules || rules[r].cssRules;
                        } catch (e) {
                            console.log(`Can't read the css rules of: ${sheets[i].href} (${conditionText})`, e);
                            continue;
                        }
                        if (mediaRules) {
                            for (k = mediaRules.length-1; k >= 0; k--) {
                                var selectorText = mediaRules[k].selectorText;
                                if (selectorText && !SELECTORS_IGNORE.test(selectorText)) {
                                    var st = selectorText.split(/\s*,\s*/);
                                    for (l = 0 ; l < st.length ; l++) {
                                        rulesCache.push({ 'selector': st[l], 'style': mediaRules[k].style });
                                    }
                                }
                            }
                        }
                    }
                    var selectorText = rules[r].selectorText;
                    if (selectorText && !SELECTORS_IGNORE.test(selectorText)) {
                        var st = selectorText.split(/\s*,\s*/);
                        for (l = 0 ; l < st.length ; l++) {
                            rulesCache.push({ 'selector': st[l], 'style': rules[r].style });
=======
function bootstrapToTable($editable) {
    const editable = $editable.get(0);
    // First give all rows in columns a separate container parent.
    for (const rowInColumn of [...editable.querySelectorAll('.row')].filter(row => RE_COL_MATCH.test(row.parentElement.className))) {
        _wrap(rowInColumn, 'div', 'o_fake_table');
    }

    // These containers from the mass mailing masonry snippet require full
    // height contents, which is only possible if the table itself has a set
    // height. We also need to restyle it because of the change in structure.
    for (const masonryGrid of editable.querySelectorAll('.o_masonry_grid_container')) {
        masonryGrid.style.setProperty('padding', 0);
        for (const fakeTable of [...masonryGrid.children].filter(c => c.classList.contains('o_fake_table'))) {
            fakeTable.style.setProperty('height', _getHeight(fakeTable));
        }
    }
    for (const masonryRow of editable.querySelectorAll('.o_masonry_grid_container > .o_fake_table > .row.h-100')) {
        masonryRow.style.removeProperty('height');
        masonryRow.parentElement.style.setProperty('height', '100%');
    }

    // Now convert all containers with rows to tables.
    for (const container of [...editable.querySelectorAll('.container, .container-fluid, .o_fake_table')].filter(n => [...n.children].some(c => c.classList.contains('row')))) {
        // TABLE
        const table = _createTable(container.attributes);
        for (const child of [...container.childNodes]) {
            table.append(child);
        }
        table.classList.remove('container', 'container-fluid', 'o_fake_table');
        if (!table.className) {
            table.removeAttribute('class');
        }
        container.before(table);
        container.remove();


        // ROWS
        // First give all siblings of rows a separate row/col parent combo.
        for (const row of [...table.children].filter(child => isBlock(child) && !child.classList.contains('row'))) {
            const newCol = _wrap(row, 'div', 'col-12');
            _wrap(newCol, 'div', 'row');
        }

        for (const bootstrapRow of [...table.children].filter(c => c.classList.contains('row'))) {
            const tr = document.createElement('tr');
            for (const attr of bootstrapRow.attributes) {
                tr.setAttribute(attr.name, attr.value);
            }
            tr.classList.remove('row');
            if (!tr.className) {
                tr.removeAttribute('class');
            }
            for (const child of [...bootstrapRow.childNodes]) {
                tr.append(child);
            }
            bootstrapRow.before(tr);
            bootstrapRow.remove();


            // COLUMNS
            const bootstrapColumns = [...tr.children].filter(column => column.className && column.className.match(RE_COL_MATCH));

            // 1. Replace generic "col" classes with specific "col-n", computed
            //    by sharing the available space between them.
            const flexColumns = bootstrapColumns.filter(column => !/\d/.test(column.className.match(RE_COL_MATCH)[0] || '0'));
            const colTotalSize = bootstrapColumns.map(child => _getColumnSize(child)).reduce((a, b) => a + b, 0);
            const colSize = Math.max(1, Math.round((12 - colTotalSize) / flexColumns.length));
            for (const flexColumn of flexColumns) {
                flexColumn.classList.remove(flexColumn.className.match(RE_COL_MATCH)[0].trim());
                flexColumn.classList.add(`col-${colSize}`);
            }

            // 2. Create and fill up the row(s) with grid(s).
            let grid = _createColumnGrid();
            let gridIndex = 0;
            let currentRow = tr.cloneNode();
            tr.after(currentRow);
            let currentCol;
            let columnIndex = 0;
            for (const bootstrapColumn of bootstrapColumns) {
                const columnSize = _getColumnSize(bootstrapColumn);
                if (gridIndex + columnSize < 12) {
                    currentCol = grid[gridIndex];
                    _applyColspan(currentCol, columnSize);
                    if (columnIndex === bootstrapColumns.length - 1) {
                        // We handled all the columns but there is still space
                        // in the row. Insert the columns and fill the row.
                        grid[gridIndex].setAttribute('colspan', 12 - gridIndex);
                        currentRow.append(...grid.filter(td => td.getAttribute('colspan')));
                    }
                    gridIndex += columnSize;
                } else if (gridIndex + columnSize === 12) {
                    // Finish the row.
                    currentCol = grid[gridIndex];
                    _applyColspan(currentCol, columnSize);
                    currentRow.append(...grid.filter(td => td.getAttribute('colspan')));
                    if (columnIndex !== bootstrapColumns.length - 1) {
                        // The row was filled before we handled all of its
                        // columns. Create a new one and start again from there.
                        const previousRow = currentRow;
                        currentRow = currentRow.cloneNode();
                        previousRow.after(currentRow);
                        grid = _createColumnGrid();
                        gridIndex = 0;
                    }
                } else {
                    // Fill the row with what was in the grid before it
                    // overflowed.
                    _applyColspan(grid[gridIndex], 12 - gridIndex);
                    currentRow.append(...grid.filter(td => td.getAttribute('colspan')));
                    // Start a new row that starts with the current col.
                    const previousRow = currentRow;
                    currentRow = currentRow.cloneNode();
                    previousRow.after(currentRow);
                    grid = _createColumnGrid();
                    currentCol = grid[0];
                    _applyColspan(currentCol, columnSize);
                    gridIndex = columnSize;
                    if (columnIndex === bootstrapColumns.length - 1 && gridIndex < 12) {
                        // We handled all the columns but there is still space
                        // in the row. Insert the columns and fill the row.
                        grid[gridIndex].setAttribute('colspan', 12 - gridIndex);
                        currentRow.append(...grid.filter(td => td.getAttribute('colspan')));
                        // Adapt width to colspan.
                        _applyColspan(grid[gridIndex], 12 - gridIndex);
                    }
                }
                if (currentCol) {
                    for (const attr of bootstrapColumn.attributes) {
                        if (attr.name !== 'colspan') {
                            currentCol.setAttribute(attr.name, attr.value);
>>>>>>> 4d11cb0e
                        }
                    }
                    const colMatch = bootstrapColumn.className.match(RE_COL_MATCH);
                    currentCol.classList.remove(colMatch[0].trim());
                    if (!currentCol.className) {
                        currentCol.removeAttribute('class');
                    }
                    for (const child of [...bootstrapColumn.childNodes]) {
                        currentCol.append(child);
                    }
                    // Adapt width to colspan.
                    _applyColspan(currentCol, +currentCol.getAttribute('colspan'));
                }
                columnIndex++;
            }
            tr.remove(); // row was cloned and inserted already
        }
<<<<<<< HEAD
        rulesCache.reverse();
    }

    var css = [];
    var style;
    a.matches = a.matches || a.webkitMatchesSelector || a.mozMatchesSelector || a.msMatchesSelector || a.oMatchesSelector;
    for (r = 0; r < rulesCache.length; r++) {
        // The top element of a mailing has the class 'o_layout'. Give it the
        // body's styles so they can trickle down.
        if (a.matches(rulesCache[r].selector) || (a.classList.contains('o_layout') && rulesCache[r].selector === 'body')) {
            style = rulesCache[r].style;
            if (style.parentRule) {
                var style_obj = {};
                var len;
                for (k = 0, len = style.length ; k < len ; k++) {
                    if (style[k].indexOf('animation') !== -1) {
                        continue;
                    }
                    style_obj[style[k]] = style[style[k].replace(/-(.)/g, function (a, b) { return b.toUpperCase(); })];
                    if (new RegExp(style[k] + '\s*:[^:;]+!important' ).test(style.cssText)) {
                        style_obj[style[k]] += ' !important';
                    }
=======
    }
}
/**
 * Convert Bootstrap cards to table structures.
 *
 * @param {JQuery} $editable
 */
function cardToTable($editable) {
    const editable = $editable.get(0);
    for (const card of editable.querySelectorAll('.card')) {
        const table = _createTable(card.attributes);
        table.style.removeProperty('overflow');
        for (const child of [...card.childNodes]) {
            const row = document.createElement('tr');
            const col = document.createElement('td');
            if (child.nodeName === 'IMG') {
                col.append(child);
            } else if (child.nodeType === Node.TEXT_NODE) {
                if (child.textContent.replace(RE_WHITESPACE, '').length) {
                    col.append(child);
                } else {
                    continue;
                }
            } else {
                for (const attr of child.attributes) {
                    col.setAttribute(attr.name, attr.value);
>>>>>>> 4d11cb0e
                }
                for (const descendant of [...child.childNodes]) {
                    col.append(descendant);
                }
                child.remove();
            }
            const subTable = _createTable();
            const superRow = document.createElement('tr');
            const superCol = document.createElement('td');
            row.append(col);
            subTable.append(row);
            superCol.append(subTable);
            superRow.append(superCol);
            table.append(superRow);
        }
        card.before(table);
        card.remove();
    }
}
/**
 * Convert CSS style to inline style (leave the classes on elements but forces
 * the style they give as inline style).
 *
 * @param {JQuery} $editable
 * @param {Object} cssRules
 */
function classToStyle($editable, cssRules) {
    const editable = $editable.get(0);
    const writes = [];
    const nodeToRules = new Map();
    const rulesToProcess = [];
    for (const rule of cssRules) {
        const nodes = editable.querySelectorAll(rule.selector);
        if (nodes.length) {
            rulesToProcess.push(rule);
        }
        for (const node of nodes) {
            const nodeRules = nodeToRules.get(node);
            if (!nodeRules) {
                nodeToRules.set(node, [rule]);
            } else {
                nodeRules.push(rule);
            }
        }
    }
    _computeStyleAndSpecificityOnRules(rulesToProcess);
    for (const rules of nodeToRules.values()) {
        rules.sort((a, b) => a.specificity - b.specificity);
    }
<<<<<<< HEAD
    css.sort(function (a, b) { return specificity(a[0]) - specificity(b[0]); });
    // Add inline styles at the highest specificity.
    if (a.style.length) {
        const inlineStyles = {};
        for (const styleName of a.style) {
            inlineStyles[styleName] = a.style[styleName];
        }
        css.push([a, inlineStyles]);
    }
=======
>>>>>>> 4d11cb0e

    for (const node of nodeToRules.keys()) {
        const nodeRules = nodeToRules.get(node);
        const css = nodeRules ? _getMatchedCSSRules(node, nodeRules) : {};
        // Flexbox
        for (const styleName of node.style) {
            if (styleName.includes('flex') || `${node.style[styleName]}`.includes('flex')) {
                writes.push(() => { node.style[styleName] = ''; });
            }
<<<<<<< HEAD
        });
    });

    _.each(style, function (v,k) {
        if (v.indexOf('important') !== -1) {
            style[k] = v.slice(0, v.length-11);
        }
    });

    if (style.display === 'block' && !(a.classList && a.classList.contains('btn-block'))) {
        delete style.display;
    }
    if (!style['box-sizing']) {
        style['box-sizing'] = 'border-box'; // This is by default with Bootstrap.
    }

    // The css generates all the attributes separately and not in simplified form.
    // In order to have a better compatibility (outlook for example) we simplify the css tags.
    // e.g. border-left-style: none; border-bottom-s .... will be simplified in border-style = none
    _.each([
        {property: 'margin'},
        {property: 'padding'},
        {property: 'border', propertyEnd: '-style', defaultValue: 'none'},
    ], function (propertyInfo) {
        var p = propertyInfo.property;
        var e = propertyInfo.propertyEnd || '';
        var defVal = propertyInfo.defaultValue || 0;

        if (style[p+'-top'+e] || style[p+'-right'+e] || style[p+'-bottom'+e] || style[p+'-left'+e]) {
            if (style[p+'-top'+e] === style[p+'-right'+e] && style[p+'-top'+e] === style[p+'-bottom'+e] && style[p+'-top'+e] === style[p+'-left'+e]) {
                // keep => property: [top/right/bottom/left value];
                style[p+e] = style[p+'-top'+e];
=======
        }
        // Ignore font-family (mail-safe font declared in <head>)
        if ('font-family' in css) {
            delete css['font-family'];
        }

        // Do not apply css that would override inline styles (which are prioritary).
        let style = node.getAttribute('style') || '';
        // Outlook doesn't support inline !important
        style = style.replace(/!important/g,'');
        for (const [key, value] of Object.entries(css)) {
            if (!(new RegExp(`(^|;)\\s*${key}`).test(style))) {
                style = `${key}:${value};${style}`;
>>>>>>> 4d11cb0e
            }
        };
        if (_.isEmpty(style)) {
            writes.push(() => { node.removeAttribute('style'); });
        } else {
            writes.push(() => {
                node.setAttribute('style', style);
                if (node.style.width) {
                    node.setAttribute('width', node.style.width);
                }
            });
        }

        // Media list images should not have an inline height
        if (node.nodeName === 'IMG' && node.classList.contains('s_media_list_img')) {
            writes.push(() => { node.style.removeProperty('height'); });
        }
        // Apple Mail
        if (node.nodeName === 'TD' && !node.childNodes.length) {
            writes.push(() => { node.appendChild(document.createTextNode('&nbsp;')); });
        }
        // Outlook
        if (node.nodeName === 'A' && node.classList.contains('btn') && !node.classList.contains('btn-link') && !node.children.length) {
            writes.push(() => { node.prepend(document.createComment('[if mso]><i style="letter-spacing: 25px; mso-font-width: -100%; mso-text-raise: 30pt;">&nbsp;</i><![endif]')); });
            writes.push(() => { node.append(document.createComment('[if mso]><i style="letter-spacing: 25px; mso-font-width: -100%;">&nbsp;</i><![endif]')); });
        } else if (node.nodeName === 'IMG' && node.classList.contains('mx-auto') && node.classList.contains('d-block')) {
            writes.push(() => { _wrap(node, 'p', 'o_outlook_hack', 'text-align:center;margin:0'); });
        }
    };
    writes.forEach(fn => fn());
}
/**
 * Convert the contents of an editable area (as a JQuery element) into content
 * that is widely compatible with email clients. If no CSS Rules are given, they
 * will be computed for the editable element's owner document.
 *
 * @param {JQuery} $editable
 * @param {Object[]} [cssRules] Array<{selector: string;
 *                                   style: {[styleName]: string};
 *                                   specificity: number;}>
 * @param {JQuery} [$iframe] the iframe containing the editable, if any
 */
function toInline($editable, cssRules, $iframe) {
    $editable.removeClass('odoo-editor-editable');
    const editable = $editable.get(0);
    const iframe = $iframe && $iframe.get(0);
    const doc = editable.ownerDocument;
    cssRules = cssRules || doc._rulesCache;
    if (!cssRules) {
        cssRules = getCSSRules(doc);
        doc._rulesCache = cssRules;
    }

    // If the editable is not visible, we need to make it visible in order to
    // retrieve image/icon dimensions. This iterates over ancestors to make them
    // visible again. We then restore it at the end of this function.
    const displaysToRestore = [];
    if (_isHidden(editable)) {
        let ancestor = editable;
        while (ancestor && ancestor.nodeName !== 'html' && _isHidden(ancestor)) {
            if (_getStylePropertyValue(ancestor, 'display') === 'none') {
                displaysToRestore.push([ancestor, ancestor.style.display]);
                ancestor.style.setProperty('display', 'block');
            }
            ancestor = ancestor.parentElement;
            if ((!ancestor || ancestor.nodeName === 'HTML') && iframe) {
                ancestor = iframe;
            }
        }
    }

<<<<<<< HEAD
    // text-decoration rule is decomposed in -line, -color and -style. This is
    // however not supported by many browser/mail clients and the editor does
    // not allow to change -color and -style rule anyway
    if (style['text-decoration-line']) {
        style['text-decoration'] = style['text-decoration-line'];
        delete style['text-decoration-line'];
        delete style['text-decoration-color'];
        delete style['text-decoration-style'];
        delete style['text-decoration-thickness'];
    }

    // color and text-align inheritance do not seem to get past <td> elements on
    // some mail clients. TODO: This is hacky as it applies a color/text-align
    // style to all descendants of nodes with a color style. We can probably do
    // this more elegantly.
    if (style.color || style['text-align']) {
        function _styleDescendants(node, styleName) {
            const camelCased = styleName.replace(/-(\w)/g, match => match[1].toUpperCase());
            node.style[camelCased] = style[styleName];
            for (const child of $(node).children()) {
                if (child.style[camelCased] !== style[styleName]) {
                    break;
                }
                _styleDescendants(child, styleName);
            }
        }
        if (style.color) {
            _styleDescendants(a, 'color');
        }
        if (style['text-align']) {
            _styleDescendants(a, 'text-align');
        }
    }

    // flexboxes are not supported in Windows Outlook
    for (const styleName in style) {
        if (styleName.includes('flex') || `${style[styleName]}`.includes('flex')) {
            delete style[styleName];
        }
    }
=======
    // Fix outlook image rendering bug (this change will be kept in both
    // fields).
    for (const attributeName of ['width', 'height']) {
        const images = editable.querySelectorAll('img');
        for (const image of images) {
            let value = image.getAttribute(attributeName) || (attributeName === 'height' && image.offsetHeight);
            if (!value) {
                value = attributeName === 'width' ? _getWidth(image) : _getHeight(image);;
            }
            image.setAttribute(attributeName, value);
            image.style.setProperty(attributeName, image.getAttribute(attributeName));
        };
    };
>>>>>>> 4d11cb0e

    attachmentThumbnailToLinkImg($editable);
    fontToImg($editable);
    classToStyle($editable, cssRules);
    bootstrapToTable($editable);
    cardToTable($editable);
    listGroupToTable($editable);
    addTables($editable);
    formatTables($editable);
    normalizeColors($editable);
    const rootFontSizeProperty = getComputedStyle(editable.ownerDocument.documentElement).fontSize;
    const rootFontSize = parseFloat(rootFontSizeProperty.replace(/[^\d\.]/g, ''));
    normalizeRem($editable, rootFontSize);

    for (const [node, displayValue] of displaysToRestore) {
        node.style.setProperty('display', displayValue);
    }
    $editable.addClass('odoo-editor-editable');
}
/**
 * Convert font icons to images.
 *
 * @param {JQuery} $editable - the element in which the font icons have to be
 *                           converted to images
 */
function fontToImg($editable) {
    const editable = $editable.get(0);
    const fonts = odoo.__DEBUG__.services["wysiwyg.fonts"];

    for (const font of editable.querySelectorAll('.fa')) {
        let icon, content;
        fonts.fontIcons.find(fontIcon => {
            return fonts.getCssSelectors(fontIcon.parser).find(data => {
                if (font.matches(data.selector.replace(/::?before/g, ''))) {
                    icon = data.names[0].split('-').shift();
                    content = data.css.match(/content:\s*['"]?(.)['"]?/)[1];
                    return true;
                }
            });
        });
        if (content) {
<<<<<<< HEAD
            var color = $font.css('color').replace(/\s/g, '');
            let $backgroundColoredElement = $font;
            let bg, isTransparent;
            do {
                bg = $backgroundColoredElement.css('background-color').replace(/\s/g, '');
                isTransparent = bg === 'transparent' || bg === 'rgba(0,0,0,0)';
                $backgroundColoredElement = $backgroundColoredElement.parent();
            } while (isTransparent && $backgroundColoredElement[0]);
=======
            const color = _getStylePropertyValue(font, 'color').replace(/\s/g, '');
            let backgroundColoredElement = font;
            let bg, isTransparent;
            do {
                bg = _getStylePropertyValue(backgroundColoredElement, 'background-color').replace(/\s/g, '');
                isTransparent = bg === 'transparent' || bg === 'rgba(0,0,0,0)';
                backgroundColoredElement = backgroundColoredElement.parentElement;
            } while (isTransparent && backgroundColoredElement);
>>>>>>> 4d11cb0e
            if (bg === 'rgba(0,0,0,0)' && isTransparent) {
                // default on white rather than black background since opacity
                // is not supported.
                bg = 'rgb(255,255,255)';
            }
<<<<<<< HEAD
            const style = $font.attr('style');
            const width = $font.width();
            const height = $font.height();
            const lineHeight = $font.css('line-height');
            // Compute the padding.
            // First get the dimensions of the icon itself (::before)
            $font.css({height: 'fit-content', width: 'fit-content', 'line-height': 'normal'});
            const hPadding = width && (width - $font.width()) / 2;
            const vPadding = height && (height - $font.height()) / 2;
=======
            const style = font.getAttribute('style');
            const width = _getWidth(font);
            const height = _getHeight(font);
            const lineHeight = _getStylePropertyValue(font, 'line-height');
            // Compute the padding.
            // First get the dimensions of the icon itself (::before)
            font.style.setProperty('height', 'fit-content');
            font.style.setProperty('width', 'fit-content');
            font.style.setProperty('line-height', 'normal');
            const intrinsicWidth = _getWidth(font);
            const intrinsicHeight = _getHeight(font);
            const hPadding = width && (width - intrinsicWidth) / 2;
            const vPadding = height && (height - intrinsicHeight) / 2;
>>>>>>> 4d11cb0e
            let padding = '';
            if (hPadding || vPadding) {
                padding = vPadding ? vPadding + 'px ' : '0 ';
                padding += hPadding ? hPadding + 'px' : '0';
            }
<<<<<<< HEAD
            const $img = $('<img/>').attr({
                width, height,
                src: `/web_editor/font_to_img/${content.charCodeAt(0)}/${window.encodeURI(color)}/${window.encodeURI(bg)}/${Math.max(1, $font.height())}`,
                'data-class': $font.attr('class'),
                'data-style': style,
                class: $font.attr('class').replace(new RegExp('(^|\\s+)' + icon + '(-[^\\s]+)?', 'gi'), ''), // remove inline font-awsome style
                style,
            }).css({
                'box-sizing': 'border-box', // keep the fontawesome's dimensions
                'line-height': lineHeight,
                padding, width: width + 'px', height: height + 'px',
            });
            $font.replaceWith($img);
=======
            const image = document.createElement('img');
            image.setAttribute('width', width);
            image.setAttribute('height', height);
            image.setAttribute('src', `/web_editor/font_to_img/${content.charCodeAt(0)}/${window.encodeURI(color)}/${window.encodeURI(bg)}/${Math.max(1, Math.round(intrinsicWidth))}x${Math.max(1, Math.round(intrinsicHeight))}`);
            image.setAttribute('data-class', font.getAttribute('class'));
            image.setAttribute('data-style', style);
            image.setAttribute('style', style);
            image.style.setProperty('box-sizing', 'border-box'); // keep the fontawesome's dimensions
            image.style.setProperty('line-height', lineHeight);
            image.style.setProperty('width', intrinsicWidth + 'px');
            image.style.setProperty('height', intrinsicHeight + 'px');
            image.style.setProperty('display', 'block');
            if (!padding) {
                image.style.setProperty('margin', _getStylePropertyValue(font, 'margin'));
            }
            // For rounded images, apply the rounded border to a wrapper, make
            // sure it doesn't get applied to the image itself so the image
            // doesn't get cropped in the process.
            const wrapper = document.createElement('span');
            wrapper.style.setProperty('display', 'inline-block');
            wrapper.append(image);
            font.before(wrapper);
            font.remove();
            wrapper.style.setProperty('padding', padding);
            wrapper.style.setProperty('width', width + 'px');
            wrapper.style.setProperty('height', height + 'px');
            wrapper.style.setProperty('vertical-align', 'middle');
            wrapper.style.setProperty('background-color', image.style.backgroundColor);
            wrapper.setAttribute('class', font.getAttribute('class').replace(new RegExp('(^|\\s+)' + icon + '(-[^\\s]+)?', 'gi'), '')); // remove inline font-awsome style);
>>>>>>> 4d11cb0e
        } else {
            font.remove();
        }
    }
}
/**
 * Format table styles so they display well in most mail clients. This implies
 * moving table paddings to its cells, adding tbody (with canceled styles) where
 * needed, and adding pixel heights to parents of elements with percent heights.
 *
 * @param {JQuery} $editable
 */
function formatTables($editable) {
    const editable = $editable.get(0);
    const writes = [];
    for (const table of editable.querySelectorAll('table.o_mail_snippet_general, .o_mail_snippet_general table')) {
        const tablePaddingTop = parseFloat(_getStylePropertyValue(table, 'padding-top').match(RE_PADDING)[1]);
        const tablePaddingRight = parseFloat(_getStylePropertyValue(table, 'padding-right').match(RE_PADDING)[1]);
        const tablePaddingBottom = parseFloat(_getStylePropertyValue(table, 'padding-bottom').match(RE_PADDING)[1]);
        const tablePaddingLeft = parseFloat(_getStylePropertyValue(table, 'padding-left').match(RE_PADDING)[1]);
        const rows = [...table.querySelectorAll('tr')].filter(tr => tr.closest('table') === table);
        const columns = [...table.querySelectorAll('td')].filter(td => td.closest('table') === table);
        for (const column of columns) {
            const columnsInRow = [...column.closest('tr').querySelectorAll('td')].filter(td => td.closest('table') === table);
            const columnIndex = columnsInRow.findIndex(col => col === column);
            const rowIndex = rows.findIndex(row => row === column.closest('tr'));

            if (!rowIndex) {
                const match = _getStylePropertyValue(column, 'padding-top').match(RE_PADDING);
                const columnPaddingTop = match ? parseFloat(match[1]) : 0;
                writes.push(() => {column.style['padding-top'] = `${columnPaddingTop + tablePaddingTop}px`; });
            }
            if (columnIndex === columnsInRow.length - 1) {
                const match = _getStylePropertyValue(column, 'padding-right').match(RE_PADDING);
                const columnPaddingRight = match ? parseFloat(match[1]) : 0;
                writes.push(() => {column.style['padding-right'] = `${columnPaddingRight + tablePaddingRight}px`; });
            }
            if (rowIndex === rows.length - 1) {
                const match = _getStylePropertyValue(column, 'padding-bottom').match(RE_PADDING);
                const columnPaddingBottom = match ? parseFloat(match[1]) : 0;
                writes.push(() => {column.style['padding-bottom'] = `${columnPaddingBottom + tablePaddingBottom}px`; });
            }
            if (!columnIndex) {
                const match = _getStylePropertyValue(column, 'padding-left').match(RE_PADDING);
                const columnPaddingLeft = match ? parseFloat(match[1]) : 0;
                writes.push(() => {column.style['padding-left'] = `${columnPaddingLeft + tablePaddingLeft}px`; });
            }
        }
        writes.push(() => { table.style.removeProperty('padding'); });
    }
    writes.forEach((fn) => fn());
    // Ensure a tbody in every table and cancel its default style.
    for (const table of [...editable.querySelectorAll('table')].filter(n => ![...n.children].some(c => c.nodeName === 'TBODY'))) {
        const contents = [...table.childNodes];
        const tbody = document.createElement('tbody');
        tbody.style.setProperty('vertical-align', 'top');
        table.prepend(tbody);
        tbody.append(...contents);
    }
    // Children will only take 100% height if the parent has a height property.
    for (const node of [...editable.querySelectorAll('*')].filter(n => (
        n.style && n.style.getPropertyValue('height') === '100%' && (
            !n.parentElement.style.getPropertyValue('height') ||
            n.parentElement.style.getPropertyValue('height').includes('%'))
    ))) {
        let parent = node.parentElement;
        let height = parent.style.getPropertyValue('height');
        while (parent && height && height.includes('%')) {
            parent = parent.parentElement;
            height = parent.style.getPropertyValue('height');
        }
        if (parent) {
            parent.style.setProperty('height', $(parent).height());
        }
    }
    // Align self and justify content don't work on table cells.
    for (const cell of editable.querySelectorAll('td')) {
        const alignSelf = cell.style.alignSelf;
        const justifyContent = cell.style.justifyContent;
        if (alignSelf === 'start' || justifyContent === 'start' || justifyContent === 'flex-start') {
            cell.style.verticalAlign = 'top';
        } else if (alignSelf === 'center' || justifyContent === 'center') {
            cell.style.verticalAlign = 'middle';
        } else if (alignSelf === 'end' || justifyContent === 'end' || justifyContent === 'flex-end') {
            cell.style.verticalAlign = 'bottom';
        }
    }
    // Align items doesn't work on table rows.
    for (const cell of editable.querySelectorAll('tr')) {
        const alignItems = cell.style.alignItems;
        if (alignItems === 'flex-start') {
            cell.style.verticalAlign = 'top';
        } else if (alignItems === 'center') {
            cell.style.verticalAlign = 'middle';
        } else if (alignItems === 'flex-end' || alignItems === 'baseline') {
            cell.style.verticalAlign = 'bottom';
        }
    }
}
/**
 * Parse through the given document's stylesheets, preprocess(*) them and return
 * the result as an array of objects, each containing a selector string , a
 * style object and a specificity number. Preprocessing involves grouping
 * whatever rules can be grouped together and precomputing their specificity so
 * as to sort them appropriately.
 *
 * @param {Document} doc
 * @returns {Object[]} Array<{selector: string;
 *                            style: {[styleName]: string};
 *                            specificity: number;}>
 */
function getCSSRules(doc) {
    const cssRules = [];
    for (const sheet of doc.styleSheets) {
        // try...catch because browser may not able to enumerate rules for cross-domain sheets
        let rules;
        try {
            rules = sheet.rules || sheet.cssRules;
        } catch (e) {
            console.log("Can't read the css rules of: " + sheet.href, e);
            continue;
        }
        for (const rule of (rules || [])) {
            const subRules = [rule];
            const conditionText = rule.conditionText;
            const minWidthMatch = conditionText && conditionText.match(/\(min-width *: *(\d+)/);
            const minWidth = minWidthMatch && +(minWidthMatch[1] || '0');
            if (minWidth && minWidth >= 1200) {
                // Large min-width media queries should be included.
                // eg., .container has a default max-width for all screens.
                let mediaRules;
                try {
                    mediaRules = rule.rules || rule.cssRules;
                    subRules.push(...mediaRules);
                } catch (e) {
                    console.log(`Can't read the css rules of: ${sheet.href} (${conditionText})`, e);
                }
            }
            for (const subRule of subRules) {
                const selectorText = subRule.selectorText || '';
                // Split selectors, making sure not to split at commas in parentheses.
                for (const selector of selectorText.split(RE_COMMAS_OUTSIDE_PARENTHESES)) {
                    if (selector && !SELECTORS_IGNORE.test(selector)) {
                        cssRules.push({ selector: selector.trim(), rawRule: subRule });
                        if (selector === 'body') {
                            // The top element of a mailing has the class
                            // 'o_layout'. Give it the body's styles so they can
                            // trickle down.
                            cssRules.push({ selector: '.o_layout', rawRule: subRule, specificity: 1 });
                        }
                    }
                }
            }
        }
    }

    return cssRules;
}
/**
 * Convert Bootstrap list groups and their items to table structures.
 *
 * @param {JQuery} $editable
 */
function listGroupToTable($editable) {
    const editable = $editable.get(0);
    for (const listGroup of editable.querySelectorAll('.list-group')) {
        let table;
        if (listGroup.querySelectorAll('.list-group-item').length) {
            table = _createTable(listGroup.attributes);
        } else {
            table = listGroup.cloneNode();
            for (const attr of listGroup.attributes) {
                table.setAttribute(attr.name, attr.value);
            }
        }
        for (const child of [...listGroup.childNodes]) {
            if (child.classList && child.classList.contains('list-group-item')) {
                // List groups are <ul>s that render like tables. Their
                // li.list-group-item children should translate to tr > td.
                const row = document.createElement('tr');
                const col = document.createElement('td');
                for (const attr of child.attributes) {
                    col.setAttribute(attr.name, attr.value);
                }
                col.append(...child.childNodes);
                col.classList.remove('list-group-item');
                if (!col.className) {
                    col.removeAttribute('class');
                }
                row.append(col);
                table.append(row);
                child.remove();
            } else if (child.nodeName === 'LI') {
                table.append(...child.childNodes);
            } else {
                table.append(child);
            }
        }
        table.classList.remove('list-group');
        if (!table.className) {
            table.removeAttribute('class');
        }
        if (listGroup.nodeName === 'TD') {
            listGroup.append(table);
            listGroup.classList.remove('list-group');
            if (!listGroup.className) {
                listGroup.removeAttribute('class');
            }
        } else {
            listGroup.before(table);
            listGroup.remove();
        }
    }
}
/**
 * Convert all styles containing rgb colors to hexadecimal colors.
 * Note: ignores rgba colors, which are not supported in Microsoft Outlook.
 *
 * @param {JQuery} $editable
 */
function normalizeColors($editable) {
    const editable = $editable.get(0);
    for (const node of editable.querySelectorAll('[style*="rgb"]')) {
        const rgbMatch = node.getAttribute('style').match(/rgb?\(([\d\.]*,?\s?){3,4}\)/g);
        for (const rgb of rgbMatch || []) {
            node.setAttribute('style', node.getAttribute('style').replace(rgb, rgbToHex(rgb)));
        }
    }
}
/**
 * Convert all css values that use the rem unit to px.
 *
 * @param {JQuery} $editable
 * @param {Number} rootFontSize=16 The font size of the root element, in pixels
 */
function normalizeRem($editable, rootFontSize=16) {
    const editable = $editable.get(0);
    for (const node of editable.querySelectorAll('[style*="rem"]')) {
        const remMatch = node.getAttribute('style').match(/[\d\.]+\s*rem/g);
        for (const rem of remMatch || []) {
            const remValue = parseFloat(rem.replace(/[^\d\.]/g, ''));
            const pxValue = Math.round(remValue * rootFontSize * 100) / 100;
            node.setAttribute('style', node.getAttribute('style').replace(rem, pxValue + 'px'));
        }
    }
}

//--------------------------------------------------------------------------
// Private
//--------------------------------------------------------------------------

const reColMatch = /(^| )col(-[\w\d]+)*( |$)/;
const reOffsetMatch = /(^| )offset(-[\w\d]+)*( |$)/;
function _getColumnSize(column) {
    const colMatch = column.className.match(reColMatch);
    const colOptions = colMatch[2] && colMatch[2].substr(1).split('-');
    const colSize = colOptions && (colOptions.length === 2 ? +colOptions[1] : +colOptions[0]) || 0;
    const offsetMatch = column.className.match(reOffsetMatch);
    const offsetOptions = offsetMatch && offsetMatch[2] && offsetMatch[2].substr(1).split('-');
    const offsetSize = offsetOptions && (offsetOptions.length === 2 ? +offsetOptions[1] : +offsetOptions[0]) || 0;
    return colSize + offsetSize;
}


// Attributes all tables should have in a mailing.
const tableAttributes = {
    cellspacing: 0,
    cellpadding: 0,
    border: 0,
    width: '100%',
    align: 'center',
    role: 'presentation',
};
// Cancel tables default styles.
const tableStyles = {
    'border-collapse': 'collapse',
    'text-align': 'inherit',
    'font-size': 'unset',
    'line-height': 'unset',
};
function _createTable(attributes = []) {
    const $table = $('<table/>');
    $table.attr(tableAttributes);
    $table[0].style.setProperty('width', '100%', 'important');
    for (const attr of attributes) {
        if (!(attr.name === 'width' && attr.value === '100%')) {
            $table.attr(attr.name, attr.value);
        }
    }
    if ($table.hasClass('o_layout')) {
        // The top mailing element inherits the body's font size and line-height
        // and should keep them.
        const layoutStyles = {...tableStyles};
        delete layoutStyles['font-size'];
        delete layoutStyles['line-height'];
        $table.css(layoutStyles);
    } else {
        $table.css(tableStyles);
    }
    return $table;
}
function _createColumnGrid() {
    return new Array(12).fill().map(() => $('<td/>'));
}
function _applyColspanToGridElement($gridElement, colspan) {
    $gridElement.attr('colspan', colspan);
    const width = Math.round(+$gridElement.attr('colspan') * 100 / 12) + '%';
    $gridElement.attr('width', width);
    $gridElement.css('width', width);
}

/**
 * Converts bootstrap rows and columns to actual tables.
 *
 * Note: Because of the limited support of media queries in emails, this doesn't
 * support the mixing and matching of column options (e.g., "col-4 col-sm-6" and
 * "col col-4" aren't supported).
 *
 * @param {jQuery} $editable
 */
function bootstrapToTable($editable) {
    // First give all rows in columns a separate container parent.
    $editable.find('.row').filter((i, row) => reColMatch.test(row.parentElement.className)).wrap('<div class="o_fake_table"/>');

    // These containers from the mass mailing masonry snippet require full
    // height contents, which is only possible if the table itself has a set
    // height. We also need to restyle it because of the change in structure.
    $editable.find('.o_masonry_grid_container').css('padding', 0)
        .find('> .o_fake_table').css('height', function() { return $(this).height() })
        .find('.row').css('height', '');

    // Now convert all containers with rows to tables.
    for (const container of $editable.find('.container:has(.row), .container-fluid:has(.row), .o_fake_table:has(.row)')) {
        const $container = $(container);


        // TABLE
        const $table = _createTable(container.attributes);
        for (const child of [...container.childNodes]) {
            $table.append(child);
        }
        $table.removeClass('container container-fluid o_fake_table');
        $container.before($table);
        $container.remove();


        // ROWS
        const $bootstrapRows = $table.children().filter('.row');
        for (const bootstrapRow of $bootstrapRows) {
            const $bootstrapRow = $(bootstrapRow);
            const $row = $('<tr/>');
            for (const attr of bootstrapRow.attributes) {
                $row.attr(attr.name, attr.value);
            }
            $row.removeClass('row');
            for (const child of [...bootstrapRow.childNodes]) {
                $row.append(child);
            }
            $bootstrapRow.before($row);
            $bootstrapRow.remove();


            // COLUMNS
            const $bootstrapColumns = $row.children().filter((i, column) => column.className && column.className.match(reColMatch));

            // 1. Replace generic "col" classes with specific "col-n", computed
            //    by sharing the available space between them.
            const $flexColumns = $bootstrapColumns.filter((i, column) => !/\d/.test(column.className.match(reColMatch)[0] || '0'));
            const colTotalSize = $bootstrapColumns.toArray().map(child => _getColumnSize(child)).reduce((a, b) => a + b);
            const colSize = Math.round((12 - colTotalSize) / $flexColumns.length);
            for (const flexColumn of $flexColumns) {
                flexColumn.classList.remove(flexColumn.className.match(reColMatch)[0].trim());
                flexColumn.classList.add(`col-${colSize}`);
            }

            // 2. Create and fill up the row(s) with grid(s).
            let grid = _createColumnGrid();
            let gridIndex = 0;
            let $currentRow = $($row[0].cloneNode());
            $row.after($currentRow);
            let $currentCol;
            let columnIndex = 0;
            for (const bootstrapColumn of $bootstrapColumns) {
                const columnSize = _getColumnSize(bootstrapColumn);
                if (gridIndex + columnSize < 12) {
                    $currentCol = grid[gridIndex];
                    _applyColspanToGridElement($currentCol, columnSize);
                    gridIndex += columnSize;
                    if (columnIndex === $bootstrapColumns.length - 1) {
                        // We handled all the columns but there is still space
                        // in the row. Insert the columns and fill the row.
                        grid[gridIndex].attr('colspan', 12 - gridIndex);
                        $currentRow.append(...grid.filter(td => td.attr('colspan')));
                    }
                } else if (gridIndex + columnSize === 12) {
                    // Finish the row.
                    $currentCol = grid[gridIndex];
                    _applyColspanToGridElement($currentCol, columnSize);
                    $currentRow.append(...grid.filter(td => td.attr('colspan')));
                    if (columnIndex !== $bootstrapColumns.length - 1) {
                        // The row was filled before we handled all of its
                        // columns. Create a new one and start again from there.
                        const $previousRow = $currentRow;
                        $currentRow = $($currentRow[0].cloneNode());
                        $previousRow.after($currentRow);
                        grid = _createColumnGrid();
                        gridIndex = 0;
                    }
                } else {
                    // Fill the row with what was in the grid before it
                    // overflowed.
                    _applyColspanToGridElement(grid[gridIndex], 12 - gridIndex);
                    $currentRow.append(...grid.filter(td => td.attr('colspan')));
                    // Start a new row that starts with the current col.
                    const $previousRow = $currentRow;
                    $currentRow = $($currentRow[0].cloneNode());
                    $previousRow.after($currentRow);
                    grid = _createColumnGrid();
                    $currentCol = grid[0];
                    _applyColspanToGridElement($currentCol, columnSize);
                    gridIndex = columnSize;
                }
                if ($currentCol) {
                    for (const attr of bootstrapColumn.attributes) {
                        if (attr.name !== 'colspan') {
                            $currentCol.attr(attr.name, attr.value);
                        }
                    }
                    const colMatch = bootstrapColumn.className.match(reColMatch);
                    $currentCol.removeClass(colMatch[0]);
                    for (const child of [...bootstrapColumn.childNodes]) {
                        $currentCol.append(child);
                    }
                    // Adapt width to colspan.
                    _applyColspanToGridElement($currentCol, +$currentCol.attr('colspan'));
                }
                columnIndex++;
            }
            $row.remove(); // $row was cloned and inserted already
        }
    }
}

function cardToTable($editable) {
    for (const card of $editable.find('.card')) {
        const $card = $(card);
        // Table
        const $table = _createTable(card.attributes);
        for (const child of [...card.childNodes]) {
            if (child.nodeType === Node.TEXT_NODE) {
                $table.append(child);
            } else {
                const $row = $('<tr/>');
                const $col = $('<td/>');
                if (child.nodeName === 'IMG') {
                    $col.append(child);
                } else {
                    for (const attr of child.attributes) {
                        $col.attr(attr.name, attr.value);
                    }
                    for (const descendant of [...child.childNodes]) {
                        $col.append(descendant);
                    }
                    $(child).remove();
                }
                $row.append($col);
                $table.append($row);
            }
        }
        $card.before($table);
        $card.remove();
    }
}

function listGroupToTable($editable) {
    for (const listGroup of $editable.find('.list-group')) {
        const $listGroup = $(listGroup);
        // Table
        let $table;
        if ($listGroup.find('.list-group-item').length) {
            $table = _createTable(listGroup.attributes);
        } else {
            $table = $(listGroup.cloneNode());
            for (const attr of $listGroup.attributes) {
                $table.attr(attr.name, attr.value);
            }
        }
        for (const child of [...listGroup.childNodes]) {
            const $child = $(child);
            if ($child.hasClass('list-group-item')) {
                // List groups are <ul>s that render like tables. Their
                // li.list-group-item children should translate to tr > td.
                const $row = $('<tr/>');
                const $col = $('<td/>');
                for (const attr of child.attributes) {
                    $col.attr(attr.name, attr.value);
                }
                for (const descendant of [...child.childNodes]) {
                    $col.append(descendant);
                }
                $col.removeClass('list-group-item');
                $row.append($col);
                $table.append($row);
                $(child).remove();
            } else {
                $table.append(child);
            }
        }
        $table.removeClass('list-group');
        if ($listGroup.is('td')) {
            $listGroup.append($table);
            $listGroup.removeClass('list-group');
        } else {
            $listGroup.before($table);
            $listGroup.remove();
        }
    }
}

function addTables($editable) {
    for (const snippet of $editable.find('.o_mail_snippet_general, .o_layout')) {
        // Convert all snippets and the mailing itself into table > tr > td
        const $table = _createTable(snippet.attributes);
        const $row = $('<tr/>');
        const $col = $('<td/>');
        $row.append($col);
        $table.append($row);
        for (const child of [...snippet.childNodes]) {
            $col.append(child);
        }
        $(snippet).before($table);
        $(snippet).remove();

        // If snippet doesn't have a table as child, wrap its contents in one.
        if (!$col.children().filter('table')) {
            const $tableB = _createTable();
            $tableB[0].style.width
            const $rowB = $('<tr/>');
            const $colB = $('<td/>');
            $rowB.append($colB);
            $tableB.append($rowB);
            for (const child of [...$table[0].childNodes]) {
                $colB.append(child);
            }
            $col.append($tableB);
        }
    }
}

const rePadding = /(\d+)/;
function formatTables($editable) {
    for (const table of $editable.find('table.o_mail_snippet_general, .o_mail_snippet_general table')) {
        const $table = $(table);
        const tablePaddingTop = +$table.css('padding-top').match(rePadding)[1];
        const tablePaddingRight = +$table.css('padding-right').match(rePadding)[1];
        const tablePaddingBottom = +$table.css('padding-bottom').match(rePadding)[1];
        const tablePaddingLeft = +$table.css('padding-left').match(rePadding)[1];
        for (const column of $table.find('td').filter((i, td) => $(td).closest('table').is($table))) {
            const $column = $(column);
            if ($column.css('padding')) {
                const columnPaddingTop = +$column.css('padding-top').match(rePadding)[1];
                const columnPaddingRight = +$column.css('padding-right').match(rePadding)[1];
                const columnPaddingBottom = +$column.css('padding-bottom').match(rePadding)[1];
                const columnPaddingLeft = +$column.css('padding-left').match(rePadding)[1];
                $column.css({
                    'padding-top': columnPaddingTop + tablePaddingTop,
                    'padding-right': columnPaddingRight + tablePaddingRight,
                    'padding-bottom': columnPaddingBottom + tablePaddingBottom,
                    'padding-left': columnPaddingLeft + tablePaddingLeft,
                });
            }
        }
        $table.css('padding', '');
    }
}

/**
 * Take an element and apply a colspan to it. In this context, this implies to
 * also apply a width to it, that corresponds to the colspan.
 *
 * @param {Element} element
 * @param {number} colspan
 */
function _applyColspan(element, colspan) {
    element.setAttribute('colspan', colspan);
    // Round to 2 decimal places.
    const width = (Math.round(+element.getAttribute('colspan') * 10000 / 12) / 100) + '%';
    element.setAttribute('width', width);
    element.style.setProperty('width', width);
}
/**
 * Take a selector and return its specificity according to the w3 specification.
 *
 * @see http://www.w3.org/TR/css3-selectors/#specificity
 * @param {string} selector
 * @returns number
 */
function _computeSpecificity(selector) {
    let a = 0;
    selector = selector.replace(/#[a-z0-9_-]+/gi, () => { a++; return ''; });
    let b = 0;
    selector = selector.replace(/(\.[a-z0-9_-]+)|(\[.*?\])/gi, () => { b++; return ''; });
    let c = 0;
    selector = selector.replace(/(^|\s+|:+)[a-z0-9_-]+/gi, a => { if (!a.includes(':not(')) c++; return ''; });
    return (a * 100) + (b * 10) + c;
}
/**
 * Take all the rules and modify them to contain information on their
 * specificity and to have normalized style.
 *
 * @see _computeSpecificity
 * @see _normalizeStyle
 * @param {Object} cssRules
 */
<<<<<<< HEAD
function classToStyle($editable) {
    applyOverDescendants($editable[0], function (node) {
        var $target = $(node);
        var css = getMatchedCSSRules(node);
        // Flexbox
        for (const styleName in node.style) {
            if (styleName.includes('flex') || `${node.style[styleName]}`.includes('flex')) {
                node.style[styleName] = '';
            }
        }

        // Do not apply css that would override inline styles (which are prioritary).
        var style = $target.attr('style') || '';
        _.each(css, function (v,k) {
            if (!(new RegExp('(^|;)\\s*' + k).test(style))) {
                style = k+':'+v+';'+style;
=======
function _computeStyleAndSpecificityOnRules(cssRules) {
    for (const cssRule of cssRules) {
        if (!cssRule.style && cssRule.rawRule.style) {
            const style = _normalizeStyle(cssRule.rawRule.style);
            if (Object.keys(style).length) {
                Object.assign(cssRule,  { style, specificity: _computeSpecificity(cssRule.selector) });
>>>>>>> 4d11cb0e
            }
        }
<<<<<<< HEAD
        if ($target.get(0).style.width) {
            $target.attr('width', $target.css('width')); // Widths need to be applied as attributes as well.
        }
        // Apple Mail
        if (node.nodeName === 'TD' && !node.childNodes.length) {
            $(node).html('&nbsp;');
=======
    }
}
/**
 * Return an array of twelve table cells as JQuery elements.
 *
 * @returns {Element[]}
 */
function _createColumnGrid() {
    return new Array(12).fill().map(() => document.createElement('td'));
}
/**
 * Return a table element, with its default styles and attributes, as well as
 * the applicable given attributes, if any.
 *
 * @see TABLE_ATTRIBUTES
 * @see TABLE_STYLES
 * @param {NamedNodeMap | Attr[]} [attributes] default: []
 * @returns {Element}
 */
function _createTable(attributes = []) {
    const table = document.createElement('table');
    Object.entries(TABLE_ATTRIBUTES).forEach(([att, value]) => table.setAttribute(att, value));
    // $table.attr(TABLE_ATTRIBUTES);
    table.style.setProperty('width', '100%', 'important');
    for (const attr of attributes) {
        if (!(attr.name === 'width' && attr.value === '100%')) {
            table.setAttribute(attr.name, attr.value);
        }
    }
    if (table.classList.contains('o_layout')) {
        // The top mailing element inherits the body's font size and line-height
        // and should keep them.
        const layoutStyles = {...TABLE_STYLES};
        delete layoutStyles['font-size'];
        delete layoutStyles['line-height'];
        Object.entries(layoutStyles).forEach(([att, value]) => table.style[att] = value)
    } else {
        for (const styleName in TABLE_STYLES) {
            if (!('style' in attributes && attributes.style.value.includes(styleName + ':'))) {
                table.style[styleName] = TABLE_STYLES[styleName];
            }
        }
    }
    return table;
}
/**
 * Take a Bootstrap grid column element and return its size, computed by using
 * its Bootstrap classes.
 *
 * @see RE_COL_MATCH
 * @see RE_OFFSET_MATCH
 * @param {Element} column
 * @returns {number}
 */
function _getColumnSize(column) {
    const colMatch = column.className.match(RE_COL_MATCH);
    const colOptions = colMatch[2] && colMatch[2].substr(1).split('-');
    const colSize = colOptions && (colOptions.length === 2 ? +colOptions[1] : +colOptions[0]) || 0;
    const offsetMatch = column.className.match(RE_OFFSET_MATCH);
    const offsetOptions = offsetMatch && offsetMatch[2] && offsetMatch[2].substr(1).split('-');
    const offsetSize = offsetOptions && (offsetOptions.length === 2 ? +offsetOptions[1] : +offsetOptions[0]) || 0;
    return colSize + offsetSize;
}
/**
 * Return the CSS rules which applies on an element, tweaked so that they are
 * browser/mail client ok.
 *
 * @param {Node} node
 * @param {Object[]} Array<{selector: string;
 *                          style: {[styleName]: string};
 *                          specificity: number;}>
 * @returns {Object} {[styleName]: string}
 */
function _getMatchedCSSRules(node, cssRules) {
    node.matches = node.matches || node.webkitMatchesSelector || node.mozMatchesSelector || node.msMatchesSelector || node.oMatchesSelector;
    const styles = cssRules.map((rule) => rule.style).filter(Boolean);

    // Add inline styles at the highest specificity.
    if (node.style.length) {
        const inlineStyles = {};
        for (const styleName of node.style) {
            inlineStyles[styleName] = node.style[styleName];
>>>>>>> 4d11cb0e
        }
        styles.push(inlineStyles);
    }

<<<<<<< HEAD
        // Outlook
        if (node.nodeName === 'A' && $target.hasClass('btn') && !$target.hasClass('btn-link') && !$target.children().length) {
            $target.prepend(`<!--[if mso]><i style="letter-spacing: 25px; mso-font-width: -100%; mso-text-raise: 30pt;">&nbsp;</i><![endif]-->`);
            $target.append(`<!--[if mso]><i style="letter-spacing: 25px; mso-font-width: -100%;">&nbsp;</i><![endif]-->`);
=======
    const processedStyle = {};
    for (const style of styles) {
        for (const [key, value] of Object.entries(style)) {
            if (!processedStyle[key] || !processedStyle[key].includes('important') || value.includes('important')) {
                processedStyle[key] = value;
            }
        }
    }

    for (const [key, value] of Object.entries(processedStyle)) {
        if (value.endsWith('important')) {
            processedStyle[key] = value.replace(/\s*!important\s*$/, '');
        }
    };

    if (processedStyle.display === 'block' && !(node.classList && node.classList.contains('btn-block'))) {
        delete processedStyle.display;
    }
    if (!processedStyle['box-sizing']) {
        processedStyle['box-sizing'] = 'border-box'; // This is by default with Bootstrap.
    }

    // The css generates all the attributes separately and not in simplified
    // form. In order to have a better compatibility (outlook for example) we
    // simplify the css tags. e.g. border-left-style: none; border-bottom-s ....
    // will be simplified in border-style = none
    for (const info of [
        {name: 'margin'},
        {name: 'padding'},
        {name: 'border', suffix: '-style', defaultValue: 'none'},
    ]) {
        const positions = ['top', 'right', 'bottom', 'left'];
        const positionalKeys = positions.map(position => `${info.name}-${position}${info.suffix || ''}`);
        const hasStyles = positionalKeys.some(key => processedStyle[key]);
        const inherits = positionalKeys.some(key => ['inherit', 'initial'].includes((processedStyle[key] || '').trim()));
        if (hasStyles && !inherits) {
            const propertyName = `${info.name}${info.suffix || ''}`;
            processedStyle[propertyName] = positionalKeys.every(key => processedStyle[positionalKeys[0]] === processedStyle[key])
                ? processedStyle[propertyName] = processedStyle[positionalKeys[0]] // top = right = bottom = left => property: [top];
                : positionalKeys.map(key => processedStyle[key] || (info.defaultValue || 0)).join(' '); // property: [top] [right] [bottom] [left];
            for (const prop of positionalKeys) {
                delete processedStyle[prop];
            }
>>>>>>> 4d11cb0e
        }
    };

    if (processedStyle['border-bottom-left-radius']) {
        processedStyle['border-radius'] = processedStyle['border-bottom-left-radius'];
        delete processedStyle['border-bottom-left-radius'];
        delete processedStyle['border-bottom-right-radius'];
        delete processedStyle['border-top-left-radius'];
        delete processedStyle['border-top-right-radius'];
    }

    // If the border styling is initial we remove it to simplify the css tags
    // for compatibility. Also, since we do not send a css style tag, the
    // initial value of the border is useless.
    for (const styleName in processedStyle) {
        if (styleName.includes('border') && processedStyle[styleName] === 'initial') {
            delete processedStyle[styleName];
        }
    };

    // text-decoration rule is decomposed in -line, -color and -style. This is
    // however not supported by many browser/mail clients and the editor does
    // not allow to change -color and -style rule anyway
    if (processedStyle['text-decoration-line']) {
        processedStyle['text-decoration'] = processedStyle['text-decoration-line'];
        delete processedStyle['text-decoration-line'];
        delete processedStyle['text-decoration-color'];
        delete processedStyle['text-decoration-style'];
        delete processedStyle['text-decoration-thickness'];
    }

    // flexboxes are not supported in Windows Outlook
    for (const styleName in processedStyle) {
        if (styleName.includes('flex') || `${processedStyle[styleName]}`.includes('flex')) {
            delete processedStyle[styleName];
        }
    }

<<<<<<< HEAD
// Note: ignores rgba colors, which are not supported in Outlook.
function normalizeColors($editable) {
    for (const node of $editable.find('[style*="rgb"]')) {
        const rgbMatch = node.getAttribute('style').match(/rgb?\(([\d\.]*,?\s?){3,4}\)/g);
        for (const rgb of rgbMatch || []) {
            node.setAttribute('style', node.getAttribute('style').replace(rgb, rgbToHex(rgb)));
        }
    }
}

/**
 * Converts all css values that use the rem unit to px.
 *
 * @param {JQuery} $editable
 */
function normalizeRem($editable) {
    const rootFontSizeProperty = $editable.closest('html').css('font-size');
    const rootFontSize = parseFloat(rootFontSizeProperty.replace(/[^\d\.]/g, ''));
    for (const node of $editable.find('[style*="rem"]')) {
        const remMatch = node.getAttribute('style').match(/[\d\.]+\s*rem/g);
        for (const rem of remMatch || []) {
            const remValue = parseFloat(rem.replace(/[^\d\.]/g, ''));
            node.setAttribute('style', node.getAttribute('style').replace(rem, remValue * rootFontSize + 'px'));
        }
    }
}

=======
    return processedStyle;
}
let lastComputedStyleElement;
let lastComputedStyle
>>>>>>> 4d11cb0e
/**
 * Return the value of the given style property on the given element. This
 * caches the last computed style so if it's called several times in a row for
 * the same element, we don't recompute it every time.
 *
 * @param {Element} element
 * @param {string} propertyName
 * @returns
 */
function _getStylePropertyValue(element, propertyName) {
    const computedStyle = lastComputedStyleElement === element ? lastComputedStyle : getComputedStyle(element)
    lastComputedStyleElement = element;
    lastComputedStyle = computedStyle;
    return computedStyle[propertyName] || element.style.getPropertyValue(propertyName);
}
/**
 * Equivalent to JQuery's `width` method. Returns the element's visible width.
 *
 * @param {Element} element
 * @returns {Number}
 */
function _getWidth(element) {
    return parseFloat(getComputedStyle(element).width.replace('px', ''));
}
/**
 * Equivalent to JQuery's `height` method. Returns the element's visible height.
 *
 * @param {Element} element
 * @returns {Number}
 */
function _getHeight(element) {
    return parseFloat(getComputedStyle(element).height.replace('px', ''));
}
/**
 * Return true if the given element is hidden.
 *
 * @see https://developer.mozilla.org/en-US/docs/Web/API/HTMLElement/offsetParent
 * @param {Element} element
 * @returns {boolean}
 */
function _isHidden(element) {
    return element.offsetParent === null;
}
/**
 * Take a css style declaration return a "normalized" version of it (as a
 * standard object) for the purposes of emails. This means removing its styles
 * that are invalid, describe animations or aren't standard css (webkit
 * extensions). It also involves adding the "!important" suffix to styles that
 * have that priority, so they can be handled without access to the full
 * declaration.
 *
 * @param {CSSStyleDeclaration} style
 * @returns {Object} {[styleName]: string}
 */
function _normalizeStyle(style) {
    const normalizedStyle = {};
    for (const styleName of style) {
        const value = style[styleName];
        if (value && !styleName.includes('animation') && !styleName.includes('-webkit') && _.isString(value)) {
            const normalizedStyleName = styleName.replace(/-(.)/g, (a, b) => b.toUpperCase());
            normalizedStyle[styleName] = style[normalizedStyleName];
            if (style.getPropertyPriority(styleName) === 'important') {
                normalizedStyle[styleName] += ' !important';
            }
        }
    }
    return normalizedStyle;
}
/**
 * Wrap a given element into a new parent, in place.
 *
 * @param {Element} element
 * @param {string} wrapperTag
 * @param {string} [wrapperClass] optional class to apply to the wrapper
 * @param {string} [wrapperStyle] optional style to apply to the wrapper
 * @returns {Element} the wrapper
 */
 function _wrap(element, wrapperTag, wrapperClass, wrapperStyle) {
    const wrapper = document.createElement(wrapperTag);
    wrapper.className = wrapperClass;
    wrapper.style.cssText = wrapperStyle;
    element.parentElement.insertBefore(wrapper, element);
    wrapper.append(element);
    return wrapper;
}

//--------------------------------------------------------------------------
// Widget
//--------------------------------------------------------------------------


FieldHtml.include({
    //--------------------------------------------------------------------------
    // Public
    //--------------------------------------------------------------------------

    /**
     * @override
     */
    commitChanges: function () {
        if (this.nodeOptions['style-inline'] && this.mode === "edit") {
            this._toInline();
        }
        return this._super();
    },

    //--------------------------------------------------------------------------
    // Private
    //--------------------------------------------------------------------------

    /**
     * Converts CSS dependencies to CSS-independent HTML.
     * - CSS display for attachment link -> real image
     * - Font icons -> images
     * - CSS styles -> inline styles
     *
     * @private
     */
    _toInline: function () {
        var $editable = this.wysiwyg.getEditable();
        var html = this.wysiwyg.getValue();
        const $odooEditor = $editable.closest('.odoo-editor');
        // Remove temporarily the class so that css editing will not be converted.
        $odooEditor.removeClass('odoo-editor');
        $editable.html(html);

<<<<<<< HEAD
        attachmentThumbnailToLinkImg($editable);
        fontToImg($editable);
        classToStyle($editable);
        bootstrapToTable($editable);
        cardToTable($editable);
        listGroupToTable($editable);
        addTables($editable);
        formatTables($editable);
        normalizeColors($editable);
        normalizeRem($editable);

        // fix outlook image rendering bug
        _.each(['width', 'height'], function(attribute) {
            $editable.find('img').attr(attribute, function(){
                return $(this)[attribute]();
            }).css(attribute, function(){
                return $(this).get(0).style[attribute] || $(this)[attribute]() || 'auto';
            });
        });
=======
        toInline($editable, this.cssRules, this.wysiwyg.$iframe);
>>>>>>> 4d11cb0e
        $odooEditor.addClass('odoo-editor');

        this.wysiwyg.setValue($editable.html(), {
            notifyChange: false,
        });
    },
});

<<<<<<< HEAD
return {
    fontToImg: fontToImg,
    bootstrapToTable: bootstrapToTable,
    cardToTable: cardToTable,
    listGroupToTable: listGroupToTable,
    addTables: addTables,
    formatTables: formatTables,
    classToStyle: classToStyle,
    normalizeColors: normalizeColors,
    normalizeRem: normalizeRem,
=======
export default {
    addTables: addTables,
>>>>>>> 4d11cb0e
    attachmentThumbnailToLinkImg: attachmentThumbnailToLinkImg,
    bootstrapToTable: bootstrapToTable,
    cardToTable: cardToTable,
    classToStyle: classToStyle,
    fontToImg: fontToImg,
    formatTables: formatTables,
    getCSSRules: getCSSRules,
    listGroupToTable: listGroupToTable,
    normalizeColors: normalizeColors,
    normalizeRem: normalizeRem,
    toInline: toInline,
};<|MERGE_RESOLUTION|>--- conflicted
+++ resolved
@@ -14,22 +14,6 @@
 const RE_PADDING = /([\d.]+)/;
 const RE_WHITESPACE = /[\s\u200b]*/;
 const SELECTORS_IGNORE = /(^\*$|:hover|:before|:after|:active|:link|::|'|\([^(),]+[,(])/;
-<<<<<<< HEAD
-
-// Note: duplicated from odoo-editor utils.
-// DOES NOT SUPPORT RGBA (Outlook doesn't support transparency)
-function rgbToHex(rgb = '') {
-    return (
-        '#' +
-        (rgb.match(/\d{1,3}/g) || [])
-            .map(x => {
-                x = parseInt(x).toString(16);
-                return x.length === 1 ? '0' + x : x;
-            })
-            .join('')
-    );
-}
-=======
 // Attributes all tables should have in a mailing.
 const TABLE_ATTRIBUTES = {
     cellspacing: 0,
@@ -50,7 +34,6 @@
 //--------------------------------------------------------------------------
 // Public
 //--------------------------------------------------------------------------
->>>>>>> 4d11cb0e
 
 /**
  * Convert snippets and mailing bodies to tables.
@@ -120,57 +103,6 @@
  *
  * @param {JQuery} $editable
  */
-<<<<<<< HEAD
-function getMatchedCSSRules(a) {
-    var i, r, k, l;
-    var doc = a.ownerDocument;
-    var rulesCache = a.ownerDocument._rulesCache || (a.ownerDocument._rulesCache = []);
-
-    if (!rulesCache.length) {
-        var sheets = doc.styleSheets;
-        for (i = sheets.length-1 ; i >= 0 ; i--) {
-            var rules;
-            // try...catch because browser may not able to enumerate rules for cross-domain sheets
-            try {
-                rules = sheets[i].rules || sheets[i].cssRules;
-            } catch (e) {
-                console.log("Can't read the css rules of: " + sheets[i].href, e);
-                continue;
-            }
-            if (rules) {
-                for (r = rules.length-1; r >= 0; r--) {
-                    const conditionText = rules[r].conditionText;
-                    const minWidthMatch = conditionText && conditionText.match(/\(min-width *: *(\d+)/);
-                    const minWidth = minWidthMatch && +(minWidthMatch[1] || '0');
-                    if (minWidth && minWidth >= 1200) {
-                        // Large min-width media queries should be included.
-                        // eg., .container has a default max-width for all
-                        // screens.
-                        let mediaRules;
-                        try {
-                            mediaRules = rules[r].rules || rules[r].cssRules;
-                        } catch (e) {
-                            console.log(`Can't read the css rules of: ${sheets[i].href} (${conditionText})`, e);
-                            continue;
-                        }
-                        if (mediaRules) {
-                            for (k = mediaRules.length-1; k >= 0; k--) {
-                                var selectorText = mediaRules[k].selectorText;
-                                if (selectorText && !SELECTORS_IGNORE.test(selectorText)) {
-                                    var st = selectorText.split(/\s*,\s*/);
-                                    for (l = 0 ; l < st.length ; l++) {
-                                        rulesCache.push({ 'selector': st[l], 'style': mediaRules[k].style });
-                                    }
-                                }
-                            }
-                        }
-                    }
-                    var selectorText = rules[r].selectorText;
-                    if (selectorText && !SELECTORS_IGNORE.test(selectorText)) {
-                        var st = selectorText.split(/\s*,\s*/);
-                        for (l = 0 ; l < st.length ; l++) {
-                            rulesCache.push({ 'selector': st[l], 'style': rules[r].style });
-=======
 function bootstrapToTable($editable) {
     const editable = $editable.get(0);
     // First give all rows in columns a separate container parent.
@@ -302,7 +234,6 @@
                     for (const attr of bootstrapColumn.attributes) {
                         if (attr.name !== 'colspan') {
                             currentCol.setAttribute(attr.name, attr.value);
->>>>>>> 4d11cb0e
                         }
                     }
                     const colMatch = bootstrapColumn.className.match(RE_COL_MATCH);
@@ -320,30 +251,6 @@
             }
             tr.remove(); // row was cloned and inserted already
         }
-<<<<<<< HEAD
-        rulesCache.reverse();
-    }
-
-    var css = [];
-    var style;
-    a.matches = a.matches || a.webkitMatchesSelector || a.mozMatchesSelector || a.msMatchesSelector || a.oMatchesSelector;
-    for (r = 0; r < rulesCache.length; r++) {
-        // The top element of a mailing has the class 'o_layout'. Give it the
-        // body's styles so they can trickle down.
-        if (a.matches(rulesCache[r].selector) || (a.classList.contains('o_layout') && rulesCache[r].selector === 'body')) {
-            style = rulesCache[r].style;
-            if (style.parentRule) {
-                var style_obj = {};
-                var len;
-                for (k = 0, len = style.length ; k < len ; k++) {
-                    if (style[k].indexOf('animation') !== -1) {
-                        continue;
-                    }
-                    style_obj[style[k]] = style[style[k].replace(/-(.)/g, function (a, b) { return b.toUpperCase(); })];
-                    if (new RegExp(style[k] + '\s*:[^:;]+!important' ).test(style.cssText)) {
-                        style_obj[style[k]] += ' !important';
-                    }
-=======
     }
 }
 /**
@@ -370,7 +277,6 @@
             } else {
                 for (const attr of child.attributes) {
                     col.setAttribute(attr.name, attr.value);
->>>>>>> 4d11cb0e
                 }
                 for (const descendant of [...child.childNodes]) {
                     col.append(descendant);
@@ -420,18 +326,6 @@
     for (const rules of nodeToRules.values()) {
         rules.sort((a, b) => a.specificity - b.specificity);
     }
-<<<<<<< HEAD
-    css.sort(function (a, b) { return specificity(a[0]) - specificity(b[0]); });
-    // Add inline styles at the highest specificity.
-    if (a.style.length) {
-        const inlineStyles = {};
-        for (const styleName of a.style) {
-            inlineStyles[styleName] = a.style[styleName];
-        }
-        css.push([a, inlineStyles]);
-    }
-=======
->>>>>>> 4d11cb0e
 
     for (const node of nodeToRules.keys()) {
         const nodeRules = nodeToRules.get(node);
@@ -441,40 +335,6 @@
             if (styleName.includes('flex') || `${node.style[styleName]}`.includes('flex')) {
                 writes.push(() => { node.style[styleName] = ''; });
             }
-<<<<<<< HEAD
-        });
-    });
-
-    _.each(style, function (v,k) {
-        if (v.indexOf('important') !== -1) {
-            style[k] = v.slice(0, v.length-11);
-        }
-    });
-
-    if (style.display === 'block' && !(a.classList && a.classList.contains('btn-block'))) {
-        delete style.display;
-    }
-    if (!style['box-sizing']) {
-        style['box-sizing'] = 'border-box'; // This is by default with Bootstrap.
-    }
-
-    // The css generates all the attributes separately and not in simplified form.
-    // In order to have a better compatibility (outlook for example) we simplify the css tags.
-    // e.g. border-left-style: none; border-bottom-s .... will be simplified in border-style = none
-    _.each([
-        {property: 'margin'},
-        {property: 'padding'},
-        {property: 'border', propertyEnd: '-style', defaultValue: 'none'},
-    ], function (propertyInfo) {
-        var p = propertyInfo.property;
-        var e = propertyInfo.propertyEnd || '';
-        var defVal = propertyInfo.defaultValue || 0;
-
-        if (style[p+'-top'+e] || style[p+'-right'+e] || style[p+'-bottom'+e] || style[p+'-left'+e]) {
-            if (style[p+'-top'+e] === style[p+'-right'+e] && style[p+'-top'+e] === style[p+'-bottom'+e] && style[p+'-top'+e] === style[p+'-left'+e]) {
-                // keep => property: [top/right/bottom/left value];
-                style[p+e] = style[p+'-top'+e];
-=======
         }
         // Ignore font-family (mail-safe font declared in <head>)
         if ('font-family' in css) {
@@ -488,7 +348,6 @@
         for (const [key, value] of Object.entries(css)) {
             if (!(new RegExp(`(^|;)\\s*${key}`).test(style))) {
                 style = `${key}:${value};${style}`;
->>>>>>> 4d11cb0e
             }
         };
         if (_.isEmpty(style)) {
@@ -560,48 +419,6 @@
         }
     }
 
-<<<<<<< HEAD
-    // text-decoration rule is decomposed in -line, -color and -style. This is
-    // however not supported by many browser/mail clients and the editor does
-    // not allow to change -color and -style rule anyway
-    if (style['text-decoration-line']) {
-        style['text-decoration'] = style['text-decoration-line'];
-        delete style['text-decoration-line'];
-        delete style['text-decoration-color'];
-        delete style['text-decoration-style'];
-        delete style['text-decoration-thickness'];
-    }
-
-    // color and text-align inheritance do not seem to get past <td> elements on
-    // some mail clients. TODO: This is hacky as it applies a color/text-align
-    // style to all descendants of nodes with a color style. We can probably do
-    // this more elegantly.
-    if (style.color || style['text-align']) {
-        function _styleDescendants(node, styleName) {
-            const camelCased = styleName.replace(/-(\w)/g, match => match[1].toUpperCase());
-            node.style[camelCased] = style[styleName];
-            for (const child of $(node).children()) {
-                if (child.style[camelCased] !== style[styleName]) {
-                    break;
-                }
-                _styleDescendants(child, styleName);
-            }
-        }
-        if (style.color) {
-            _styleDescendants(a, 'color');
-        }
-        if (style['text-align']) {
-            _styleDescendants(a, 'text-align');
-        }
-    }
-
-    // flexboxes are not supported in Windows Outlook
-    for (const styleName in style) {
-        if (styleName.includes('flex') || `${style[styleName]}`.includes('flex')) {
-            delete style[styleName];
-        }
-    }
-=======
     // Fix outlook image rendering bug (this change will be kept in both
     // fields).
     for (const attributeName of ['width', 'height']) {
@@ -615,7 +432,6 @@
             image.style.setProperty(attributeName, image.getAttribute(attributeName));
         };
     };
->>>>>>> 4d11cb0e
 
     attachmentThumbnailToLinkImg($editable);
     fontToImg($editable);
@@ -657,16 +473,6 @@
             });
         });
         if (content) {
-<<<<<<< HEAD
-            var color = $font.css('color').replace(/\s/g, '');
-            let $backgroundColoredElement = $font;
-            let bg, isTransparent;
-            do {
-                bg = $backgroundColoredElement.css('background-color').replace(/\s/g, '');
-                isTransparent = bg === 'transparent' || bg === 'rgba(0,0,0,0)';
-                $backgroundColoredElement = $backgroundColoredElement.parent();
-            } while (isTransparent && $backgroundColoredElement[0]);
-=======
             const color = _getStylePropertyValue(font, 'color').replace(/\s/g, '');
             let backgroundColoredElement = font;
             let bg, isTransparent;
@@ -675,23 +481,11 @@
                 isTransparent = bg === 'transparent' || bg === 'rgba(0,0,0,0)';
                 backgroundColoredElement = backgroundColoredElement.parentElement;
             } while (isTransparent && backgroundColoredElement);
->>>>>>> 4d11cb0e
             if (bg === 'rgba(0,0,0,0)' && isTransparent) {
                 // default on white rather than black background since opacity
                 // is not supported.
                 bg = 'rgb(255,255,255)';
             }
-<<<<<<< HEAD
-            const style = $font.attr('style');
-            const width = $font.width();
-            const height = $font.height();
-            const lineHeight = $font.css('line-height');
-            // Compute the padding.
-            // First get the dimensions of the icon itself (::before)
-            $font.css({height: 'fit-content', width: 'fit-content', 'line-height': 'normal'});
-            const hPadding = width && (width - $font.width()) / 2;
-            const vPadding = height && (height - $font.height()) / 2;
-=======
             const style = font.getAttribute('style');
             const width = _getWidth(font);
             const height = _getHeight(font);
@@ -705,27 +499,11 @@
             const intrinsicHeight = _getHeight(font);
             const hPadding = width && (width - intrinsicWidth) / 2;
             const vPadding = height && (height - intrinsicHeight) / 2;
->>>>>>> 4d11cb0e
             let padding = '';
             if (hPadding || vPadding) {
                 padding = vPadding ? vPadding + 'px ' : '0 ';
                 padding += hPadding ? hPadding + 'px' : '0';
             }
-<<<<<<< HEAD
-            const $img = $('<img/>').attr({
-                width, height,
-                src: `/web_editor/font_to_img/${content.charCodeAt(0)}/${window.encodeURI(color)}/${window.encodeURI(bg)}/${Math.max(1, $font.height())}`,
-                'data-class': $font.attr('class'),
-                'data-style': style,
-                class: $font.attr('class').replace(new RegExp('(^|\\s+)' + icon + '(-[^\\s]+)?', 'gi'), ''), // remove inline font-awsome style
-                style,
-            }).css({
-                'box-sizing': 'border-box', // keep the fontawesome's dimensions
-                'line-height': lineHeight,
-                padding, width: width + 'px', height: height + 'px',
-            });
-            $font.replaceWith($img);
-=======
             const image = document.createElement('img');
             image.setAttribute('width', width);
             image.setAttribute('height', height);
@@ -755,7 +533,6 @@
             wrapper.style.setProperty('vertical-align', 'middle');
             wrapper.style.setProperty('background-color', image.style.backgroundColor);
             wrapper.setAttribute('class', font.getAttribute('class').replace(new RegExp('(^|\\s+)' + icon + '(-[^\\s]+)?', 'gi'), '')); // remove inline font-awsome style);
->>>>>>> 4d11cb0e
         } else {
             font.remove();
         }
@@ -1007,331 +784,6 @@
 // Private
 //--------------------------------------------------------------------------
 
-const reColMatch = /(^| )col(-[\w\d]+)*( |$)/;
-const reOffsetMatch = /(^| )offset(-[\w\d]+)*( |$)/;
-function _getColumnSize(column) {
-    const colMatch = column.className.match(reColMatch);
-    const colOptions = colMatch[2] && colMatch[2].substr(1).split('-');
-    const colSize = colOptions && (colOptions.length === 2 ? +colOptions[1] : +colOptions[0]) || 0;
-    const offsetMatch = column.className.match(reOffsetMatch);
-    const offsetOptions = offsetMatch && offsetMatch[2] && offsetMatch[2].substr(1).split('-');
-    const offsetSize = offsetOptions && (offsetOptions.length === 2 ? +offsetOptions[1] : +offsetOptions[0]) || 0;
-    return colSize + offsetSize;
-}
-
-
-// Attributes all tables should have in a mailing.
-const tableAttributes = {
-    cellspacing: 0,
-    cellpadding: 0,
-    border: 0,
-    width: '100%',
-    align: 'center',
-    role: 'presentation',
-};
-// Cancel tables default styles.
-const tableStyles = {
-    'border-collapse': 'collapse',
-    'text-align': 'inherit',
-    'font-size': 'unset',
-    'line-height': 'unset',
-};
-function _createTable(attributes = []) {
-    const $table = $('<table/>');
-    $table.attr(tableAttributes);
-    $table[0].style.setProperty('width', '100%', 'important');
-    for (const attr of attributes) {
-        if (!(attr.name === 'width' && attr.value === '100%')) {
-            $table.attr(attr.name, attr.value);
-        }
-    }
-    if ($table.hasClass('o_layout')) {
-        // The top mailing element inherits the body's font size and line-height
-        // and should keep them.
-        const layoutStyles = {...tableStyles};
-        delete layoutStyles['font-size'];
-        delete layoutStyles['line-height'];
-        $table.css(layoutStyles);
-    } else {
-        $table.css(tableStyles);
-    }
-    return $table;
-}
-function _createColumnGrid() {
-    return new Array(12).fill().map(() => $('<td/>'));
-}
-function _applyColspanToGridElement($gridElement, colspan) {
-    $gridElement.attr('colspan', colspan);
-    const width = Math.round(+$gridElement.attr('colspan') * 100 / 12) + '%';
-    $gridElement.attr('width', width);
-    $gridElement.css('width', width);
-}
-
-/**
- * Converts bootstrap rows and columns to actual tables.
- *
- * Note: Because of the limited support of media queries in emails, this doesn't
- * support the mixing and matching of column options (e.g., "col-4 col-sm-6" and
- * "col col-4" aren't supported).
- *
- * @param {jQuery} $editable
- */
-function bootstrapToTable($editable) {
-    // First give all rows in columns a separate container parent.
-    $editable.find('.row').filter((i, row) => reColMatch.test(row.parentElement.className)).wrap('<div class="o_fake_table"/>');
-
-    // These containers from the mass mailing masonry snippet require full
-    // height contents, which is only possible if the table itself has a set
-    // height. We also need to restyle it because of the change in structure.
-    $editable.find('.o_masonry_grid_container').css('padding', 0)
-        .find('> .o_fake_table').css('height', function() { return $(this).height() })
-        .find('.row').css('height', '');
-
-    // Now convert all containers with rows to tables.
-    for (const container of $editable.find('.container:has(.row), .container-fluid:has(.row), .o_fake_table:has(.row)')) {
-        const $container = $(container);
-
-
-        // TABLE
-        const $table = _createTable(container.attributes);
-        for (const child of [...container.childNodes]) {
-            $table.append(child);
-        }
-        $table.removeClass('container container-fluid o_fake_table');
-        $container.before($table);
-        $container.remove();
-
-
-        // ROWS
-        const $bootstrapRows = $table.children().filter('.row');
-        for (const bootstrapRow of $bootstrapRows) {
-            const $bootstrapRow = $(bootstrapRow);
-            const $row = $('<tr/>');
-            for (const attr of bootstrapRow.attributes) {
-                $row.attr(attr.name, attr.value);
-            }
-            $row.removeClass('row');
-            for (const child of [...bootstrapRow.childNodes]) {
-                $row.append(child);
-            }
-            $bootstrapRow.before($row);
-            $bootstrapRow.remove();
-
-
-            // COLUMNS
-            const $bootstrapColumns = $row.children().filter((i, column) => column.className && column.className.match(reColMatch));
-
-            // 1. Replace generic "col" classes with specific "col-n", computed
-            //    by sharing the available space between them.
-            const $flexColumns = $bootstrapColumns.filter((i, column) => !/\d/.test(column.className.match(reColMatch)[0] || '0'));
-            const colTotalSize = $bootstrapColumns.toArray().map(child => _getColumnSize(child)).reduce((a, b) => a + b);
-            const colSize = Math.round((12 - colTotalSize) / $flexColumns.length);
-            for (const flexColumn of $flexColumns) {
-                flexColumn.classList.remove(flexColumn.className.match(reColMatch)[0].trim());
-                flexColumn.classList.add(`col-${colSize}`);
-            }
-
-            // 2. Create and fill up the row(s) with grid(s).
-            let grid = _createColumnGrid();
-            let gridIndex = 0;
-            let $currentRow = $($row[0].cloneNode());
-            $row.after($currentRow);
-            let $currentCol;
-            let columnIndex = 0;
-            for (const bootstrapColumn of $bootstrapColumns) {
-                const columnSize = _getColumnSize(bootstrapColumn);
-                if (gridIndex + columnSize < 12) {
-                    $currentCol = grid[gridIndex];
-                    _applyColspanToGridElement($currentCol, columnSize);
-                    gridIndex += columnSize;
-                    if (columnIndex === $bootstrapColumns.length - 1) {
-                        // We handled all the columns but there is still space
-                        // in the row. Insert the columns and fill the row.
-                        grid[gridIndex].attr('colspan', 12 - gridIndex);
-                        $currentRow.append(...grid.filter(td => td.attr('colspan')));
-                    }
-                } else if (gridIndex + columnSize === 12) {
-                    // Finish the row.
-                    $currentCol = grid[gridIndex];
-                    _applyColspanToGridElement($currentCol, columnSize);
-                    $currentRow.append(...grid.filter(td => td.attr('colspan')));
-                    if (columnIndex !== $bootstrapColumns.length - 1) {
-                        // The row was filled before we handled all of its
-                        // columns. Create a new one and start again from there.
-                        const $previousRow = $currentRow;
-                        $currentRow = $($currentRow[0].cloneNode());
-                        $previousRow.after($currentRow);
-                        grid = _createColumnGrid();
-                        gridIndex = 0;
-                    }
-                } else {
-                    // Fill the row with what was in the grid before it
-                    // overflowed.
-                    _applyColspanToGridElement(grid[gridIndex], 12 - gridIndex);
-                    $currentRow.append(...grid.filter(td => td.attr('colspan')));
-                    // Start a new row that starts with the current col.
-                    const $previousRow = $currentRow;
-                    $currentRow = $($currentRow[0].cloneNode());
-                    $previousRow.after($currentRow);
-                    grid = _createColumnGrid();
-                    $currentCol = grid[0];
-                    _applyColspanToGridElement($currentCol, columnSize);
-                    gridIndex = columnSize;
-                }
-                if ($currentCol) {
-                    for (const attr of bootstrapColumn.attributes) {
-                        if (attr.name !== 'colspan') {
-                            $currentCol.attr(attr.name, attr.value);
-                        }
-                    }
-                    const colMatch = bootstrapColumn.className.match(reColMatch);
-                    $currentCol.removeClass(colMatch[0]);
-                    for (const child of [...bootstrapColumn.childNodes]) {
-                        $currentCol.append(child);
-                    }
-                    // Adapt width to colspan.
-                    _applyColspanToGridElement($currentCol, +$currentCol.attr('colspan'));
-                }
-                columnIndex++;
-            }
-            $row.remove(); // $row was cloned and inserted already
-        }
-    }
-}
-
-function cardToTable($editable) {
-    for (const card of $editable.find('.card')) {
-        const $card = $(card);
-        // Table
-        const $table = _createTable(card.attributes);
-        for (const child of [...card.childNodes]) {
-            if (child.nodeType === Node.TEXT_NODE) {
-                $table.append(child);
-            } else {
-                const $row = $('<tr/>');
-                const $col = $('<td/>');
-                if (child.nodeName === 'IMG') {
-                    $col.append(child);
-                } else {
-                    for (const attr of child.attributes) {
-                        $col.attr(attr.name, attr.value);
-                    }
-                    for (const descendant of [...child.childNodes]) {
-                        $col.append(descendant);
-                    }
-                    $(child).remove();
-                }
-                $row.append($col);
-                $table.append($row);
-            }
-        }
-        $card.before($table);
-        $card.remove();
-    }
-}
-
-function listGroupToTable($editable) {
-    for (const listGroup of $editable.find('.list-group')) {
-        const $listGroup = $(listGroup);
-        // Table
-        let $table;
-        if ($listGroup.find('.list-group-item').length) {
-            $table = _createTable(listGroup.attributes);
-        } else {
-            $table = $(listGroup.cloneNode());
-            for (const attr of $listGroup.attributes) {
-                $table.attr(attr.name, attr.value);
-            }
-        }
-        for (const child of [...listGroup.childNodes]) {
-            const $child = $(child);
-            if ($child.hasClass('list-group-item')) {
-                // List groups are <ul>s that render like tables. Their
-                // li.list-group-item children should translate to tr > td.
-                const $row = $('<tr/>');
-                const $col = $('<td/>');
-                for (const attr of child.attributes) {
-                    $col.attr(attr.name, attr.value);
-                }
-                for (const descendant of [...child.childNodes]) {
-                    $col.append(descendant);
-                }
-                $col.removeClass('list-group-item');
-                $row.append($col);
-                $table.append($row);
-                $(child).remove();
-            } else {
-                $table.append(child);
-            }
-        }
-        $table.removeClass('list-group');
-        if ($listGroup.is('td')) {
-            $listGroup.append($table);
-            $listGroup.removeClass('list-group');
-        } else {
-            $listGroup.before($table);
-            $listGroup.remove();
-        }
-    }
-}
-
-function addTables($editable) {
-    for (const snippet of $editable.find('.o_mail_snippet_general, .o_layout')) {
-        // Convert all snippets and the mailing itself into table > tr > td
-        const $table = _createTable(snippet.attributes);
-        const $row = $('<tr/>');
-        const $col = $('<td/>');
-        $row.append($col);
-        $table.append($row);
-        for (const child of [...snippet.childNodes]) {
-            $col.append(child);
-        }
-        $(snippet).before($table);
-        $(snippet).remove();
-
-        // If snippet doesn't have a table as child, wrap its contents in one.
-        if (!$col.children().filter('table')) {
-            const $tableB = _createTable();
-            $tableB[0].style.width
-            const $rowB = $('<tr/>');
-            const $colB = $('<td/>');
-            $rowB.append($colB);
-            $tableB.append($rowB);
-            for (const child of [...$table[0].childNodes]) {
-                $colB.append(child);
-            }
-            $col.append($tableB);
-        }
-    }
-}
-
-const rePadding = /(\d+)/;
-function formatTables($editable) {
-    for (const table of $editable.find('table.o_mail_snippet_general, .o_mail_snippet_general table')) {
-        const $table = $(table);
-        const tablePaddingTop = +$table.css('padding-top').match(rePadding)[1];
-        const tablePaddingRight = +$table.css('padding-right').match(rePadding)[1];
-        const tablePaddingBottom = +$table.css('padding-bottom').match(rePadding)[1];
-        const tablePaddingLeft = +$table.css('padding-left').match(rePadding)[1];
-        for (const column of $table.find('td').filter((i, td) => $(td).closest('table').is($table))) {
-            const $column = $(column);
-            if ($column.css('padding')) {
-                const columnPaddingTop = +$column.css('padding-top').match(rePadding)[1];
-                const columnPaddingRight = +$column.css('padding-right').match(rePadding)[1];
-                const columnPaddingBottom = +$column.css('padding-bottom').match(rePadding)[1];
-                const columnPaddingLeft = +$column.css('padding-left').match(rePadding)[1];
-                $column.css({
-                    'padding-top': columnPaddingTop + tablePaddingTop,
-                    'padding-right': columnPaddingRight + tablePaddingRight,
-                    'padding-bottom': columnPaddingBottom + tablePaddingBottom,
-                    'padding-left': columnPaddingLeft + tablePaddingLeft,
-                });
-            }
-        }
-        $table.css('padding', '');
-    }
-}
-
 /**
  * Take an element and apply a colspan to it. In this context, this implies to
  * also apply a width to it, that corresponds to the colspan.
@@ -1370,41 +822,14 @@
  * @see _normalizeStyle
  * @param {Object} cssRules
  */
-<<<<<<< HEAD
-function classToStyle($editable) {
-    applyOverDescendants($editable[0], function (node) {
-        var $target = $(node);
-        var css = getMatchedCSSRules(node);
-        // Flexbox
-        for (const styleName in node.style) {
-            if (styleName.includes('flex') || `${node.style[styleName]}`.includes('flex')) {
-                node.style[styleName] = '';
-            }
-        }
-
-        // Do not apply css that would override inline styles (which are prioritary).
-        var style = $target.attr('style') || '';
-        _.each(css, function (v,k) {
-            if (!(new RegExp('(^|;)\\s*' + k).test(style))) {
-                style = k+':'+v+';'+style;
-=======
 function _computeStyleAndSpecificityOnRules(cssRules) {
     for (const cssRule of cssRules) {
         if (!cssRule.style && cssRule.rawRule.style) {
             const style = _normalizeStyle(cssRule.rawRule.style);
             if (Object.keys(style).length) {
                 Object.assign(cssRule,  { style, specificity: _computeSpecificity(cssRule.selector) });
->>>>>>> 4d11cb0e
-            }
-        }
-<<<<<<< HEAD
-        if ($target.get(0).style.width) {
-            $target.attr('width', $target.css('width')); // Widths need to be applied as attributes as well.
-        }
-        // Apple Mail
-        if (node.nodeName === 'TD' && !node.childNodes.length) {
-            $(node).html('&nbsp;');
-=======
+            }
+        }
     }
 }
 /**
@@ -1487,17 +912,10 @@
         const inlineStyles = {};
         for (const styleName of node.style) {
             inlineStyles[styleName] = node.style[styleName];
->>>>>>> 4d11cb0e
         }
         styles.push(inlineStyles);
     }
 
-<<<<<<< HEAD
-        // Outlook
-        if (node.nodeName === 'A' && $target.hasClass('btn') && !$target.hasClass('btn-link') && !$target.children().length) {
-            $target.prepend(`<!--[if mso]><i style="letter-spacing: 25px; mso-font-width: -100%; mso-text-raise: 30pt;">&nbsp;</i><![endif]-->`);
-            $target.append(`<!--[if mso]><i style="letter-spacing: 25px; mso-font-width: -100%;">&nbsp;</i><![endif]-->`);
-=======
     const processedStyle = {};
     for (const style of styles) {
         for (const [key, value] of Object.entries(style)) {
@@ -1541,7 +959,6 @@
             for (const prop of positionalKeys) {
                 delete processedStyle[prop];
             }
->>>>>>> 4d11cb0e
         }
     };
 
@@ -1580,40 +997,10 @@
         }
     }
 
-<<<<<<< HEAD
-// Note: ignores rgba colors, which are not supported in Outlook.
-function normalizeColors($editable) {
-    for (const node of $editable.find('[style*="rgb"]')) {
-        const rgbMatch = node.getAttribute('style').match(/rgb?\(([\d\.]*,?\s?){3,4}\)/g);
-        for (const rgb of rgbMatch || []) {
-            node.setAttribute('style', node.getAttribute('style').replace(rgb, rgbToHex(rgb)));
-        }
-    }
-}
-
-/**
- * Converts all css values that use the rem unit to px.
- *
- * @param {JQuery} $editable
- */
-function normalizeRem($editable) {
-    const rootFontSizeProperty = $editable.closest('html').css('font-size');
-    const rootFontSize = parseFloat(rootFontSizeProperty.replace(/[^\d\.]/g, ''));
-    for (const node of $editable.find('[style*="rem"]')) {
-        const remMatch = node.getAttribute('style').match(/[\d\.]+\s*rem/g);
-        for (const rem of remMatch || []) {
-            const remValue = parseFloat(rem.replace(/[^\d\.]/g, ''));
-            node.setAttribute('style', node.getAttribute('style').replace(rem, remValue * rootFontSize + 'px'));
-        }
-    }
-}
-
-=======
     return processedStyle;
 }
 let lastComputedStyleElement;
 let lastComputedStyle
->>>>>>> 4d11cb0e
 /**
  * Return the value of the given style property on the given element. This
  * caches the last computed style so if it's called several times in a row for
@@ -1740,29 +1127,7 @@
         $odooEditor.removeClass('odoo-editor');
         $editable.html(html);
 
-<<<<<<< HEAD
-        attachmentThumbnailToLinkImg($editable);
-        fontToImg($editable);
-        classToStyle($editable);
-        bootstrapToTable($editable);
-        cardToTable($editable);
-        listGroupToTable($editable);
-        addTables($editable);
-        formatTables($editable);
-        normalizeColors($editable);
-        normalizeRem($editable);
-
-        // fix outlook image rendering bug
-        _.each(['width', 'height'], function(attribute) {
-            $editable.find('img').attr(attribute, function(){
-                return $(this)[attribute]();
-            }).css(attribute, function(){
-                return $(this).get(0).style[attribute] || $(this)[attribute]() || 'auto';
-            });
-        });
-=======
         toInline($editable, this.cssRules, this.wysiwyg.$iframe);
->>>>>>> 4d11cb0e
         $odooEditor.addClass('odoo-editor');
 
         this.wysiwyg.setValue($editable.html(), {
@@ -1771,21 +1136,8 @@
     },
 });
 
-<<<<<<< HEAD
-return {
-    fontToImg: fontToImg,
-    bootstrapToTable: bootstrapToTable,
-    cardToTable: cardToTable,
-    listGroupToTable: listGroupToTable,
-    addTables: addTables,
-    formatTables: formatTables,
-    classToStyle: classToStyle,
-    normalizeColors: normalizeColors,
-    normalizeRem: normalizeRem,
-=======
 export default {
     addTables: addTables,
->>>>>>> 4d11cb0e
     attachmentThumbnailToLinkImg: attachmentThumbnailToLinkImg,
     bootstrapToTable: bootstrapToTable,
     cardToTable: cardToTable,
