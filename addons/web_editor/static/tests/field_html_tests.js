--- conflicted
+++ resolved
@@ -193,11 +193,7 @@
 
             const promise = new Promise((resolve) => _formResolveTestPromise = resolve);
             await testUtils.form.clickEdit(form);
-<<<<<<< HEAD
-            await new Promise((resolve)=>setTimeout(resolve, 100));
-=======
             await promise;
->>>>>>> 4d11cb0e
             $field = form.$('.oe_form_field[name="body"]');
             assert.strictEqual($field.find('.note-editable').html(),
                 '<p>toto toto toto</p><p>tata</p>',
@@ -221,11 +217,7 @@
             // check that there is no error on clicking Edit
             const promise = new Promise((resolve) => _formResolveTestPromise = resolve);
             await testUtils.form.clickEdit(form);
-<<<<<<< HEAD
-            await new Promise((resolve)=>setTimeout(resolve, 100));
-=======
             await promise;
->>>>>>> 4d11cb0e
             assert.containsOnce(form, '.o_form_editable');
 
             form.destroy();
@@ -254,11 +246,7 @@
 
             const promise = new Promise((resolve) => _formResolveTestPromise = resolve);
             await testUtils.form.clickEdit(form);
-<<<<<<< HEAD
-            await new Promise((resolve)=>setTimeout(resolve, 100));
-=======
             await promise;
->>>>>>> 4d11cb0e
             await testUtils.dom.click(form.$('.o_form_button_save'));
 
             form.destroy();
@@ -477,11 +465,7 @@
 
             const promise = new Promise((resolve) => _formResolveTestPromise = resolve);
             await testUtils.form.clickEdit(form);
-<<<<<<< HEAD
-            await new Promise((resolve)=>setTimeout(resolve, 100));
-=======
             await promise;
->>>>>>> 4d11cb0e
             $field = form.$('.oe_form_field[name="body"]');
             // the dialog load some xml assets
             const defLinkDialog = testUtils.makeTestPromise();
@@ -530,11 +514,7 @@
 
             const promise = new Promise((resolve) => _formResolveTestPromise = resolve);
             await testUtils.form.clickEdit(form);
-<<<<<<< HEAD
-            await new Promise((resolve)=>setTimeout(resolve, 100));
-=======
             await promise;
->>>>>>> 4d11cb0e
             $field = form.$('.oe_form_field[name="body"]');
             // the dialog load some xml assets
             const defLinkDialog = testUtils.makeTestPromise();
@@ -583,11 +563,7 @@
 
             const promise = new Promise((resolve) => _formResolveTestPromise = resolve);
             await testUtils.form.clickEdit(form);
-<<<<<<< HEAD
-            await new Promise((resolve)=>setTimeout(resolve, 100));
-=======
             await promise;
->>>>>>> 4d11cb0e
             $field = form.$('.oe_form_field[name="body"]');
             // the dialog load some xml assets
             const defLinkDialog = testUtils.makeTestPromise();
@@ -637,11 +613,7 @@
 
             let promise = new Promise((resolve) => _formResolveTestPromise = resolve);
             await testUtils.form.clickEdit(form);
-<<<<<<< HEAD
-            await new Promise((resolve)=>setTimeout(resolve, 100));
-=======
             await promise;
->>>>>>> 4d11cb0e
             $field = form.$('.oe_form_field[name="body"]');
             // the dialog load some xml assets
             const defLinkDialog = testUtils.makeTestPromise();
@@ -672,11 +644,7 @@
 
             promise = new Promise((resolve) => _formResolveTestPromise = resolve);
             await testUtils.form.clickEdit(form);
-<<<<<<< HEAD
-            await new Promise((resolve)=>setTimeout(resolve, 100));
-=======
             await promise;
->>>>>>> 4d11cb0e
 
             $field = form.$('.oe_form_field[name="body"]');
             pText = $field.find('.note-editable a').eq(0).contents()[0];
