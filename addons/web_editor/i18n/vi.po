--- conflicted
+++ resolved
@@ -1,7 +1,7 @@
 # Translation of Odoo Server.
 # This file contains the translation of the following modules:
 # 	* web_editor
-#
+# 
 # Translators:
 # Martin Trigaux, 2021
 # fanha99 <fanha99@hotmail.com>, 2021
@@ -9,16 +9,11 @@
 # Trinh Tran Thi Phuong <trinhttp@trobz.com>, 2021
 # Dao Nguyen <trucdao.uel@gmail.com>, 2021
 # Duy BQ <duybq86@gmail.com>, 2021
-<<<<<<< HEAD
-# Vo Thanh Thuy, 2021
-#
-=======
 # Trần Hà <tranthuha13590@gmail.com>, 2022
 # Hoang Loc Le Huu <loclhh@gmail.com>, 2022
 # Vo Thanh Thuy, 2022
 # Nancy Momoland <thanhnguyen.icsc@gmail.com>, 2022
 # 
->>>>>>> 39ed9f82
 msgid ""
 msgstr ""
 "Project-Id-Version: Odoo Server 15.0\n"
@@ -1545,7 +1540,7 @@
 #: code:addons/web_editor/static/src/js/editor/snippets.options.js:0
 #, python-format
 msgid "No more records"
-msgstr ""
+msgstr "Không còn bản ghi nào"
 
 #. module: web_editor
 #. openerp-web
@@ -2284,42 +2279,42 @@
 #: code:addons/web_editor/static/src/odoo-editor/src/OdooEditor.js:0
 #, python-format
 msgid "Switch direction"
-msgstr ""
+msgstr "Đổi chiều"
 
 #. module: web_editor
 #. openerp-web
 #: code:addons/web_editor/static/src/odoo-editor/src/OdooEditor.js:0
 #, python-format
 msgid "Switch the text's direction."
-msgstr ""
+msgstr "Đổi chiều văn bản."
 
 #. module: web_editor
 #. openerp-web
 #: code:addons/web_editor/static/src/odoo-editor/src/OdooEditor.js:0
 #, python-format
 msgid "Table"
-msgstr "Bàn"
+msgstr "Bảng"
 
 #. module: web_editor
 #. openerp-web
 #: code:addons/web_editor/static/src/xml/editor.xml:0
 #, python-format
 msgid "Table Options"
-msgstr ""
+msgstr "Tùy chọn cho Bảng"
 
 #. module: web_editor
 #. openerp-web
 #: code:addons/web_editor/static/src/xml/editor.xml:0
 #, python-format
 msgid "Table tools"
-msgstr ""
+msgstr "Công cụ cho Bảng"
 
 #. module: web_editor
 #. openerp-web
 #: code:addons/web_editor/static/src/js/common/ace.js:0
 #, python-format
 msgid "Template ID: %s"
-msgstr "Template ID: %s"
+msgstr "ID Mẫu: %s"
 
 #. module: web_editor
 #. openerp-web
@@ -2334,14 +2329,14 @@
 #: code:addons/web_editor/static/src/xml/editor.xml:0
 #, python-format
 msgid "Text align"
-msgstr ""
+msgstr "Căn lề văn bản"
 
 #. module: web_editor
 #. openerp-web
 #: code:addons/web_editor/static/src/xml/editor.xml:0
 #, python-format
 msgid "Text style"
-msgstr ""
+msgstr "Phong cách văn bản"
 
 #. module: web_editor
 #. openerp-web
@@ -2404,7 +2399,7 @@
 #: code:addons/web_editor/static/src/xml/wysiwyg_colorpicker.xml:0
 #, python-format
 msgid "Theme colors"
-msgstr "Mà sắc Theme"
+msgstr "Màu sắc Theme"
 
 #. module: web_editor
 #. openerp-web
@@ -2635,7 +2630,7 @@
 #: code:addons/web_editor/static/src/odoo-editor/src/OdooEditor.js:0
 #, python-format
 msgid "Type \"/\" for commands"
-msgstr ""
+msgstr "Gõ \"/\" để có gợi ý về lệnh"
 
 #. module: web_editor
 #. openerp-web
@@ -2824,7 +2819,7 @@
 #: code:addons/web_editor/models/ir_qweb.py:0
 #, python-format
 msgid "You entered an invalid value, please try again."
-msgstr ""
+msgstr "Bạn đã nhập một giá trị không hợp lệ, vui lòng thử lại."
 
 #. module: web_editor
 #: code:addons/web_editor/controllers/main.py:0
@@ -2906,14 +2901,14 @@
 #: code:addons/web_editor/static/src/xml/wysiwyg.xml:0
 #, python-format
 msgid "https://www.odoo.com/logo.png"
-msgstr "https://www.viindoo.com/logo.png"
+msgstr "https://viindoo.com/logo.png"
 
 #. module: web_editor
 #. openerp-web
 #: code:addons/web_editor/static/src/xml/wysiwyg.xml:0
 #, python-format
 msgid "https://www.odoo.com/mydocument"
-msgstr "https://www.viindoo.com/mydocument"
+msgstr "https://viindoo.com/mydocument"
 
 #. module: web_editor
 #: model_terms:ir.ui.view,arch_db:web_editor.snippet_options_image_optimization_widgets
