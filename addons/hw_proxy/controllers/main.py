--- conflicted
+++ resolved
@@ -175,13 +175,8 @@
 
     @http.route('/hw_proxy/payment_status', type='json', auth='none', cors='*')
     def payment_status(self):
-<<<<<<< HEAD
         print("payment_status")
-        return { 'status':'waiting' } 
-=======
-        print "payment_status"
         return { 'status':'waiting' }
->>>>>>> d5f2a38b
 
     @http.route('/hw_proxy/payment_cancel', type='json', auth='none', cors='*')
     def payment_cancel(self):
@@ -213,20 +208,12 @@
 
     @http.route('/hw_proxy/is_scanner_connected', type='json', auth='none', cors='*')
     def is_scanner_connected(self, receipt):
-<<<<<<< HEAD
         print('is_scanner_connected?')
-=======
-        print 'is_scanner_connected?'
->>>>>>> d5f2a38b
         return False
 
     @http.route('/hw_proxy/scanner', type='json', auth='none', cors='*')
     def scanner(self, receipt):
-<<<<<<< HEAD
         print('scanner')
-=======
-        print 'scanner'
->>>>>>> d5f2a38b
         time.sleep(10)
         return ''
 
