--- conflicted
+++ resolved
@@ -186,15 +186,9 @@
     _columns = {
         'name': fields.char('Name', required=True, translate=True),
         'team_id': fields.many2one('crm.team', 'Sales Team'),
-<<<<<<< HEAD
-    }
-=======
         'active': fields.boolean('Active'),
     }
 
     _defaults = {
         'active': True,
-    }
-
-# vim:expandtab:smartindent:tabstop=4:softtabstop=4:shiftwidth=4:
->>>>>>> 8f74f08e
+    }