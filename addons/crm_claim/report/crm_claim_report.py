# -*- coding: utf-8 -*-
##############################################################################
#
#    OpenERP, Open Source Management Solution
#    Copyright (C) 2004-2010 Tiny SPRL (<http://tiny.be>).
#
#    This program is free software: you can redistribute it and/or modify
#    it under the terms of the GNU Affero General Public License as
#    published by the Free Software Foundation, either version 3 of the
#    License, or (at your option) any later version.
#
#    This program is distributed in the hope that it will be useful,
#    but WITHOUT ANY WARRANTY; without even the implied warranty of
#    MERCHANTABILITY or FITNESS FOR A PARTICULAR PURPOSE.  See the
#    GNU Affero General Public License for more details.
#
#    You should have received a copy of the GNU Affero General Public License
#    along with this program.  If not, see <http://www.gnu.org/licenses/>.
#
##############################################################################

from openerp.osv import fields,osv
from openerp import tools

AVAILABLE_PRIORITIES = [
   ('0', 'Low'),
   ('1', 'Normal'),
   ('2', 'High')
]


class crm_claim_report(osv.osv):
    """ CRM Claim Report"""

    _name = "crm.claim.report"
    _auto = False
    _description = "CRM Claim Report"

    _columns = {
        'user_id':fields.many2one('res.users', 'User', readonly=True),
        'section_id':fields.many2one('crm.case.section', 'Section', readonly=True),
        'nbr_claims': fields.integer('# of Claims', readonly=True),
<<<<<<< HEAD
=======
        'month':fields.selection([('01', 'January'), ('02', 'February'), \
                                  ('03', 'March'), ('04', 'April'),\
                                  ('05', 'May'), ('06', 'June'), \
                                  ('07', 'July'), ('08', 'August'),\
                                  ('09', 'September'), ('10', 'October'),\
                                  ('11', 'November'), ('12', 'December')], 'Month', readonly=True),
        'year_month': fields.char("Month", readonly=True),
>>>>>>> 28a85687
        'company_id': fields.many2one('res.company', 'Company', readonly=True),
        'create_date': fields.datetime('Create Date', readonly=True, select=True),
        'claim_date': fields.datetime('Claim Date', readonly=True),
        'delay_close': fields.float('Delay to close', digits=(16,2),readonly=True, group_operator="avg",help="Number of Days to close the case"),
        'stage_id': fields.many2one ('crm.case.stage', 'Stage', readonly=True,domain="[('section_ids','=',section_id)]"),
        'categ_id': fields.many2one('crm.case.categ', 'Category',\
                         domain="[('section_id','=',section_id),\
                        ('object_id.model', '=', 'crm.claim')]", readonly=True),
        'partner_id': fields.many2one('res.partner', 'Partner', readonly=True),
        'company_id': fields.many2one('res.company', 'Company', readonly=True),
        'priority': fields.selection(AVAILABLE_PRIORITIES, 'Priority'),
        'type_action': fields.selection([('correction','Corrective Action'),('prevention','Preventive Action')], 'Action Type'),
        'date_closed': fields.date('Close Date', readonly=True, select=True),
        'date_deadline': fields.date('Deadline', readonly=True, select=True),
        'delay_expected': fields.float('Overpassed Deadline',digits=(16,2),readonly=True, group_operator="avg"),
        'email': fields.integer('# Emails', size=128, readonly=True),
        'subject': fields.char('Claim Subject', readonly=True)
    }

    def init(self, cr):

        """ Display Number of cases And Section Name
        @param cr: the current row, from the database cursor,
         """

        tools.drop_view_if_exists(cr, 'crm_claim_report')
        cr.execute("""
            create or replace view crm_claim_report as (
                select
                    min(c.id) as id,
<<<<<<< HEAD
                    c.date as claim_date,
                    date(c.date_closed) as date_closed,
                    c.date_deadline as date_deadline,
=======
                    to_char(c.date, 'YYYY') as name,
                    to_char(c.date, 'MM') as month,
                    to_char(c.date, 'YYYY-MM') as year_month,
                    to_char(c.date, 'YYYY-MM-DD') as day,
                    to_char(c.date_closed, 'YYYY-MM-DD') as date_closed,
                    to_char(c.date_deadline, 'YYYY-MM-DD') as date_deadline,
>>>>>>> 28a85687
                    c.user_id,
                    c.stage_id,
                    c.section_id,
                    c.partner_id,
                    c.company_id,
                    c.categ_id,
                    c.name as subject,
                    count(*) as nbr_claims,
                    c.priority as priority,
                    c.type_action as type_action,
                    c.create_date as create_date,
                    avg(extract('epoch' from (c.date_closed-c.create_date)))/(3600*24) as  delay_close,
                    (SELECT count(id) FROM mail_message WHERE model='crm.claim' AND res_id=c.id) AS email,
                    extract('epoch' from (c.date_deadline - c.date_closed))/(3600*24) as  delay_expected
                from
                    crm_claim c
                group by c.date,\
                        c.user_id,c.section_id, c.stage_id,\
                        c.categ_id,c.partner_id,c.company_id,c.create_date,
                        c.priority,c.type_action,c.date_deadline,c.date_closed,c.id
            )""")


# vim:expandtab:smartindent:tabstop=4:softtabstop=4:shiftwidth=4:<|MERGE_RESOLUTION|>--- conflicted
+++ resolved
@@ -40,16 +40,6 @@
         'user_id':fields.many2one('res.users', 'User', readonly=True),
         'section_id':fields.many2one('crm.case.section', 'Section', readonly=True),
         'nbr_claims': fields.integer('# of Claims', readonly=True),
-<<<<<<< HEAD
-=======
-        'month':fields.selection([('01', 'January'), ('02', 'February'), \
-                                  ('03', 'March'), ('04', 'April'),\
-                                  ('05', 'May'), ('06', 'June'), \
-                                  ('07', 'July'), ('08', 'August'),\
-                                  ('09', 'September'), ('10', 'October'),\
-                                  ('11', 'November'), ('12', 'December')], 'Month', readonly=True),
-        'year_month': fields.char("Month", readonly=True),
->>>>>>> 28a85687
         'company_id': fields.many2one('res.company', 'Company', readonly=True),
         'create_date': fields.datetime('Create Date', readonly=True, select=True),
         'claim_date': fields.datetime('Claim Date', readonly=True),
@@ -62,7 +52,7 @@
         'company_id': fields.many2one('res.company', 'Company', readonly=True),
         'priority': fields.selection(AVAILABLE_PRIORITIES, 'Priority'),
         'type_action': fields.selection([('correction','Corrective Action'),('prevention','Preventive Action')], 'Action Type'),
-        'date_closed': fields.date('Close Date', readonly=True, select=True),
+        'date_closed': fields.datetime('Close Date', readonly=True, select=True),
         'date_deadline': fields.date('Deadline', readonly=True, select=True),
         'delay_expected': fields.float('Overpassed Deadline',digits=(16,2),readonly=True, group_operator="avg"),
         'email': fields.integer('# Emails', size=128, readonly=True),
@@ -80,18 +70,9 @@
             create or replace view crm_claim_report as (
                 select
                     min(c.id) as id,
-<<<<<<< HEAD
                     c.date as claim_date,
-                    date(c.date_closed) as date_closed,
+                    c.date_closed as date_closed,
                     c.date_deadline as date_deadline,
-=======
-                    to_char(c.date, 'YYYY') as name,
-                    to_char(c.date, 'MM') as month,
-                    to_char(c.date, 'YYYY-MM') as year_month,
-                    to_char(c.date, 'YYYY-MM-DD') as day,
-                    to_char(c.date_closed, 'YYYY-MM-DD') as date_closed,
-                    to_char(c.date_deadline, 'YYYY-MM-DD') as date_deadline,
->>>>>>> 28a85687
                     c.user_id,
                     c.stage_id,
                     c.section_id,
