# -*- coding: utf-8 -*-
##############################################################################
#
#    OpenERP, Open Source Management Solution
#    Copyright (C) 2004-2010 Tiny SPRL (<http://tiny.be>).
#
#    This program is free software: you can redistribute it and/or modify
#    it under the terms of the GNU Affero General Public License as
#    published by the Free Software Foundation, either version 3 of the
#    License, or (at your option) any later version.
#
#    This program is distributed in the hope that it will be useful,
#    but WITHOUT ANY WARRANTY; without even the implied warranty of
#    MERCHANTABILITY or FITNESS FOR A PARTICULAR PURPOSE.  See the
#    GNU Affero General Public License for more details.
#
#    You should have received a copy of the GNU Affero General Public License
#    along with this program.  If not, see <http://www.gnu.org/licenses/>.
#
##############################################################################

from openerp.osv import fields, osv
from openerp.tools.translate import _
from openerp.tools import email_split
import re

class crm_lead2opportunity_partner(osv.osv_memory):
    _name = 'crm.lead2opportunity.partner'
    _description = 'Lead To Opportunity Partner'
    _inherit = 'crm.partner.binding'

    _columns = {
        'name': fields.selection([
                ('convert', 'Convert to opportunity'),
                ('merge', 'Merge with existing opportunities')
            ], 'Conversion Action', required=True),
        'opportunity_ids': fields.many2many('crm.lead', string='Opportunities'),
        'user_id': fields.many2one('res.users', 'Salesperson', select=True),
        'section_id': fields.many2one('crm.case.section', 'Sales Team', select=True),
    }

    def onchange_action(self, cr, uid, ids, action, context=None):
        return {'value': {'partner_id': False if action != 'exist' else self._find_matching_partner(cr, uid, context=context)}}

    def _get_duplicated_leads(self, cr, uid, partner_id, email, include_lost=False, context=None):
        """
        Search for opportunities that have the same partner and that arent done or cancelled
        """
        lead_obj = self.pool.get('crm.lead')
        emails = set(email_split(email) + [email])
        final_stage_domain = [('stage_id.probability', '<', 100), '|', ('stage_id.probability', '>', 0), ('stage_id.sequence', '<=', 1)]
        partner_match_domain = []
        for email in emails:
            partner_match_domain.append(('email_from', '=ilike', email))
        if partner_id:
            partner_match_domain.append(('partner_id', '=', partner_id))
        partner_match_domain = ['|'] * (len(partner_match_domain) - 1) + partner_match_domain
        if not partner_match_domain:
            return []
        domain = partner_match_domain
        if not include_lost:
            domain += final_stage_domain
        return lead_obj.search(cr, uid, domain)

    def default_get(self, cr, uid, fields, context=None):
        """
        Default get for name, opportunity_ids.
        If there is an exisitng partner link to the lead, find all existing
        opportunities links with this partner to merge all information together
        """
        lead_obj = self.pool.get('crm.lead')

        res = super(crm_lead2opportunity_partner, self).default_get(cr, uid, fields, context=context)
        if context.get('active_id'):
            tomerge = [int(context['active_id'])]

            partner_id = res.get('partner_id')
            lead = lead_obj.browse(cr, uid, int(context['active_id']), context=context)
            email = lead.partner_id and lead.partner_id.email or lead.email_from

            tomerge.extend(self._get_duplicated_leads(cr, uid, partner_id, email, include_lost=True, context=context))
            tomerge = list(set(tomerge))

            if 'action' in fields:
                res.update({'action' : partner_id and 'exist' or 'create'})
            if 'partner_id' in fields:
                res.update({'partner_id' : partner_id})
            if 'name' in fields:
                res.update({'name' : len(tomerge) >= 2 and 'merge' or 'convert'})
            if 'opportunity_ids' in fields and len(tomerge) >= 2:
                res.update({'opportunity_ids': tomerge})
            if lead.user_id:
                res.update({'user_id': lead.user_id.id})
            if lead.section_id:
                res.update({'section_id': lead.section_id.id})
        return res

    def on_change_user(self, cr, uid, ids, user_id, section_id, context=None):
        """ When changing the user, also set a section_id or restrict section id
            to the ones user_id is member of. """
        if user_id:
            if section_id:
                user_in_section = self.pool.get('crm.case.section').search(cr, uid, [('id', '=', section_id), '|', ('user_id', '=', user_id), ('member_ids', '=', user_id)], context=context, count=True)
            else:
                user_in_section = False
            if not user_in_section:
                result = self.pool['crm.lead'].on_change_user(cr, uid, ids, user_id, context=context)
                section_id = result.get('value') and result['value'].get('section_id') and result['value']['section_id'] or False
        return {'value': {'section_id': section_id}}

    def view_init(self, cr, uid, fields, context=None):
        """
        Check some preconditions before the wizard executes.
        """
        if context is None:
            context = {}
        lead_obj = self.pool.get('crm.lead')
        for lead in lead_obj.browse(cr, uid, context.get('active_ids', []), context=context):
            if lead.probability == 100:
                raise osv.except_osv(_("Warning!"), _("Closed/Dead leads cannot be converted into opportunities."))
        return False

    def _convert_opportunity(self, cr, uid, ids, vals, context=None):
        if context is None:
            context = {}
        lead = self.pool.get('crm.lead')
        res = False
        lead_ids = vals.get('lead_ids', [])
        team_id = vals.get('section_id', False)
        data = self.browse(cr, uid, ids, context=context)[0]
        leads = lead.browse(cr, uid, lead_ids, context=context)
        for lead_id in leads:
            partner_id = self._create_partner(cr, uid, lead_id.id, data.action, lead_id.partner_id.id, context=context)
            res = lead.convert_opportunity(cr, uid, [lead_id.id], partner_id, [], False, context=context)
        user_ids = vals.get('user_ids', False)
        if context.get('no_force_assignation'):
            leads_to_allocate = [lead_id.id for lead_id in leads if not lead_id.user_id]
        else:
            leads_to_allocate = lead_ids
        if user_ids:
            lead.allocate_salesman(cr, uid, leads_to_allocate, user_ids, team_id=team_id, context=context)
        return res

    def action_apply(self, cr, uid, ids, context=None):
        """
        Convert lead to opportunity or merge lead and opportunity and open
        the freshly created opportunity view.
        """
        if context is None:
            context = {}

        lead_obj = self.pool['crm.lead']

        w = self.browse(cr, uid, ids, context=context)[0]
        opp_ids = [o.id for o in w.opportunity_ids]
        if w.name == 'merge':
            lead_id = lead_obj.merge_opportunity(cr, uid, opp_ids, context=context)
            lead_ids = [lead_id]
<<<<<<< HEAD
            lead = self.pool.get('crm.lead').read(cr, uid, lead_ids, ['type'], context=context)[0]
=======
            lead = lead_obj.read(cr, uid, lead_id, ['type', 'user_id'], context=context)
>>>>>>> fd43cecb
            if lead['type'] == "lead":
                context.update({'active_ids': lead_ids})
                self._convert_opportunity(cr, uid, ids, {'lead_ids': lead_ids, 'user_ids': [w.user_id.id], 'section_id': w.section_id.id}, context=context)
            elif not context.get('no_force_assignation') or not lead['user_id']:
                lead_obj.write(cr, uid, lead_id, {'user_id': w.user_id.id, 'section_id': w.section_id.id}, context=context)
        else:
            lead_ids = context.get('active_ids', [])
            self._convert_opportunity(cr, uid, ids, {'lead_ids': lead_ids, 'user_ids': [w.user_id.id], 'section_id': w.section_id.id}, context=context)

        return self.pool.get('crm.lead').redirect_opportunity_view(cr, uid, lead_ids[0], context=context)

    def _create_partner(self, cr, uid, lead_id, action, partner_id, context=None):
        """
        Create partner based on action.
        :return dict: dictionary organized as followed: {lead_id: partner_assigned_id}
        """
        #TODO this method in only called by crm_lead2opportunity_partner
        #wizard and would probably diserve to be refactored or at least
        #moved to a better place
        if context is None:
            context = {}
        lead = self.pool.get('crm.lead')
        if action == 'each_exist_or_create':
            ctx = dict(context)
            ctx['active_id'] = lead_id
            partner_id = self._find_matching_partner(cr, uid, context=ctx)
            action = 'create'
        res = lead.handle_partner_assignation(cr, uid, [lead_id], action, partner_id, context=context)
        return res.get(lead_id)

class crm_lead2opportunity_mass_convert(osv.osv_memory):
    _name = 'crm.lead2opportunity.partner.mass'
    _description = 'Mass Lead To Opportunity Partner'
    _inherit = 'crm.lead2opportunity.partner'

    _columns = {
        'user_ids':  fields.many2many('res.users', string='Salesmen'),
        'section_id': fields.many2one('crm.case.section', 'Sales Team'),
        'deduplicate': fields.boolean('Apply deduplication', help='Merge with existing leads/opportunities of each partner'),        
        'action': fields.selection([
                ('each_exist_or_create', 'Use existing partner or create'),
                ('nothing', 'Do not link to a customer')
            ], 'Related Customer', required=True),
        'force_assignation': fields.boolean('Force assignation', help='If unchecked, this will leave the salesman of duplicated opportunities'),
    }

    _defaults = {
        'deduplicate': True,
    }

    def default_get(self, cr, uid, fields, context=None):
        res = super(crm_lead2opportunity_mass_convert, self).default_get(cr, uid, fields, context)
        if 'partner_id' in fields:
            # avoid forcing the partner of the first lead as default
            res['partner_id'] = False
        if 'action' in fields:
            res['action'] = 'each_exist_or_create'
        if 'name' in fields:
            res['name'] = 'convert'
        if 'opportunity_ids' in fields:
            res['opportunity_ids'] = False
        return res

    def on_change_action(self, cr, uid, ids, action, context=None):
        vals = {}
        if action != 'exist':
            vals = {'value': {'partner_id': False}} 
        return vals

    def on_change_deduplicate(self, cr, uid, ids, deduplicate, context=None):
        if context is None:
            context = {}
        active_leads = self.pool['crm.lead'].browse(cr, uid, context['active_ids'], context=context)
        partner_ids = [(lead.partner_id.id, lead.partner_id and lead.partner_id.email or lead.email_from) for lead in active_leads]
        partners_duplicated_leads = {}
        for partner_id, email in partner_ids:
            duplicated_leads = self._get_duplicated_leads(cr, uid, partner_id, email)
            if len(duplicated_leads) > 1:
                partners_duplicated_leads.setdefault((partner_id, email), []).extend(duplicated_leads)
        leads_with_duplicates = []
        for lead in active_leads:
            lead_tuple = (lead.partner_id.id, lead.partner_id.email if lead.partner_id else lead.email_from)
            if len(partners_duplicated_leads.get(lead_tuple, [])) > 1:
                leads_with_duplicates.append(lead.id)
        return {'value': {'opportunity_ids': leads_with_duplicates}}


    def _convert_opportunity(self, cr, uid, ids, vals, context=None):
        """
        When "massively" (more than one at a time) converting leads to
        opportunities, check the salesteam_id and salesmen_ids and update
        the values before calling super.
        """
        if context is None:
            context = {}
        data = self.browse(cr, uid, ids, context=context)[0]
        salesteam_id = data.section_id and data.section_id.id or False
        salesmen_ids = []
        if data.user_ids:
            salesmen_ids = [x.id for x in data.user_ids]
        vals.update({'user_ids': salesmen_ids, 'section_id': salesteam_id})
        return super(crm_lead2opportunity_mass_convert, self)._convert_opportunity(cr, uid, ids, vals, context=context)

    def mass_convert(self, cr, uid, ids, context=None):
        data = self.browse(cr, uid, ids, context=context)[0]
        ctx = dict(context)
        if data.name == 'convert' and data.deduplicate:
            merged_lead_ids = []
            remaining_lead_ids = []
            for lead in self.pool['crm.lead'].browse(cr, uid, context.get('active_ids', []), context=context):
                duplicated_lead_ids = self._get_duplicated_leads(cr, uid, lead.partner_id.id, lead.partner_id and lead.partner_id.email or lead.email_from)
                if len(duplicated_lead_ids) > 1:
                    lead_id = self.pool.get('crm.lead').merge_opportunity(cr, uid, duplicated_lead_ids, False, False, context=context)
                    merged_lead_ids.extend(duplicated_lead_ids)
                    remaining_lead_ids.append(lead_id)
            active_ids = set(context.get('active_ids', []))
            active_ids = active_ids.difference(merged_lead_ids)
            active_ids = active_ids.union(remaining_lead_ids)
            ctx['active_ids'] = list(active_ids)
        ctx['no_force_assignation'] = not data.force_assignation
        return self.action_apply(cr, uid, ids, context=ctx)

# vim:expandtab:smartindent:tabstop=4:softtabstop=4:shiftwidth=4:<|MERGE_RESOLUTION|>--- conflicted
+++ resolved
@@ -156,11 +156,7 @@
         if w.name == 'merge':
             lead_id = lead_obj.merge_opportunity(cr, uid, opp_ids, context=context)
             lead_ids = [lead_id]
-<<<<<<< HEAD
-            lead = self.pool.get('crm.lead').read(cr, uid, lead_ids, ['type'], context=context)[0]
-=======
             lead = lead_obj.read(cr, uid, lead_id, ['type', 'user_id'], context=context)
->>>>>>> fd43cecb
             if lead['type'] == "lead":
                 context.update({'active_ids': lead_ids})
                 self._convert_opportunity(cr, uid, ids, {'lead_ids': lead_ids, 'user_ids': [w.user_id.id], 'section_id': w.section_id.id}, context=context)
