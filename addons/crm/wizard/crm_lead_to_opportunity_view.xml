<?xml version="1.0"?>
<openerp>
    <data>

        <record id="view_crm_lead2opportunity_partner" model="ir.ui.view">
            <field name="name">crm.lead2opportunity.partner.form</field>
            <field name="model">crm.lead2opportunity.partner</field>
            <field name="arch" type="xml">
                <form string="Convert to Opportunity">
                    <group name="name">
                        <field name="name" class="oe_inline" widget="radio"/>
                    </group>
<<<<<<< HEAD
                    <group string="Assign opportunities to">
=======
                    <group string="Assign these opportunities to">
>>>>>>> 4bef17cc
                        <field name="user_id" class="oe_inline" on_change="on_change_user(user_id, team_id, context)"/>
                        <field name="team_id" class="oe_inline" groups="base.group_multi_salesteams"/>
                    </group>
                    <group string="Opportunities" attrs="{'invisible': [('name', '!=', 'merge')]}">
                        <field name="opportunity_ids" nolabel="1">
                            <tree>
                                <field name="create_date"/>
                                <field name="name"/>
                                <field name="type"/>
                                <field name="contact_name"/>
                                <field name="country_id" invisible="context.get('invisible_country', True)"/>
                                <field name="email_from"/>
                                <field name="phone"/>
                                <field name="stage_id"/>
                                <field name="user_id"/>
                                <field name="team_id" groups="base.group_multi_salesteams"/>
                            </tree>
                        </field>
                    </group>
                    <group name="action" attrs="{'invisible': [('name', '!=', 'convert')]}" string="Customers" col="1">
                        <field name="action" class="oe_inline" nolabel="1" widget="radio" on_change="onchange_action(action, context)" />
                        <group col="2">
                            <field name="partner_id" attrs="{'required': [('action', '=', 'exist')], 'invisible':[('action','!=','exist')]}"
                                class="oe_inline"/>
                        </group>
                    </group>
                    <footer>
                        <button name="action_apply" string="Create Opportunity" type="object" class="oe_highlight"/>
                        or
                        <button string="Cancel" class="oe_link" special="cancel"/>
                    </footer>
                </form>
            </field>
        </record>

        <record id="view_crm_lead2opportunity_partner_mass" model="ir.ui.view">
            <field name="name">crm.lead2opportunity.partner.mass.form</field>
            <field name="model">crm.lead2opportunity.partner.mass</field>
            <field name="arch" type="xml">
                <form string="Convert to Opportunity">
                    <separator string="Conversion Options"/>
                    <group>
                        <field name="name" class="oe_inline" widget="radio"/>
                        <field name="deduplicate" class="oe_inline" on_change="on_change_deduplicate(deduplicate, context)"/>
                    </group>
                    <group string="Assign opportunities to">
                        <field name="team_id" groups="base.group_multi_salesteams"/>
                        <field name="user_ids" widget="many2many_tags"/>
                        <!-- Uncomment me in trunk -->
                        <!-- <field name="force_assignation" /> -->
                    </group>
                    <label for="opportunity_ids" string="Leads with existing duplicates (for information)" help="Leads that you selected that have duplicates. If the list is empty, it means that no duplicates were found" attrs="{'invisible': [('deduplicate', '=', False)]}"/>
                    <group attrs="{'invisible': [('deduplicate', '=', False)]}">
                        <field name="opportunity_ids" colspan="4" nolabel="1" readonly="1">
                            <tree create="false" delete="false">
                                <field name="create_date"/>
                                <field name="name"/>
                                <field name="type"/>
                                <field name="contact_name"/>
                                <field name="country_id" invisible="context.get('invisible_country', True)"/>
                                <field name="email_from"/>
                                <field name="phone"/>
                                <field name="stage_id"/>
                                <field name="user_id"/>
                                <field name="team_id" groups="base.group_multi_salesteams"/>
                            </tree>
                        </field>
                    </group>
                    <group attrs="{'invisible': [('name', '!=', 'convert')]}" string="Customers" col="1">
                        <field name="action" class="oe_inline" widget="radio"/>
                        <group col="2">
                            <field name="partner_id"
                                attrs="{'required': [('action', '=', 'exist')], 'invisible':[('action','!=','exist')]}"
                                class="oe_inline"/>
                        </group>
                    </group>
                    <footer>
                        <button name="mass_convert" string="Convert to Opportunities" type="object" class="oe_highlight"/>
                        or
                        <button string="Cancel" class="oe_link" special="cancel"/>
                    </footer>
                </form>
            </field>
        </record>

        <record id="action_crm_lead2opportunity_partner" model="ir.actions.act_window">
            <field name="name">Convert to opportunity</field>
            <field name="type">ir.actions.act_window</field>
            <field name="res_model">crm.lead2opportunity.partner</field>
            <field name="view_mode">form</field>
            <field name="view_id" ref="view_crm_lead2opportunity_partner"/>
            <field name="target">new</field>
        </record>

        <act_window id="action_crm_send_mass_convert"
            multi="True"
            key2="client_action_multi" name="Convert to opportunities"
            res_model="crm.lead2opportunity.partner.mass" src_model="crm.lead"
            view_mode="form" target="new" view_type="form"
            context="{'mass_convert' : True}"
            view_id="view_crm_lead2opportunity_partner_mass"
            groups="base.group_sale_salesman"
        />

    </data>
</openerp><|MERGE_RESOLUTION|>--- conflicted
+++ resolved
@@ -10,11 +10,7 @@
                     <group name="name">
                         <field name="name" class="oe_inline" widget="radio"/>
                     </group>
-<<<<<<< HEAD
-                    <group string="Assign opportunities to">
-=======
                     <group string="Assign these opportunities to">
->>>>>>> 4bef17cc
                         <field name="user_id" class="oe_inline" on_change="on_change_user(user_id, team_id, context)"/>
                         <field name="team_id" class="oe_inline" groups="base.group_multi_salesteams"/>
                     </group>
