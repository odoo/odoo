# -*- coding: utf-8 -*-
# Part of Odoo. See LICENSE file for full copyright and licensing details.

import logging
from datetime import datetime, timedelta, date
from dateutil.relativedelta import relativedelta

from odoo import api, fields, models, tools, SUPERUSER_ID
from odoo.tools.translate import _
from odoo.tools import email_re, email_split
from odoo.exceptions import UserError, AccessError

from . import crm_stage

_logger = logging.getLogger(__name__)

CRM_LEAD_FIELDS_TO_MERGE = [
    'name',
    'partner_id',
    'campaign_id',
    'company_id',
    'country_id',
    'team_id',
    'state_id',
    'stage_id',
    'medium_id',
    'source_id',
    'user_id',
    'title',
    'city',
    'contact_name',
    'description',
    'email',
    'fax',
    'mobile',
    'partner_name',
    'phone',
    'probability',
    'planned_revenue',
    'street',
    'street2',
    'zip',
    'create_date',
    'date_action_last',
    'date_action_next',
    'email_from',
    'email_cc',
    'website',
    'partner_name']


<<<<<<< HEAD
class Lead(models.Model):

    _name = "crm.lead"
    _description = "Lead/Opportunity"
    _order = "priority desc,date_action,id desc"
    _inherit = ['mail.thread', 'ir.needaction_mixin', 'utm.mixin', 'format.address.mixin']
=======
class Lead(FormatAddress, models.Model):
    _name = "crm.lead"
    _description = "Lead/Opportunity"
    _order = "priority desc,activity_date_deadline,id desc"
    _inherit = ['mail.thread', 'mail.activity.mixin', 'utm.mixin']
>>>>>>> dccfdb0d
    _mail_mass_mailing = _('Leads / Opportunities')

    def _default_probability(self):
        stage_id = self._default_stage_id()
        if stage_id:
            return self.env['crm.stage'].browse(stage_id).probability
        return 10

    def _default_stage_id(self):
        team = self.env['crm.team'].sudo()._get_default_team_id(user_id=self.env.uid)
        return self._stage_find(team_id=team.id, domain=[('fold', '=', False)]).id

    name = fields.Char('Opportunity', required=True, index=True)
    partner_id = fields.Many2one('res.partner', string='Customer', track_visibility='onchange', index=True,
        help="Linked partner (optional). Usually created when converting the lead.")
    active = fields.Boolean('Active', default=True)
    date_action_last = fields.Datetime('Last Action', readonly=True)
    date_action_next = fields.Datetime('Next Action', readonly=True)
    email_from = fields.Char('Email', help="Email address of the contact", index=True)
    website = fields.Char('Website', index=True, help="Website of the contact")
    team_id = fields.Many2one('crm.team', string='Sales Team', oldname='section_id', default=lambda self: self.env['crm.team'].sudo()._get_default_team_id(user_id=self.env.uid),
        index=True, track_visibility='onchange', help='When sending mails, the default email address is taken from the sales team.')
    kanban_state = fields.Selection([('grey', 'No next activity planned'), ('red', 'Next activity late'), ('green', 'Next activity is planned')],
        string='Activity State', compute='_compute_kanban_state')
    email_cc = fields.Text('Global CC', help="These email addresses will be added to the CC field of all inbound and outbound emails for this record before being sent. Separate multiple email addresses with a comma")
    description = fields.Text('Notes')
    create_date = fields.Datetime('Create Date', readonly=True)
    write_date = fields.Datetime('Update Date', readonly=True)
    tag_ids = fields.Many2many('crm.lead.tag', 'crm_lead_tag_rel', 'lead_id', 'tag_id', string='Tags', help="Classify and analyze your lead/opportunity categories like: Training, Service")
    contact_name = fields.Char('Contact Name')
    partner_name = fields.Char("Customer Name", index=True, help='The name of the future partner company that will be created while converting the lead into opportunity')
    opt_out = fields.Boolean(string='Opt-Out', oldname='optout',
        help="If opt-out is checked, this contact has refused to receive emails for mass mailing and marketing campaign. "
             "Filter 'Available for Mass Mailing' allows users to filter the leads when performing mass mailing.")
    type = fields.Selection([('lead', 'Lead'), ('opportunity', 'Opportunity')], index=True, required=True,
        default=lambda self: 'lead' if self.env['res.users'].has_group('crm.group_use_lead') else 'opportunity',
        help="Type is used to separate Leads and Opportunities")
    priority = fields.Selection(crm_stage.AVAILABLE_PRIORITIES, string='Rating', index=True, default=crm_stage.AVAILABLE_PRIORITIES[0][0])
    date_closed = fields.Datetime('Closed Date', readonly=True, copy=False)

    stage_id = fields.Many2one('crm.stage', string='Stage', track_visibility='onchange', index=True,
        domain="['|', ('team_id', '=', False), ('team_id', '=', team_id)]",
        group_expand='_read_group_stage_ids', default=lambda self: self._default_stage_id())
    user_id = fields.Many2one('res.users', string='Salesperson', index=True, track_visibility='onchange', default=lambda self: self.env.user)
    referred = fields.Char('Referred By')

    date_open = fields.Datetime('Assigned', readonly=True)
    day_open = fields.Float(compute='_compute_day_open', string='Days to Assign', store=True)
    day_close = fields.Float(compute='_compute_day_close', string='Days to Close', store=True)
    date_last_stage_update = fields.Datetime(string='Last Stage Update', index=True, default=fields.Datetime.now)
    date_conversion = fields.Datetime('Conversion Date', readonly=True)

    # Messaging and marketing
    message_bounce = fields.Integer('Bounce', help="Counter of the number of bounced emails for this contact")

    # Only used for type opportunity
    probability = fields.Float('Probability', group_operator="avg", default=lambda self: self._default_probability())
    planned_revenue = fields.Float('Expected Revenue', track_visibility='always')
    date_deadline = fields.Date('Expected Closing', help="Estimate of the date on which the opportunity will be won.")
    color = fields.Integer('Color Index', default=0)
    partner_address_name = fields.Char('Partner Contact Name', related='partner_id.name', readonly=True)
    partner_address_email = fields.Char('Partner Contact Email', related='partner_id.email', readonly=True)
    company_currency = fields.Many2one(string='Currency', related='company_id.currency_id', readonly=True, relation="res.currency")
    user_email = fields.Char('User Email', related='user_id.email', readonly=True)
    user_login = fields.Char('User Login', related='user_id.login', readonly=True)

    # Fields for address, due to separation from crm and res.partner
    street = fields.Char('Street')
    street2 = fields.Char('Street2')
    zip = fields.Char('Zip', change_default=True)
    city = fields.Char('City')
    state_id = fields.Many2one("res.country.state", string='State')
    country_id = fields.Many2one('res.country', string='Country')
    phone = fields.Char('Phone')
    fax = fields.Char('Fax')
    mobile = fields.Char('Mobile')
    function = fields.Char('Job Position')
    title = fields.Many2one('res.partner.title')
    company_id = fields.Many2one('res.company', string='Company', index=True, default=lambda self: self.env.user.company_id.id)
    meeting_count = fields.Integer('# Meetings', compute='_compute_meeting_count')
    lost_reason = fields.Many2one('crm.lost.reason', string='Lost Reason', index=True, track_visibility='onchange')

    _sql_constraints = [
        ('check_probability', 'check(probability >= 0 and probability <= 100)', 'The probability of closing the deal should be between 0% and 100%!')
    ]

    @api.model
    def _read_group_stage_ids(self, stages, domain, order):
        # retrieve team_id from the context and write the domain
        # - ('id', 'in', stages.ids): add columns that should be present
        # - OR ('fold', '=', False): add default columns that are not folded
        # - OR ('team_ids', '=', team_id), ('fold', '=', False) if team_id: add team columns that are not folded
        team_id = self._context.get('default_team_id')
        if team_id:
            search_domain = ['|', ('id', 'in', stages.ids), '|', ('team_id', '=', False), ('team_id', '=', team_id)]
        else:
            search_domain = ['|', ('id', 'in', stages.ids), ('team_id', '=', False)]

        # perform search
        stage_ids = stages._search(search_domain, order=order, access_rights_uid=SUPERUSER_ID)
        return stages.browse(stage_ids)

    @api.multi
    def _compute_kanban_state(self):
        today = date.today()
        for lead in self:
            kanban_state = 'grey'
            if lead.activity_date_deadline:
                lead_date = fields.Date.from_string(lead.activity_date_deadline)
                if lead_date >= today:
                    kanban_state = 'green'
                else:
                    kanban_state = 'red'
            lead.kanban_state = kanban_state

    @api.depends('date_open')
    def _compute_day_open(self):
        """ Compute difference between create date and open date """
        for lead in self.filtered(lambda l: l.date_open):
            date_create = fields.Datetime.from_string(lead.create_date)
            date_open = fields.Datetime.from_string(lead.date_open)
            lead.day_open = abs((date_open - date_create).days)

    @api.depends('date_closed')
    def _compute_day_close(self):
        """ Compute difference between current date and log date """
        for lead in self.filtered(lambda l: l.date_closed):
            date_create = fields.Datetime.from_string(lead.create_date)
            date_close = fields.Datetime.from_string(lead.date_closed)
            lead.day_close = abs((date_close - date_create).days)

    @api.multi
    def _compute_meeting_count(self):
        meeting_data = self.env['calendar.event'].read_group([('opportunity_id', 'in', self.ids)], ['opportunity_id'], ['opportunity_id'])
        mapped_data = {m['opportunity_id'][0]: m['opportunity_id_count'] for m in meeting_data}
        for lead in self:
            lead.meeting_count = mapped_data.get(lead.id, 0)

    @api.model
    def _onchange_stage_id_values(self, stage_id):
        """ returns the new values when stage_id has changed """
        if not stage_id:
            return {}
        stage = self.env['crm.stage'].browse(stage_id)
        if stage.on_change:
            return {'probability': stage.probability}
        return {}

    @api.onchange('stage_id')
    def _onchange_stage_id(self):
        values = self._onchange_stage_id_values(self.stage_id.id)
        self.update(values)

    def _onchange_partner_id_values(self, partner_id):
        """ returns the new values when partner_id has changed """
        if partner_id:
            partner = self.env['res.partner'].browse(partner_id)

            partner_name = partner.parent_id.name
            if not partner_name and partner.is_company:
                partner_name = partner.name

            return {
                'partner_name': partner_name,
                'contact_name': partner.name if not partner.is_company else False,
                'title': partner.title.id,
                'street': partner.street,
                'street2': partner.street2,
                'city': partner.city,
                'state_id': partner.state_id.id,
                'country_id': partner.country_id.id,
                'email_from': partner.email,
                'phone': partner.phone,
                'mobile': partner.mobile,
                'fax': partner.fax,
                'zip': partner.zip,
                'function': partner.function,
                'website': partner.website,
            }
        return {}

    @api.onchange('partner_id')
    def _onchange_partner_id(self):
        values = self._onchange_partner_id_values(self.partner_id.id if self.partner_id else False)
        self.update(values)

    @api.model
    def _onchange_user_values(self, user_id):
        """ returns new values when user_id has changed """
        if user_id and self._context.get('team_id'):
            team = self.env['crm.team'].browse(self._context['team_id'])
            if user_id in team.member_ids.ids:
                return {}
        team_id = self.env['crm.team']._get_default_team_id(user_id=user_id)
        return {'team_id': team_id}

    @api.onchange('user_id')
    def _onchange_user_id(self):
        """ When changing the user, also set a team_id or restrict team id to the ones user_id is member of. """
        values = self._onchange_user_values(self.user_id.id)
        self.update(values)

    @api.onchange('state_id')
    def _onchange_state(self):
        if self.state_id:
            self.country_id = self.state_id.country_id.id

    # ----------------------------------------
    # ORM override (CRUD, fields_view_get, ...)
    # ----------------------------------------

    @api.model
    def create(self, vals):
        # set up context used to find the lead's sales team which is needed
        # to correctly set the default stage_id
        context = dict(self._context or {})
        if vals.get('type') and not self._context.get('default_type'):
            context['default_type'] = vals.get('type')
        if vals.get('team_id') and not self._context.get('default_team_id'):
            context['default_team_id'] = vals.get('team_id')

        if vals.get('user_id') and 'date_open' not in vals:
            vals['date_open'] = fields.Datetime.now()
        # context: no_log, because subtype already handle this
        return super(Lead, self.with_context(context, mail_create_nolog=True)).create(vals)

    @api.multi
    def write(self, vals):
        # stage change: update date_last_stage_update
        if 'stage_id' in vals:
            vals['date_last_stage_update'] = fields.Datetime.now()
        if vals.get('user_id') and 'date_open' not in vals:
            vals['date_open'] = fields.Datetime.now()
        # stage change with new stage: update probability and date_closed
        if vals.get('stage_id') and 'probability' not in vals:
            vals.update(self._onchange_stage_id_values(vals.get('stage_id')))
        if vals.get('probability') >= 100 or not vals.get('active', True):
            vals['date_closed'] = fields.Datetime.now()
        elif 'probability' in vals and vals['probability'] < 100:
            vals['date_closed'] = False
        return super(Lead, self).write(vals)

    @api.multi
    def copy(self, default=None):
        self.ensure_one()
        # set default value in context, if not already set (Put stage to 'new' stage)
        context = dict(self._context)
        context.setdefault('default_type', self.type)
        context.setdefault('default_team_id', self.team_id.id)
        # Set date_open to today if it is an opp
        default = default or {}
        default['date_open'] = fields.Datetime.now() if self.type == 'opportunity' else False
        return super(Lead, self.with_context(context)).copy(default=default)

    @api.model
    def _fields_view_get(self, view_id=None, view_type='form', toolbar=False, submenu=False):
        if self._context.get('opportunity_id'):
            opportunity = self.browse(self._context['opportunity_id'])
            action = opportunity.get_formview_action()
            if action.get('views') and any(view_id for view_id in action['views'] if view_id[1] == view_type):
                view_id = next(view_id[0] for view_id in action['views'] if view_id[1] == view_type)
        res = super(Lead, self)._fields_view_get(view_id=view_id, view_type=view_type, toolbar=toolbar, submenu=submenu)
        if view_type == 'form':
            res['arch'] = self._fields_view_get_address(res['arch'])
        return res

    # ----------------------------------------
    # Actions Methods
    # ----------------------------------------

    @api.multi
    def action_set_lost(self):
        """ Lost semantic: probability = 0, active = False """
        return self.write({'probability': 0, 'active': False})

    @api.multi
    def action_set_active(self):
        return self.write({'active': True})

    @api.multi
    def action_set_unactive(self):
        return self.write({'active': False})

    @api.multi
    def action_set_won(self):
        """ Won semantic: probability = 100 (active untouched) """
        for lead in self:
            stage_id = lead._stage_find(domain=[('probability', '=', 100.0), ('on_change', '=', True)])
            lead.write({'stage_id': stage_id.id, 'probability': 100})
        return True

    @api.multi
    def action_schedule_meeting(self):
        """ Open meeting's calendar view to schedule meeting on current opportunity.
            :return dict: dictionary value for created Meeting view
        """
        self.ensure_one()
        action = self.env.ref('calendar.action_calendar_event').read()[0]
        partner_ids = self.env.user.partner_id.ids
        if self.partner_id:
            partner_ids.append(self.partner_id.id)
        action['context'] = {
            'default_opportunity_id': self.id if self.type == 'opportunity' else False,
            'default_partner_id': self.partner_id.id,
            'default_partner_ids': partner_ids,
            'default_team_id': self.team_id.id,
            'default_name': self.name,
        }
        return action

    @api.multi
    def close_dialog(self):
        return {'type': 'ir.actions.act_window_close'}

    # ----------------------------------------
    # Business Methods
    # ----------------------------------------

    def _stage_find(self, team_id=False, domain=None, order='sequence'):
        """ Determine the stage of the current lead with its teams, the given domain and the given team_id
            :param team_id
            :param domain : base search domain for stage
            :returns crm.stage recordset
        """
        # collect all team_ids by adding given one, and the ones related to the current leads
        team_ids = set()
        if team_id:
            team_ids.add(team_id)
        for lead in self:
            if lead.team_id:
                team_ids.add(lead.team_id.id)
        # generate the domain
        if team_ids:
            search_domain = ['|', ('team_id', '=', False), ('team_id', 'in', list(team_ids))]
        else:
            search_domain = [('team_id', '=', False)]
        # AND with the domain in parameter
        if domain:
            search_domain += list(domain)
        # perform search, return the first found
        return self.env['crm.stage'].search(search_domain, order=order, limit=1)

    @api.multi
    def _merge_get_result_type(self):
        """ Define the type of the result of the merge.  If at least one of the
            element to merge is an opp, the resulting new element will be an opp.
            Otherwise it will be a lead.
            We'll directly use a list of browse records instead of a list of ids
            for performances' sake: it will spare a second browse of the
            leads/opps.

            :param list opps: list of browse records containing the leads/opps to process
            :return string type: the type of the final element
        """
        if any(record.type == 'opportunity' for record in self):
            return 'opportunity'
        return 'lead'

    @api.multi
    def _merge_data(self, fields):
        """ Prepare lead/opp data into a dictionary for merging. Different types
            of fields are processed in different ways:
                - text: all the values are concatenated
                - m2m and o2m: those fields aren't processed
                - m2o: the first not null value prevails (the other are dropped)
                - any other type of field: same as m2o

            :param fields: list of fields to process
            :return dict data: contains the merged values of the new opportunity
        """
        # helpers
        def _get_first_not_null(attr, opportunities):
            for opp in opportunities:
                val = opp[attr]
                if val:
                    return val
            return False

        def _get_first_not_null_id(attr, opportunities):
            res = _get_first_not_null(attr, opportunities)
            return res.id if res else False

        def _concat_all(attr, opportunities):
            return '\n\n'.join(filter(None, (opp[attr] for opp in opportunities)))

        # process the fields' values
        data = {}
        for field_name in fields:
            field = self._fields.get(field_name)
            if field is None:
                continue
            if field.type in ('many2many', 'one2many'):
                continue
            elif field.type == 'many2one':
                data[field_name] = _get_first_not_null_id(field_name, self)  # take the first not null
            elif field.type == 'text':
                data[field_name] = _concat_all(field_name, self)  # contact field of all opportunities
            else:
                data[field_name] = _get_first_not_null(field_name, self)

        # define the resulting type ('lead' or 'opportunity')
        data['type'] = self._merge_get_result_type()
        return data

    @api.one
    def _mail_body(self, fields):
        """ generate the message body with the changed values
            :param fields : list of fields to track
            :returns the body of the message for the current crm.lead
        """
        title = "%s : %s\n" % (_('Merged opportunity') if self.type == 'opportunity' else _('Merged lead'), self.name)
        body = [title]
        for field_name in fields:
            field = self._fields.get(field_name)
            if field is None:
                continue

            value = self[field_name]
            if field.type == 'selection':
                value = dict(field.get_values(self.env)).get(value, value)
            elif field.type == 'many2one':
                if value:
                    value = value.sudo().name_get()[0][1]
            elif field.type == 'many2many':
                if value:
                    value = ','.join(
                        val.name_get()[0][1]
                        for val in value.sudo()
                    )
            body.append("%s: %s" % (field.string, value or ''))
        return "<br/>".join(body + ['<br/>'])

    @api.multi
    def _merge_notify(self, opportunities):
        """ Create a message gathering merged leads/opps informations. Using message_post, send a
            message explaining which fields has been merged and their new value. `self` is the
            resulting merge crm.lead record.
            :param opportunities : recordset of merged crm.lead
            :returns mail.message posted on resulting crm.lead
        """
        # TODO JEM: mail template should be used instead of fix body, subject text
        self.ensure_one()
        # mail message's subject
        result_type = opportunities._merge_get_result_type()
        merge_message = _('Merged leads') if result_type == 'lead' else _('Merged opportunities')
        subject = merge_message + ": " + ", ".join(opportunities.mapped('name'))
        # message bodies
        message_bodies = opportunities._mail_body(list(CRM_LEAD_FIELDS_TO_MERGE))
        message_body = "\n\n".join(message_bodies)
        return self.message_post(body=message_body, subject=subject)

    @api.multi
    def _merge_opportunity_history(self, opportunities):
        """ Move mail.message from the given opportunities to the current one. `self` is the
            crm.lead record destination for message of `opportunities`.
            :param opportunities : recordset of crm.lead to move the messages
        """
        self.ensure_one()
        for opportunity in opportunities:
            for message in opportunity.message_ids:
                message.write({
                    'res_id': self.id,
                    'subject': _("From %s : %s") % (opportunity.name, message.subject)
                })
        return True

    @api.multi
    def _merge_opportunity_attachments(self, opportunities):
        """ Move attachments of given opportunities to the current one `self`, and rename
            the attachments having same name than native ones.
            :param opportunities : recordset of merged crm.lead
        """
        self.ensure_one()

        # return attachments of opportunity
        def _get_attachments(opportunity_id):
            return self.env['ir.attachment'].search([('res_model', '=', self._name), ('res_id', '=', opportunity_id)])

        first_attachments = _get_attachments(self.id)
        # counter of all attachments to move. Used to make sure the name is different for all attachments
        count = 1
        for opportunity in opportunities:
            attachments = _get_attachments(opportunity.id)
            for attachment in attachments:
                values = {'res_id': self.id}
                for attachment_in_first in first_attachments:
                    if attachment.name == attachment_in_first.name:
                        values['name'] = "%s (%s)" % (attachment.name, count)
                count += 1
                attachment.write(values)
        return True

    @api.multi
    def merge_dependences(self, opportunities):
        """ Merge dependences (messages, attachments, ...). These dependences will be
            transfered to `self`, the most important lead.
            :param opportunities : recordset of opportunities to transfert. Does
                not include `self`.
        """
        self.ensure_one()
        self._merge_notify(opportunities)
        self._merge_opportunity_history(opportunities)
        self._merge_opportunity_attachments(opportunities)

    @api.multi
    def merge_opportunity(self, user_id=False, team_id=False):
        """ Merge opportunities in one. Different cases of merge:
                - merge leads together = 1 new lead
                - merge at least 1 opp with anything else (lead or opp) = 1 new opp
            The resulting lead/opportunity will be the most important one (based on its confidence level)
            updated with values from other opportunities to merge.
            :param user_id : the id of the saleperson. If not given, will be determined by `_merge_data`.
            :param team : the id of the sales team. If not given, will be determined by `_merge_data`.
            :return crm.lead record resulting of th merge
        """
        if len(self.ids) <= 1:
            raise UserError(_('Please select more than one element (lead or opportunity) from the list view.'))

        # Sorting the leads/opps according to the confidence level of its stage, which relates to the probability of winning it
        # The confidence level increases with the stage sequence, except when the stage probability is 0.0 (Lost cases)
        # An Opportunity always has higher confidence level than a lead, unless its stage probability is 0.0
        def opps_key(opportunity):
            sequence = -1
            if opportunity.stage_id.on_change:
                sequence = opportunity.stage_id.sequence
            return (sequence != -1 and opportunity.type == 'opportunity'), sequence, -opportunity.id
        opportunities = self.sorted(key=opps_key, reverse=True)

        # get SORTED recordset of head and tail, and complete list
        opportunities_head = opportunities[0]
        opportunities_tail = opportunities[1:]

        # merge all the sorted opportunity. This means the value of
        # the first (head opp) will be a priority.
        merged_data = opportunities._merge_data(list(CRM_LEAD_FIELDS_TO_MERGE))

        # force value for saleperson and sales team
        if user_id:
            merged_data['user_id'] = user_id
        if team_id:
            merged_data['team_id'] = team_id

        # merge other data (mail.message, attachments, ...) from tail into head
        opportunities_head.merge_dependences(opportunities_tail)

        # check if the stage is in the stages of the sales team. If not, assign the stage with the lowest sequence
        if merged_data.get('team_id'):
            team_stage_ids = self.env['crm.stage'].search(['|', ('team_id', '=', merged_data['team_id']), ('team_id', '=', False)], order='sequence')
            if merged_data.get('stage_id') not in team_stage_ids.ids:
                merged_data['stage_id'] = team_stage_ids[0].id if team_stage_ids else False

        # write merged data into first opportunity
        opportunities_head.write(merged_data)

        # delete tail opportunities
        # we use the SUPERUSER to avoid access rights issues because as the user had the rights to see the records it should be safe to do so
        opportunities_tail.sudo().unlink()

        return opportunities_head

    @api.multi
    def get_duplicated_leads(self, partner_id, include_lost=False):
        """ Search for opportunities that have the same partner and that arent done or cancelled
            :param partner_id : partner to search
        """
        self.ensure_one()
        email = self.partner_id.email or self.email_from
        return self._get_duplicated_leads_by_emails(partner_id, email, include_lost=include_lost)

    @api.model
    def _get_duplicated_leads_by_emails(self, partner_id, email, include_lost=False):
        """ Search for opportunities that have the same partner and that arent done or cancelled """
        partner_match_domain = []
        for email in set(email_split(email) + [email]):
            partner_match_domain.append(('email_from', '=ilike', email))
        if partner_id:
            partner_match_domain.append(('partner_id', '=', partner_id))
        partner_match_domain = ['|'] * (len(partner_match_domain) - 1) + partner_match_domain
        if not partner_match_domain:
            return []
        domain = partner_match_domain
        if not include_lost:
            domain += ['&', ('active', '=', True), ('probability', '<', 100)]
        else:
            domain += ['|', '&', ('type', '=', 'lead'), ('active', '=', True), ('type', '=', 'opportunity')]
        return self.search(domain)

    @api.multi
    def _convert_opportunity_data(self, customer, team_id=False):
        """ Extract the data from a lead to create the opportunity
            :param customer : res.partner record
            :param team_id : identifier of the sales team to determine the stage
        """
        if not team_id:
            team_id = self.team_id.id if self.team_id else False
        value = {
            'planned_revenue': self.planned_revenue,
            'probability': self.probability,
            'name': self.name,
            'partner_id': customer.id if customer else False,
            'type': 'opportunity',
            'date_open': fields.Datetime.now(),
            'email_from': customer and customer.email or self.email_from,
            'phone': customer and customer.phone or self.phone,
            'date_conversion': fields.Datetime.now(),
        }
        if not self.stage_id:
            stage = self._stage_find(team_id=team_id)
            value['stage_id'] = stage.id
            if stage:
                value['probability'] = stage.probability
        return value

    @api.multi
    def convert_opportunity(self, partner_id, user_ids=False, team_id=False):
        customer = False
        if partner_id:
            customer = self.env['res.partner'].browse(partner_id)
        for lead in self:
            if not lead.active or lead.probability == 100:
                continue
            vals = lead._convert_opportunity_data(customer, team_id)
            lead.write(vals)

        if user_ids or team_id:
            self.allocate_salesman(user_ids, team_id)

        return True

    @api.multi
    def _lead_create_contact(self, name, is_company, parent_id=False):
        """ extract data from lead to create a partner
            :param name : furtur name of the partner
            :param is_company : True if the partner is a company
            :param parent_id : id of the parent partner (False if no parent)
            :returns res.partner record
        """
        email_split = tools.email_split(self.email_from)
        values = {
            'name': name,
            'user_id': self.user_id.id,
            'comment': self.description,
            'team_id': self.team_id.id,
            'parent_id': parent_id,
            'phone': self.phone,
            'mobile': self.mobile,
            'email': email_split[0] if email_split else False,
            'fax': self.fax,
            'title': self.title.id,
            'function': self.function,
            'street': self.street,
            'street2': self.street2,
            'zip': self.zip,
            'city': self.city,
            'country_id': self.country_id.id,
            'state_id': self.state_id.id,
            'website': self.website,
            'is_company': is_company,
            'type': 'contact'
        }
        return self.env['res.partner'].create(values)

    @api.multi
    def _create_lead_partner(self):
        """ Create a partner from lead data
            :returns res.partner record
        """
        contact_name = self.contact_name
        if not contact_name:
            contact_name = self.env['res.partner']._parse_partner_name(self.email_from)[0] if self.email_from else False

        if self.partner_name:
            partner_company = self._lead_create_contact(self.partner_name, True)
        elif self.partner_id:
            partner_company = self.partner_id
        else:
            partner_company = None

        if contact_name:
            return self._lead_create_contact(contact_name, False, partner_company.id if partner_company else False)

        if partner_company:
            return partner_company
        return self._lead_create_contact(self.name, False)

    @api.multi
    def handle_partner_assignation(self,  action='create', partner_id=False):
        """ Handle partner assignation during a lead conversion.
            if action is 'create', create new partner with contact and assign lead to new partner_id.
            otherwise assign lead to the specified partner_id

            :param list ids: leads/opportunities ids to process
            :param string action: what has to be done regarding partners (create it, assign an existing one, or nothing)
            :param int partner_id: partner to assign if any
            :return dict: dictionary organized as followed: {lead_id: partner_assigned_id}
        """
        partner_ids = {}
        for lead in self:
            if lead.partner_id:
                partner_ids[lead.id] = lead.partner_id.id
                continue
            if action == 'create':
                partner = lead._create_lead_partner()
                partner_id = partner.id
                partner.team_id = lead.team_id
            if partner_id:
                lead.partner_id = partner_id
            partner_ids[lead.id] = partner_id
        return partner_ids

    @api.multi
    def allocate_salesman(self, user_ids=None, team_id=False):
        """ Assign salesmen and salesteam to a batch of leads.  If there are more
            leads than salesmen, these salesmen will be assigned in round-robin.
            E.g.: 4 salesmen (S1, S2, S3, S4) for 6 leads (L1, L2, ... L6).  They
            will be assigned as followed: L1 - S1, L2 - S2, L3 - S3, L4 - S4,
            L5 - S1, L6 - S2.

            :param list ids: leads/opportunities ids to process
            :param list user_ids: salesmen to assign
            :param int team_id: salesteam to assign
            :return bool
        """
        index = 0
        for lead in self:
            value = {}
            if team_id:
                value['team_id'] = team_id
            if user_ids:
                value['user_id'] = user_ids[index]
                # Cycle through user_ids
                index = (index + 1) % len(user_ids)
            if value:
                lead.write(value)
        return True

    @api.multi
    def redirect_opportunity_view(self):
        self.ensure_one()
        # Get opportunity views
        form_view = self.env.ref('crm.crm_case_form_view_oppor')
        tree_view = self.env.ref('crm.crm_case_tree_view_oppor')
        return {
            'name': _('Opportunity'),
            'view_type': 'form',
            'view_mode': 'tree, form',
            'res_model': 'crm.lead',
            'domain': [('type', '=', 'opportunity')],
            'res_id': self.id,
            'view_id': False,
            'views': [
                (form_view.id, 'form'),
                (tree_view.id, 'tree'),
                (False, 'kanban'),
                (False, 'calendar'),
                (False, 'graph')
            ],
            'type': 'ir.actions.act_window',
            'context': {'default_type': 'opportunity'}
        }

    @api.multi
    def redirect_lead_view(self):
        self.ensure_one()
        # Get lead views
        form_view = self.env.ref('crm.crm_case_form_view_leads')
        tree_view = self.env.ref('crm.crm_case_tree_view_leads')
        return {
            'name': _('Lead'),
            'view_type': 'form',
            'view_mode': 'tree, form',
            'res_model': 'crm.lead',
            'domain': [('type', '=', 'lead')],
            'res_id': self.id,
            'view_id': False,
            'views': [
                (form_view.id, 'form'),
                (tree_view.id, 'tree'),
                (False, 'calendar'),
                (False, 'graph')
            ],
            'type': 'ir.actions.act_window',
        }

    @api.model
    def get_empty_list_help(self, help):
        if help:
            alias_record = self.env.ref("crm.mail_alias_lead_info", raise_if_not_found=False)
            if alias_record and alias_record.alias_domain and alias_record.alias_name:
                email = '%s@%s' % (alias_record.alias_name, alias_record.alias_domain)
                email_link = "<a href='mailto:%s'>%s</a>" % (email, email)
                dynamic_help = _("""All email incoming to %s will automatically
                    create new opportunity. Update your business card, phone book, social media,...
                    Send an email right now and see it here.""") % (email_link,)
                return '<p class="oe_view_nocontent_create">%s</p>%s<p>%s</p>' % (_('Click to add a new opportunity'), help, dynamic_help)
        return super(Lead, self.with_context(
            empty_list_help_model='crm.team',
            empty_list_help_id=self._context.get('default_team_id', False),
            empty_list_help_document_name=_("opportunities"),
        )).get_empty_list_help(help)

    @api.multi
    def log_meeting(self, meeting_subject, meeting_date, duration):
        if not duration:
            duration = _('unknown')
        else:
            duration = str(duration)
        meet_date = fields.Datetime.from_string(meeting_date)
        meeting_usertime = fields.Datetime.to_string(fields.Datetime.context_timestamp(self, meet_date))
        html_time = "<time datetime='%s+00:00'>%s</time>" % (meeting_date, meeting_usertime)
        message = _("Meeting scheduled at '%s'<br> Subject: %s <br> Duration: %s hour(s)") % (html_time, meeting_subject, duration)
        return self.message_post(body=message)

    # ----------------------------------------
    # Sales Team Dashboard
    # ----------------------------------------

    @api.model
    def retrieve_sales_dashboard(self):
        """ Fetch data to setup Sales Dashboard """
        result = {
            'meeting': {
                'today': 0,
                'next_7_days': 0,
            },
            'activity': {
                'today': 0,
                'overdue': 0,
                'next_7_days': 0,
            },
            'closing': {
                'today': 0,
                'overdue': 0,
                'next_7_days': 0,
            },
            'done': {
                'this_month': 0,
                'last_month': 0,
            },
            'won': {
                'this_month': 0,
                'last_month': 0,
            },
            'nb_opportunities': 0,
        }

        opportunities = self.search([('type', '=', 'opportunity'), ('user_id', '=', self._uid)])

        for opp in opportunities:
            # Expected closing
            if opp.date_deadline:
                date_deadline = fields.Date.from_string(opp.date_deadline)
                if date_deadline == date.today():
                    result['closing']['today'] += 1
                if date.today() <= date_deadline <= date.today() + timedelta(days=7):
                    result['closing']['next_7_days'] += 1
                if date_deadline < date.today():
                    result['closing']['overdue'] += 1
            # Next activities
            for activity in opp.activity_ids:
                date_deadline = fields.Date.from_string(activity.date_deadline)
                if date_deadline == date.today():
                    result['activity']['today'] += 1
                if date.today() <= date_deadline <= date.today() + timedelta(days=7):
                    result['activity']['next_7_days'] += 1
                if date_deadline < date.today():
                    result['activity']['overdue'] += 1
            # Won in Opportunities
            if opp.date_closed:
                date_closed = fields.Date.from_string(opp.date_closed)
                if date.today().replace(day=1) <= date_closed <= date.today():
                    if opp.planned_revenue:
                        result['won']['this_month'] += opp.planned_revenue
                elif  date.today() + relativedelta(months=-1, day=1) <= date_closed < date.today().replace(day=1):
                    if opp.planned_revenue:
                        result['won']['last_month'] += opp.planned_revenue

        result['nb_opportunities'] = len(opportunities)

        # crm.activity is a very messy model so we need to do that in order to retrieve the actions done.
        self._cr.execute("""
            SELECT
                mail_message.id,
                mail_message.subtype_id,
                mail_message.mail_activity_type_id,
                mail_message.date,
                crm_lead.user_id,
                crm_lead.type
            FROM mail_message
                LEFT JOIN crm_lead  ON (mail_message.res_id = crm_lead.id)
                INNER JOIN mail_activity_type activity_type ON (mail_message.mail_activity_type_id = activity_type.id)
            WHERE
                (mail_message.model = 'crm.lead') AND (crm_lead.user_id = %s) AND (crm_lead.type = 'opportunity')
        """, (self._uid,))
        activites_done = self._cr.dictfetchall()
        for activity in activites_done:
            if activity['date']:
                date_act = fields.Date.from_string(activity['date'])
                if date.today().replace(day=1) <= date_act <= date.today():
                    result['done']['this_month'] += 1
                elif date.today() + relativedelta(months=-1, day=1) <= date_act < date.today().replace(day=1):
                    result['done']['last_month'] += 1

        # Meetings
        min_date = fields.Datetime.now()
        max_date = fields.Datetime.to_string(datetime.now() + timedelta(days=8))
        meetings_domain = [
            ('start', '>=', min_date),
            ('start', '<=', max_date),
            ('partner_ids', 'in', [self.env.user.partner_id.id])
        ]
        meetings = self.env['calendar.event'].search(meetings_domain)
        for meeting in meetings:
            if meeting['start']:
                start = datetime.strptime(meeting['start'], tools.DEFAULT_SERVER_DATETIME_FORMAT).date()
                if start == date.today():
                    result['meeting']['today'] += 1
                if date.today() <= start <= date.today() + timedelta(days=7):
                    result['meeting']['next_7_days'] += 1

        result['done']['target'] = self.env.user.target_sales_done
        result['won']['target'] = self.env.user.target_sales_won
        result['currency_id'] = self.env.user.company_id.currency_id.id

        return result

    @api.model
    def modify_target_sales_dashboard(self, target_name, target_value):
        """ Update the user objectives (`target_sales_done`, target_sales_won`
            and `target_sales_invoiced` fields).
            :param target_name : part of the fields name to update
            :param target_value : value of the field to update
        """
        if target_name in ['won', 'done', 'invoiced']:
            # bypass rights, since self.env.user is browsed as SUPERUSER_ID
            self.env.user.write({'target_sales_' + target_name: target_value})
        else:
            raise UserError(_('This target does not exist.'))

    # ----------------------------------------
    # Mail Gateway
    # ----------------------------------------

    @api.multi
    def _track_subtype(self, init_values):
        self.ensure_one()
        if 'stage_id' in init_values and self.probability == 100 and self.stage_id and self.stage_id.on_change:
            return 'crm.mt_lead_won'
        elif 'active' in init_values and self.probability == 0 and not self.active:
            return 'crm.mt_lead_lost'
        elif 'stage_id' in init_values and self.stage_id and self.stage_id.sequence <= 1:
            return 'crm.mt_lead_create'
        elif 'stage_id' in init_values:
            return 'crm.mt_lead_stage'
        return super(Lead, self)._track_subtype(init_values)

    @api.multi
    def _notification_recipients(self, message, groups):
        """ Handle salesman recipients that can convert leads into opportunities
        and set opportunities as won / lost. """
        groups = super(Lead, self)._notification_recipients(message, groups)

        self.ensure_one()
        if self.type == 'lead':
            convert_action = self._notification_link_helper('controller', controller='/lead/convert')
            salesman_actions = [{'url': convert_action, 'title': _('Convert to opportunity')}]
        else:
            won_action = self._notification_link_helper('controller', controller='/lead/case_mark_won')
            lost_action = self._notification_link_helper('controller', controller='/lead/case_mark_lost')
            salesman_actions = [
                {'url': won_action, 'title': _('Won')},
                {'url': lost_action, 'title': _('Lost')}]

        new_group = (
            'group_sale_salesman', lambda partner: bool(partner.user_ids) and any(user.has_group('sales_team.group_sale_salesman') for user in partner.user_ids), {
                'actions': salesman_actions,
            })

        return [new_group] + groups

    @api.model
    def message_get_reply_to(self, res_ids, default=None):
        leads = self.sudo().browse(res_ids)
        aliases = self.env['crm.team'].message_get_reply_to(leads.mapped('team_id').ids, default=default)
        return {lead.id: aliases.get(lead.team_id.id or 0, False) for lead in leads}

    @api.multi
    def get_formview_id(self):
        if self.type == 'opportunity':
            view_id = self.env.ref('crm.crm_case_form_view_oppor').id
        else:
            view_id = super(Lead, self).get_formview_id()
        return view_id

    @api.multi
    def message_get_suggested_recipients(self):
        recipients = super(Lead, self).message_get_suggested_recipients()
        try:
            for lead in self:
                if lead.partner_id:
                    lead._message_add_suggested_recipient(recipients, partner=lead.partner_id, reason=_('Customer'))
                elif lead.email_from:
                    lead._message_add_suggested_recipient(recipients, email=lead.email_from, reason=_('Customer Email'))
        except AccessError:  # no read access rights -> just ignore suggested recipients because this imply modifying followers
            pass
        return recipients

    @api.model
    def message_new(self, msg_dict, custom_values=None):
        """ Overrides mail_thread message_new that is called by the mailgateway
            through message_process.
            This override updates the document according to the email.
        """
        # remove default author when going through the mail gateway. Indeed we
        # do not want to explicitly set user_id to False; however we do not
        # want the gateway user to be responsible if no other responsible is
        # found.
        self = self.with_context(default_user_id=False)

        if custom_values is None:
            custom_values = {}
        defaults = {
            'name':  msg_dict.get('subject') or _("No Subject"),
            'email_from': msg_dict.get('from'),
            'email_cc': msg_dict.get('cc'),
            'partner_id': msg_dict.get('author_id', False),
        }
        if msg_dict.get('author_id'):
            defaults.update(self._onchange_partner_id_values(msg_dict.get('author_id')))
        if msg_dict.get('priority') in dict(crm_stage.AVAILABLE_PRIORITIES):
            defaults['priority'] = msg_dict.get('priority')
        defaults.update(custom_values)
        return super(Lead, self).message_new(msg_dict, custom_values=defaults)

    @api.multi
    def message_update(self, msg_dict, update_vals=None):
        """ Overrides mail_thread message_update that is called by the mailgateway
            through message_process.
            This method updates the document according to the email.
        """
        if update_vals is None:
            update_vals = {}
        if msg_dict.get('priority') in dict(crm_stage.AVAILABLE_PRIORITIES):
            update_vals['priority'] = msg_dict.get('priority')
        maps = {
            'revenue': 'planned_revenue',
            'probability': 'probability',
        }
        for line in msg_dict.get('body', '').split('\n'):
            line = line.strip()
            res = tools.command_re.match(line)
            if res and maps.get(res.group(1).lower()):
                key = maps.get(res.group(1).lower())
                update_vals[key] = res.group(2).lower()
        return super(Lead, self).message_update(msg_dict, update_vals=update_vals)

    @api.multi
    def message_partner_info_from_emails(self, emails, link_mail=False):
        result = super(Lead, self).message_partner_info_from_emails(emails, link_mail=link_mail)
        for partner_info in result:
            if not partner_info.get('partner_id') and (self.partner_name or self.contact_name):
                emails = email_re.findall(partner_info['full_name'] or '')
                email = emails and emails[0] or ''
                if email and self.email_from and email.lower() == self.email_from.lower():
                    partner_info['full_name'] = '%s <%s>' % (self.partner_name or self.contact_name, email)
                    break
        return result


class Tag(models.Model):

    _name = "crm.lead.tag"
    _description = "Category of lead"

    name = fields.Char('Name', required=True, translate=True)
    color = fields.Integer('Color Index')

    _sql_constraints = [
        ('name_uniq', 'unique (name)', "Tag name already exists !"),
    ]


class LostReason(models.Model):
    _name = "crm.lost.reason"
    _description = 'Reason for loosing leads'

    name = fields.Char('Name', required=True, translate=True)
    active = fields.Boolean('Active', default=True)<|MERGE_RESOLUTION|>--- conflicted
+++ resolved
@@ -49,20 +49,11 @@
     'partner_name']
 
 
-<<<<<<< HEAD
 class Lead(models.Model):
-
-    _name = "crm.lead"
-    _description = "Lead/Opportunity"
-    _order = "priority desc,date_action,id desc"
-    _inherit = ['mail.thread', 'ir.needaction_mixin', 'utm.mixin', 'format.address.mixin']
-=======
-class Lead(FormatAddress, models.Model):
     _name = "crm.lead"
     _description = "Lead/Opportunity"
     _order = "priority desc,activity_date_deadline,id desc"
-    _inherit = ['mail.thread', 'mail.activity.mixin', 'utm.mixin']
->>>>>>> dccfdb0d
+    _inherit = ['mail.thread', 'ir.needaction_mixin', 'utm.mixin', 'format.address.mixin']
     _mail_mass_mailing = _('Leads / Opportunities')
 
     def _default_probability(self):
