--- conflicted
+++ resolved
@@ -42,11 +42,7 @@
                 record.convert_opportunity(record.partner_id)
             except Exception:
                 _logger.exception("Could not convert crm.lead to opportunity")
-<<<<<<< HEAD
                 return MailController._redirect_to_generic_fallback('crm.lead', res_id)
-        return redirect
-=======
-                return MailController._redirect_to_messaging()
         return redirect
 
     # ===========================================================================================================================================
@@ -137,5 +133,4 @@
 
         return {
             'success': True if lead else False
-        }
->>>>>>> f4a4c5b1
+        }