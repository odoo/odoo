--- conflicted
+++ resolved
@@ -124,28 +124,6 @@
                         <field name="use_leads"/><label for="use_leads" string="Leads"/>
                         <field name="use_opportunities" class="oe_inline"/><label for="use_opportunities"/>
                     </xpath>
-<<<<<<< HEAD
-                    <xpath expr="//field[@name='change_responsible']" position="after">
-                        <label for="alias_name" string="Email Alias"
-                            attrs="{'invisible': [('alias_domain', '=', False)]}"/>
-                        <div name="alias_def"
-                            attrs="{'invisible': [('alias_domain', '=', False)]}">
-                            <field name="alias_id" class="oe_read_only oe_inline"
-                                string="Email Alias" required="0"/>
-                            <div class="oe_edit_only oe_inline" name="edit_alias" style="display: inline;" >
-                                <field name="alias_name" class="oe_inline"/>@<field name="alias_domain" class="oe_inline" readonly="1"/>
-                            </div>
-                        </div>
-                        <field name="alias_contact" class="oe_inline"
-                            string="Accept Emails From"
-                            attrs="{'invisible': [('alias_domain', '=', False)]}"/>
-                    </xpath>
-                    <xpath expr="//page[@string='Team Members']" position="after">
-                        <page string="Stages">
-                            <separator string="Select Stages for this Sales Team"/>
-                                <field name="stage_ids"/>
-                        </page>
-=======
                     <xpath expr="//page[@string='Team Members']" position="after">
                         <page string="Stages">
                             <separator string="Select Stages for this Sales Team"/>
@@ -167,7 +145,6 @@
                             <field name="alias_contact" class="oe_inline"
                                 string="Accept Emails From"/>
                         </group>
->>>>>>> 4bef17cc
                    </xpath>
                 </field>
             </record>
