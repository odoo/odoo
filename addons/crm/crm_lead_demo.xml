--- conflicted
+++ resolved
@@ -9,13 +9,8 @@
             <field name="user_id" ref="base.user_root"/>
             <field eval="'The Oil Company'" name="partner_name"/>
             <field eval="'draft'" name="state"/>
-<<<<<<< HEAD
             <field name="section_id" ref="crm.section_sales_marketing_department"/>
-	    <field eval="'Luc Latour'" name="contact_name"/>
-=======
-            <field name="section_id" ref="crm.section_sales_department"/>
-        <field eval="'Luc Latour'" name="contact_name"/>
->>>>>>> 7dc7a384
+            <field eval="'Luc Latour'" name="contact_name"/>
             <field name="title" ref="base.res_partner_title_sir"/>
         <field eval="'Training Manager'" name="function"/>
         <field eval="'Paris'" name="city"/>
