# Translation of Odoo Server.
# This file contains the translation of the following modules:
# 	* crm
# 
# Translators:
# Phạm Lân <phamquanglan@gmail.com>, 2019
# Minh Nguyen <ndminh210994@gmail.com>, 2019
# Chinh Chinh <trinhttp@trobz.com>, 2019
# Dao Nguyen <trucdao.uel@gmail.com>, 2019
# Martin Trigaux, 2019
# fanha99 <fanha99@hotmail.com>, 2019
# son dang <son.dang@doda100.com>, 2019
# Dung Nguyen Thi <dungnt@trobz.com>, 2019
# Phuc Tran Thanh <phuctran.odoo@gmail.com>, 2019
# Nancy Momoland <thanhnguyen.icsc@gmail.com>, 2019
# Duy BQ <duybq86@gmail.com>, 2020
# 
msgid ""
msgstr ""
"Project-Id-Version: Odoo Server 13.0\n"
"Report-Msgid-Bugs-To: \n"
"POT-Creation-Date: 2019-12-05 12:32+0000\n"
"PO-Revision-Date: 2019-08-26 09:09+0000\n"
"Last-Translator: Duy BQ <duybq86@gmail.com>, 2020\n"
"Language-Team: Vietnamese (https://www.transifex.com/odoo/teams/41243/vi/)\n"
"MIME-Version: 1.0\n"
"Content-Type: text/plain; charset=UTF-8\n"
"Content-Transfer-Encoding: \n"
"Language: vi\n"
"Plural-Forms: nplurals=1; plural=0;\n"

#. module: crm
#: model:ir.model.fields,field_description:crm.field_crm_lead__meeting_count
#: model:ir.model.fields,field_description:crm.field_res_partner__meeting_count
#: model:ir.model.fields,field_description:crm.field_res_users__meeting_count
msgid "# Meetings"
msgstr "SL Cuộc gặp"

#. module: crm
#: model_terms:ir.ui.view,arch_db:crm.crm_lead_view_form
msgid "% (Estimated by Odoo)"
msgstr "% (Ước tính bởi Odoo)"

#. module: crm
#: model_terms:digest.tip,tip_description:crm.digest_tip_crm_0
msgid "% endif"
msgstr "% endif"

#. module: crm
#: model_terms:digest.tip,tip_description:crm.digest_tip_crm_0
msgid ""
"% set email = object.env['crm.team'].search([('alias_name','!=', False)],limit=1).alias_id.display_name\n"
"    % if email\n"
"    <strong style=\"font-size: 16px;\">Try the mail gateway</strong>"
msgstr ""
"% set email = object.env['crm.team'].search([('alias_name','!=', False)],limit=1).alias_id.display_name\n"
"    % if email\n"
"    <strong style=\"font-size: 16px;\">Thử email gateway</strong>"

#. module: crm
#. openerp-web
#: code:addons/crm/static/src/js/tours/crm.js:0
#, python-format
msgid ""
"<b>Choose a name</b> for your opportunity, example: <i>'Need a new "
"website'</i>"
msgstr ""
"<b>Chọn tên</b> cho cơ hội của bạn, ví dụ: <i>'Cần một website mới'</i>"

#. module: crm
#. openerp-web
#: code:addons/crm/static/src/js/tours/crm.js:0
#, python-format
msgid ""
"<b>Drag &amp; drop opportunities</b> between columns as you progress in your"
" sales cycle."
msgstr ""
"<b>Kéo &amp; thả các cơ hội</b> qua lại giữa các cột như là đánh dấu tiến "
"triển trong chu trình bán hàng của bạn."

#. module: crm
#. openerp-web
#: code:addons/crm/static/src/js/tours/crm.js:0
#, python-format
msgid ""
"<b>Invite coworkers</b> via email.<br/><i>Enter one email per line.</i>"
msgstr "<b>Mời cộng sự</b> qua email.<br/><i>Nhập mỗi dòng một email.</i>"

#. module: crm
#: model_terms:ir.ui.view,arch_db:crm.res_config_settings_view_form
msgid "<b>Predictive Lead Scoring</b>"
msgstr "<b>Điểm dự đoán</b>"

#. module: crm
#: model_terms:ir.ui.view,arch_db:crm.crm_lead_view_form
msgid ""
"<i class=\"fa fa-ban\" style=\"color: red;\" role=\"img\" title=\"This email"
" is blacklisted for mass mailing\" aria-label=\"Blacklisted\" "
"attrs=\"{'invisible': ['|', ('is_blacklisted', '=', False), "
"('partner_address_email', '!=', False)]}\" groups=\"base.group_user\"/>"
msgstr ""
"<i class=\"fa fa-ban\" style=\"color: red;\" role=\"img\" title=\"Email này "
"ở danh sách đen khi gửi thư hàng loạt\" aria-label=\"Danh sách đen\" "
"attrs=\"{'invisible': ['|', ('is_blacklisted', '=', False), "
"('partner_address_email', '!=', False)]}\" groups=\"base.group_user\"/>"

#. module: crm
#: model_terms:ir.ui.view,arch_db:crm.crm_lead_view_form
msgid ""
"<i class=\"fa fa-ban\" style=\"color: red;\" role=\"img\" title=\"This email"
" is blacklisted for mass mailing\" aria-label=\"Blacklisted\" "
"attrs=\"{'invisible': ['|', ('partner_is_blacklisted', '=', False), "
"('partner_address_email', '=', False)]}\" groups=\"base.group_user\"/>"
msgstr ""
"<i class=\"fa fa-ban\" style=\"color: red;\" role=\"img\" title=\"Email này "
"ở danh sách đen khi gửi thư hàng loạt\" aria-label=\"Danh sách đen\" "
"attrs=\"{'invisible': ['|', ('partner_is_blacklisted', '=', False), "
"('partner_address_email', '=', False)]}\" groups=\"base.group_user\"/>"

#. module: crm
#: model_terms:ir.ui.view,arch_db:crm.crm_lead_view_form
msgid ""
"<i class=\"fa fa-ban\" style=\"color: red;\" role=\"img\" title=\"This email"
" is blacklisted for mass mailing\" aria-label=\"Blacklisted\" "
"attrs=\"{'invisible': [('is_blacklisted', '=', False)]}\" "
"groups=\"base.group_user\"/>"
msgstr ""
"<i class=\"fa fa-ban\" style=\"color: red;\" role=\"img\" title=\"Email này "
"ở danh sách đen khi gửi thư hàng loạt\" aria-label=\"Danh sách đen\" "
"attrs=\"{'invisible': [('is_blacklisted', '=', False)]}\" "
"groups=\"base.group_user\"/>"

#. module: crm
#: model_terms:ir.ui.view,arch_db:crm.view_crm_lead_kanban
msgid "<i class=\"fa fa-comments\" aria-label=\"Messages\" role=\"img\"/>"
msgstr "<i class=\"fa fa-comments\" aria-label=\"Messages\" role=\"img\"/>"

#. module: crm
#: model_terms:ir.ui.view,arch_db:crm.crm_case_kanban_view_leads
msgid "<i class=\"fa fa-comments\" aria-label=\"Unread messages\" role=\"img\"/>"
msgstr "<i class=\"fa fa-comments\" aria-label=\"Thông điệp chưa đọc\" role=\"img\"/>"

#. module: crm
#: model_terms:ir.ui.view,arch_db:crm.crm_lead_partner_kanban_view
msgid ""
"<i class=\"fa fa-fw fa-calendar\" aria-label=\"Meetings\" role=\"img\" "
"title=\"Meetings\"/>"
msgstr ""
"<i class=\"fa fa-fw fa-calendar\" aria-label=\"Meetings\" role=\"img\" "
"title=\"Meetings\"/>"

#. module: crm
#: model_terms:ir.ui.view,arch_db:crm.crm_lead_partner_kanban_view
msgid ""
"<i class=\"fa fa-fw fa-star\" aria-label=\"Favorites\" role=\"img\" "
"title=\"Favorites\"/>"
msgstr ""
"<i class=\"fa fa-fw fa-star\" aria-label=\"Favorites\" role=\"img\" "
"title=\"Favorites\"/>"

#. module: crm
#: model_terms:ir.ui.view,arch_db:crm.crm_lead_view_form
msgid ""
"<i class=\"fa fa-gear\" role=\"img\" title=\"Switch to automatic "
"probability\" aria-label=\"Switch to automatic probability\"/>"
msgstr ""
"<i class=\"fa fa-gear\" role=\"img\" title=\"Switch to automatic "
"probability\" aria-label=\"Switch to automatic probability\"/>"

#. module: crm
#: code:addons/crm/models/crm_team.py:0
#, python-format
msgid ""
"<p class='o_view_nocontent_smiling_face'>Add new opportunities</p><p>\n"
"    Looks like you are not a member of a Sales Team. You should add yourself\n"
"    as a member of one of the Sales Team.\n"
"</p>"
msgstr ""
"<p class='o_view_nocontent_smiling_face'>Thêm cơ hội mới</p><p>\n"
"    Dường như bạn không phải là thành viên của một Đội Bán hàng nào. Bạn nên thêm\n"
"    bản thân vào một trong các Đội Bán hàng.\n"
"</p>"

#. module: crm
#. openerp-web
#: code:addons/crm/static/src/js/tours/crm.js:0
#, python-format
msgid ""
"<p><b>Send messages</b> to your prospect and get replies automatically "
"attached to this opportunity.</p><p class=\"mb0\">Type <i>'@'</i> to mention"
" people - it's like cc-ing on emails.</p>"
msgstr ""
"<p><b>Gửi thông điệp</b> đến các triển vọng và nhận phản hồi được tự động "
"gắn với cơ hội này.</p><p class=\"mb0\">Gõ <i>'@'</i> để đề cập ai đó - "
"tương tự như tính năng CC trong email.</p>"

#. module: crm
#: model_terms:ir.ui.view,arch_db:crm.crm_lead_view_form
msgid ""
"<span class=\"o_stat_text\" attrs=\"{'invisible': [('meeting_count', '&lt;', 2)]}\"> Meetings</span>\n"
"                                    <span class=\"o_stat_text\" attrs=\"{'invisible': [('meeting_count', '&gt;', 1)]}\"> Meeting</span>"
msgstr ""
"<span class=\"o_stat_text\" attrs=\"{'invisible': [('meeting_count', '&lt;', 2)]}\"> Cuộc gặp</span>\n"
"                                    <span class=\"o_stat_text\" attrs=\"{'invisible': [('meeting_count', '&gt;', 1)]}\"> Cuộc gặp</span>"

#. module: crm
#: model_terms:ir.ui.view,arch_db:crm.crm_lead_view_form
msgid "<span class=\"oe_grey p-2\"> at </span>"
msgstr "<span class=\"oe_grey p-2\">tại</span>"

#. module: crm
#: model_terms:ir.ui.view,arch_db:crm.sales_team_form_view_in_crm
msgid "Accept Emails From"
msgstr "Chấp nhận email Từ"

#. module: crm
#: model:ir.model.fields,field_description:crm.field_crm_lead__message_needaction
msgid "Action Needed"
msgstr "Cần có Hành động"

#. module: crm
#: model:ir.model.fields,field_description:crm.field_crm_activity_report__active
#: model:ir.model.fields,field_description:crm.field_crm_lead__active
#: model:ir.model.fields,field_description:crm.field_crm_lost_reason__active
msgid "Active"
msgstr "Hiệu lực"

#. module: crm
#: model:ir.model.fields,field_description:crm.field_crm_lead__activity_ids
#: model:ir.ui.menu,name:crm.crm_activity_report_menu
#: model_terms:ir.ui.view,arch_db:crm.crm_team_salesteams_view_kanban
msgid "Activities"
msgstr "Các hoạt động"

#. module: crm
#: model_terms:ir.ui.view,arch_db:crm.crm_activity_report_view_graph
#: model_terms:ir.ui.view,arch_db:crm.crm_activity_report_view_pivot
#: model_terms:ir.ui.view,arch_db:crm.crm_activity_report_view_search
msgid "Activities Analysis"
msgstr "Phân tích hoạt động"

#. module: crm
#: model:ir.model.fields,field_description:crm.field_res_users__target_sales_done
msgid "Activities Done Target"
msgstr "Mục tiêu các hoạt động được hoàn thành"

#. module: crm
#: model_terms:ir.ui.view,arch_db:crm.crm_activity_report_view_search
msgid "Activity"
msgstr "Hoạt động"

#. module: crm
#: model:ir.model.fields,field_description:crm.field_crm_activity_report__body
msgid "Activity Description"
msgstr "Mô tả hoạt động"

#. module: crm
#: model:ir.model.fields,field_description:crm.field_crm_lead__activity_exception_decoration
msgid "Activity Exception Decoration"
msgstr "Hành động ngoại lệ"

#. module: crm
#: model:ir.model.fields,field_description:crm.field_crm_lead__activity_state
msgid "Activity State"
msgstr "Trạng thái Hoạt động"

#. module: crm
#: model:ir.model.fields,field_description:crm.field_crm_activity_report__mail_activity_type_id
#: model_terms:ir.ui.view,arch_db:crm.crm_activity_report_view_search
msgid "Activity Type"
msgstr "Kiểu Hoạt động"

#. module: crm
#: model:ir.ui.menu,name:crm.crm_team_menu_config_activity_types
msgid "Activity Types"
msgstr "Kiểu Hoạt động"

#. module: crm
#: model_terms:ir.ui.view,arch_db:crm.crm_lead_view_form
msgid "Add a description..."
msgstr "Thêm mô tả..."

#. module: crm
#: model_terms:ir.ui.view,arch_db:crm.res_config_settings_view_form
msgid "Add a qualification step before the creation of an opportunity"
msgstr "Thêm một bước xác nhận trước khi tạo ra một cơ hội"

#. module: crm
#: model_terms:ir.ui.view,arch_db:crm.crm_lead_view_form
msgid "Address"
msgstr "Địa chỉ"

#. module: crm
#: model:ir.model.fields,field_description:crm.field_crm_team__alias_id
msgid "Alias"
msgstr "Bí danh"

#. module: crm
#: model_terms:ir.ui.view,arch_db:crm.crm_lead_view_form
msgid "Analysis"
msgstr "Phân tích"

#. module: crm
#: model:ir.model.fields,field_description:crm.field_crm_lead2opportunity_partner_mass__deduplicate
msgid "Apply deduplication"
msgstr "Áp dụng chống trùng lặp"

#. module: crm
#: model_terms:ir.ui.view,arch_db:crm.crm_activity_report_view_search
#: model_terms:ir.ui.view,arch_db:crm.crm_lost_reason_view_form
#: model_terms:ir.ui.view,arch_db:crm.crm_lost_reason_view_search
#: model_terms:ir.ui.view,arch_db:crm.view_crm_case_leads_filter
#: model_terms:ir.ui.view,arch_db:crm.view_crm_case_opportunities_filter
msgid "Archived"
msgstr "Đã lưu trữ"

#. module: crm
#: model_terms:ir.ui.view,arch_db:crm.merge_opportunity_form
msgid "Assign opportunities to"
msgstr "Giao các cơ hội cho"

#. module: crm
#: model_terms:ir.ui.view,arch_db:crm.view_crm_lead2opportunity_partner_mass
msgid "Assign these opportunities to"
msgstr "Giao những cơ hội này cho"

#. module: crm
#: model_terms:ir.ui.view,arch_db:crm.view_crm_lead2opportunity_partner
msgid "Assign this opportunity to"
msgstr "Giao cơ hội này cho"

#. module: crm
#: model_terms:ir.ui.view,arch_db:crm.sales_team_form_view_in_crm
msgid "Assign to"
msgstr "Chịu trách nhiệm"

#. module: crm
#: model:ir.model.fields,field_description:crm.field_crm_lead__date_open
msgid "Assignation Date"
msgstr "Ngày Phân công"

#. module: crm
#: model:ir.model.fields,field_description:crm.field_crm_activity_report__author_id
#: model_terms:ir.ui.view,arch_db:crm.crm_activity_report_view_search
msgid "Assigned To"
msgstr "Phân công cho"

#. module: crm
#: model:ir.model.fields,field_description:crm.field_crm_lead__message_attachment_count
msgid "Attachment Count"
msgstr "Số lượng đính kèm"

#. module: crm
#: model:ir.model.fields,field_description:crm.field_crm_lead__automated_probability
msgid "Automated Probability"
msgstr "Xác suất tự động"

#. module: crm
#: model_terms:ir.ui.view,arch_db:crm.crm_case_tree_view_oppor
msgid "Avg. of Probability"
msgstr "Xác suất trung bình"

#. module: crm
#: model:ir.model.fields,field_description:crm.field_crm_lead__is_blacklisted
msgid "Blacklist"
msgstr "Danh sách đen"

#. module: crm
#: code:addons/crm/models/crm_lead.py:0
#, python-format
msgid "Boom! Team record for the past 30 days."
msgstr "Boom! Kỷ lục nhóm trong 30 ngày qua."

#. module: crm
#: model:ir.model.fields,field_description:crm.field_crm_lead__message_bounce
msgid "Bounce"
msgstr "Tỷ lệ trả về"

#. module: crm
#: model:ir.ui.menu,name:crm.crm_menu_root
#: model_terms:ir.ui.view,arch_db:crm.digest_digest_view_form
#: model_terms:ir.ui.view,arch_db:crm.res_config_settings_view_form
msgid "CRM"
msgstr "CRM"

#. module: crm
#: model:ir.model,name:crm.model_crm_activity_report
msgid "CRM Activity Analysis"
msgstr "Phân tích hoạt động CRM"

#. module: crm
#: model:ir.model,name:crm.model_crm_stage
msgid "CRM Stages"
msgstr "Giai đoạn CRM"

#. module: crm
#: model:ir.model,name:crm.model_calendar_event
msgid "Calendar Event"
msgstr "Lịch sự kiện"

#. module: crm
#: model:mail.activity.type,name:crm.mail_activity_demo_call_demo
msgid "Call for Demo"
msgstr "Yêu cầu Demo"

#. module: crm
#: model:ir.model.fields,field_description:crm.field_crm_lead__campaign_id
#: model_terms:ir.ui.view,arch_db:crm.view_crm_case_leads_filter
#: model_terms:ir.ui.view,arch_db:crm.view_crm_case_opportunities_filter
msgid "Campaign"
msgstr "Chiến dịch"

#. module: crm
#: model_terms:ir.ui.view,arch_db:crm.crm_lead_lost_view_form
#: model_terms:ir.ui.view,arch_db:crm.merge_opportunity_form
#: model_terms:ir.ui.view,arch_db:crm.view_crm_lead2opportunity_partner
#: model_terms:ir.ui.view,arch_db:crm.view_crm_lead2opportunity_partner_mass
msgid "Cancel"
msgstr "Hủy"

#. module: crm
#: model:ir.actions.act_window,name:crm.crm_team_act_tree
msgid "Cases by Sales Team"
msgstr "Tình huống theo Đội bán hàng"

#. module: crm
#: model_terms:ir.ui.view,arch_db:crm.crm_lost_reason_view_form
#: model_terms:ir.ui.view,arch_db:crm.crm_lost_reason_view_tree
msgid "Channel"
msgstr "Kênh"

#. module: crm
#: model:ir.model.fields,help:crm.field_crm_team__use_leads
msgid ""
"Check this box to filter and qualify incoming requests as leads before "
"converting them into opportunities and assigning them to a salesperson."
msgstr ""
"Đánh dấu hộp này để lọc đủ điều kiện và các yêu cầu gửi đến dưới dạng khách "
"hàng tiềm  năng trước khi chuyển đổi chúng thành các cơ hội và phân công "
"chúng cho nhân viên bán hàng."

#. module: crm
#: model:ir.model.fields,help:crm.field_crm_team__use_opportunities
msgid "Check this box to manage a presales process with opportunities."
msgstr "Đánh dấu hộp này để quản lý quy trình đặt trước với các cơ hội."

#. module: crm
#. openerp-web
#: code:addons/crm/static/src/js/tours/crm.js:0
#, python-format
msgid ""
"Choose an activity type.<br/>You can customize them in the general settings."
msgstr ""
"Chọn một loại hoạt động. <br/> Bạn có thể tùy chỉnh chúng trong cài đặt "
"chung."

#. module: crm
#: model:ir.model.fields,field_description:crm.field_crm_lead__city
#: model_terms:ir.ui.view,arch_db:crm.crm_lead_view_form
#: model_terms:ir.ui.view,arch_db:crm.crm_opportunity_report_view_search
#: model_terms:ir.ui.view,arch_db:crm.view_crm_case_leads_filter
#: model_terms:ir.ui.view,arch_db:crm.view_crm_case_opportunities_filter
msgid "City"
msgstr "Thành phố"

#. module: crm
#: model:ir.model.fields,help:crm.field_crm_lead__tag_ids
msgid ""
"Classify and analyze your lead/opportunity categories like: Training, "
"Service"
msgstr "Phân loại và phân tích nhóm tiềm năng/cơ hội như: Đào tạo, Dịch vụ"

#. module: crm
#. openerp-web
#: code:addons/crm/static/src/js/tours/crm.js:0
#, python-format
msgid "Click here to <b>add your opportunity</b>."
msgstr "Bấm vào đây để<b>thêm cơ hội mới của bạn</b>."

#. module: crm
#. openerp-web
#: code:addons/crm/static/src/js/tours/crm.js:0
#, python-format
msgid ""
"Click here to <b>create your first opportunity</b> and add it to your "
"pipeline."
msgstr ""
"Bấm vào đây để <b>tạo cơ hội đầu tiên của bạn</b> và đưa nó vào pipeline."

#. module: crm
#. openerp-web
#: code:addons/crm/static/src/js/tours/crm.js:0
#, python-format
msgid "Click on the opportunity to zoom in."
msgstr "Bấm vào 1 cơ hội để xem rõ hơn về nó."

#. module: crm
#: model:ir.model.fields,field_description:crm.field_crm_activity_report__date_closed
#: model:ir.model.fields,field_description:crm.field_crm_lead__date_closed
#: model_terms:ir.ui.view,arch_db:crm.crm_activity_report_view_search
#: model_terms:ir.ui.view,arch_db:crm.crm_opportunity_report_view_search
#: model_terms:ir.ui.view,arch_db:crm.view_crm_case_leads_filter
#: model_terms:ir.ui.view,arch_db:crm.view_crm_case_opportunities_filter
msgid "Closed Date"
msgstr "Ngày đóng"

#. module: crm
#: code:addons/crm/wizard/crm_lead_to_opportunity.py:0
#, python-format
msgid "Closed/Dead leads cannot be converted into opportunities."
msgstr "Tiềm năng đã đóng/kết thúc không thể được chuyển thành cơ hội."

#. module: crm
#: model:ir.model.fields,field_description:crm.field_crm_lead__color
#: model:ir.model.fields,field_description:crm.field_crm_lead_tag__color
msgid "Color Index"
msgstr "Mã màu"

#. module: crm
#: model:ir.model.fields,field_description:crm.field_crm_activity_report__company_id
#: model:ir.model.fields,field_description:crm.field_crm_lead__company_id
#: model_terms:ir.ui.view,arch_db:crm.crm_activity_report_view_search
#: model_terms:ir.ui.view,arch_db:crm.crm_opportunity_report_view_search
#: model_terms:ir.ui.view,arch_db:crm.view_crm_case_leads_filter
#: model_terms:ir.ui.view,arch_db:crm.view_crm_case_opportunities_filter
msgid "Company"
msgstr "Công ty"

#. module: crm
#: model:ir.model.fields,field_description:crm.field_crm_lead__partner_name
msgid "Company Name"
msgstr "Tên Công ty"

#. module: crm
#: model_terms:ir.ui.view,arch_db:crm.crm_activity_report_view_search
msgid "Completed Last 365 Days"
msgstr "Hoàn thành trong 365 ngày gần nhất"

#. module: crm
#: model:ir.model.fields,field_description:crm.field_crm_activity_report__date
#: model_terms:ir.ui.view,arch_db:crm.crm_activity_report_view_search
msgid "Completion Date"
msgstr "Ngày hoàn tất"

#. module: crm
#: model:ir.model,name:crm.model_res_config_settings
msgid "Config Settings"
msgstr "Thiết lập Cấu hình"

#. module: crm
#: model:ir.ui.menu,name:crm.crm_menu_config
msgid "Configuration"
msgstr "Cấu hình"

#. module: crm
#. openerp-web
#: code:addons/crm/static/src/js/tours/crm.js:0
#: code:addons/crm/static/src/js/tours/crm.js:0
#, python-format
msgid "Configuration options are available in the Settings app."
msgstr "Các tuỳ chọn cấu hình có ở phần Thiết lập của ứng dụng."

#. module: crm
#: model_terms:ir.ui.view,arch_db:crm.sales_team_form_view_in_crm
msgid "Configure domain name"
msgstr "Cấu hình tên miền"

#. module: crm
#: model_terms:ir.ui.view,arch_db:crm.res_config_settings_view_form
msgid "Consider leads created as of the"
msgstr "Xem xét các khách hàng tiềm năng được tạo như là"

#. module: crm
#: model:crm.lead.tag,name:crm.categ_oppor7
msgid "Consulting"
msgstr "Tư vấn"

#. module: crm
#: model:ir.model,name:crm.model_res_partner
msgid "Contact"
msgstr "Liên hệ"

#. module: crm
#: model_terms:ir.ui.view,arch_db:crm.crm_lead_view_form
msgid "Contact Information"
msgstr "Thông tin liên hệ"

#. module: crm
#: model:ir.model.fields,field_description:crm.field_crm_lead__contact_name
msgid "Contact Name"
msgstr "Tên liên hệ"

#. module: crm
#: model:ir.model.fields,field_description:crm.field_crm_lead2opportunity_partner__name
#: model:ir.model.fields,field_description:crm.field_crm_lead2opportunity_partner_mass__name
msgid "Conversion Action"
msgstr "Hành động chuyển đổi"

#. module: crm
#: model:ir.model.fields,field_description:crm.field_crm_activity_report__date_conversion
#: model:ir.model.fields,field_description:crm.field_crm_lead__date_conversion
#: model_terms:ir.ui.view,arch_db:crm.crm_opportunity_report_view_search
#: model_terms:ir.ui.view,arch_db:crm.view_crm_case_opportunities_filter
msgid "Conversion Date"
msgstr "Ngày chuyển đổi"

#. module: crm
#: model_terms:ir.ui.view,arch_db:crm.crm_opportunity_report_view_search
msgid "Conversion Date from Lead to Opportunity"
msgstr "Ngày chuyển đổi từ Tiềm năng thành Cơ hội"

#. module: crm
#: model_terms:ir.ui.view,arch_db:crm.view_crm_lead2opportunity_partner_mass
msgid "Conversion Options"
msgstr "Tùy chọn chuyển đổi"

#. module: crm
#: model:ir.model,name:crm.model_crm_lead2opportunity_partner_mass
msgid "Convert Lead to Opportunity (in mass)"
msgstr "Chuyển Tiềm năng thành cơ hội (hàng loạt)"

#. module: crm
#: model:ir.model,name:crm.model_crm_lead2opportunity_partner
msgid "Convert Lead to Opportunity (not in mass)"
msgstr "Chuyển khách hàng tiềm năng thành cơ hội (không hàng loạt)"

#. module: crm
#: model_terms:ir.ui.view,arch_db:crm.view_crm_lead2opportunity_partner_mass
msgid "Convert to Opportunities"
msgstr "Chuyển thành Cơ hội"

#. module: crm
#: model_terms:ir.ui.view,arch_db:crm.crm_lead_view_form
#: model_terms:ir.ui.view,arch_db:crm.view_crm_lead2opportunity_partner
#: model_terms:ir.ui.view,arch_db:crm.view_crm_lead2opportunity_partner_mass
msgid "Convert to Opportunity"
msgstr "Chuyển thành Cơ hội"

#. module: crm
#: model:ir.actions.act_window,name:crm.action_crm_send_mass_convert
msgid "Convert to opportunities"
msgstr "Chuyển thành Cơ hội"

#. module: crm
#: code:addons/crm/models/crm_lead.py:0
#: model:ir.actions.act_window,name:crm.action_crm_lead2opportunity_partner
#: model:ir.model.fields.selection,name:crm.selection__crm_lead2opportunity_partner__name__convert
#: model:ir.model.fields.selection,name:crm.selection__crm_lead2opportunity_partner_mass__name__convert
#, python-format
msgid "Convert to opportunity"
msgstr "Chuyển thành Cơ hội"

#. module: crm
#: model_terms:ir.ui.view,arch_db:crm.res_config_settings_view_form
msgid ""
"Convert visitors of your website into leads and perform data enrichment "
"based on their IP address"
msgstr ""
"Chuyển đổi khách truy cập trang web của bạn thành khách hàng tiềm năng và "
"thực hiện làm giàu dữ liệu dựa trên địa chỉ IP của họ"

#. module: crm
#: model:ir.model.fields.selection,name:crm.selection__crm_lead__email_state__correct
#: model:ir.model.fields.selection,name:crm.selection__crm_lead__phone_state__correct
msgid "Correct"
msgstr "Chính xác"

#. module: crm
#: model:ir.model.fields,help:crm.field_crm_lead__message_bounce
msgid "Counter of the number of bounced emails for this contact"
msgstr "Bộ đếm các email trả về đối với liên hệ này"

#. module: crm
#: model:crm.lead.scoring.frequency.field,name:crm.frequency_field_country_id
#: model:ir.model.fields,field_description:crm.field_crm_activity_report__country_id
#: model:ir.model.fields,field_description:crm.field_crm_lead__country_id
#: model_terms:ir.ui.view,arch_db:crm.crm_lead_view_form
#: model_terms:ir.ui.view,arch_db:crm.crm_opportunity_report_view_search
#: model_terms:ir.ui.view,arch_db:crm.view_crm_case_leads_filter
#: model_terms:ir.ui.view,arch_db:crm.view_crm_case_opportunities_filter
msgid "Country"
msgstr "Quốc gia"

#. module: crm
#: model:ir.model.fields,field_description:crm.field_res_config_settings__module_crm_iap_lead_website
msgid "Create Leads/Opportunities from your website's traffic"
msgstr "Tạo Tiềm năng/Cơ hội từ khách ghé thăm website của bạn"

#. module: crm
#: model_terms:ir.ui.view,arch_db:crm.view_crm_lead2opportunity_partner
msgid "Create Opportunity"
msgstr "Tạo Cơ hội"

#. module: crm
#: model:ir.model.fields,field_description:crm.field_res_config_settings__lead_mining_in_pipeline
msgid "Create a lead mining request directly from the opportunity pipeline."
msgstr "Tạo một tiềm năng trực tiếp từ cơ hội."

#. module: crm
#: model:ir.model.fields.selection,name:crm.selection__crm_lead2opportunity_partner__action__create
#: model:ir.model.fields.selection,name:crm.selection__crm_lead2opportunity_partner_mass__action__create
#: model:ir.model.fields.selection,name:crm.selection__crm_partner_binding__action__create
msgid "Create a new customer"
msgstr "Tạo khách hàng mới"

#. module: crm
#: code:addons/crm/models/crm_lead.py:0
#: model_terms:ir.actions.act_window,help:crm.crm_case_form_view_salesteams_lead
#: model_terms:ir.actions.act_window,help:crm.crm_case_form_view_salesteams_opportunity
#, python-format
msgid "Create a new lead"
msgstr "Tạo tiềm năng mới"

#. module: crm
#: model_terms:ir.actions.act_window,help:crm.relate_partner_opportunities
msgid "Create an new opportunity related to this customer"
msgstr "Tạo một cơ hội liên quan đến khách hàng này"

#. module: crm
#: code:addons/crm/models/crm_lead.py:0
#, python-format
msgid "Create an opportunity in your pipeline"
msgstr "Tạo một cơ hội cho pipeline của bạn"

#. module: crm
#: model_terms:ir.ui.view,arch_db:crm.res_config_settings_view_form
msgid "Create leads from incoming emails"
msgstr "Tạo tiềm năng từ mail đến"

#. module: crm
#: model_terms:ir.actions.act_window,help:crm.crm_lead_tag_action
msgid "Create new tags for your opportunities"
msgstr "Tạo thẻ mới cho cơ hội của bạn"

#. module: crm
#: model_terms:ir.actions.act_window,help:crm.crm_lead_tag_action
msgid ""
"Create tags that fit your business (product structure, sales type, etc.) to "
"better manage and track your opportunities."
msgstr ""
"Tạo các thẻ phù hợp với doanh nghiệp của bạn (cấu trúc sản phẩm, loại bán "
"hàng, v.v.) để quản lý và theo dõi các cơ hội của bạn tốt hơn."

#. module: crm
#: model:ir.model.fields,field_description:crm.field_crm_lead2opportunity_partner__create_uid
#: model:ir.model.fields,field_description:crm.field_crm_lead2opportunity_partner_mass__create_uid
#: model:ir.model.fields,field_description:crm.field_crm_lead__create_uid
#: model:ir.model.fields,field_description:crm.field_crm_lead_lost__create_uid
#: model:ir.model.fields,field_description:crm.field_crm_lead_scoring_frequency__create_uid
#: model:ir.model.fields,field_description:crm.field_crm_lead_scoring_frequency_field__create_uid
#: model:ir.model.fields,field_description:crm.field_crm_lead_tag__create_uid
#: model:ir.model.fields,field_description:crm.field_crm_lost_reason__create_uid
#: model:ir.model.fields,field_description:crm.field_crm_merge_opportunity__create_uid
#: model:ir.model.fields,field_description:crm.field_crm_partner_binding__create_uid
#: model:ir.model.fields,field_description:crm.field_crm_stage__create_uid
msgid "Created by"
msgstr "Được tạo bởi"

#. module: crm
#: model:ir.model.fields,field_description:crm.field_crm_lead2opportunity_partner__create_date
#: model:ir.model.fields,field_description:crm.field_crm_lead2opportunity_partner_mass__create_date
#: model:ir.model.fields,field_description:crm.field_crm_lead__create_date
#: model:ir.model.fields,field_description:crm.field_crm_lead_lost__create_date
#: model:ir.model.fields,field_description:crm.field_crm_lead_scoring_frequency__create_date
#: model:ir.model.fields,field_description:crm.field_crm_lead_scoring_frequency_field__create_date
#: model:ir.model.fields,field_description:crm.field_crm_lead_tag__create_date
#: model:ir.model.fields,field_description:crm.field_crm_lost_reason__create_date
#: model:ir.model.fields,field_description:crm.field_crm_merge_opportunity__create_date
#: model:ir.model.fields,field_description:crm.field_crm_partner_binding__create_date
#: model:ir.model.fields,field_description:crm.field_crm_stage__create_date
msgid "Created on"
msgstr "Thời điểm tạo"

#. module: crm
#: model:ir.model.fields,field_description:crm.field_crm_activity_report__lead_create_date
#: model_terms:ir.ui.view,arch_db:crm.crm_activity_report_view_search
#: model_terms:ir.ui.view,arch_db:crm.crm_opportunity_report_view_search
#: model_terms:ir.ui.view,arch_db:crm.view_crm_case_leads_filter
#: model_terms:ir.ui.view,arch_db:crm.view_crm_case_opportunities_filter
msgid "Creation Date"
msgstr "Ngày tạo"

#. module: crm
#: model:ir.actions.server,name:crm.action_your_pipeline
msgid "Crm: My Pipeline"
msgstr "CRM: Cơ hội của tôi"

#. module: crm
#: model:ir.model.fields,field_description:crm.field_crm_lead__company_currency
msgid "Currency"
msgstr "Tiền tệ"

#. module: crm
#: code:addons/crm/models/crm_lead.py:0
#: model:ir.model.fields,field_description:crm.field_crm_activity_report__partner_id
#: model:ir.model.fields,field_description:crm.field_crm_lead2opportunity_partner__partner_id
#: model:ir.model.fields,field_description:crm.field_crm_lead2opportunity_partner_mass__partner_id
#: model:ir.model.fields,field_description:crm.field_crm_lead__partner_id
#: model:ir.model.fields,field_description:crm.field_crm_partner_binding__partner_id
#: model_terms:ir.ui.view,arch_db:crm.crm_case_tree_view_oppor
#: model_terms:ir.ui.view,arch_db:crm.crm_lead_view_form
#: model_terms:ir.ui.view,arch_db:crm.view_crm_case_opportunities_filter
#: model_terms:ir.ui.view,arch_db:crm.view_crm_lead2opportunity_partner
#, python-format
msgid "Customer"
msgstr "Khách hàng"

#. module: crm
#: code:addons/crm/models/crm_lead.py:0
#, python-format
msgid "Customer Email"
msgstr "Email khách hàng"

#. module: crm
#: model:ir.ui.menu,name:crm.res_partner_menu_customer
#: model_terms:ir.ui.view,arch_db:crm.view_crm_lead2opportunity_partner_mass
msgid "Customers"
msgstr "Khách hàng"

#. module: crm
#: model_terms:ir.ui.view,arch_db:crm.crm_opportunity_report_view_search
msgid "Date Closed"
msgstr "Ngày đã đóng"

#. module: crm
#: model:ir.model.fields,field_description:crm.field_crm_lead__day_open
msgid "Days to Assign"
msgstr "Số ngày đến lúc Phân công"

#. module: crm
#: model:ir.model.fields,field_description:crm.field_crm_lead__day_close
msgid "Days to Close"
msgstr "Ngày đến lúc Đóng"

#. module: crm
#: model:ir.model.fields,field_description:crm.field_res_config_settings__crm_alias_prefix
msgid "Default Alias Name for Leads"
msgstr "Tên bí danh mặc định cho Tiềm năng"

#. module: crm
#: model_terms:ir.actions.act_window,help:crm.crm_lost_reason_action
msgid "Define a new lost reason"
msgstr "Định nghĩa một lý do thất bại mới"

#. module: crm
#: model_terms:ir.ui.view,arch_db:crm.crm_case_kanban_view_leads
msgid "Delete"
msgstr "Xoá"

#. module: crm
#: model:ir.model.fields,field_description:crm.field_crm_lost_reason__name
msgid "Description"
msgstr "Miêu tả"

#. module: crm
#: model:crm.lead.tag,name:crm.categ_oppor5
msgid "Design"
msgstr "Thiết kế"

#. module: crm
#: model:ir.model,name:crm.model_digest_digest
msgid "Digest"
msgstr "Tiêu"

#. module: crm
#: model:ir.model.fields,field_description:crm.field_crm_activity_report__display_name
#: model:ir.model.fields,field_description:crm.field_crm_lead2opportunity_partner__display_name
#: model:ir.model.fields,field_description:crm.field_crm_lead2opportunity_partner_mass__display_name
#: model:ir.model.fields,field_description:crm.field_crm_lead__display_name
#: model:ir.model.fields,field_description:crm.field_crm_lead_lost__display_name
#: model:ir.model.fields,field_description:crm.field_crm_lead_scoring_frequency__display_name
#: model:ir.model.fields,field_description:crm.field_crm_lead_scoring_frequency_field__display_name
#: model:ir.model.fields,field_description:crm.field_crm_lead_tag__display_name
#: model:ir.model.fields,field_description:crm.field_crm_lost_reason__display_name
#: model:ir.model.fields,field_description:crm.field_crm_merge_opportunity__display_name
#: model:ir.model.fields,field_description:crm.field_crm_partner_binding__display_name
#: model:ir.model.fields,field_description:crm.field_crm_stage__display_name
msgid "Display Name"
msgstr "Tên hiển thị"

#. module: crm
#: code:addons/crm/models/digest.py:0 code:addons/crm/models/digest.py:0
#, python-format
msgid "Do not have access, skip this data for user's digest email"
msgstr ""
"Không có quyền truy cập, bỏ qua dữ liệu này đối với email tổng hợp gửi người"
" dùng"

#. module: crm
#: model:ir.model.fields.selection,name:crm.selection__crm_lead2opportunity_partner__action__nothing
#: model:ir.model.fields.selection,name:crm.selection__crm_lead2opportunity_partner_mass__action__nothing
#: model:ir.model.fields.selection,name:crm.selection__crm_partner_binding__action__nothing
msgid "Do not link to a customer"
msgstr "Không liên kết tới một khách hàng"

#. module: crm
#: model_terms:ir.ui.view,arch_db:crm.crm_case_kanban_view_leads
msgid "Dropdown menu"
<<<<<<< HEAD
msgstr "Trình đơn sổ xuống"
=======
msgstr "Trình đơn thả xuống"
>>>>>>> dc0111d6

#. module: crm
#: model_terms:ir.ui.view,arch_db:crm.crm_case_kanban_view_leads
msgid "Edit"
msgstr "Sửa"

#. module: crm
#: model:ir.model.fields,field_description:crm.field_crm_lead__email_from
#: model_terms:ir.ui.view,arch_db:crm.crm_lead_view_form
msgid "Email"
msgstr "Thư điện tử"

#. module: crm
#: model_terms:ir.ui.view,arch_db:crm.sales_team_form_view_in_crm
msgid "Email Alias"
msgstr "Bí danh Email"

#. module: crm
#: model:crm.lead.scoring.frequency.field,name:crm.frequency_field_email_state
#: model:ir.model.fields,field_description:crm.field_crm_lead__email_state
msgid "Email Quality"
msgstr "Email chất lượng"

#. module: crm
#: model:ir.model.fields,help:crm.field_crm_lead__email_from
msgid "Email address of the contact"
msgstr "Địa chỉ email của liên hệ"

#. module: crm
#: model:ir.model.fields,field_description:crm.field_crm_lead__email_cc
msgid "Email cc"
msgstr "Email CC"

#. module: crm
#: model_terms:digest.tip,tip_description:crm.digest_tip_crm_0
msgid ""
"Email sent to <strong>${email}</strong> generate opportunities in your "
"pipeline.<br>"
msgstr ""
"Gửi email đến <strong>${email}</strong> để tự động sinh các cơ hội trong "
"pipeline của bạn.<br>"

#. module: crm
#: model_terms:ir.ui.view,arch_db:crm.res_config_settings_view_form
msgid ""
"Emails received to that address generate new leads not assigned to any Sales"
" Team yet. This can be made when converting them into opportunities. "
"Incoming emails can be automatically assigned to specific Sales Teams. To do"
" so, set an email alias on the Sales Team."
msgstr ""
"Email nhận vào địa chỉ này sẽ tự động tạo tiềm năng mới nhưng chưa giao cho "
"bất kì nhóm kinh doanh nào. Điều này có thể thực hiện khi chuyển chúng thành"
" cơ hội. Các email nhận vào sẽ được tự động phân dựa trên nhóm kinh doanh. "
"Để có thể chạy tính năng này vui lòng thiết lập alias email cho nhóm kinh "
"doanh của bạn."

#. module: crm
#: model:ir.model.fields.selection,name:crm.selection__res_config_settings__lead_enrich_auto__auto
msgid "Enrich all leads automatically"
msgstr "Làm phong phú tất cả các khách hàng tiềm năng tự động"

#. module: crm
#: model:ir.model.fields,field_description:crm.field_res_config_settings__lead_enrich_auto
msgid "Enrich lead automatically"
msgstr "Làm phong phú các khách hàng tiềm năng tự động"

#. module: crm
#: model:ir.model.fields.selection,name:crm.selection__res_config_settings__lead_enrich_auto__manual
msgid "Enrich leads on demand only"
msgstr "Làm giàu chỉ dẫn theo nhu cầu"

#. module: crm
#: model_terms:ir.ui.view,arch_db:crm.res_config_settings_view_form
msgid ""
"Enrich your leads automatically with company data based on their email "
"address"
msgstr ""
"Làm giàu khách hàng tiềm năng của bạn tự động với dữ liệu công ty dựa trên "
"địa chỉ email của họ"

#. module: crm
#: model:ir.model.fields,field_description:crm.field_res_config_settings__module_crm_iap_lead_enrich
msgid ""
"Enrich your leads automatically with company data based on their email "
"address."
msgstr ""
"Làm giàu khách hàng tiềm năng của bạn tự động với dữ liệu công ty dựa trên "
"địa chỉ email của họ"

#. module: crm
#: model:ir.model.fields,help:crm.field_crm_stage__requirements
msgid ""
"Enter here the internal requirements for this stage (ex: Offer sent to "
"customer). It will appear as a tooltip over the stage's name."
msgstr ""
"Nhập vào đây yêu cầu nội bộ cho giai đoạn này (vd: Báo giá được gửi cho "
"khách hàng). Nó sẽ xuất hiện như là một tooltip phí trên tên giai đoạn."

#. module: crm
#: model:ir.model.fields,help:crm.field_crm_lead__date_deadline
msgid "Estimate of the date on which the opportunity will be won."
msgstr "Dự kiến ngày mà cơ hội được đánh dấu là chiến thắng."

#. module: crm
#: model:ir.model.fields,field_description:crm.field_crm_activity_report__date_deadline
#: model:ir.model.fields,field_description:crm.field_crm_lead__date_deadline
#: model_terms:ir.ui.view,arch_db:crm.crm_activity_report_view_search
#: model_terms:ir.ui.view,arch_db:crm.crm_opportunity_report_view_search
#: model_terms:ir.ui.view,arch_db:crm.view_crm_case_opportunities_filter
msgid "Expected Closing"
msgstr "Đóng được dự kiến"

#. module: crm
#: model:ir.model.fields,field_description:crm.field_crm_lead__planned_revenue
msgid "Expected Revenue"
msgstr "Doanh thu Mong đợi"

#. module: crm
#: model_terms:ir.ui.view,arch_db:crm.crm_case_tree_view_oppor
msgid "Expected Revenues"
msgstr "Doanh thu mong đợi"

#. module: crm
#: model_terms:ir.ui.view,arch_db:crm.crm_opportunity_report_view_search
msgid "Extended Filters"
msgstr "Bộ lọc mở rộng..."

#. module: crm
#: model_terms:ir.ui.view,arch_db:crm.crm_lead_view_form
msgid "Extra Info"
msgstr "Thông tin thêm"

#. module: crm
#: model:ir.model.fields,field_description:crm.field_crm_lead_scoring_frequency_field__field_id
msgid "Field"
msgstr "Trường"

#. module: crm
#: model:ir.model.fields,field_description:crm.field_crm_lead_scoring_frequency_field__name
msgid "Field Label"
msgstr "Tên trường dữ liệu"

#. module: crm
#: model:ir.model,name:crm.model_crm_lead_scoring_frequency_field
msgid "Fields that can be used for predictive lead scoring computation"
msgstr "Các trường có thể được sử dụng để tính toán tính điểm dẫn dự đoán"

#. module: crm
#: model_terms:ir.ui.view,arch_db:crm.res_config_settings_view_form
msgid "Fields used in probability computation:"
msgstr "Các trường được sử dụng trong tính toán xác suất:"

#. module: crm
#: model:ir.model.fields,field_description:crm.field_crm_stage__fold
msgid "Folded in Pipeline"
msgstr "Đóng ở trong Pipeline"

#. module: crm
#: model_terms:ir.ui.view,arch_db:crm.crm_lead_view_form
msgid "Follow-up"
msgstr "Theo sát"

#. module: crm
#: model:mail.activity.type,name:crm.mail_activity_demo_followup_quote
msgid "Follow-up Quote"
msgstr "Theo dõi báo giá"

#. module: crm
#: model:ir.model.fields,field_description:crm.field_crm_lead__message_follower_ids
msgid "Followers"
msgstr "Người dõi theo"

#. module: crm
#: model:ir.model.fields,field_description:crm.field_crm_lead__message_channel_ids
msgid "Followers (Channels)"
msgstr "Người theo dõi (Các kênh)"

#. module: crm
#: model:ir.model.fields,field_description:crm.field_crm_lead__message_partner_ids
msgid "Followers (Partners)"
msgstr "Người theo dõi (Các đối tác)"

#. module: crm
#: model:ir.model.fields,field_description:crm.field_crm_lead2opportunity_partner_mass__force_assignation
msgid "Force assignation"
msgstr "Cưỡng bức phân công"

#. module: crm
#: code:addons/crm/models/crm_lead.py:0
#, python-format
msgid "From %s : %s"
msgstr "Từ %s : %s"

#. module: crm
#: model_terms:ir.ui.view,arch_db:crm.view_crm_case_leads_filter
#: model_terms:ir.ui.view,arch_db:crm.view_crm_case_opportunities_filter
msgid "Future Activities"
msgstr "Hoạt động Tương lai"

#. module: crm
#: model:ir.model.fields,field_description:crm.field_res_config_settings__module_crm_iap_lead
msgid "Generate new leads based on their country, industries, size, etc."
msgstr ""
"Tạo khách hàng tiềm năng mới dựa trên quốc gia, ngành công nghiệp, quy mô, "
"v.v."

#. module: crm
#: model_terms:ir.ui.view,arch_db:crm.res_config_settings_view_form
msgid "Generate new leads based on their country, industry, size, etc."
msgstr ""
"Tạo khách hàng tiềm năng mới dựa trên quốc gia, ngành nghề, quy mô, v.v."

#. module: crm
#: model:ir.model,name:crm.model_crm_lead_lost
msgid "Get Lost Reason"
msgstr "Xem lý do Thất bại"

#. module: crm
#: model_terms:ir.ui.view,arch_db:crm.crm_stage_form
msgid "Give your team the requirements to move an opportunity to this stage."
msgstr ""
"Cung cấp cho đội của bạn các yêu cầu để di chuyển một cơ hội đến giai đoạn "
"này."

#. module: crm
#: code:addons/crm/models/crm_lead.py:0
#, python-format
msgid "Go, go, go! Congrats for your first deal."
msgstr "Là lá la! Chúc mừng thương vụ đầu tiên của bạn."

#. module: crm
#. openerp-web
#: code:addons/crm/static/src/js/tours/crm.js:0
#: code:addons/crm/static/src/js/tours/crm.js:0
#, python-format
msgid "Good job! You completed the tour of the CRM app."
msgstr "Làm tốt lắm! Bạn đã hoàn thành khóa học về phân hệ CRM."

#. module: crm
#: model_terms:ir.ui.view,arch_db:crm.crm_activity_report_view_search
#: model_terms:ir.ui.view,arch_db:crm.crm_opportunity_report_view_search
#: model_terms:ir.ui.view,arch_db:crm.view_crm_case_leads_filter
#: model_terms:ir.ui.view,arch_db:crm.view_crm_case_opportunities_filter
msgid "Group By"
msgstr "Nhóm theo"

#. module: crm
#: model:ir.model.fields.selection,name:crm.selection__crm_lead__priority__2
msgid "High"
msgstr "Cao"

#. module: crm
#: model:ir.model.fields,field_description:crm.field_crm_activity_report__id
#: model:ir.model.fields,field_description:crm.field_crm_lead2opportunity_partner__id
#: model:ir.model.fields,field_description:crm.field_crm_lead2opportunity_partner_mass__id
#: model:ir.model.fields,field_description:crm.field_crm_lead__id
#: model:ir.model.fields,field_description:crm.field_crm_lead_lost__id
#: model:ir.model.fields,field_description:crm.field_crm_lead_scoring_frequency__id
#: model:ir.model.fields,field_description:crm.field_crm_lead_scoring_frequency_field__id
#: model:ir.model.fields,field_description:crm.field_crm_lead_tag__id
#: model:ir.model.fields,field_description:crm.field_crm_lost_reason__id
#: model:ir.model.fields,field_description:crm.field_crm_merge_opportunity__id
#: model:ir.model.fields,field_description:crm.field_crm_partner_binding__id
#: model:ir.model.fields,field_description:crm.field_crm_stage__id
msgid "ID"
msgstr "ID"

#. module: crm
#: model:ir.model.fields,field_description:crm.field_crm_lead__activity_exception_icon
msgid "Icon"
msgstr "Biểu tượng"

#. module: crm
#: model:ir.model.fields,help:crm.field_crm_lead__activity_exception_icon
msgid "Icon to indicate an exception activity."
msgstr "Biểu tượng để chỉ ra một hoạt động ngoại lệ."

#. module: crm
#: model:ir.model.fields,help:crm.field_crm_lead__message_needaction
#: model:ir.model.fields,help:crm.field_crm_lead__message_unread
msgid "If checked, new messages require your attention."
msgstr "Nếu đánh dấu kiểm, các thông điệp mới yêu cầu sự có mặt của bạn."

#. module: crm
#: model:ir.model.fields,help:crm.field_crm_lead__message_has_error
#: model:ir.model.fields,help:crm.field_crm_lead__message_has_sms_error
msgid "If checked, some messages have a delivery error."
msgstr "Nếu chọn, sẽ hiển thị thông báo lỗi."

#. module: crm
#: model:ir.model.fields,help:crm.field_res_partner__team_id
#: model:ir.model.fields,help:crm.field_res_users__team_id
msgid ""
"If set, this Sales Team will be used for sales and assignations related to "
"this partner"
msgstr ""
"Nếu chọn, nhóm bán hàng này sẽ được dùng để kinh doanh và giao các vấn đề "
"liên quan của đối tác này"

#. module: crm
#: model:ir.model.fields,help:crm.field_crm_lead__is_blacklisted
#: model:ir.model.fields,help:crm.field_crm_lead__partner_is_blacklisted
msgid ""
"If the email address is on the blacklist, the contact won't receive mass "
"mailing anymore, from any list"
msgstr ""
"Nếu địa chỉ email nằm trong danh sách đen, liên hệ sẽ không nhận được thư "
"hàng loạt nữa, từ bất kỳ danh sách nào"

#. module: crm
#: model:ir.model.fields,help:crm.field_crm_lead2opportunity_partner_mass__force_assignation
msgid "If unchecked, this will leave the salesman of duplicated opportunities"
msgstr ""
"Nếu bỏ dấu kiểm, việc này sẽ để lại nhân viên bán hàng phụ trách các cơ hội "
"trùng lặp"

#. module: crm
#: model:ir.ui.menu,name:crm.menu_import_crm
msgid "Import & Synchronize"
msgstr "Nhập & Đồng bộ"

#. module: crm
#: code:addons/crm/models/crm_lead.py:0
#, python-format
msgid "Import Template for Leads & Opportunities"
msgstr "Mẫu import Tiềm năng & Cơ hội"

#. module: crm
#: model_terms:ir.ui.view,arch_db:crm.crm_lost_reason_view_search
msgid "Include archived"
msgstr "Bao gồm cả đã lưu trữ"

#. module: crm
#: model_terms:ir.ui.view,arch_db:crm.res_config_settings_view_form
msgid "Incoming Emails"
msgstr "Email gửi đến"

#. module: crm
#: model:ir.model.fields.selection,name:crm.selection__crm_lead__email_state__incorrect
#: model:ir.model.fields.selection,name:crm.selection__crm_lead__phone_state__incorrect
msgid "Incorrect"
msgstr "Không chính xác"

#. module: crm
#: model:crm.lead.tag,name:crm.categ_oppor4
msgid "Information"
msgstr "Thông tin"

#. module: crm
#: model_terms:ir.ui.view,arch_db:crm.crm_lead_view_form
msgid "Internal Notes"
msgstr "Ghi chú nội bộ"

#. module: crm
#: model:ir.model.fields,field_description:crm.field_crm_lead__message_is_follower
msgid "Is Follower"
msgstr "Là người theo dõi"

#. module: crm
#: model:ir.model.fields,field_description:crm.field_crm_stage__is_won
msgid "Is Won Stage?"
msgstr "Tình trạng Tháng?"

#. module: crm
#: model:ir.model.fields,field_description:crm.field_crm_lead__is_automated_probability
msgid "Is automated probability?"
msgstr "Là xác suất tự động?"

#. module: crm
#: model:ir.model.fields,field_description:crm.field_crm_lead__function
msgid "Job Position"
msgstr "Chức vụ"

#. module: crm
#: model:ir.model.fields,field_description:crm.field_crm_lead__kanban_state
msgid "Kanban State"
msgstr "Giai đoạn Kanban"

#. module: crm
#: model:ir.model.fields,field_description:crm.field_digest_digest__kpi_crm_lead_created_value
msgid "Kpi Crm Lead Created Value"
msgstr "Kpi Crm Giá trị khách hàng tiềm năng đã tạo"

#. module: crm
#: model:ir.model.fields,field_description:crm.field_digest_digest__kpi_crm_opportunities_won_value
msgid "Kpi Crm Opportunities Won Value"
msgstr "Kpi Crm Giá trị cơ hội thành công"

#. module: crm
#: model:crm.lead.scoring.frequency.field,name:crm.frequency_field_lang_id
#: model:ir.model.fields,field_description:crm.field_crm_lead__lang_id
msgid "Language"
msgstr "Ngôn ngữ"

#. module: crm
#: model:ir.model.fields,help:crm.field_crm_lead__lang_id
msgid "Language of the lead."
msgstr "Ngôn ngữ của tiềm năng"

#. module: crm
#: model:ir.model.fields,field_description:crm.field_crm_lead__date_action_last
msgid "Last Action"
msgstr "Hành động cuối cùng"

#. module: crm
#: model:ir.model.fields,field_description:crm.field_crm_activity_report____last_update
#: model:ir.model.fields,field_description:crm.field_crm_lead2opportunity_partner____last_update
#: model:ir.model.fields,field_description:crm.field_crm_lead2opportunity_partner_mass____last_update
#: model:ir.model.fields,field_description:crm.field_crm_lead____last_update
#: model:ir.model.fields,field_description:crm.field_crm_lead_lost____last_update
#: model:ir.model.fields,field_description:crm.field_crm_lead_scoring_frequency____last_update
#: model:ir.model.fields,field_description:crm.field_crm_lead_scoring_frequency_field____last_update
#: model:ir.model.fields,field_description:crm.field_crm_lead_tag____last_update
#: model:ir.model.fields,field_description:crm.field_crm_lost_reason____last_update
#: model:ir.model.fields,field_description:crm.field_crm_merge_opportunity____last_update
#: model:ir.model.fields,field_description:crm.field_crm_partner_binding____last_update
#: model:ir.model.fields,field_description:crm.field_crm_stage____last_update
msgid "Last Modified on"
msgstr "Sửa lần cuối"

#. module: crm
#: model:ir.model.fields,field_description:crm.field_crm_lead__date_last_stage_update
msgid "Last Stage Update"
msgstr "Cập nhật Giai đoạn Lần cuối"

#. module: crm
#: model:ir.model.fields,field_description:crm.field_crm_lead2opportunity_partner__write_uid
#: model:ir.model.fields,field_description:crm.field_crm_lead2opportunity_partner_mass__write_uid
#: model:ir.model.fields,field_description:crm.field_crm_lead__write_uid
#: model:ir.model.fields,field_description:crm.field_crm_lead_lost__write_uid
#: model:ir.model.fields,field_description:crm.field_crm_lead_scoring_frequency__write_uid
#: model:ir.model.fields,field_description:crm.field_crm_lead_scoring_frequency_field__write_uid
#: model:ir.model.fields,field_description:crm.field_crm_lead_tag__write_uid
#: model:ir.model.fields,field_description:crm.field_crm_lost_reason__write_uid
#: model:ir.model.fields,field_description:crm.field_crm_merge_opportunity__write_uid
#: model:ir.model.fields,field_description:crm.field_crm_partner_binding__write_uid
#: model:ir.model.fields,field_description:crm.field_crm_stage__write_uid
msgid "Last Updated by"
msgstr "Cập nhật lần cuối bởi"

#. module: crm
#: model:ir.model.fields,field_description:crm.field_crm_lead2opportunity_partner__write_date
#: model:ir.model.fields,field_description:crm.field_crm_lead2opportunity_partner_mass__write_date
#: model:ir.model.fields,field_description:crm.field_crm_lead__write_date
#: model:ir.model.fields,field_description:crm.field_crm_lead_lost__write_date
#: model:ir.model.fields,field_description:crm.field_crm_lead_scoring_frequency__write_date
#: model:ir.model.fields,field_description:crm.field_crm_lead_scoring_frequency_field__write_date
#: model:ir.model.fields,field_description:crm.field_crm_lead_tag__write_date
#: model:ir.model.fields,field_description:crm.field_crm_lost_reason__write_date
#: model:ir.model.fields,field_description:crm.field_crm_merge_opportunity__write_date
#: model:ir.model.fields,field_description:crm.field_crm_partner_binding__write_date
#: model:ir.model.fields,field_description:crm.field_crm_stage__write_date
msgid "Last Updated on"
msgstr "Cập nhật lần cuối"

#. module: crm
#: model_terms:ir.ui.view,arch_db:crm.view_crm_case_leads_filter
#: model_terms:ir.ui.view,arch_db:crm.view_crm_case_opportunities_filter
msgid "Late Activities"
msgstr "Hoạt động bị trễ"

#. module: crm
#: model:ir.model.fields.selection,name:crm.selection__crm_activity_report__lead_type__lead
#: model:ir.model.fields.selection,name:crm.selection__crm_lead__type__lead
#: model_terms:ir.ui.view,arch_db:crm.crm_case_tree_view_leads
#: model_terms:ir.ui.view,arch_db:crm.crm_lead_view_form
#: model_terms:ir.ui.view,arch_db:crm.crm_opportunity_report_view_search
#: model_terms:ir.ui.view,arch_db:crm.view_crm_case_leads_filter
msgid "Lead"
msgstr "Tiềm năng"

#. module: crm
#: model:ir.model.fields,field_description:crm.field_utm_campaign__lead_count
msgid "Lead Count"
msgstr "Số lượng tiềm năng"

#. module: crm
#: model_terms:ir.ui.view,arch_db:crm.res_config_settings_view_form
msgid "Lead Enrichment"
msgstr "Làm phong phú Tiềm năng"

#. module: crm
#: model_terms:ir.ui.view,arch_db:crm.res_config_settings_view_form
msgid "Lead Generation"
msgstr "Tạo tiềm năng"

#. module: crm
#: model_terms:ir.ui.view,arch_db:crm.res_config_settings_view_form
msgid "Lead Mining"
msgstr ""

#. module: crm
#: model:ir.model,name:crm.model_crm_lead_scoring_frequency
msgid "Lead Scoring Frequency"
msgstr ""

#. module: crm
#: model:ir.model.fields,field_description:crm.field_res_config_settings__predictive_lead_scoring_fields
msgid "Lead Scoring Frequency Fields"
msgstr ""

#. module: crm
#: model:ir.model.fields,field_description:crm.field_res_config_settings__predictive_lead_scoring_fields_str
msgid "Lead Scoring Frequency Fields in String"
msgstr ""

#. module: crm
#: model:ir.model.fields,field_description:crm.field_res_config_settings__predictive_lead_scoring_start_date
msgid "Lead Scoring Starting Date"
msgstr ""

#. module: crm
#: model:ir.model.fields,field_description:crm.field_res_config_settings__predictive_lead_scoring_start_date_str
msgid "Lead Scoring Starting Date in String"
msgstr ""

#. module: crm
#: model:ir.model,name:crm.model_crm_lead_tag
msgid "Lead Tag"
msgstr "Từ khoá tiềm năng"

#. module: crm
#: model_terms:ir.ui.view,arch_db:crm.crm_lead_tag_form
#: model_terms:ir.ui.view,arch_db:crm.crm_lead_tag_tree
msgid "Lead Tags"
msgstr "Thẻ cho Tiềm năng"

#. module: crm
#: code:addons/crm/models/crm_lead.py:0
#, python-format
msgid "Lead or Opportunity"
msgstr "Tiềm năng hoặc cơ hội"

#. module: crm
#: model:ir.model,name:crm.model_crm_lead
msgid "Lead/Opportunity"
msgstr "Tiềm năng/Cơ hội"

#. module: crm
#: model:ir.actions.act_window,name:crm.crm_case_form_view_salesteams_lead
#: model:ir.actions.act_window,name:crm.crm_lead_all_leads
#: model:ir.model.fields,field_description:crm.field_crm_team__use_leads
#: model:ir.model.fields,field_description:crm.field_res_config_settings__group_use_lead
#: model:ir.ui.menu,name:crm.crm_menu_leads
#: model:ir.ui.menu,name:crm.crm_opportunity_report_menu_lead
#: model_terms:ir.ui.view,arch_db:crm.crm_activity_report_view_search
#: model_terms:ir.ui.view,arch_db:crm.crm_case_tree_view_leads
#: model_terms:ir.ui.view,arch_db:crm.crm_team_salesteams_view_kanban
#: model_terms:ir.ui.view,arch_db:crm.sales_team_form_view_in_crm
#: model_terms:ir.ui.view,arch_db:crm.utm_campaign_view_form
#: model_terms:ir.ui.view,arch_db:crm.utm_campaign_view_kanban
msgid "Leads"
msgstr "Tiềm năng"

#. module: crm
#: model:ir.actions.act_window,name:crm.action_report_crm_lead_salesteam
#: model:ir.actions.act_window,name:crm.crm_opportunity_report_action_lead
#: model_terms:ir.ui.view,arch_db:crm.crm_opportunity_report_view_graph_lead
#: model_terms:ir.ui.view,arch_db:crm.crm_opportunity_report_view_pivot_lead
msgid "Leads Analysis"
msgstr "Phân tích Tiềm năng"

#. module: crm
#: model_terms:ir.actions.act_window,help:crm.action_report_crm_lead_salesteam
msgid ""
"Leads Analysis allows you to check different CRM related information like "
"the treatment delays or number of leads per state. You can sort out your "
"leads analysis by different groups to get accurate grained analysis."
msgstr ""
"Phân tích Tiềm năng cho phép bạn kiểm tra thông tin Quản trị quan hệ khách "
"hàng khác nhau như là việc xử lý chậm trễ hoặc số tiềm năng theo từng bước. "
"Bạn có thể sắp xếp tiềm năng theo các nhóm khác nhau."

#. module: crm
#: model_terms:ir.ui.view,arch_db:crm.crm_case_calendar_view_leads
msgid "Leads Generation"
msgstr "Tạo tiềm năng"

#. module: crm
#: model_terms:ir.ui.view,arch_db:crm.crm_lead_view_activity
msgid "Leads or Opportunities"
msgstr "Tiềm năng hoặc cơ hội"

#. module: crm
#: model_terms:ir.ui.view,arch_db:crm.view_crm_case_leads_filter
msgid "Leads that are assigned to me"
msgstr "Tiềm năng được giao cho bạn"

#. module: crm
#: model_terms:ir.ui.view,arch_db:crm.view_crm_case_leads_filter
msgid "Leads that are not assigned"
msgstr "Tiềm năng chưa được chỉ định"

#. module: crm
#: model_terms:ir.ui.view,arch_db:crm.view_crm_lead2opportunity_partner_mass
msgid ""
"Leads that you selected that have duplicates. If the list is empty, it means"
" that no duplicates were found"
msgstr ""
"Tiềm năng mà bạn chọn có sự trùng lặp. Nếu danh sách trống, nó có nghĩa là "
"không có sự trùng lặp nào được tìm thấy"

#. module: crm
#: model_terms:ir.ui.view,arch_db:crm.view_crm_lead2opportunity_partner_mass
msgid "Leads with existing duplicates (for information)"
msgstr "Tiềm năng với thông tin trùng lặp"

#. module: crm
#: model:ir.model.fields,field_description:crm.field_crm_merge_opportunity__opportunity_ids
msgid "Leads/Opportunities"
msgstr "Tiềm năng/Cơ hội"

#. module: crm
#: model_terms:ir.ui.view,arch_db:crm.res_config_settings_view_form
msgid "Let statistical analysis determine the probability to close a lead"
msgstr ""
"Hãy để phân tích thống kê xác định xác suất để đóng một khách hàng tiềm năng"

#. module: crm
#. openerp-web
#: code:addons/crm/static/src/js/tours/crm.js:0
#, python-format
msgid "Let's schedule an activity."
msgstr "Lên kế hoạch hoạt động tiếp theo."

#. module: crm
#: model:ir.model.fields.selection,name:crm.selection__crm_lead2opportunity_partner__action__exist
#: model:ir.model.fields.selection,name:crm.selection__crm_lead2opportunity_partner_mass__action__exist
#: model:ir.model.fields.selection,name:crm.selection__crm_partner_binding__action__exist
msgid "Link to an existing customer"
msgstr "Liên kết tới một khách hàng đã tồn tại"

#. module: crm
#: model:ir.model.fields,help:crm.field_crm_lead__partner_id
msgid ""
"Linked partner (optional). Usually created when converting the lead. You can"
" find a partner by its Name, TIN, Email or Internal Reference."
msgstr ""
"Đối tác liên quan (tuỳ chọn). Thường được tạo khi chuyển đổi tiềm năng. Bạn "
"có thể tìm đối tác bằng Tên, Mã số thuế, Email hoặc Tham chiếu Nội bộ."

#. module: crm
#: model:ir.model.fields,help:crm.field_crm_lead__email_cc
msgid "List of cc from incoming emails."
msgstr "Danh sách CC từ email đến"

#. module: crm
#: code:addons/crm/models/crm_lead.py:0
#: model_terms:ir.ui.view,arch_db:crm.crm_lead_view_form
#: model_terms:ir.ui.view,arch_db:crm.crm_opportunity_report_view_search
#: model_terms:ir.ui.view,arch_db:crm.view_crm_case_leads_filter
#: model_terms:ir.ui.view,arch_db:crm.view_crm_case_opportunities_filter
#, python-format
msgid "Lost"
msgstr "Thất bại"

#. module: crm
#: model:ir.model.fields,field_description:crm.field_crm_lead_scoring_frequency__lost_count
msgid "Lost Count"
msgstr "Số lượng thua"

#. module: crm
#: model:ir.actions.act_window,name:crm.crm_lead_lost_action
#: model:ir.model.fields,field_description:crm.field_crm_lead__lost_reason
#: model:ir.model.fields,field_description:crm.field_crm_lead_lost__lost_reason_id
#: model_terms:ir.ui.view,arch_db:crm.crm_lead_lost_view_form
#: model_terms:ir.ui.view,arch_db:crm.crm_opportunity_report_view_search
#: model_terms:ir.ui.view,arch_db:crm.view_crm_case_opportunities_filter
msgid "Lost Reason"
msgstr "Lý do Thất bại"

#. module: crm
#: model:ir.actions.act_window,name:crm.crm_lost_reason_action
#: model:ir.ui.menu,name:crm.menu_crm_lost_reason
msgid "Lost Reasons"
msgstr "Lý do Thất bại"

#. module: crm
#: model:ir.model.fields.selection,name:crm.selection__crm_lead__priority__0
msgid "Low"
msgstr "Thấp"

#. module: crm
#: model:ir.model.fields,field_description:crm.field_crm_lead__message_main_attachment_id
msgid "Main Attachment"
msgstr "Đính kèm Chính"

#. module: crm
#: model:mail.activity.type,name:crm.mail_activity_demo_make_quote
msgid "Make Quote"
msgstr "Tạo báo giá"

#. module: crm
#: model:ir.model.fields,field_description:crm.field_res_config_settings__generate_lead_from_alias
msgid "Manual Assignation of Emails"
msgstr "Phân công Email Thủ công"

#. module: crm
#: model_terms:ir.ui.view,arch_db:crm.crm_lead_view_form
msgid "Mark Lost"
msgstr "Đánh dấu Thất bại"

#. module: crm
#: model_terms:ir.ui.view,arch_db:crm.crm_lead_view_form
msgid "Mark Won"
msgstr "Đánh dấu thắng"

#. module: crm
#: model_terms:ir.ui.view,arch_db:crm.crm_lead_view_form
msgid "Mark as Lost"
msgstr "Đánh dấu Thất bại"

#. module: crm
#: model:ir.actions.server,name:crm.action_mark_as_lost
msgid "Mark as lost"
msgstr "Đánh dấu thất bại"

#. module: crm
#: model_terms:ir.ui.view,arch_db:crm.crm_lead_view_form
msgid "Marketing"
msgstr "Marketing"

#. module: crm
#: model:ir.model.fields,field_description:crm.field_crm_lead__medium_id
#: model:ir.model.fields.selection,name:crm.selection__crm_lead__priority__1
#: model_terms:ir.ui.view,arch_db:crm.view_crm_case_leads_filter
#: model_terms:ir.ui.view,arch_db:crm.view_crm_case_opportunities_filter
msgid "Medium"
msgstr "Phương thức"

#. module: crm
#: code:addons/crm/models/crm_lead.py:0
#, python-format
msgid "Meeting scheduled at '%s'<br> Subject: %s <br> Duration: %s hours"
msgstr ""

#. module: crm
#: model:ir.actions.act_window,name:crm.act_crm_opportunity_calendar_event_new
#: model:ir.model.fields,field_description:crm.field_res_partner__meeting_ids
#: model:ir.model.fields,field_description:crm.field_res_users__meeting_ids
#: model_terms:ir.ui.view,arch_db:crm.view_partners_form_crm1
msgid "Meetings"
msgstr "Cuộc gặp"

#. module: crm
#: model:ir.actions.act_window,name:crm.action_merge_opportunities
#: model_terms:ir.ui.view,arch_db:crm.merge_opportunity_form
msgid "Merge"
msgstr "Trộn"

#. module: crm
#: model_terms:ir.ui.view,arch_db:crm.merge_opportunity_form
msgid "Merge Leads/Opportunities"
msgstr "Trộn Tiềm năng/Cơ hội"

#. module: crm
#: model:ir.model,name:crm.model_crm_merge_opportunity
msgid "Merge Opportunities"
msgstr "Gộp các cơ hội"

#. module: crm
#: model:ir.model.fields,help:crm.field_crm_lead2opportunity_partner_mass__deduplicate
msgid "Merge with existing leads/opportunities of each partner"
msgstr "Trộn với tiềm năng/cơ hội đã tồn tại trên từng đối tác"

#. module: crm
#: model:ir.model.fields.selection,name:crm.selection__crm_lead2opportunity_partner__name__merge
#: model:ir.model.fields.selection,name:crm.selection__crm_lead2opportunity_partner_mass__name__merge
msgid "Merge with existing opportunities"
msgstr "Trộn cơ hội đã tồn tại"

#. module: crm
#: code:addons/crm/models/crm_lead.py:0
#, python-format
msgid "Merged lead"
msgstr "Trộn Tiềm năng"

#. module: crm
#: code:addons/crm/models/crm_lead.py:0
#, python-format
msgid "Merged leads"
msgstr "Tiềm năng đã trộn"

#. module: crm
#: code:addons/crm/models/crm_lead.py:0
#, python-format
msgid "Merged opportunities"
msgstr "Cơ hội đã trộn"

#. module: crm
#: code:addons/crm/models/crm_lead.py:0
#, python-format
msgid "Merged opportunity"
msgstr "Cơ hội đã trộn"

#. module: crm
#: model:ir.model.fields,field_description:crm.field_crm_lead__message_has_error
msgid "Message Delivery error"
msgstr "Thông báo gửi đi gặp lỗi"

#. module: crm
#: model:ir.model.fields,field_description:crm.field_crm_lead__message_ids
msgid "Messages"
msgstr "Thông điệp"

#. module: crm
#: model_terms:ir.ui.view,arch_db:crm.crm_lead_view_form
msgid "Misc"
msgstr "Các thứ khác"

#. module: crm
#: model:ir.model.fields,field_description:crm.field_crm_lead__mobile
msgid "Mobile"
msgstr "Số di động"

#. module: crm
#: model_terms:ir.ui.view,arch_db:crm.view_crm_case_leads_filter
msgid "My Leads"
msgstr "Tiềm năng của tôi"

#. module: crm
#: model_terms:ir.ui.view,arch_db:crm.crm_opportunity_report_view_search
msgid "My Opportunities"
msgstr "Cơ hội của tôi"

#. module: crm
#: model:ir.ui.menu,name:crm.menu_crm_opportunities
#: model_terms:ir.ui.view,arch_db:crm.view_crm_case_opportunities_filter
msgid "My Pipeline"
msgstr "Pipeline của tôi"

#. module: crm
#: model:crm.stage,name:crm.stage_lead1
msgid "New"
msgstr "Mới"

#. module: crm
#: model:ir.model.fields,field_description:crm.field_digest_digest__kpi_crm_lead_created
msgid "New Leads/Opportunities"
msgstr "Tiềm năng/Cơ hội Mới"

#. module: crm
#: code:addons/crm/models/crm_team.py:0
#, python-format
msgid "New Opportunities"
msgstr "SL cơ hội Mới"

#. module: crm
#: model:ir.actions.act_window,name:crm.action_opportunity_form
msgid "New Opportunity"
msgstr "Cơ hội Mới"

#. module: crm
#: model_terms:ir.ui.view,arch_db:crm.crm_lead_view_tree_activity
msgid "Next Activities"
msgstr "Hoạt động tiếp theo"

#. module: crm
#: model:ir.model.fields,field_description:crm.field_crm_lead__activity_date_deadline
msgid "Next Activity Deadline"
msgstr "Hạn chót lần hành động kế tiếp"

#. module: crm
#: model:ir.model.fields,field_description:crm.field_crm_lead__activity_summary
msgid "Next Activity Summary"
msgstr "Tóm tắt Hoạt động Tiếp theo"

#. module: crm
#: model:ir.model.fields,field_description:crm.field_crm_lead__activity_type_id
msgid "Next Activity Type"
msgstr "Kiểu hành động kế tiếp"

#. module: crm
#: model:ir.model.fields.selection,name:crm.selection__crm_lead__kanban_state__green
msgid "Next activity is planned"
msgstr "Hoạt động tiếp theo được lên kế hoạch"

#. module: crm
#: model:ir.model.fields.selection,name:crm.selection__crm_lead__kanban_state__red
msgid "Next activity late"
msgstr "Hoạt động Kế tiếp bị Muộn"

#. module: crm
#: code:addons/crm/models/crm_lead.py:0
#, python-format
msgid "No Subject"
msgstr "Không chủ đề"

#. module: crm
#: model:ir.model.fields.selection,name:crm.selection__crm_lead__kanban_state__grey
msgid "No next activity planned"
msgstr "Chưa có hoạt động tiếp theo được lên kế hoạch"

#. module: crm
#: model_terms:ir.ui.view,arch_db:crm.view_crm_case_opportunities_filter
msgid "No salesperson"
msgstr "Không có nhân viên bán hàng"

#. module: crm
#: model:ir.model.fields,field_description:crm.field_crm_lead__email_normalized
msgid "Normalized Email"
msgstr "Email chuẩn hóa"

#. module: crm
#: model:crm.lost.reason,name:crm.lost_reason_3
msgid "Not enough stock"
msgstr "Không đủ dự trữ trong kho"

#. module: crm
#: model:ir.model.fields,field_description:crm.field_crm_lead__description
msgid "Notes"
msgstr "Ghi chú"

#. module: crm
#: model:ir.model.fields,field_description:crm.field_crm_lead__message_needaction_counter
msgid "Number of Actions"
msgstr "Số lượng Hành động"

#. module: crm
#: model:ir.model.fields,field_description:crm.field_crm_lead__message_has_error_counter
msgid "Number of errors"
msgstr "Số lỗi"

#. module: crm
#: model:ir.model.fields,help:crm.field_crm_lead__message_needaction_counter
msgid "Number of messages which requires an action"
msgstr "Số thông điệp cần có hành động"

#. module: crm
#: model:ir.model.fields,help:crm.field_crm_lead__message_has_error_counter
msgid "Number of messages with delivery error"
msgstr "Số tin gửi đi bị lỗi"

#. module: crm
#: model:ir.model.fields,field_description:crm.field_crm_team__opportunities_count
msgid "Number of open opportunities"
msgstr "Số cơ hội đang mở"

#. module: crm
#: model:ir.model.fields,field_description:crm.field_crm_team__overdue_opportunities_count
msgid "Number of overdue opportunities"
msgstr "Số cơ hội quá hạn"

#. module: crm
#: model:ir.model.fields,help:crm.field_crm_lead__message_unread_counter
msgid "Number of unread messages"
msgstr "Số thông điệp chưa đọc"

#. module: crm
#: model_terms:ir.actions.act_window,help:crm.crm_case_form_view_salesteams_opportunity
msgid ""
"Odoo helps you keep track of your sales pipeline to follow\n"
"                    up potential sales and better forecast your future revenues."
msgstr ""
"Odoo giúp bạn theo vết toàn bộ các tiềm năng và cơ hội bán hàng\n"
"                    đồng thời giúp dự bán tốt hơn về doanh số tương lai của bạn."

#. module: crm
#: model_terms:ir.ui.view,arch_db:crm.crm_team_salesteams_view_kanban
#: model_terms:ir.ui.view,arch_db:crm.view_crm_case_opportunities_filter
msgid "Open Opportunities"
msgstr "Cơ hội Mở"

#. module: crm
#: model_terms:ir.ui.view,arch_db:crm.crm_team_salesteams_view_kanban
msgid "Open Opportunity"
msgstr "Cơ hội Mở"

#. module: crm
#: model:ir.model,name:crm.model_crm_lost_reason
msgid "Opp. Lost Reason"
msgstr "Lý do cơ hội thất bại"

#. module: crm
#: model:ir.actions.act_window,name:crm.crm_case_form_view_salesteams_opportunity
#: model:ir.actions.act_window,name:crm.crm_lead_opportunities
#: model:ir.actions.act_window,name:crm.relate_partner_opportunities
#: model:ir.model.fields,field_description:crm.field_crm_lead2opportunity_partner__opportunity_ids
#: model:ir.model.fields,field_description:crm.field_crm_lead2opportunity_partner_mass__opportunity_ids
#: model:ir.model.fields,field_description:crm.field_res_partner__opportunity_ids
#: model:ir.model.fields,field_description:crm.field_res_users__opportunity_ids
#: model:ir.ui.menu,name:crm.menu_crm_config_opportunity
#: model_terms:ir.ui.view,arch_db:crm.crm_activity_report_view_search
#: model_terms:ir.ui.view,arch_db:crm.crm_case_tree_view_oppor
#: model_terms:ir.ui.view,arch_db:crm.crm_lead_view_graph
#: model_terms:ir.ui.view,arch_db:crm.crm_team_salesteams_view_kanban
#: model_terms:ir.ui.view,arch_db:crm.utm_campaign_view_form
#: model_terms:ir.ui.view,arch_db:crm.utm_campaign_view_kanban
#: model_terms:ir.ui.view,arch_db:crm.view_crm_lead2opportunity_partner
#: model_terms:ir.ui.view,arch_db:crm.view_partners_form_crm1
msgid "Opportunities"
msgstr "Cơ hội"

#. module: crm
#: model_terms:ir.ui.view,arch_db:crm.crm_opportunity_report_view_search
msgid "Opportunities Analysis"
msgstr "Phân tích Cơ hội"

#. module: crm
#: model_terms:ir.actions.act_window,help:crm.action_report_crm_opportunity_salesteam
msgid ""
"Opportunities Analysis gives you an instant access to your opportunities "
"with information such as the expected revenue, planned cost, missed "
"deadlines or the number of interactions per opportunity. This report is "
"mainly used by the sales manager in order to do the periodic review with the"
" channels of the sales pipeline."
msgstr ""
"Bản phân tích Cơ hội cho phép bạn truy cập nhanh đến các cơ hội với thông "
"tin như: doanh thu mong đợi, chi phí dự kiến, số lần tương tác,... Báo cáo "
"này chủ yếu được sử dụng bởi Người quản lý bán hàng để thực hiện việc quản "
"lý định kỳ với các đội ngũ bán hàng của một chu trình bán hàng."

#. module: crm
#: model:ir.model.fields,field_description:crm.field_crm_team__opportunities_amount
msgid "Opportunities Revenues"
msgstr "Doanh thu cơ hội"

#. module: crm
#: model:ir.model.fields,field_description:crm.field_digest_digest__kpi_crm_opportunities_won
msgid "Opportunities Won"
msgstr "Các cơ hội thành công"

#. module: crm
#: model_terms:ir.ui.view,arch_db:crm.view_crm_case_opportunities_filter
msgid "Opportunities that are assigned to me"
msgstr "Cơ hội được phân công cho bạn"

#. module: crm
#: model:ir.model.fields,field_description:crm.field_calendar_event__opportunity_id
#: model:ir.model.fields,field_description:crm.field_crm_activity_report__lead_id
#: model:ir.model.fields,field_description:crm.field_crm_lead__name
#: model:ir.model.fields,field_description:crm.field_res_partner__opportunity_count
#: model:ir.model.fields,field_description:crm.field_res_users__opportunity_count
#: model:ir.model.fields.selection,name:crm.selection__crm_activity_report__lead_type__opportunity
#: model:ir.model.fields.selection,name:crm.selection__crm_lead__type__opportunity
#: model_terms:ir.ui.view,arch_db:crm.crm_activity_report_view_search
#: model_terms:ir.ui.view,arch_db:crm.crm_case_tree_view_oppor
#: model_terms:ir.ui.view,arch_db:crm.crm_opportunity_report_view_search
#: model_terms:ir.ui.view,arch_db:crm.crm_team_salesteams_view_kanban
#: model_terms:ir.ui.view,arch_db:crm.view_crm_case_opportunities_filter
msgid "Opportunity"
msgstr "Cơ hội"

#. module: crm
#: model:ir.model.fields,field_description:crm.field_utm_campaign__opportunity_count
msgid "Opportunity Count"
msgstr "Số Cơ hội"

#. module: crm
#: model:mail.message.subtype,name:crm.mt_lead_create
#: model:mail.message.subtype,name:crm.mt_salesteam_lead
msgid "Opportunity Created"
msgstr "Cơ hội đã tạo"

#. module: crm
#: model:mail.message.subtype,name:crm.mt_lead_lost
#: model:mail.message.subtype,name:crm.mt_salesteam_lead_lost
msgid "Opportunity Lost"
msgstr "Cơ hội thất bại"

#. module: crm
#: model:mail.message.subtype,name:crm.mt_lead_restored
#: model:mail.message.subtype,name:crm.mt_salesteam_lead_restored
msgid "Opportunity Restored"
msgstr "Cơ hội được khôi phục"

#. module: crm
#: model:mail.message.subtype,name:crm.mt_salesteam_lead_stage
msgid "Opportunity Stage Changed"
msgstr "Giai đoạn của cơ hội được thay đổi"

#. module: crm
#: model:mail.message.subtype,name:crm.mt_lead_won
#: model:mail.message.subtype,name:crm.mt_salesteam_lead_won
msgid "Opportunity Won"
msgstr "Cơ hội chiến thắng"

#. module: crm
#: model:mail.message.subtype,description:crm.mt_lead_create
msgid "Opportunity created"
msgstr "Cơ hội đã tạo"

#. module: crm
#: model:mail.message.subtype,description:crm.mt_lead_lost
msgid "Opportunity lost"
msgstr "Cơ hội thất bại"

#. module: crm
#: model:mail.message.subtype,description:crm.mt_lead_restored
msgid "Opportunity restored"
msgstr "Cơ hội được khôi phục"

#. module: crm
#: model:mail.message.subtype,description:crm.mt_lead_won
msgid "Opportunity won"
msgstr "Cơ hội chiến thắng"

#. module: crm
#: model:crm.lead.tag,name:crm.categ_oppor8
msgid "Other"
msgstr "Khác"

#. module: crm
#: model:ir.actions.act_window,name:crm.crm_lead_action_team_overdue_opportunity
#: model_terms:ir.ui.view,arch_db:crm.crm_team_salesteams_view_kanban
msgid "Overdue Opportunities"
msgstr "Cơ hội Quá hạn"

#. module: crm
#: model:ir.model.fields,field_description:crm.field_crm_team__overdue_opportunities_amount
msgid "Overdue Opportunities Revenues"
msgstr "Doanh thu cơ hội quá hạn"

#. module: crm
#: model_terms:ir.ui.view,arch_db:crm.crm_team_salesteams_view_kanban
msgid "Overdue Opportunity"
msgstr "Cơ hội quá hạn"

#. module: crm
#: model:ir.model.fields,field_description:crm.field_crm_team__alias_user_id
msgid "Owner"
msgstr "Chủ sở hữu"

#. module: crm
#: model:ir.model.fields,field_description:crm.field_crm_lead__partner_address_email
msgid "Partner Contact Email"
msgstr "Email liên hệ của đối tác"

#. module: crm
#: model:ir.model.fields,field_description:crm.field_crm_lead__partner_address_name
msgid "Partner Contact Name"
msgstr "Tên liên hệ đối tác"

#. module: crm
#: model:ir.model.fields,field_description:crm.field_crm_lead__partner_address_phone
msgid "Partner Contact Phone"
msgstr "Số điện thoại đối tác"

#. module: crm
#: model:ir.model.fields,field_description:crm.field_crm_lead__partner_is_blacklisted
msgid "Partner is blacklisted"
msgstr "Đối tác nằm trong danh sách đen"

#. module: crm
#: model:ir.model,name:crm.model_crm_partner_binding
msgid "Partner linking/binding in CRM wizard"
msgstr "Xử lý liên kết đối tác hoặc tạo ra các xử lý CRM"

#. module: crm
#: model:ir.model.fields,field_description:crm.field_crm_lead__phone
#: model_terms:ir.ui.view,arch_db:crm.crm_lead_view_form
msgid "Phone"
msgstr "Điện thoại"

#. module: crm
#: model:crm.lead.scoring.frequency.field,name:crm.frequency_field_phone_state
#: model:ir.model.fields,field_description:crm.field_crm_lead__phone_state
msgid "Phone Quality"
msgstr "Chất lượng phone"

#. module: crm
#: code:addons/crm/models/crm_team.py:0
#: model:ir.actions.act_window,name:crm.crm_lead_action_pipeline
#: model:ir.model.fields,field_description:crm.field_crm_team__use_opportunities
#: model:ir.ui.menu,name:crm.crm_opportunity_report_menu
#: model:ir.ui.menu,name:crm.menu_crm_config_lead
#, python-format
msgid "Pipeline"
msgstr "Cơ hội"

#. module: crm
#: model:ir.actions.act_window,name:crm.crm_activity_report_action
#: model:ir.actions.act_window,name:crm.crm_activity_report_action_team
msgid "Pipeline Activities"
msgstr ""

#. module: crm
#: model:ir.actions.act_window,name:crm.action_report_crm_opportunity_salesteam
#: model:ir.actions.act_window,name:crm.crm_opportunity_report_action
#: model_terms:ir.ui.view,arch_db:crm.crm_lead_view_pivot
#: model_terms:ir.ui.view,arch_db:crm.crm_opportunity_report_view_graph
#: model_terms:ir.ui.view,arch_db:crm.crm_opportunity_report_view_pivot
msgid "Pipeline Analysis"
msgstr "Phân tích Cơ hội"

#. module: crm
#: model_terms:ir.actions.act_window,help:crm.crm_opportunity_report_action
msgid ""
"Pipeline Analysis gives you an instant access to\n"
"                your opportunities with information such as the expected revenue, planned cost,\n"
"                missed deadlines or the number of interactions per opportunity. This report is\n"
"                mainly used by the sales manager in order to do the periodic review with the\n"
"                teams of the sales pipeline."
msgstr ""

#. module: crm
#: code:addons/crm/models/crm_lead.py:0
#, python-format
msgid ""
"Please select more than one element (lead or opportunity) from the list "
"view."
msgstr ""
"Vui lòng chọn nhiều hơn một phần tử (nguồn dẫn hoặc cơ hội) từ danh sách."

#. module: crm
#: model:ir.actions.server,name:crm.website_crm_score_cron_ir_actions_server
#: model:ir.cron,cron_name:crm.website_crm_score_cron
#: model:ir.cron,name:crm.website_crm_score_cron
msgid "Predictive Lead Scoring: Rebuild Frequencies table"
msgstr "Ghi điểm dự đoán: Xây dựng lại bảng tần suất"

#. module: crm
#: model:ir.model.fields,field_description:crm.field_crm_lead__priority
msgid "Priority"
msgstr "Mức ưu tiên"

#. module: crm
#: model:ir.model.fields,field_description:crm.field_crm_lead__probability
msgid "Probability"
msgstr "Xác suất"

#. module: crm
#: model:crm.lead.tag,name:crm.categ_oppor1
msgid "Product"
msgstr "Sản phẩm"

#. module: crm
#: model:crm.stage,name:crm.stage_lead3
msgid "Proposition"
msgstr "Đề xuất"

#. module: crm
#: model:ir.model.fields,field_description:crm.field_crm_lead__expected_revenue
msgid "Prorated Revenue"
msgstr "Doanh thu theo tỷ lệ"

#. module: crm
#: model:crm.stage,name:crm.stage_lead2
msgid "Qualified"
msgstr "Được thẩm định"

#. module: crm
#. openerp-web
#: code:addons/crm/static/src/js/tours/crm.js:0
#: code:addons/crm/static/src/js/tours/crm.js:0
#, python-format
msgid ""
"Ready to boost your sales? Your <b>Pipeline</b> can be found here, under the"
" <b>CRM</b> app."
msgstr ""
"Bạn đã sẵn sàng tăng cường hoạt động kinh doanh của bạn? <b>Cơ hội</b> của "
"bạn có thể được tìm thấy ở đây, dưới phân hệ <b>CRM</b>."

#. module: crm
#: model:ir.model.fields,field_description:crm.field_crm_lead__referred
msgid "Referred By"
msgstr "Tham chiếu bởi"

#. module: crm
#: model:ir.model.fields,field_description:crm.field_crm_lead2opportunity_partner__action
#: model:ir.model.fields,field_description:crm.field_crm_lead2opportunity_partner_mass__action
#: model:ir.model.fields,field_description:crm.field_crm_partner_binding__action
msgid "Related Customer"
msgstr "Khách hàng liên quan"

#. module: crm
#: model:ir.ui.menu,name:crm.crm_menu_report
msgid "Reporting"
msgstr "Báo cáo"

#. module: crm
#: model:ir.model.fields,field_description:crm.field_crm_stage__requirements
#: model_terms:ir.ui.view,arch_db:crm.crm_stage_form
msgid "Requirements"
msgstr "Yêu cầu"

#. module: crm
#: model:ir.model.fields,field_description:crm.field_crm_lead__activity_user_id
msgid "Responsible User"
msgstr "Người phụ trách"

#. module: crm
#: model_terms:ir.ui.view,arch_db:crm.crm_lead_view_form
msgid "Restore"
msgstr "Khôi phục"

#. module: crm
#: model:ir.model.fields,field_description:crm.field_crm_lead__message_has_sms_error
msgid "SMS Delivery error"
msgstr "Có lỗi gửi SMS"

#. module: crm
#: model:ir.ui.menu,name:crm.crm_menu_sales
msgid "Sales"
msgstr "Bán hàng"

#. module: crm
#: model_terms:ir.ui.view,arch_db:crm.crm_case_tree_view_leads
msgid "Sales Person"
msgstr "Nhân viên kinh doanh"

#. module: crm
#: model:ir.model,name:crm.model_crm_team
#: model:ir.model.fields,field_description:crm.field_crm_activity_report__team_id
#: model:ir.model.fields,field_description:crm.field_crm_lead2opportunity_partner__team_id
#: model:ir.model.fields,field_description:crm.field_crm_lead2opportunity_partner_mass__team_id
#: model:ir.model.fields,field_description:crm.field_crm_lead__team_id
#: model:ir.model.fields,field_description:crm.field_crm_lead_scoring_frequency__team_id
#: model:ir.model.fields,field_description:crm.field_crm_merge_opportunity__team_id
#: model:ir.model.fields,field_description:crm.field_crm_stage__team_id
#: model:ir.model.fields,field_description:crm.field_res_partner__team_id
#: model:ir.model.fields,field_description:crm.field_res_users__team_id
#: model_terms:ir.ui.view,arch_db:crm.crm_activity_report_view_search
#: model_terms:ir.ui.view,arch_db:crm.crm_opportunity_report_view_search
#: model_terms:ir.ui.view,arch_db:crm.view_crm_case_leads_filter
#: model_terms:ir.ui.view,arch_db:crm.view_crm_case_opportunities_filter
msgid "Sales Team"
msgstr "Đội bán hàng"

#. module: crm
#: code:addons/crm/models/crm_lead.py:0
#, python-format
msgid "Sales Team Settings"
msgstr "Thiết lập Đội Bán hàng"

#. module: crm
#: model:ir.ui.menu,name:crm.crm_team_config
msgid "Sales Teams"
msgstr "Kênh / Đội Bán hàng"

#. module: crm
#: model:ir.model.fields,field_description:crm.field_crm_lead2opportunity_partner_mass__user_ids
msgid "Salesmen"
msgstr "Nhân viên bán hàng"

#. module: crm
#: model:ir.model.fields,field_description:crm.field_crm_activity_report__user_id
#: model:ir.model.fields,field_description:crm.field_crm_lead2opportunity_partner__user_id
#: model:ir.model.fields,field_description:crm.field_crm_lead2opportunity_partner_mass__user_id
#: model:ir.model.fields,field_description:crm.field_crm_lead__user_id
#: model:ir.model.fields,field_description:crm.field_crm_merge_opportunity__user_id
#: model_terms:ir.ui.view,arch_db:crm.crm_activity_report_view_search
#: model_terms:ir.ui.view,arch_db:crm.crm_opportunity_report_view_search
#: model_terms:ir.ui.view,arch_db:crm.view_crm_case_leads_filter
#: model_terms:ir.ui.view,arch_db:crm.view_crm_case_opportunities_filter
msgid "Salesperson"
msgstr "Nhân viên bán hàng"

#. module: crm
#: model_terms:ir.ui.view,arch_db:crm.view_crm_case_leads_filter
msgid "Search Leads"
msgstr "Tìm kiếm Tiềm năng"

#. module: crm
#: model_terms:ir.ui.view,arch_db:crm.crm_lost_reason_view_search
#: model_terms:ir.ui.view,arch_db:crm.view_crm_case_opportunities_filter
msgid "Search Opportunities"
msgstr "Tìm kiếm các Cơ hội"

#. module: crm
#: model_terms:ir.ui.view,arch_db:crm.merge_opportunity_form
msgid "Select Leads/Opportunities"
msgstr "Chọn Tiềm năng/Cơ hội"

#. module: crm
#: model:ir.actions.act_window,name:crm.action_lead_mass_mail
msgid "Send email"
msgstr "Gửi mail"

#. module: crm
#: model:ir.model.fields,field_description:crm.field_crm_stage__sequence
msgid "Sequence"
msgstr "Trình tự"

#. module: crm
#: model:crm.lead.tag,name:crm.categ_oppor3
msgid "Services"
msgstr "Các dịch vụ"

#. module: crm
#: model_terms:ir.actions.act_window,help:crm.crm_stage_action
msgid "Set a new stage in your opportunity pipeline"
msgstr "Đưa ra một giai đoạn mới trong luồng xử lý cơ hội của bạn"

#. module: crm
#: model:ir.actions.act_window,name:crm.crm_config_settings_action
#: model:ir.ui.menu,name:crm.crm_config_settings_menu
msgid "Settings"
msgstr "Thiết lập"

#. module: crm
#: model:res.groups,name:crm.group_use_lead
msgid "Show Lead Menu"
msgstr "Hiển thị Trình đơn Tiềm năng"

#. module: crm
#: model_terms:ir.ui.view,arch_db:crm.view_crm_case_leads_filter
#: model_terms:ir.ui.view,arch_db:crm.view_crm_case_opportunities_filter
msgid "Show all opportunities for which the next action date is before today"
msgstr ""
"Hiển thị tất cả cơ hội mà có Ngày hành động tiếp theo trước ngày hôm nay"

#. module: crm
#: model_terms:ir.ui.view,arch_db:crm.crm_activity_report_view_search
#: model_terms:ir.ui.view,arch_db:crm.crm_opportunity_report_view_search
msgid "Show only lead"
msgstr "Chỉ hiển thị Tiềm năng"

#. module: crm
#: model_terms:ir.ui.view,arch_db:crm.crm_activity_report_view_search
#: model_terms:ir.ui.view,arch_db:crm.crm_opportunity_report_view_search
msgid "Show only opportunity"
msgstr "Chỉ hiển thị cơ hội"

#. module: crm
#: model:crm.lead.tag,name:crm.categ_oppor2
msgid "Software"
msgstr "Phần mềm"

#. module: crm
#: model_terms:ir.actions.act_window,help:crm.crm_lost_reason_action
msgid ""
"Some examples of lost reasons: \"We don't have people/skill\", \"Price too "
"high\""
msgstr ""
"Một số ví dụ về Lý do thất bại: \"Chúng ta không có người/kỹ năng\", \"Giá "
"quá cao\""

#. module: crm
#: model:crm.lead.scoring.frequency.field,name:crm.frequency_field_source_id
#: model:ir.model.fields,field_description:crm.field_crm_lead__source_id
#: model_terms:ir.ui.view,arch_db:crm.view_crm_case_leads_filter
#: model_terms:ir.ui.view,arch_db:crm.view_crm_case_opportunities_filter
msgid "Source"
msgstr "Nguồn"

#. module: crm
#: model:ir.model.fields,help:crm.field_crm_stage__team_id
msgid ""
"Specific team that uses this stage. Other teams will not be able to see or "
"use this stage."
msgstr ""
"Các đội/kênh cụ thể mà sử dụng giai đoạn này. Các đội/kênh khác sẽ không thể"
" thấy hoặc sử dụng giai đoạn này"

#. module: crm
#: model:ir.model.fields,field_description:crm.field_crm_activity_report__stage_id
#: model:ir.model.fields,field_description:crm.field_crm_lead__stage_id
#: model_terms:ir.ui.view,arch_db:crm.crm_activity_report_view_search
#: model_terms:ir.ui.view,arch_db:crm.crm_opportunity_report_view_search
#: model_terms:ir.ui.view,arch_db:crm.crm_stage_form
#: model_terms:ir.ui.view,arch_db:crm.view_crm_case_opportunities_filter
msgid "Stage"
msgstr "Giai đoạn"

#. module: crm
#: model:mail.message.subtype,name:crm.mt_lead_stage
msgid "Stage Changed"
msgstr "Giai đoạn được Thay đổi"

#. module: crm
#: model:ir.model.fields,field_description:crm.field_crm_stage__name
msgid "Stage Name"
msgstr "Tên giai đoạn"

#. module: crm
#: model_terms:ir.ui.view,arch_db:crm.crm_lead_stage_search
msgid "Stage Search"
msgstr "Tìm kiếm giai đoạn"

#. module: crm
#: model:mail.message.subtype,description:crm.mt_lead_stage
msgid "Stage changed"
msgstr "Giai đoạn đã thay đổi"

#. module: crm
#: model:ir.actions.act_window,name:crm.crm_stage_action
#: model:ir.ui.menu,name:crm.menu_crm_lead_stage_act
#: model_terms:ir.ui.view,arch_db:crm.crm_stage_tree
msgid "Stages"
msgstr "Giai đoạn"

#. module: crm
#: model_terms:ir.actions.act_window,help:crm.crm_stage_action
msgid ""
"Stages allow salespersons to easily track how a specific opportunity\n"
"            is positioned in the sales cycle."
msgstr ""
"Các Giai đoạn cho phép người bán hàng dễ dàng theo dõi vị trí và định vị một"
" cơ hội            đang ở đâu trong chu kỳ bán hàng"

#. module: crm
#: model:crm.lead.scoring.frequency.field,name:crm.frequency_field_state_id
#: model:ir.model.fields,field_description:crm.field_crm_lead__state_id
#: model_terms:ir.ui.view,arch_db:crm.crm_lead_view_form
msgid "State"
msgstr "Trạng thái"

#. module: crm
#: model:ir.model.fields,help:crm.field_crm_lead__activity_state
msgid ""
"Status based on activities\n"
"Overdue: Due date is already passed\n"
"Today: Activity date is today\n"
"Planned: Future activities."
msgstr ""
"Trạng thái dựa trên hoạt động\n"
"Quá hạn: Ngày đến hạn đã trôi qua\n"
"Hôm nay: Hôm nay là ngày phải thực hiện\n"
"Đã hoạch định: Các hoạt động trong tương lai."

#. module: crm
#: model:ir.model.fields,field_description:crm.field_crm_lead__street
msgid "Street"
msgstr "Địa chỉ"

#. module: crm
#: model_terms:ir.ui.view,arch_db:crm.crm_lead_view_form
msgid "Street 2..."
msgstr "Địa chỉ dòng 2..."

#. module: crm
#: model_terms:ir.ui.view,arch_db:crm.crm_lead_view_form
msgid "Street..."
msgstr "Địa chỉ..."

#. module: crm
#: model:ir.model.fields,field_description:crm.field_crm_lead__street2
msgid "Street2"
msgstr "Địa chỉ dòng 2"

#. module: crm
#: model_terms:ir.ui.view,arch_db:crm.crm_lead_lost_view_form
msgid "Submit"
msgstr "Trình"

#. module: crm
#: model:ir.model.fields,field_description:crm.field_crm_activity_report__subtype_id
msgid "Subtype"
msgstr "Kiểu phụ"

#. module: crm
#: model_terms:ir.ui.view,arch_db:crm.view_crm_case_leads_filter
#: model_terms:ir.ui.view,arch_db:crm.view_crm_case_opportunities_filter
msgid "Tag"
msgstr "Từ khoá"

#. module: crm
#: model:ir.model.fields,field_description:crm.field_crm_lead_tag__name
msgid "Tag Name"
msgstr "Tên Từ khóa"

#. module: crm
#: model:ir.model.constraint,message:crm.constraint_crm_lead_tag_name_uniq
msgid "Tag name already exists !"
msgstr "Tên từ khoá đã tồn tại!"

#. module: crm
#: model:ir.actions.act_window,name:crm.crm_lead_tag_action
#: model:ir.model.fields,field_description:crm.field_crm_lead__tag_ids
#: model:ir.ui.menu,name:crm.menu_crm_lead_categ
msgid "Tags"
msgstr "Thẻ"

#. module: crm
#: model:ir.ui.menu,name:crm.sales_team_menu_team_pipeline
msgid "Team Pipelines"
msgstr "Cơ hôi theo nhóm bán hàng"

#. module: crm
#: model:ir.model.fields,help:crm.field_crm_team__alias_id
msgid ""
"The email address associated with this channel. New emails received will "
"automatically create new leads assigned to the channel."
msgstr ""
"Địa chỉ email mà gắn với kênh này. Email gửi đến địa chỉ này sẽ tự động tạo "
"các tiềm năng cho kênh này."

#. module: crm
#: model:ir.model.fields,help:crm.field_crm_lead__partner_name
msgid ""
"The name of the future partner company that will be created while converting"
" the lead into opportunity"
msgstr ""
"Tên công ty của khách hàng mà sẽ được tạo trong khi chuyển tiềm năng thành "
"cơ hội"

#. module: crm
#: model:ir.model.fields,help:crm.field_crm_team__alias_user_id
msgid ""
"The owner of records created upon receiving emails on this alias. If this "
"field is not set the system will attempt to find the right owner based on "
"the sender (From) address, or will use the Administrator account if no "
"system user is found for that address."
msgstr ""
"Chủ sở hữu của các bản ghi được tạo khi nhận email về bí danh này. Nếu "
"trường này không được đặt, hệ thống sẽ cố gắng tìm đúng chủ sở hữu dựa trên "
"địa chỉ người gửi (Từ) hoặc sẽ sử dụng tài khoản Quản trị viên nếu không tìm"
" thấy người dùng trên hệ thống cho địa chỉ đó."

#. module: crm
#: model:ir.model.constraint,message:crm.constraint_crm_lead_check_probability
msgid "The probability of closing the deal should be between 0% and 100%!"
msgstr "Xác xuất đóng thương vụ phải ở giữa 0% và 100%!"

#. module: crm
#: model_terms:ir.ui.view,arch_db:crm.crm_case_kanban_view_leads
msgid ""
"This bar allows to filter the opportunities based on scheduled activities."
msgstr ""
"Thanh này cho phép lọc cơ hội dựa trên các hoạt động đã được lập kế hoạch."

#. module: crm
#: model_terms:ir.ui.view,arch_db:crm.res_config_settings_view_form
msgid "This can be used to compute statistical probability to close a lead"
msgstr ""
"Điều này có thể được sử dụng để tính xác suất thống kê để đóng khách hàng "
"tiềm năng"

#. module: crm
#: model:ir.model.fields,help:crm.field_crm_lead__email_normalized
msgid ""
"This field is used to search on email address as the primary email field can"
" contain more than strictly an email address."
msgstr ""
"Trường này được sử dụng để tìm kiếm trên địa chỉ email vì trường email chính"
" có thể chứa nhiều hơn một địa chỉ email."

#. module: crm
#: model:ir.model.fields,help:crm.field_crm_lead__campaign_id
msgid ""
"This is a name that helps you keep track of your different campaign efforts,"
" e.g. Fall_Drive, Christmas_Special"
msgstr ""
"Đây là cái tên giúp bạn kiểm soát giữa các chiến dịch marketing khác nhau: "
"ví dụ Chiến dịch mùa thu, Sự kiện đặc biệt dịp Giáng sinh"

#. module: crm
#: model:ir.model.fields,help:crm.field_crm_lead__medium_id
msgid "This is the method of delivery, e.g. Postcard, Email, or Banner Ad"
msgstr "Đây là phương thức như Thẻ bưu điện, Email hoặc Banner quảng cáo"

#. module: crm
#: model:ir.model.fields,help:crm.field_crm_lead__source_id
msgid ""
"This is the source of the link, e.g. Search Engine, another domain, or name "
"of email list"
msgstr ""
"Đây là nguồn ví dụ như Bộ tìm kiếm Google, tên miền khác, hoặc một cái tên "
"trong danh sách email"

#. module: crm
#. openerp-web
#: code:addons/crm/static/src/js/tours/crm.js:0
#, python-format
msgid "This opportunity has <b>no activity planned</b>."
msgstr "Cơ hội này <b>không có hoạt động nào tiếp theo</b>."

#. module: crm
#: model_terms:ir.actions.act_window,help:crm.crm_opportunity_report_action_lead
msgid "This report analyses the source of your leads."
msgstr ""
"Báo cáo này phân tích nguồn đến của các tiềm năng\n"
"(bao gồm cả những tiềm năng đã được chuyển thành các cơ hội)."

#. module: crm
#: model:ir.model.fields,help:crm.field_crm_stage__fold
msgid ""
"This stage is folded in the kanban view when there are no records in that "
"stage to display."
msgstr ""
"Giai đoạn này sẽ hiện thị đóng ở giao diện Kanban khi không có bản ghi nào "
"thuộc giai đoạn này để hiển thị."

#. module: crm
#: code:addons/crm/models/crm_lead.py:0
#, python-format
msgid "This target does not exist."
msgstr "Mục tiêu này không tồn tại."

#. module: crm
#: model:ir.model.fields,field_description:crm.field_crm_lead__title
#: model_terms:ir.ui.view,arch_db:crm.crm_lead_view_form
msgid "Title"
msgstr "Xưng hô"

#. module: crm
#: model_terms:ir.ui.view,arch_db:crm.view_crm_case_leads_filter
#: model_terms:ir.ui.view,arch_db:crm.view_crm_case_opportunities_filter
msgid "Today Activities"
msgstr "Hoạt động hôm nay"

#. module: crm
#: model:crm.lost.reason,name:crm.lost_reason_1
msgid "Too expensive"
msgstr "Quá đắt"

#. module: crm
#: model_terms:ir.ui.view,arch_db:crm.crm_lead_view_form
msgid "Tracking"
msgstr "Theo vết"

#. module: crm
#: model:crm.lead.tag,name:crm.categ_oppor6
msgid "Training"
msgstr "Đào tạo"

#. module: crm
#: model_terms:digest.tip,tip_description:crm.digest_tip_crm_0
msgid "Try Now"
msgstr "Thử Ngay"

#. module: crm
#: model:ir.model.fields,field_description:crm.field_crm_activity_report__lead_type
#: model:ir.model.fields,field_description:crm.field_crm_lead__type
#: model_terms:ir.ui.view,arch_db:crm.crm_activity_report_view_search
msgid "Type"
msgstr "Kiểu"

#. module: crm
#: model:ir.model.fields,help:crm.field_crm_activity_report__lead_type
#: model:ir.model.fields,help:crm.field_crm_lead__type
msgid "Type is used to separate Leads and Opportunities"
msgstr "Kiểu được sử dụng để tách riêng Tiềm năng và Cơ hội"

#. module: crm
#: model:ir.model.fields,help:crm.field_crm_lead__activity_exception_decoration
msgid "Type of the exception activity on record."
msgstr "Loại hoạt động ngoại lệ trên hồ sơ."

#. module: crm
#: model:ir.model,name:crm.model_utm_campaign
msgid "UTM Campaign"
msgstr "Chiến dịch UTM"

#. module: crm
#: model_terms:ir.ui.view,arch_db:crm.view_crm_case_leads_filter
#: model_terms:ir.ui.view,arch_db:crm.view_crm_case_opportunities_filter
msgid "Unassigned"
msgstr "Chưa được giao"

#. module: crm
#: model_terms:ir.ui.view,arch_db:crm.crm_team_salesteams_view_kanban
msgid "Unassigned Lead"
msgstr "Tiềm năng chưa Phân công"

#. module: crm
#: model:ir.model.fields,field_description:crm.field_crm_team__unassigned_leads_count
#: model_terms:ir.ui.view,arch_db:crm.crm_team_salesteams_view_kanban
msgid "Unassigned Leads"
msgstr "Tiềm năng chưa Phân công"

#. module: crm
#: model:ir.model.fields,field_description:crm.field_crm_lead__message_unread
#: model_terms:ir.ui.view,arch_db:crm.crm_case_kanban_view_leads
#: model_terms:ir.ui.view,arch_db:crm.view_crm_case_opportunities_filter
#: model_terms:ir.ui.view,arch_db:crm.view_crm_lead_kanban
msgid "Unread Messages"
msgstr "Thông điệp chưa đọc"

#. module: crm
#: model:ir.model.fields,field_description:crm.field_crm_lead__message_unread_counter
msgid "Unread Messages Counter"
msgstr "Bộ đếm Thông điệp chưa đọc"

#. module: crm
#: model:ir.model.fields,field_description:crm.field_utm_campaign__crm_lead_activated
msgid "Use Leads"
msgstr "Dùng tiềm năng"

#. module: crm
#: model_terms:ir.ui.view,arch_db:crm.res_config_settings_view_form
msgid "Use an External Email Server"
msgstr "Sử dụng một máy chủ email bên ngoài"

#. module: crm
#: model:ir.model.fields.selection,name:crm.selection__crm_lead2opportunity_partner_mass__action__each_exist_or_create
msgid "Use existing partner or create"
msgstr "Sử dụng đối tác đã tồn tại hoặc tạo mới"

#. module: crm
#: model_terms:ir.actions.act_window,help:crm.crm_case_form_view_salesteams_lead
msgid ""
"Use leads if you need a qualification step before creating an\n"
"                    opportunity or a customer. It can be a business card you received,\n"
"                    a contact form filled in your website, or a file of unqualified\n"
"                    prospects you import, etc."
msgstr ""
"Sử dụng tiềm năng nếu bạn muốn có thêm một bước thẩm định chất lượng trước\n"
"                    khi tạo một cơ hội hay một khách hàng. Đó có thể là một danh thiếp\n"
"                    bạn nhận được, một liên hệ từ form liên hệ trên website, hoặc một\n"
"                    tập tin chứa các triển vọng chưa thẩm định mà bạn có thể import vào, v.v."

#. module: crm
#: model_terms:ir.ui.view,arch_db:crm.res_config_settings_view_form
msgid ""
"Use leads if you need a qualification step before creating an opportunity or"
" a customer. It can be a business card you received, a contact form filled "
"in your website, or a file of unqualified prospects you import, etc. Once "
"qualified, the lead can be converted into a business opportunity and/or a "
"new customer in your address book."
msgstr ""
"Sử dụng thêm tiềm năng nếu bạn cần một bước xác định trước khi tạo cơ hội "
"hoặc một khách hàng. Nó có thể là một tấm card visit, một mẫu form trên "
"website của bạn, hoặc một tập tài liệu chưa xác định mà bạn mới nhận được, "
"vv. Một khi đã xác định, tiềm năng này có thể được chuyển thành một cơ hội "
"kinh doanh hoặc/và một khách hàng mới trong sổ địa chỉ của bạn."

#. module: crm
#: model_terms:ir.actions.act_window,help:crm.crm_lost_reason_action
msgid "Use lost reasons to explain why an opportunity is lost."
msgstr "Sử dụng lý do thất bại để giải thích tại sao một cơ hội bị mất."

#. module: crm
#: model_terms:ir.actions.act_window,help:crm.relate_partner_opportunities
msgid ""
"Use opportunities to keep track of your sales pipeline, follow\n"
"                up potential sales and better forecast your future revenues."
msgstr ""
"Sử dụng Cơ hội để theo sát quy trình bán hàng của bạn, theo dõi\n"
"                hết tất cả các cơ hội bán hàng tiềm năng và dự đoán tốt hơn\n"
"                về doanh thu tương lai của bạn."

#. module: crm
#. openerp-web
#: code:addons/crm/static/src/js/tours/crm.js:0
#, python-format
msgid "Use the breadcrumbs to <b>go back to your sales pipeline</b>."
msgstr "Sử dụng đường dẫn để <b>quay lại kênh bán hàng của bạn</b>."

#. module: crm
#: model:ir.model.fields,help:crm.field_crm_lead__user_login
msgid "Used to log into the system"
msgstr "Được dùng để đăng nhập vào hệ thống"

#. module: crm
#: model:ir.model.fields,help:crm.field_crm_stage__sequence
msgid "Used to order stages. Lower is better."
msgstr "Được sử dụng để sắp xếp giai đoạn. Thấp hơn thì tốt hơn."

#. module: crm
#: model:ir.model.fields,field_description:crm.field_crm_lead__user_email
msgid "User Email"
msgstr "Email người dùng"

#. module: crm
#: model:ir.model.fields,field_description:crm.field_crm_lead__user_login
msgid "User Login"
msgstr "Tên đăng nhập"

#. module: crm
#: model:ir.model,name:crm.model_res_users
msgid "Users"
msgstr "Người dùng"

#. module: crm
#: model:ir.model.fields,field_description:crm.field_crm_lead_scoring_frequency__value
msgid "Value"
msgstr "Giá trị"

#. module: crm
#: model:ir.model.fields,field_description:crm.field_crm_lead_scoring_frequency__variable
msgid "Variable"
msgstr "Biến thiên"

#. module: crm
#: model:ir.model.fields.selection,name:crm.selection__crm_lead__priority__3
msgid "Very High"
msgstr "Rất Cao"

#. module: crm
#: model_terms:ir.ui.view,arch_db:crm.res_config_settings_view_form
msgid "Visits to Leads"
msgstr "Lượt truy cập tiềm năng"

#. module: crm
#: model:crm.lost.reason,name:crm.lost_reason_2
msgid "We don't have people/skills"
msgstr "Chúng ta không có người/kỹ năng"

#. module: crm
#: model:ir.model.fields,field_description:crm.field_crm_lead__website
msgid "Website"
msgstr "Website"

#. module: crm
#: model:ir.model.fields,field_description:crm.field_crm_lead__website_message_ids
msgid "Website Messages"
msgstr "Thông điệp Website"

#. module: crm
#: model:ir.model.fields,help:crm.field_crm_lead__website_message_ids
msgid "Website communication history"
msgstr "Lịch sử thông tin liên lạc website"

#. module: crm
#: model:ir.model.fields,help:crm.field_crm_lead__website
msgid "Website of the contact"
msgstr "Liên hệ trên Website"

#. module: crm
#: model:ir.model.fields,help:crm.field_crm_lead__team_id
msgid ""
"When sending mails, the default email address is taken from the Sales Team."
msgstr "Khi gửi mail, địa chỉ email mặc định được lấy từ đội bán hàng."

#. module: crm
#: code:addons/crm/models/crm_lead.py:0 model:crm.stage,name:crm.stage_lead4
#: model_terms:ir.ui.view,arch_db:crm.crm_activity_report_view_search
#: model_terms:ir.ui.view,arch_db:crm.crm_lead_view_form
#: model_terms:ir.ui.view,arch_db:crm.crm_opportunity_report_view_search
#: model_terms:ir.ui.view,arch_db:crm.view_crm_case_opportunities_filter
#, python-format
msgid "Won"
msgstr "Thắng"

#. module: crm
#: model:ir.model.fields,field_description:crm.field_crm_lead_scoring_frequency__won_count
msgid "Won Count"
msgstr "Số thắng"

#. module: crm
#: model:ir.model.fields,field_description:crm.field_res_users__target_sales_won
msgid "Won in Opportunities Target"
msgstr "Đạt Mục tiêu các Cơ hội"

#. module: crm
#: code:addons/crm/models/crm_lead.py:0
#, python-format
msgid "Yeah! Deal of the last 7 days for the team."
msgstr "Yeah! Thương vụ của 7 ngày qua cho nhóm của bạn!"

#. module: crm
#: code:addons/crm/models/crm_lead.py:0
#, python-format
msgid "You don't have the access needed to run this cron."
msgstr "Bạn không có quyền truy cập cần thiết để chạy cron này."

#. module: crm
#: code:addons/crm/models/crm_lead.py:0
#, python-format
msgid "You just beat your personal record for the past 30 days."
msgstr "Bạn vừa phá kỷ lục của chính mình trong 30 ngày qua."

#. module: crm
#: code:addons/crm/models/crm_lead.py:0
#, python-format
msgid "You just beat your personal record for the past 7 days."
msgstr "Bạn vừa phá kỷ lục của chính mình trong 7 ngày qua."

#. module: crm
#: model_terms:ir.actions.act_window,help:crm.relate_partner_opportunities
msgid ""
"You will be able to plan meetings and log activities from\n"
"                opportunities, convert them into quotations, attach related\n"
"                documents, track all discussions, and much more."
msgstr ""
"Bạn sẽ có thể lên kế hoạch lịch làm việc và ghi lại các hoạt\n"
"                    động từ các cơ hội, chuyển đổi chúng thành báo giá, đính kèm\n"
"                    các tài liệu, theo vết các thảo luận, và nhiều hơn thế nữa."

#. module: crm
#: model_terms:ir.actions.act_window,help:crm.crm_case_form_view_salesteams_opportunity
msgid ""
"You will be able to plan meetings and phone calls from\n"
"                    opportunities, convert them into quotations, attach related\n"
"                    documents, track all discussions, and much more."
msgstr ""
"Bạn sẽ có thể lên kế hoạch lịch làm việc và ghi lại các cuộc gọi\n"
"                    từ các cơ hội, chuyển đổi chúng thành báo giá, đính kèm\n"
"                    các tài liệu, theo vết các thảo luận, và nhiều hơn thế nữa."

#. module: crm
#: model_terms:ir.ui.view,arch_db:crm.crm_lead_view_form
msgid "ZIP"
msgstr "Mã Zip"

#. module: crm
#: model:ir.model.fields,field_description:crm.field_crm_lead__zip
msgid "Zip"
msgstr "Mã bưu chính"

#. module: crm
#: model_terms:ir.ui.view,arch_db:crm.crm_lead_view_form
msgid "e.g. Product Pricing"
msgstr "vd: Giá Sản phẩm"

#. module: crm
#: model_terms:ir.ui.view,arch_db:crm.crm_lead_view_form
msgid "e.g. https://www.odoo.com"
msgstr "vd: https://www.odoo.com"

#. module: crm
#: code:addons/crm/models/crm_lead.py:0
#, python-format
msgid "or send an email to %s"
msgstr "hoặc gửi một email tới %s"

#. module: crm
#: model:ir.model.fields,field_description:crm.field_crm_stage__team_count
msgid "team_count"
msgstr "team_count"

#. module: crm
#: code:addons/crm/models/crm_lead.py:0
#, python-format
msgid "unknown"
msgstr "không xác định"<|MERGE_RESOLUTION|>--- conflicted
+++ resolved
@@ -283,7 +283,7 @@
 #. module: crm
 #: model_terms:ir.ui.view,arch_db:crm.res_config_settings_view_form
 msgid "Add a qualification step before the creation of an opportunity"
-msgstr "Thêm một bước xác nhận trước khi tạo ra một cơ hội"
+msgstr "Thêm một bước thẩm định chất lượng trước khi tạo một cơ hội"
 
 #. module: crm
 #: model_terms:ir.ui.view,arch_db:crm.crm_lead_view_form
@@ -353,7 +353,7 @@
 #. module: crm
 #: model:ir.model.fields,field_description:crm.field_crm_lead__automated_probability
 msgid "Automated Probability"
-msgstr "Xác suất tự động"
+msgstr "Tự động hoá Xác suất"
 
 #. module: crm
 #: model_terms:ir.ui.view,arch_db:crm.crm_case_tree_view_oppor
@@ -451,7 +451,7 @@
 msgid ""
 "Choose an activity type.<br/>You can customize them in the general settings."
 msgstr ""
-"Chọn một loại hoạt động. <br/> Bạn có thể tùy chỉnh chúng trong cài đặt "
+"Chọn một kiểu hoạt động. <br/> Bạn có thể tùy chỉnh chúng trong Thiết lập "
 "chung."
 
 #. module: crm
@@ -534,7 +534,7 @@
 #. module: crm
 #: model_terms:ir.ui.view,arch_db:crm.crm_activity_report_view_search
 msgid "Completed Last 365 Days"
-msgstr "Hoàn thành trong 365 ngày gần nhất"
+msgstr "Hoàn thành trong 365 ngày qua"
 
 #. module: crm
 #: model:ir.model.fields,field_description:crm.field_crm_activity_report__date
@@ -568,7 +568,7 @@
 #. module: crm
 #: model_terms:ir.ui.view,arch_db:crm.res_config_settings_view_form
 msgid "Consider leads created as of the"
-msgstr "Xem xét các khách hàng tiềm năng được tạo như là"
+msgstr "Xem xét các tiềm năng được tạo như là"
 
 #. module: crm
 #: model:crm.lead.tag,name:crm.categ_oppor7
@@ -656,7 +656,7 @@
 "Convert visitors of your website into leads and perform data enrichment "
 "based on their IP address"
 msgstr ""
-"Chuyển đổi khách truy cập trang web của bạn thành khách hàng tiềm năng và "
+"Chuyển đổi khách truy cập website của bạn thành các tiềm năng và "
 "thực hiện làm giàu dữ liệu dựa trên địa chỉ IP của họ"
 
 #. module: crm
@@ -684,7 +684,7 @@
 #. module: crm
 #: model:ir.model.fields,field_description:crm.field_res_config_settings__module_crm_iap_lead_website
 msgid "Create Leads/Opportunities from your website's traffic"
-msgstr "Tạo Tiềm năng/Cơ hội từ khách ghé thăm website của bạn"
+msgstr "Tạo Tiềm năng/Cơ hội từ lưu lượng truy cập website của bạn"
 
 #. module: crm
 #: model_terms:ir.ui.view,arch_db:crm.view_crm_lead2opportunity_partner
@@ -694,7 +694,7 @@
 #. module: crm
 #: model:ir.model.fields,field_description:crm.field_res_config_settings__lead_mining_in_pipeline
 msgid "Create a lead mining request directly from the opportunity pipeline."
-msgstr "Tạo một tiềm năng trực tiếp từ cơ hội."
+msgstr ""
 
 #. module: crm
 #: model:ir.model.fields.selection,name:crm.selection__crm_lead2opportunity_partner__action__create
@@ -725,7 +725,7 @@
 #. module: crm
 #: model_terms:ir.ui.view,arch_db:crm.res_config_settings_view_form
 msgid "Create leads from incoming emails"
-msgstr "Tạo tiềm năng từ mail đến"
+msgstr "Tạo tiềm năng từ email gửi đến"
 
 #. module: crm
 #: model_terms:ir.actions.act_window,help:crm.crm_lead_tag_action
@@ -738,7 +738,7 @@
 "Create tags that fit your business (product structure, sales type, etc.) to "
 "better manage and track your opportunities."
 msgstr ""
-"Tạo các thẻ phù hợp với doanh nghiệp của bạn (cấu trúc sản phẩm, loại bán "
+"Tạo các thẻ phù hợp với doanh nghiệp của bạn (cấu trúc sản phẩm, kiểu bán "
 "hàng, v.v.) để quản lý và theo dõi các cơ hội của bạn tốt hơn."
 
 #. module: crm
@@ -896,11 +896,7 @@
 #. module: crm
 #: model_terms:ir.ui.view,arch_db:crm.crm_case_kanban_view_leads
 msgid "Dropdown menu"
-<<<<<<< HEAD
 msgstr "Trình đơn sổ xuống"
-=======
-msgstr "Trình đơn thả xuống"
->>>>>>> dc0111d6
 
 #. module: crm
 #: model_terms:ir.ui.view,arch_db:crm.crm_case_kanban_view_leads
@@ -922,7 +918,7 @@
 #: model:crm.lead.scoring.frequency.field,name:crm.frequency_field_email_state
 #: model:ir.model.fields,field_description:crm.field_crm_lead__email_state
 msgid "Email Quality"
-msgstr "Email chất lượng"
+msgstr "Chất lượng Email"
 
 #. module: crm
 #: model:ir.model.fields,help:crm.field_crm_lead__email_from
@@ -932,7 +928,7 @@
 #. module: crm
 #: model:ir.model.fields,field_description:crm.field_crm_lead__email_cc
 msgid "Email cc"
-msgstr "Email CC"
+msgstr ""
 
 #. module: crm
 #: model_terms:digest.tip,tip_description:crm.digest_tip_crm_0
@@ -960,17 +956,17 @@
 #. module: crm
 #: model:ir.model.fields.selection,name:crm.selection__res_config_settings__lead_enrich_auto__auto
 msgid "Enrich all leads automatically"
-msgstr "Làm phong phú tất cả các khách hàng tiềm năng tự động"
+msgstr "Làm phong phú tất cả các tiềm năng một cách tự động"
 
 #. module: crm
 #: model:ir.model.fields,field_description:crm.field_res_config_settings__lead_enrich_auto
 msgid "Enrich lead automatically"
-msgstr "Làm phong phú các khách hàng tiềm năng tự động"
+msgstr "Làm phong phú tiềm năng một cách tự động"
 
 #. module: crm
 #: model:ir.model.fields.selection,name:crm.selection__res_config_settings__lead_enrich_auto__manual
 msgid "Enrich leads on demand only"
-msgstr "Làm giàu chỉ dẫn theo nhu cầu"
+msgstr "Chỉ làm phong phú các tiềm năng theo nhu cầu"
 
 #. module: crm
 #: model_terms:ir.ui.view,arch_db:crm.res_config_settings_view_form
@@ -978,8 +974,8 @@
 "Enrich your leads automatically with company data based on their email "
 "address"
 msgstr ""
-"Làm giàu khách hàng tiềm năng của bạn tự động với dữ liệu công ty dựa trên "
-"địa chỉ email của họ"
+"Làm phong phú các tiềm năng một cách tự động với dữ liệu công ty dựa trên "
+"địa chỉ email của chúng"
 
 #. module: crm
 #: model:ir.model.fields,field_description:crm.field_res_config_settings__module_crm_iap_lead_enrich
@@ -987,8 +983,8 @@
 "Enrich your leads automatically with company data based on their email "
 "address."
 msgstr ""
-"Làm giàu khách hàng tiềm năng của bạn tự động với dữ liệu công ty dựa trên "
-"địa chỉ email của họ"
+"Làm phong phú các tiềm năng một cách tự động với dữ liệu công ty dựa trên "
+"địa chỉ email của chúng."
 
 #. module: crm
 #: model:ir.model.fields,help:crm.field_crm_stage__requirements
@@ -1026,7 +1022,7 @@
 #. module: crm
 #: model_terms:ir.ui.view,arch_db:crm.crm_opportunity_report_view_search
 msgid "Extended Filters"
-msgstr "Bộ lọc mở rộng..."
+msgstr "Bộ lọc mở rộng"
 
 #. module: crm
 #: model_terms:ir.ui.view,arch_db:crm.crm_lead_view_form
@@ -1046,12 +1042,12 @@
 #. module: crm
 #: model:ir.model,name:crm.model_crm_lead_scoring_frequency_field
 msgid "Fields that can be used for predictive lead scoring computation"
-msgstr "Các trường có thể được sử dụng để tính toán tính điểm dẫn dự đoán"
+msgstr "Các trường mà có thể được sử dụng để tính toán điểm tiềm năng"
 
 #. module: crm
 #: model_terms:ir.ui.view,arch_db:crm.res_config_settings_view_form
 msgid "Fields used in probability computation:"
-msgstr "Các trường được sử dụng trong tính toán xác suất:"
+msgstr "Các trường được sử dụng để tính toán xác xuất:"
 
 #. module: crm
 #: model:ir.model.fields,field_description:crm.field_crm_stage__fold
@@ -1104,14 +1100,14 @@
 #: model:ir.model.fields,field_description:crm.field_res_config_settings__module_crm_iap_lead
 msgid "Generate new leads based on their country, industries, size, etc."
 msgstr ""
-"Tạo khách hàng tiềm năng mới dựa trên quốc gia, ngành công nghiệp, quy mô, "
+"Tạo tiềm năng mới dựa trên quốc gia, ngành công nghiệp, quy mô, "
 "v.v."
 
 #. module: crm
 #: model_terms:ir.ui.view,arch_db:crm.res_config_settings_view_form
 msgid "Generate new leads based on their country, industry, size, etc."
 msgstr ""
-"Tạo khách hàng tiềm năng mới dựa trên quốc gia, ngành nghề, quy mô, v.v."
+"Tạo tiềm năng mới dựa trên quốc gia, ngành nghề, quy mô, v.v."
 
 #. module: crm
 #: model:ir.model,name:crm.model_crm_lead_lost
@@ -1262,12 +1258,12 @@
 #. module: crm
 #: model:ir.model.fields,field_description:crm.field_crm_stage__is_won
 msgid "Is Won Stage?"
-msgstr "Tình trạng Tháng?"
+msgstr "Là giai đoạn thắng?"
 
 #. module: crm
 #: model:ir.model.fields,field_description:crm.field_crm_lead__is_automated_probability
 msgid "Is automated probability?"
-msgstr "Là xác suất tự động?"
+msgstr "Là xác xuất được tính tự động?"
 
 #. module: crm
 #: model:ir.model.fields,field_description:crm.field_crm_lead__function
@@ -1298,7 +1294,7 @@
 #. module: crm
 #: model:ir.model.fields,help:crm.field_crm_lead__lang_id
 msgid "Language of the lead."
-msgstr "Ngôn ngữ của tiềm năng"
+msgstr "Ngôn ngữ của tiềm năng."
 
 #. module: crm
 #: model:ir.model.fields,field_description:crm.field_crm_lead__date_action_last
@@ -1432,7 +1428,7 @@
 #: code:addons/crm/models/crm_lead.py:0
 #, python-format
 msgid "Lead or Opportunity"
-msgstr "Tiềm năng hoặc cơ hội"
+msgstr "Tiềm năng hoặc Cơ hội"
 
 #. module: crm
 #: model:ir.model,name:crm.model_crm_lead
@@ -1482,7 +1478,7 @@
 #. module: crm
 #: model_terms:ir.ui.view,arch_db:crm.crm_lead_view_activity
 msgid "Leads or Opportunities"
-msgstr "Tiềm năng hoặc cơ hội"
+msgstr "Tiềm năng hoặc Cơ hội"
 
 #. module: crm
 #: model_terms:ir.ui.view,arch_db:crm.view_crm_case_leads_filter
@@ -1492,7 +1488,7 @@
 #. module: crm
 #: model_terms:ir.ui.view,arch_db:crm.view_crm_case_leads_filter
 msgid "Leads that are not assigned"
-msgstr "Tiềm năng chưa được chỉ định"
+msgstr "Tiềm năng chưa được phân công"
 
 #. module: crm
 #: model_terms:ir.ui.view,arch_db:crm.view_crm_lead2opportunity_partner_mass
@@ -1517,7 +1513,7 @@
 #: model_terms:ir.ui.view,arch_db:crm.res_config_settings_view_form
 msgid "Let statistical analysis determine the probability to close a lead"
 msgstr ""
-"Hãy để phân tích thống kê xác định xác suất để đóng một khách hàng tiềm năng"
+"Cho phép phân tích thống kê xác định xác suất để đóng một tiềm năng"
 
 #. module: crm
 #. openerp-web
@@ -1545,7 +1541,7 @@
 #. module: crm
 #: model:ir.model.fields,help:crm.field_crm_lead__email_cc
 msgid "List of cc from incoming emails."
-msgstr "Danh sách CC từ email đến"
+msgstr "Danh sách CC từ email gửi đến."
 
 #. module: crm
 #: code:addons/crm/models/crm_lead.py:0
@@ -1635,7 +1631,7 @@
 #: code:addons/crm/models/crm_lead.py:0
 #, python-format
 msgid "Meeting scheduled at '%s'<br> Subject: %s <br> Duration: %s hours"
-msgstr ""
+msgstr "Meeting được ấn định vào '%s'<br> Chủ đề: %s <br> Thời lượng: %s giờ"
 
 #. module: crm
 #: model:ir.actions.act_window,name:crm.act_crm_opportunity_calendar_event_new
@@ -1730,7 +1726,7 @@
 #: model:ir.ui.menu,name:crm.menu_crm_opportunities
 #: model_terms:ir.ui.view,arch_db:crm.view_crm_case_opportunities_filter
 msgid "My Pipeline"
-msgstr "Pipeline của tôi"
+msgstr "Cơ hội của tôi"
 
 #. module: crm
 #: model:crm.stage,name:crm.stage_lead1
@@ -1802,7 +1798,7 @@
 #. module: crm
 #: model:ir.model.fields,field_description:crm.field_crm_lead__email_normalized
 msgid "Normalized Email"
-msgstr "Email chuẩn hóa"
+msgstr ""
 
 #. module: crm
 #: model:crm.lost.reason,name:crm.lost_reason_3
@@ -1842,7 +1838,7 @@
 #. module: crm
 #: model:ir.model.fields,field_description:crm.field_crm_team__overdue_opportunities_count
 msgid "Number of overdue opportunities"
-msgstr "Số cơ hội quá hạn"
+msgstr "Số lượng các cơ hội đã quá hạn"
 
 #. module: crm
 #: model:ir.model.fields,help:crm.field_crm_lead__message_unread_counter
@@ -1947,13 +1943,13 @@
 #. module: crm
 #: model:ir.model.fields,field_description:crm.field_utm_campaign__opportunity_count
 msgid "Opportunity Count"
-msgstr "Số Cơ hội"
+msgstr "Số lượng Cơ hội"
 
 #. module: crm
 #: model:mail.message.subtype,name:crm.mt_lead_create
 #: model:mail.message.subtype,name:crm.mt_salesteam_lead
 msgid "Opportunity Created"
-msgstr "Cơ hội đã tạo"
+msgstr "Cơ hội được tạo"
 
 #. module: crm
 #: model:mail.message.subtype,name:crm.mt_lead_lost
@@ -1976,7 +1972,7 @@
 #: model:mail.message.subtype,name:crm.mt_lead_won
 #: model:mail.message.subtype,name:crm.mt_salesteam_lead_won
 msgid "Opportunity Won"
-msgstr "Cơ hội chiến thắng"
+msgstr "Cơ hội thành công"
 
 #. module: crm
 #: model:mail.message.subtype,description:crm.mt_lead_create
@@ -1996,7 +1992,7 @@
 #. module: crm
 #: model:mail.message.subtype,description:crm.mt_lead_won
 msgid "Opportunity won"
-msgstr "Cơ hội chiến thắng"
+msgstr "Cơ hội thành công"
 
 #. module: crm
 #: model:crm.lead.tag,name:crm.categ_oppor8
@@ -2022,7 +2018,7 @@
 #. module: crm
 #: model:ir.model.fields,field_description:crm.field_crm_team__alias_user_id
 msgid "Owner"
-msgstr "Chủ sở hữu"
+msgstr "Người phụ trách"
 
 #. module: crm
 #: model:ir.model.fields,field_description:crm.field_crm_lead__partner_address_email
@@ -2140,7 +2136,7 @@
 #. module: crm
 #: model:crm.stage,name:crm.stage_lead2
 msgid "Qualified"
-msgstr "Được thẩm định"
+msgstr "Đã thẩm định"
 
 #. module: crm
 #. openerp-web
@@ -2517,7 +2513,7 @@
 #: model_terms:ir.ui.view,arch_db:crm.res_config_settings_view_form
 msgid "This can be used to compute statistical probability to close a lead"
 msgstr ""
-"Điều này có thể được sử dụng để tính xác suất thống kê để đóng khách hàng "
+"Điều này có thể được sử dụng để tính xác suất thống kê để đóng một "
 "tiềm năng"
 
 #. module: crm
@@ -2526,7 +2522,7 @@
 "This field is used to search on email address as the primary email field can"
 " contain more than strictly an email address."
 msgstr ""
-"Trường này được sử dụng để tìm kiếm trên địa chỉ email vì trường email chính"
+"Trường này được sử dụng để tìm kiếm theo địa chỉ email vì trường email chính"
 " có thể chứa nhiều hơn một địa chỉ email."
 
 #. module: crm
@@ -2774,7 +2770,7 @@
 #. module: crm
 #: model_terms:ir.ui.view,arch_db:crm.res_config_settings_view_form
 msgid "Visits to Leads"
-msgstr "Lượt truy cập tiềm năng"
+msgstr "Biến Truy cập thành Tiềm năng"
 
 #. module: crm
 #: model:crm.lost.reason,name:crm.lost_reason_2
@@ -2815,12 +2811,12 @@
 #: model_terms:ir.ui.view,arch_db:crm.view_crm_case_opportunities_filter
 #, python-format
 msgid "Won"
-msgstr "Thắng"
+msgstr "Thành công"
 
 #. module: crm
 #: model:ir.model.fields,field_description:crm.field_crm_lead_scoring_frequency__won_count
 msgid "Won Count"
-msgstr "Số thắng"
+msgstr "Số lượng thành công"
 
 #. module: crm
 #: model:ir.model.fields,field_description:crm.field_res_users__target_sales_won
