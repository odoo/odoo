--- conflicted
+++ resolved
@@ -12,12 +12,6 @@
 # Dao Nguyen <trucdao.uel@gmail.com>, 2020
 # Phuc Tran Thanh <phuctran.odoo@gmail.com>, 2020
 # son dang <son.dang@doda100.com>, 2020
-<<<<<<< HEAD
-# Duy BQ <duybq86@gmail.com>, 2020
-# Nancy Momoland <thanhnguyen.icsc@gmail.com>, 2020
-#
-=======
->>>>>>> 289e08c5
 # thanhnguyen.icsc <thanhnguyen.icsc@gmail.com>, 2020
 # Vo Thanh Thuy, 2021
 # Duy BQ <duybq86@gmail.com>, 2021
