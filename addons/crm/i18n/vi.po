# Translation of Odoo Server.
# This file contains the translation of the following modules:
# 	* crm
# 
# Translators:
# Phạm Lân <phamquanglan@gmail.com>, 2019
# Minh Nguyen <ndminh210994@gmail.com>, 2019
# Trinh Tran Thi Phuong <trinhttp@trobz.com>, 2019
# Dao Nguyen <trucdao.uel@gmail.com>, 2019
# Martin Trigaux, 2019
# fanha99 <fanha99@hotmail.com>, 2019
# son dang <son.dang@doda100.com>, 2019
# Dung Nguyen Thi <dungnt@trobz.com>, 2019
# Phuc Tran Thanh <phuctran.odoo@gmail.com>, 2019
# Duy BQ <duybq86@gmail.com>, 2020
# Nancy Momoland <thanhnguyen.icsc@gmail.com>, 2020
# 
msgid ""
msgstr ""
"Project-Id-Version: Odoo Server 13.0\n"
"Report-Msgid-Bugs-To: \n"
"POT-Creation-Date: 2019-12-05 12:32+0000\n"
"PO-Revision-Date: 2019-08-26 09:09+0000\n"
"Last-Translator: Nancy Momoland <thanhnguyen.icsc@gmail.com>, 2020\n"
"Language-Team: Vietnamese (https://www.transifex.com/odoo/teams/41243/vi/)\n"
"MIME-Version: 1.0\n"
"Content-Type: text/plain; charset=UTF-8\n"
"Content-Transfer-Encoding: \n"
"Language: vi\n"
"Plural-Forms: nplurals=1; plural=0;\n"

#. module: crm
#: model:ir.model.fields,field_description:crm.field_crm_lead__meeting_count
#: model:ir.model.fields,field_description:crm.field_res_partner__meeting_count
#: model:ir.model.fields,field_description:crm.field_res_users__meeting_count
msgid "# Meetings"
msgstr "SL Cuộc gặp"

#. module: crm
#: model_terms:ir.ui.view,arch_db:crm.crm_lead_view_form
msgid "% (Estimated by Odoo)"
msgstr "% (Ước tính bởi Odoo)"

#. module: crm
#: model_terms:digest.tip,tip_description:crm.digest_tip_crm_0
msgid "% endif"
msgstr "% endif"

#. module: crm
#: model_terms:digest.tip,tip_description:crm.digest_tip_crm_0
msgid ""
"% set email = object.env['crm.team'].search([('alias_name','!=', False)],limit=1).alias_id.display_name\n"
"    % if email\n"
"    <strong style=\"font-size: 16px;\">Try the mail gateway</strong>"
msgstr ""
"% set email = object.env['crm.team'].search([('alias_name','!=', False)],limit=1).alias_id.display_name\n"
"    % if email\n"
"    <strong style=\"font-size: 16px;\">Thử email gateway</strong>"

#. module: crm
#. openerp-web
#: code:addons/crm/static/src/js/tours/crm.js:0
#, python-format
msgid ""
"<b>Choose a name</b> for your opportunity, example: <i>'Need a new "
"website'</i>"
msgstr ""
"<b>Chọn tên</b> cho cơ hội của bạn, ví dụ: <i>'Cần một website mới'</i>"

#. module: crm
#. openerp-web
#: code:addons/crm/static/src/js/tours/crm.js:0
#, python-format
msgid ""
"<b>Drag &amp; drop opportunities</b> between columns as you progress in your"
" sales cycle."
msgstr ""
"<b>Kéo &amp; thả các cơ hội</b> qua lại giữa các cột như là đánh dấu tiến "
"triển trong chu trình bán hàng của bạn."

#. module: crm
#. openerp-web
#: code:addons/crm/static/src/js/tours/crm.js:0
#, python-format
msgid ""
"<b>Invite coworkers</b> via email.<br/><i>Enter one email per line.</i>"
msgstr "<b>Mời cộng sự</b> qua email.<br/><i>Nhập mỗi dòng một email.</i>"

#. module: crm
#: model_terms:ir.ui.view,arch_db:crm.res_config_settings_view_form
msgid "<b>Predictive Lead Scoring</b>"
msgstr "<b>Điểm dự đoán</b>"

#. module: crm
#: model_terms:ir.ui.view,arch_db:crm.crm_lead_view_form
msgid ""
"<i class=\"fa fa-ban\" style=\"color: red;\" role=\"img\" title=\"This email"
" is blacklisted for mass mailing\" aria-label=\"Blacklisted\" "
"attrs=\"{'invisible': ['|', ('is_blacklisted', '=', False), "
"('partner_address_email', '!=', False)]}\" groups=\"base.group_user\"/>"
msgstr ""
"<i class=\"fa fa-ban\" style=\"color: red;\" role=\"img\" title=\"Email này "
"ở danh sách đen khi gửi thư hàng loạt\" aria-label=\"Danh sách đen\" "
"attrs=\"{'invisible': ['|', ('is_blacklisted', '=', False), "
"('partner_address_email', '!=', False)]}\" groups=\"base.group_user\"/>"

#. module: crm
#: model_terms:ir.ui.view,arch_db:crm.crm_lead_view_form
msgid ""
"<i class=\"fa fa-ban\" style=\"color: red;\" role=\"img\" title=\"This email"
" is blacklisted for mass mailing\" aria-label=\"Blacklisted\" "
"attrs=\"{'invisible': ['|', ('partner_is_blacklisted', '=', False), "
"('partner_address_email', '=', False)]}\" groups=\"base.group_user\"/>"
msgstr ""
"<i class=\"fa fa-ban\" style=\"color: red;\" role=\"img\" title=\"Email này "
"ở danh sách đen khi gửi thư hàng loạt\" aria-label=\"Danh sách đen\" "
"attrs=\"{'invisible': ['|', ('partner_is_blacklisted', '=', False), "
"('partner_address_email', '=', False)]}\" groups=\"base.group_user\"/>"

#. module: crm
#: model_terms:ir.ui.view,arch_db:crm.crm_lead_view_form
msgid ""
"<i class=\"fa fa-ban\" style=\"color: red;\" role=\"img\" title=\"This email"
" is blacklisted for mass mailing\" aria-label=\"Blacklisted\" "
"attrs=\"{'invisible': [('is_blacklisted', '=', False)]}\" "
"groups=\"base.group_user\"/>"
msgstr ""
"<i class=\"fa fa-ban\" style=\"color: red;\" role=\"img\" title=\"Email này "
"ở danh sách đen khi gửi thư hàng loạt\" aria-label=\"Danh sách đen\" "
"attrs=\"{'invisible': [('is_blacklisted', '=', False)]}\" "
"groups=\"base.group_user\"/>"

#. module: crm
#: model_terms:ir.ui.view,arch_db:crm.view_crm_lead_kanban
msgid "<i class=\"fa fa-comments\" aria-label=\"Messages\" role=\"img\"/>"
msgstr "<i class=\"fa fa-comments\" aria-label=\"Messages\" role=\"img\"/>"

#. module: crm
#: model_terms:ir.ui.view,arch_db:crm.crm_case_kanban_view_leads
msgid "<i class=\"fa fa-comments\" aria-label=\"Unread messages\" role=\"img\"/>"
msgstr "<i class=\"fa fa-comments\" aria-label=\"Thông điệp chưa đọc\" role=\"img\"/>"

#. module: crm
#: model_terms:ir.ui.view,arch_db:crm.crm_lead_partner_kanban_view
msgid ""
"<i class=\"fa fa-fw fa-calendar\" aria-label=\"Meetings\" role=\"img\" "
"title=\"Meetings\"/>"
msgstr ""
"<i class=\"fa fa-fw fa-calendar\" aria-label=\"Meetings\" role=\"img\" "
"title=\"Meetings\"/>"

#. module: crm
#: model_terms:ir.ui.view,arch_db:crm.crm_lead_partner_kanban_view
msgid ""
"<i class=\"fa fa-fw fa-star\" aria-label=\"Favorites\" role=\"img\" "
"title=\"Favorites\"/>"
msgstr ""
"<i class=\"fa fa-fw fa-star\" aria-label=\"Favorites\" role=\"img\" "
"title=\"Favorites\"/>"

#. module: crm
#: model_terms:ir.ui.view,arch_db:crm.crm_lead_view_form
msgid ""
"<i class=\"fa fa-gear\" role=\"img\" title=\"Switch to automatic "
"probability\" aria-label=\"Switch to automatic probability\"/>"
msgstr ""
"<i class=\"fa fa-gear\" role=\"img\" title=\"Switch to automatic "
"probability\" aria-label=\"Switch to automatic probability\"/>"

#. module: crm
#: code:addons/crm/models/crm_team.py:0
#, python-format
msgid ""
"<p class='o_view_nocontent_smiling_face'>Add new opportunities</p><p>\n"
"    Looks like you are not a member of a Sales Team. You should add yourself\n"
"    as a member of one of the Sales Team.\n"
"</p>"
msgstr ""
"<p class='o_view_nocontent_smiling_face'>Thêm cơ hội mới</p><p>\n"
"    Dường như bạn không phải là thành viên của một Đội Bán hàng nào. Bạn nên thêm\n"
"    bản thân vào một trong các Đội Bán hàng.\n"
"</p>"

#. module: crm
#. openerp-web
#: code:addons/crm/static/src/js/tours/crm.js:0
#, python-format
msgid ""
"<p><b>Send messages</b> to your prospect and get replies automatically "
"attached to this opportunity.</p><p class=\"mb0\">Type <i>'@'</i> to mention"
" people - it's like cc-ing on emails.</p>"
msgstr ""
"<p><b>Gửi thông điệp</b> đến các triển vọng và nhận phản hồi được tự động "
"gắn với cơ hội này.</p><p class=\"mb0\">Gõ <i>'@'</i> để đề cập ai đó - "
"tương tự như tính năng CC trong email.</p>"

#. module: crm
#: model_terms:ir.ui.view,arch_db:crm.crm_lead_view_form
msgid ""
"<span class=\"o_stat_text\" attrs=\"{'invisible': [('meeting_count', '&lt;', 2)]}\"> Meetings</span>\n"
"                                    <span class=\"o_stat_text\" attrs=\"{'invisible': [('meeting_count', '&gt;', 1)]}\"> Meeting</span>"
msgstr ""
"<span class=\"o_stat_text\" attrs=\"{'invisible': [('meeting_count', '&lt;', 2)]}\"> Cuộc gặp</span>\n"
"                                    <span class=\"o_stat_text\" attrs=\"{'invisible': [('meeting_count', '&gt;', 1)]}\"> Cuộc gặp</span>"

#. module: crm
#: model_terms:ir.ui.view,arch_db:crm.crm_lead_view_form
msgid "<span class=\"oe_grey p-2\"> at </span>"
msgstr "<span class=\"oe_grey p-2\">tại</span>"

#. module: crm
#: model_terms:ir.ui.view,arch_db:crm.sales_team_form_view_in_crm
msgid "Accept Emails From"
msgstr "Chấp nhận email Từ"

#. module: crm
#: model:ir.model.fields,field_description:crm.field_crm_lead__message_needaction
msgid "Action Needed"
msgstr "Cần có Hành động"

#. module: crm
#: model:ir.model.fields,field_description:crm.field_crm_activity_report__active
#: model:ir.model.fields,field_description:crm.field_crm_lead__active
#: model:ir.model.fields,field_description:crm.field_crm_lost_reason__active
msgid "Active"
msgstr "Hiệu lực"

#. module: crm
#: model:ir.model.fields,field_description:crm.field_crm_lead__activity_ids
#: model:ir.ui.menu,name:crm.crm_activity_report_menu
#: model_terms:ir.ui.view,arch_db:crm.crm_team_salesteams_view_kanban
msgid "Activities"
msgstr "Hoạt động"

#. module: crm
#: model_terms:ir.ui.view,arch_db:crm.crm_activity_report_view_graph
#: model_terms:ir.ui.view,arch_db:crm.crm_activity_report_view_pivot
#: model_terms:ir.ui.view,arch_db:crm.crm_activity_report_view_search
msgid "Activities Analysis"
msgstr "Phân tích hoạt động"

#. module: crm
#: model:ir.model.fields,field_description:crm.field_res_users__target_sales_done
msgid "Activities Done Target"
msgstr "Mục tiêu các hoạt động được hoàn thành"

#. module: crm
#: model_terms:ir.ui.view,arch_db:crm.crm_activity_report_view_search
msgid "Activity"
msgstr "Hoạt động"

#. module: crm
#: model:ir.model.fields,field_description:crm.field_crm_activity_report__body
msgid "Activity Description"
msgstr "Mô tả hoạt động"

#. module: crm
#: model:ir.model.fields,field_description:crm.field_crm_lead__activity_exception_decoration
msgid "Activity Exception Decoration"
msgstr "Trang trí cho Hoạt động ngoại lệ"

#. module: crm
#: model:ir.model.fields,field_description:crm.field_crm_lead__activity_state
msgid "Activity State"
msgstr "Trạng thái Hoạt động"

#. module: crm
#: model:ir.model.fields,field_description:crm.field_crm_activity_report__mail_activity_type_id
#: model_terms:ir.ui.view,arch_db:crm.crm_activity_report_view_search
msgid "Activity Type"
msgstr "Kiểu Hoạt động"

#. module: crm
#: model:ir.ui.menu,name:crm.crm_team_menu_config_activity_types
msgid "Activity Types"
msgstr "Kiểu Hoạt động"

#. module: crm
#: model_terms:ir.ui.view,arch_db:crm.crm_lead_view_form
msgid "Add a description..."
msgstr "Thêm mô tả..."

#. module: crm
#: model_terms:ir.ui.view,arch_db:crm.res_config_settings_view_form
msgid "Add a qualification step before the creation of an opportunity"
msgstr "Thêm một bước thẩm định chất lượng trước khi tạo một cơ hội"

#. module: crm
#: model_terms:ir.ui.view,arch_db:crm.crm_lead_view_form
msgid "Address"
msgstr "Địa chỉ"

#. module: crm
#: model:ir.model.fields,field_description:crm.field_crm_team__alias_id
msgid "Alias"
msgstr "Bí danh"

#. module: crm
#: model_terms:ir.ui.view,arch_db:crm.crm_lead_view_form
msgid "Analysis"
msgstr "Phân tích"

#. module: crm
#: model:ir.model.fields,field_description:crm.field_crm_lead2opportunity_partner_mass__deduplicate
msgid "Apply deduplication"
msgstr "Áp dụng chống trùng lặp"

#. module: crm
#: model_terms:ir.ui.view,arch_db:crm.crm_activity_report_view_search
#: model_terms:ir.ui.view,arch_db:crm.crm_lost_reason_view_form
#: model_terms:ir.ui.view,arch_db:crm.crm_lost_reason_view_search
#: model_terms:ir.ui.view,arch_db:crm.view_crm_case_leads_filter
#: model_terms:ir.ui.view,arch_db:crm.view_crm_case_opportunities_filter
msgid "Archived"
msgstr "Đã lưu trữ"

#. module: crm
#: model_terms:ir.ui.view,arch_db:crm.merge_opportunity_form
msgid "Assign opportunities to"
msgstr "Giao các cơ hội cho"

#. module: crm
#: model_terms:ir.ui.view,arch_db:crm.view_crm_lead2opportunity_partner_mass
msgid "Assign these opportunities to"
msgstr "Giao những cơ hội này cho"

#. module: crm
#: model_terms:ir.ui.view,arch_db:crm.view_crm_lead2opportunity_partner
msgid "Assign this opportunity to"
msgstr "Giao cơ hội này cho"

#. module: crm
#: model_terms:ir.ui.view,arch_db:crm.sales_team_form_view_in_crm
msgid "Assign to"
msgstr "Chịu trách nhiệm"

#. module: crm
#: model:ir.model.fields,field_description:crm.field_crm_lead__date_open
msgid "Assignation Date"
msgstr "Ngày Phân công"

#. module: crm
#: model:ir.model.fields,field_description:crm.field_crm_activity_report__author_id
#: model_terms:ir.ui.view,arch_db:crm.crm_activity_report_view_search
msgid "Assigned To"
msgstr "Phân công cho"

#. module: crm
#: model:ir.model.fields,field_description:crm.field_crm_lead__message_attachment_count
msgid "Attachment Count"
msgstr "Số lượng đính kèm"

#. module: crm
#: model:ir.model.fields,field_description:crm.field_crm_lead__automated_probability
msgid "Automated Probability"
msgstr "Tự động hoá Xác suất"

#. module: crm
#: model_terms:ir.ui.view,arch_db:crm.crm_case_tree_view_oppor
msgid "Avg. of Probability"
msgstr "Xác suất trung bình"

#. module: crm
#: model:ir.model.fields,field_description:crm.field_crm_lead__is_blacklisted
msgid "Blacklist"
msgstr "Danh sách đen"

#. module: crm
#: code:addons/crm/models/crm_lead.py:0
#, python-format
msgid "Boom! Team record for the past 30 days."
msgstr "Boom! Kỷ lục nhóm trong 30 ngày qua."

#. module: crm
#: model:ir.model.fields,field_description:crm.field_crm_lead__message_bounce
msgid "Bounce"
msgstr "Tỷ lệ trả về"

#. module: crm
#: model:ir.ui.menu,name:crm.crm_menu_root
#: model_terms:ir.ui.view,arch_db:crm.digest_digest_view_form
#: model_terms:ir.ui.view,arch_db:crm.res_config_settings_view_form
msgid "CRM"
msgstr "CRM"

#. module: crm
#: model:ir.model,name:crm.model_crm_activity_report
msgid "CRM Activity Analysis"
msgstr "Phân tích hoạt động CRM"

#. module: crm
#: model:ir.model,name:crm.model_crm_stage
msgid "CRM Stages"
msgstr "Giai đoạn CRM"

#. module: crm
#: model:ir.model,name:crm.model_calendar_event
msgid "Calendar Event"
msgstr "Lịch sự kiện"

#. module: crm
#: model:mail.activity.type,name:crm.mail_activity_demo_call_demo
msgid "Call for Demo"
msgstr "Yêu cầu Demo"

#. module: crm
#: model:ir.model.fields,field_description:crm.field_crm_lead__campaign_id
#: model_terms:ir.ui.view,arch_db:crm.view_crm_case_leads_filter
#: model_terms:ir.ui.view,arch_db:crm.view_crm_case_opportunities_filter
msgid "Campaign"
msgstr "Chiến dịch"

#. module: crm
#: model_terms:ir.ui.view,arch_db:crm.crm_lead_lost_view_form
#: model_terms:ir.ui.view,arch_db:crm.merge_opportunity_form
#: model_terms:ir.ui.view,arch_db:crm.view_crm_lead2opportunity_partner
#: model_terms:ir.ui.view,arch_db:crm.view_crm_lead2opportunity_partner_mass
msgid "Cancel"
msgstr "Hủy"

#. module: crm
#: model:ir.actions.act_window,name:crm.crm_team_act_tree
msgid "Cases by Sales Team"
msgstr "Tình huống theo Đội bán hàng"

#. module: crm
#: model_terms:ir.ui.view,arch_db:crm.crm_lost_reason_view_form
#: model_terms:ir.ui.view,arch_db:crm.crm_lost_reason_view_tree
msgid "Channel"
msgstr "Kênh"

#. module: crm
#: model:ir.model.fields,help:crm.field_crm_team__use_leads
msgid ""
"Check this box to filter and qualify incoming requests as leads before "
"converting them into opportunities and assigning them to a salesperson."
msgstr ""
"Đánh dấu hộp này để lọc đủ điều kiện và các yêu cầu gửi đến dưới dạng khách "
"hàng tiềm  năng trước khi chuyển đổi chúng thành các cơ hội và phân công "
"chúng cho nhân viên bán hàng."

#. module: crm
#: model:ir.model.fields,help:crm.field_crm_team__use_opportunities
msgid "Check this box to manage a presales process with opportunities."
msgstr "Đánh dấu hộp này để quản lý quy trình đặt trước với các cơ hội."

#. module: crm
#. openerp-web
#: code:addons/crm/static/src/js/tours/crm.js:0
#, python-format
msgid ""
"Choose an activity type.<br/>You can customize them in the general settings."
msgstr ""
"Chọn một kiểu hoạt động. <br/> Bạn có thể tùy chỉnh chúng trong Thiết lập "
"chung."

#. module: crm
#: model:ir.model.fields,field_description:crm.field_crm_lead__city
#: model_terms:ir.ui.view,arch_db:crm.crm_lead_view_form
#: model_terms:ir.ui.view,arch_db:crm.crm_opportunity_report_view_search
#: model_terms:ir.ui.view,arch_db:crm.view_crm_case_leads_filter
#: model_terms:ir.ui.view,arch_db:crm.view_crm_case_opportunities_filter
msgid "City"
msgstr "Thành phố"

#. module: crm
#: model:ir.model.fields,help:crm.field_crm_lead__tag_ids
msgid ""
"Classify and analyze your lead/opportunity categories like: Training, "
"Service"
msgstr "Phân loại và phân tích nhóm tiềm năng/cơ hội như: Đào tạo, Dịch vụ"

#. module: crm
#. openerp-web
#: code:addons/crm/static/src/js/tours/crm.js:0
#, python-format
msgid "Click here to <b>add your opportunity</b>."
msgstr "Bấm vào đây để<b>thêm cơ hội mới của bạn</b>."

#. module: crm
#. openerp-web
#: code:addons/crm/static/src/js/tours/crm.js:0
#, python-format
msgid ""
"Click here to <b>create your first opportunity</b> and add it to your "
"pipeline."
msgstr ""
"Bấm vào đây để <b>tạo cơ hội đầu tiên của bạn</b> và đưa nó vào pipeline."

#. module: crm
#. openerp-web
#: code:addons/crm/static/src/js/tours/crm.js:0
#, python-format
msgid "Click on the opportunity to zoom in."
msgstr "Bấm vào 1 cơ hội để xem rõ hơn về nó."

#. module: crm
#: model:ir.model.fields,field_description:crm.field_crm_activity_report__date_closed
#: model:ir.model.fields,field_description:crm.field_crm_lead__date_closed
#: model_terms:ir.ui.view,arch_db:crm.crm_activity_report_view_search
#: model_terms:ir.ui.view,arch_db:crm.crm_opportunity_report_view_search
#: model_terms:ir.ui.view,arch_db:crm.view_crm_case_leads_filter
#: model_terms:ir.ui.view,arch_db:crm.view_crm_case_opportunities_filter
msgid "Closed Date"
msgstr "Ngày đóng"

#. module: crm
#: code:addons/crm/wizard/crm_lead_to_opportunity.py:0
#, python-format
msgid "Closed/Dead leads cannot be converted into opportunities."
msgstr "Tiềm năng đã đóng/kết thúc không thể được chuyển thành cơ hội."

#. module: crm
#: model:ir.model.fields,field_description:crm.field_crm_lead__color
#: model:ir.model.fields,field_description:crm.field_crm_lead_tag__color
msgid "Color Index"
msgstr "Mã màu"

#. module: crm
#: model:ir.model.fields,field_description:crm.field_crm_activity_report__company_id
#: model:ir.model.fields,field_description:crm.field_crm_lead__company_id
#: model_terms:ir.ui.view,arch_db:crm.crm_activity_report_view_search
#: model_terms:ir.ui.view,arch_db:crm.crm_opportunity_report_view_search
#: model_terms:ir.ui.view,arch_db:crm.view_crm_case_leads_filter
#: model_terms:ir.ui.view,arch_db:crm.view_crm_case_opportunities_filter
msgid "Company"
msgstr "Công ty"

#. module: crm
#: model:ir.model.fields,field_description:crm.field_crm_lead__partner_name
msgid "Company Name"
msgstr "Tên Công ty"

#. module: crm
#: model_terms:ir.ui.view,arch_db:crm.crm_activity_report_view_search
msgid "Completed Last 365 Days"
msgstr "Hoàn thành trong 365 ngày qua"

#. module: crm
#: model:ir.model.fields,field_description:crm.field_crm_activity_report__date
#: model_terms:ir.ui.view,arch_db:crm.crm_activity_report_view_search
msgid "Completion Date"
msgstr "Ngày hoàn tất"

#. module: crm
#: model:ir.model,name:crm.model_res_config_settings
msgid "Config Settings"
msgstr "Thiết lập Cấu hình"

#. module: crm
#: model:ir.ui.menu,name:crm.crm_menu_config
msgid "Configuration"
msgstr "Cấu hình"

#. module: crm
#. openerp-web
#: code:addons/crm/static/src/js/tours/crm.js:0
#: code:addons/crm/static/src/js/tours/crm.js:0
#, python-format
msgid "Configuration options are available in the Settings app."
msgstr "Các tuỳ chọn cấu hình có ở phần Thiết lập của ứng dụng."

#. module: crm
#: model_terms:ir.ui.view,arch_db:crm.sales_team_form_view_in_crm
msgid "Configure domain name"
msgstr "Cấu hình tên miền"

#. module: crm
#: model_terms:ir.ui.view,arch_db:crm.res_config_settings_view_form
msgid "Consider leads created as of the"
msgstr "Xem xét các tiềm năng được tạo như là"

#. module: crm
#: model:crm.lead.tag,name:crm.categ_oppor7
msgid "Consulting"
msgstr "Tư vấn"

#. module: crm
#: model:ir.model,name:crm.model_res_partner
msgid "Contact"
msgstr "Liên hệ"

#. module: crm
#: model_terms:ir.ui.view,arch_db:crm.crm_lead_view_form
msgid "Contact Information"
msgstr "Thông tin liên hệ"

#. module: crm
#: model:ir.model.fields,field_description:crm.field_crm_lead__contact_name
msgid "Contact Name"
msgstr "Tên liên hệ"

#. module: crm
#: model:ir.model.fields,field_description:crm.field_crm_lead2opportunity_partner__name
#: model:ir.model.fields,field_description:crm.field_crm_lead2opportunity_partner_mass__name
msgid "Conversion Action"
msgstr "Hành động chuyển đổi"

#. module: crm
#: model:ir.model.fields,field_description:crm.field_crm_activity_report__date_conversion
#: model:ir.model.fields,field_description:crm.field_crm_lead__date_conversion
#: model_terms:ir.ui.view,arch_db:crm.crm_opportunity_report_view_search
#: model_terms:ir.ui.view,arch_db:crm.view_crm_case_opportunities_filter
msgid "Conversion Date"
msgstr "Ngày chuyển đổi"

#. module: crm
#: model_terms:ir.ui.view,arch_db:crm.crm_opportunity_report_view_search
msgid "Conversion Date from Lead to Opportunity"
msgstr "Ngày chuyển đổi từ Tiềm năng thành Cơ hội"

#. module: crm
#: model_terms:ir.ui.view,arch_db:crm.view_crm_lead2opportunity_partner_mass
msgid "Conversion Options"
msgstr "Tùy chọn chuyển đổi"

#. module: crm
#: model:ir.model,name:crm.model_crm_lead2opportunity_partner_mass
msgid "Convert Lead to Opportunity (in mass)"
msgstr "Chuyển Tiềm năng thành cơ hội (hàng loạt)"

#. module: crm
#: model:ir.model,name:crm.model_crm_lead2opportunity_partner
msgid "Convert Lead to Opportunity (not in mass)"
msgstr "Chuyển khách hàng tiềm năng thành cơ hội (không hàng loạt)"

#. module: crm
#: model_terms:ir.ui.view,arch_db:crm.view_crm_lead2opportunity_partner_mass
msgid "Convert to Opportunities"
msgstr "Chuyển thành Cơ hội"

#. module: crm
#: model_terms:ir.ui.view,arch_db:crm.crm_lead_view_form
#: model_terms:ir.ui.view,arch_db:crm.view_crm_lead2opportunity_partner
#: model_terms:ir.ui.view,arch_db:crm.view_crm_lead2opportunity_partner_mass
msgid "Convert to Opportunity"
msgstr "Chuyển thành Cơ hội"

#. module: crm
#: model:ir.actions.act_window,name:crm.action_crm_send_mass_convert
msgid "Convert to opportunities"
msgstr "Chuyển thành Cơ hội"

#. module: crm
#: code:addons/crm/models/crm_lead.py:0
#: model:ir.actions.act_window,name:crm.action_crm_lead2opportunity_partner
#: model:ir.model.fields.selection,name:crm.selection__crm_lead2opportunity_partner__name__convert
#: model:ir.model.fields.selection,name:crm.selection__crm_lead2opportunity_partner_mass__name__convert
#, python-format
msgid "Convert to opportunity"
msgstr "Chuyển thành Cơ hội"

#. module: crm
#: model_terms:ir.ui.view,arch_db:crm.res_config_settings_view_form
msgid ""
"Convert visitors of your website into leads and perform data enrichment "
"based on their IP address"
msgstr ""
"Chuyển đổi khách truy cập website của bạn thành các tiềm năng và "
"thực hiện làm giàu dữ liệu dựa trên địa chỉ IP của họ"

#. module: crm
#: model:ir.model.fields.selection,name:crm.selection__crm_lead__email_state__correct
#: model:ir.model.fields.selection,name:crm.selection__crm_lead__phone_state__correct
msgid "Correct"
msgstr "Chính xác"

#. module: crm
#: model:ir.model.fields,help:crm.field_crm_lead__message_bounce
msgid "Counter of the number of bounced emails for this contact"
msgstr "Bộ đếm các email trả về đối với liên hệ này"

#. module: crm
#: model:crm.lead.scoring.frequency.field,name:crm.frequency_field_country_id
#: model:ir.model.fields,field_description:crm.field_crm_activity_report__country_id
#: model:ir.model.fields,field_description:crm.field_crm_lead__country_id
#: model_terms:ir.ui.view,arch_db:crm.crm_lead_view_form
#: model_terms:ir.ui.view,arch_db:crm.crm_opportunity_report_view_search
#: model_terms:ir.ui.view,arch_db:crm.view_crm_case_leads_filter
#: model_terms:ir.ui.view,arch_db:crm.view_crm_case_opportunities_filter
msgid "Country"
msgstr "Quốc gia"

#. module: crm
#: model:ir.model.fields,field_description:crm.field_res_config_settings__module_crm_iap_lead_website
msgid "Create Leads/Opportunities from your website's traffic"
msgstr "Tạo Tiềm năng/Cơ hội từ lưu lượng truy cập website của bạn"

#. module: crm
#: model_terms:ir.ui.view,arch_db:crm.view_crm_lead2opportunity_partner
msgid "Create Opportunity"
msgstr "Tạo Cơ hội"

#. module: crm
#: model:ir.model.fields,field_description:crm.field_res_config_settings__lead_mining_in_pipeline
msgid "Create a lead mining request directly from the opportunity pipeline."
msgstr ""

#. module: crm
#: model:ir.model.fields.selection,name:crm.selection__crm_lead2opportunity_partner__action__create
#: model:ir.model.fields.selection,name:crm.selection__crm_lead2opportunity_partner_mass__action__create
#: model:ir.model.fields.selection,name:crm.selection__crm_partner_binding__action__create
msgid "Create a new customer"
msgstr "Tạo khách hàng mới"

#. module: crm
#: code:addons/crm/models/crm_lead.py:0
#: model_terms:ir.actions.act_window,help:crm.crm_case_form_view_salesteams_lead
#: model_terms:ir.actions.act_window,help:crm.crm_case_form_view_salesteams_opportunity
#, python-format
msgid "Create a new lead"
msgstr "Tạo tiềm năng mới"

#. module: crm
#: model_terms:ir.actions.act_window,help:crm.relate_partner_opportunities
msgid "Create an new opportunity related to this customer"
msgstr "Tạo một cơ hội liên quan đến khách hàng này"

#. module: crm
#: code:addons/crm/models/crm_lead.py:0
#, python-format
msgid "Create an opportunity in your pipeline"
msgstr "Tạo một cơ hội cho pipeline của bạn"

#. module: crm
#: model_terms:ir.ui.view,arch_db:crm.res_config_settings_view_form
msgid "Create leads from incoming emails"
msgstr "Tạo tiềm năng từ email gửi đến"

#. module: crm
#: model_terms:ir.actions.act_window,help:crm.crm_lead_tag_action
msgid "Create new tags for your opportunities"
msgstr "Tạo thẻ mới cho cơ hội của bạn"

#. module: crm
#: model_terms:ir.actions.act_window,help:crm.crm_lead_tag_action
msgid ""
"Create tags that fit your business (product structure, sales type, etc.) to "
"better manage and track your opportunities."
msgstr ""
"Tạo các thẻ phù hợp với doanh nghiệp của bạn (cấu trúc sản phẩm, kiểu bán "
"hàng, v.v.) để quản lý và theo dõi các cơ hội của bạn tốt hơn."

#. module: crm
#: model:ir.model.fields,field_description:crm.field_crm_lead2opportunity_partner__create_uid
#: model:ir.model.fields,field_description:crm.field_crm_lead2opportunity_partner_mass__create_uid
#: model:ir.model.fields,field_description:crm.field_crm_lead__create_uid
#: model:ir.model.fields,field_description:crm.field_crm_lead_lost__create_uid
#: model:ir.model.fields,field_description:crm.field_crm_lead_scoring_frequency__create_uid
#: model:ir.model.fields,field_description:crm.field_crm_lead_scoring_frequency_field__create_uid
#: model:ir.model.fields,field_description:crm.field_crm_lead_tag__create_uid
#: model:ir.model.fields,field_description:crm.field_crm_lost_reason__create_uid
#: model:ir.model.fields,field_description:crm.field_crm_merge_opportunity__create_uid
#: model:ir.model.fields,field_description:crm.field_crm_partner_binding__create_uid
#: model:ir.model.fields,field_description:crm.field_crm_stage__create_uid
msgid "Created by"
msgstr "Được tạo bởi"

#. module: crm
#: model:ir.model.fields,field_description:crm.field_crm_lead2opportunity_partner__create_date
#: model:ir.model.fields,field_description:crm.field_crm_lead2opportunity_partner_mass__create_date
#: model:ir.model.fields,field_description:crm.field_crm_lead__create_date
#: model:ir.model.fields,field_description:crm.field_crm_lead_lost__create_date
#: model:ir.model.fields,field_description:crm.field_crm_lead_scoring_frequency__create_date
#: model:ir.model.fields,field_description:crm.field_crm_lead_scoring_frequency_field__create_date
#: model:ir.model.fields,field_description:crm.field_crm_lead_tag__create_date
#: model:ir.model.fields,field_description:crm.field_crm_lost_reason__create_date
#: model:ir.model.fields,field_description:crm.field_crm_merge_opportunity__create_date
#: model:ir.model.fields,field_description:crm.field_crm_partner_binding__create_date
#: model:ir.model.fields,field_description:crm.field_crm_stage__create_date
msgid "Created on"
msgstr "Thời điểm tạo"

#. module: crm
#: model:ir.model.fields,field_description:crm.field_crm_activity_report__lead_create_date
#: model_terms:ir.ui.view,arch_db:crm.crm_activity_report_view_search
#: model_terms:ir.ui.view,arch_db:crm.crm_opportunity_report_view_search
#: model_terms:ir.ui.view,arch_db:crm.view_crm_case_leads_filter
#: model_terms:ir.ui.view,arch_db:crm.view_crm_case_opportunities_filter
msgid "Creation Date"
msgstr "Ngày tạo"

#. module: crm
#: model:ir.actions.server,name:crm.action_your_pipeline
msgid "Crm: My Pipeline"
msgstr "CRM: Cơ hội của tôi"

#. module: crm
#: model:ir.model.fields,field_description:crm.field_crm_lead__company_currency
msgid "Currency"
msgstr "Tiền tệ"

#. module: crm
#: code:addons/crm/models/crm_lead.py:0
#: model:ir.model.fields,field_description:crm.field_crm_activity_report__partner_id
#: model:ir.model.fields,field_description:crm.field_crm_lead2opportunity_partner__partner_id
#: model:ir.model.fields,field_description:crm.field_crm_lead2opportunity_partner_mass__partner_id
#: model:ir.model.fields,field_description:crm.field_crm_lead__partner_id
#: model:ir.model.fields,field_description:crm.field_crm_partner_binding__partner_id
#: model_terms:ir.ui.view,arch_db:crm.crm_case_tree_view_oppor
#: model_terms:ir.ui.view,arch_db:crm.crm_lead_view_form
#: model_terms:ir.ui.view,arch_db:crm.view_crm_case_opportunities_filter
#: model_terms:ir.ui.view,arch_db:crm.view_crm_lead2opportunity_partner
#, python-format
msgid "Customer"
msgstr "Khách hàng"

#. module: crm
#: code:addons/crm/models/crm_lead.py:0
#, python-format
msgid "Customer Email"
msgstr "Email khách hàng"

#. module: crm
#: model:ir.ui.menu,name:crm.res_partner_menu_customer
#: model_terms:ir.ui.view,arch_db:crm.view_crm_lead2opportunity_partner_mass
msgid "Customers"
msgstr "Khách hàng"

#. module: crm
#: model_terms:ir.ui.view,arch_db:crm.crm_opportunity_report_view_search
msgid "Date Closed"
msgstr "Ngày đã đóng"

#. module: crm
#: model:ir.model.fields,field_description:crm.field_crm_lead__day_open
msgid "Days to Assign"
msgstr "Số ngày đến lúc Phân công"

#. module: crm
#: model:ir.model.fields,field_description:crm.field_crm_lead__day_close
msgid "Days to Close"
msgstr "Ngày đến lúc Đóng"

#. module: crm
#: model:ir.model.fields,field_description:crm.field_res_config_settings__crm_alias_prefix
msgid "Default Alias Name for Leads"
msgstr "Tên bí danh mặc định cho Tiềm năng"

#. module: crm
#: model_terms:ir.actions.act_window,help:crm.crm_lost_reason_action
msgid "Define a new lost reason"
msgstr "Định nghĩa một lý do thất bại mới"

#. module: crm
#: model_terms:ir.ui.view,arch_db:crm.crm_case_kanban_view_leads
msgid "Delete"
msgstr "Xoá"

#. module: crm
#: model:ir.model.fields,field_description:crm.field_crm_lost_reason__name
msgid "Description"
msgstr "Miêu tả"

#. module: crm
#: model:crm.lead.tag,name:crm.categ_oppor5
msgid "Design"
msgstr "Thiết kế"

#. module: crm
#: model:ir.model,name:crm.model_digest_digest
msgid "Digest"
msgstr "Tiêu"

#. module: crm
#: model:ir.model.fields,field_description:crm.field_crm_activity_report__display_name
#: model:ir.model.fields,field_description:crm.field_crm_lead2opportunity_partner__display_name
#: model:ir.model.fields,field_description:crm.field_crm_lead2opportunity_partner_mass__display_name
#: model:ir.model.fields,field_description:crm.field_crm_lead__display_name
#: model:ir.model.fields,field_description:crm.field_crm_lead_lost__display_name
#: model:ir.model.fields,field_description:crm.field_crm_lead_scoring_frequency__display_name
#: model:ir.model.fields,field_description:crm.field_crm_lead_scoring_frequency_field__display_name
#: model:ir.model.fields,field_description:crm.field_crm_lead_tag__display_name
#: model:ir.model.fields,field_description:crm.field_crm_lost_reason__display_name
#: model:ir.model.fields,field_description:crm.field_crm_merge_opportunity__display_name
#: model:ir.model.fields,field_description:crm.field_crm_partner_binding__display_name
#: model:ir.model.fields,field_description:crm.field_crm_stage__display_name
msgid "Display Name"
msgstr "Tên hiển thị"

#. module: crm
#: code:addons/crm/models/digest.py:0 code:addons/crm/models/digest.py:0
#, python-format
msgid "Do not have access, skip this data for user's digest email"
msgstr ""
"Không có quyền truy cập, bỏ qua dữ liệu này đối với email tổng hợp gửi người"
" dùng"

#. module: crm
#: model:ir.model.fields.selection,name:crm.selection__crm_lead2opportunity_partner__action__nothing
#: model:ir.model.fields.selection,name:crm.selection__crm_lead2opportunity_partner_mass__action__nothing
#: model:ir.model.fields.selection,name:crm.selection__crm_partner_binding__action__nothing
msgid "Do not link to a customer"
msgstr "Không liên kết tới một khách hàng"

#. module: crm
#: model_terms:ir.ui.view,arch_db:crm.crm_case_kanban_view_leads
msgid "Dropdown menu"
msgstr "Trình đơn sổ xuống"

#. module: crm
#: model_terms:ir.ui.view,arch_db:crm.crm_case_kanban_view_leads
msgid "Edit"
msgstr "Sửa"

#. module: crm
#: model:ir.model.fields,field_description:crm.field_crm_lead__email_from
#: model_terms:ir.ui.view,arch_db:crm.crm_lead_view_form
msgid "Email"
msgstr "Thư điện tử"

#. module: crm
#: model_terms:ir.ui.view,arch_db:crm.sales_team_form_view_in_crm
msgid "Email Alias"
msgstr "Bí danh Email"

#. module: crm
#: model:crm.lead.scoring.frequency.field,name:crm.frequency_field_email_state
#: model:ir.model.fields,field_description:crm.field_crm_lead__email_state
msgid "Email Quality"
msgstr "Chất lượng Email"

#. module: crm
#: model:ir.model.fields,help:crm.field_crm_lead__email_from
msgid "Email address of the contact"
msgstr "Địa chỉ email của liên hệ"

#. module: crm
#: model:ir.model.fields,field_description:crm.field_crm_lead__email_cc
msgid "Email cc"
msgstr ""

#. module: crm
#: model_terms:digest.tip,tip_description:crm.digest_tip_crm_0
msgid ""
"Email sent to <strong>${email}</strong> generate opportunities in your "
"pipeline.<br>"
msgstr ""
"Gửi email đến <strong>${email}</strong> để tự động sinh các cơ hội trong "
"pipeline của bạn.<br>"

#. module: crm
#: model_terms:ir.ui.view,arch_db:crm.res_config_settings_view_form
msgid ""
"Emails received to that address generate new leads not assigned to any Sales"
" Team yet. This can be made when converting them into opportunities. "
"Incoming emails can be automatically assigned to specific Sales Teams. To do"
" so, set an email alias on the Sales Team."
msgstr ""
"Email nhận vào địa chỉ này sẽ tự động tạo tiềm năng mới nhưng chưa giao cho "
"bất kì nhóm kinh doanh nào. Điều này có thể thực hiện khi chuyển chúng thành"
" cơ hội. Các email nhận vào sẽ được tự động phân dựa trên nhóm kinh doanh. "
"Để có thể chạy tính năng này vui lòng thiết lập alias email cho nhóm kinh "
"doanh của bạn."

#. module: crm
#: model:ir.model.fields.selection,name:crm.selection__res_config_settings__lead_enrich_auto__auto
msgid "Enrich all leads automatically"
msgstr "Làm phong phú tất cả các tiềm năng một cách tự động"

#. module: crm
#: model:ir.model.fields,field_description:crm.field_res_config_settings__lead_enrich_auto
msgid "Enrich lead automatically"
msgstr "Làm phong phú tiềm năng một cách tự động"

#. module: crm
#: model:ir.model.fields.selection,name:crm.selection__res_config_settings__lead_enrich_auto__manual
msgid "Enrich leads on demand only"
msgstr "Chỉ làm phong phú các tiềm năng theo nhu cầu"

#. module: crm
#: model_terms:ir.ui.view,arch_db:crm.res_config_settings_view_form
msgid ""
"Enrich your leads automatically with company data based on their email "
"address"
msgstr ""
"Làm phong phú các tiềm năng một cách tự động với dữ liệu công ty dựa trên "
"địa chỉ email của chúng"

#. module: crm
#: model:ir.model.fields,field_description:crm.field_res_config_settings__module_crm_iap_lead_enrich
msgid ""
"Enrich your leads automatically with company data based on their email "
"address."
msgstr ""
"Làm phong phú các tiềm năng một cách tự động với dữ liệu công ty dựa trên "
"địa chỉ email của chúng."

#. module: crm
#: model:ir.model.fields,help:crm.field_crm_stage__requirements
msgid ""
"Enter here the internal requirements for this stage (ex: Offer sent to "
"customer). It will appear as a tooltip over the stage's name."
msgstr ""
"Nhập vào đây yêu cầu nội bộ cho giai đoạn này (vd: Báo giá được gửi cho "
"khách hàng). Nó sẽ xuất hiện như là một tooltip phí trên tên giai đoạn."

#. module: crm
#: model:ir.model.fields,help:crm.field_crm_lead__date_deadline
msgid "Estimate of the date on which the opportunity will be won."
msgstr "Dự kiến ngày mà cơ hội được đánh dấu là chiến thắng."

#. module: crm
#: model:ir.model.fields,field_description:crm.field_crm_activity_report__date_deadline
#: model:ir.model.fields,field_description:crm.field_crm_lead__date_deadline
#: model_terms:ir.ui.view,arch_db:crm.crm_activity_report_view_search
#: model_terms:ir.ui.view,arch_db:crm.crm_opportunity_report_view_search
#: model_terms:ir.ui.view,arch_db:crm.view_crm_case_opportunities_filter
msgid "Expected Closing"
msgstr "Đóng được dự kiến"

#. module: crm
#: model:ir.model.fields,field_description:crm.field_crm_lead__planned_revenue
msgid "Expected Revenue"
msgstr "Doanh thu Mong đợi"

#. module: crm
#: model_terms:ir.ui.view,arch_db:crm.crm_case_tree_view_oppor
msgid "Expected Revenues"
msgstr "Doanh thu mong đợi"

#. module: crm
#: model_terms:ir.ui.view,arch_db:crm.crm_opportunity_report_view_search
msgid "Extended Filters"
msgstr "Bộ lọc mở rộng"

#. module: crm
#: model_terms:ir.ui.view,arch_db:crm.crm_lead_view_form
msgid "Extra Info"
msgstr "Thông tin thêm"

#. module: crm
#: model:ir.model.fields,field_description:crm.field_crm_lead_scoring_frequency_field__field_id
msgid "Field"
msgstr "Trường"

#. module: crm
#: model:ir.model.fields,field_description:crm.field_crm_lead_scoring_frequency_field__name
msgid "Field Label"
msgstr "Tên trường dữ liệu"

#. module: crm
#: model:ir.model,name:crm.model_crm_lead_scoring_frequency_field
msgid "Fields that can be used for predictive lead scoring computation"
msgstr "Các trường mà có thể được sử dụng để tính toán điểm tiềm năng"

#. module: crm
#: model_terms:ir.ui.view,arch_db:crm.res_config_settings_view_form
msgid "Fields used in probability computation:"
msgstr "Các trường được sử dụng để tính toán xác xuất:"

#. module: crm
#: model:ir.model.fields,field_description:crm.field_crm_stage__fold
msgid "Folded in Pipeline"
msgstr "Đóng ở trong Pipeline"

#. module: crm
#: model_terms:ir.ui.view,arch_db:crm.crm_lead_view_form
msgid "Follow-up"
msgstr "Theo sát"

#. module: crm
#: model:mail.activity.type,name:crm.mail_activity_demo_followup_quote
msgid "Follow-up Quote"
msgstr "Theo dõi báo giá"

#. module: crm
#: model:ir.model.fields,field_description:crm.field_crm_lead__message_follower_ids
msgid "Followers"
msgstr "Người dõi theo"

#. module: crm
#: model:ir.model.fields,field_description:crm.field_crm_lead__message_channel_ids
msgid "Followers (Channels)"
msgstr "Người theo dõi (Các kênh)"

#. module: crm
#: model:ir.model.fields,field_description:crm.field_crm_lead__message_partner_ids
msgid "Followers (Partners)"
msgstr "Người theo dõi (Các đối tác)"

#. module: crm
#: model:ir.model.fields,field_description:crm.field_crm_lead2opportunity_partner_mass__force_assignation
msgid "Force assignation"
msgstr "Cưỡng bức phân công"

#. module: crm
#: code:addons/crm/models/crm_lead.py:0
#, python-format
msgid "From %s : %s"
msgstr "Từ %s : %s"

#. module: crm
#: model_terms:ir.ui.view,arch_db:crm.view_crm_case_leads_filter
#: model_terms:ir.ui.view,arch_db:crm.view_crm_case_opportunities_filter
msgid "Future Activities"
msgstr "Hoạt động Tương lai"

#. module: crm
#: model:ir.model.fields,field_description:crm.field_res_config_settings__module_crm_iap_lead
msgid "Generate new leads based on their country, industries, size, etc."
msgstr ""
"Tạo tiềm năng mới dựa trên quốc gia, ngành công nghiệp, quy mô, "
"v.v."

#. module: crm
#: model_terms:ir.ui.view,arch_db:crm.res_config_settings_view_form
msgid "Generate new leads based on their country, industry, size, etc."
msgstr ""
"Tạo tiềm năng mới dựa trên quốc gia, ngành nghề, quy mô, v.v."

#. module: crm
#: model:ir.model,name:crm.model_crm_lead_lost
msgid "Get Lost Reason"
msgstr "Xem lý do Thất bại"

#. module: crm
#: model_terms:ir.ui.view,arch_db:crm.crm_stage_form
msgid "Give your team the requirements to move an opportunity to this stage."
msgstr ""
"Cung cấp cho đội của bạn các yêu cầu để di chuyển một cơ hội đến giai đoạn "
"này."

#. module: crm
#: code:addons/crm/models/crm_lead.py:0
#, python-format
msgid "Go, go, go! Congrats for your first deal."
msgstr "Là lá la! Chúc mừng thương vụ đầu tiên của bạn."

#. module: crm
#. openerp-web
#: code:addons/crm/static/src/js/tours/crm.js:0
#: code:addons/crm/static/src/js/tours/crm.js:0
#, python-format
msgid "Good job! You completed the tour of the CRM app."
msgstr "Làm tốt lắm! Bạn đã hoàn thành khóa học về phân hệ CRM."

#. module: crm
#: model_terms:ir.ui.view,arch_db:crm.crm_activity_report_view_search
#: model_terms:ir.ui.view,arch_db:crm.crm_opportunity_report_view_search
#: model_terms:ir.ui.view,arch_db:crm.view_crm_case_leads_filter
#: model_terms:ir.ui.view,arch_db:crm.view_crm_case_opportunities_filter
msgid "Group By"
msgstr "Nhóm theo"

#. module: crm
#: model:ir.model.fields.selection,name:crm.selection__crm_lead__priority__2
msgid "High"
msgstr "Cao"

#. module: crm
#: model:ir.model.fields,field_description:crm.field_crm_activity_report__id
#: model:ir.model.fields,field_description:crm.field_crm_lead2opportunity_partner__id
#: model:ir.model.fields,field_description:crm.field_crm_lead2opportunity_partner_mass__id
#: model:ir.model.fields,field_description:crm.field_crm_lead__id
#: model:ir.model.fields,field_description:crm.field_crm_lead_lost__id
#: model:ir.model.fields,field_description:crm.field_crm_lead_scoring_frequency__id
#: model:ir.model.fields,field_description:crm.field_crm_lead_scoring_frequency_field__id
#: model:ir.model.fields,field_description:crm.field_crm_lead_tag__id
#: model:ir.model.fields,field_description:crm.field_crm_lost_reason__id
#: model:ir.model.fields,field_description:crm.field_crm_merge_opportunity__id
#: model:ir.model.fields,field_description:crm.field_crm_partner_binding__id
#: model:ir.model.fields,field_description:crm.field_crm_stage__id
msgid "ID"
msgstr "ID"

#. module: crm
#: model:ir.model.fields,field_description:crm.field_crm_lead__activity_exception_icon
msgid "Icon"
msgstr "Biểu tượng"

#. module: crm
#: model:ir.model.fields,help:crm.field_crm_lead__activity_exception_icon
msgid "Icon to indicate an exception activity."
msgstr "Biểu tượng để chỉ ra một hoạt động ngoại lệ."

#. module: crm
#: model:ir.model.fields,help:crm.field_crm_lead__message_needaction
#: model:ir.model.fields,help:crm.field_crm_lead__message_unread
msgid "If checked, new messages require your attention."
msgstr "Nếu đánh dấu kiểm, các thông điệp mới yêu cầu sự có mặt của bạn."

#. module: crm
#: model:ir.model.fields,help:crm.field_crm_lead__message_has_error
#: model:ir.model.fields,help:crm.field_crm_lead__message_has_sms_error
msgid "If checked, some messages have a delivery error."
msgstr "Nếu chọn, sẽ hiển thị thông báo lỗi."

#. module: crm
#: model:ir.model.fields,help:crm.field_res_partner__team_id
#: model:ir.model.fields,help:crm.field_res_users__team_id
msgid ""
"If set, this Sales Team will be used for sales and assignations related to "
"this partner"
msgstr ""
"Nếu chọn, Đội bán hàng này sẽ được phân công cho các hoạt động bán hàng "
"liên quan của đối tác này"

#. module: crm
#: model:ir.model.fields,help:crm.field_crm_lead__is_blacklisted
#: model:ir.model.fields,help:crm.field_crm_lead__partner_is_blacklisted
msgid ""
"If the email address is on the blacklist, the contact won't receive mass "
"mailing anymore, from any list"
msgstr ""
"Nếu địa chỉ email nằm trong danh sách đen, liên hệ sẽ không nhận được thư "
"hàng loạt nữa, từ bất kỳ danh sách nào"

#. module: crm
#: model:ir.model.fields,help:crm.field_crm_lead2opportunity_partner_mass__force_assignation
msgid "If unchecked, this will leave the salesman of duplicated opportunities"
msgstr ""
"Nếu bỏ dấu kiểm, việc này sẽ để lại nhân viên bán hàng phụ trách các cơ hội "
"trùng lặp"

#. module: crm
#: model:ir.ui.menu,name:crm.menu_import_crm
msgid "Import & Synchronize"
msgstr "Nhập & Đồng bộ"

#. module: crm
#: code:addons/crm/models/crm_lead.py:0
#, python-format
msgid "Import Template for Leads & Opportunities"
msgstr "Mẫu import Tiềm năng & Cơ hội"

#. module: crm
#: model_terms:ir.ui.view,arch_db:crm.crm_lost_reason_view_search
msgid "Include archived"
msgstr "Bao gồm cả đã lưu trữ"

#. module: crm
#: model_terms:ir.ui.view,arch_db:crm.res_config_settings_view_form
msgid "Incoming Emails"
msgstr "Email gửi đến"

#. module: crm
#: model:ir.model.fields.selection,name:crm.selection__crm_lead__email_state__incorrect
#: model:ir.model.fields.selection,name:crm.selection__crm_lead__phone_state__incorrect
msgid "Incorrect"
msgstr "Không chính xác"

#. module: crm
#: model:crm.lead.tag,name:crm.categ_oppor4
msgid "Information"
msgstr "Thông tin"

#. module: crm
#: model_terms:ir.ui.view,arch_db:crm.crm_lead_view_form
msgid "Internal Notes"
msgstr "Ghi chú nội bộ"

#. module: crm
#: model:ir.model.fields,field_description:crm.field_crm_lead__message_is_follower
msgid "Is Follower"
msgstr "Là người theo dõi"

#. module: crm
#: model:ir.model.fields,field_description:crm.field_crm_stage__is_won
msgid "Is Won Stage?"
msgstr "Là giai đoạn thắng?"

#. module: crm
#: model:ir.model.fields,field_description:crm.field_crm_lead__is_automated_probability
msgid "Is automated probability?"
msgstr "Là xác xuất được tính tự động?"

#. module: crm
#: model:ir.model.fields,field_description:crm.field_crm_lead__function
msgid "Job Position"
msgstr "Chức vụ"

#. module: crm
#: model:ir.model.fields,field_description:crm.field_crm_lead__kanban_state
msgid "Kanban State"
msgstr "Giai đoạn Kanban"

#. module: crm
#: model:ir.model.fields,field_description:crm.field_digest_digest__kpi_crm_lead_created_value
msgid "Kpi Crm Lead Created Value"
msgstr "Kpi Crm Giá trị khách hàng tiềm năng đã tạo"

#. module: crm
#: model:ir.model.fields,field_description:crm.field_digest_digest__kpi_crm_opportunities_won_value
msgid "Kpi Crm Opportunities Won Value"
msgstr "Kpi Crm Giá trị cơ hội thành công"

#. module: crm
#: model:crm.lead.scoring.frequency.field,name:crm.frequency_field_lang_id
#: model:ir.model.fields,field_description:crm.field_crm_lead__lang_id
msgid "Language"
msgstr "Ngôn ngữ"

#. module: crm
#: model:ir.model.fields,help:crm.field_crm_lead__lang_id
msgid "Language of the lead."
msgstr "Ngôn ngữ của tiềm năng."

#. module: crm
#: model:ir.model.fields,field_description:crm.field_crm_lead__date_action_last
msgid "Last Action"
msgstr "Hành động cuối cùng"

#. module: crm
#: model:ir.model.fields,field_description:crm.field_crm_activity_report____last_update
#: model:ir.model.fields,field_description:crm.field_crm_lead2opportunity_partner____last_update
#: model:ir.model.fields,field_description:crm.field_crm_lead2opportunity_partner_mass____last_update
#: model:ir.model.fields,field_description:crm.field_crm_lead____last_update
#: model:ir.model.fields,field_description:crm.field_crm_lead_lost____last_update
#: model:ir.model.fields,field_description:crm.field_crm_lead_scoring_frequency____last_update
#: model:ir.model.fields,field_description:crm.field_crm_lead_scoring_frequency_field____last_update
#: model:ir.model.fields,field_description:crm.field_crm_lead_tag____last_update
#: model:ir.model.fields,field_description:crm.field_crm_lost_reason____last_update
#: model:ir.model.fields,field_description:crm.field_crm_merge_opportunity____last_update
#: model:ir.model.fields,field_description:crm.field_crm_partner_binding____last_update
#: model:ir.model.fields,field_description:crm.field_crm_stage____last_update
msgid "Last Modified on"
msgstr "Sửa lần cuối"

#. module: crm
#: model:ir.model.fields,field_description:crm.field_crm_lead__date_last_stage_update
msgid "Last Stage Update"
msgstr "Cập nhật Giai đoạn Lần cuối"

#. module: crm
#: model:ir.model.fields,field_description:crm.field_crm_lead2opportunity_partner__write_uid
#: model:ir.model.fields,field_description:crm.field_crm_lead2opportunity_partner_mass__write_uid
#: model:ir.model.fields,field_description:crm.field_crm_lead__write_uid
#: model:ir.model.fields,field_description:crm.field_crm_lead_lost__write_uid
#: model:ir.model.fields,field_description:crm.field_crm_lead_scoring_frequency__write_uid
#: model:ir.model.fields,field_description:crm.field_crm_lead_scoring_frequency_field__write_uid
#: model:ir.model.fields,field_description:crm.field_crm_lead_tag__write_uid
#: model:ir.model.fields,field_description:crm.field_crm_lost_reason__write_uid
#: model:ir.model.fields,field_description:crm.field_crm_merge_opportunity__write_uid
#: model:ir.model.fields,field_description:crm.field_crm_partner_binding__write_uid
#: model:ir.model.fields,field_description:crm.field_crm_stage__write_uid
msgid "Last Updated by"
msgstr "Cập nhật lần cuối bởi"

#. module: crm
#: model:ir.model.fields,field_description:crm.field_crm_lead2opportunity_partner__write_date
#: model:ir.model.fields,field_description:crm.field_crm_lead2opportunity_partner_mass__write_date
#: model:ir.model.fields,field_description:crm.field_crm_lead__write_date
#: model:ir.model.fields,field_description:crm.field_crm_lead_lost__write_date
#: model:ir.model.fields,field_description:crm.field_crm_lead_scoring_frequency__write_date
#: model:ir.model.fields,field_description:crm.field_crm_lead_scoring_frequency_field__write_date
#: model:ir.model.fields,field_description:crm.field_crm_lead_tag__write_date
#: model:ir.model.fields,field_description:crm.field_crm_lost_reason__write_date
#: model:ir.model.fields,field_description:crm.field_crm_merge_opportunity__write_date
#: model:ir.model.fields,field_description:crm.field_crm_partner_binding__write_date
#: model:ir.model.fields,field_description:crm.field_crm_stage__write_date
msgid "Last Updated on"
msgstr "Cập nhật lần cuối"

#. module: crm
#: model_terms:ir.ui.view,arch_db:crm.view_crm_case_leads_filter
#: model_terms:ir.ui.view,arch_db:crm.view_crm_case_opportunities_filter
msgid "Late Activities"
msgstr "Hoạt động bị trễ"

#. module: crm
#: model:ir.model.fields.selection,name:crm.selection__crm_activity_report__lead_type__lead
#: model:ir.model.fields.selection,name:crm.selection__crm_lead__type__lead
#: model_terms:ir.ui.view,arch_db:crm.crm_case_tree_view_leads
#: model_terms:ir.ui.view,arch_db:crm.crm_lead_view_form
#: model_terms:ir.ui.view,arch_db:crm.crm_opportunity_report_view_search
#: model_terms:ir.ui.view,arch_db:crm.view_crm_case_leads_filter
msgid "Lead"
msgstr "Tiềm năng"

#. module: crm
#: model:ir.model.fields,field_description:crm.field_utm_campaign__lead_count
msgid "Lead Count"
msgstr "Số lượng tiềm năng"

#. module: crm
#: model_terms:ir.ui.view,arch_db:crm.res_config_settings_view_form
msgid "Lead Enrichment"
msgstr "Làm phong phú Tiềm năng"

#. module: crm
#: model_terms:ir.ui.view,arch_db:crm.res_config_settings_view_form
msgid "Lead Generation"
msgstr "Tạo tiềm năng"

#. module: crm
#: model_terms:ir.ui.view,arch_db:crm.res_config_settings_view_form
msgid "Lead Mining"
msgstr "Khai thác tiềm năng"

#. module: crm
#: model:ir.model,name:crm.model_crm_lead_scoring_frequency
msgid "Lead Scoring Frequency"
msgstr "Tần suất chấm điểm tiềm năng"

#. module: crm
#: model:ir.model.fields,field_description:crm.field_res_config_settings__predictive_lead_scoring_fields
msgid "Lead Scoring Frequency Fields"
msgstr "Trường tần suất chấm điểm tiềm năng"

#. module: crm
#: model:ir.model.fields,field_description:crm.field_res_config_settings__predictive_lead_scoring_fields_str
msgid "Lead Scoring Frequency Fields in String"
msgstr "Trường tần suất chấm điểm tiềm năng dạng String"

#. module: crm
#: model:ir.model.fields,field_description:crm.field_res_config_settings__predictive_lead_scoring_start_date
msgid "Lead Scoring Starting Date"
msgstr "Ngày bắt đầu tính điểm tiềm năng"

#. module: crm
#: model:ir.model.fields,field_description:crm.field_res_config_settings__predictive_lead_scoring_start_date_str
msgid "Lead Scoring Starting Date in String"
msgstr "Ngày bắt đầu tính điểm tiềm năng dạng String"

#. module: crm
#: model:ir.model,name:crm.model_crm_lead_tag
msgid "Lead Tag"
msgstr "Từ khoá tiềm năng"

#. module: crm
#: model_terms:ir.ui.view,arch_db:crm.crm_lead_tag_form
#: model_terms:ir.ui.view,arch_db:crm.crm_lead_tag_tree
msgid "Lead Tags"
msgstr "Thẻ cho Tiềm năng"

#. module: crm
#: code:addons/crm/models/crm_lead.py:0
#, python-format
msgid "Lead or Opportunity"
msgstr "Tiềm năng hoặc Cơ hội"

#. module: crm
#: model:ir.model,name:crm.model_crm_lead
msgid "Lead/Opportunity"
msgstr "Tiềm năng/Cơ hội"

#. module: crm
#: model:ir.actions.act_window,name:crm.crm_case_form_view_salesteams_lead
#: model:ir.actions.act_window,name:crm.crm_lead_all_leads
#: model:ir.model.fields,field_description:crm.field_crm_team__use_leads
#: model:ir.model.fields,field_description:crm.field_res_config_settings__group_use_lead
#: model:ir.ui.menu,name:crm.crm_menu_leads
#: model:ir.ui.menu,name:crm.crm_opportunity_report_menu_lead
#: model_terms:ir.ui.view,arch_db:crm.crm_activity_report_view_search
#: model_terms:ir.ui.view,arch_db:crm.crm_case_tree_view_leads
#: model_terms:ir.ui.view,arch_db:crm.crm_team_salesteams_view_kanban
#: model_terms:ir.ui.view,arch_db:crm.sales_team_form_view_in_crm
#: model_terms:ir.ui.view,arch_db:crm.utm_campaign_view_form
#: model_terms:ir.ui.view,arch_db:crm.utm_campaign_view_kanban
msgid "Leads"
msgstr "Tiềm năng"

#. module: crm
#: model:ir.actions.act_window,name:crm.action_report_crm_lead_salesteam
#: model:ir.actions.act_window,name:crm.crm_opportunity_report_action_lead
#: model_terms:ir.ui.view,arch_db:crm.crm_opportunity_report_view_graph_lead
#: model_terms:ir.ui.view,arch_db:crm.crm_opportunity_report_view_pivot_lead
msgid "Leads Analysis"
msgstr "Phân tích Tiềm năng"

#. module: crm
#: model_terms:ir.actions.act_window,help:crm.action_report_crm_lead_salesteam
msgid ""
"Leads Analysis allows you to check different CRM related information like "
"the treatment delays or number of leads per state. You can sort out your "
"leads analysis by different groups to get accurate grained analysis."
msgstr ""
"Phân tích Tiềm năng cho phép bạn kiểm tra thông tin Quản trị quan hệ khách "
"hàng khác nhau như là việc xử lý chậm trễ hoặc số tiềm năng theo từng bước. "
"Bạn có thể sắp xếp tiềm năng theo các nhóm khác nhau."

#. module: crm
#: model_terms:ir.ui.view,arch_db:crm.crm_case_calendar_view_leads
msgid "Leads Generation"
msgstr "Tạo tiềm năng"

#. module: crm
#: model_terms:ir.ui.view,arch_db:crm.crm_lead_view_activity
msgid "Leads or Opportunities"
msgstr "Tiềm năng hoặc Cơ hội"

#. module: crm
#: model_terms:ir.ui.view,arch_db:crm.view_crm_case_leads_filter
msgid "Leads that are assigned to me"
msgstr "Tiềm năng được giao cho bạn"

#. module: crm
#: model_terms:ir.ui.view,arch_db:crm.view_crm_case_leads_filter
msgid "Leads that are not assigned"
msgstr "Tiềm năng chưa được phân công"

#. module: crm
#: model_terms:ir.ui.view,arch_db:crm.view_crm_lead2opportunity_partner_mass
msgid ""
"Leads that you selected that have duplicates. If the list is empty, it means"
" that no duplicates were found"
msgstr ""
"Tiềm năng mà bạn chọn có sự trùng lặp. Nếu danh sách trống, nó có nghĩa là "
"không có sự trùng lặp nào được tìm thấy"

#. module: crm
#: model_terms:ir.ui.view,arch_db:crm.view_crm_lead2opportunity_partner_mass
msgid "Leads with existing duplicates (for information)"
msgstr "Tiềm năng với thông tin trùng lặp"

#. module: crm
#: model:ir.model.fields,field_description:crm.field_crm_merge_opportunity__opportunity_ids
msgid "Leads/Opportunities"
msgstr "Tiềm năng/Cơ hội"

#. module: crm
#: model_terms:ir.ui.view,arch_db:crm.res_config_settings_view_form
msgid "Let statistical analysis determine the probability to close a lead"
msgstr ""
"Cho phép phân tích thống kê xác định xác suất để đóng một tiềm năng"

#. module: crm
#. openerp-web
#: code:addons/crm/static/src/js/tours/crm.js:0
#, python-format
msgid "Let's schedule an activity."
msgstr "Lên kế hoạch hoạt động tiếp theo."

#. module: crm
#: model:ir.model.fields.selection,name:crm.selection__crm_lead2opportunity_partner__action__exist
#: model:ir.model.fields.selection,name:crm.selection__crm_lead2opportunity_partner_mass__action__exist
#: model:ir.model.fields.selection,name:crm.selection__crm_partner_binding__action__exist
msgid "Link to an existing customer"
msgstr "Liên kết tới một khách hàng đã tồn tại"

#. module: crm
#: model:ir.model.fields,help:crm.field_crm_lead__partner_id
msgid ""
"Linked partner (optional). Usually created when converting the lead. You can"
" find a partner by its Name, TIN, Email or Internal Reference."
msgstr ""
"Đối tác liên quan (tuỳ chọn). Thường được tạo khi chuyển đổi tiềm năng. Bạn "
"có thể tìm đối tác bằng Tên, Mã số thuế, Email hoặc Tham chiếu Nội bộ."

#. module: crm
#: model:ir.model.fields,help:crm.field_crm_lead__email_cc
msgid "List of cc from incoming emails."
msgstr "Danh sách CC từ email gửi đến."

#. module: crm
#: code:addons/crm/models/crm_lead.py:0
#: model_terms:ir.ui.view,arch_db:crm.crm_lead_view_form
#: model_terms:ir.ui.view,arch_db:crm.crm_opportunity_report_view_search
#: model_terms:ir.ui.view,arch_db:crm.view_crm_case_leads_filter
#: model_terms:ir.ui.view,arch_db:crm.view_crm_case_opportunities_filter
#, python-format
msgid "Lost"
msgstr "Thất bại"

#. module: crm
#: model:ir.model.fields,field_description:crm.field_crm_lead_scoring_frequency__lost_count
msgid "Lost Count"
msgstr "Số lượng thua"

#. module: crm
#: model:ir.actions.act_window,name:crm.crm_lead_lost_action
#: model:ir.model.fields,field_description:crm.field_crm_lead__lost_reason
#: model:ir.model.fields,field_description:crm.field_crm_lead_lost__lost_reason_id
#: model_terms:ir.ui.view,arch_db:crm.crm_lead_lost_view_form
#: model_terms:ir.ui.view,arch_db:crm.crm_opportunity_report_view_search
#: model_terms:ir.ui.view,arch_db:crm.view_crm_case_opportunities_filter
msgid "Lost Reason"
msgstr "Lý do Thất bại"

#. module: crm
#: model:ir.actions.act_window,name:crm.crm_lost_reason_action
#: model:ir.ui.menu,name:crm.menu_crm_lost_reason
msgid "Lost Reasons"
msgstr "Lý do Thất bại"

#. module: crm
#: model:ir.model.fields.selection,name:crm.selection__crm_lead__priority__0
msgid "Low"
msgstr "Thấp"

#. module: crm
#: model:ir.model.fields,field_description:crm.field_crm_lead__message_main_attachment_id
msgid "Main Attachment"
msgstr "Đính kèm Chính"

#. module: crm
#: model:mail.activity.type,name:crm.mail_activity_demo_make_quote
msgid "Make Quote"
msgstr "Tạo báo giá"

#. module: crm
#: model:ir.model.fields,field_description:crm.field_res_config_settings__generate_lead_from_alias
msgid "Manual Assignation of Emails"
msgstr "Phân công Email Thủ công"

#. module: crm
#: model_terms:ir.ui.view,arch_db:crm.crm_lead_view_form
msgid "Mark Lost"
msgstr "Đánh dấu Thất bại"

#. module: crm
#: model_terms:ir.ui.view,arch_db:crm.crm_lead_view_form
msgid "Mark Won"
msgstr "Đánh dấu thắng"

#. module: crm
#: model_terms:ir.ui.view,arch_db:crm.crm_lead_view_form
msgid "Mark as Lost"
msgstr "Đánh dấu Thất bại"

#. module: crm
#: model:ir.actions.server,name:crm.action_mark_as_lost
msgid "Mark as lost"
msgstr "Đánh dấu thất bại"

#. module: crm
#: model_terms:ir.ui.view,arch_db:crm.crm_lead_view_form
msgid "Marketing"
msgstr "Marketing"

#. module: crm
#: model:ir.model.fields,field_description:crm.field_crm_lead__medium_id
#: model:ir.model.fields.selection,name:crm.selection__crm_lead__priority__1
#: model_terms:ir.ui.view,arch_db:crm.view_crm_case_leads_filter
#: model_terms:ir.ui.view,arch_db:crm.view_crm_case_opportunities_filter
msgid "Medium"
msgstr "Phương thức"

#. module: crm
#: code:addons/crm/models/crm_lead.py:0
#, python-format
msgid "Meeting scheduled at '%s'<br> Subject: %s <br> Duration: %s hours"
<<<<<<< HEAD
msgstr "Meeting được ấn định vào '%s'<br> Chủ đề: %s <br> Thời lượng: %s giờ"
=======
msgstr "Cuộc hẹn lúc '%s'<br> Nội dung: %s <br> Thời gian: %s giờ"
>>>>>>> aa00d8d0

#. module: crm
#: model:ir.actions.act_window,name:crm.act_crm_opportunity_calendar_event_new
#: model:ir.model.fields,field_description:crm.field_res_partner__meeting_ids
#: model:ir.model.fields,field_description:crm.field_res_users__meeting_ids
#: model_terms:ir.ui.view,arch_db:crm.view_partners_form_crm1
msgid "Meetings"
msgstr "Cuộc gặp"

#. module: crm
#: model:ir.actions.act_window,name:crm.action_merge_opportunities
#: model_terms:ir.ui.view,arch_db:crm.merge_opportunity_form
msgid "Merge"
msgstr "Trộn"

#. module: crm
#: model_terms:ir.ui.view,arch_db:crm.merge_opportunity_form
msgid "Merge Leads/Opportunities"
msgstr "Trộn Tiềm năng/Cơ hội"

#. module: crm
#: model:ir.model,name:crm.model_crm_merge_opportunity
msgid "Merge Opportunities"
msgstr "Gộp các cơ hội"

#. module: crm
#: model:ir.model.fields,help:crm.field_crm_lead2opportunity_partner_mass__deduplicate
msgid "Merge with existing leads/opportunities of each partner"
msgstr "Trộn với tiềm năng/cơ hội đã tồn tại trên từng đối tác"

#. module: crm
#: model:ir.model.fields.selection,name:crm.selection__crm_lead2opportunity_partner__name__merge
#: model:ir.model.fields.selection,name:crm.selection__crm_lead2opportunity_partner_mass__name__merge
msgid "Merge with existing opportunities"
msgstr "Trộn cơ hội đã tồn tại"

#. module: crm
#: code:addons/crm/models/crm_lead.py:0
#, python-format
msgid "Merged lead"
msgstr "Trộn Tiềm năng"

#. module: crm
#: code:addons/crm/models/crm_lead.py:0
#, python-format
msgid "Merged leads"
msgstr "Tiềm năng đã trộn"

#. module: crm
#: code:addons/crm/models/crm_lead.py:0
#, python-format
msgid "Merged opportunities"
msgstr "Cơ hội đã trộn"

#. module: crm
#: code:addons/crm/models/crm_lead.py:0
#, python-format
msgid "Merged opportunity"
msgstr "Cơ hội đã trộn"

#. module: crm
#: model:ir.model.fields,field_description:crm.field_crm_lead__message_has_error
msgid "Message Delivery error"
msgstr "Thông báo gửi đi gặp lỗi"

#. module: crm
#: model:ir.model.fields,field_description:crm.field_crm_lead__message_ids
msgid "Messages"
msgstr "Thông điệp"

#. module: crm
#: model_terms:ir.ui.view,arch_db:crm.crm_lead_view_form
msgid "Misc"
msgstr "Các thứ khác"

#. module: crm
#: model:ir.model.fields,field_description:crm.field_crm_lead__mobile
msgid "Mobile"
msgstr "Số di động"

#. module: crm
#: model_terms:ir.ui.view,arch_db:crm.view_crm_case_leads_filter
msgid "My Leads"
msgstr "Tiềm năng của tôi"

#. module: crm
#: model_terms:ir.ui.view,arch_db:crm.crm_opportunity_report_view_search
msgid "My Opportunities"
msgstr "Cơ hội của tôi"

#. module: crm
#: model:ir.ui.menu,name:crm.menu_crm_opportunities
#: model_terms:ir.ui.view,arch_db:crm.view_crm_case_opportunities_filter
msgid "My Pipeline"
msgstr "Cơ hội của tôi"

#. module: crm
#: model_terms:ir.ui.view,arch_db:crm.quick_create_opportunity_form
msgid "Name"
msgstr "Tên"

#. module: crm
#: model:crm.stage,name:crm.stage_lead1
msgid "New"
msgstr "Mới"

#. module: crm
#: model:ir.model.fields,field_description:crm.field_digest_digest__kpi_crm_lead_created
msgid "New Leads/Opportunities"
msgstr "Tiềm năng/Cơ hội Mới"

#. module: crm
#: code:addons/crm/models/crm_team.py:0
#, python-format
msgid "New Opportunities"
msgstr "SL cơ hội Mới"

#. module: crm
#: model:ir.actions.act_window,name:crm.action_opportunity_form
msgid "New Opportunity"
msgstr "Cơ hội Mới"

#. module: crm
#: model_terms:ir.ui.view,arch_db:crm.crm_lead_view_tree_activity
msgid "Next Activities"
msgstr "Hoạt động tiếp theo"

#. module: crm
#: model:ir.model.fields,field_description:crm.field_crm_lead__activity_date_deadline
msgid "Next Activity Deadline"
msgstr "Hạn chót lần hành động kế tiếp"

#. module: crm
#: model:ir.model.fields,field_description:crm.field_crm_lead__activity_summary
msgid "Next Activity Summary"
msgstr "Tóm tắt Hoạt động Tiếp theo"

#. module: crm
#: model:ir.model.fields,field_description:crm.field_crm_lead__activity_type_id
msgid "Next Activity Type"
msgstr "Kiểu hành động kế tiếp"

#. module: crm
#: model:ir.model.fields.selection,name:crm.selection__crm_lead__kanban_state__green
msgid "Next activity is planned"
msgstr "Hoạt động tiếp theo được lên kế hoạch"

#. module: crm
#: model:ir.model.fields.selection,name:crm.selection__crm_lead__kanban_state__red
msgid "Next activity late"
msgstr "Hoạt động Kế tiếp bị Muộn"

#. module: crm
#: code:addons/crm/models/crm_lead.py:0
#, python-format
msgid "No Subject"
msgstr "Không chủ đề"

#. module: crm
#: model:ir.model.fields.selection,name:crm.selection__crm_lead__kanban_state__grey
msgid "No next activity planned"
msgstr "Chưa có hoạt động tiếp theo được lên kế hoạch"

#. module: crm
#: model_terms:ir.ui.view,arch_db:crm.view_crm_case_opportunities_filter
msgid "No salesperson"
msgstr "Không có nhân viên bán hàng"

#. module: crm
#: model:ir.model.fields,field_description:crm.field_crm_lead__email_normalized
msgid "Normalized Email"
msgstr ""

#. module: crm
#: model:crm.lost.reason,name:crm.lost_reason_3
msgid "Not enough stock"
msgstr "Không đủ dự trữ trong kho"

#. module: crm
#: model:ir.model.fields,field_description:crm.field_crm_lead__description
msgid "Notes"
msgstr "Ghi chú"

#. module: crm
#: model:ir.model.fields,field_description:crm.field_crm_lead__message_needaction_counter
msgid "Number of Actions"
msgstr "Số lượng Hành động"

#. module: crm
#: model:ir.model.fields,field_description:crm.field_crm_lead__message_has_error_counter
msgid "Number of errors"
msgstr "Số lỗi"

#. module: crm
#: model:ir.model.fields,help:crm.field_crm_lead__message_needaction_counter
msgid "Number of messages which requires an action"
msgstr "Số thông điệp cần có hành động"

#. module: crm
#: model:ir.model.fields,help:crm.field_crm_lead__message_has_error_counter
msgid "Number of messages with delivery error"
msgstr "Số tin gửi đi bị lỗi"

#. module: crm
#: model:ir.model.fields,field_description:crm.field_crm_team__opportunities_count
msgid "Number of open opportunities"
msgstr "Số cơ hội đang mở"

#. module: crm
#: model:ir.model.fields,field_description:crm.field_crm_team__overdue_opportunities_count
msgid "Number of overdue opportunities"
msgstr "Số lượng các cơ hội đã quá hạn"

#. module: crm
#: model:ir.model.fields,help:crm.field_crm_lead__message_unread_counter
msgid "Number of unread messages"
msgstr "Số thông điệp chưa đọc"

#. module: crm
#: model_terms:ir.actions.act_window,help:crm.crm_case_form_view_salesteams_opportunity
msgid ""
"Odoo helps you keep track of your sales pipeline to follow\n"
"                    up potential sales and better forecast your future revenues."
msgstr ""
"Odoo giúp bạn theo vết toàn bộ các tiềm năng và cơ hội bán hàng\n"
"                    đồng thời giúp dự bán tốt hơn về doanh số tương lai của bạn."

#. module: crm
#: model_terms:ir.ui.view,arch_db:crm.crm_team_salesteams_view_kanban
#: model_terms:ir.ui.view,arch_db:crm.view_crm_case_opportunities_filter
msgid "Open Opportunities"
msgstr "Cơ hội Mở"

#. module: crm
#: model_terms:ir.ui.view,arch_db:crm.crm_team_salesteams_view_kanban
msgid "Open Opportunity"
msgstr "Cơ hội Mở"

#. module: crm
#: model:ir.model,name:crm.model_crm_lost_reason
msgid "Opp. Lost Reason"
msgstr "Lý do cơ hội thất bại"

#. module: crm
#: model:ir.actions.act_window,name:crm.crm_case_form_view_salesteams_opportunity
#: model:ir.actions.act_window,name:crm.crm_lead_opportunities
#: model:ir.actions.act_window,name:crm.relate_partner_opportunities
#: model:ir.model.fields,field_description:crm.field_crm_lead2opportunity_partner__opportunity_ids
#: model:ir.model.fields,field_description:crm.field_crm_lead2opportunity_partner_mass__opportunity_ids
#: model:ir.model.fields,field_description:crm.field_res_partner__opportunity_ids
#: model:ir.model.fields,field_description:crm.field_res_users__opportunity_ids
#: model:ir.ui.menu,name:crm.menu_crm_config_opportunity
#: model_terms:ir.ui.view,arch_db:crm.crm_activity_report_view_search
#: model_terms:ir.ui.view,arch_db:crm.crm_case_tree_view_oppor
#: model_terms:ir.ui.view,arch_db:crm.crm_lead_view_graph
#: model_terms:ir.ui.view,arch_db:crm.crm_team_salesteams_view_kanban
#: model_terms:ir.ui.view,arch_db:crm.utm_campaign_view_form
#: model_terms:ir.ui.view,arch_db:crm.utm_campaign_view_kanban
#: model_terms:ir.ui.view,arch_db:crm.view_crm_lead2opportunity_partner
#: model_terms:ir.ui.view,arch_db:crm.view_partners_form_crm1
msgid "Opportunities"
msgstr "Cơ hội"

#. module: crm
#: model_terms:ir.ui.view,arch_db:crm.crm_opportunity_report_view_search
msgid "Opportunities Analysis"
msgstr "Phân tích Cơ hội"

#. module: crm
#: model_terms:ir.actions.act_window,help:crm.action_report_crm_opportunity_salesteam
msgid ""
"Opportunities Analysis gives you an instant access to your opportunities "
"with information such as the expected revenue, planned cost, missed "
"deadlines or the number of interactions per opportunity. This report is "
"mainly used by the sales manager in order to do the periodic review with the"
" channels of the sales pipeline."
msgstr ""
"Bản phân tích Cơ hội cho phép bạn truy cập nhanh đến các cơ hội với thông "
"tin như: doanh thu mong đợi, chi phí dự kiến, số lần tương tác,... Báo cáo "
"này chủ yếu được sử dụng bởi Người quản lý bán hàng để thực hiện việc quản "
"lý định kỳ với các đội ngũ bán hàng của một chu trình bán hàng."

#. module: crm
#: model:ir.model.fields,field_description:crm.field_crm_team__opportunities_amount
msgid "Opportunities Revenues"
msgstr "Doanh thu cơ hội"

#. module: crm
#: model:ir.model.fields,field_description:crm.field_digest_digest__kpi_crm_opportunities_won
msgid "Opportunities Won"
msgstr "Các cơ hội thành công"

#. module: crm
#: model_terms:ir.ui.view,arch_db:crm.view_crm_case_opportunities_filter
msgid "Opportunities that are assigned to me"
msgstr "Cơ hội được phân công cho bạn"

#. module: crm
#: model:ir.model.fields,field_description:crm.field_calendar_event__opportunity_id
#: model:ir.model.fields,field_description:crm.field_crm_activity_report__lead_id
#: model:ir.model.fields,field_description:crm.field_crm_lead__name
#: model:ir.model.fields,field_description:crm.field_res_partner__opportunity_count
#: model:ir.model.fields,field_description:crm.field_res_users__opportunity_count
#: model:ir.model.fields.selection,name:crm.selection__crm_activity_report__lead_type__opportunity
#: model:ir.model.fields.selection,name:crm.selection__crm_lead__type__opportunity
#: model_terms:ir.ui.view,arch_db:crm.crm_activity_report_view_search
#: model_terms:ir.ui.view,arch_db:crm.crm_case_tree_view_oppor
#: model_terms:ir.ui.view,arch_db:crm.crm_opportunity_report_view_search
#: model_terms:ir.ui.view,arch_db:crm.crm_team_salesteams_view_kanban
#: model_terms:ir.ui.view,arch_db:crm.view_crm_case_opportunities_filter
msgid "Opportunity"
msgstr "Cơ hội"

#. module: crm
#: model:ir.model.fields,field_description:crm.field_utm_campaign__opportunity_count
msgid "Opportunity Count"
msgstr "Số lượng Cơ hội"

#. module: crm
#: model:mail.message.subtype,name:crm.mt_lead_create
#: model:mail.message.subtype,name:crm.mt_salesteam_lead
msgid "Opportunity Created"
msgstr "Cơ hội được tạo"

#. module: crm
#: model:mail.message.subtype,name:crm.mt_lead_lost
#: model:mail.message.subtype,name:crm.mt_salesteam_lead_lost
msgid "Opportunity Lost"
msgstr "Cơ hội thất bại"

#. module: crm
#: model:mail.message.subtype,name:crm.mt_lead_restored
#: model:mail.message.subtype,name:crm.mt_salesteam_lead_restored
msgid "Opportunity Restored"
msgstr "Cơ hội được khôi phục"

#. module: crm
#: model:mail.message.subtype,name:crm.mt_salesteam_lead_stage
msgid "Opportunity Stage Changed"
msgstr "Giai đoạn của cơ hội được thay đổi"

#. module: crm
#: model:mail.message.subtype,name:crm.mt_lead_won
#: model:mail.message.subtype,name:crm.mt_salesteam_lead_won
msgid "Opportunity Won"
msgstr "Cơ hội thành công"

#. module: crm
#: model:mail.message.subtype,description:crm.mt_lead_create
msgid "Opportunity created"
msgstr "Cơ hội đã tạo"

#. module: crm
#: model:mail.message.subtype,description:crm.mt_lead_lost
msgid "Opportunity lost"
msgstr "Cơ hội thất bại"

#. module: crm
#: model:mail.message.subtype,description:crm.mt_lead_restored
msgid "Opportunity restored"
msgstr "Cơ hội được khôi phục"

#. module: crm
#: model:mail.message.subtype,description:crm.mt_lead_won
msgid "Opportunity won"
msgstr "Cơ hội thành công"

#. module: crm
#: model:crm.lead.tag,name:crm.categ_oppor8
msgid "Other"
msgstr "Khác"

#. module: crm
#: model:ir.actions.act_window,name:crm.crm_lead_action_team_overdue_opportunity
#: model_terms:ir.ui.view,arch_db:crm.crm_team_salesteams_view_kanban
msgid "Overdue Opportunities"
msgstr "Cơ hội Quá hạn"

#. module: crm
#: model:ir.model.fields,field_description:crm.field_crm_team__overdue_opportunities_amount
msgid "Overdue Opportunities Revenues"
msgstr "Doanh thu cơ hội quá hạn"

#. module: crm
#: model_terms:ir.ui.view,arch_db:crm.crm_team_salesteams_view_kanban
msgid "Overdue Opportunity"
msgstr "Cơ hội quá hạn"

#. module: crm
#: model:ir.model.fields,field_description:crm.field_crm_team__alias_user_id
msgid "Owner"
msgstr "Người phụ trách"

#. module: crm
#: model:ir.model.fields,field_description:crm.field_crm_lead__partner_address_email
msgid "Partner Contact Email"
msgstr "Email liên hệ của đối tác"

#. module: crm
#: model:ir.model.fields,field_description:crm.field_crm_lead__partner_address_name
msgid "Partner Contact Name"
msgstr "Tên liên hệ đối tác"

#. module: crm
#: model:ir.model.fields,field_description:crm.field_crm_lead__partner_address_phone
msgid "Partner Contact Phone"
msgstr "Số điện thoại đối tác"

#. module: crm
#: model:ir.model.fields,field_description:crm.field_crm_lead__partner_is_blacklisted
msgid "Partner is blacklisted"
msgstr "Đối tác nằm trong danh sách đen"

#. module: crm
#: model:ir.model,name:crm.model_crm_partner_binding
msgid "Partner linking/binding in CRM wizard"
msgstr "Xử lý liên kết đối tác hoặc tạo ra các xử lý CRM"

#. module: crm
#: model:ir.model.fields,field_description:crm.field_crm_lead__phone
#: model_terms:ir.ui.view,arch_db:crm.crm_lead_view_form
msgid "Phone"
msgstr "Điện thoại"

#. module: crm
#: model:crm.lead.scoring.frequency.field,name:crm.frequency_field_phone_state
#: model:ir.model.fields,field_description:crm.field_crm_lead__phone_state
msgid "Phone Quality"
msgstr "Chất lượng phone"

#. module: crm
#: code:addons/crm/models/crm_team.py:0
#: model:ir.actions.act_window,name:crm.crm_lead_action_pipeline
#: model:ir.model.fields,field_description:crm.field_crm_team__use_opportunities
#: model:ir.ui.menu,name:crm.crm_opportunity_report_menu
#: model:ir.ui.menu,name:crm.menu_crm_config_lead
#, python-format
msgid "Pipeline"
msgstr "Cơ hội"

#. module: crm
#: model:ir.actions.act_window,name:crm.crm_activity_report_action
#: model:ir.actions.act_window,name:crm.crm_activity_report_action_team
msgid "Pipeline Activities"
msgstr "Các hoạt động"

#. module: crm
#: model:ir.actions.act_window,name:crm.action_report_crm_opportunity_salesteam
#: model:ir.actions.act_window,name:crm.crm_opportunity_report_action
#: model_terms:ir.ui.view,arch_db:crm.crm_lead_view_pivot
#: model_terms:ir.ui.view,arch_db:crm.crm_opportunity_report_view_graph
#: model_terms:ir.ui.view,arch_db:crm.crm_opportunity_report_view_pivot
msgid "Pipeline Analysis"
msgstr "Phân tích Cơ hội"

#. module: crm
#: model_terms:ir.actions.act_window,help:crm.crm_opportunity_report_action
msgid ""
"Pipeline Analysis gives you an instant access to\n"
"                your opportunities with information such as the expected revenue, planned cost,\n"
"                missed deadlines or the number of interactions per opportunity. This report is\n"
"                mainly used by the sales manager in order to do the periodic review with the\n"
"                teams of the sales pipeline."
msgstr ""
"Phân tích khách hàng tiềm năng cho phép bạn truy cập ngay vào\n"
"                các cơ hội của bạn với thông tin như doanh thu dự kiến, chi phí dự kiến,\n"
"                thiếu thoi hạn hoặc số lượng tương tác của mỗi cơ hội. Báo cáo này thường\n"
"                được dùng chủ yếu bởi quản lý kinh Doanh để thực hiện việc đưa ra dự đoán trước\n"
"                cho nhóm bán hàng."

#. module: crm
#: code:addons/crm/models/crm_lead.py:0
#, python-format
msgid ""
"Please select more than one element (lead or opportunity) from the list "
"view."
msgstr ""
"Vui lòng chọn nhiều hơn một phần tử (nguồn dẫn hoặc cơ hội) từ danh sách."

#. module: crm
#: model:ir.actions.server,name:crm.website_crm_score_cron_ir_actions_server
#: model:ir.cron,cron_name:crm.website_crm_score_cron
#: model:ir.cron,name:crm.website_crm_score_cron
msgid "Predictive Lead Scoring: Rebuild Frequencies table"
msgstr "Ghi điểm dự đoán: Xây dựng lại bảng tần suất"

#. module: crm
#: model:ir.model.fields,field_description:crm.field_crm_lead__priority
msgid "Priority"
msgstr "Mức ưu tiên"

#. module: crm
#: model:ir.model.fields,field_description:crm.field_crm_lead__probability
msgid "Probability"
msgstr "Xác suất"

#. module: crm
#: model:crm.lead.tag,name:crm.categ_oppor1
msgid "Product"
msgstr "Sản phẩm"

#. module: crm
#: model:crm.stage,name:crm.stage_lead3
msgid "Proposition"
msgstr "Đề xuất"

#. module: crm
#: model:ir.model.fields,field_description:crm.field_crm_lead__expected_revenue
msgid "Prorated Revenue"
msgstr "Doanh thu theo tỷ lệ"

#. module: crm
#: model:crm.stage,name:crm.stage_lead2
msgid "Qualified"
msgstr "Đã thẩm định"

#. module: crm
#. openerp-web
#: code:addons/crm/static/src/js/tours/crm.js:0
#: code:addons/crm/static/src/js/tours/crm.js:0
#, python-format
msgid ""
"Ready to boost your sales? Your <b>Pipeline</b> can be found here, under the"
" <b>CRM</b> app."
msgstr ""
"Bạn đã sẵn sàng tăng cường hoạt động kinh doanh của bạn? <b>Cơ hội</b> của "
"bạn có thể được tìm thấy ở đây, dưới phân hệ <b>CRM</b>."

#. module: crm
#: model:ir.model.fields,field_description:crm.field_crm_lead__referred
msgid "Referred By"
msgstr "Tham chiếu bởi"

#. module: crm
#: model:ir.model.fields,field_description:crm.field_crm_lead2opportunity_partner__action
#: model:ir.model.fields,field_description:crm.field_crm_lead2opportunity_partner_mass__action
#: model:ir.model.fields,field_description:crm.field_crm_partner_binding__action
msgid "Related Customer"
msgstr "Khách hàng liên quan"

#. module: crm
#: model:ir.ui.menu,name:crm.crm_menu_report
msgid "Reporting"
msgstr "Báo cáo"

#. module: crm
#: model:ir.model.fields,field_description:crm.field_crm_stage__requirements
#: model_terms:ir.ui.view,arch_db:crm.crm_stage_form
msgid "Requirements"
msgstr "Yêu cầu"

#. module: crm
#: model:ir.model.fields,field_description:crm.field_crm_lead__activity_user_id
msgid "Responsible User"
msgstr "Người phụ trách"

#. module: crm
#: model_terms:ir.ui.view,arch_db:crm.crm_lead_view_form
msgid "Restore"
msgstr "Khôi phục"

#. module: crm
#: model:ir.model.fields,field_description:crm.field_crm_lead__message_has_sms_error
msgid "SMS Delivery error"
msgstr "Có lỗi gửi SMS"

#. module: crm
#: model:ir.ui.menu,name:crm.crm_menu_sales
msgid "Sales"
msgstr "Bán hàng"

#. module: crm
#: model_terms:ir.ui.view,arch_db:crm.crm_case_tree_view_leads
msgid "Sales Person"
msgstr "Nhân viên kinh doanh"

#. module: crm
#: model:ir.model,name:crm.model_crm_team
#: model:ir.model.fields,field_description:crm.field_crm_activity_report__team_id
#: model:ir.model.fields,field_description:crm.field_crm_lead2opportunity_partner__team_id
#: model:ir.model.fields,field_description:crm.field_crm_lead2opportunity_partner_mass__team_id
#: model:ir.model.fields,field_description:crm.field_crm_lead__team_id
#: model:ir.model.fields,field_description:crm.field_crm_lead_scoring_frequency__team_id
#: model:ir.model.fields,field_description:crm.field_crm_merge_opportunity__team_id
#: model:ir.model.fields,field_description:crm.field_crm_stage__team_id
#: model:ir.model.fields,field_description:crm.field_res_partner__team_id
#: model:ir.model.fields,field_description:crm.field_res_users__team_id
#: model_terms:ir.ui.view,arch_db:crm.crm_activity_report_view_search
#: model_terms:ir.ui.view,arch_db:crm.crm_opportunity_report_view_search
#: model_terms:ir.ui.view,arch_db:crm.view_crm_case_leads_filter
#: model_terms:ir.ui.view,arch_db:crm.view_crm_case_opportunities_filter
msgid "Sales Team"
msgstr "Đội bán hàng"

#. module: crm
#: code:addons/crm/models/crm_lead.py:0
#, python-format
msgid "Sales Team Settings"
msgstr "Thiết lập Đội Bán hàng"

#. module: crm
#: model:ir.ui.menu,name:crm.crm_team_config
msgid "Sales Teams"
msgstr "Kênh / Đội Bán hàng"

#. module: crm
#: model:ir.model.fields,field_description:crm.field_crm_lead2opportunity_partner_mass__user_ids
msgid "Salesmen"
msgstr "Nhân viên bán hàng"

#. module: crm
#: model:ir.model.fields,field_description:crm.field_crm_activity_report__user_id
#: model:ir.model.fields,field_description:crm.field_crm_lead2opportunity_partner__user_id
#: model:ir.model.fields,field_description:crm.field_crm_lead2opportunity_partner_mass__user_id
#: model:ir.model.fields,field_description:crm.field_crm_lead__user_id
#: model:ir.model.fields,field_description:crm.field_crm_merge_opportunity__user_id
#: model_terms:ir.ui.view,arch_db:crm.crm_activity_report_view_search
#: model_terms:ir.ui.view,arch_db:crm.crm_opportunity_report_view_search
#: model_terms:ir.ui.view,arch_db:crm.view_crm_case_leads_filter
#: model_terms:ir.ui.view,arch_db:crm.view_crm_case_opportunities_filter
msgid "Salesperson"
msgstr "Nhân viên bán hàng"

#. module: crm
#: model_terms:ir.ui.view,arch_db:crm.view_crm_case_leads_filter
msgid "Search Leads"
msgstr "Tìm kiếm Tiềm năng"

#. module: crm
#: model_terms:ir.ui.view,arch_db:crm.crm_lost_reason_view_search
#: model_terms:ir.ui.view,arch_db:crm.view_crm_case_opportunities_filter
msgid "Search Opportunities"
msgstr "Tìm kiếm các Cơ hội"

#. module: crm
#: model_terms:ir.ui.view,arch_db:crm.merge_opportunity_form
msgid "Select Leads/Opportunities"
msgstr "Chọn Tiềm năng/Cơ hội"

#. module: crm
#: model:ir.actions.act_window,name:crm.action_lead_mass_mail
msgid "Send email"
msgstr "Gửi mail"

#. module: crm
#: model:ir.model.fields,field_description:crm.field_crm_stage__sequence
msgid "Sequence"
msgstr "Trình tự"

#. module: crm
#: model:crm.lead.tag,name:crm.categ_oppor3
msgid "Services"
msgstr "Các dịch vụ"

#. module: crm
#: model_terms:ir.actions.act_window,help:crm.crm_stage_action
msgid "Set a new stage in your opportunity pipeline"
msgstr "Đưa ra một giai đoạn mới trong luồng xử lý cơ hội của bạn"

#. module: crm
#: model:ir.actions.act_window,name:crm.crm_config_settings_action
#: model:ir.ui.menu,name:crm.crm_config_settings_menu
msgid "Settings"
msgstr "Thiết lập"

#. module: crm
#: model:res.groups,name:crm.group_use_lead
msgid "Show Lead Menu"
msgstr "Hiển thị Trình đơn Tiềm năng"

#. module: crm
#: model_terms:ir.ui.view,arch_db:crm.view_crm_case_leads_filter
#: model_terms:ir.ui.view,arch_db:crm.view_crm_case_opportunities_filter
msgid "Show all opportunities for which the next action date is before today"
msgstr ""
"Hiển thị tất cả cơ hội mà có Ngày hành động tiếp theo trước ngày hôm nay"

#. module: crm
#: model_terms:ir.ui.view,arch_db:crm.crm_activity_report_view_search
#: model_terms:ir.ui.view,arch_db:crm.crm_opportunity_report_view_search
msgid "Show only lead"
msgstr "Chỉ hiển thị Tiềm năng"

#. module: crm
#: model_terms:ir.ui.view,arch_db:crm.crm_activity_report_view_search
#: model_terms:ir.ui.view,arch_db:crm.crm_opportunity_report_view_search
msgid "Show only opportunity"
msgstr "Chỉ hiển thị cơ hội"

#. module: crm
#: model:crm.lead.tag,name:crm.categ_oppor2
msgid "Software"
msgstr "Phần mềm"

#. module: crm
#: model_terms:ir.actions.act_window,help:crm.crm_lost_reason_action
msgid ""
"Some examples of lost reasons: \"We don't have people/skill\", \"Price too "
"high\""
msgstr ""
"Một số ví dụ về Lý do thất bại: \"Chúng ta không có người/kỹ năng\", \"Giá "
"quá cao\""

#. module: crm
#: model:crm.lead.scoring.frequency.field,name:crm.frequency_field_source_id
#: model:ir.model.fields,field_description:crm.field_crm_lead__source_id
#: model_terms:ir.ui.view,arch_db:crm.view_crm_case_leads_filter
#: model_terms:ir.ui.view,arch_db:crm.view_crm_case_opportunities_filter
msgid "Source"
msgstr "Nguồn"

#. module: crm
#: model:ir.model.fields,help:crm.field_crm_stage__team_id
msgid ""
"Specific team that uses this stage. Other teams will not be able to see or "
"use this stage."
msgstr ""
"Các đội/kênh cụ thể mà sử dụng giai đoạn này. Các đội/kênh khác sẽ không thể"
" thấy hoặc sử dụng giai đoạn này"

#. module: crm
#: model:ir.model.fields,field_description:crm.field_crm_activity_report__stage_id
#: model:ir.model.fields,field_description:crm.field_crm_lead__stage_id
#: model_terms:ir.ui.view,arch_db:crm.crm_activity_report_view_search
#: model_terms:ir.ui.view,arch_db:crm.crm_opportunity_report_view_search
#: model_terms:ir.ui.view,arch_db:crm.crm_stage_form
#: model_terms:ir.ui.view,arch_db:crm.view_crm_case_opportunities_filter
msgid "Stage"
msgstr "Giai đoạn"

#. module: crm
#: model:mail.message.subtype,name:crm.mt_lead_stage
msgid "Stage Changed"
msgstr "Giai đoạn được Thay đổi"

#. module: crm
#: model:ir.model.fields,field_description:crm.field_crm_stage__name
msgid "Stage Name"
msgstr "Tên giai đoạn"

#. module: crm
#: model_terms:ir.ui.view,arch_db:crm.crm_lead_stage_search
msgid "Stage Search"
msgstr "Tìm kiếm giai đoạn"

#. module: crm
#: model:mail.message.subtype,description:crm.mt_lead_stage
msgid "Stage changed"
msgstr "Giai đoạn đã thay đổi"

#. module: crm
#: model:ir.actions.act_window,name:crm.crm_stage_action
#: model:ir.ui.menu,name:crm.menu_crm_lead_stage_act
#: model_terms:ir.ui.view,arch_db:crm.crm_stage_tree
msgid "Stages"
msgstr "Giai đoạn"

#. module: crm
#: model_terms:ir.actions.act_window,help:crm.crm_stage_action
msgid ""
"Stages allow salespersons to easily track how a specific opportunity\n"
"            is positioned in the sales cycle."
msgstr ""
"Các Giai đoạn cho phép người bán hàng dễ dàng theo dõi vị trí và định vị một"
" cơ hội            đang ở đâu trong chu kỳ bán hàng"

#. module: crm
#: model:crm.lead.scoring.frequency.field,name:crm.frequency_field_state_id
#: model:ir.model.fields,field_description:crm.field_crm_lead__state_id
#: model_terms:ir.ui.view,arch_db:crm.crm_lead_view_form
msgid "State"
msgstr "Trạng thái"

#. module: crm
#: model:ir.model.fields,help:crm.field_crm_lead__activity_state
msgid ""
"Status based on activities\n"
"Overdue: Due date is already passed\n"
"Today: Activity date is today\n"
"Planned: Future activities."
msgstr ""
"Trạng thái dựa trên hoạt động\n"
"Quá hạn: Ngày đến hạn đã trôi qua\n"
"Hôm nay: Hôm nay là ngày phải thực hiện\n"
"Đã hoạch định: Các hoạt động trong tương lai."

#. module: crm
#: model:ir.model.fields,field_description:crm.field_crm_lead__street
msgid "Street"
msgstr "Địa chỉ"

#. module: crm
#: model_terms:ir.ui.view,arch_db:crm.crm_lead_view_form
msgid "Street 2..."
msgstr "Địa chỉ dòng 2..."

#. module: crm
#: model_terms:ir.ui.view,arch_db:crm.crm_lead_view_form
msgid "Street..."
msgstr "Địa chỉ..."

#. module: crm
#: model:ir.model.fields,field_description:crm.field_crm_lead__street2
msgid "Street2"
msgstr "Địa chỉ dòng 2"

#. module: crm
#: model_terms:ir.ui.view,arch_db:crm.crm_lead_lost_view_form
msgid "Submit"
msgstr "Trình"

#. module: crm
#: model:ir.model.fields,field_description:crm.field_crm_activity_report__subtype_id
msgid "Subtype"
msgstr "Kiểu phụ"

#. module: crm
#: model_terms:ir.ui.view,arch_db:crm.view_crm_case_leads_filter
#: model_terms:ir.ui.view,arch_db:crm.view_crm_case_opportunities_filter
msgid "Tag"
msgstr "Từ khoá"

#. module: crm
#: model:ir.model.fields,field_description:crm.field_crm_lead_tag__name
msgid "Tag Name"
msgstr "Tên Từ khóa"

#. module: crm
#: model:ir.model.constraint,message:crm.constraint_crm_lead_tag_name_uniq
msgid "Tag name already exists !"
msgstr "Tên từ khoá đã tồn tại!"

#. module: crm
#: model:ir.actions.act_window,name:crm.crm_lead_tag_action
#: model:ir.model.fields,field_description:crm.field_crm_lead__tag_ids
#: model:ir.ui.menu,name:crm.menu_crm_lead_categ
msgid "Tags"
msgstr "Thẻ"

#. module: crm
#: model:ir.ui.menu,name:crm.sales_team_menu_team_pipeline
msgid "Team Pipelines"
msgstr "Cơ hôi theo Đội bán hàng"

#. module: crm
#: model:ir.model.fields,help:crm.field_crm_team__alias_id
msgid ""
"The email address associated with this channel. New emails received will "
"automatically create new leads assigned to the channel."
msgstr ""
"Địa chỉ email mà gắn với kênh này. Email gửi đến địa chỉ này sẽ tự động tạo "
"các tiềm năng cho kênh này."

#. module: crm
#: model:ir.model.fields,help:crm.field_crm_lead__partner_name
msgid ""
"The name of the future partner company that will be created while converting"
" the lead into opportunity"
msgstr ""
"Tên công ty của khách hàng mà sẽ được tạo trong khi chuyển tiềm năng thành "
"cơ hội"

#. module: crm
#: model:ir.model.fields,help:crm.field_crm_team__alias_user_id
msgid ""
"The owner of records created upon receiving emails on this alias. If this "
"field is not set the system will attempt to find the right owner based on "
"the sender (From) address, or will use the Administrator account if no "
"system user is found for that address."
msgstr ""
"Chủ sở hữu của các bản ghi được tạo khi nhận email về bí danh này. Nếu "
"trường này không được đặt, hệ thống sẽ cố gắng tìm đúng chủ sở hữu dựa trên "
"địa chỉ người gửi (Từ) hoặc sẽ sử dụng tài khoản Quản trị viên nếu không tìm"
" thấy người dùng trên hệ thống cho địa chỉ đó."

#. module: crm
#: model:ir.model.constraint,message:crm.constraint_crm_lead_check_probability
msgid "The probability of closing the deal should be between 0% and 100%!"
msgstr "Xác xuất đóng thương vụ phải ở giữa 0% và 100%!"

#. module: crm
#: model_terms:ir.ui.view,arch_db:crm.crm_case_kanban_view_leads
msgid ""
"This bar allows to filter the opportunities based on scheduled activities."
msgstr ""
"Thanh này cho phép lọc cơ hội dựa trên các hoạt động đã được lập kế hoạch."

#. module: crm
#: model_terms:ir.ui.view,arch_db:crm.res_config_settings_view_form
msgid "This can be used to compute statistical probability to close a lead"
msgstr ""
"Điều này có thể được sử dụng để tính xác suất thống kê để đóng một "
"tiềm năng"

#. module: crm
#: model:ir.model.fields,help:crm.field_crm_lead__email_normalized
msgid ""
"This field is used to search on email address as the primary email field can"
" contain more than strictly an email address."
msgstr ""
"Trường này được sử dụng để tìm kiếm theo địa chỉ email vì trường email chính"
" có thể chứa nhiều hơn một địa chỉ email."

#. module: crm
#: model:ir.model.fields,help:crm.field_crm_lead__campaign_id
msgid ""
"This is a name that helps you keep track of your different campaign efforts,"
" e.g. Fall_Drive, Christmas_Special"
msgstr ""
"Đây là cái tên giúp bạn kiểm soát giữa các chiến dịch marketing khác nhau: "
"ví dụ Chiến dịch mùa thu, Sự kiện đặc biệt dịp Giáng sinh"

#. module: crm
#: model:ir.model.fields,help:crm.field_crm_lead__medium_id
msgid "This is the method of delivery, e.g. Postcard, Email, or Banner Ad"
msgstr "Đây là phương thức như Thẻ bưu điện, Email hoặc Banner quảng cáo"

#. module: crm
#: model:ir.model.fields,help:crm.field_crm_lead__source_id
msgid ""
"This is the source of the link, e.g. Search Engine, another domain, or name "
"of email list"
msgstr ""
"Đây là nguồn ví dụ như Bộ tìm kiếm Google, tên miền khác, hoặc một cái tên "
"trong danh sách email"

#. module: crm
#. openerp-web
#: code:addons/crm/static/src/js/tours/crm.js:0
#, python-format
msgid "This opportunity has <b>no activity planned</b>."
msgstr "Cơ hội này <b>không có hoạt động nào tiếp theo</b>."

#. module: crm
#: model_terms:ir.actions.act_window,help:crm.crm_opportunity_report_action_lead
msgid "This report analyses the source of your leads."
msgstr ""
"Báo cáo này phân tích nguồn đến của các tiềm năng\n"
"(bao gồm cả những tiềm năng đã được chuyển thành các cơ hội)."

#. module: crm
#: model:ir.model.fields,help:crm.field_crm_stage__fold
msgid ""
"This stage is folded in the kanban view when there are no records in that "
"stage to display."
msgstr ""
"Giai đoạn này sẽ hiện thị đóng ở giao diện Kanban khi không có bản ghi nào "
"thuộc giai đoạn này để hiển thị."

#. module: crm
#: code:addons/crm/models/crm_lead.py:0
#, python-format
msgid "This target does not exist."
msgstr "Mục tiêu này không tồn tại."

#. module: crm
#: model:ir.model.fields,field_description:crm.field_crm_lead__title
#: model_terms:ir.ui.view,arch_db:crm.crm_lead_view_form
msgid "Title"
msgstr "Xưng hô"

#. module: crm
#: model_terms:ir.ui.view,arch_db:crm.view_crm_case_leads_filter
#: model_terms:ir.ui.view,arch_db:crm.view_crm_case_opportunities_filter
msgid "Today Activities"
msgstr "Hoạt động hôm nay"

#. module: crm
#: model:crm.lost.reason,name:crm.lost_reason_1
msgid "Too expensive"
msgstr "Quá đắt"

#. module: crm
#: model_terms:ir.ui.view,arch_db:crm.crm_lead_view_form
msgid "Tracking"
msgstr "Theo vết"

#. module: crm
#: model:crm.lead.tag,name:crm.categ_oppor6
msgid "Training"
msgstr "Đào tạo"

#. module: crm
#: model_terms:digest.tip,tip_description:crm.digest_tip_crm_0
msgid "Try Now"
msgstr "Thử Ngay"

#. module: crm
#: model:ir.model.fields,field_description:crm.field_crm_activity_report__lead_type
#: model:ir.model.fields,field_description:crm.field_crm_lead__type
#: model_terms:ir.ui.view,arch_db:crm.crm_activity_report_view_search
msgid "Type"
msgstr "Kiểu"

#. module: crm
#: model:ir.model.fields,help:crm.field_crm_activity_report__lead_type
#: model:ir.model.fields,help:crm.field_crm_lead__type
msgid "Type is used to separate Leads and Opportunities"
msgstr "Kiểu được sử dụng để tách riêng Tiềm năng và Cơ hội"

#. module: crm
#: model:ir.model.fields,help:crm.field_crm_lead__activity_exception_decoration
msgid "Type of the exception activity on record."
msgstr "Loại hoạt động ngoại lệ trên hồ sơ."

#. module: crm
#: model:ir.model,name:crm.model_utm_campaign
msgid "UTM Campaign"
msgstr "Chiến dịch UTM"

#. module: crm
#: model_terms:ir.ui.view,arch_db:crm.view_crm_case_leads_filter
#: model_terms:ir.ui.view,arch_db:crm.view_crm_case_opportunities_filter
msgid "Unassigned"
msgstr "Chưa được giao"

#. module: crm
#: model_terms:ir.ui.view,arch_db:crm.crm_team_salesteams_view_kanban
msgid "Unassigned Lead"
msgstr "Tiềm năng chưa Phân công"

#. module: crm
#: model:ir.model.fields,field_description:crm.field_crm_team__unassigned_leads_count
#: model_terms:ir.ui.view,arch_db:crm.crm_team_salesteams_view_kanban
msgid "Unassigned Leads"
msgstr "Tiềm năng chưa Phân công"

#. module: crm
#: model:ir.model.fields,field_description:crm.field_crm_lead__message_unread
#: model_terms:ir.ui.view,arch_db:crm.crm_case_kanban_view_leads
#: model_terms:ir.ui.view,arch_db:crm.view_crm_case_opportunities_filter
#: model_terms:ir.ui.view,arch_db:crm.view_crm_lead_kanban
msgid "Unread Messages"
msgstr "Thông điệp chưa đọc"

#. module: crm
#: model:ir.model.fields,field_description:crm.field_crm_lead__message_unread_counter
msgid "Unread Messages Counter"
msgstr "Bộ đếm Thông điệp chưa đọc"

#. module: crm
#: model:ir.model.fields,field_description:crm.field_utm_campaign__crm_lead_activated
msgid "Use Leads"
msgstr "Dùng tiềm năng"

#. module: crm
#: model_terms:ir.ui.view,arch_db:crm.res_config_settings_view_form
msgid "Use an External Email Server"
msgstr "Sử dụng một máy chủ email bên ngoài"

#. module: crm
#: model:ir.model.fields.selection,name:crm.selection__crm_lead2opportunity_partner_mass__action__each_exist_or_create
msgid "Use existing partner or create"
msgstr "Sử dụng đối tác đã tồn tại hoặc tạo mới"

#. module: crm
#: model_terms:ir.actions.act_window,help:crm.crm_case_form_view_salesteams_lead
msgid ""
"Use leads if you need a qualification step before creating an\n"
"                    opportunity or a customer. It can be a business card you received,\n"
"                    a contact form filled in your website, or a file of unqualified\n"
"                    prospects you import, etc."
msgstr ""
"Sử dụng tiềm năng nếu bạn muốn có thêm một bước thẩm định chất lượng trước\n"
"                    khi tạo một cơ hội hay một khách hàng. Đó có thể là một danh thiếp\n"
"                    bạn nhận được, một liên hệ từ form liên hệ trên website, hoặc một\n"
"                    tập tin chứa các triển vọng chưa thẩm định mà bạn có thể import vào, v.v."

#. module: crm
#: model_terms:ir.ui.view,arch_db:crm.res_config_settings_view_form
msgid ""
"Use leads if you need a qualification step before creating an opportunity or"
" a customer. It can be a business card you received, a contact form filled "
"in your website, or a file of unqualified prospects you import, etc. Once "
"qualified, the lead can be converted into a business opportunity and/or a "
"new customer in your address book."
msgstr ""
"Sử dụng thêm tiềm năng nếu bạn cần một bước xác định trước khi tạo cơ hội "
"hoặc một khách hàng. Nó có thể là một tấm card visit, một mẫu form trên "
"website của bạn, hoặc một tập tài liệu chưa xác định mà bạn mới nhận được, "
"vv. Một khi đã xác định, tiềm năng này có thể được chuyển thành một cơ hội "
"kinh doanh hoặc/và một khách hàng mới trong sổ địa chỉ của bạn."

#. module: crm
#: model_terms:ir.actions.act_window,help:crm.crm_lost_reason_action
msgid "Use lost reasons to explain why an opportunity is lost."
msgstr "Sử dụng lý do thất bại để giải thích tại sao một cơ hội bị mất."

#. module: crm
#: model_terms:ir.actions.act_window,help:crm.relate_partner_opportunities
msgid ""
"Use opportunities to keep track of your sales pipeline, follow\n"
"                up potential sales and better forecast your future revenues."
msgstr ""
"Sử dụng Cơ hội để theo sát quy trình bán hàng của bạn, theo dõi\n"
"                hết tất cả các cơ hội bán hàng tiềm năng và dự đoán tốt hơn\n"
"                về doanh thu tương lai của bạn."

#. module: crm
#. openerp-web
#: code:addons/crm/static/src/js/tours/crm.js:0
#, python-format
msgid "Use the breadcrumbs to <b>go back to your sales pipeline</b>."
msgstr "Sử dụng đường dẫn để <b>quay lại kênh bán hàng của bạn</b>."

#. module: crm
#: model:ir.model.fields,help:crm.field_crm_lead__user_login
msgid "Used to log into the system"
msgstr "Được dùng để đăng nhập vào hệ thống"

#. module: crm
#: model:ir.model.fields,help:crm.field_crm_stage__sequence
msgid "Used to order stages. Lower is better."
msgstr "Được sử dụng để sắp xếp giai đoạn. Thấp hơn thì tốt hơn."

#. module: crm
#: model:ir.model.fields,field_description:crm.field_crm_lead__user_email
msgid "User Email"
msgstr "Email người dùng"

#. module: crm
#: model:ir.model.fields,field_description:crm.field_crm_lead__user_login
msgid "User Login"
msgstr "Tên đăng nhập"

#. module: crm
#: model:ir.model,name:crm.model_res_users
msgid "Users"
msgstr "Người dùng"

#. module: crm
#: model:ir.model.fields,field_description:crm.field_crm_lead_scoring_frequency__value
msgid "Value"
msgstr "Giá trị"

#. module: crm
#: model:ir.model.fields,field_description:crm.field_crm_lead_scoring_frequency__variable
msgid "Variable"
msgstr "Biến thiên"

#. module: crm
#: model:ir.model.fields.selection,name:crm.selection__crm_lead__priority__3
msgid "Very High"
msgstr "Rất Cao"

#. module: crm
#: model_terms:ir.ui.view,arch_db:crm.res_config_settings_view_form
msgid "Visits to Leads"
msgstr "Biến Truy cập thành Tiềm năng"

#. module: crm
#: model:crm.lost.reason,name:crm.lost_reason_2
msgid "We don't have people/skills"
msgstr "Chúng ta không có người/kỹ năng"

#. module: crm
#: model:ir.model.fields,field_description:crm.field_crm_lead__website
msgid "Website"
msgstr "Website"

#. module: crm
#: model:ir.model.fields,field_description:crm.field_crm_lead__website_message_ids
msgid "Website Messages"
msgstr "Thông điệp Website"

#. module: crm
#: model:ir.model.fields,help:crm.field_crm_lead__website_message_ids
msgid "Website communication history"
msgstr "Lịch sử thông tin liên lạc website"

#. module: crm
#: model:ir.model.fields,help:crm.field_crm_lead__website
msgid "Website of the contact"
msgstr "Liên hệ trên Website"

#. module: crm
#: model:ir.model.fields,help:crm.field_crm_lead__team_id
msgid ""
"When sending mails, the default email address is taken from the Sales Team."
msgstr "Khi gửi mail, địa chỉ email mặc định được lấy từ đội bán hàng."

#. module: crm
#: code:addons/crm/models/crm_lead.py:0 model:crm.stage,name:crm.stage_lead4
#: model_terms:ir.ui.view,arch_db:crm.crm_activity_report_view_search
#: model_terms:ir.ui.view,arch_db:crm.crm_lead_view_form
#: model_terms:ir.ui.view,arch_db:crm.crm_opportunity_report_view_search
#: model_terms:ir.ui.view,arch_db:crm.view_crm_case_opportunities_filter
#, python-format
msgid "Won"
msgstr "Thành công"

#. module: crm
#: model:ir.model.fields,field_description:crm.field_crm_lead_scoring_frequency__won_count
msgid "Won Count"
msgstr "Số lượng thành công"

#. module: crm
#: model:ir.model.fields,field_description:crm.field_res_users__target_sales_won
msgid "Won in Opportunities Target"
msgstr "Đạt Mục tiêu các Cơ hội"

#. module: crm
#: code:addons/crm/models/crm_lead.py:0
#, python-format
msgid "Yeah! Deal of the last 7 days for the team."
msgstr "Yeah! Thương vụ của 7 ngày qua cho nhóm của bạn!"

#. module: crm
#: code:addons/crm/models/crm_lead.py:0
#, python-format
msgid "You don't have the access needed to run this cron."
msgstr "Bạn không có quyền truy cập cần thiết để chạy cron này."

#. module: crm
#: code:addons/crm/models/crm_lead.py:0
#, python-format
msgid "You just beat your personal record for the past 30 days."
msgstr "Bạn vừa phá kỷ lục của chính mình trong 30 ngày qua."

#. module: crm
#: code:addons/crm/models/crm_lead.py:0
#, python-format
msgid "You just beat your personal record for the past 7 days."
msgstr "Bạn vừa phá kỷ lục của chính mình trong 7 ngày qua."

#. module: crm
#: model_terms:ir.actions.act_window,help:crm.relate_partner_opportunities
msgid ""
"You will be able to plan meetings and log activities from\n"
"                opportunities, convert them into quotations, attach related\n"
"                documents, track all discussions, and much more."
msgstr ""
"Bạn sẽ có thể lên kế hoạch lịch làm việc và ghi lại các hoạt\n"
"                    động từ các cơ hội, chuyển đổi chúng thành báo giá, đính kèm\n"
"                    các tài liệu, theo vết các thảo luận, và nhiều hơn thế nữa."

#. module: crm
#: model_terms:ir.actions.act_window,help:crm.crm_case_form_view_salesteams_opportunity
msgid ""
"You will be able to plan meetings and phone calls from\n"
"                    opportunities, convert them into quotations, attach related\n"
"                    documents, track all discussions, and much more."
msgstr ""
"Bạn sẽ có thể lên kế hoạch lịch làm việc và ghi lại các cuộc gọi\n"
"                    từ các cơ hội, chuyển đổi chúng thành báo giá, đính kèm\n"
"                    các tài liệu, theo vết các thảo luận, và nhiều hơn thế nữa."

#. module: crm
#: model_terms:ir.ui.view,arch_db:crm.crm_lead_view_form
msgid "ZIP"
msgstr "Mã Zip"

#. module: crm
#: model:ir.model.fields,field_description:crm.field_crm_lead__zip
msgid "Zip"
msgstr "Mã bưu chính"

#. module: crm
#: model_terms:ir.ui.view,arch_db:crm.crm_lead_view_form
msgid "e.g. Product Pricing"
msgstr "vd: Giá Sản phẩm"

#. module: crm
#: model_terms:ir.ui.view,arch_db:crm.crm_lead_view_form
msgid "e.g. https://www.odoo.com"
msgstr "vd: https://www.odoo.com"

#. module: crm
#: code:addons/crm/models/crm_lead.py:0
#, python-format
msgid "or send an email to %s"
msgstr "hoặc gửi một email tới %s"

#. module: crm
#: model:ir.model.fields,field_description:crm.field_crm_stage__team_count
msgid "team_count"
msgstr "team_count"

#. module: crm
#: code:addons/crm/models/crm_lead.py:0
#, python-format
msgid "unknown"
msgstr "không xác định"<|MERGE_RESOLUTION|>--- conflicted
+++ resolved
@@ -1386,7 +1386,7 @@
 #. module: crm
 #: model_terms:ir.ui.view,arch_db:crm.res_config_settings_view_form
 msgid "Lead Mining"
-msgstr "Khai thác tiềm năng"
+msgstr ""
 
 #. module: crm
 #: model:ir.model,name:crm.model_crm_lead_scoring_frequency
@@ -1631,11 +1631,7 @@
 #: code:addons/crm/models/crm_lead.py:0
 #, python-format
 msgid "Meeting scheduled at '%s'<br> Subject: %s <br> Duration: %s hours"
-<<<<<<< HEAD
 msgstr "Meeting được ấn định vào '%s'<br> Chủ đề: %s <br> Thời lượng: %s giờ"
-=======
-msgstr "Cuộc hẹn lúc '%s'<br> Nội dung: %s <br> Thời gian: %s giờ"
->>>>>>> aa00d8d0
 
 #. module: crm
 #: model:ir.actions.act_window,name:crm.act_crm_opportunity_calendar_event_new
@@ -2100,11 +2096,11 @@
 "                mainly used by the sales manager in order to do the periodic review with the\n"
 "                teams of the sales pipeline."
 msgstr ""
-"Phân tích khách hàng tiềm năng cho phép bạn truy cập ngay vào\n"
+"Phân tích Pipeline cho phép bạn truy cập ngay vào\n"
 "                các cơ hội của bạn với thông tin như doanh thu dự kiến, chi phí dự kiến,\n"
 "                thiếu thoi hạn hoặc số lượng tương tác của mỗi cơ hội. Báo cáo này thường\n"
 "                được dùng chủ yếu bởi quản lý kinh Doanh để thực hiện việc đưa ra dự đoán trước\n"
-"                cho nhóm bán hàng."
+"                cho đội bán hàng."
 
 #. module: crm
 #: code:addons/crm/models/crm_lead.py:0
