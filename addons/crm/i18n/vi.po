# Translation of Odoo Server.
# This file contains the translation of the following modules:
# * crm
#
# Translators:
# Martin Trigaux, 2017
# fanha99 <fanha99@hotmail.com>, 2017
# son dang <son.dang@doda100.com>, 2017
# Phạm Lân <phamquanglan@gmail.com>, 2017
# Thang Duong Bao <nothingctrl@gmail.com>, 2017
# van quy bui <aladeck@gmail.com>, 2017
# thanh nguyen <thanhnguyen.icsc@gmail.com>, 2017
# PHAM QUOC MY <mypham2802@gmail.com>, 2017
# Tuan Tran <tmtuan.projects@gmail.com>, 2017
# Hoang Loc Le Huu <loclhh@gmail.com>, 2017
# sao sang <saosangmo@yahoo.com>, 2017
# lam nguyen <lamev.inc@gmail.com>, 2017
# Su Pham Nghiep Vu <nghiepvusupham58@gmail.com>, 2017
# Duc Dao <blakice12@gmail.com>, 2017
# Dang Hanh <hanh.dtm@komit-consulting.com>, 2017
msgid ""
msgstr ""
"Project-Id-Version: Odoo Server 11.0\n"
"Report-Msgid-Bugs-To: \n"
"POT-Creation-Date: 2018-02-19 13:42+0000\n"
"PO-Revision-Date: 2018-02-19 13:42+0000\n"
"Last-Translator: Dang Hanh <hanh.dtm@komit-consulting.com>, 2017\n"
"Language-Team: Vietnamese (https://www.transifex.com/odoo/teams/41243/vi/)\n"
"MIME-Version: 1.0\n"
"Content-Type: text/plain; charset=UTF-8\n"
"Content-Transfer-Encoding: \n"
"Language: vi\n"
"Plural-Forms: nplurals=1; plural=0;\n"

#. module: crm
#: model:mail.template,body_html:crm.mail_template_data_module_install_crm
msgid ""
"\n"
"\n"
"            <div style=\"margin: 10px auto;\">\n"
"            % set last_created_team = user.env['crm.team'].search([], order=\"create_date desc\")[0]\n"
"            <table cellspacing=\"0\" cellpadding=\"0\" style=\"width:100%;\">\n"
"                <tbody>\n"
"                    <tr>\n"
"                        <td style=\"padding:2px;width:30%;\">\n"
"                            <img src=\"web/static/src/img/logo.png\"/>\n"
"                        </td>\n"
"                        <td style=\"vertical-align: top; padding: 8px 10px;text-align: left;font-size: 14px;\">\n"
"                            <a href=\"web/login\" style=\"float:right ;margin:15px auto;background: #875A7B;border-radius: 5px;color: #ffffff;font-size: 16px;padding: 10px 20px 10px 20px;text-decoration: none;\">Auto Login</a>\n"
"                        </td>\n"
"                    </tr>\n"
"                </tbody>\n"
"            </table>\n"
"            <table style=\"width:100%;text-align:justify;margin:0 auto;border-collapse:collapse;border-top:1px solid lightgray\"\">\n"
"                <tbody>\n"
"                    <tr>\n"
"                        <td style=\"padding:15px 10px;font-size:20px\">\n"
"                            <p style=\"color:#875A7B;margin:0\" >Hooray!</p><br>\n"
"                            <p dir=\"ltr\" style=\"font-size:15px;margin-top:0pt;margin-bottom:0pt;\">\n"
"                                <span>Your Odoo CRM application is up and running.</span></p><br>\n"
"                            <p dir=\"ltr\" style=\"margin-top:0pt;margin-bottom:8pt;\">\n"
"                                <span style=\"font-size:13px;font-weight:bold; \">What’s next?</span></p>\n"
"                            <ul style=\"margin-top:0pt;margin-bottom:0pt;font-size:13px;list-style-type:disc;\">\n"
"                                <li dir=\"ltr\">\n"
"                                    <p dir=\"ltr\" style=\"margin-top:0pt;margin-bottom:0pt;\">\n"
"                                        <span>Try creating a lead by sending an email to </span>\n"
"                                        <a href=\"mailto:${last_created_team.alias_id.name_get()[0][1] if last_created_team.alias_id.alias_domain else user.company_id.email}\">\n"
"                                            <span style=\"font-weight:bold; text-decoration:underline;\">${last_created_team.alias_id.name_get()[0][1] if last_created_team.alias_id.alias_domain else user.company_id.email}</span>\n"
"                                        </a>\n"
"                                    </p>\n"
"                                </li>\n"
"                                <li dir=\"ltr\">\n"
"                                    <p dir=\"ltr\" style=\"margin-top:0pt;margin-bottom:8pt;\">\n"
"                                        <span>Track your opportunities in your sale funnel by simply dragging and dropping the cards from one column to another</span>\n"
"                                    </p>\n"
"                                </li>\n"
"                            </ul> <br>\n"
"                            <p dir=\"ltr\" style=\"font-size:13px;margin-top:0pt;margin-bottom:8pt;\">\n"
"                                <span style=\"font-weight:bold;\">Discover the </span>\n"
"                                <span><a href=\"/web#view_type=list&model=crm.lead&action=crm.crm_lead_all_leads\">\n"
"                                    <span style=\"font-weight:bold; text-decoration:underline;\">CRM planner</span></a></span>\n"
"                                <span> to activate extra features</span>\n"
"                                <span style=\"color:#875A7B;margin:0;font-weight:bold\">(${user.env['web.planner'].get_planner_progress('planner_crm')}% done)</span>\n"
"                            </p>\n"
"                            <ul style=\"margin-top:0pt;margin-bottom:0pt;font-size:13px;list-style-type:disc;\">\n"
"                                <li dir=\"ltr\">\n"
"                                    <p dir=\"ltr\" style=\"margin-top:0pt;margin-bottom:0pt;\">\n"
"                                        <span>Automatically assign your leads to your salesmen with the lead scoring, </span>\n"
"                                    </p>\n"
"                                </li>\n"
"                                <li dir=\"ltr\">\n"
"                                    <p dir=\"ltr\" style=\"margin-top:0pt;margin-bottom:0pt;\">\n"
"                                        <span>Keep in touch with your potential client with efficient email campaigns,</span>\n"
"                                    </p>\n"
"                                </li>\n"
"                                <li dir=\"ltr\">\n"
"                                    <p dir=\"ltr\" style=\"margin-top:0pt;margin-bottom:0pt;\">\n"
"                                        <span>Gain high quality insight from surveys,</span>\n"
"                                    </p>\n"
"                                </li>\n"
"                                <li dir=\"ltr\">\n"
"                                    <p dir=\"ltr\" style=\"margin-top:0pt;margin-bottom:0pt;\">\n"
"                                        <span>Get smart reporting and accurate dashboards,</span>\n"
"                                    </p>\n"
"                                </li>\n"
"                                <li dir=\"ltr\">\n"
"                                    <p dir=\"ltr\" style=\"margin-top:0pt;margin-bottom:8pt;\">\n"
"                                        <span>And much more...</span>\n"
"                                    </p>\n"
"                                </li>\n"
"                            </ul>\n"
"                            <br>\n"
"                            <p dir=\"ltr\" style=\"font-size:13px;line-height:1.3;margin-top:0pt;margin-bottom:8pt;\">\n"
"                                <span style=\"font-weight:bold;\">Need Help?</span>\n"
"                                <span style=\"font-style:italic;\">You’re not alone</span>\n"
"                            </p>\n"
"                            <p dir=\"ltr\" style=\"font-size:13px;margin-top:0pt;margin-bottom:8pt;\">\n"
"                                <span>We would be delighted to assist you along the way. Contact us through our\n"
"                                <a href=\"https://www.odoo.com/help\">support form</a> if you have any question.\n"
"                                You can also discover how to get the best out of Odoo CRM with our </span>\n"
"                                <a target=\"_blank\" href=\"https://www.odoo.com/documentation/user/11.0/crm.html\">\n"
"                                <span style=\"text-decoration:underline;\">User Documentation</span></a>\n"
"                                </span><span> or with our </span>\n"
"                                <a target=\"_blank\" href=\"https://www.odoo.com/documentation\">\n"
"                                <span style=\"text-decoration:underline;\">API Documentation</span></a>\n"
"                            </p>\n"
"                            <br>\n"
"                            <p dir=\"ltr\" style=\"font-size:13px;margin-top:0pt;margin-bottom:8pt;\"><span>Enjoy your Odoo experience,</span></p>\n"
"                        </td>\n"
"                    </tr>\n"
"                </tbody>\n"
"            </table>\n"
"            <div dir=\"ltr\" style=\"font-size:13px;margin-top:0pt;margin-bottom:8pt;color:grey\">\n"
"                <span><br/>-- <br/>The Odoo Team<br/>PS: People love Odoo, check </span><a target=\"_blank\" href=\"https://twitter.com/odoo/favorites\"><span style=\"text-decoration:underline;\">what they say about it.</span></a></span>\n"
"            </div>\n"
"        </div>"
msgstr ""
"\n"
"\n"
"            <div style=\"margin: 10px auto;\">\n"
"            % set last_created_team = user.env['crm.team'].search([], order=\"create_date desc\")[0]\n"
"            <table cellspacing=\"0\" cellpadding=\"0\" style=\"width:100%;\">\n"
"                <tbody>\n"
"                    <tr>\n"
"                        <td style=\"padding:2px;width:30%;\">\n"
"                            <img src=\"web/static/src/img/logo.png\"/>\n"
"                        </td>\n"
"                        <td style=\"vertical-align: top; padding: 8px 10px;text-align: left;font-size: 14px;\">\n"
"                            <a href=\"web/login\" style=\"float:right ;margin:15px auto;background: #875A7B;border-radius: 5px;color: #ffffff;font-size: 16px;padding: 10px 20px 10px 20px;text-decoration: none;\">Đăng nhập Tự động</a>\n"
"                        </td>\n"
"                    </tr>\n"
"                </tbody>\n"
"            </table>\n"
"            <table style=\"width:100%;text-align:justify;margin:0 auto;border-collapse:collapse;border-top:1px solid lightgray\"\">\n"
"                <tbody>\n"
"                    <tr>\n"
"                        <td style=\"padding:15px 10px;font-size:20px\">\n"
"                            <p style=\"color:#875A7B;margin:0\" >Hoan hô!</p><br>\n"
"                            <p dir=\"ltr\" style=\"font-size:15px;margin-top:0pt;margin-bottom:0pt;\">\n"
"                                <span>Ứng dụng Odoo CRM của bạn đã được cài đặt và đang vận hành.</span></p><br>\n"
"                            <p dir=\"ltr\" style=\"margin-top:0pt;margin-bottom:8pt;\">\n"
"                                <span style=\"font-size:13px;font-weight:bold; \">Tiếp theo là gì?</span></p>\n"
"                            <ul style=\"margin-top:0pt;margin-bottom:0pt;font-size:13px;list-style-type:disc;\">\n"
"                                <li dir=\"ltr\">\n"
"                                    <p dir=\"ltr\" style=\"margin-top:0pt;margin-bottom:0pt;\">\n"
"                                        <span>Hãy thử tạo một tiềm năng bằng cách gửi email đến </span>\n"
"                                        <a href=\"mailto:${last_created_team.alias_id.name_get()[0][1] if last_created_team.alias_id.alias_domain else user.company_id.email}\">\n"
"                                            <span style=\"font-weight:bold; text-decoration:underline;\">${last_created_team.alias_id.name_get()[0][1] if last_created_team.alias_id.alias_domain else user.company_id.email}</span>\n"
"                                        </a>\n"
"                                    </p>\n"
"                                </li>\n"
"                                <li dir=\"ltr\">\n"
"                                    <p dir=\"ltr\" style=\"margin-top:0pt;margin-bottom:8pt;\">\n"
"                                        <span>Theo vết các cơ hội của bạn trong Phễu bán hàng đơn giản bằng cách kéo các thẻ từ cột này sang cột khác</span>\n"
"                                    </p>\n"
"                                </li>\n"
"                            </ul> <br>\n"
"                            <p dir=\"ltr\" style=\"font-size:13px;margin-top:0pt;margin-bottom:8pt;\">\n"
"                                <span style=\"font-weight:bold;\">Khám phá </span>\n"
"                                <span><a href=\"/web#view_type=list&model=crm.lead&action=crm.crm_lead_all_leads\">\n"
"                                    <span style=\"font-weight:bold; text-decoration:underline;\">Trình Hoạch định CRM</span></a></span>\n"
"                                <span> để kích hoạt các tính năng bổ sung</span>\n"
"                                <span style=\"color:#875A7B;margin:0;font-weight:bold\">(${user.env['web.planner'].get_planner_progress('planner_crm')}% done)</span>\n"
"                            </p>\n"
"                            <ul style=\"margin-top:0pt;margin-bottom:0pt;font-size:13px;list-style-type:disc;\">\n"
"                                <li dir=\"ltr\">\n"
"                                    <p dir=\"ltr\" style=\"margin-top:0pt;margin-bottom:0pt;\">\n"
"                                        <span>Tự động phân công các tiềm năng cho nhân viên bán hàng with hệ thống chấm điểm các tiềm năng, </span>\n"
"                                    </p>\n"
"                                </li>\n"
"                                <li dir=\"ltr\">\n"
"                                    <p dir=\"ltr\" style=\"margin-top:0pt;margin-bottom:0pt;\">\n"
"                                        <span>Giữ liên lạc với các khách hàng tiềm năng bằng các chiến dịch email hiệu quả,</span>\n"
"                                    </p>\n"
"                                </li>\n"
"                                <li dir=\"ltr\">\n"
"                                    <p dir=\"ltr\" style=\"margin-top:0pt;margin-bottom:0pt;\">\n"
"                                        <span>Thu được hiểu biết sâu sắc từ các khảo sát,</span>\n"
"                                    </p>\n"
"                                </li>\n"
"                                <li dir=\"ltr\">\n"
"                                    <p dir=\"ltr\" style=\"margin-top:0pt;margin-bottom:0pt;\">\n"
"                                        <span>Tiếp nhận các báo cáo chính xác và thông mình từ Bảng thông tin,</span>\n"
"                                    </p>\n"
"                                </li>\n"
"                                <li dir=\"ltr\">\n"
"                                    <p dir=\"ltr\" style=\"margin-top:0pt;margin-bottom:8pt;\">\n"
"                                        <span>Và hơn thế nữa...</span>\n"
"                                    </p>\n"
"                                </li>\n"
"                            </ul>\n"
"                            <br>\n"
"                            <p dir=\"ltr\" style=\"font-size:13px;line-height:1.3;margin-top:0pt;margin-bottom:8pt;\">\n"
"                                <span style=\"font-weight:bold;\">Cần trợ giúp?</span>\n"
"                                <span style=\"font-style:italic;\">Bạn không cô đơn</span>\n"
"                            </p>\n"
"                            <p dir=\"ltr\" style=\"font-size:13px;margin-top:0pt;margin-bottom:8pt;\">\n"
"                                <span>Chúng tôi sẽ vui mừng trợ giúp bạn trên suốt chặng đường dài. Liên hệ với chúng tôi thông qua\n"
"                                <a href=\"https://www.odoo.com/help\">mẫu hỗ trợ</a> nếu bạn có bất cứ yêu cầu gì.\n"
"                                Bạn cũng có thể khám phá cách thức vận hành Odoo CRM tốt nhất với </span>\n"
"                                <a target=\"_blank\" href=\"https://www.odoo.com/documentation/user/11.0/crm.html\">\n"
"                                <span style=\"text-decoration:underline;\">Tài liệu Trực tuyến</span></a> của chúng tôi\n"
"                                </span><span> hoặc với </span>\n"
"                                <a target=\"_blank\" href=\"https://www.odoo.com/documentation\">\n"
"                                <span style=\"text-decoration:underline;\">Tài liệu API</span></a> của chúng tôi\n"
"                            </p>\n"
"                            <br>\n"
"                            <p dir=\"ltr\" style=\"font-size:13px;margin-top:0pt;margin-bottom:8pt;\"><span>Hãy tận hưởng Trải nghiệm với Odoo,</span></p>\n"
"                        </td>\n"
"                    </tr>\n"
"                </tbody>\n"
"            </table>\n"
"            <div dir=\"ltr\" style=\"font-size:13px;margin-top:0pt;margin-bottom:8pt;color:grey\">\n"
"                <span><br/>-- <br/>The Odoo Team<br/>PS: People love Odoo, check </span><a target=\"_blank\" href=\"https://twitter.com/odoo/favorites\"><span style=\"text-decoration:underline;\">what they say about it.</span></a></span>\n"
"            </div>\n"
"        </div>"

#. module: crm
#: model:mail.template,body_html:crm.email_template_opportunity_reminder_mail
msgid ""
"\n"
"<p>Hello ${object.user_id and object.user_id.name or ''},</p>\n"
"<p>The opportunity <strong>${object.name}</strong> did not have any activity since at least 5 days.</p>\n"
"%if object.description:\n"
"<p>Here is the description about the opportunity : </p><p><i>${object.description}</i>\n"
"%endif\n"
"</p><p>Thank you!</p>\n"
msgstr ""
"\n"
"<p>Xin chào ${object.user_id and object.user_id.name or ''},</p>\n"
"<p>Cơ hội <strong>${object.name}</strong> đã không có bất cứ hoạt động nào trong 5 ngày vừa qua.</p>\n"
"%if object.description:\n"
"<p>Đây là mô tả về cơ hội: </p><p><i>${object.description}</i>\n"
"%endif\n"
"</p><p>Cám ơn bạn!</p>\n"

#. module: crm
#: model:ir.model.fields,field_description:crm.field_crm_lead_meeting_count
#: model:ir.model.fields,field_description:crm.field_res_partner_meeting_count
#: model:ir.model.fields,field_description:crm.field_res_users_meeting_count
msgid "# Meetings"
msgstr "SL Cuộc gặp"

#. module: crm
#: model:ir.model.fields,field_description:crm.field_crm_opportunity_report_nbr_activities
msgid "# of Activities"
msgstr "SL Hoạt động"

#. module: crm
#: model:ir.ui.view,arch_db:crm.crm_planner
msgid "(if leads are activated)"
msgstr "(nếu tiềm năng được kích hoạt)"

#. module: crm
#: model:ir.ui.view,arch_db:crm.crm_planner
msgid "(you can change it here)"
msgstr "(bạn có thể đổi nó ở đây)"

#. module: crm
#: model:ir.ui.view,arch_db:crm.crm_planner
msgid ", if accounting or purchase is installed"
msgstr ", nếu phân hệ kế toán hoặc mua hàng đã được cài đặt"

#. module: crm
#. openerp-web
#: code:addons/crm/static/src/js/tour.js:29
#, python-format
msgid ""
"<b>Drag &amp; drop opportunities</b> between columns as you progress in your"
" sales cycle."
msgstr ""
"<b>Kéo &amp; thả các cơ hội</b> qua lại giữa các cột như là đánh dấu tiến "
"triển trong chu trình bán hàng của bạn."

#. module: crm
#. openerp-web
#: code:addons/crm/static/src/js/tour.js:74
#, python-format
msgid ""
"<b>Invite coworkers</b> via email.<br/><i>Enter one email per line.</i>"
msgstr "<b>Mời đồng nghiệp</b> qua email.<br/><i>Nhập mỗi email một dòng.</i>"

#. module: crm
#: model:ir.ui.view,arch_db:crm.crm_planner
msgid "<i class=\"fa fa-envelope-o\"/> Ask Our Experts"
msgstr "<i class=\"fa fa-envelope-o\"/> Hỏi các Chuyên gia của chúng tôi"

#. module: crm
#: model:ir.ui.view,arch_db:crm.crm_planner
msgid "<i class=\"fa fa-question-circle\"> view examples</i>"
msgstr "<i class=\"fa fa-question-circle\"> xem ví dụ</i>"

#. module: crm
#. openerp-web
#: code:addons/crm/static/src/js/tour.js:60
#, python-format
msgid ""
"<p><b>Send messages</b> to your prospect and get replies automatically "
"attached to this opportunity.</p><p class=\"mb0\">Type <i>'@'</i> to mention"
" people - it's like cc-ing on emails.</p>"
msgstr ""
"<p><b>Gửi thông điệp</b> đến các triển vọng và nhận phản hồi được tự động "
"gắn với cơ hội này.</p><p class=\"mb0\">Gõ <i>'@'</i> để đề cập ai đó - "
"tương tự như tính năng CC trong email.</p>"

#. module: crm
#. openerp-web
#: code:addons/crm/static/src/js/tour.js:45
#, python-format
msgid ""
"<p>You will be able to customize your followup activities. "
"Examples:</p><ol><li>introductory email</li><li>call 10 days "
"after</li><li>second call 3 days after, ...</li></ol><p "
"class='mb0'><i>Select a standard activity for now on.</i></p>"
msgstr ""
"<p>Bạn sẽ có thể tuỳ chỉnh các hoạt động theo sát (followup). Ví "
"dụ:</p><ol><li>email giới thiệu</li><li>gọi điện sau đó 10 ngày</li><li>3 "
"ngày tiếp nữa gọi cuộc thứ 2, ...</li></ol><p class='mb0'><i>Chọn một hoạt "
"động tiêu chuẩn từ nay về sau.</i></p>"

#. module: crm
#: model:ir.ui.view,arch_db:crm.crm_planner
msgid "<span class=\"fa fa-arrow-circle-o-down\"/> Install Events"
msgstr "<span class=\"fa fa-arrow-circle-o-down\"/> Cài Sự kiện"

#. module: crm
#: model:ir.ui.view,arch_db:crm.crm_planner
msgid "<span class=\"fa fa-arrow-circle-o-down\"/> Install Mailing"
msgstr "<span class=\"fa fa-arrow-circle-o-down\"/> Cài Mailing"

#. module: crm
#: model:ir.ui.view,arch_db:crm.crm_planner
msgid "<span class=\"fa fa-arrow-circle-o-down\"/> Install Slides"
msgstr "<span class=\"fa fa-arrow-circle-o-down\"/> Cài Slides"

#. module: crm
#: model:ir.ui.view,arch_db:crm.crm_planner
msgid "<span class=\"fa fa-arrow-circle-o-down\"/> Install Surveys"
msgstr "<span class=\"fa fa-arrow-circle-o-down\"/> Cài Khảo sát"

#. module: crm
#: model:ir.ui.view,arch_db:crm.crm_planner
msgid "<span class=\"fa fa-arrow-circle-o-down\"/> Install Website Live Chat"
msgstr "<span class=\"fa fa-arrow-circle-o-down\"/> Cài Website Live Chat"

#. module: crm
#: model:ir.ui.view,arch_db:crm.crm_planner
msgid "<span class=\"fa fa-arrow-circle-o-down\"/> Install e-Commerce"
msgstr "<span class=\"fa fa-arrow-circle-o-down\"/> Cài Thương mại Điện tử"

#. module: crm
#: model:ir.ui.view,arch_db:crm.crm_planner
msgid ""
"<span class=\"fa fa-lightbulb-o fa-2x\"/>\n"
"                        <strong>Tips:</strong>"
msgstr ""
"<span class=\"fa fa-lightbulb-o fa-2x\"/>\n"
"                        <strong>Lời khuyên:</strong>"

#. module: crm
#: model:ir.ui.view,arch_db:crm.crm_planner
msgid ""
"<span class=\"fa fa-lightbulb-o fa-lg\"/>\n"
"                        <strong>Note:</strong>\n"
"                        Using templates can boost the quality of your\n"
"                        quotations and their success rate. However,\n"
"                        creating such templates can be a huge effort.\n"
"                        We recommend to start with standard quotations\n"
"                        and upgrade later."
msgstr ""
"<span class=\"fa fa-lightbulb-o fa-lg\"/>\n"
"                        <strong>Ghi chú:</strong>\n"
"                        Sử dụng mẫu báo giá cho thể cải thiện chất lượng\n"
"                        các báo giá và tỷ lệ thành công của chúng. Tuy nhiên,\n"
"                        tạo các mẫu này mất khá nhiều thời gian và cần nhiều nỗ lực.\n"
"                        Chúng tôi khuyên bạn nên bắt đầu với báo giá tiêu chuẩn\n"
"                        và tạo các mẫu sau này."

#. module: crm
#: model:ir.ui.view,arch_db:crm.crm_planner
msgid ""
"<span class=\"fa fa-lightbulb-o fa-lg\"/>\n"
"                        <strong>Tip:</strong> For developers, you can\n"
"                        use our API to load data through scripts: read\n"
"                        the"
msgstr ""
"<span class=\"fa fa-lightbulb-o fa-lg\"/>\n"
"                        <strong>Lời khuyên:</strong> Đối với nhà phát triển,\n"
"                        bạn có thể sử dụng API của Odoo để nạp dữ liệu bằng các script:\n"
"                        hãy đọc"

#. module: crm
#: model:ir.ui.view,arch_db:crm.crm_planner
msgid ""
"<span class=\"label label-default text-center odoo_purple\">Incoming "
"email</span>"
msgstr ""
"<span class=\"label label-default text-center odoo_purple\">Thư đến</span>"

#. module: crm
#: model:ir.ui.view,arch_db:crm.crm_planner
msgid "<span class=\"label label-default text-center odoo_purple\">Lead</span>"
msgstr ""
"<span class=\"label label-default text-center odoo_purple\">Tiềm năng</span>"

#. module: crm
#: model:ir.ui.view,arch_db:crm.crm_planner
msgid ""
"<span class=\"label label-default text-center "
"odoo_purple\">Opportunity</span>"
msgstr "<span class=\"label label-default text-center odoo_purple\">Cơ hội</span>"

#. module: crm
#: model:ir.ui.view,arch_db:crm.crm_planner
msgid ""
"<span class=\"label label-default text-center odoo_purple\">Quotation</span>"
msgstr ""
"<span class=\"label label-default text-center odoo_purple\">Báo giá</span>"

#. module: crm
#: model:ir.ui.view,arch_db:crm.crm_case_form_view_oppor
msgid ""
"<span class=\"o_stat_text\" attrs=\"{'invisible': [('meeting_count', '&lt;', 2)]}\"> Meetings</span>\n"
"                                    <span class=\"o_stat_text\" attrs=\"{'invisible': [('meeting_count', '&gt;', 1)]}\"> Meeting</span>"
msgstr ""
"<span class=\"o_stat_text\" attrs=\"{'invisible': [('meeting_count', '&lt;', 2)]}\"> Cuộc gặp</span>\n"
"                                    <span class=\"o_stat_text\" attrs=\"{'invisible': [('meeting_count', '&gt;', 1)]}\"> Cuộc gặp</span>"

#. module: crm
#: model:ir.ui.view,arch_db:crm.crm_case_form_view_oppor
msgid "<span class=\"oe_grey\"> at </span>"
msgstr "<span class=\"oe_grey\"> đạt </span>"

#. module: crm
#: model:ir.ui.view,arch_db:crm.crm_planner
msgid ""
"<span class=\"panel-title\">\n"
"                                            <span class=\"fa fa-laptop\"/>\n"
"                                            <strong> Screen Customization</strong>\n"
"                                        </span>"
msgstr ""
"<span class=\"panel-title\">\n"
"                                            <span class=\"fa fa-laptop\"/>\n"
"                                            <strong> Tuỳ biến Giao diện</strong>\n"
"                                        </span>"

#. module: crm
#: model:ir.ui.view,arch_db:crm.crm_planner
msgid ""
"<span class=\"panel-title\">\n"
"                                            <span class=\"fa fa-pencil-square-o\"/>\n"
"                                            <strong> Create Custom Reports</strong>\n"
"                                        </span>"
msgstr ""
"<span class=\"panel-title\">\n"
"                                            <span class=\"fa fa-pencil-square-o\"/>\n"
"                                            <strong> Tạo các báo cáo tuỳ ý</strong>\n"
"                                        </span>"

#. module: crm
#: model:ir.ui.view,arch_db:crm.crm_planner
msgid ""
"<span class=\"panel-title\">\n"
"                                            <span class=\"fa fa-sitemap\"/>\n"
"                                            <strong> Workflow Customization</strong>\n"
"                                        </span>"
msgstr ""
"<span class=\"panel-title\">\n"
"                                            <span class=\"fa fa-sitemap\"/>\n"
"                                            <strong> Tuỳ chỉnh quy trình</strong>\n"
"                                        </span>"

#. module: crm
#: model:ir.ui.view,arch_db:crm.crm_planner
msgid ""
"<span class=\"panel-title\">\n"
"                                        <span class=\"fa\" data-icon=\"\"/>\n"
"                                        <strong>Import a file</strong><br/>\n"
"                                        <span class=\"small\">Recommended if &gt;50 items</span>\n"
"                                    </span>"
msgstr ""
"<span class=\"panel-title\">\n"
"                                        <span class=\"fa\" data-icon=\"\"/>\n"
"                                        <strong>Nhập Tập tin</strong><br/>\n"
"                                        <span class=\"small\">Được khuyến nghị nếu &gt;50 mục</span>\n"
"                                    </span>"

#. module: crm
#: model:ir.ui.view,arch_db:crm.crm_planner
msgid ""
"<span class=\"panel-title\">\n"
"                                        <span class=\"fa\" data-icon=\"\"/>\n"
"                                        <strong>Import</strong><br/>\n"
"                                        <span class=\"small\">&gt; 200 contacts</span>\n"
"                                    </span>"
msgstr ""
"<span class=\"panel-title\">\n"
"                                        <span class=\"fa\" data-icon=\"\"/>\n"
"                                        <strong>Nhập</strong><br/>\n"
"                                        <span class=\"small\">&gt; 200 liên hệ</span>\n"
"                                    </span>"

#. module: crm
#: model:ir.ui.view,arch_db:crm.crm_planner
msgid ""
"<span class=\"panel-title\">\n"
"                                        <span class=\"fa\" data-icon=\"\"/>\n"
"                                        <strong>Subscriptions</strong><br/>\n"
"                                        <span class=\"small\"/>\n"
"                                    </span>"
msgstr ""
"<span class=\"panel-title\">\n"
"                                        <span class=\"fa\" data-icon=\"\"/>\n"
"                                        <strong>Thuê bao</strong><br/>\n"
"                                        <span class=\"small\"/>\n"
"                                    </span>"

#. module: crm
#: model:ir.ui.view,arch_db:crm.crm_planner
msgid ""
"<span class=\"panel-title\">\n"
"                                        <span class=\"fa\" data-icon=\"\"/>\n"
"                                        <strong> Tạo thủ công</strong><br/>\n"
"                                        <span class=\"small\">&lt; 200 liên hệ</span>\n"
"                                    </span>"
msgstr ""

#. module: crm
#: model:ir.ui.view,arch_db:crm.crm_planner
msgid ""
"<span class=\"panel-title\">\n"
"                                        <span class=\"fa\" data-icon=\"\"/>\n"
"                                        <strong> Create manually</strong><br/>\n"
"                                        <span class=\"small\">Recommended if &lt;50 items</span>\n"
"                                    </span>"
msgstr ""
"<span class=\"panel-title\">\n"
"                                        <span class=\"fa\" data-icon=\"\"/>\n"
"                                        <strong> Tạo thủ công</strong><br/>\n"
"                                        <span class=\"small\">Được khuyến nghị nếu &lt;50 mục</span>\n"
"                                    </span>"

#. module: crm
#: model:ir.ui.view,arch_db:crm.crm_planner
msgid ""
"<span class=\"panel-title\">\n"
"                                        <span class=\"fa\" data-icon=\"\"/>\n"
"                                        <strong>One-time sale</strong><br/>\n"
"                                        <span class=\"small\"/>\n"
"                                    </span>"
msgstr ""
"<span class=\"panel-title\">\n"
"                                        <span class=\"fa\" data-icon=\"\"/>\n"
"                                        <strong>Bán Một lần</strong><br/>\n"
"                                        <span class=\"small\"/>\n"
"                                    </span>"

#. module: crm
#: model:ir.ui.view,arch_db:crm.crm_planner
msgid ""
"<span class=\"panel-title\">\n"
"                                        <strong> Rules &amp; Formulas</strong>\n"
"                                    </span>"
msgstr ""
"<span class=\"panel-title\">\n"
"                                        <strong> Quy tắc &amp; Công thức</strong>\n"
"                                    </span>"

#. module: crm
#: model:ir.ui.view,arch_db:crm.crm_planner
msgid ""
"<span class=\"panel-title\">\n"
"                                        <strong>Specific Price per Audience</strong>\n"
"                                    </span>"
msgstr ""
"<span class=\"panel-title\">\n"
"                                        <strong>Giá Riêng biệt cho từng Khách hàng</strong>\n"
"                                    </span>"

#. module: crm
#: model:ir.ui.view,arch_db:crm.crm_planner
msgid ""
"<span class=\"panel-title\">\n"
"                                        <strong>Unique Price (default)</strong>\n"
"                                    </span>"
msgstr ""
"<span class=\"panel-title\">\n"
"                                        <strong>Giá duy nhất (mặc định)</strong>\n"
"                                    </span>"

#. module: crm
#: model:ir.ui.view,arch_db:crm.crm_planner
msgid ""
"<span class=\"panel-title\"><span data-icon=\"\"/><strong> Exercise 1</strong></span>\n"
"                                    <span>(Lead Manager)</span>"
msgstr ""
"<span class=\"panel-title\"><span data-icon=\"\"/><strong> Thực hành 1</strong></span>\n"
"                                    <span>(Quản lý Tiềm năng)</span>"

#. module: crm
#: model:ir.ui.view,arch_db:crm.crm_planner
msgid ""
"<span class=\"panel-title\"><span data-icon=\"\"/><strong> Exercise 3</strong></span>\n"
"                                    <span>(Salesperson)</span>"
msgstr ""
"<span class=\"panel-title\"><span data-icon=\"\"/><strong> Thực hành 3</strong></span>\n"
"                                    <span>(Nhân viên bán hàng)</span>"

#. module: crm
#: model:ir.ui.view,arch_db:crm.crm_planner
msgid ""
"<span class=\"panel-title\"><span data-icon=\"\"/><strong> Exercise 2</strong></span>\n"
"                                    <span>(Sales Manager)</span>"
msgstr ""
"<span class=\"panel-title\"><span data-icon=\"\"/><strong> Thực hành 2</strong></span>\n"
"                                    <span>(Quản lý Bán hàng)</span>"

#. module: crm
#: model:ir.ui.view,arch_db:crm.crm_planner
msgid ""
"<span><strong>Contact us to customize your application:</strong><br/>\n"
"                                    We have special options for unlimited number of customizations!\n"
"                                    </span>"
msgstr ""
"<span><strong>Liên hệ với chúng tôi để tuỳ biến ứng dungju của bạn:</strong><br/>\n"
"                                    Chúng tôi có ưu đãi đặc biệt với các dịch vụ tuỳ biến trọn gói!\n"
"                                    </span>"

#. module: crm
#: model:ir.ui.view,arch_db:crm.crm_planner
msgid ""
"<strong>Click on 'Reporting' in the main menu </strong>and browse "
"statistics:"
msgstr "<strong>Bấm vào 'Báo cáo' ở trình đơn chính </strong>và xem thống kê:"

#. module: crm
#: model:ir.ui.view,arch_db:crm.crm_planner
msgid "<strong>Events</strong>"
msgstr "<strong>Sự kiện</strong>"

#. module: crm
#: model:ir.ui.view,arch_db:crm.crm_planner
msgid ""
"<strong>Every business is different.</strong> Odoo allows to\n"
"                        customize every application and it's usually a good\n"
"                        advice to customize screens to fit your sales process.\n"
"                        <strong>Customizations are done by Odoo experts.</strong>"
msgstr ""
"<strong>Mọi doanh nghiệp đều khác biệt.</strong> Odoo cho phép tuỳ biến mọi\n"
"                        phân hệ ứng dụng. Và thường một lời khuyên tốt là tuỳ biến\n"
"                        giao diện của quy trình bán hàng để khớp với đặc thù bán hàng của bạn.\n"
"                        <strong>Việc tuỳ biến này có thể được thực hiện bởi các chuyên gia Odoo.</strong>"

#. module: crm
#: model:ir.ui.view,arch_db:crm.crm_planner
msgid "<strong>Example: Negotiation stage</strong>"
msgstr "<strong>Ví dụ: Giai đoạn đàm phán</strong>"

#. module: crm
#: model:ir.ui.view,arch_db:crm.crm_planner
msgid "<strong>Example: Qualified stage</strong>"
msgstr "<strong>Ví dụ: Giai đoạn thẩm định</strong>"

#. module: crm
#: model:ir.ui.view,arch_db:crm.crm_planner
msgid ""
"<strong>Exercise: </strong>Try to analyse the average time to close a deal.\n"
"                                        Group X Axis: Creation Date\n"
"                                        Group Y Axis: Expected Closing Date\n"
"                                        Filter: Won Opportunities"
msgstr ""
"<strong>Thực hành: </strong>Hãy thử phân tích thời gian trùng bình để đóng một cơ hội.\n"
"                                        Trục X: Ngày tạo\n"
"                                        Trục Y: Ngày đóng mong đợi\n"
"                                        Bộ lọc: Cơ hội đã thắng"

#. module: crm
#: model:ir.ui.view,arch_db:crm.crm_planner
msgid "<strong>Exercise: </strong>Try to switch the kanban to graph view"
msgstr ""
"<strong>Thực hành: </strong>Hãy thử chuyển từ giao diện kanban sang giao "
"diện đồ thị"

#. module: crm
#: model:ir.ui.view,arch_db:crm.crm_planner
msgid ""
"<strong>Exercise:</strong> Try to get the number of leads per salesperson "
"and by creation date"
msgstr ""
"<strong>Thực hành:</strong> Hãy thử tìm số lượng tiềm năng theo từng người "
"bán và theo ngày tạo"

#. module: crm
#: model:ir.ui.view,arch_db:crm.crm_planner
msgid ""
"<strong>For complex imports</strong> (&gt;5000 items, product variants, "
"pictures, etc.):"
msgstr ""
"<strong>Đối với việc Import phức tạp</strong> (&gt;5000 hạng mục, biến thể "
"sản phẩm, hình ảnh, etc.):"

#. module: crm
#: model:ir.ui.view,arch_db:crm.crm_planner
msgid ""
"<strong>Forecast future revenues</strong><br/>\n"
"                                    You can assess the maturity of a sales channel by its ability to forecasts future revenues\n"
"                                    for the coming months or quarters. Train the team to forecast efficiently by having\n"
"                                    an up-to-date pipeline of opportunities.\n"
"                                    After a few month, set the real success rate according to the stages, to have\n"
"                                    accurate expected revenues by closing date."
msgstr ""

#. module: crm
#: model:ir.ui.view,arch_db:crm.crm_planner
msgid "<strong>Mass mailing</strong>"
msgstr "<strong>Gửi mail hàng loạt</strong>"

#. module: crm
#: model:ir.ui.view,arch_db:crm.crm_planner
msgid "<strong>Negotiation:</strong>"
msgstr "<strong>Đàm phán:</strong>"

#. module: crm
#: model:ir.ui.view,arch_db:crm.crm_planner
msgid "<strong>New:</strong>"
msgstr "<strong>Mới:</strong>"

#. module: crm
#: model:ir.ui.view,arch_db:crm.crm_planner
msgid "<strong>Next actions:</strong>"
msgstr "<strong>Hành động kế tiếp:</strong>"

#. module: crm
#: model:ir.ui.view,arch_db:crm.crm_planner
msgid ""
"<strong>Organize weekly sales meetings</strong><br/>\n"
"                                    It's a great way to see where you can improve and keep track of the progress of your sales channel. Start the pipeline review by looking at the big picture; revenues and number of opportunities by stage, by expected closing date and by salespeople."
msgstr ""
"<strong>Tổ chức các buổi họp bán hàng hàng tuần</strong><br/>\n"
"                                    Đó là cách thức tốt để xem xét chỗ nào bạn có thể cải thiện và theo dõi tiến triển của các kênh bán hàng. Khởi động quá trình xem xét đánh giá pipeline bằng cách nhìn vào bức tranh lớn; doanh số và số lượng cơ hội theo giai đoạn, theo ngày đóng và theo nhân viên bán hàng."

#. module: crm
#: model:ir.ui.view,arch_db:crm.crm_planner
msgid "<strong>Propositions:</strong>"
msgstr "<strong>Đề xuất:</strong>"

#. module: crm
#: model:ir.ui.view,arch_db:crm.crm_planner
msgid "<strong>Qualified:</strong>"
msgstr "<strong>Đã thẩm định:</strong>"

#. module: crm
#: model:ir.ui.view,arch_db:crm.crm_planner
msgid ""
"<strong>Quote template</strong> <span class=\"small\">(packaged "
"services)</span>"
msgstr ""
"<strong>Mẫu báo giá</strong> <span class=\"small\">(các dịch được"
" đóng gói)</span>"

#. module: crm
#: model:ir.ui.view,arch_db:crm.crm_planner
msgid "<strong>Recommended actions:</strong>"
msgstr "<strong>Hành động được khuyến nghị:</strong>"

#. module: crm
#: model:ir.ui.view,arch_db:crm.crm_planner
msgid ""
"<strong>Review the top 5 opportunities</strong><br/>\n"
"                                    Once the big picture is clear, focus on the best opportunities. Start from stages on the right (negotiation, proposal, etc) and review the biggest opportunities one by one with the team."
msgstr ""
"<strong>Xem xét lại top 5 cơ hội</strong><br/>\n"
"                                    Một khi bức tranh lớn đã rõ ràng, hãy tập trung vào cơ hội tốt nhất. Hãy bắt đầu từ các cơ hội ở giai đoạn phía bên phải (đàm phán, báo giá, v.v.) và xem xét lại từng cơ hội lớn nhất với đội bán hàng."

#. module: crm
#: model:ir.ui.view,arch_db:crm.crm_planner
msgid "<strong>Sales Stages</strong>"
msgstr "<strong>Các Giai đoạn Bán hàng</strong>"

#. module: crm
#: model:ir.ui.view,arch_db:crm.crm_planner
msgid "<strong>Sales objectives</strong>:"
msgstr "<strong>Mục tiêu Bán hàng</strong>:"

#. module: crm
#: model:ir.ui.view,arch_db:crm.crm_planner
msgid ""
"<strong>Sales tools</strong><br/>\n"
"                                Efficiently following up the pipeline will lead to great improvements. But to achieve excellence in your sales organization, you need  to provide your team with sales tools. For every stage of the opportunities pipeline, identify the blocking points and create  documents to train the team."
msgstr ""
"<strong>Công cụ bán hàng</strong><br/>\n"
"                                Theo sát chu trình bán hành một cách hiệu quả sẽ tạo nên sự cải thiện lớn. Nhưng để đạt đến sự tuyệt vời trong tổ chức bán hàng của bạn, bạn cần phải cung cấp công cụ cho đội bán hàng của bạn. Đối với từng giai đoạn trong chu trình cơ hội, hãy nhận điện điểm thắt nút và tạo các tài liệu để tập huấn cho đội của bạn."

#. module: crm
#: model:ir.ui.view,arch_db:crm.crm_planner
msgid "<strong>Slides</strong>"
msgstr ""

#. module: crm
#: model:ir.ui.view,arch_db:crm.crm_planner
msgid ""
"<strong>Standard quotation</strong> <span class=\"small\">(products or "
"services)</span>"
msgstr ""
"<strong>Báo giá tiêu chuẩn</strong> <span class=\"small\">(sản phẩm hoặc "
"dịch vụ)</span>"

#. module: crm
#: model:ir.ui.view,arch_db:crm.crm_planner
msgid "<strong>Subscriptions</strong>"
msgstr "<strong>Thuê bao định kỳ</strong>"

#. module: crm
#: model:ir.ui.view,arch_db:crm.crm_planner
msgid "<strong>Survey</strong>"
msgstr "<strong>Khảo sát</strong>"

#. module: crm
#: model:ir.ui.view,arch_db:crm.crm_planner
msgid ""
"<strong>The customer</strong> understood his pain points and proposed the "
"next step in the buying process"
msgstr ""
"<strong>Khách hàng</strong> hiểu hiểu các điểm nhức nhối của họ và đã được "
"đề xuất đến bước tiếp theo trong quy trình mua"

#. module: crm
#: model:ir.ui.view,arch_db:crm.crm_planner
msgid "<strong>The prospect</strong> started to discuss your offer"
msgstr ""
"<strong>Khách hàng triển vọng</strong> đã bắt đầu thảo luận về offer của bạn"

#. module: crm
#: model:ir.ui.view,arch_db:crm.crm_planner
msgid ""
"<strong>To boost your leads acquisition,</strong> you should have a look at "
"our marketing apps:"
msgstr ""
"<strong>Để tăng cường việc thu thập tiềm năng,</strong> bạn nên xem xét các "
"phân hệ marketing sau:"

#. module: crm
#: model:ir.ui.view,arch_db:crm.crm_planner
msgid ""
"<strong>Trainings</strong><br/>\n"
"                                To build a strong sales training program, you can use the following\n"
"                                apps of Odoo:"
msgstr ""
"<strong>Đào tạo & Tập huấn</strong><br/>\n"
"                                Để xây dựng một chương trình đào tạo bán hàng mạnh mẽ, bạn có thể sử dụng\n"
"                                ứng dụng sau của Odoo:"

#. module: crm
#: model:ir.ui.view,arch_db:crm.crm_planner
msgid "<strong>Website Live Chat</strong>"
msgstr ""

#. module: crm
#: model:ir.ui.view,arch_db:crm.crm_planner
msgid "<strong>You</strong> called the prospect for a follow up on your offer"
msgstr ""
"<strong>Bạn</strong> đã gọi khách hàng triển vọng for để theo sát offer của "
"bạn"

#. module: crm
#: model:ir.ui.view,arch_db:crm.crm_planner
msgid ""
"<strong>You</strong> understand the customer's needs and pain points, and "
"you have a fairly good idea of his budget to spend"
msgstr ""
"<strong>Bạn</strong> thấu hiểu nhu cầu và các điểm nhức nhối của khách hàng,"
" và bạn lên được ý tưởng về ngân sách cho anh ta khá tốt"

#. module: crm
#: model:ir.ui.view,arch_db:crm.crm_planner
msgid "<strong>Your Main KPIs:</strong>"
msgstr "<strong>KPI chính của bạn:</strong>"

#. module: crm
#: model:ir.ui.view,arch_db:crm.crm_planner
msgid "<strong>e-Commerce</strong>"
msgstr "<strong>Thương mại Điện tử</strong>"

#. module: crm
#: model:ir.model.fields,help:crm.field_crm_team_alias_defaults
msgid ""
"A Python dictionary that will be evaluated to provide default values when "
"creating new records for this alias."
msgstr ""
"Một Python dictionary mà sẽ được biểu thị/đánh giá để cung cấp các giá trị "
"mặc định khi tạo mới các bản ghi cho bí danh này."

#. module: crm
#: model:ir.ui.view,arch_db:crm.crm_planner
msgid "A good pipeline should have between 5 and 7 stages"
msgstr "Một chu trình tốt nên có từ 5 đến 7 giai đoạn"

#. module: crm
#: model:ir.ui.view,arch_db:crm.crm_planner
msgid ""
"A product in Odoo is something you sell or buy. It could\n"
"                    be a goods, consumable or services. Choose how you want to\n"
"                    create your products:"
msgstr ""
"Một sản phẩm trong Odoo là thứ gì đó mà bạn bán hoặc mua. Nó có thể là hàng\n"
"                    hoá, hàng tiêu dùng, các dịch vụ. Chọn cách mà bạn muốn tạo các\n"
"                    sản phẩm của bạn:"

#. module: crm
#: model:ir.ui.view,arch_db:crm.crm_planner
msgid "A sales manager will mostly use these two reports:"
msgstr "Một người quản lý bán hàng sẽ hầu hết sử dụng hai báo cáo này:"

#. module: crm
#: model:ir.model.fields,field_description:crm.field_base_partner_merge_automatic_wizard_exclude_contact
msgid "A user associated to the contact"
msgstr "Một người dùng liên kết tới một liên hệ"

#. module: crm
#: model:ir.ui.view,arch_db:crm.crm_planner
msgid "API documentation"
msgstr "Tài liệu API"

#. module: crm
#: model:ir.ui.view,arch_db:crm.sales_team_form_view_in_crm
msgid "Accept Emails From"
msgstr "Chấp nhận email đến"

#. module: crm
#: model:ir.ui.view,arch_db:crm.crm_planner
msgid "Activate the 'Online Quotations' option in"
msgstr "Kích hoạt tuỳ chọn 'Báo giá trực tuyến' ở"

#. module: crm
#: model:ir.model.fields,field_description:crm.field_crm_activity_report_active
#: model:ir.model.fields,field_description:crm.field_crm_lead_active
#: model:ir.model.fields,field_description:crm.field_crm_lost_reason_active
#: model:ir.model.fields,field_description:crm.field_crm_opportunity_report_active
msgid "Active"
msgstr "Hiệu lực"

#. module: crm
#: model:ir.ui.menu,name:crm.crm_activity_report_menu
msgid "Activities"
msgstr "Các hoạt động"

#. module: crm
#: model:ir.actions.act_window,name:crm.crm_activity_report_action
#: model:ir.actions.act_window,name:crm.crm_activity_report_action_team
#: model:ir.ui.view,arch_db:crm.crm_activity_report_view_graph
#: model:ir.ui.view,arch_db:crm.crm_activity_report_view_pivot
#: model:ir.ui.view,arch_db:crm.crm_activity_report_view_search
#: model:ir.ui.view,arch_db:crm.crm_team_salesteams_view_kanban
msgid "Activities Analysis"
msgstr "Phân tích hoạt động"

#. module: crm
#: model:ir.model.fields,field_description:crm.field_res_users_target_sales_done
msgid "Activities Done Target"
msgstr "Mục tiêu các hoạt động được hoàn thành"

#. module: crm
#: model:ir.ui.view,arch_db:crm.view_crm_case_opportunities_filter
msgid "Activities Todo"
msgstr ""

#. module: crm
#: model:ir.model.fields,field_description:crm.field_crm_lead_kanban_state
msgid "Activity State"
msgstr "Trạng thái Hoạt động"

#. module: crm
#: model:ir.model.fields,field_description:crm.field_crm_activity_report_mail_activity_type_id
msgid "Activity Type"
msgstr "Kiểu Hoạt động"

#. module: crm
#: model:ir.ui.menu,name:crm.crm_team_menu_config_activity_types
msgid "Activity Types"
msgstr "Kiểu Hoạt động"

#. module: crm
#: model:ir.ui.view,arch_db:crm.crm_planner
msgid "Add Features"
msgstr "Thêm tính năng"

#. module: crm
#: model:ir.ui.view,arch_db:crm.res_config_settings_view_form
msgid "Add a qualification step before creating an opportunity"
msgstr "Thêm một bước thẩm định trước khi tạo một cơ hội"

#. module: crm
#: model:ir.ui.view,arch_db:crm.crm_case_form_view_leads
#: model:ir.ui.view,arch_db:crm.crm_case_form_view_oppor
msgid "Address"
msgstr "Địa chỉ"

#. module: crm
#: model:ir.model.fields,field_description:crm.field_crm_team_alias_id
#: model:ir.ui.view,arch_db:crm.res_config_settings_view_form
msgid "Alias"
msgstr "Bí danh"

#. module: crm
#: model:ir.model.fields,field_description:crm.field_crm_team_alias_contact
msgid "Alias Contact Security"
msgstr "An ninh về Bí danh liên hệ"

#. module: crm
#: model:ir.model.fields,field_description:crm.field_crm_team_alias_name
msgid "Alias Name"
msgstr "Tên bí danh"

#. module: crm
#: model:ir.model.fields,field_description:crm.field_crm_team_alias_domain
msgid "Alias domain"
msgstr "Miền bí danh"

#. module: crm
#: model:ir.model.fields,field_description:crm.field_crm_team_alias_model_id
msgid "Aliased Model"
msgstr ""

#. module: crm
#: model:ir.ui.view,arch_db:crm.crm_planner
msgid ""
"Aligning your sales organization on a systematic\n"
"                        process will allow you to continuously improve your\n"
"                        sales performance."
msgstr ""
"Đưa tổ chức bán hàng của bạn vào một quy trình xử lý\n"
"                        có hệ thống sẽ cho phép bạn liên tục cải thiện hiệu\n"
"                        suất bán hàng."

#. module: crm
#: code:addons/crm/wizard/base_partner_merge.py:274
#, python-format
msgid ""
"All contacts must have the same email. Only the Administrator can merge "
"contacts with different emails."
msgstr ""
"Tất cả liên hệ phải có cùng email. Chỉ Quản trị viên có thể trộn liên hệ với"
" các email khác nhau."

#. module: crm
#: code:addons/crm/models/crm_lead.py:905
#, python-format
msgid ""
"All email incoming to %s will automatically\n"
"                    create new opportunity. Update your business card, phone book, social media,...\n"
"                    Send an email right now and see it here."
msgstr ""
"Tất cả email gửi đến %s sẽ được tự động chuyển đổi\n"
"                    thành cơ hội mới. Hãy cập nhật danh thiếp, sổ điện thoại, v.v. của bạn cũng như các trang mạng xã hội, v.v.\n"
"                    Gửi một email ngay bây giờ và thấy nó ở đây."

#. module: crm
#: model:ir.model.fields,field_description:crm.field_crm_team_opportunities_amount
msgid "Amount of quotations to invoice"
msgstr ""

#. module: crm
#: model:ir.ui.view,arch_db:crm.crm_case_form_view_leads
msgid "Analysis"
msgstr "Phân tích"

#. module: crm
#: model:ir.ui.view,arch_db:crm.crm_planner
msgid ""
"Analyzing the pipeline by expected closing date will help your team "
"efficiently forecast its future revenues. The pipeline review will allow you"
" to identify sales inefficiencies or pick up on the best practices."
msgstr ""
"Phân tích pipeline theo ngày mong đợi đóng sẽ giúp đội của bạn dự báo doanh "
"số tương lai hiệu quả hơn. Việc xem xét lại pipeline sẽ cho phép bạn nhận "
"diện sự kém hiệu quả của việc bán hàng hoặc sẽ cho bạn thấy các thực nghiệm "
"tốt nhất."

#. module: crm
#: model:ir.model.fields,field_description:crm.field_crm_lead2opportunity_partner_mass_deduplicate
msgid "Apply deduplication"
msgstr "Áp dụng chống trùng lặp"

#. module: crm
#: model:ir.ui.view,arch_db:crm.crm_planner
msgid "Apply multi-currencies"
msgstr "Áp dụng đa tiền tệ"

#. module: crm
#: model:ir.ui.view,arch_db:crm.crm_case_kanban_view_leads
msgid "Archive"
msgstr "Lưu trữ"

#. module: crm
#: model:ir.ui.view,arch_db:crm.crm_opportunity_report_view_search
#: model:ir.ui.view,arch_db:crm.view_crm_case_leads_filter
msgid "Archived"
msgstr "Đã lưu "

#. module: crm
#: model:ir.ui.view,arch_db:crm.base_partner_merge_automatic_wizard_form
msgid "Are you sure to execute the automatic merge of your contacts ?"
msgstr "Bạn chắc chắn trộn tự động các liên hệ của mình ?"

#. module: crm
#: model:ir.ui.view,arch_db:crm.base_partner_merge_automatic_wizard_form
msgid ""
"Are you sure to execute the list of automatic merges of your contacts ?"
msgstr ""
"Bạn chắc chắn thực hiện một danh sách công việc trộn tự động các liên hệ của"
" mình ?"

#. module: crm
#: model:ir.ui.view,arch_db:crm.merge_opportunity_form
msgid "Assign opportunities to"
msgstr "Giao các cơ hội cho"

#. module: crm
#: model:ir.ui.view,arch_db:crm.view_crm_lead2opportunity_partner_mass
msgid "Assign these opportunities to"
msgstr "Giao những cơ hội này cho"

#. module: crm
#: model:ir.ui.view,arch_db:crm.view_crm_lead2opportunity_partner
msgid "Assign this opportunity to"
msgstr "Giao cơ hội này cho"

#. module: crm
#: model:ir.model.fields,field_description:crm.field_crm_opportunity_report_opening_date
msgid "Assignation Date"
msgstr "Ngày phân công"

#. module: crm
#: model:ir.model.fields,field_description:crm.field_crm_lead_date_open
msgid "Assigned"
msgstr "Đã phân công"

#. module: crm
#: model:ir.ui.view,arch_db:crm.crm_planner
msgid ""
"At the end of the deployment process, your expectations should be reached.\n"
"                        <br/>\n"
"                        If not, our CRM experts are available to help you achieve your KPIs."
msgstr ""
"Ở cuối quy trình triển khai, sự mong đợi của bạn sẽ phải đạt được.\n"
"                        <br/>\n"
"                        Nếu không, các chuyên gia CRM của chúng tôi sẽ sẵn sàn để giúp bạn đạt được KPI của bạn."

#. module: crm
#: model:ir.ui.view,arch_db:crm.crm_planner
msgid "Attach a qualification form to every house opportunity"
msgstr "Đính kèm một mẫu thẩm định đến tất cả các cơ hội về bất động sản"

#. module: crm
#: model:ir.ui.view,arch_db:crm.base_partner_merge_automatic_wizard_form
msgid "Automatic Merge Wizard"
msgstr "Đồ thuật trộn tự động"

#. module: crm
#: model:ir.ui.view,arch_db:crm.crm_case_tree_view_oppor
msgid "Avg. of Probability"
msgstr "Xác suất trung bình"

#. module: crm
#: model:ir.ui.view,arch_db:crm.crm_planner
msgid "B2B"
msgstr ""

#. module: crm
#: model:ir.ui.view,arch_db:crm.crm_planner
msgid "B2C"
msgstr ""

#. module: crm
#: model:ir.ui.view,arch_db:crm.crm_planner
msgid "Basic, Premium"
msgstr ""

#. module: crm
#: model:ir.ui.view,arch_db:crm.crm_planner
msgid "Better structure the sales process"
msgstr "Kiến trúc tốt hơn chu trình bán hàng"

#. module: crm
#: model:ir.ui.view,arch_db:crm.crm_planner
msgid "Better visibility on team activities"
msgstr "Nhìn rõ hơn về các hoạt động của đội"

#. module: crm
#: code:addons/crm/models/crm_lead.py:381
#, python-format
msgid "Boom! Team record for the past 30 days."
msgstr ""

#. module: crm
#: model:ir.ui.view,arch_db:crm.crm_planner
msgid "Boost your online sales with sleek product pages."
msgstr ""
"Tăng cường doanh số trực tuyến với các trang sản phẩm chuyên nghiệp giàu sức"
" sáng tạo."

#. module: crm
#: model:ir.model.fields,field_description:crm.field_crm_lead_message_bounce
msgid "Bounce"
msgstr "Tỷ lệ trả về"

#. module: crm
#: model:ir.ui.menu,name:crm.crm_menu_root
#: model:ir.ui.view,arch_db:crm.res_config_settings_view_form
msgid "CRM"
msgstr "CRM"

#. module: crm
#: model:ir.model,name:crm.model_crm_activity_report
msgid "CRM Activity Analysis"
msgstr "Phân tích hoạt động CRM"

#. module: crm
#: model:ir.model,name:crm.model_crm_opportunity_report
msgid "CRM Opportunity Analysis"
msgstr "Phân tích Cơ hội (CRM)"

#. module: crm
#: model:mail.activity.type,name:crm.mail_activity_demo_call_demo
msgid "Call for Demo"
msgstr "Yêu cầu Demo"

#. module: crm
#: model:ir.model.fields,field_description:crm.field_crm_opportunity_report_campaign_id
#: model:ir.ui.view,arch_db:crm.view_crm_case_leads_filter
#: model:ir.ui.view,arch_db:crm.view_crm_case_opportunities_filter
msgid "Campaign"
msgstr "Chiến dịch"

#. module: crm
#: model:ir.ui.view,arch_db:crm.base_partner_merge_automatic_wizard_form
#: model:ir.ui.view,arch_db:crm.crm_lead_lost_view_form
#: model:ir.ui.view,arch_db:crm.merge_opportunity_form
#: model:ir.ui.view,arch_db:crm.view_crm_lead2opportunity_partner
#: model:ir.ui.view,arch_db:crm.view_crm_lead2opportunity_partner_mass
msgid "Cancel"
msgstr "Hủy"

#. module: crm
#: model:ir.actions.act_window,name:crm.crm_team_act_tree
msgid "Cases by Sales Channel"
msgstr ""

#. module: crm
#: model:ir.model,name:crm.model_crm_lead_tag
msgid "Category of lead"
msgstr "Nhóm tiềm năng"

#. module: crm
#: model:ir.model.fields,field_description:crm.field_crm_stage_on_change
msgid "Change Probability Automatically"
msgstr "Tự động thay đổi xác suất"

#. module: crm
#: model:ir.ui.view,arch_db:crm.crm_planner
msgid "Change the layout of a quotation"
msgstr "Thay đổi bố cục của một báo giá"

#. module: crm
#: model:ir.ui.view,arch_db:crm.crm_lost_reason_view_form
msgid "Channel"
msgstr "Kênh"

#. module: crm
#: model:ir.model.fields,help:crm.field_crm_team_use_leads
msgid ""
"Check this box to filter and qualify incoming requests as leads before "
"converting them into opportunities and assigning them to a salesperson."
msgstr ""

#. module: crm
#: model:ir.model.fields,help:crm.field_crm_team_use_opportunities
msgid "Check this box to manage a presales process with opportunities."
msgstr ""

#. module: crm
#: model:ir.model.fields,field_description:crm.field_crm_lead_city
#: model:ir.model.fields,field_description:crm.field_crm_opportunity_report_city
#: model:ir.ui.view,arch_db:crm.crm_case_form_view_leads
#: model:ir.ui.view,arch_db:crm.crm_case_form_view_oppor
#: model:ir.ui.view,arch_db:crm.crm_opportunity_report_view_search
msgid "City"
msgstr "Thành phố"

#. module: crm
#: model:ir.model.fields,help:crm.field_crm_lead_tag_ids
msgid ""
"Classify and analyze your lead/opportunity categories like: Training, "
"Service"
msgstr "Phân loại và phân tích nhóm tiềm năng/cơ hội như: Đào tạo, Dịch vụ"

#. module: crm
#. openerp-web
#: code:addons/crm/static/src/js/tour.js:18
#, python-format
msgid ""
"Click here to <b>create your first opportunity</b> and add it to your "
"pipeline."
msgstr ""
"Bấm vào đây để <b>tạo cơ hội đầu tiên của bạn</b> và đưa nó vào pipeline."

#. module: crm
#. openerp-web
#: code:addons/crm/static/src/js/tour.js:53
#, python-format
msgid "Click on an opportunity to zoom to it."
msgstr "Bấm vào một cơ hội để xem chi tiết."

#. module: crm
#: code:addons/crm/models/crm_lead.py:908
#, python-format
msgid "Click to add a new opportunity"
msgstr "Bấm để thêm mới một cơ hội"

#. module: crm
#: model:ir.actions.act_window,help:crm.relate_partner_opportunities
msgid "Click to create an opportunity related to this customer."
msgstr "Bấm để tạo mới một cơ hội liên quan đến khách hàng này."

#. module: crm
#: model:ir.actions.act_window,help:crm.crm_lost_reason_action
msgid "Click to define a new lost reason."
msgstr "Bấm để tạo mới một lý do mất."

#. module: crm
#: model:ir.actions.act_window,help:crm.crm_lead_tag_action
msgid "Click to define a new sales tag."
msgstr "Bấm để định nghĩa mới một thẻ bán hàng (sales tag)."

#. module: crm
#: model:ir.actions.act_window,help:crm.crm_stage_action
msgid "Click to set a new stage in your opportunity pipeline."
msgstr "Bấm để thiết lập một giai đoạn mới trong pipeline cơ hội của bạn."

#. module: crm
#: model:ir.ui.view,arch_db:crm.base_partner_merge_automatic_wizard_form
msgid "Close"
msgstr "Đóng"

#. module: crm
#: model:ir.model.fields,field_description:crm.field_crm_opportunity_report_date_closed
msgid "Close Date"
msgstr "Ngày đóng"

#. module: crm
#. openerp-web
#: code:addons/crm/static/src/js/web_planner_crm.js:29
#, python-format
msgid ""
"Close opportunity if: \"pre-sales days * $500\" < \"expected revenue\" * "
"probability"
msgstr ""
"Đóng cơ hội nếu: \"số ngày trước bán hàng * 10.000.000đ\" < \"doanh thu mong"
" đợi\" * xác xuất"

#. module: crm
#: model:ir.model.fields,field_description:crm.field_crm_lead_date_closed
msgid "Closed Date"
msgstr "Ngày đóng"

#. module: crm
#: code:addons/crm/wizard/crm_lead_to_opportunity.py:87
#, python-format
msgid "Closed/Dead leads cannot be converted into opportunities."
msgstr "Tiềm năng đã đóng/kết thúc không thể được chuyển thành cơ hội."

#. module: crm
#: model:ir.model.fields,field_description:crm.field_crm_lead_color
#: model:ir.model.fields,field_description:crm.field_crm_lead_tag_color
msgid "Color Index"
msgstr "Mã màu"

#. module: crm
#: model:ir.ui.view,arch_db:crm.crm_planner
msgid "Community &amp; Enterprise users:"
msgstr "Người dùng On-Premise:"

#. module: crm
#: model:ir.model.fields,field_description:crm.field_crm_activity_report_company_id
#: model:ir.model.fields,field_description:crm.field_crm_lead_company_id
#: model:ir.model.fields,field_description:crm.field_crm_opportunity_report_company_id
#: model:ir.ui.view,arch_db:crm.crm_activity_report_view_search
#: model:ir.ui.view,arch_db:crm.crm_opportunity_report_view_search
#: model:ir.ui.view,arch_db:crm.view_crm_case_opportunities_filter
msgid "Company"
msgstr "Công ty"

#. module: crm
#: model:ir.ui.view,arch_db:crm.crm_case_form_view_leads
msgid "Company Name"
msgstr "Tên Công ty"

#. module: crm
#: model:ir.ui.view,arch_db:crm.crm_planner
msgid "Competition Matrix comparing prices"
msgstr "Ma trận so sánh giá với các đối thủ"

#. module: crm
#: model:ir.ui.menu,name:crm.crm_menu_config
msgid "Configuration"
msgstr "Cấu hình"

#. module: crm
#. openerp-web
#: code:addons/crm/static/src/js/tour.js:70
#, python-format
msgid "Configuration options are available in the Settings app."
<<<<<<< HEAD
msgstr "Các tuỳ chọn cấu hình có ở phần Thiết lập của ứng dụng."
=======
msgstr "Cấu hình các tùy chọn có ở trong phần phân hệ Thiết lập."
>>>>>>> 6941de18

#. module: crm
#: model:ir.ui.view,arch_db:crm.crm_planner
msgid "Configure the stages of your sales pipeline"
msgstr "Cấu hình các giao đoạn cho pipeline bán hàng của bạn"

#. module: crm
#: model:ir.ui.view,arch_db:crm.crm_planner
msgid "Configure your pricelists"
msgstr "Cấu hình các Bảng giá"

#. module: crm
#: model:ir.ui.view,arch_db:crm.crm_planner
msgid "Congratulations, you're done!"
msgstr "Chúc mừng, bạn đã hoàn thành!"

#. module: crm
#: model:crm.lead.tag,name:crm.categ_oppor7
msgid "Consulting"
msgstr "Tư vấn"

#. module: crm
#: model:ir.ui.view,arch_db:crm.crm_planner
msgid "Consumers, Retailers"
msgstr "Người tiêu dùng, Các Nhà bán lẻ"

#. module: crm
#: model:ir.model,name:crm.model_res_partner
msgid "Contact"
msgstr "Liên hệ"

#. module: crm
#: model:ir.ui.view,arch_db:crm.crm_case_form_view_oppor
msgid "Contact Information"
msgstr "Thông tin liên hệ"

#. module: crm
#: model:ir.model.fields,field_description:crm.field_crm_lead_contact_name
msgid "Contact Name"
msgstr "Tên liên hệ"

#. module: crm
#: model:ir.ui.view,arch_db:crm.crm_planner
msgid "Contact Us"
msgstr "Liên hệ với chúng tôi"

#. module: crm
#: model:ir.model.fields,field_description:crm.field_base_partner_merge_automatic_wizard_partner_ids
#: model:ir.ui.view,arch_db:crm.res_config_settings_view_form
msgid "Contacts"
msgstr "Liên hệ"

#. module: crm
#: model:ir.model.fields,field_description:crm.field_crm_lead2opportunity_partner_mass_name
#: model:ir.model.fields,field_description:crm.field_crm_lead2opportunity_partner_name
msgid "Conversion Action"
msgstr "Hành động chuyển đổi"

#. module: crm
#: model:ir.model.fields,field_description:crm.field_crm_lead_date_conversion
#: model:ir.model.fields,field_description:crm.field_crm_opportunity_report_date_conversion
#: model:ir.ui.view,arch_db:crm.crm_opportunity_report_view_search
msgid "Conversion Date"
msgstr "Ngày chuyển đổi"

#. module: crm
#: model:ir.ui.view,arch_db:crm.crm_opportunity_report_view_search
msgid "Conversion Date from Lead to Opportunity"
msgstr "Ngày chuyển đổi từ Tiềm năng thành Cơ hội"

#. module: crm
#: model:ir.ui.view,arch_db:crm.view_crm_lead2opportunity_partner_mass
msgid "Conversion Options"
msgstr "Tùy chọn chuyển đổi"

#. module: crm
#: model:ir.ui.view,arch_db:crm.view_crm_lead2opportunity_partner_mass
msgid "Convert to Opportunities"
msgstr "Chuyển thành Cơ hội"

#. module: crm
#: model:ir.ui.view,arch_db:crm.crm_case_form_view_leads
#: model:ir.ui.view,arch_db:crm.view_crm_lead2opportunity_partner
#: model:ir.ui.view,arch_db:crm.view_crm_lead2opportunity_partner_mass
msgid "Convert to Opportunity"
msgstr "Chuyển thành Cơ hội"

#. module: crm
#: model:ir.actions.act_window,name:crm.action_crm_send_mass_convert
msgid "Convert to opportunities"
msgstr "Chuyển thành Cơ hội"

#. module: crm
#: code:addons/crm/models/crm_lead.py:1080
#: selection:crm.lead2opportunity.partner,name:0
#: selection:crm.lead2opportunity.partner.mass,name:0
#: model:ir.actions.act_window,name:crm.action_crm_lead2opportunity_partner
#, python-format
msgid "Convert to opportunity"
msgstr "Chuyển thành Cơ hội"

#. module: crm
#: model:ir.model.fields,help:crm.field_crm_lead_message_bounce
msgid "Counter of the number of bounced emails for this contact"
msgstr "Bộ đếm các email trả về đối với liên hệ này"

#. module: crm
#: model:ir.model.fields,field_description:crm.field_crm_activity_report_country_id
#: model:ir.model.fields,field_description:crm.field_crm_lead_country_id
#: model:ir.model.fields,field_description:crm.field_crm_opportunity_report_country_id
#: model:ir.ui.view,arch_db:crm.crm_activity_report_view_search
#: model:ir.ui.view,arch_db:crm.crm_case_form_view_leads
#: model:ir.ui.view,arch_db:crm.crm_case_form_view_oppor
#: model:ir.ui.view,arch_db:crm.crm_opportunity_report_view_search
#: model:ir.ui.view,arch_db:crm.view_crm_case_opportunities_filter
msgid "Country"
msgstr "Quốc gia"

#. module: crm
#: model:ir.ui.view,arch_db:crm.view_create_opportunity_simplified
msgid "Create"
msgstr "Tạo"

#. module: crm
#: model:ir.ui.view,arch_db:crm.view_create_opportunity_simplified
msgid "Create & Edit"
msgstr ""

#. module: crm
#: model:ir.ui.view,arch_db:crm.crm_planner
msgid "Create Customers"
msgstr "Tạo Khách hàng"

#. module: crm
#: model:ir.model.fields,field_description:crm.field_crm_lead_create_date
msgid "Create Date"
msgstr "Ngày tạo"

#. module: crm
#: model:ir.ui.view,arch_db:crm.view_crm_lead2opportunity_partner
msgid "Create Opportunity"
msgstr "Tạo Cơ hội"

#. module: crm
#: model:ir.ui.view,arch_db:crm.crm_planner
msgid "Create Vendors"
msgstr "Tạo Nhà cung cấp"

#. module: crm
#. openerp-web
#: code:addons/crm/static/src/js/web_planner_crm.js:30
#, python-format
msgid "Create a Proof of Concept with consultants"
msgstr ""

#. module: crm
#: selection:crm.lead.convert2task,action:0
#: selection:crm.lead2opportunity.partner,action:0
#: selection:crm.partner.binding,action:0
msgid "Create a new customer"
msgstr "Tạo khách hàng mới"

#. module: crm
#: model:ir.actions.act_window,name:crm.create_opportunity_simplified
#: model:ir.ui.view,arch_db:crm.view_create_opportunity_simplified
msgid "Create an Opportunity"
msgstr "Tạo một Cơ hội"

#. module: crm
#: model:ir.ui.view,arch_db:crm.crm_planner
msgid "Create and combine rules:<br/>"
msgstr "Tạo và kết hợp các quy tắc:<br/>"

#. module: crm
#: model:ir.ui.view,arch_db:crm.crm_planner
msgid ""
"Create sleek and attractive event pages. Sell online and organize on site."
msgstr ""
"Tạo các trang sự kiện chuyên nghiệp và hấp dẫn. Bán trực tuyến và tổ chức ở "
"thực địa."

#. module: crm
#: model:ir.actions.act_window,help:crm.crm_lead_tag_action
msgid ""
"Create specific tags that fit your company's activities\n"
"                to better classify and analyse your leads and opportunities.\n"
"                Such categories could for instance reflect your product\n"
"                structure or the different types of sales you do."
msgstr ""
"Tạo các thẻ (tag) mà phù hợp với các hoạt động của công ty bạn\n"
"                để phân loại và phân tích tốt hơn các tiềm năng và cơ hội.\n"
"                Những cách phân loại như vậy có thể, ví dụ, phản ánh hệ thống\n"
"                sản phẩm của bạn hoặc các kiểu bán hàng khác nhau mà bạn thực hiện."

#. module: crm
#: model:ir.ui.view,arch_db:crm.crm_planner
msgid "Create the three firsts opportunities"
msgstr "Tạo ba cơ hội kinh doanh đầu tiên"

#. module: crm
#: model:ir.ui.view,arch_db:crm.crm_planner
msgid "Create your product items"
msgstr "Tạo các hạng mục sản phẩm"

#. module: crm
#: model:ir.ui.view,arch_db:crm.crm_planner
msgid "Create your templates of offers"
msgstr "Tạo các Mẫu báo giá"

#. module: crm
#: model:ir.model.fields,field_description:crm.field_crm_activity_report_author_id
#: model:ir.ui.view,arch_db:crm.crm_activity_report_view_search
msgid "Created By"
msgstr "Tạo bởi"

#. module: crm
#: model:ir.model.fields,field_description:crm.field_base_partner_merge_automatic_wizard_create_uid
#: model:ir.model.fields,field_description:crm.field_base_partner_merge_line_create_uid
#: model:ir.model.fields,field_description:crm.field_crm_lead2opportunity_partner_create_uid
#: model:ir.model.fields,field_description:crm.field_crm_lead2opportunity_partner_mass_create_uid
#: model:ir.model.fields,field_description:crm.field_crm_lead_create_uid
#: model:ir.model.fields,field_description:crm.field_crm_lead_lost_create_uid
#: model:ir.model.fields,field_description:crm.field_crm_lead_tag_create_uid
#: model:ir.model.fields,field_description:crm.field_crm_lost_reason_create_uid
#: model:ir.model.fields,field_description:crm.field_crm_merge_opportunity_create_uid
#: model:ir.model.fields,field_description:crm.field_crm_partner_binding_create_uid
#: model:ir.model.fields,field_description:crm.field_crm_stage_create_uid
msgid "Created by"
msgstr "Được tạo bởi"

#. module: crm
#: model:ir.model.fields,field_description:crm.field_base_partner_merge_automatic_wizard_create_date
#: model:ir.model.fields,field_description:crm.field_base_partner_merge_line_create_date
#: model:ir.model.fields,field_description:crm.field_crm_lead2opportunity_partner_create_date
#: model:ir.model.fields,field_description:crm.field_crm_lead2opportunity_partner_mass_create_date
#: model:ir.model.fields,field_description:crm.field_crm_lead_lost_create_date
#: model:ir.model.fields,field_description:crm.field_crm_lead_tag_create_date
#: model:ir.model.fields,field_description:crm.field_crm_lost_reason_create_date
#: model:ir.model.fields,field_description:crm.field_crm_merge_opportunity_create_date
#: model:ir.model.fields,field_description:crm.field_crm_partner_binding_create_date
#: model:ir.model.fields,field_description:crm.field_crm_stage_create_date
msgid "Created on"
msgstr "Được tạo vào"

#. module: crm
#: model:ir.model.fields,field_description:crm.field_crm_opportunity_report_create_date
msgid "Creation Date"
msgstr "Ngày tạo"

#. module: crm
#: model:ir.ui.view,arch_db:crm.crm_opportunity_report_view_search
#: model:ir.ui.view,arch_db:crm.view_crm_case_leads_filter
#: model:ir.ui.view,arch_db:crm.view_crm_case_opportunities_filter
msgid "Creation Month"
msgstr "Tháng tạo"

#. module: crm
#: model:ir.actions.server,name:crm.action_your_pipeline
msgid "Crm: My Pipeline"
msgstr ""

#. module: crm
#: model:ir.model.fields,field_description:crm.field_crm_lead_company_currency
msgid "Currency"
msgstr "Tiền tệ"

#. module: crm
#: model:ir.ui.view,arch_db:crm.crm_opportunity_report_view_search
msgid "Current"
msgstr "Hiện tại"

#. module: crm
#: model:ir.model.fields,field_description:crm.field_base_partner_merge_automatic_wizard_current_line_id
msgid "Current Line"
msgstr "Dòng hiện hành"

#. module: crm
#: code:addons/crm/models/crm_lead.py:1135
#: model:ir.model.fields,field_description:crm.field_crm_lead2opportunity_partner_mass_partner_id
#: model:ir.model.fields,field_description:crm.field_crm_lead2opportunity_partner_partner_id
#: model:ir.model.fields,field_description:crm.field_crm_lead_convert2task_partner_id
#: model:ir.model.fields,field_description:crm.field_crm_lead_partner_id
#: model:ir.model.fields,field_description:crm.field_crm_partner_binding_partner_id
#: model:ir.ui.view,arch_db:crm.crm_case_form_view_leads
#: model:ir.ui.view,arch_db:crm.crm_case_form_view_oppor
#: model:ir.ui.view,arch_db:crm.crm_case_tree_view_oppor
#: model:ir.ui.view,arch_db:crm.view_crm_case_leads_filter
#: model:ir.ui.view,arch_db:crm.view_crm_case_opportunities_filter
#, python-format
msgid "Customer"
msgstr "Khách hàng"

#. module: crm
#: model:ir.model.fields,field_description:crm.field_res_config_settings_module_web_clearbit
msgid "Customer Autocomplete"
msgstr ""

#. module: crm
#: code:addons/crm/models/crm_lead.py:1126
#, python-format
msgid "Customer Email"
msgstr "Email khách hàng"

#. module: crm
#: model:ir.model.fields,field_description:crm.field_crm_lead_partner_name
msgid "Customer Name"
msgstr "Tên Khách hàng"

#. module: crm
#: model:ir.ui.menu,name:crm.res_partner_menu_crm
#: model:ir.ui.view,arch_db:crm.crm_planner
#: model:ir.ui.view,arch_db:crm.view_crm_lead2opportunity_partner
#: model:ir.ui.view,arch_db:crm.view_crm_lead2opportunity_partner_mass
msgid "Customers"
msgstr "Khách hàng"

#. module: crm
#: model:ir.ui.view,arch_db:crm.crm_planner
msgid "Customizations"
msgstr "Tuỳ chỉnh"

#. module: crm
#: code:addons/crm/models/crm_team.py:121
#, python-format
msgid ""
"Dashboard graph content cannot be Pipeline if the sales channel doesn't use "
"it. (Pipeline is unchecked.)"
msgstr ""

#. module: crm
#: model:ir.model.fields,field_description:crm.field_crm_activity_report_date
msgid "Date"
msgstr "Ngày tháng"

#. module: crm
#: model:ir.model.fields,field_description:crm.field_crm_lead_day_open
msgid "Days to Assign"
msgstr "Số ngày đến lúc Phân công"

#. module: crm
#: model:ir.model.fields,field_description:crm.field_crm_lead_day_close
msgid "Days to Close"
msgstr "Ngày đến lúc Đóng"

#. module: crm
#: model:ir.actions.act_window,name:crm.action_partner_deduplicate
msgid "Deduplicate Contacts"
msgstr "Chống trùng lặp Liên hệ"

#. module: crm
#: model:ir.ui.view,arch_db:crm.base_partner_merge_automatic_wizard_form
msgid "Deduplicate the other Contacts"
msgstr "Chống trùng lặp liên hệ khác"

#. module: crm
#: model:ir.model.fields,field_description:crm.field_res_config_settings_crm_alias_prefix
msgid "Default Alias Name for Leads"
msgstr "Tên bí danh mặc định cho Tiềm năng"

#. module: crm
#: model:ir.model.fields,field_description:crm.field_crm_team_alias_defaults
msgid "Default Values"
msgstr "Giá trị mặc định"

#. module: crm
#: model:ir.model.fields,field_description:crm.field_crm_opportunity_report_delay_open
msgid "Delay to Assign"
msgstr "Độ trễ đến khi Giao"

#. module: crm
#: model:ir.model.fields,field_description:crm.field_crm_opportunity_report_delay_close
msgid "Delay to Close"
msgstr "Độ trễ đến khi Đóng"

#. module: crm
#: model:ir.ui.view,arch_db:crm.crm_case_kanban_view_leads
msgid "Delete"
msgstr "Xóa"

#. module: crm
#. openerp-web
#: code:addons/crm/static/src/js/web_planner_crm.js:27
#, python-format
msgid "Demonstration"
msgstr "Minh hoạ / Demo"

#. module: crm
#: model:ir.ui.view,arch_db:crm.crm_planner
msgid ""
"Depending on how complex your business is, it may take between 6 months and 18 months for a new\n"
"                                    sales channel to efficiently forecasts future revenues."
msgstr ""

#. module: crm
#: model:ir.ui.view,arch_db:crm.crm_planner
msgid "Deployment"
msgstr "Triển khai"

#. module: crm
#: model:ir.ui.view,arch_db:crm.crm_case_form_view_leads
msgid "Describe the lead..."
msgstr "Miêu tả tiềm năng..."

#. module: crm
#: model:crm.lead.tag,name:crm.categ_oppor5
msgid "Design"
msgstr "Thiết kế"

#. module: crm
#: model:ir.ui.view,arch_db:crm.crm_planner
msgid "Design efficient email campaigns. Send, convert and track performance."
msgstr "Thiết kế các chiến dịch email. Gửi, chuyển đổi và theo dõi năng suất."

#. module: crm
#: model:ir.model.fields,field_description:crm.field_base_partner_merge_automatic_wizard_dst_partner_id
msgid "Destination Contact"
msgstr "Liên hệ Đích"

#. module: crm
#: model:ir.ui.view,arch_db:crm.view_create_opportunity_simplified
msgid "Discard"
msgstr "Hủy bỏ"

#. module: crm
#: model:ir.model.fields,field_description:crm.field_base_partner_merge_automatic_wizard_display_name
#: model:ir.model.fields,field_description:crm.field_base_partner_merge_line_display_name
#: model:ir.model.fields,field_description:crm.field_crm_activity_report_display_name
#: model:ir.model.fields,field_description:crm.field_crm_lead2opportunity_partner_display_name
#: model:ir.model.fields,field_description:crm.field_crm_lead2opportunity_partner_mass_display_name
#: model:ir.model.fields,field_description:crm.field_crm_lead_display_name
#: model:ir.model.fields,field_description:crm.field_crm_lead_lost_display_name
#: model:ir.model.fields,field_description:crm.field_crm_lead_tag_display_name
#: model:ir.model.fields,field_description:crm.field_crm_lost_reason_display_name
#: model:ir.model.fields,field_description:crm.field_crm_merge_opportunity_display_name
#: model:ir.model.fields,field_description:crm.field_crm_opportunity_report_display_name
#: model:ir.model.fields,field_description:crm.field_crm_partner_binding_display_name
#: model:ir.model.fields,field_description:crm.field_crm_stage_display_name
msgid "Display Name"
msgstr "Tên hiển thị"

#. module: crm
#: model:ir.ui.view,arch_db:crm.crm_planner
msgid "Display your brochures, product sheets, showcases etc."
msgstr "Hiển thị tờ rơi, danh sách sản phẩm, các showcase của bạn, v.v."

#. module: crm
#: selection:crm.lead.convert2task,action:0
#: selection:crm.lead2opportunity.partner,action:0
#: selection:crm.lead2opportunity.partner.mass,action:0
#: selection:crm.partner.binding,action:0
msgid "Do not link to a customer"
msgstr "Không liên kết tới một khách hàng"

#. module: crm
#: model:ir.ui.view,arch_db:crm.crm_planner
msgid "Don't forget to change this address on:"
msgstr "Đừng quên thay đổi địa chỉ này ở trên:"

#. module: crm
#: model:ir.ui.view,arch_db:crm.crm_planner
msgid "Don't hesitate to"
msgstr "Đừng ngần ngại"

#. module: crm
#: model:ir.ui.view,arch_db:crm.crm_planner
msgid "Don't use stages to qualify opportunities, use tags instead"
msgstr ""
"Đừng sử dụng các giai đoạn để thẩm định các cơ hội. Thay vào đó hãy dùng thẻ"
" (tag)"

#. module: crm
#: model:ir.ui.view,arch_db:crm.crm_planner
msgid "Download the"
msgstr "Tải về"

#. module: crm
#: model:ir.ui.view,arch_db:crm.crm_planner
msgid ""
"Each product has only one price.\n"
"                                        <br/>"
msgstr ""
"Mỗi sản phẩm có một giá duy nhất.\n"
"                                        <br/>"

#. module: crm
#: model:ir.ui.view,arch_db:crm.crm_case_kanban_view_leads
msgid "Edit"
msgstr "Sửa"

#. module: crm
#: model:ir.model.fields,field_description:crm.field_base_partner_merge_automatic_wizard_group_by_email
#: model:ir.model.fields,field_description:crm.field_crm_lead_email_from
#: model:ir.ui.view,arch_db:crm.crm_case_form_view_leads
#: model:ir.ui.view,arch_db:crm.crm_case_form_view_oppor
msgid "Email"
msgstr "Thư điện tử"

#. module: crm
#: model:ir.ui.view,arch_db:crm.sales_team_form_view_in_crm
msgid "Email Alias"
msgstr "Email bí danh"

#. module: crm
#: model:ir.model.fields,help:crm.field_crm_lead_email_from
msgid "Email address of the contact"
msgstr "Địa chỉ email của liên hệ"

#. module: crm
#: model:ir.ui.view,arch_db:crm.res_config_settings_view_form
msgid ""
"Emails received to that address generate new leads not assigned to any sales"
" channel yet. This can be made when converting them into opportunities. "
"Incoming emails can be automatically assigned to specific sales channels. To"
" do so, set an email alias on the sales channel."
msgstr ""

#. module: crm
#: model:ir.ui.view,arch_db:crm.crm_planner
msgid "End"
msgstr "Kết thúc"

#. module: crm
#: model:ir.ui.view,arch_db:crm.crm_planner
msgid "Engage directly with your website visitors to convert them into leads."
msgstr ""
"Gắn kết trực tiếp với khách ghé thăm website và chuyển đổi họ thành các tiềm"
" năng."

#. module: crm
#: model:ir.model.fields,help:crm.field_crm_stage_requirements
msgid ""
"Enter here the internal requirements for this stage (ex: Offer sent to "
"customer). It will appear as a tooltip over the stage's name."
msgstr ""
"Nhập vào đây yêu cầu nội bộ cho giai đoạn này (vd: Báo giá được gửi cho "
"khách hàng). Nó sẽ xuất hiện như là một tooltip phí trên tên giai đoạn."

#. module: crm
#: model:ir.model.fields,help:crm.field_crm_lead_date_deadline
msgid "Estimate of the date on which the opportunity will be won."
msgstr "Dự kiến ngày mà cơ hội được đánh dấu là chiến thắng."

#. module: crm
#: model:ir.model,name:crm.model_calendar_event
msgid "Event"
msgstr "Sự kiện"

#. module: crm
#: model:ir.ui.view,arch_db:crm.crm_planner
msgid ""
"Every salesperson can analyze their own pipe by clicking on the 'switch view"
" to graph' icon."
msgstr ""
"Tất cả người bán hàng đều có thể phân tích tình hình bán hàng của chính họ "
"bằng cách bấm vào hình tượng 'chuyển giao diện sang đồ thị."

#. module: crm
#: model:ir.ui.view,arch_db:crm.crm_planner
msgid ""
"Every stage should be a step forward in the buyer's decision-making, not a "
"task to carry out"
msgstr ""
"Mỗi giai đoạn nên là một bước về phía trước trong việc ra quyết định của "
"người mua, không phải là một nhiệm vụ để thực hiện"

#. module: crm
#: model:ir.ui.view,arch_db:crm.crm_planner
msgid "Examples"
msgstr "Ví dụ"

#. module: crm
#: model:ir.ui.view,arch_db:crm.crm_planner
msgid "Examples:"
msgstr "Ví dụ:"

#. module: crm
#: model:ir.ui.view,arch_db:crm.crm_planner
msgid "Excel template"
msgstr "Mẫu Excel"

#. module: crm
#: model:ir.ui.view,arch_db:crm.view_crm_case_leads_filter
msgid "Exclude Opt Out"
msgstr "Loại trừ đối tác đánh dấu Opt-Out"

#. module: crm
#: model:ir.ui.view,arch_db:crm.base_partner_merge_automatic_wizard_form
msgid "Exclude contacts having"
msgstr "Loại trừ liên hệ đã có"

#. module: crm
#: model:ir.ui.view,arch_db:crm.crm_planner
msgid "Existing Tools"
msgstr "Cộng cụ sẵn có"

#. module: crm
#: model:ir.model.fields,field_description:crm.field_crm_lead_date_deadline
#: model:ir.model.fields,field_description:crm.field_crm_opportunity_report_date_deadline
#: model:ir.ui.view,arch_db:crm.crm_opportunity_report_view_search
msgid "Expected Closing"
msgstr "Đóng được dự kiến"

#. module: crm
#: model:ir.ui.view,arch_db:crm.view_crm_case_opportunities_filter
msgid "Expected Closing Date"
msgstr "Ngày Đóng được dự kiến"

#. module: crm
#: selection:crm.team,dashboard_graph_group_pipeline:0
msgid "Expected Closing Day"
msgstr ""

#. module: crm
#: selection:crm.team,dashboard_graph_group_pipeline:0
msgid "Expected Closing Month"
msgstr ""

#. module: crm
#: selection:crm.team,dashboard_graph_group_pipeline:0
msgid "Expected Closing Week"
msgstr ""

#. module: crm
#: model:ir.model.fields,field_description:crm.field_crm_lead_planned_revenue
msgid "Expected Revenue"
msgstr "Doanh thu mong đợi"

#. module: crm
#: model:ir.filters,name:crm.filter_opportunity_expected_revenue
msgid "Expected Revenue by Team"
msgstr ""

#. module: crm
#: model:ir.ui.view,arch_db:crm.crm_case_tree_view_oppor
msgid "Expected Revenues"
msgstr "Doanh thu mong đợi"

#. module: crm
#: model:ir.model.fields,field_description:crm.field_crm_team_dashboard_graph_period_pipeline
msgid "Expected to Close"
msgstr ""

#. module: crm
#: model:ir.ui.view,arch_db:crm.crm_opportunity_report_view_search
msgid "Expiration Closing Month"
msgstr "Tháng đóng hết hạn"

#. module: crm
#: model:ir.model.fields,help:crm.field_crm_stage_legend_priority
msgid ""
"Explanation text to help users using the star and priority mechanism on "
"stages or issues that are in this stage."
msgstr ""
"Nội dung giải thích bằng chữ để giúp đỡ người dùng sử dụng cơ chế ưu tiên và"
" gắn sao cho các giai đoạn hoặc phát sinh mà ở trong giai đoạn này."

#. module: crm
#: model:ir.ui.view,arch_db:crm.crm_opportunity_report_view_search
msgid "Extended Filters"
msgstr "Bộ lọc mở rộng..."

#. module: crm
#: model:ir.ui.view,arch_db:crm.crm_case_form_view_leads
msgid "Extra Info"
msgstr "Thông tin thêm"

#. module: crm
#. openerp-web
#: code:addons/crm/static/src/js/web_planner_crm.js:31
#, python-format
msgid "Final Proposal sent"
msgstr ""

#. module: crm
#: selection:base.partner.merge.automatic.wizard,state:0
msgid "Finished"
msgstr "Đã kết thúc"

#. module: crm
#: model:ir.model.fields,field_description:crm.field_crm_stage_fold
msgid "Folded in Pipeline"
msgstr "Đóng ở trong Pipeline"

#. module: crm
#: model:mail.activity.type,name:crm.mail_activity_demo_followup_quote
msgid "Follow-up Quote"
msgstr ""

#. module: crm
#: model:ir.ui.view,arch_db:crm.crm_planner
msgid ""
"For every deal, review the next action, the expected closing, the pain "
"points, the expected revenues, the buying process, etc."
msgstr ""
"Với mỗi giao dịch, hãy xem xét lại hành động tiếp theo, ngày đóng mong đợi, "
"điểm tổn thương, doanh thu mong đợi, quy trình mua, v.v."

#. module: crm
#: code:addons/crm/wizard/base_partner_merge.py:263
#, python-format
msgid ""
"For safety reasons, you cannot merge more than 3 contacts together. You can "
"re-open the wizard several times if needed."
msgstr ""
"Vì lý do an toàn, bạn không thể trộn nhiều hơn 3 liên hệ cùng nhau. Bạn có "
"thể mở lại đồ thuật một vài lần nếu cần."

#. module: crm
#: model:ir.ui.view,arch_db:crm.crm_planner
msgid ""
"For the Odoo Team,<br/>\n"
"                          Fabien Pinckaers, Founder"
msgstr ""
"Thay mặt cho Odoo Team,<br/>\n"
"                          Fabien Pinckaers, Nhà sáng lập"

#. module: crm
#: model:ir.model.fields,field_description:crm.field_crm_lead2opportunity_partner_mass_force_assignation
msgid "Force assignation"
msgstr "Cưỡng bức phân công"

#. module: crm
#: model:ir.ui.view,arch_db:crm.res_config_settings_view_form
msgid "Formats phone numbers"
msgstr ""

#. module: crm
#: code:addons/crm/models/crm_lead.py:588
#, python-format
msgid "From %s : %s"
msgstr "Từ %s : %s"

#. module: crm
#: model:ir.ui.view,arch_db:crm.view_crm_case_opportunities_filter
msgid "Future Activities"
msgstr ""

#. module: crm
#: model:ir.ui.view,arch_db:crm.view_crm_case_leads_filter
msgid "Future Activities (7 days)"
msgstr ""

#. module: crm
#: model:ir.ui.view,arch_db:crm.view_crm_case_leads_filter
msgid "Future Activities (All)"
msgstr ""

#. module: crm
#. openerp-web
#: code:addons/crm/static/src/js/web_planner_crm.js:30
#, python-format
msgid "GAP analysis with customer"
msgstr "Phân tích GAP với khách hàng"

#. module: crm
#: model:ir.ui.view,arch_db:crm.crm_planner
msgid ""
"Gain high quality insight from surveys, a great way to engage with prospects"
msgstr ""
"Thấu hiểu sâu sắc bằng các khảo sát, một cách tuyệt vời để gắn kết với các "
"triển vọng"

#. module: crm
#: model:ir.ui.view,arch_db:crm.crm_planner
msgid "Gamification"
msgstr "Gamification"

#. module: crm
#: model:ir.ui.view,arch_db:crm.res_config_settings_view_form
msgid ""
"Generate unassigned leads from incoming emails. Leads coming from\n"
"                                    that email will be assigned manually."
msgstr ""

#. module: crm
#: model:ir.model,name:crm.model_crm_lead_lost
msgid "Get Lost Reason"
msgstr "Xem lý do Thất bại"

#. module: crm
#: model:ir.model.fields,field_description:crm.field_crm_lead_email_cc
msgid "Global CC"
msgstr "CC Toàn cục"

#. module: crm
#: code:addons/crm/models/crm_lead.py:379
#, python-format
msgid "Go, go, go! Congrats for your first deal."
msgstr ""

#. module: crm
#. openerp-web
#: code:addons/crm/static/src/js/tour.js:79
#, python-format
msgid ""
"Good job! Your completed the tour of the CRM. You can continue with the "
"<b>implementation guide</b> to help you setup the CRM in your company."
msgstr ""
"Tốt! Bạn đã hoàn thành một tour về CRM. Bạn có thể tiếp tục với <b>hướng dẫn"
" triển khai</b> để giúp bạn thiết lập hệ thống CRM trong công ty bạn."

#. module: crm
#: model:ir.ui.view,arch_db:crm.crm_planner
msgid ""
"Great pipelines have stages <strong>aligned with the buyer's buying "
"process</strong>, not your selling process:"
msgstr ""
"Một Pipeline hiệu quả có các giai đoạn <strong>quan hệ mật thiết với cách "
"mua của khách hàng</strong>, không phải cách bạn bán hàng:"

#. module: crm
#: model:ir.ui.view,arch_db:crm.crm_activity_report_view_search
#: model:ir.ui.view,arch_db:crm.crm_opportunity_report_view_search
#: model:ir.ui.view,arch_db:crm.view_crm_case_leads_filter
#: model:ir.ui.view,arch_db:crm.view_crm_case_opportunities_filter
msgid "Group By"
msgstr "Nhóm theo"

#. module: crm
#: model:ir.model.fields,field_description:crm.field_crm_team_dashboard_graph_group_pipeline
msgid "Group by"
msgstr ""

#. module: crm
#: model:ir.model.fields,field_description:crm.field_base_partner_merge_automatic_wizard_number_group
msgid "Group of Contacts"
msgstr "Nhóm liên hệ"

#. module: crm
#: model:ir.ui.view,arch_db:crm.crm_planner
msgid "Grow leads acquisition"
msgstr "Tăng cường thu lượm tiềm năng"

#. module: crm
#: model:ir.ui.view,arch_db:crm.crm_planner
msgid "Grow revenues"
msgstr "Tăng trưởng thu nhập"

#. module: crm
#: model:ir.model,name:crm.model_crm_partner_binding
msgid "Handle partner binding or generation in CRM wizards."
msgstr ""

#. module: crm
#: model:ir.ui.view,arch_db:crm.crm_planner
msgid "Happy Selling!<br/>- The Odoo Team"
msgstr "Chúc Bán hàng vui vẻ!<br/>- Đội Odoo ERPOnline"

#. module: crm
#: model:ir.ui.view,arch_db:crm.crm_planner
msgid "Have clear forecasts on sales"
msgstr "Có một dự báo rõ ràng về bán hàng"

#. module: crm
#: model:ir.ui.view,arch_db:crm.crm_planner
msgid "Have fun deploying your sales strategy,"
msgstr "Chúc vui vẻ khi triển khai chiến lược bán hàng của bạn,"

#. module: crm
#: model:ir.ui.view,arch_db:crm.crm_planner
msgid ""
"Here are a few examples of documents you should provide to your sales "
"channel based on the sales stage:"
msgstr ""

#. module: crm
#: model:ir.ui.view,arch_db:crm.crm_planner
msgid "Here are some of the <strong>customizations available</strong>:"
msgstr "Đây là một số <strong>dịch vụ tuỳ biến khả dụng</strong>:"

#. module: crm
#: model:ir.actions.act_window,help:crm.crm_lead_action_activities
msgid ""
"Here is the list of your next activities. Those are linked to your opportunities.\n"
"                   To set a next activity, go on an opportunity and add one. It will then appear in this list."
msgstr ""
"Đây là danh mục các hoạt động kế tiếp của bạn. Chúng được liên kết (link) đến các\n"
"                   cơ hội của bạn. Để thiết lập một hành động kế tiếp, hãy đến một cơ hội để thêm. Sau đó nó                   sẽ xuất hiện ở đây."

#. module: crm
#: selection:crm.lead,priority:0 selection:crm.opportunity.report,priority:0
msgid "High"
msgstr "Cao"

#. module: crm
#: model:ir.model.fields,help:crm.field_crm_team_dashboard_graph_group_pipeline
msgid "How this channel's dashboard graph will group the results."
msgstr ""

#. module: crm
#: model:ir.model.fields,field_description:crm.field_base_partner_merge_automatic_wizard_id
#: model:ir.model.fields,field_description:crm.field_base_partner_merge_line_id
#: model:ir.model.fields,field_description:crm.field_crm_activity_report_id
#: model:ir.model.fields,field_description:crm.field_crm_lead2opportunity_partner_id
#: model:ir.model.fields,field_description:crm.field_crm_lead2opportunity_partner_mass_id
#: model:ir.model.fields,field_description:crm.field_crm_lead_id
#: model:ir.model.fields,field_description:crm.field_crm_lead_lost_id
#: model:ir.model.fields,field_description:crm.field_crm_lead_tag_id
#: model:ir.model.fields,field_description:crm.field_crm_lost_reason_id
#: model:ir.model.fields,field_description:crm.field_crm_merge_opportunity_id
#: model:ir.model.fields,field_description:crm.field_crm_opportunity_report_id
#: model:ir.model.fields,field_description:crm.field_crm_partner_binding_id
#: model:ir.model.fields,field_description:crm.field_crm_stage_id
msgid "ID"
msgstr "ID"

#. module: crm
#: model:ir.model.fields,help:crm.field_crm_team_alias_parent_thread_id
msgid ""
"ID of the parent record holding the alias (example: project holding the task"
" creation alias)"
msgstr ""
"ID của bản ghi cha mà chứa bí danh (ví dụ: dự án chứa bí danh để tạo nhiệm "
"vụ)"

#. module: crm
#: model:ir.model.fields,field_description:crm.field_base_partner_merge_line_aggr_ids
msgid "Ids"
msgstr "ID"

#. module: crm
#: model:ir.model.fields,help:crm.field_crm_lead_opt_out
msgid ""
"If opt-out is checked, this contact has refused to receive emails for mass "
"mailing and marketing campaign. Filter 'Available for Mass Mailing' allows "
"users to filter the leads when performing mass mailing."
msgstr ""
"Nếu trường này được đánh dấu, liên hệ này sẽ từ chối nhận email hàng loạt. "
"Bộ lọc 'Có khả năng gửi email hàng loạt' cho phép người dùng lọc các tiềm "
"năng khi thực hiện gửi email hàng loạt."

#. module: crm
#: model:ir.model.fields,help:crm.field_crm_lead2opportunity_partner_mass_force_assignation
msgid "If unchecked, this will leave the salesman of duplicated opportunities"
msgstr ""
"Nếu bỏ dấu kiểm, việc này sẽ để lại nhân viên bán hàng phụ trách các cơ hội "
"trùng lặp"

#. module: crm
#: model:ir.ui.view,arch_db:crm.crm_planner
msgid ""
"If you followed the preceding steps, you already setup\n"
"                        the foundations to a strong process leading to\n"
"                        continuous improvements of your sales channels."
msgstr ""

#. module: crm
#: model:ir.ui.view,arch_db:crm.crm_planner
msgid ""
"If you have less than 200 contacts, we recommend you\n"
"                                        to create them manually."
msgstr ""
"Nếu bạn có ít hơn 200 liên hệ, chúng tôi khuyên bạn\n"
"                                        nên tạo thủ công."

#. module: crm
#: model:ir.ui.view,arch_db:crm.crm_planner
msgid ""
"If you sell subscriptions (whether it's invoiced annually or monthly), "
"activate the"
msgstr ""
"Nếu bạn bán thuê bao định kỳ (cho dù xuất hoá đơn hàng tháng hay hàng năm), "
"hãy kích hoạt"

#. module: crm
#: model:ir.ui.view,arch_db:crm.crm_planner
msgid "If you want to do it yourself:"
msgstr "Nếu bạn muốn tự làm:"

#. module: crm
#: model:ir.ui.menu,name:crm.menu_import_crm
msgid "Import & Synchronize"
msgstr "Nhập & Đồng bộ"

#. module: crm
#: model:ir.ui.view,arch_db:crm.crm_planner
msgid "Import using the top left button in"
msgstr "Nhập, sử dụng nút phía trên bên trái ở"

#. module: crm
#: model:ir.ui.view,arch_db:crm.crm_planner
msgid "Improve average revenue per salesperson"
msgstr "Cải thiện thu nhập bình quân theo người bán"

#. module: crm
#: model:ir.ui.view,arch_db:crm.crm_planner
msgid "In Odoo, there are 3 different ways to manage your prices.<br/>"
msgstr "Trong Odoo, có 3 cách khác nhau để quản lý giá của bạn.<br/>"

#. module: crm
#: model:ir.ui.view,arch_db:crm.crm_lost_reason_view_search
msgid "Include archived"
msgstr "Bao gồm cả đã lưu trữ"

#. module: crm
#: model:ir.ui.view,arch_db:crm.crm_planner
msgid "Incoming Emails"
msgstr "Email gửi đến"

#. module: crm
#: model:crm.lead.tag,name:crm.categ_oppor4
msgid "Information"
msgstr "Thông tin"

#. module: crm
#. openerp-web
#: code:addons/crm/static/src/js/web_planner_crm.js:22
#, python-format
msgid "Initial Contact"
msgstr ""

#. module: crm
#: model:ir.ui.view,arch_db:crm.crm_case_form_view_leads
#: model:ir.ui.view,arch_db:crm.crm_case_form_view_oppor
msgid "Internal Notes"
msgstr "Ghi chú nội bộ"

#. module: crm
#: model:ir.ui.view,arch_db:crm.crm_planner
msgid "Invoice Analysis"
msgstr "Phân tích Hoá đơn"

#. module: crm
#: model:ir.model.fields,field_description:crm.field_base_partner_merge_automatic_wizard_group_by_is_company
msgid "Is Company"
msgstr "Là công ty"

#. module: crm
#: model:ir.model.fields,field_description:crm.field_crm_lead_function
msgid "Job Position"
msgstr "Chức vụ"

#. module: crm
#: model:ir.model.fields,field_description:crm.field_base_partner_merge_automatic_wizard_exclude_journal_item
msgid "Journal Items associated to the contact"
msgstr "Phát sinh kế toán liên quan tới liên hệ"

#. module: crm
#: model:ir.ui.view,arch_db:crm.crm_planner
msgid "KPIs"
msgstr "KPI"

#. module: crm
#: model:ir.model.fields,field_description:crm.field_crm_lead_date_action_last
msgid "Last Action"
msgstr "Hành động cuối cùng"

#. module: crm
#: model:ir.model.fields,field_description:crm.field_base_partner_merge_automatic_wizard___last_update
#: model:ir.model.fields,field_description:crm.field_base_partner_merge_line___last_update
#: model:ir.model.fields,field_description:crm.field_crm_activity_report___last_update
#: model:ir.model.fields,field_description:crm.field_crm_lead2opportunity_partner___last_update
#: model:ir.model.fields,field_description:crm.field_crm_lead2opportunity_partner_mass___last_update
#: model:ir.model.fields,field_description:crm.field_crm_lead___last_update
#: model:ir.model.fields,field_description:crm.field_crm_lead_lost___last_update
#: model:ir.model.fields,field_description:crm.field_crm_lead_tag___last_update
#: model:ir.model.fields,field_description:crm.field_crm_lost_reason___last_update
#: model:ir.model.fields,field_description:crm.field_crm_merge_opportunity___last_update
#: model:ir.model.fields,field_description:crm.field_crm_opportunity_report___last_update
#: model:ir.model.fields,field_description:crm.field_crm_partner_binding___last_update
#: model:ir.model.fields,field_description:crm.field_crm_stage___last_update
msgid "Last Modified on"
msgstr "Sửa lần cuối"

#. module: crm
#: model:ir.ui.view,arch_db:crm.crm_activity_report_view_search
#: model:ir.ui.view,arch_db:crm.crm_opportunity_report_view_search
msgid "Last Month"
msgstr ""

#. module: crm
#: model:ir.model.fields,field_description:crm.field_crm_lead_date_last_stage_update
#: model:ir.model.fields,field_description:crm.field_crm_opportunity_report_date_last_stage_update
msgid "Last Stage Update"
msgstr "Cập nhật Giai đoạn Lần cuối"

#. module: crm
#: model:ir.model.fields,field_description:crm.field_base_partner_merge_automatic_wizard_write_uid
#: model:ir.model.fields,field_description:crm.field_base_partner_merge_line_write_uid
#: model:ir.model.fields,field_description:crm.field_crm_lead2opportunity_partner_mass_write_uid
#: model:ir.model.fields,field_description:crm.field_crm_lead2opportunity_partner_write_uid
#: model:ir.model.fields,field_description:crm.field_crm_lead_lost_write_uid
#: model:ir.model.fields,field_description:crm.field_crm_lead_tag_write_uid
#: model:ir.model.fields,field_description:crm.field_crm_lead_write_uid
#: model:ir.model.fields,field_description:crm.field_crm_lost_reason_write_uid
#: model:ir.model.fields,field_description:crm.field_crm_merge_opportunity_write_uid
#: model:ir.model.fields,field_description:crm.field_crm_partner_binding_write_uid
#: model:ir.model.fields,field_description:crm.field_crm_stage_write_uid
msgid "Last Updated by"
msgstr "Cập nhật lần cuối bởi"

#. module: crm
#: model:ir.model.fields,field_description:crm.field_base_partner_merge_automatic_wizard_write_date
#: model:ir.model.fields,field_description:crm.field_base_partner_merge_line_write_date
#: model:ir.model.fields,field_description:crm.field_crm_lead2opportunity_partner_mass_write_date
#: model:ir.model.fields,field_description:crm.field_crm_lead2opportunity_partner_write_date
#: model:ir.model.fields,field_description:crm.field_crm_lead_lost_write_date
#: model:ir.model.fields,field_description:crm.field_crm_lead_tag_write_date
#: model:ir.model.fields,field_description:crm.field_crm_lost_reason_write_date
#: model:ir.model.fields,field_description:crm.field_crm_merge_opportunity_write_date
#: model:ir.model.fields,field_description:crm.field_crm_partner_binding_write_date
#: model:ir.model.fields,field_description:crm.field_crm_stage_write_date
msgid "Last Updated on"
msgstr "Cập nhật lần cuối"

#. module: crm
#: model:ir.ui.view,arch_db:crm.view_crm_case_leads_filter
#: model:ir.ui.view,arch_db:crm.view_crm_case_opportunities_filter
msgid "Late Activities"
msgstr ""

#. module: crm
#: code:addons/crm/models/crm_lead.py:882
#: selection:crm.activity.report,lead_type:0 selection:crm.lead,type:0
#: selection:crm.opportunity.report,type:0
#: model:ir.model.fields,field_description:crm.field_crm_activity_report_lead_id
#: model:ir.ui.view,arch_db:crm.crm_case_form_view_leads
#: model:ir.ui.view,arch_db:crm.crm_case_tree_view_leads
#: model:ir.ui.view,arch_db:crm.crm_opportunity_report_view_search
#, python-format
msgid "Lead"
msgstr "Tiềm năng"

#. module: crm
#: model:ir.ui.view,arch_db:crm.view_crm_case_leads_filter
msgid "Lead / Customer"
msgstr "Tiềm năng / Khách hàng"

#. module: crm
#: model:mail.message.subtype,name:crm.mt_lead_create
#: model:mail.message.subtype,name:crm.mt_salesteam_lead
msgid "Lead Created"
msgstr "Tiềm năng được tạo"

#. module: crm
#: model:ir.actions.act_window,name:crm.crm_lead_tag_action
#: model:ir.ui.menu,name:crm.menu_crm_lead_categ
#: model:ir.ui.view,arch_db:crm.crm_lead_tag_form
#: model:ir.ui.view,arch_db:crm.crm_lead_tag_tree
msgid "Lead Tags"
msgstr "Thẻ cho Tiềm năng"

#. module: crm
#: model:ir.model,name:crm.model_crm_lead2opportunity_partner
msgid "Lead To Opportunity Partner"
msgstr "Từ tiềm năng tới cơ hội đối tác"

#. module: crm
#: model:mail.message.subtype,description:crm.mt_lead_create
msgid "Lead created"
msgstr "Tiềm năng được tạo"

#. module: crm
#: model:ir.model,name:crm.model_crm_lead
msgid "Lead/Opportunity"
msgstr "Tiềm năng/Cơ hội"

#. module: crm
#: model:ir.actions.act_window,name:crm.action_lead_mass_mail
msgid "Lead/Opportunity Mass Mail"
msgstr "Gửi email hàng loạt cho Tiềm năng/Cơ hội"

#. module: crm
#: model:ir.actions.act_window,name:crm.crm_case_form_view_salesteams_lead
#: model:ir.actions.act_window,name:crm.crm_lead_all_leads
#: model:ir.model.fields,field_description:crm.field_crm_team_use_leads
#: model:ir.model.fields,field_description:crm.field_res_config_settings_group_use_lead
#: model:ir.ui.menu,name:crm.crm_opportunity_report_menu_lead
#: model:ir.ui.menu,name:crm.menu_crm_leads
#: model:ir.ui.view,arch_db:crm.crm_activity_report_view_search
#: model:ir.ui.view,arch_db:crm.crm_case_tree_view_leads
#: model:ir.ui.view,arch_db:crm.crm_team_salesteams_view_kanban
#: model:ir.ui.view,arch_db:crm.sales_team_form_view_in_crm
msgid "Leads"
msgstr "Tiềm năng"

#. module: crm
#: model:ir.ui.menu,name:crm.menu_crm_config_lead
msgid "Leads & Opportunities"
msgstr "Tiềm năng & Cơ hội"

#. module: crm
#: model:ir.actions.act_window,name:crm.action_report_crm_lead_salesteam
#: model:ir.actions.act_window,name:crm.crm_opportunity_report_action_lead
#: model:ir.ui.view,arch_db:crm.crm_opportunity_report_view_graph_lead
#: model:ir.ui.view,arch_db:crm.crm_opportunity_report_view_pivot_lead
#: model:ir.ui.view,arch_db:crm.crm_planner
msgid "Leads Analysis"
msgstr "Phân tích Tiềm năng"

#. module: crm
#: model:ir.actions.act_window,help:crm.action_report_crm_lead_salesteam
msgid ""
"Leads Analysis allows you to check different CRM related information like "
"the treatment delays or number of leads per state. You can sort out your "
"leads analysis by different groups to get accurate grained analysis."
msgstr ""
"Phân tích Tiềm năng cho phép bạn kiểm tra thông tin Quản trị quan hệ khách "
"hàng khác nhau như là việc xử lý chậm trễ hoặc số tiềm năng theo từng bước. "
"Bạn có thể sắp xếp tiềm năng theo các nhóm khác nhau."

#. module: crm
#: model:ir.filters,name:crm.filter_opportunity_salesperson
msgid "Leads By Salespersons"
msgstr "Tiềm năng theo Nhân viên bán hàng"

#. module: crm
#: model:ir.ui.view,arch_db:crm.crm_case_form_view_leads
msgid "Leads Form"
msgstr "Form Tiềm năng"

#. module: crm
#: model:ir.ui.view,arch_db:crm.crm_case_calendar_view_leads
msgid "Leads Generation"
msgstr "Tạo tiềm năng"

#. module: crm
#: model:ir.ui.view,arch_db:crm.crm_planner
msgid "Leads by Source"
msgstr "Tiềm năng theo Nguồn"

#. module: crm
#: model:ir.ui.view,arch_db:crm.view_crm_case_leads_filter
msgid "Leads that are assigned to me"
msgstr "Tiềm năng được giao cho bạn"

#. module: crm
#: model:ir.ui.view,arch_db:crm.view_crm_case_leads_filter
msgid "Leads that did not ask not to be included in mass mailing campaigns"
msgstr ""

#. module: crm
#: model:ir.ui.view,arch_db:crm.view_crm_lead2opportunity_partner_mass
msgid ""
"Leads that you selected that have duplicates. If the list is empty, it means"
" that no duplicates were found"
msgstr ""
"Tiềm năng mà bạn chọn có sự trùng lặp. Nếu danh sách trống, nó có nghĩa là "
"không có sự trùng lặp nào được tìm thấy"

#. module: crm
#: model:ir.ui.view,arch_db:crm.view_crm_lead2opportunity_partner_mass
msgid "Leads with existing duplicates (for information)"
msgstr "Tiềm năng với thông tin trùng lặp"

#. module: crm
#: model:ir.model.fields,field_description:crm.field_crm_merge_opportunity_opportunity_ids
msgid "Leads/Opportunities"
msgstr "Tiềm năng/Cơ hội"

#. module: crm
#: model:ir.ui.view,arch_db:crm.crm_planner
msgid "Licences"
msgstr "Giấy chứng nhận"

#. module: crm
#: model:ir.model.fields,field_description:crm.field_base_partner_merge_automatic_wizard_line_ids
msgid "Lines"
msgstr "Các dòng"

#. module: crm
#: selection:crm.lead.convert2task,action:0
#: selection:crm.lead2opportunity.partner,action:0
#: selection:crm.partner.binding,action:0
msgid "Link to an existing customer"
msgstr "Liên kết tới một khách hàng đã tồn tại"

#. module: crm
#: model:ir.model.fields,help:crm.field_crm_lead_partner_id
msgid "Linked partner (optional). Usually created when converting the lead."
msgstr ""
"Đối tác được liên kết (tùy chọn). Thường được tạo khi chuyển đổi một tiềm "
"năng."

#. module: crm
#: model:ir.ui.view,arch_db:crm.crm_planner
msgid "List of possible pain points by segment/profile"
msgstr "Danh sách các pain points theo phân khúc/hồ sơ"

#. module: crm
#: model:ir.ui.view,arch_db:crm.res_config_settings_view_form
msgid "Look up company information (name, logo, etc.)"
msgstr ""

#. module: crm
#. openerp-web
#: code:addons/crm/models/crm_lead.py:1086
#: code:addons/crm/static/src/js/web_planner_crm.js:33
#: model:ir.ui.view,arch_db:crm.crm_case_form_view_oppor
#: model:ir.ui.view,arch_db:crm.crm_opportunity_report_view_search
#: model:ir.ui.view,arch_db:crm.view_crm_case_opportunities_filter
#, python-format
msgid "Lost"
msgstr "Thất bại"

#. module: crm
#: model:ir.actions.act_window,name:crm.crm_lead_lost_action
#: model:ir.model.fields,field_description:crm.field_crm_lead_lost_lost_reason_id
#: model:ir.model.fields,field_description:crm.field_crm_lead_lost_reason
#: model:ir.model.fields,field_description:crm.field_crm_opportunity_report_lost_reason
#: model:ir.ui.view,arch_db:crm.crm_lead_lost_view_form
#: model:ir.ui.view,arch_db:crm.crm_opportunity_report_view_search
#: model:ir.ui.view,arch_db:crm.view_crm_case_opportunities_filter
msgid "Lost Reason"
msgstr "Lý do Thất bại"

#. module: crm
#: model:ir.actions.act_window,name:crm.crm_lost_reason_action
#: model:ir.ui.menu,name:crm.menu_crm_lost_reason
msgid "Lost Reasons"
msgstr "Lý do Thất bại"

#. module: crm
#: selection:crm.lead,priority:0 selection:crm.opportunity.report,priority:0
msgid "Low"
msgstr "Thấp"

#. module: crm
#: model:mail.activity.type,name:crm.mail_activity_demo_make_quote
msgid "Make Quote"
msgstr ""

#. module: crm
#: model:ir.model.fields,field_description:crm.field_res_config_settings_generate_lead_from_alias
msgid "Manual Assignation of Emails"
msgstr ""

#. module: crm
#: model:ir.ui.view,arch_db:crm.res_config_settings_view_form
msgid "Manually Assignation of Incoming Emails"
msgstr ""

#. module: crm
#: model:ir.actions.server,name:crm.action_mark_activities_done
msgid "Mark All Activities as Done"
msgstr ""

#. module: crm
#: model:ir.actions.server,name:crm.action_mark_late_activities_done
msgid "Mark Late Activities as Done"
msgstr ""

#. module: crm
#: model:ir.ui.view,arch_db:crm.crm_case_form_view_oppor
msgid "Mark Lost"
msgstr "Đánh dấu Thất bại"

#. module: crm
#: model:ir.ui.view,arch_db:crm.crm_case_form_view_oppor
msgid "Mark Won"
msgstr "Đánh dấu thắng"

#. module: crm
#: model:ir.actions.server,name:crm.action_mark_as_lost
msgid "Mark as lost"
msgstr "Đánh dấu thất bại"

#. module: crm
#: model:ir.ui.view,arch_db:crm.crm_case_form_view_oppor
msgid "Marketing"
msgstr "Marketing"

#. module: crm
#: model:ir.model,name:crm.model_crm_lead2opportunity_partner_mass
msgid "Mass Lead To Opportunity Partner"
msgstr ""

#. module: crm
#: model:ir.model.fields,field_description:crm.field_base_partner_merge_automatic_wizard_maximum_group
msgid "Maximum of Group of Contacts"
msgstr "Số lượng Nhóm Liên hệ tối đa"

#. module: crm
#: model:ir.model.fields,field_description:crm.field_crm_opportunity_report_medium_id
#: model:ir.ui.view,arch_db:crm.view_crm_case_leads_filter
#: model:ir.ui.view,arch_db:crm.view_crm_case_opportunities_filter
msgid "Medium"
msgstr "Kênh / Medium"

#. module: crm
#: code:addons/crm/models/crm_lead.py:924
#, python-format
msgid "Meeting scheduled at '%s'<br> Subject: %s <br> Duration: %s hour(s)"
msgstr ""
"Cuộc họp được đặt lịch tại '%s'<br> Chủ đề: %s <br> Trong khoảng: %s hour(s)"

#. module: crm
#. openerp-web
#: code:addons/crm/static/src/js/web_planner_crm.js:24
#, python-format
msgid "Meeting with a demo. Set Fields: expected revenue, closing date"
msgstr ""
"Gặp gỡ với việc demo sản phẩm. Thiết lập các trường: doanh thu mong đợi, "
"ngày đóng mong đợi"

#. module: crm
#: model:ir.actions.act_window,name:crm.act_crm_opportunity_calendar_event_new
#: model:ir.actions.act_window,name:crm.calendar_event_partner
#: model:ir.model.fields,field_description:crm.field_res_partner_meeting_ids
#: model:ir.model.fields,field_description:crm.field_res_users_meeting_ids
#: model:ir.ui.view,arch_db:crm.view_partners_form_crm1
msgid "Meetings"
msgstr "Các cuộc gặp"

#. module: crm
#: model:ir.ui.view,arch_db:crm.merge_opportunity_form
msgid "Merge"
msgstr "Trộn"

#. module: crm
#: model:ir.ui.view,arch_db:crm.base_partner_merge_automatic_wizard_form
msgid "Merge Automatically"
msgstr "Trộn tự động"

#. module: crm
#: model:ir.ui.view,arch_db:crm.base_partner_merge_automatic_wizard_form
msgid "Merge Automatically all process"
msgstr "Trộn tự động tất cả các tiến trình"

#. module: crm
#: model:ir.ui.view,arch_db:crm.base_partner_merge_automatic_wizard_form
msgid "Merge Contacts"
msgstr "Trộn Liên hệ"

#. module: crm
#: model:ir.ui.view,arch_db:crm.merge_opportunity_form
msgid "Merge Leads/Opportunities"
msgstr "Trộn Tiềm năng/Cơ hội"

#. module: crm
#: model:ir.actions.act_window,name:crm.action_partner_merge
msgid "Merge Selected Contacts"
msgstr "Trộn các Liên hệ được chọn"

#. module: crm
#: model:ir.actions.act_window,name:crm.action_merge_opportunities
#: model:ir.actions.act_window,name:crm.merge_opportunity_act
msgid "Merge leads/opportunities"
msgstr "Trộn Tiềm năng/Cơ hội"

#. module: crm
#: model:ir.model,name:crm.model_crm_merge_opportunity
msgid "Merge opportunities"
msgstr "Trộn cơ hội"

#. module: crm
#: model:ir.ui.view,arch_db:crm.base_partner_merge_automatic_wizard_form
msgid "Merge the following contacts"
msgstr "Trộn các liên hệ sau"

#. module: crm
#: model:ir.ui.view,arch_db:crm.base_partner_merge_automatic_wizard_form
msgid "Merge with Manual Check"
msgstr "Trộn với kiểm tra thủ công"

#. module: crm
#: model:ir.model.fields,help:crm.field_crm_lead2opportunity_partner_mass_deduplicate
msgid "Merge with existing leads/opportunities of each partner"
msgstr "Trộn với tiềm năng/cơ hội đã tồn tại trên từng đối tác"

#. module: crm
#: selection:crm.lead2opportunity.partner,name:0
#: selection:crm.lead2opportunity.partner.mass,name:0
msgid "Merge with existing opportunities"
msgstr "Trộn cơ hội đã tồn tại"

#. module: crm
#: code:addons/crm/models/crm_lead.py:528
#, python-format
msgid "Merged lead"
msgstr "Trộn Tiềm năng"

#. module: crm
#: code:addons/crm/models/crm_lead.py:559
#, python-format
msgid "Merged leads"
msgstr "Tiềm năng đã trộn"

#. module: crm
#: code:addons/crm/models/crm_lead.py:559
#, python-format
msgid "Merged opportunities"
msgstr "Cơ hội đã trộn"

#. module: crm
#: code:addons/crm/models/crm_lead.py:528
#, python-format
msgid "Merged opportunity"
msgstr "Cơ hội đã trộn"

#. module: crm
#: code:addons/crm/wizard/base_partner_merge.py:295
#, python-format
msgid "Merged with the following partners:"
msgstr "Được trộn với đối tác sau:"

#. module: crm
#: model:ir.model.fields,field_description:crm.field_base_partner_merge_line_min_id
msgid "MinID"
msgstr ""

#. module: crm
#: model:ir.ui.view,arch_db:crm.crm_case_form_view_oppor
msgid "Misc"
msgstr "Các thứ khác"

#. module: crm
#: model:ir.model.fields,field_description:crm.field_crm_lead_mobile
msgid "Mobile"
msgstr "Số di động"

#. module: crm
#: model:ir.ui.view,arch_db:crm.crm_activity_report_view_search
msgid "Month"
msgstr "Tháng"

#. module: crm
#: model:ir.ui.view,arch_db:crm.crm_planner
msgid "Motivation letter from the management"
msgstr "Thư ngỏ từ Ban quản trị"

#. module: crm
#: model:ir.ui.view,arch_db:crm.crm_activity_report_view_search
#: model:ir.ui.view,arch_db:crm.view_crm_case_leads_filter
msgid "My Activities"
msgstr ""

#. module: crm
#: model:ir.ui.view,arch_db:crm.view_crm_case_leads_filter
msgid "My Leads"
msgstr "Tiềm năng của tôi"

#. module: crm
#: model:ir.ui.view,arch_db:crm.crm_opportunity_report_view_search
msgid "My Opportunities"
msgstr "Cơ hội của tôi"

#. module: crm
#: model:ir.ui.view,arch_db:crm.view_crm_case_opportunities_filter
msgid "My Pipeline"
msgstr "Pipeline của tôi"

#. module: crm
#: model:ir.model.fields,field_description:crm.field_base_partner_merge_automatic_wizard_group_by_name
#: model:ir.model.fields,field_description:crm.field_crm_lead_tag_name
#: model:ir.model.fields,field_description:crm.field_crm_lost_reason_name
msgid "Name"
msgstr "Tên"

#. module: crm
#. openerp-web
#: code:addons/crm/static/src/js/web_planner_crm.js:27
#, python-format
msgid "Needs assessment"
msgstr "Đánh giá Nhu cầu"

#. module: crm
#. openerp-web
#: code:addons/crm/static/src/js/web_planner_crm.js:15
#: code:addons/crm/static/src/js/web_planner_crm.js:33
#, python-format
msgid "Negotiation"
msgstr "Đàm phán"

#. module: crm
#. openerp-web
#: code:addons/crm/static/src/js/web_planner_crm.js:22
#: code:addons/crm/static/src/js/web_planner_crm.js:27
#: code:addons/crm/static/src/js/web_planner_crm.js:33
#: model:crm.stage,name:crm.stage_lead1
#, python-format
msgid "New"
msgstr "Mới"

#. module: crm
#: model:ir.actions.act_window,name:crm.action_opportunity_form
msgid "New Opportunity"
msgstr "Cơ hội Mới"

#. module: crm
#. openerp-web
#: code:addons/crm/static/src/js/web_planner_crm.js:16
#, python-format
msgid "New propspect assigned to the right salesperson"
msgstr "Triển vọng Mới được phân công cho nhân viên bán hàng phù hợp"

#. module: crm
#: model:ir.actions.act_window,name:crm.crm_lead_action_activities
#: model:ir.ui.view,arch_db:crm.crm_lead_view_tree_activity
msgid "Next Activities"
msgstr "Hoạt động tiếp theo"

#. module: crm
#: selection:crm.lead,kanban_state:0
msgid "Next activity is planned"
msgstr "Hoạt động tiếp theo được lên kế hoạch"

#. module: crm
#: selection:crm.lead,kanban_state:0
msgid "Next activity late"
msgstr "Hoạt động Kế tiếp bị Muộn"

#. module: crm
#: code:addons/crm/models/crm_lead.py:1146
#, python-format
msgid "No Subject"
msgstr "Không chủ đề"

#. module: crm
#: selection:crm.lead,kanban_state:0
msgid "No next activity planned"
msgstr "Chưa có hoạt động tiếp theo được lên kế hoạch"

#. module: crm
#: model:ir.ui.view,arch_db:crm.view_crm_case_leads_filter
#: model:ir.ui.view,arch_db:crm.view_crm_case_opportunities_filter
msgid "No salesperson"
msgstr "Không có nhân viên bán hàng"

#. module: crm
#: selection:crm.lead,priority:0 selection:crm.opportunity.report,priority:0
msgid "Normal"
msgstr "Bình thường"

#. module: crm
#: model:crm.lost.reason,name:crm.lost_reason_3
msgid "Not enough stock"
msgstr "Không đủ dự trữ trong kho"

#. module: crm
#: model:ir.ui.view,arch_db:crm.crm_planner
msgid "Note: To use those features, you need to install the"
msgstr "Ghi chú: để sử dụng các tính năng đó, bạn cần cài đặt"

#. module: crm
#: model:ir.model.fields,field_description:crm.field_crm_lead_description
msgid "Notes"
msgstr "Ghi chú"

#. module: crm
#: model:ir.model.fields,help:crm.field_crm_opportunity_report_delay_close
msgid "Number of Days to close the case"
msgstr "Số ngày đến lúc đóng trường hợp"

#. module: crm
#: model:ir.model.fields,help:crm.field_crm_opportunity_report_delay_open
msgid "Number of Days to open the case"
msgstr "Số ngày đến lúc mở trường hợp"

#. module: crm
#: model:ir.ui.view,arch_db:crm.crm_planner
msgid "Number of Rooms"
msgstr "Số lượng Phòng"

#. module: crm
#: model:ir.model.fields,field_description:crm.field_crm_team_opportunities_count
msgid "Number of open opportunities"
msgstr ""

#. module: crm
#: model:ir.ui.view,arch_db:crm.crm_planner
msgid "Odoo Default"
msgstr "Mặc định theo Odoo"

#. module: crm
#: model:ir.actions.act_window,help:crm.crm_case_form_view_salesteams_opportunity
#: model:ir.actions.act_window,help:crm.crm_lead_opportunities
#: model:ir.actions.act_window,help:crm.crm_lead_opportunities_tree_view
msgid ""
"Odoo helps you keep track of your sales pipeline to follow\n"
"                    up potential sales and better forecast your future revenues."
msgstr ""
"Odoo giúp bạn theo vết toàn bộ các tiềm năng và cơ hội bán hàng\n"
"                    đồng thời giúp dự bán tốt hơn về doanh số tương lai của bạn."

#. module: crm
#: model:ir.ui.view,arch_db:crm.crm_planner
msgid ""
"Odoo is the world's only software to have a full integration of Marketing "
"Apps for your sales channel: insight sales, point of sale, ecommerce."
msgstr ""
"Odoo là phần mềm quản lý doanh nghiệp duy nhất trên thế giới cho pháp tích "
"hợp hoàn chỉnh các ứng dụng về bán hàng và marketing cho các kênh bán hàng "
"của bạn: bán hàng truyền thống, Điểm bán lẻ, thương mại điện tử."

#. module: crm
#: model:ir.ui.view,arch_db:crm.crm_planner
msgid ""
"Odoo will help you create polished, professional quotations and contracts in minutes.\n"
"                        Tell us how you sell and we will tell you what\n"
"                        configuration will best fit your quotation process."
msgstr ""
"Odoo sẽ giúp bạn tạo các báo giá & đơn hàng chuyên nghiệp, rõ ràng trong vài phút.\n"
"                        Hãy cho chúng tôi biết cách bạn bán và chúng tôi sẽ cho bạn biết\n"
"                        cấu hình thế nào để đáp ứng nhu cầu đặc thù của bạn về quy trình báo giá."

#. module: crm
#: model:ir.actions.act_window,help:crm.crm_case_form_view_salesteams_lead
#: model:ir.actions.act_window,help:crm.crm_lead_all_leads
msgid ""
"Once qualified, the lead can be converted into a business\n"
"                    opportunity and/or a new customer in your address book."
msgstr ""
"Một khi được thẩm định, tiềm năng có thể được chuyển đổi thành\n"
"                    cơ hội kinh doanh hoặc/và một khách hàng mới trong sổ địa chỉ của bạn."

#. module: crm
#: model:ir.ui.view,arch_db:crm.crm_planner
msgid ""
"Once you’ve deployed your CRM, it’s time to grow your revenues. Start by "
"setting up a continuous improvement approach.We recommend you to organize "
"weekly sales meeting with the team during which you will do a pipeline "
"review."
msgstr ""
"Một khi bạn đã triển khai xong CRM, đã đến lúc tăng trưởng thu nhập của bạn."
" Hãy bắt đầu bằng việc thiết lập một cách tiếp cận cải tiến liên tục. Chúng "
"tôi khuyên bạn nên tổ chức họp bán hàng hàng tuần với đội bán hàng để xem "
"xét toàn bộ quá trình bán hàng của tuần."

#. module: crm
#: model:ir.ui.view,arch_db:crm.crm_planner
msgid "Online users: we do it for you!"
msgstr "Người dùng online: chúng tôi sẽ giúp bạn!"

#. module: crm
#: code:addons/crm/wizard/base_partner_merge.py:287
#, python-format
msgid ""
"Only the destination contact may be linked to existing Journal Items. Please"
" ask the Administrator if you need to merge several contacts linked to "
"existing Journal Items."
msgstr ""
"Chỉ liên hệ đích (destination contact) mới có thể được liên kết tới một phát"
" sinh kế toán đã tồn tại. Vui lòng hỏi Quản trị viên nếu bạn cần trộn một "
"vài liên hệ mà đã có các phát sinh kế toán."

#. module: crm
#: model:ir.ui.view,arch_db:crm.crm_team_salesteams_view_kanban
msgid "Open Opportunities"
msgstr ""

#. module: crm
#: model:ir.ui.view,arch_db:crm.crm_team_salesteams_view_kanban
msgid "Open Opportunity"
msgstr ""

#. module: crm
#: model:ir.actions.act_window,name:crm.crm_case_form_view_salesteams_opportunity
#: model:ir.actions.act_window,name:crm.crm_lead_opportunities
#: model:ir.actions.act_window,name:crm.relate_partner_opportunities
#: model:ir.model.fields,field_description:crm.field_crm_lead2opportunity_partner_mass_opportunity_ids
#: model:ir.model.fields,field_description:crm.field_crm_lead2opportunity_partner_opportunity_ids
#: model:ir.model.fields,field_description:crm.field_res_partner_opportunity_ids
#: model:ir.model.fields,field_description:crm.field_res_users_opportunity_ids
#: model:ir.ui.menu,name:crm.menu_crm_config_opportunity
#: model:ir.ui.view,arch_db:crm.crm_activity_report_view_search
#: model:ir.ui.view,arch_db:crm.crm_case_form_view_oppor
#: model:ir.ui.view,arch_db:crm.crm_case_graph_view_leads
#: model:ir.ui.view,arch_db:crm.crm_case_pivot_view_leads
#: model:ir.ui.view,arch_db:crm.crm_case_tree_view_oppor
#: model:ir.ui.view,arch_db:crm.crm_team_salesteams_view_kanban
#: model:ir.ui.view,arch_db:crm.view_crm_lead2opportunity_partner
#: model:ir.ui.view,arch_db:crm.view_partners_form_crm1
msgid "Opportunities"
msgstr "Cơ hội"

#. module: crm
#: model:ir.ui.view,arch_db:crm.crm_opportunity_report_view_search
#: model:ir.ui.view,arch_db:crm.crm_planner
msgid "Opportunities Analysis"
msgstr "Phân tích Cơ hội"

#. module: crm
#: model:ir.actions.act_window,help:crm.action_report_crm_opportunity_salesteam
msgid ""
"Opportunities Analysis gives you an instant access to your opportunities "
"with information such as the expected revenue, planned cost, missed "
"deadlines or the number of interactions per opportunity. This report is "
"mainly used by the sales manager in order to do the periodic review with the"
" channels of the sales pipeline."
msgstr ""

#. module: crm
#: model:ir.filters,name:crm.filter_opportunity_opportunities_cohort
msgid "Opportunities Cohort"
msgstr ""

#. module: crm
#: model:ir.filters,name:crm.filter_opportunity_opportunities_won_per_team
msgid "Opportunities Won Per Team"
msgstr "Cơ hội thắng theo Đội"

#. module: crm
#: model:ir.ui.view,arch_db:crm.crm_planner
msgid "Opportunities pipeline"
msgstr "Pipeline Cơ hội"

#. module: crm
#: model:ir.ui.view,arch_db:crm.view_crm_case_opportunities_filter
msgid "Opportunities that are assigned to me"
msgstr "Cơ hội được phân công cho bạn"

#. module: crm
#: code:addons/crm/models/crm_lead.py:427
#: code:addons/crm/models/crm_lead.py:857
#: selection:crm.activity.report,lead_type:0 selection:crm.lead,type:0
#: selection:crm.opportunity.report,type:0
#: model:ir.model.fields,field_description:crm.field_calendar_event_opportunity_id
#: model:ir.model.fields,field_description:crm.field_crm_lead_name
#: model:ir.model.fields,field_description:crm.field_res_partner_opportunity_count
#: model:ir.model.fields,field_description:crm.field_res_users_opportunity_count
#: model:ir.ui.view,arch_db:crm.crm_case_tree_view_oppor
#: model:ir.ui.view,arch_db:crm.crm_opportunity_report_view_search
#: model:ir.ui.view,arch_db:crm.crm_team_salesteams_view_kanban
#: model:ir.ui.view,arch_db:crm.view_crm_case_opportunities_filter
#, python-format
msgid "Opportunity"
msgstr "Cơ hội"

#. module: crm
#: model:mail.message.subtype,name:crm.mt_lead_lost
#: model:mail.message.subtype,name:crm.mt_salesteam_lead_lost
msgid "Opportunity Lost"
msgstr "Cơ hội thất bại"

#. module: crm
#: model:mail.message.subtype,name:crm.mt_salesteam_lead_stage
msgid "Opportunity Stage Changed"
msgstr "Giai đoạn của cơ hội được thay đổi"

#. module: crm
#: model:ir.ui.view,arch_db:crm.view_create_opportunity_simplified
msgid "Opportunity Title"
msgstr "Tiêu đề Cơ hội"

#. module: crm
#: model:mail.message.subtype,name:crm.mt_lead_won
#: model:mail.message.subtype,name:crm.mt_salesteam_lead_won
msgid "Opportunity Won"
msgstr "Cơ hội chiến thắng"

#. module: crm
#: model:mail.message.subtype,description:crm.mt_lead_lost
msgid "Opportunity lost"
msgstr "Cơ hội thất bại"

#. module: crm
#: model:mail.message.subtype,description:crm.mt_lead_won
msgid "Opportunity won"
msgstr "Cơ hội chiến thắng"

#. module: crm
#: model:ir.model.fields,field_description:crm.field_crm_lead_opt_out
msgid "Opt-Out"
msgstr ""

#. module: crm
#: selection:base.partner.merge.automatic.wizard,state:0
msgid "Option"
msgstr "Tùy chọn"

#. module: crm
#: model:ir.model.fields,help:crm.field_crm_team_alias_force_thread_id
msgid ""
"Optional ID of a thread (record) to which all incoming messages will be "
"attached, even if they did not reply to it. If set, this will disable the "
"creation of new records completely."
msgstr ""
"ID tuỳ chọn của một chủ đề/bản ghi (thread) mà tất cả các thông điệp đến sẽ "
"được gắn/đính vào, thâm chí nếu người ta không reply nó. Nếu được thiết lập,"
" điều này sẽ vô hiệu hoàn toàn việc tạo mới bản ghi."

#. module: crm
#: model:ir.ui.view,arch_db:crm.base_partner_merge_automatic_wizard_form
msgid "Options"
msgstr "Tùy chọn"

#. module: crm
#: model:crm.lead.tag,name:crm.categ_oppor8
msgid "Other"
msgstr "Khác"

#. module: crm
#: model:ir.ui.view,arch_db:crm.view_crm_case_opportunities_filter
msgid "Overdue Opportunities"
msgstr ""

#. module: crm
#: model:ir.model.fields,field_description:crm.field_crm_opportunity_report_delay_expected
msgid "Overpassed Deadline"
msgstr "Vượt quá hạn chót"

#. module: crm
#: model:ir.model.fields,field_description:crm.field_crm_team_alias_user_id
msgid "Owner"
msgstr "Chủ sở hữu"

#. module: crm
#. openerp-web
#: code:addons/crm/static/src/js/web_planner_crm.js:27
#, python-format
msgid "POC Sold"
msgstr "Minh chứng POC"

#. module: crm
#. openerp-web
#: code:addons/crm/static/src/js/web_planner_crm.js:31
#, python-format
msgid "POC demonstration to the customer"
msgstr "Thực thi việc minh hoạ/demo về PoC với khách hàng"

#. module: crm
#: model:ir.model.fields,field_description:crm.field_base_partner_merge_automatic_wizard_group_by_parent_id
msgid "Parent Company"
msgstr "Công ty mẹ"

#. module: crm
#: model:ir.model.fields,field_description:crm.field_crm_team_alias_parent_model_id
msgid "Parent Model"
msgstr ""

#. module: crm
#: model:ir.model.fields,field_description:crm.field_crm_team_alias_parent_thread_id
msgid "Parent Record Thread ID"
msgstr ""

#. module: crm
#: model:ir.model.fields,help:crm.field_crm_team_alias_parent_model_id
msgid ""
"Parent model holding the alias. The model holding the alias reference is not"
" necessarily the model given by alias_model_id (example: project "
"(parent_model) and task (model))"
msgstr ""

#. module: crm
#: model:ir.model.fields,field_description:crm.field_crm_opportunity_report_partner_id
#: model:ir.ui.view,arch_db:crm.view_crm_case_leads_filter
msgid "Partner"
msgstr "Đối tác"

#. module: crm
#: model:ir.model.fields,field_description:crm.field_crm_lead_partner_address_email
msgid "Partner Contact Email"
msgstr "Email liên hệ của đối tác"

#. module: crm
#: model:ir.model.fields,field_description:crm.field_crm_lead_partner_address_name
msgid "Partner Contact Name"
msgstr "Tên liên hệ đối tác"

#. module: crm
#: model:ir.model.fields,field_description:crm.field_crm_activity_report_partner_id
msgid "Partner/Customer"
msgstr "Đối tác/Khách hàng"

#. module: crm
#: model:ir.ui.view,arch_db:crm.base_partner_merge_automatic_wizard_form
msgid "Partners"
msgstr "Đối tác"

#. module: crm
#: model:ir.model.fields,field_description:crm.field_crm_lead_phone
msgid "Phone"
msgstr "Điện thoại"

#. module: crm
#: model:ir.model.fields,field_description:crm.field_res_config_settings_module_crm_phone_validation
msgid "Phone Validation"
msgstr ""

#. module: crm
#. openerp-web
#: code:addons/crm/static/src/js/web_planner_crm.js:23
#, python-format
msgid "Phone call with following questions: ..."
msgstr "Gọi điện để hỏi những câu hỏi sau: ..."

#. module: crm
#: model:ir.ui.view,arch_db:crm.crm_planner
msgid "Phone scripts"
msgstr "Kịch bản cho gọi điện"

#. module: crm
#: code:addons/crm/models/crm_team.py:165
#: model:ir.actions.act_window,name:crm.crm_lead_opportunities_tree_view
#: model:ir.model.fields,field_description:crm.field_crm_team_use_opportunities
#: model:ir.ui.menu,name:crm.crm_menu_pipeline
#: model:ir.ui.menu,name:crm.crm_opportunity_report_menu
#: model:ir.ui.menu,name:crm.menu_crm_opportunities
#: model:ir.ui.view,arch_db:crm.crm_planner
#, python-format
msgid "Pipeline"
msgstr "Cơ hội"

#. module: crm
#: model:ir.actions.act_window,name:crm.action_report_crm_opportunity_salesteam
#: model:ir.actions.act_window,name:crm.crm_opportunity_report_action
#: model:ir.actions.act_window,name:crm.crm_opportunity_report_action_graph
#: model:ir.ui.view,arch_db:crm.crm_opportunity_report_view_graph
#: model:ir.ui.view,arch_db:crm.crm_opportunity_report_view_pivot
msgid "Pipeline Analysis"
msgstr "Phân tích Cơ hội"

#. module: crm
#: model:ir.actions.act_window,help:crm.crm_opportunity_report_action
msgid ""
"Pipeline Analysis gives you an instant access to\n"
"your opportunities with information such as the expected revenue, planned cost,\n"
"missed deadlines or the number of interactions per opportunity. This report is\n"
"mainly used by the sales manager in order to do the periodic review with the\n"
"teams of the sales pipeline."
msgstr ""

#. module: crm
#: model:ir.actions.act_window,help:crm.crm_opportunity_report_action_graph
msgid ""
"Pipeline Analysis gives you an instant access to\n"
"your opportunities with information such as the expected revenue, planned cost,\n"
"missed deadlines or the number of interactions per opportunity. This report is\n"
"mainly used by the sales manager in order to periodically review the pipeline\n"
"with the the sales channel."
msgstr ""

#. module: crm
#: code:addons/crm/models/crm_team.py:231
#, python-format
msgid "Pipeline: Expected Revenue"
msgstr ""

#. module: crm
#: model:web.planner,tooltip_planner:crm.planner_crm
msgid "Plan your sales strategy: objectives, leads, KPIs, and much more!"
msgstr ""
"Xây dựng chiến lược bán hàng của bạn: mục tiêu, tiềm năng, KPIs, và hơn thế "
"nữa!"

#. module: crm
#: model:ir.model,name:crm.model_web_planner
msgid "Planner"
msgstr "Trình Quy hoạch"

#. module: crm
#: code:addons/crm/models/crm_lead.py:631
#, python-format
msgid ""
"Please select more than one element (lead or opportunity) from the list "
"view."
msgstr ""
"Vui lòng chọn nhiều hơn một phần tử (nguồn dẫn hoặc cơ hội) từ danh sách."

#. module: crm
#: model:ir.model.fields,help:crm.field_crm_team_alias_contact
msgid ""
"Policy to post a message on the document using the mailgateway.\n"
"- everyone: everyone can post\n"
"- partners: only authenticated partners\n"
"- followers: only followers of the related document or members of following channels\n"
msgstr ""
"Cho sách cho phép post các thông điệp lên tài liệu sử dụng.\n"
"- mọi người: Mọi người có thể post\n"
"- đối tác: Chỉ các đối tác đã xác thực\n"
"- đối tượng dõi theo: Chỉ những người ở trong danh sách dõi theo của tài liệu hoặc thành viên của các kênh sau đây\n"

#. module: crm
#: model:ir.ui.view,arch_db:crm.crm_planner
msgid "Pricing &amp; Discounts"
msgstr "Giá &amp; Chiết khấu"

#. module: crm
#: model:ir.model.fields,field_description:crm.field_crm_lead_priority
#: model:ir.model.fields,field_description:crm.field_crm_opportunity_report_priority
msgid "Priority"
msgstr "Mức ưu tiên"

#. module: crm
#: model:ir.model.fields,field_description:crm.field_crm_stage_legend_priority
msgid "Priority Management Explanation"
msgstr "Giải thích về Quản lý Mức ưu tiên"

#. module: crm
#: model:ir.model.fields,field_description:crm.field_crm_activity_report_probability
#: model:ir.model.fields,field_description:crm.field_crm_lead_probability
#: model:ir.model.fields,field_description:crm.field_crm_opportunity_report_probability
msgid "Probability"
msgstr "Xác suất"

#. module: crm
#: model:ir.model.fields,field_description:crm.field_crm_stage_probability
msgid "Probability (%)"
msgstr "Xác suất (%)"

#. module: crm
#: model:ir.model.fields,field_description:crm.field_crm_opportunity_report_expected_revenue
msgid "Probable Turnover"
msgstr "Doanh số Khả thi"

#. module: crm
#: model:crm.lead.tag,name:crm.categ_oppor1
msgid "Product"
msgstr "Sản phẩm"

#. module: crm
#. openerp-web
#: code:addons/crm/static/src/js/web_planner_crm.js:22
#, python-format
msgid "Product Demonstration"
msgstr ""

#. module: crm
#: model:ir.ui.view,arch_db:crm.crm_planner
msgid "Products"
msgstr "Sản phẩm"

#. module: crm
#. openerp-web
#: code:addons/crm/static/src/js/web_planner_crm.js:15
#: code:addons/crm/static/src/js/web_planner_crm.js:22
#: code:addons/crm/static/src/js/web_planner_crm.js:27
#: model:ir.ui.view,arch_db:crm.crm_planner
#, python-format
msgid "Proposal"
msgstr "Đề xuất"

#. module: crm
#. openerp-web
#: code:addons/crm/static/src/js/web_planner_crm.js:33
#: model:crm.stage,name:crm.stage_lead3
#, python-format
msgid "Proposition"
msgstr "Đề xuất"

#. module: crm
#: model:ir.ui.view,arch_db:crm.crm_planner
msgid "Qualification form (you can use the survey app for this)"
msgstr ""
"Form thẩm định (bạn có thể sử dụng ứng dụng khảo sát cho nghiệp vụ này)"

#. module: crm
#. openerp-web
#: code:addons/crm/static/src/js/web_planner_crm.js:14
#: code:addons/crm/static/src/js/web_planner_crm.js:27
#: code:addons/crm/static/src/js/web_planner_crm.js:33
#: model:crm.stage,name:crm.stage_lead2
#, python-format
msgid "Qualified"
msgstr "Được thẩm định"

#. module: crm
#. openerp-web
#: code:addons/crm/static/src/js/web_planner_crm.js:14
#, python-format
msgid "Qualified Sponsor"
msgstr ""

#. module: crm
#. openerp-web
#: code:addons/crm/static/src/js/web_planner_crm.js:25
#, python-format
msgid "Quotation sent"
msgstr "Báo giá đã gửi"

#. module: crm
#. openerp-web
#: code:addons/crm/static/src/js/web_planner_crm.js:19
#, python-format
msgid "Quotation sent to customer"
msgstr ""

#. module: crm
#. openerp-web
#: code:addons/crm/static/src/js/web_planner_crm.js:20
#, python-format
msgid "Quotation signed by the customer"
msgstr ""

#. module: crm
#: model:ir.ui.view,arch_db:crm.crm_planner
msgid "Read the documentation about pricing &amp; discounts"
msgstr "Đọc tài liệu về chính sách giá &amp; và chiết khấu"

#. module: crm
#. openerp-web
#: code:addons/crm/static/src/js/tour.js:13
#, python-format
msgid ""
"Ready to boost your sales? Your <b>Pipeline</b> can be found here, under "
"<b>CRM</b> app."
msgstr ""

#. module: crm
#: model:ir.model,name:crm.model_crm_lost_reason
msgid "Reason for loosing leads"
msgstr "Lý do đánh mất tiềm năng"

#. module: crm
#: model:ir.model.fields,field_description:crm.field_crm_team_alias_force_thread_id
msgid "Record Thread ID"
msgstr ""

#. module: crm
#: model:ir.model.fields,field_description:crm.field_crm_lead_referred
msgid "Referred By"
msgstr "Tham chiếu bởi"

#. module: crm
#: model:ir.model.fields,field_description:crm.field_crm_lead2opportunity_partner_action
#: model:ir.model.fields,field_description:crm.field_crm_lead2opportunity_partner_mass_action
#: model:ir.model.fields,field_description:crm.field_crm_lead_convert2task_action
#: model:ir.model.fields,field_description:crm.field_crm_partner_binding_action
msgid "Related Customer"
msgstr "Khách hàng liên quan"

#. module: crm
#: model:mail.template,subject:crm.email_template_opportunity_reminder_mail
msgid ""
"Reminder: Lead ${object.name} from ${object.partner_id != False and "
"object.partner_id.name or object.contact_name}"
msgstr ""
"Nhắc nhở: Tiềm năng ${object.name} từ ${object.partner_id != False and "
"object.partner_id.name or object.contact_name}"

#. module: crm
#: model:ir.ui.menu,name:crm.crm_menu_report
#: model:ir.ui.view,arch_db:crm.crm_planner
msgid "Reporting"
msgstr "Báo cáo"

#. module: crm
#: model:ir.model.fields,field_description:crm.field_crm_stage_requirements
#: model:ir.ui.view,arch_db:crm.crm_stage_form
msgid "Requirements"
msgstr "Các yêu cầu"

#. module: crm
#: model:ir.ui.view,arch_db:crm.crm_case_kanban_view_leads
msgid "Restore"
msgstr ""

#. module: crm
#: model:ir.ui.view,arch_db:crm.crm_planner
msgid "Revenue by Salesperson"
msgstr "Thu nhập theo Người bán"

#. module: crm
#: model:ir.ui.view,arch_db:crm.crm_planner
msgid "Sale Flow"
msgstr "Chu trình Bán"

#. module: crm
#: model:ir.model,name:crm.model_crm_team
#: model:ir.model.fields,field_description:crm.field_crm_activity_report_team_id
#: model:ir.model.fields,field_description:crm.field_crm_lead2opportunity_partner_mass_team_id
#: model:ir.model.fields,field_description:crm.field_crm_lead2opportunity_partner_team_id
#: model:ir.model.fields,field_description:crm.field_crm_lead_team_id
#: model:ir.model.fields,field_description:crm.field_crm_merge_opportunity_team_id
#: model:ir.model.fields,field_description:crm.field_crm_opportunity_report_team_id
#: model:ir.ui.view,arch_db:crm.crm_activity_report_view_search
#: model:ir.ui.view,arch_db:crm.crm_opportunity_report_view_search
#: model:ir.ui.view,arch_db:crm.view_crm_case_leads_filter
#: model:ir.ui.view,arch_db:crm.view_crm_case_opportunities_filter
msgid "Sales Channel"
msgstr ""

#. module: crm
#: model:ir.ui.menu,name:crm.crm_team_config
#: model:ir.ui.menu,name:crm.sales_team_menu_report_crm
msgid "Sales Channels"
msgstr "Kênh Bán hàng"

#. module: crm
#: model:ir.ui.view,arch_db:crm.crm_planner
msgid "Sales Forecasts (month+1)"
msgstr "Dự báo doanh số (month+1)"

#. module: crm
#: model:ir.ui.view,arch_db:crm.crm_planner
msgid "Sales Management module."
msgstr "Phân hệ Quản lý Bán"

#. module: crm
#: model:ir.ui.view,arch_db:crm.crm_planner
msgid "Sales Settings"
msgstr "Cấu hình Bán hàng"

#. module: crm
#: model:ir.ui.view,arch_db:crm.crm_planner
msgid "Sales Tools"
msgstr "Công cụ Bán hàng"

#. module: crm
#: model:ir.model.fields,field_description:crm.field_crm_lead2opportunity_partner_mass_user_ids
msgid "Salesmen"
msgstr "Nhân viên bán hàng"

#. module: crm
#: selection:crm.team,dashboard_graph_group_pipeline:0
#: model:ir.model.fields,field_description:crm.field_crm_activity_report_user_id
#: model:ir.model.fields,field_description:crm.field_crm_lead2opportunity_partner_mass_user_id
#: model:ir.model.fields,field_description:crm.field_crm_lead2opportunity_partner_user_id
#: model:ir.model.fields,field_description:crm.field_crm_lead_user_id
#: model:ir.model.fields,field_description:crm.field_crm_merge_opportunity_user_id
#: model:ir.ui.view,arch_db:crm.crm_opportunity_report_view_search
#: model:ir.ui.view,arch_db:crm.view_crm_case_leads_filter
#: model:ir.ui.view,arch_db:crm.view_crm_case_opportunities_filter
msgid "Salesperson"
msgstr "Nhân viên bán hàng"

#. module: crm
#: model:ir.ui.view,arch_db:crm.crm_planner
msgid ""
"Save filters or add any report to your dashboard with the Favorites menu."
msgstr ""
"Lưu các bộ lọc và thêm bất kỳ báo cáo nào vào bảng thông tin của bạn bằng "
"trình đơn Ưa thích."

#. module: crm
#. openerp-web
#: code:addons/crm/static/src/js/tour.js:40
#, python-format
msgid "Schedule an activity by clicking here"
msgstr ""

#. module: crm
#: model:ir.ui.view,arch_db:crm.view_crm_case_leads_filter
msgid "Search Leads"
msgstr "Tìm kiếm Tiềm năng"

#. module: crm
#: model:ir.ui.view,arch_db:crm.crm_lost_reason_view_search
#: model:ir.ui.view,arch_db:crm.view_crm_case_opportunities_filter
msgid "Search Opportunities"
msgstr "Tìm kiếm các Cơ hội"

#. module: crm
#: model:ir.ui.view,arch_db:crm.base_partner_merge_automatic_wizard_form
msgid "Search duplicates based on duplicated data in"
msgstr "Tìm các bản ghi trùng lặp dựa trên dữ liệu:"

#. module: crm
#: model:ir.ui.view,arch_db:crm.merge_opportunity_form
msgid "Select Leads/Opportunities"
msgstr "Chọn Tiềm năng/Cơ hội"

#. module: crm
#: model:ir.ui.view,arch_db:crm.base_partner_merge_automatic_wizard_form
msgid ""
"Select the list of fields used to search for\n"
"                            duplicated records. If you select several fields,\n"
"                            Odoo will propose you to merge only those having\n"
"                            all these fields in common. (not one of the fields)."
msgstr ""
"Chọn danh mục các trường được sử dụng để tìm kiếm các bản ghi (đối tác) có giá trị\n"
"                            trùng nhau ở những trường này. Nếu bạn chọn nhiều hơn một trường,\n"
"                            Odoo sẽ đề xuất bạn chỉ trộn những bản ghi có tất cả các trường\n"
"                            được chọn có giá trị giống nhau (thỏa mãn tất cả các trường chứ không phải thỏa mãn một trong số đó)."

#. module: crm
#: model:ir.ui.view,arch_db:crm.crm_planner
msgid "Select your pricing preference and allow discounts"
msgstr "Chọn các tuỳ chọn về giá và cho phép chiết khấu"

#. module: crm
#: model:ir.ui.view,arch_db:crm.base_partner_merge_automatic_wizard_form
msgid ""
"Selected contacts will be merged together.\n"
"                                All documents linked to one of these contacts\n"
"                                will be redirected to the destination contact.\n"
"                                You can remove contacts from this list to avoid merging them."
msgstr ""
"Các liên hệ được chọn sẽ được trộn vào nhau.\n"
"                                Tất cả các tài liệu liên kết đến một trong số\n"
"                                các liên hệ này sẽ được chuyển hướng đến liên\n"
"                                đích. Bạn có thể xoá bớt các liên hệ trong danh sách này\n"
"                                để tránh việc trộn chúng."

#. module: crm
#: selection:base.partner.merge.automatic.wizard,state:0
msgid "Selection"
msgstr "Lựa chọn"

#. module: crm
#: model:ir.ui.view,arch_db:crm.crm_planner
msgid ""
"Send an email to all opportunities in the \"Qualified\" stage for more than "
"20 days"
msgstr ""
"Gửi email đến tất cả các cơ hội mà đã đang ở giai đoạn \"Thẩm định\" được "
"hơn 20 ngày."

#. module: crm
#: model:ir.model.fields,field_description:crm.field_crm_stage_sequence
msgid "Sequence"
msgstr "Trình tự"

#. module: crm
#: model:crm.lead.tag,name:crm.categ_oppor3
msgid "Services"
msgstr "Các dịch vụ"

#. module: crm
#. openerp-web
#: code:addons/crm/static/src/js/web_planner_crm.js:17
#: code:addons/crm/static/src/js/web_planner_crm.js:28
#, python-format
msgid "Set fields: Expected Revenue, Expected Closing Date, Next Action"
msgstr ""
"Thiết lập các trường: Doanh thu mong đợi, Ngày đóng Dự kiến, Hành động kế "
"tiếp"

#. module: crm
#: model:ir.ui.view,arch_db:crm.crm_planner
msgid "Set the sales manager as a follower of every opportunity above $20k"
msgstr ""
"Đưa người quản lý bán hàng vào danh sách người theo dõi nếu cơ hội có giá "
"trị trên $20k"

#. module: crm
#: model:ir.model.fields,help:crm.field_crm_stage_on_change
msgid ""
"Setting this stage will change the probability automatically on the "
"opportunity."
msgstr ""
"Thiết lập giai đoạn này sẽ thay đổi xác suất một cách tự động đối với cơ "
"hội."

#. module: crm
#: model:ir.ui.view,arch_db:crm.crm_planner
msgid ""
"Setting up your sales funnel is just the first step. To achieve a\n"
"                      significant boost, we will help you get the most out of\n"
"                      Odoo CRM to transform how your salespeople work.\n"
"                      That's the purpose of this guide."
msgstr ""
"Cài đặt & thiết lập quy trình bán hàng chỉ là bước đầu tiên. Để đạt được một\n"
"                      sự tăng trưởng đáng kể, chúng tôi sẽ giúp bạn đi qua tất cả các bước\n"
"                      của Odoo CRM để thay đổi cách mà đội bán hàng của bạn hoạt động.                      Đó là mục đích của hướng dẫn này."

#. module: crm
#: model:ir.actions.act_window,name:crm.crm_config_settings_action
#: model:ir.ui.menu,name:crm.crm_config_settings_menu
msgid "Settings"
msgstr "Thiết lập"

#. module: crm
#: model:res.groups,name:crm.group_use_lead
msgid "Show Lead Menu"
msgstr "Hiển thị Trình đơn Tiềm năng"

#. module: crm
#: model:ir.ui.view,arch_db:crm.crm_planner
msgid ""
"Show advanced filters and options by clicking on the magnifying glass icon "
"next to the search bar."
msgstr ""
"Hiển thị bộ lọc và các tuỳ chọn nâng cao bằng cách bấm vào hình tượng kích "
"lúp cạnh thanh tìm kiếm."

#. module: crm
#: model:ir.ui.view,arch_db:crm.view_crm_case_opportunities_filter
msgid "Show all opportunities for which the next action date is before today"
msgstr ""
"Hiển thị tất cả cơ hội mà có Ngày hành động tiếp theo trước ngày hôm nay"

#. module: crm
#: model:ir.ui.view,arch_db:crm.view_crm_case_opportunities_filter
msgid ""
"Show all opportunities with a deadline for which the next action date is "
"before today"
msgstr ""

#. module: crm
#: model:ir.ui.view,arch_db:crm.view_crm_case_leads_filter
msgid "Show all records which has next action date is before today"
msgstr ""

#. module: crm
#: model:ir.ui.view,arch_db:crm.crm_activity_report_view_search
#: model:ir.ui.view,arch_db:crm.crm_opportunity_report_view_search
msgid "Show only lead"
msgstr "Chỉ hiển thị Tiềm năng"

#. module: crm
#: model:ir.ui.view,arch_db:crm.crm_activity_report_view_search
#: model:ir.ui.view,arch_db:crm.crm_opportunity_report_view_search
msgid "Show only opportunity"
msgstr "Chỉ hiển thị cơ hội"

#. module: crm
#: model:ir.ui.view,arch_db:crm.base_partner_merge_automatic_wizard_form
msgid "Skip these contacts"
msgstr "Bỏ qua các liên hệ này"

#. module: crm
#: model:ir.ui.view,arch_db:crm.crm_planner
msgid "Slides"
msgstr ""

#. module: crm
#: model:crm.lead.tag,name:crm.categ_oppor2
msgid "Software"
msgstr "Phần mềm"

#. module: crm
#: model:ir.ui.view,arch_db:crm.crm_planner
msgid "Solution Selling"
msgstr "Bán Giải pháp"

#. module: crm
#: model:ir.actions.act_window,help:crm.crm_lost_reason_action
msgid ""
"Some examples of lost reasons: \"We don't have people/skill\", \"Price too "
"high\""
msgstr ""
"Một số ví dụ về Lý do thất bại: \"Chúng ta không có người/kỹ năng\", \"Giá "
"quá cao\""

#. module: crm
#: model:ir.model.fields,field_description:crm.field_crm_opportunity_report_source_id
#: model:ir.ui.view,arch_db:crm.view_crm_case_leads_filter
#: model:ir.ui.view,arch_db:crm.view_crm_case_opportunities_filter
msgid "Source"
msgstr "Nguồn"

#. module: crm
#: model:ir.model.fields,help:crm.field_crm_stage_team_id
msgid ""
"Specific team that uses this stage. Other teams will not be able to see or "
"use this stage."
msgstr ""

#. module: crm
#: selection:crm.team,dashboard_graph_group_pipeline:0
#: model:ir.model.fields,field_description:crm.field_crm_activity_report_stage_id
#: model:ir.model.fields,field_description:crm.field_crm_lead_stage_id
#: model:ir.model.fields,field_description:crm.field_crm_opportunity_report_stage_id
#: model:ir.ui.view,arch_db:crm.crm_activity_report_view_search
#: model:ir.ui.view,arch_db:crm.crm_opportunity_report_view_search
#: model:ir.ui.view,arch_db:crm.crm_stage_form
#: model:ir.ui.view,arch_db:crm.view_crm_case_opportunities_filter
msgid "Stage"
msgstr "Trạng thái"

#. module: crm
#: model:mail.message.subtype,name:crm.mt_lead_stage
msgid "Stage Changed"
msgstr "Giai đoạn được thay đổi"

#. module: crm
#: model:ir.model.fields,field_description:crm.field_crm_opportunity_report_stage_name
#: model:ir.model.fields,field_description:crm.field_crm_stage_name
msgid "Stage Name"
msgstr "Tên giai đoạn"

#. module: crm
#: model:ir.ui.view,arch_db:crm.crm_lead_stage_search
msgid "Stage Search"
msgstr "Tìm kiếm giai đoạn"

#. module: crm
#: model:mail.message.subtype,description:crm.mt_lead_stage
msgid "Stage changed"
msgstr "Giai đoạn được thay đổi"

#. module: crm
#: model:ir.model,name:crm.model_crm_stage
msgid "Stage of case"
msgstr "Giai đoạn của tình huống"

#. module: crm
#: model:ir.actions.act_window,name:crm.crm_stage_action
#: model:ir.ui.menu,name:crm.menu_crm_lead_stage_act
#: model:ir.ui.view,arch_db:crm.crm_stage_tree
msgid "Stages"
msgstr "Giai đoạn"

#. module: crm
#: model:ir.actions.act_window,help:crm.crm_stage_action
msgid ""
"Stages allow salespersons to easily track how a specific opportunity\n"
"            is positioned in the sales cycle."
msgstr ""

#. module: crm
#: model:ir.model.fields,field_description:crm.field_base_partner_merge_automatic_wizard_state
#: model:ir.model.fields,field_description:crm.field_crm_lead_state_id
#: model:ir.ui.view,arch_db:crm.crm_case_form_view_leads
#: model:ir.ui.view,arch_db:crm.crm_case_form_view_oppor
msgid "State"
msgstr "Trạng thái"

#. module: crm
#: model:ir.model.fields,field_description:crm.field_crm_lead_street
msgid "Street"
msgstr "Đường phố"

#. module: crm
#: model:ir.ui.view,arch_db:crm.crm_case_form_view_leads
#: model:ir.ui.view,arch_db:crm.crm_case_form_view_oppor
msgid "Street 2..."
msgstr "Địa chỉ dòng 2..."

#. module: crm
#: model:ir.ui.view,arch_db:crm.crm_case_form_view_leads
#: model:ir.ui.view,arch_db:crm.crm_case_form_view_oppor
msgid "Street..."
msgstr "Đường phố..."

#. module: crm
#: model:ir.model.fields,field_description:crm.field_crm_lead_street2
msgid "Street2"
msgstr "Địa chỉ dòng 2"

#. module: crm
#: model:ir.ui.view,arch_db:crm.crm_lead_lost_view_form
msgid "Submit"
msgstr "Trình"

#. module: crm
#: model:ir.ui.view,arch_db:crm.crm_planner
msgid "Subscription Management"
msgstr "Quản lý Thuê bao"

#. module: crm
#: model:ir.model.fields,field_description:crm.field_crm_activity_report_subtype_id
msgid "Subtype"
msgstr ""

#. module: crm
#: model:ir.model.fields,field_description:crm.field_crm_activity_report_subject
msgid "Summary"
msgstr "Tóm tắt"

#. module: crm
#: model:ir.ui.view,arch_db:crm.crm_planner
msgid ""
"Systematic organization is what makes the difference\n"
"                        between good and great salespeople! Setup a pipeline\n"
"                        that is in line with your sales cycle."
msgstr ""
"Tổ chức có hệ thống là điều làm nên sự khác biệt giữa\n"
"                        người bán hàng tốt và người bán hàng tuyệt vời!\n"
"                        Cài đặt và thiết lập pipeline mà gắn kết mật thiết\n"
"                        với chu trình bán hàng của bạn."

#. module: crm
#: model:ir.ui.view,arch_db:crm.view_crm_case_leads_filter
#: model:ir.ui.view,arch_db:crm.view_crm_case_opportunities_filter
msgid "Tag"
msgstr "Từ khoá"

#. module: crm
#: sql_constraint:crm.lead.tag:0
msgid "Tag name already exists !"
msgstr "Tên Loại đối tác đã tồn tại!"

#. module: crm
#: model:ir.model.fields,field_description:crm.field_crm_lead_tag_ids
msgid "Tags"
msgstr "Phân loại"

#. module: crm
#: model:ir.model.fields,field_description:crm.field_crm_stage_team_id
msgid "Team"
msgstr "Đội"

#. module: crm
#: model:ir.filters,name:crm.ir_filters_crm_opportunity_report_next_action
msgid "Team Activities"
msgstr "Hoạt động của Đội"

#. module: crm
#: model:ir.ui.view,arch_db:crm.crm_planner
msgid "Templates of emails"
msgstr "Mẫu Email"

#. module: crm
#: model:ir.ui.view,arch_db:crm.crm_planner
msgid "Templates of quotations (use Odoo Online Proposals for this)"
msgstr ""
"Các mẫu báo giá (sử dụng phân hệ Odoo Online Proposals cho chức năng này)"

#. module: crm
#. openerp-web
#: code:addons/crm/static/src/js/web_planner_crm.js:14
#, python-format
msgid "Territory"
msgstr "Lãnh thổ"

#. module: crm
#. openerp-web
#: code:addons/crm/static/src/js/web_planner_crm.js:19
#, python-format
msgid "The customer came back to you to discuss your quotation"
msgstr "Khách hàng đã quay lại với bạn để thảo luận thêm về báo giá"

#. module: crm
#: model:ir.model.fields,help:crm.field_crm_team_alias_id
msgid ""
"The email address associated with this channel. New emails received will "
"automatically create new leads assigned to the channel."
msgstr ""

#. module: crm
#: model:ir.ui.view,arch_db:crm.crm_planner
msgid "The first stage is usually \"New\" and the last one is \"Won\""
msgstr ""
"Giai đoạn đầu tiên thương là \"Mới\" và giai đoạn cuối cùng thường là "
"\"Thắng\""

#. module: crm
#: model:ir.model.fields,help:crm.field_crm_team_alias_model_id
msgid ""
"The model (Odoo Document Kind) to which this alias corresponds. Any incoming"
" email that does not reply to an existing record will cause the creation of "
"a new record of this model (e.g. a Project Task)"
msgstr ""

#. module: crm
#: model:ir.model.fields,help:crm.field_crm_team_alias_name
msgid ""
"The name of the email alias, e.g. 'jobs' if you want to catch emails for "
"<jobs@example.odoo.com>"
msgstr ""
"Tên của bí danh email, vd 'vieclam' nếu bạn muốn bắt thông điệp gửi đến địa "
"chỉ email <vieclam@vidu.odoo.com>"

#. module: crm
#: model:ir.model.fields,help:crm.field_crm_lead_partner_name
msgid ""
"The name of the future partner company that will be created while converting"
" the lead into opportunity"
msgstr ""
"Tên công ty của khách hàng mà sẽ được tạo trong khi chuyển tiềm năng thành "
"cơ hội"

#. module: crm
#: model:ir.model.fields,help:crm.field_crm_team_alias_user_id
msgid ""
"The owner of records created upon receiving emails on this alias. If this "
"field is not set the system will attempt to find the right owner based on "
"the sender (From) address, or will use the Administrator account if no "
"system user is found for that address."
msgstr ""

#. module: crm
#: model:ir.ui.view,arch_db:crm.crm_planner
msgid "The point of contact <strong>for all your prospects</strong>"
msgstr ""
"Tiềm năng liên lạc <strong>đối với tất cả các triển vọng, tiềm năng</strong>"

#. module: crm
#: sql_constraint:crm.lead:0
msgid "The probability of closing the deal should be between 0% and 100%!"
msgstr "Xác xuất đóng thương vụ phải ở giữa 0% và 100%!"

#. module: crm
#: model:ir.ui.view,arch_db:crm.crm_planner
msgid ""
"The three main practices to develop a sales force are\n"
"                        <strong>methodical organization</strong>, <strong>trainings</strong> and\n"
"                        <strong>good sales tools</strong>."
msgstr ""
"Ba thực nghiệm chính để phát triển lực lượng bán hàng là\n"
"                        <strong>tổ chức có phương pháp</strong>, <strong>có tập huấn</strong> và\n"
"                        <strong>công cụ bán hàng tốt</strong>."

#. module: crm
#: model:ir.model.fields,help:crm.field_crm_team_dashboard_graph_period_pipeline
msgid "The time period this channel's dashboard graph will consider."
msgstr ""

#. module: crm
#: model:ir.ui.view,arch_db:crm.crm_planner
msgid ""
"The whole process may take a few hours. But it's worth doing\n"
"                      it."
msgstr ""
"Toàn bộ quy trình có thể mất một vài giờ. Nhưng nó hoàn toàn\n"
"                      đáng giá để làm."

#. module: crm
#: model:ir.ui.view,arch_db:crm.crm_planner
msgid ""
"There are several ways for your company to generate leads with Odoo CRM.\n"
"                        One of them is using your company's generic email address as a trigger\n"
"                        to create a new lead in the system. In Odoo, each one of your sales channels\n"
"                        is linked to its own email address from which prospects can reach them.\n"
"                        For example, if the personal email address of your Direct team is\n"
"                        direct@mycompany.example.com, every email sent when a new prospect\n"
"                        contacts you will automatically create a new opportunity into the sales channel.\n"
"\n"
"                        That's the easiest way to integrate Odoo with third party apps."
msgstr ""
"Có nhiều cách để tạo ra các tiềm năng cho công ty bạn trong Odoo CRM.\n"
"                        Một trong số đó là sử dụng một địa chỉ email tổng quát như là một cái bẫy\n"
"                        để từ đó tự động tạo các tiềm năng trong hệ thống. Trong Odoo, mỗi kênh bán\n"
"                        hàng đều có một địa chỉ email liên kết với nó để từ đó có thể tiếp cận các khách hàng triển vọng.\n"
"                        Ví dụ, nếu Kênh Bán Trực tiếp có địa chỉ email là tructiep@mycompany.example.com,\n"
"                        mọi thông điệp email gửi đến địa chỉ này đều sẽ tạo thành các tiềm năng/cơ hội\n"
"                        gắn với Kênh Bán Trực tiếp để dễ dàng phân loại và phân công phụ trách.\n"

#. module: crm
#: model:ir.ui.view,arch_db:crm.base_partner_merge_automatic_wizard_form
msgid "There is no more contacts to merge for this request..."
msgstr "Không có liên hệ để trộn cho yêu cầu này..."

#. module: crm
#: model:ir.model.fields,help:crm.field_crm_lead_email_cc
msgid ""
"These email addresses will be added to the CC field of all inbound and "
"outbound emails for this record before being sent. Separate multiple email "
"addresses with a comma"
msgstr ""
"Các địa chỉ email sẽ được thêm vào trường CC của tất cả các email đi, email "
"đến cho bản ghi này trước khi gửi. Mỗi địa chỉ email được ngăn cách bởi dấu "
"phẩy"

#. module: crm
#: model:ir.ui.view,arch_db:crm.crm_activity_report_view_search
#: model:ir.ui.view,arch_db:crm.crm_opportunity_report_view_search
msgid "This Month"
msgstr "Tháng này"

#. module: crm
#: model:ir.ui.view,arch_db:crm.crm_planner
msgid ""
"This email address has been preconfigured as the default\n"
"                                    for your sales department.<br/>"
msgstr ""
"Địa chỉ email này đã được cấu hình trước như là email mặc đinh\n"
"                                    cho bộ phận bán hàng của bạn.<br/>"

#. module: crm
#: model:ir.ui.view,arch_db:crm.crm_planner
msgid "This is the default configuration, there is nothing to setup."
msgstr "Đây là cấu hình mặc định, không có gì để cài đặt cả."

#. module: crm
#. openerp-web
#: code:addons/crm/static/src/js/tour.js:35
#, python-format
msgid ""
"This opportunity has <b>no activity planned</b>. <i>Click to check them.</i>"
msgstr ""

#. module: crm
#: model:ir.model.fields,help:crm.field_crm_stage_probability
msgid ""
"This percentage depicts the default/average probability of the Case for this"
" stage to be a success"
msgstr ""
"Phần trăm này để minh hoạ tính khả thi/thành công mặc định/trung bình đối "
"với cơ hội ở giai đoạn này"

#. module: crm
#: model:ir.actions.act_window,help:crm.crm_opportunity_report_action_lead
msgid "This report analyses the source of your leads."
msgstr ""
"Báo cáo này phân tích nguồn đến của các tiềm năng\n"
"(bao gồm cả những tiềm năng đã được chuyển thành các cơ hội)."

#. module: crm
#: model:ir.model.fields,help:crm.field_crm_stage_fold
msgid ""
"This stage is folded in the kanban view when there are no records in that "
"stage to display."
msgstr ""
"Giai đoạn này sẽ hiện thị đóng ở giao diện Kanban khi không có bản ghi nào "
"thuộc giai đoạn này để hiển thị."

#. module: crm
#: code:addons/crm/models/crm_lead.py:1052
#, python-format
msgid "This target does not exist."
msgstr "Mục tiêu này không tồn tại."

#. module: crm
#: model:ir.ui.view,arch_db:crm.crm_planner
msgid "Time to Close a Deal"
msgstr "Thời gian để đóng một Cơ hội"

#. module: crm
#: model:ir.ui.view,arch_db:crm.crm_planner
msgid "Time to Qualify a Lead"
msgstr "Thời gian để Thẩm định một Tiềm năng"

#. module: crm
#: model:ir.model.fields,field_description:crm.field_crm_lead_title
#: model:ir.ui.view,arch_db:crm.crm_case_form_view_leads
#: model:ir.ui.view,arch_db:crm.crm_case_form_view_oppor
msgid "Title"
msgstr "Tiêu đề"

#. module: crm
#: model:ir.ui.view,arch_db:crm.crm_planner
msgid ""
"To stimulate your customers, show them the public price and the discount "
"applied to it. This is settable in the pricelist configuration if you allow "
"discounts."
msgstr ""
"Để khuyến khích khách hàng của bạn, hãy cho họ xem giá công bố và chiết khấu "
"áp dụng cho nó. Việc này có thể thiết lập được ở bảng giá nếu bạn cho phép "
"chiết khấu."

#. module: crm
#: model:ir.ui.view,arch_db:crm.view_crm_case_leads_filter
#: model:ir.ui.view,arch_db:crm.view_crm_case_opportunities_filter
msgid "Today Activities"
msgstr "Các Hoạt động Hôm nay"

#. module: crm
#: model:crm.lost.reason,name:crm.lost_reason_1
msgid "Too expensive"
msgstr "Quá đắt"

#. module: crm
#: model:ir.model.fields,field_description:crm.field_crm_opportunity_report_total_revenue
msgid "Total Revenue"
msgstr "Doanh thu tổng"

#. module: crm
#: model:ir.ui.view,arch_db:crm.crm_case_form_view_leads
msgid "Tracking"
msgstr "Theo vết"

#. module: crm
#: model:crm.lead.tag,name:crm.categ_oppor6
msgid "Training"
msgstr "Đào tạo"

#. module: crm
#: model:ir.model.fields,field_description:crm.field_crm_activity_report_lead_type
#: model:ir.model.fields,field_description:crm.field_crm_lead_type
#: model:ir.model.fields,field_description:crm.field_crm_opportunity_report_type
msgid "Type"
msgstr "Kiểu"

#. module: crm
#: model:ir.model.fields,help:crm.field_crm_activity_report_lead_type
#: model:ir.model.fields,help:crm.field_crm_lead_type
#: model:ir.model.fields,help:crm.field_crm_opportunity_report_type
msgid "Type is used to separate Leads and Opportunities"
msgstr "Kiểu được sử dụng để tách riêng Tiềm năng và Cơ hội"

#. module: crm
#: model:ir.ui.view,arch_db:crm.crm_planner
msgid "USD, EUR, GBP"
msgstr ""

#. module: crm
#: model:ir.ui.view,arch_db:crm.view_crm_case_leads_filter
#: model:ir.ui.view,arch_db:crm.view_crm_case_opportunities_filter
msgid "Unassigned"
msgstr "Chưa được gán"

#. module: crm
#: model:ir.ui.view,arch_db:crm.crm_team_salesteams_view_kanban
msgid "Unassigned Lead"
msgstr ""

#. module: crm
#: model:ir.model.fields,field_description:crm.field_crm_team_unassigned_leads_count
#: model:ir.ui.view,arch_db:crm.crm_team_salesteams_view_kanban
msgid "Unassigned Leads"
msgstr ""

#. module: crm
#: code:addons/crm/models/crm_team.py:211
#, python-format
msgid "Undefined"
msgstr "Không xác định"

#. module: crm
#: model:ir.ui.view,arch_db:crm.crm_planner
msgid ""
"Unless you are starting a new business, you probably have a list of "
"customers and vendors you'd like to import."
msgstr ""
"Trừ phi bạn đang khởi nghiệp, bạn chắc hẳn đã có một danh sách khách hàng và"
" nhà cung cấp mà bạn muốn nhập vào phần mềm."

#. module: crm
#: model:ir.ui.view,arch_db:crm.crm_case_kanban_view_leads
#: model:ir.ui.view,arch_db:crm.view_crm_case_leads_filter
#: model:ir.ui.view,arch_db:crm.view_crm_case_opportunities_filter
#: model:ir.ui.view,arch_db:crm.view_crm_lead_kanban
msgid "Unread Messages"
msgstr "Thông điệp chưa đọc"

#. module: crm
#: model:ir.model.fields,field_description:crm.field_crm_lead_write_date
msgid "Update Date"
msgstr "Ngày Cập nhật"

#. module: crm
#: model:ir.ui.view,arch_db:crm.crm_planner
msgid "Upsell more to existing customers"
msgstr "Upsell thêm nữa với khách hàng quen"

#. module: crm
#: model:ir.ui.view,arch_db:crm.crm_planner
msgid "Use"
msgstr "Sử dụng"

#. module: crm
#: model:ir.ui.view,arch_db:crm.res_config_settings_view_form
msgid "Use an External Email Server"
msgstr ""

#. module: crm
#: selection:crm.lead2opportunity.partner.mass,action:0
msgid "Use existing partner or create"
msgstr "Sử dụng đối tác đã tồn tại hoặc tạo mới"

#. module: crm
#: model:ir.actions.act_window,help:crm.crm_case_form_view_salesteams_lead
#: model:ir.actions.act_window,help:crm.crm_lead_all_leads
msgid ""
"Use leads if you need a qualification step before creating an\n"
"                    opportunity or a customer. It can be a business card you received,\n"
"                    a contact form filled in your website, or a file of unqualified\n"
"                    prospects you import, etc."
msgstr ""
"Sử dụng tiềm năng nếu bạn muốn có thêm một bước thẩm định chất lượng trước\n"
"                    khi tạo một cơ hội hay một khách hàng. Đó có thể là một danh thiếp\n"
"                    bạn nhận được, một liên hệ từ form liên hệ trên website, hoặc một\n"
"                    tập tin chứa các triển vọng chưa thẩm định mà bạn có thể import vào, v.v."

#. module: crm
#: model:ir.actions.act_window,help:crm.crm_lost_reason_action
msgid "Use lost reasons to explain why an opportunity is lost."
msgstr "Sử dụng lý do mất để giải thích tại sao một cơ hội bị mất"

#. module: crm
#: model:ir.actions.act_window,help:crm.relate_partner_opportunities
msgid ""
"Use opportunities to keep track of your sales pipeline, follow\n"
"                up potential sales and better forecast your future revenues."
msgstr ""
"Sử dụng Cơ hội để theo sát quy trình bán hàng của bạn, theo dõi\n"
"                hết tất cả các cơ hội bán hàng tiềm năng và dự đoán tốt hơn\n"
"                về doanh thu tương lai của bạn."

#. module: crm
#: model:ir.ui.view,arch_db:crm.crm_planner
msgid "Use our import templates to get your catalog ready in no time!"
msgstr ""

#. module: crm
#: model:ir.ui.view,arch_db:crm.crm_planner
msgid ""
"Use subscription for recurring billing.\n"
"                                            Examples of subscription may include:\n"
"                                            annual support contract, monthly\n"
"                                            subscription to a service, etc."
msgstr ""

#. module: crm
#. openerp-web
#: code:addons/crm/static/src/js/tour.js:83
#, python-format
msgid "Use the <b>implementation guide</b> to setup the CRM in your company."
msgstr ""

#. module: crm
#. openerp-web
#: code:addons/crm/static/src/js/tour.js:65
#, python-format
msgid "Use the breadcrumbs to <b>go back to your sales pipeline</b>."
msgstr ""

#. module: crm
#: model:ir.model.fields,help:crm.field_crm_lead_user_login
msgid "Used to log into the system"
msgstr "Used to log into the system"

#. module: crm
#: model:ir.model.fields,help:crm.field_crm_stage_sequence
msgid "Used to order stages. Lower is better."
msgstr "Được sử dụng để sắp xếp giai đoạn. Thấp hơn thì tốt hơn."

#. module: crm
#: model:ir.model.fields,field_description:crm.field_crm_opportunity_report_user_id
msgid "User"
msgstr "Người dùng"

#. module: crm
#: model:ir.model.fields,field_description:crm.field_crm_lead_user_email
msgid "User Email"
msgstr "Email người dùng"

#. module: crm
#: model:ir.model.fields,field_description:crm.field_crm_lead_user_login
msgid "User Login"
msgstr "Tên đăng nhập"

#. module: crm
#: model:ir.model,name:crm.model_res_users
msgid "Users"
msgstr "Người dùng"

#. module: crm
#: model:ir.model.fields,field_description:crm.field_base_partner_merge_automatic_wizard_group_by_vat
msgid "VAT"
msgstr "Thuế GTGT"

#. module: crm
#: model:ir.ui.view,arch_db:crm.crm_planner
msgid "VIP letter to potential sponsors"
msgstr "Thư VIP đến các nhà tài trợ tiềm năng"

#. module: crm
#: selection:crm.lead,priority:0 selection:crm.opportunity.report,priority:0
msgid "Very High"
msgstr "Rất cao"

#. module: crm
#: model:ir.ui.view,arch_db:crm.crm_planner
msgid ""
"We are here to help you. If you get stuck, do not hesitate to\n"
"                      reach our"
msgstr ""
"Chúng tôi ở đây để giúp bạn. Nếu bạn gặp khó khăn hay bế tắc trong việc triển khai,\n"
"                      đừng ngại liên hệ với"

#. module: crm
#: model:ir.ui.view,arch_db:crm.crm_planner
msgid "We can add fields related to your business on any screen, for example"
msgstr ""
"Chúng tôi có thể thêm các trường liên quan đến đặc thù của bạn vào giao "
"diện, ví dụ"

#. module: crm
#: model:ir.ui.view,arch_db:crm.crm_planner
msgid "We can automate steps in your workflow, for example:"
msgstr ""
"Chúng tôi có thể tự động hoá các bước trong quy trình (workflow) của bạn, ví"
" dụ"

#. module: crm
#: model:ir.ui.view,arch_db:crm.crm_planner
msgid ""
"We can handle the whole import process\n"
"                                        for you: simply send your Odoo project\n"
"                                        manager a CSV file containing all your\n"
"                                        data."
msgstr ""
"Chúng tôi có thể xử lý toàn bộ quá trình nhập liệu này cho bạn:\n"
"                                        chỉ cần gửi một tập tin CSV chứa\n"
"                                        dữ liệu của bạn cho người\n"
"                                        quản lý dự án Odoo của bạn."

#. module: crm
#: model:ir.ui.view,arch_db:crm.crm_planner
msgid ""
"We can implement custom reports for you based on your Word templates, for "
"example:"
msgstr ""
"Chúng tôi có thể tuỳ biến báo cáo của bạn dựa trên mẫu tài liệu Word của "
"bạn, ví dụ:"

#. module: crm
#: model:ir.ui.view,arch_db:crm.crm_planner
msgid ""
"We designed Odoo to help you grow your business. Odoo CRM\n"
"                      is not just a tool, we want it to have a major impact on your\n"
"                      sales performance. That's our mission, and we are serious about it."
msgstr ""
"Chúng tôi thiết kế Odoo để giúp bạn tăng trưởng công việc kinh doanh. Odoo CRM\n"
"                      không chỉ là một công cụ, chúng tôi muốn nó là trở thành một yếu tố\n"
"                      then chốt trong việc nâng cao hiệu năng bán hàng của bạn. Đó là nhiệm\n"
"                      vụ của chúng tôi và chúng tôi hoàn toàn nghiêm túc về điều đó."

#. module: crm
#: model:crm.lost.reason,name:crm.lost_reason_2
msgid "We don't have people/skills"
msgstr "Chúng ta không có người/kỹ năng"

#. module: crm
#: model:ir.ui.view,arch_db:crm.crm_planner
msgid "We hope this process helped you bring your sales vision to life."
msgstr ""
"Chúng tôi hy vọng quy trình này sẽ giúp bạn mang tầm nhìn bán hàng của bạn "
"đến với cuộc sống."

#. module: crm
#: model:ir.model.fields,field_description:crm.field_crm_lead_website
msgid "Website"
msgstr "Trang web"

#. module: crm
#: model:ir.model.fields,help:crm.field_crm_lead_website
msgid "Website of the contact"
msgstr ""

#. module: crm
#: model:ir.ui.view,arch_db:crm.crm_planner
msgid "Weekly Meetings"
msgstr "Họp mặt hàng tuần"

#. module: crm
#: model:ir.ui.view,arch_db:crm.crm_planner
msgid "Welcome"
msgstr "Chào mừng"

#. module: crm
#: model:ir.ui.view,arch_db:crm.crm_planner
msgid ""
"What <strong>kind of proposals</strong> do you usually send to your "
"customers ?"
msgstr ""
"<strong>Loại báo giá</strong> gì mà bạn thường dùng để gửi cho khách hàng "
"của bạn?"

#. module: crm
#: model:ir.ui.view,arch_db:crm.crm_planner
msgid ""
"What are the main KPIs you need to track for your the sales activities?"
msgstr ""
"KPI chính mà bạn cần để theo vết các hoạt động bán hàng của bạn là gì?"

#. module: crm
#: model:ir.ui.view,arch_db:crm.crm_planner
msgid ""
"What are your sales objectives? What challenges are you\n"
"                        dealing with? Being clear on your expectations is the first step\n"
"                        of a successful implementation."
msgstr ""
"Mục tiêu bán hàng của bạn là gì? Các thách thức mà bạn\n"
"                        phải vượt qua? Hãy thật rõ ràng về sự mong đợi của bạn là bước\n"
"                        đầu tiên để giúp triển khai thành công."

#. module: crm
#: model:ir.ui.view,arch_db:crm.res_config_settings_view_form
msgid ""
"When populating your address book, Odoo relies on Clearbit’s API to provide "
"you with a list of matching contacts or companies.When selecting one item, "
"the partner name, logo and website get automatically set."
msgstr ""

#. module: crm
#: model:ir.model.fields,help:crm.field_crm_lead_team_id
msgid ""
"When sending mails, the default email address is taken from the sales "
"channel."
msgstr ""

#. module: crm
#: model:ir.ui.view,arch_db:crm.crm_planner
msgid "Win / Loss Ratio"
msgstr "Tỷ lệ Thắng/Thua"

#. module: crm
#: selection:crm.team,dashboard_graph_period_pipeline:0
msgid "Within a Month"
msgstr ""

#. module: crm
#: selection:crm.team,dashboard_graph_period_pipeline:0
msgid "Within a Week"
msgstr ""

#. module: crm
#: selection:crm.team,dashboard_graph_period_pipeline:0
msgid "Within a Year"
msgstr ""

#. module: crm
#: model:ir.model.fields,field_description:crm.field_base_partner_merge_line_wizard_id
msgid "Wizard"
msgstr "Đồ thuật"

#. module: crm
#. openerp-web
#: code:addons/crm/models/crm_lead.py:1085
#: code:addons/crm/static/src/js/web_planner_crm.js:15
#: code:addons/crm/static/src/js/web_planner_crm.js:22
#: code:addons/crm/static/src/js/web_planner_crm.js:27
#: code:addons/crm/static/src/js/web_planner_crm.js:33
#: model:crm.stage,name:crm.stage_lead4
#: model:ir.ui.view,arch_db:crm.crm_activity_report_view_search
#: model:ir.ui.view,arch_db:crm.crm_case_form_view_leads
#: model:ir.ui.view,arch_db:crm.crm_case_form_view_oppor
#: model:ir.ui.view,arch_db:crm.crm_opportunity_report_view_search
#: model:ir.ui.view,arch_db:crm.view_crm_case_opportunities_filter
#, python-format
msgid "Won"
msgstr "Thắng"

#. module: crm
#: model:ir.filters,name:crm.filter_opportunity_country
msgid "Won By Country"
msgstr "Thắng theo Quốc gia"

#. module: crm
#: model:ir.model.fields,field_description:crm.field_res_users_target_sales_won
msgid "Won in Opportunities Target"
msgstr "Đạt Mục tiêu các Cơ hội"

#. module: crm
#: code:addons/crm/models/crm_lead.py:383
#, python-format
msgid "Yeah! Deal of the last 7 days for the team."
msgstr ""

#. module: crm
#. openerp-web
#: code:addons/crm/static/src/js/web_planner_crm.js:18
#, python-format
msgid ""
"You are in discussion with the decision maker and HE agreed on his pain "
"points"
msgstr ""
"Bạn đang trong quá trình thảo luận với người ra quyết định và anh ta đã đồng"
" ý về các điểm tổn thương của anh ta cũng như giải pháp mà bạn sẽ đưa ra"

#. module: crm
#: code:addons/crm/wizard/base_partner_merge.py:270
#, python-format
msgid "You cannot merge a contact with one of his parent."
msgstr "Bạn không thể trộn một liên hệ với hồ sơ cha của liên hệ này."

#. module: crm
#: model:ir.ui.view,arch_db:crm.crm_planner
msgid ""
"You don't need to review lost opportunities at every sales meeting, but it's good\n"
"                            practice to do it at least once a month. Ask your team to set tags on opportunities to\n"
"                            identify why they were lost and use this information to generate statistics. Here are\n"
"                            some examples of tags to create: no budget, competition, no pain found, etc."
msgstr ""
"Bạn không cần phải xem xét các Cơ hội bị mất đối với mỗi cuộc gặp bán hàng. Một thực nghiệm hiệu quả\n"
"                            hơn là xem xét chúng định kỳ (vd: 1 hoặc vài lần mỗi tháng). Hãy yêu cầu đội bán hàng\n"
"                            của bạn gắn thẻ (tag) cho các Cơ hội để nhận diện tài sao cơ hội lại bị mất. Đay là một số\n"
"                            ví dụ về các thẻ có thể được tạo và gắn cho cơ hội: không đủ ngân sách, do đối thủ cạnh tranh,\\                            giá quá cao, không rõ nguyên nhân, v.v."

#. module: crm
#: code:addons/crm/wizard/base_partner_merge.py:362
#, python-format
msgid "You have to specify a filter for your selection"
msgstr "Bạn phải xác định một bộ lọc cho sự lựa chọn của bạn"

#. module: crm
#: code:addons/crm/models/crm_lead.py:385
#, python-format
msgid "You just beat your personal record for the past 30 days."
msgstr ""

#. module: crm
#: code:addons/crm/models/crm_lead.py:387
#, python-format
msgid "You just beat your personal record for the past 7 days."
msgstr ""

#. module: crm
#: model:ir.actions.act_window,help:crm.crm_case_form_view_salesteams_opportunity
msgid ""
"You will be able to plan meetings and log activities from\n"
"                    opportunities, convert them into quotations, attach related\n"
"                    documents, track all discussions, and much more."
msgstr ""
"Bạn sẽ có thể lên kế hoạch các cuộc gặp và ghi lại các hoạt\n"
"                    động từ các cơ hội, chuyển đổi chúng thành báo giá, đính kèm\n"
"                    các tài liệu, theo vết các thảo luận, và nhiều hơn thế nữa."

#. module: crm
#: model:ir.actions.act_window,help:crm.relate_partner_opportunities
msgid ""
"You will be able to plan meetings and log activities from\n"
"                opportunities, convert them into quotations, attach related\n"
"                documents, track all discussions, and much more."
msgstr ""
"Bạn sẽ có thể lên kế hoạch các cuộc gặp và ghi lại các hoạt\n"
"                    động từ các cơ hội, chuyển đổi chúng thành báo giá, đính kèm\n"
"                    các tài liệu, theo vết các thảo luận, và nhiều hơn thế nữa."

#. module: crm
#: model:ir.actions.act_window,help:crm.crm_lead_opportunities
#: model:ir.actions.act_window,help:crm.crm_lead_opportunities_tree_view
msgid ""
"You will be able to plan meetings and phone calls from\n"
"                    opportunities, convert them into quotations, attach related\n"
"                    documents, track all discussions, and much more."
msgstr ""
"Bạn sẽ có thể lên kế hoạch các cuộc gặp và ghi lại các cuộc gọi\n"
"                    từ các cơ hội, chuyển đổi chúng thành báo giá, đính kèm\n"
"                    các tài liệu, theo vết các thảo luận, và nhiều hơn thế nữa."

#. module: crm
#: model:ir.ui.view,arch_db:crm.crm_planner
msgid "Your Expectations"
msgstr "Mong đợi của bạn"

#. module: crm
#: model:ir.ui.view,arch_db:crm.crm_planner
msgid "Your KPIs"
msgstr "KPIs của bạn"

#. module: crm
#: model:ir.ui.view,arch_db:crm.crm_planner
msgid "Your LinkedIn or social media pages"
msgstr "LinkedIn hoặc các trang mạng xã hội"

#. module: crm
#: model:mail.template,subject:crm.mail_template_data_module_install_crm
msgid "Your Odoo CRM application is running smoothly."
msgstr "Ứng dụng Odoo CRM hiện đang hoạt động mượt mà."

#. module: crm
#: model:ir.ui.view,arch_db:crm.crm_planner
msgid "Your business cards"
msgstr "Danh thiếp của bạn"

#. module: crm
#: model:ir.ui.view,arch_db:crm.crm_planner
msgid "Your document templates"
msgstr "Mẫu Tài liệu của bạn"

#. module: crm
#: model:ir.ui.view,arch_db:crm.crm_planner
msgid "Your website"
msgstr "Website của bạn"

#. module: crm
#: model:ir.ui.view,arch_db:crm.crm_case_form_view_leads
#: model:ir.ui.view,arch_db:crm.crm_case_form_view_oppor
msgid "ZIP"
msgstr "Mã Zip"

#. module: crm
#: model:ir.model.fields,field_description:crm.field_crm_lead_zip
msgid "Zip"
msgstr "Mã bưu chính"

#. module: crm
#: model:ir.ui.view,arch_db:crm.crm_planner
msgid "additional 10% during summer sales"
msgstr "10% tăng thêm trong đợt bán mùa hè"

#. module: crm
#: model:ir.ui.view,arch_db:crm.crm_planner
msgid "app."
msgstr "ứng dụng."

#. module: crm
#: model:ir.ui.view,arch_db:crm.crm_planner
msgid "as an exercise"
msgstr "như một bài thực hành"

#. module: crm
#: model:ir.model,name:crm.model_base_partner_merge_automatic_wizard
msgid "base.partner.merge.automatic.wizard"
msgstr ""

#. module: crm
#: model:ir.model,name:crm.model_base_partner_merge_line
msgid "base.partner.merge.line"
msgstr ""

#. module: crm
#: model:ir.ui.view,arch_db:crm.crm_planner
msgid "browse the documentation"
msgstr "xem các tài liệu"

#. module: crm
#: model:ir.ui.view,arch_db:crm.crm_planner
msgid "e.g. 15% discount when buying more than 3 t-shirts"
msgstr "vd: 15% chiết khấu khi mua nhiều hơn 3 áo sơ mi"

#. module: crm
#: model:ir.ui.view,arch_db:crm.view_create_opportunity_simplified
msgid "e.g. Customer Deal"
msgstr ""

#. module: crm
#: model:ir.ui.view,arch_db:crm.crm_case_form_view_oppor
msgid "e.g. Product Pricing"
msgstr "vd: Giá Sản phẩm"

#. module: crm
#: model:ir.ui.view,arch_db:crm.crm_case_form_view_leads
#: model:ir.ui.view,arch_db:crm.crm_case_form_view_oppor
msgid "e.g. www.odoo.com"
msgstr ""

#. module: crm
#: code:addons/crm/models/crm_lead.py:912
#, python-format
msgid "opportunities"
msgstr "Các cơ hội"

#. module: crm
#: model:ir.ui.view,arch_db:crm.crm_planner
msgid "or"
msgstr "hoặc"

#. module: crm
#: model:ir.model,name:crm.model_res_config_settings
msgid "res.config.settings"
msgstr ""

#. module: crm
#: model:ir.ui.view,arch_db:crm.crm_planner
msgid "send us an email"
msgstr "gửi chúng tôi một email"

#. module: crm
#: model:ir.ui.view,arch_db:crm.crm_planner
msgid "support team"
msgstr "đội hỗ trợ"

#. module: crm
#: model:ir.ui.view,arch_db:crm.crm_planner
msgid "survey"
msgstr "khảo sát"

#. module: crm
#: model:ir.ui.view,arch_db:crm.crm_planner
msgid "the list of customers"
msgstr "danh sách các khách hàng"

#. module: crm
#: model:ir.ui.view,arch_db:crm.crm_planner
msgid "to create internal challenge for your salesmen"
msgstr "để tạo thử thách nội bộ cho nhân viên bán hàng của bạn"

#. module: crm
#: model:ir.ui.view,arch_db:crm.crm_planner
msgid "to create tests and certifications."
msgstr "để tạo các bài kiểm tra và cấp chứng nhận."

#. module: crm
#: model:ir.ui.view,arch_db:crm.crm_planner
msgid "to describe<br/> your experience or to suggest improvements!"
msgstr "để mô tả<br/> trải nghiệm của bạn hoặc gợi ý cải tiến!"

#. module: crm
#: model:ir.ui.view,arch_db:crm.crm_planner
msgid ""
"to organize all your documents like: customer presentations, product sheets,"
" comparisons with competitors, pain points sheets, training materials, etc."
msgstr ""
"để tổ chức tất cả các tài liệu như: trình chiếu cho khách hàng, bảng sản "
"phẩm, so sánh với đối thủ, pain points sheets, công cụ/tài liệu đào tạo, "
"v.v."

#. module: crm
#: model:ir.ui.view,arch_db:crm.crm_planner
msgid ""
"to setup your own domain\n"
"                                 name (e.g. sales@yourcompany.com)"
msgstr ""
"để thiết lập tên miền riêng của chính\n"
"                                 bạn (vd: sales@tencongty.com)"

#. module: crm
#: code:addons/crm/models/crm_lead.py:918
#, python-format
msgid "unknown"
msgstr "không xác định"

#. module: crm
#: model:ir.ui.view,arch_db:crm.crm_planner
msgid "use Odoo API to import through scripts"
msgstr "sử dụng Odoo API để import thông qua các script"

#. module: crm
#: model:ir.ui.view,arch_db:crm.crm_planner
msgid "with your work above"
msgstr "với công việc bên trên của bạn"<|MERGE_RESOLUTION|>--- conflicted
+++ resolved
@@ -1,7 +1,7 @@
 # Translation of Odoo Server.
 # This file contains the translation of the following modules:
 # * crm
-#
+# 
 # Translators:
 # Martin Trigaux, 2017
 # fanha99 <fanha99@hotmail.com>, 2017
@@ -1430,11 +1430,7 @@
 #: code:addons/crm/static/src/js/tour.js:70
 #, python-format
 msgid "Configuration options are available in the Settings app."
-<<<<<<< HEAD
 msgstr "Các tuỳ chọn cấu hình có ở phần Thiết lập của ứng dụng."
-=======
-msgstr "Cấu hình các tùy chọn có ở trong phần phân hệ Thiết lập."
->>>>>>> 6941de18
 
 #. module: crm
 #: model:ir.ui.view,arch_db:crm.crm_planner
