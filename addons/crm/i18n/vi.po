# Translation of Odoo Server.
# This file contains the translation of the following modules:
# * crm
# 
# Translators:
# Martin Trigaux, 2017
# fanha99 <fanha99@hotmail.com>, 2017
# son dang <son.dang@doda100.com>, 2017
# Phạm Lân <phamquanglan@gmail.com>, 2017
# Thang Duong Bao <nothingctrl@gmail.com>, 2017
# van quy bui <aladeck@gmail.com>, 2017
# thanh nguyen <thanhnguyen.icsc@gmail.com>, 2017
# PHAM QUOC MY <mypham2802@gmail.com>, 2017
# Tuan Tran <tmtuan.projects@gmail.com>, 2017
# Hoang Loc Le Huu <loclhh@gmail.com>, 2017
# sao sang <saosangmo@yahoo.com>, 2017
# lam nguyen <lamev.inc@gmail.com>, 2017
# Su Pham Nghiep Vu <nghiepvusupham58@gmail.com>, 2017
# Duc Dao <blakice12@gmail.com>, 2017
# Dang Hanh <hanh.dtm@komit-consulting.com>, 2017
# Duy BQ <duybq86@gmail.com>, 2018
msgid ""
msgstr ""
"Project-Id-Version: Odoo Server 11.0\n"
"Report-Msgid-Bugs-To: \n"
"POT-Creation-Date: 2018-04-20 11:58+0000\n"
"PO-Revision-Date: 2018-04-20 11:58+0000\n"
"Last-Translator: Duy BQ <duybq86@gmail.com>, 2018\n"
"Language-Team: Vietnamese (https://www.transifex.com/odoo/teams/41243/vi/)\n"
"MIME-Version: 1.0\n"
"Content-Type: text/plain; charset=UTF-8\n"
"Content-Transfer-Encoding: \n"
"Language: vi\n"
"Plural-Forms: nplurals=1; plural=0;\n"

#. module: crm
#: model:mail.template,body_html:crm.mail_template_data_module_install_crm
msgid ""
"\n"
"\n"
"            <div style=\"margin: 10px auto;\">\n"
"            % set last_created_team = user.env['crm.team'].search([], order=\"create_date desc\")[0]\n"
"            <table cellspacing=\"0\" cellpadding=\"0\" style=\"width:100%;\">\n"
"                <tbody>\n"
"                    <tr>\n"
"                        <td style=\"padding:2px;width:30%;\">\n"
"                            <img src=\"web/static/src/img/logo.png\"/>\n"
"                        </td>\n"
"                        <td style=\"vertical-align: top; padding: 8px 10px;text-align: left;font-size: 14px;\">\n"
"                            <a href=\"web/login\" style=\"float:right ;margin:15px auto;background: #875A7B;border-radius: 5px;color: #ffffff;font-size: 16px;padding: 10px 20px 10px 20px;text-decoration: none;\">Auto Login</a>\n"
"                        </td>\n"
"                    </tr>\n"
"                </tbody>\n"
"            </table>\n"
"            <table style=\"width:100%;text-align:justify;margin:0 auto;border-collapse:collapse;border-top:1px solid lightgray\"\">\n"
"                <tbody>\n"
"                    <tr>\n"
"                        <td style=\"padding:15px 10px;font-size:20px\">\n"
"                            <p style=\"color:#875A7B;margin:0\" >Hooray!</p><br>\n"
"                            <p dir=\"ltr\" style=\"font-size:15px;margin-top:0pt;margin-bottom:0pt;\">\n"
"                                <span>Your Odoo CRM application is up and running.</span></p><br>\n"
"                            <p dir=\"ltr\" style=\"margin-top:0pt;margin-bottom:8pt;\">\n"
"                                <span style=\"font-size:13px;font-weight:bold; \">What’s next?</span></p>\n"
"                            <ul style=\"margin-top:0pt;margin-bottom:0pt;font-size:13px;list-style-type:disc;\">\n"
"                                <li dir=\"ltr\">\n"
"                                    <p dir=\"ltr\" style=\"margin-top:0pt;margin-bottom:0pt;\">\n"
"                                        <span>Try creating a lead by sending an email to </span>\n"
"                                        <a href=\"mailto:${last_created_team.alias_id.name_get()[0][1] if last_created_team.alias_id.alias_domain else user.company_id.email}\">\n"
"                                            <span style=\"font-weight:bold; text-decoration:underline;\">${last_created_team.alias_id.name_get()[0][1] if last_created_team.alias_id.alias_domain else user.company_id.email}</span>\n"
"                                        </a>\n"
"                                    </p>\n"
"                                </li>\n"
"                                <li dir=\"ltr\">\n"
"                                    <p dir=\"ltr\" style=\"margin-top:0pt;margin-bottom:8pt;\">\n"
"                                        <span>Track your opportunities in your sale funnel by simply dragging and dropping the cards from one column to another</span>\n"
"                                    </p>\n"
"                                </li>\n"
"                            </ul> <br>\n"
"                            <p dir=\"ltr\" style=\"font-size:13px;margin-top:0pt;margin-bottom:8pt;\">\n"
"                                <span style=\"font-weight:bold;\">Discover the </span>\n"
"                                <span><a href=\"/web#view_type=list&model=crm.lead&action=crm.crm_lead_all_leads\">\n"
"                                    <span style=\"font-weight:bold; text-decoration:underline;\">CRM planner</span></a></span>\n"
"                                <span> to activate extra features</span>\n"
"                                <span style=\"color:#875A7B;margin:0;font-weight:bold\">(${user.env['web.planner'].get_planner_progress('planner_crm')}% done)</span>\n"
"                            </p>\n"
"                            <ul style=\"margin-top:0pt;margin-bottom:0pt;font-size:13px;list-style-type:disc;\">\n"
"                                <li dir=\"ltr\">\n"
"                                    <p dir=\"ltr\" style=\"margin-top:0pt;margin-bottom:0pt;\">\n"
"                                        <span>Automatically assign your leads to your salesmen with the lead scoring, </span>\n"
"                                    </p>\n"
"                                </li>\n"
"                                <li dir=\"ltr\">\n"
"                                    <p dir=\"ltr\" style=\"margin-top:0pt;margin-bottom:0pt;\">\n"
"                                        <span>Keep in touch with your potential client with efficient email campaigns,</span>\n"
"                                    </p>\n"
"                                </li>\n"
"                                <li dir=\"ltr\">\n"
"                                    <p dir=\"ltr\" style=\"margin-top:0pt;margin-bottom:0pt;\">\n"
"                                        <span>Gain high quality insight from surveys,</span>\n"
"                                    </p>\n"
"                                </li>\n"
"                                <li dir=\"ltr\">\n"
"                                    <p dir=\"ltr\" style=\"margin-top:0pt;margin-bottom:0pt;\">\n"
"                                        <span>Get smart reporting and accurate dashboards,</span>\n"
"                                    </p>\n"
"                                </li>\n"
"                                <li dir=\"ltr\">\n"
"                                    <p dir=\"ltr\" style=\"margin-top:0pt;margin-bottom:8pt;\">\n"
"                                        <span>And much more...</span>\n"
"                                    </p>\n"
"                                </li>\n"
"                            </ul>\n"
"                            <br>\n"
"                            <p dir=\"ltr\" style=\"font-size:13px;line-height:1.3;margin-top:0pt;margin-bottom:8pt;\">\n"
"                                <span style=\"font-weight:bold;\">Need Help?</span>\n"
"                                <span style=\"font-style:italic;\">You’re not alone</span>\n"
"                            </p>\n"
"                            <p dir=\"ltr\" style=\"font-size:13px;margin-top:0pt;margin-bottom:8pt;\">\n"
"                                <span>We would be delighted to assist you along the way. Contact us through our\n"
"                                <a href=\"https://www.odoo.com/help\">support form</a> if you have any question.\n"
"                                You can also discover how to get the best out of Odoo CRM with our </span>\n"
"                                <a target=\"_blank\" href=\"https://www.odoo.com/documentation/user/11.0/crm.html\">\n"
"                                <span style=\"text-decoration:underline;\">User Documentation</span></a>\n"
"                                </span><span> or with our </span>\n"
"                                <a target=\"_blank\" href=\"https://www.odoo.com/documentation\">\n"
"                                <span style=\"text-decoration:underline;\">API Documentation</span></a>\n"
"                            </p>\n"
"                            <br>\n"
"                            <p dir=\"ltr\" style=\"font-size:13px;margin-top:0pt;margin-bottom:8pt;\"><span>Enjoy your Odoo experience,</span></p>\n"
"                        </td>\n"
"                    </tr>\n"
"                </tbody>\n"
"            </table>\n"
"            <div dir=\"ltr\" style=\"font-size:13px;margin-top:0pt;margin-bottom:8pt;color:grey\">\n"
"                <span><br/>-- <br/>The Odoo Team<br/>PS: People love Odoo, check </span><a target=\"_blank\" href=\"https://twitter.com/odoo/favorites\"><span style=\"text-decoration:underline;\">what they say about it.</span></a></span>\n"
"            </div>\n"
"        </div>"
msgstr ""
"\n"
"\n"
"            <div style=\"margin: 10px auto;\">\n"
"            % set last_created_team = user.env['crm.team'].search([], order=\"create_date desc\")[0]\n"
"            <table cellspacing=\"0\" cellpadding=\"0\" style=\"width:100%;\">\n"
"                <tbody>\n"
"                    <tr>\n"
"                        <td style=\"padding:2px;width:30%;\">\n"
"                            <img src=\"web/static/src/img/logo.png\"/>\n"
"                        </td>\n"
"                        <td style=\"vertical-align: top; padding: 8px 10px;text-align: left;font-size: 14px;\">\n"
"                            <a href=\"web/login\" style=\"float:right ;margin:15px auto;background: #875A7B;border-radius: 5px;color: #ffffff;font-size: 16px;padding: 10px 20px 10px 20px;text-decoration: none;\">Đăng nhập Tự động</a>\n"
"                        </td>\n"
"                    </tr>\n"
"                </tbody>\n"
"            </table>\n"
"            <table style=\"width:100%;text-align:justify;margin:0 auto;border-collapse:collapse;border-top:1px solid lightgray\"\">\n"
"                <tbody>\n"
"                    <tr>\n"
"                        <td style=\"padding:15px 10px;font-size:20px\">\n"
"                            <p style=\"color:#875A7B;margin:0\" >Hoan hô!</p><br>\n"
"                            <p dir=\"ltr\" style=\"font-size:15px;margin-top:0pt;margin-bottom:0pt;\">\n"
"                                <span>Ứng dụng Odoo CRM của bạn đã được cài đặt và đang vận hành.</span></p><br>\n"
"                            <p dir=\"ltr\" style=\"margin-top:0pt;margin-bottom:8pt;\">\n"
"                                <span style=\"font-size:13px;font-weight:bold; \">Tiếp theo là gì?</span></p>\n"
"                            <ul style=\"margin-top:0pt;margin-bottom:0pt;font-size:13px;list-style-type:disc;\">\n"
"                                <li dir=\"ltr\">\n"
"                                    <p dir=\"ltr\" style=\"margin-top:0pt;margin-bottom:0pt;\">\n"
"                                        <span>Hãy thử tạo một tiềm năng bằng cách gửi email đến </span>\n"
"                                        <a href=\"mailto:${last_created_team.alias_id.name_get()[0][1] if last_created_team.alias_id.alias_domain else user.company_id.email}\">\n"
"                                            <span style=\"font-weight:bold; text-decoration:underline;\">${last_created_team.alias_id.name_get()[0][1] if last_created_team.alias_id.alias_domain else user.company_id.email}</span>\n"
"                                        </a>\n"
"                                    </p>\n"
"                                </li>\n"
"                                <li dir=\"ltr\">\n"
"                                    <p dir=\"ltr\" style=\"margin-top:0pt;margin-bottom:8pt;\">\n"
"                                        <span>Theo vết các cơ hội của bạn trong Phễu bán hàng đơn giản bằng cách kéo các thẻ từ cột này sang cột khác</span>\n"
"                                    </p>\n"
"                                </li>\n"
"                            </ul> <br>\n"
"                            <p dir=\"ltr\" style=\"font-size:13px;margin-top:0pt;margin-bottom:8pt;\">\n"
"                                <span style=\"font-weight:bold;\">Khám phá </span>\n"
"                                <span><a href=\"/web#view_type=list&model=crm.lead&action=crm.crm_lead_all_leads\">\n"
"                                    <span style=\"font-weight:bold; text-decoration:underline;\">Trình Hoạch định CRM</span></a></span>\n"
"                                <span> để kích hoạt các tính năng bổ sung</span>\n"
"                                <span style=\"color:#875A7B;margin:0;font-weight:bold\">(${user.env['web.planner'].get_planner_progress('planner_crm')}% done)</span>\n"
"                            </p>\n"
"                            <ul style=\"margin-top:0pt;margin-bottom:0pt;font-size:13px;list-style-type:disc;\">\n"
"                                <li dir=\"ltr\">\n"
"                                    <p dir=\"ltr\" style=\"margin-top:0pt;margin-bottom:0pt;\">\n"
"                                        <span>Tự động phân công các tiềm năng cho nhân viên bán hàng with hệ thống chấm điểm các tiềm năng, </span>\n"
"                                    </p>\n"
"                                </li>\n"
"                                <li dir=\"ltr\">\n"
"                                    <p dir=\"ltr\" style=\"margin-top:0pt;margin-bottom:0pt;\">\n"
"                                        <span>Giữ liên lạc với các khách hàng tiềm năng bằng các chiến dịch email hiệu quả,</span>\n"
"                                    </p>\n"
"                                </li>\n"
"                                <li dir=\"ltr\">\n"
"                                    <p dir=\"ltr\" style=\"margin-top:0pt;margin-bottom:0pt;\">\n"
"                                        <span>Thu được hiểu biết sâu sắc từ các khảo sát,</span>\n"
"                                    </p>\n"
"                                </li>\n"
"                                <li dir=\"ltr\">\n"
"                                    <p dir=\"ltr\" style=\"margin-top:0pt;margin-bottom:0pt;\">\n"
"                                        <span>Tiếp nhận các báo cáo chính xác và thông mình từ Bảng thông tin,</span>\n"
"                                    </p>\n"
"                                </li>\n"
"                                <li dir=\"ltr\">\n"
"                                    <p dir=\"ltr\" style=\"margin-top:0pt;margin-bottom:8pt;\">\n"
"                                        <span>Và hơn thế nữa...</span>\n"
"                                    </p>\n"
"                                </li>\n"
"                            </ul>\n"
"                            <br>\n"
"                            <p dir=\"ltr\" style=\"font-size:13px;line-height:1.3;margin-top:0pt;margin-bottom:8pt;\">\n"
"                                <span style=\"font-weight:bold;\">Cần trợ giúp?</span>\n"
"                                <span style=\"font-style:italic;\">Bạn không cô đơn</span>\n"
"                            </p>\n"
"                            <p dir=\"ltr\" style=\"font-size:13px;margin-top:0pt;margin-bottom:8pt;\">\n"
"                                <span>Chúng tôi sẽ vui mừng trợ giúp bạn trên suốt chặng đường dài. Liên hệ với chúng tôi thông qua\n"
"                                <a href=\"https://www.odoo.com/help\">mẫu hỗ trợ</a> nếu bạn có bất cứ yêu cầu gì.\n"
"                                Bạn cũng có thể khám phá cách thức vận hành Odoo CRM tốt nhất với </span>\n"
"                                <a target=\"_blank\" href=\"https://www.odoo.com/documentation/user/11.0/crm.html\">\n"
"                                <span style=\"text-decoration:underline;\">Tài liệu Trực tuyến</span></a> của chúng tôi\n"
"                                </span><span> hoặc với </span>\n"
"                                <a target=\"_blank\" href=\"https://www.odoo.com/documentation\">\n"
"                                <span style=\"text-decoration:underline;\">Tài liệu API</span></a> của chúng tôi\n"
"                            </p>\n"
"                            <br>\n"
"                            <p dir=\"ltr\" style=\"font-size:13px;margin-top:0pt;margin-bottom:8pt;\"><span>Hãy tận hưởng Trải nghiệm với Odoo,</span></p>\n"
"                        </td>\n"
"                    </tr>\n"
"                </tbody>\n"
"            </table>\n"
"            <div dir=\"ltr\" style=\"font-size:13px;margin-top:0pt;margin-bottom:8pt;color:grey\">\n"
"                <span><br/>-- <br/>The Odoo Team<br/>PS: People love Odoo, check </span><a target=\"_blank\" href=\"https://twitter.com/odoo/favorites\"><span style=\"text-decoration:underline;\">what they say about it.</span></a></span>\n"
"            </div>\n"
"        </div>"

#. module: crm
#: model:mail.template,body_html:crm.email_template_opportunity_reminder_mail
msgid ""
"\n"
"<p>Hello ${object.user_id and object.user_id.name or ''},</p>\n"
"<p>The opportunity <strong>${object.name}</strong> did not have any activity since at least 5 days.</p>\n"
"%if object.description:\n"
"<p>Here is the description about the opportunity : </p><p><i>${object.description}</i>\n"
"%endif\n"
"</p><p>Thank you!</p>\n"
msgstr ""
"\n"
"<p>Xin chào ${object.user_id and object.user_id.name or ''},</p>\n"
"<p>Cơ hội <strong>${object.name}</strong> đã không có bất cứ hoạt động nào trong 5 ngày vừa qua.</p>\n"
"%if object.description:\n"
"<p>Đây là mô tả về cơ hội: </p><p><i>${object.description}</i>\n"
"%endif\n"
"</p><p>Cám ơn bạn!</p>\n"

#. module: crm
#: model:ir.model.fields,field_description:crm.field_crm_lead_meeting_count
#: model:ir.model.fields,field_description:crm.field_res_partner_meeting_count
#: model:ir.model.fields,field_description:crm.field_res_users_meeting_count
msgid "# Meetings"
msgstr "SL Cuộc gặp"

#. module: crm
#: model:ir.model.fields,field_description:crm.field_crm_opportunity_report_nbr_activities
msgid "# of Activities"
msgstr "SL Hoạt động"

#. module: crm
#: model:ir.ui.view,arch_db:crm.crm_planner
msgid "(if leads are activated)"
msgstr "(nếu tiềm năng được kích hoạt)"

#. module: crm
#: model:ir.ui.view,arch_db:crm.crm_planner
msgid "(you can change it here)"
msgstr "(bạn có thể đổi nó ở đây)"

#. module: crm
#: model:ir.ui.view,arch_db:crm.crm_planner
msgid ", if accounting or purchase is installed"
msgstr ", nếu phân hệ kế toán hoặc mua hàng đã được cài đặt"

#. module: crm
#. openerp-web
#: code:addons/crm/static/src/js/tour.js:29
#, python-format
msgid ""
"<b>Drag &amp; drop opportunities</b> between columns as you progress in your"
" sales cycle."
msgstr ""
"<b>Kéo &amp; thả các cơ hội</b> qua lại giữa các cột như là đánh dấu tiến "
"triển trong chu trình bán hàng của bạn."

#. module: crm
#. openerp-web
#: code:addons/crm/static/src/js/tour.js:74
#, python-format
msgid ""
"<b>Invite coworkers</b> via email.<br/><i>Enter one email per line.</i>"
msgstr "<b>Mời đồng nghiệp</b> qua email.<br/><i>Nhập mỗi email một dòng.</i>"

#. module: crm
#: model:ir.ui.view,arch_db:crm.crm_planner
msgid "<i class=\"fa fa-envelope-o\"/> Ask Our Experts"
msgstr "<i class=\"fa fa-envelope-o\"/> Hỏi các Chuyên gia của chúng tôi"

#. module: crm
#: model:ir.ui.view,arch_db:crm.crm_planner
msgid "<i class=\"fa fa-question-circle\"> view examples</i>"
msgstr "<i class=\"fa fa-question-circle\"> xem ví dụ</i>"

#. module: crm
#. openerp-web
#: code:addons/crm/static/src/js/tour.js:60
#, python-format
msgid ""
"<p><b>Send messages</b> to your prospect and get replies automatically "
"attached to this opportunity.</p><p class=\"mb0\">Type <i>'@'</i> to mention"
" people - it's like cc-ing on emails.</p>"
msgstr ""
"<p><b>Gửi thông điệp</b> đến các triển vọng và nhận phản hồi được tự động "
"gắn với cơ hội này.</p><p class=\"mb0\">Gõ <i>'@'</i> để đề cập ai đó - "
"tương tự như tính năng CC trong email.</p>"

#. module: crm
#. openerp-web
#: code:addons/crm/static/src/js/tour.js:45
#, python-format
msgid ""
"<p>You will be able to customize your followup activities. "
"Examples:</p><ol><li>introductory email</li><li>call 10 days "
"after</li><li>second call 3 days after, ...</li></ol><p "
"class='mb0'><i>Select a standard activity for now on.</i></p>"
msgstr ""
"<p>Bạn sẽ có thể tuỳ chỉnh các hoạt động theo sát (followup). Ví "
"dụ:</p><ol><li>email giới thiệu</li><li>gọi điện sau đó 10 ngày</li><li>3 "
"ngày tiếp nữa gọi cuộc thứ 2, ...</li></ol><p class='mb0'><i>Chọn một hoạt "
"động tiêu chuẩn từ nay về sau.</i></p>"

#. module: crm
#: model:ir.ui.view,arch_db:crm.crm_planner
msgid "<span class=\"fa fa-arrow-circle-o-down\"/> Install Events"
msgstr "<span class=\"fa fa-arrow-circle-o-down\"/> Cài Sự kiện"

#. module: crm
#: model:ir.ui.view,arch_db:crm.crm_planner
msgid "<span class=\"fa fa-arrow-circle-o-down\"/> Install Mailing"
msgstr "<span class=\"fa fa-arrow-circle-o-down\"/> Cài Mailing"

#. module: crm
#: model:ir.ui.view,arch_db:crm.crm_planner
msgid "<span class=\"fa fa-arrow-circle-o-down\"/> Install Slides"
msgstr "<span class=\"fa fa-arrow-circle-o-down\"/> Cài Slides"

#. module: crm
#: model:ir.ui.view,arch_db:crm.crm_planner
msgid "<span class=\"fa fa-arrow-circle-o-down\"/> Install Surveys"
msgstr "<span class=\"fa fa-arrow-circle-o-down\"/> Cài Khảo sát"

#. module: crm
#: model:ir.ui.view,arch_db:crm.crm_planner
msgid "<span class=\"fa fa-arrow-circle-o-down\"/> Install Website Live Chat"
msgstr "<span class=\"fa fa-arrow-circle-o-down\"/> Cài Website Live Chat"

#. module: crm
#: model:ir.ui.view,arch_db:crm.crm_planner
msgid "<span class=\"fa fa-arrow-circle-o-down\"/> Install e-Commerce"
msgstr "<span class=\"fa fa-arrow-circle-o-down\"/> Cài Thương mại Điện tử"

#. module: crm
#: model:ir.ui.view,arch_db:crm.crm_planner
msgid ""
"<span class=\"fa fa-lightbulb-o fa-2x\"/>\n"
"                        <strong>Tips:</strong>"
msgstr ""
"<span class=\"fa fa-lightbulb-o fa-2x\"/>\n"
"                        <strong>Lời khuyên:</strong>"

#. module: crm
#: model:ir.ui.view,arch_db:crm.crm_planner
msgid ""
"<span class=\"fa fa-lightbulb-o fa-lg\"/>\n"
"                        <strong>Note:</strong>\n"
"                        Using templates can boost the quality of your\n"
"                        quotations and their success rate. However,\n"
"                        creating such templates can be a huge effort.\n"
"                        We recommend to start with standard quotations\n"
"                        and upgrade later."
msgstr ""
"<span class=\"fa fa-lightbulb-o fa-lg\"/>\n"
"                        <strong>Ghi chú:</strong>\n"
"                        Sử dụng mẫu báo giá cho thể cải thiện chất lượng\n"
"                        các báo giá và tỷ lệ thành công của chúng. Tuy nhiên,\n"
"                        tạo các mẫu này mất khá nhiều thời gian và cần nhiều nỗ lực.\n"
"                        Chúng tôi khuyên bạn nên bắt đầu với báo giá tiêu chuẩn\n"
"                        và tạo các mẫu sau này."

#. module: crm
#: model:ir.ui.view,arch_db:crm.crm_planner
msgid ""
"<span class=\"fa fa-lightbulb-o fa-lg\"/>\n"
"                        <strong>Tip:</strong> For developers, you can\n"
"                        use our API to load data through scripts: read\n"
"                        the"
msgstr ""
"<span class=\"fa fa-lightbulb-o fa-lg\"/>\n"
"                        <strong>Lời khuyên:</strong> Đối với nhà phát triển,\n"
"                        bạn có thể sử dụng API của Odoo để nạp dữ liệu bằng các script:\n"
"                        hãy đọc"

#. module: crm
#: model:ir.ui.view,arch_db:crm.crm_planner
msgid ""
"<span class=\"label label-default text-center odoo_purple\">Incoming "
"email</span>"
msgstr ""
"<span class=\"label label-default text-center odoo_purple\">Thư đến</span>"

#. module: crm
#: model:ir.ui.view,arch_db:crm.crm_planner
msgid "<span class=\"label label-default text-center odoo_purple\">Lead</span>"
msgstr ""
"<span class=\"label label-default text-center odoo_purple\">Tiềm năng</span>"

#. module: crm
#: model:ir.ui.view,arch_db:crm.crm_planner
msgid ""
"<span class=\"label label-default text-center "
"odoo_purple\">Opportunity</span>"
msgstr "<span class=\"label label-default text-center odoo_purple\">Cơ hội</span>"

#. module: crm
#: model:ir.ui.view,arch_db:crm.crm_planner
msgid ""
"<span class=\"label label-default text-center odoo_purple\">Quotation</span>"
msgstr ""
"<span class=\"label label-default text-center odoo_purple\">Báo giá</span>"

#. module: crm
#: model:ir.ui.view,arch_db:crm.crm_case_form_view_oppor
msgid ""
"<span class=\"o_stat_text\" attrs=\"{'invisible': [('meeting_count', '&lt;', 2)]}\"> Meetings</span>\n"
"                                    <span class=\"o_stat_text\" attrs=\"{'invisible': [('meeting_count', '&gt;', 1)]}\"> Meeting</span>"
msgstr ""
"<span class=\"o_stat_text\" attrs=\"{'invisible': [('meeting_count', '&lt;', 2)]}\"> Cuộc gặp</span>\n"
"                                    <span class=\"o_stat_text\" attrs=\"{'invisible': [('meeting_count', '&gt;', 1)]}\"> Cuộc gặp</span>"

#. module: crm
#: model:ir.ui.view,arch_db:crm.crm_case_form_view_oppor
msgid "<span class=\"oe_grey\"> at </span>"
msgstr "<span class=\"oe_grey\"> đạt </span>"

#. module: crm
#: model:ir.ui.view,arch_db:crm.crm_planner
msgid ""
"<span class=\"panel-title\">\n"
"                                            <span class=\"fa fa-laptop\"/>\n"
"                                            <strong> Screen Customization</strong>\n"
"                                        </span>"
msgstr ""
"<span class=\"panel-title\">\n"
"                                            <span class=\"fa fa-laptop\"/>\n"
"                                            <strong> Tuỳ biến Giao diện</strong>\n"
"                                        </span>"

#. module: crm
#: model:ir.ui.view,arch_db:crm.crm_planner
msgid ""
"<span class=\"panel-title\">\n"
"                                            <span class=\"fa fa-pencil-square-o\"/>\n"
"                                            <strong> Create Custom Reports</strong>\n"
"                                        </span>"
msgstr ""
"<span class=\"panel-title\">\n"
"                                            <span class=\"fa fa-pencil-square-o\"/>\n"
"                                            <strong> Tạo các báo cáo tuỳ ý</strong>\n"
"                                        </span>"

#. module: crm
#: model:ir.ui.view,arch_db:crm.crm_planner
msgid ""
"<span class=\"panel-title\">\n"
"                                            <span class=\"fa fa-sitemap\"/>\n"
"                                            <strong> Workflow Customization</strong>\n"
"                                        </span>"
msgstr ""
"<span class=\"panel-title\">\n"
"                                            <span class=\"fa fa-sitemap\"/>\n"
"                                            <strong> Tuỳ chỉnh quy trình</strong>\n"
"                                        </span>"

#. module: crm
#: model:ir.ui.view,arch_db:crm.crm_planner
msgid ""
"<span class=\"panel-title\">\n"
"                                        <span class=\"fa\" data-icon=\"\"/>\n"
"                                        <strong>Import a file</strong><br/>\n"
"                                        <span class=\"small\">Recommended if &gt;50 items</span>\n"
"                                    </span>"
msgstr ""
"<span class=\"panel-title\">\n"
"                                        <span class=\"fa\" data-icon=\"\"/>\n"
"                                        <strong>Nhập Tập tin</strong><br/>\n"
"                                        <span class=\"small\">Được khuyến nghị nếu &gt;50 mục</span>\n"
"                                    </span>"

#. module: crm
#: model:ir.ui.view,arch_db:crm.crm_planner
msgid ""
"<span class=\"panel-title\">\n"
"                                        <span class=\"fa\" data-icon=\"\"/>\n"
"                                        <strong>Import</strong><br/>\n"
"                                        <span class=\"small\">&gt; 200 contacts</span>\n"
"                                    </span>"
msgstr ""
"<span class=\"panel-title\">\n"
"                                        <span class=\"fa\" data-icon=\"\"/>\n"
"                                        <strong>Nhập</strong><br/>\n"
"                                        <span class=\"small\">&gt; 200 liên hệ</span>\n"
"                                    </span>"

#. module: crm
#: model:ir.ui.view,arch_db:crm.crm_planner
msgid ""
"<span class=\"panel-title\">\n"
"                                        <span class=\"fa\" data-icon=\"\"/>\n"
"                                        <strong>Subscriptions</strong><br/>\n"
"                                        <span class=\"small\"/>\n"
"                                    </span>"
msgstr ""
"<span class=\"panel-title\">\n"
"                                        <span class=\"fa\" data-icon=\"\"/>\n"
"                                        <strong>Thuê bao</strong><br/>\n"
"                                        <span class=\"small\"/>\n"
"                                    </span>"

#. module: crm
#: model:ir.ui.view,arch_db:crm.crm_planner
msgid ""
"<span class=\"panel-title\">\n"
"                                        <span class=\"fa\" data-icon=\"\"/>\n"
"                                        <strong> Tạo thủ công</strong><br/>\n"
"                                        <span class=\"small\">&lt; 200 liên hệ</span>\n"
"                                    </span>"
msgstr ""

#. module: crm
#: model:ir.ui.view,arch_db:crm.crm_planner
msgid ""
"<span class=\"panel-title\">\n"
"                                        <span class=\"fa\" data-icon=\"\"/>\n"
"                                        <strong> Create manually</strong><br/>\n"
"                                        <span class=\"small\">Recommended if &lt;50 items</span>\n"
"                                    </span>"
msgstr ""
"<span class=\"panel-title\">\n"
"                                        <span class=\"fa\" data-icon=\"\"/>\n"
"                                        <strong> Tạo thủ công</strong><br/>\n"
"                                        <span class=\"small\">Được khuyến nghị nếu &lt;50 mục</span>\n"
"                                    </span>"

#. module: crm
#: model:ir.ui.view,arch_db:crm.crm_planner
msgid ""
"<span class=\"panel-title\">\n"
"                                        <span class=\"fa\" data-icon=\"\"/>\n"
"                                        <strong>One-time sale</strong><br/>\n"
"                                        <span class=\"small\"/>\n"
"                                    </span>"
msgstr ""
"<span class=\"panel-title\">\n"
"                                        <span class=\"fa\" data-icon=\"\"/>\n"
"                                        <strong>Bán Một lần</strong><br/>\n"
"                                        <span class=\"small\"/>\n"
"                                    </span>"

#. module: crm
#: model:ir.ui.view,arch_db:crm.crm_planner
msgid ""
"<span class=\"panel-title\">\n"
"                                        <strong> Rules &amp; Formulas</strong>\n"
"                                    </span>"
msgstr ""
"<span class=\"panel-title\">\n"
"                                        <strong> Quy tắc &amp; Công thức</strong>\n"
"                                    </span>"

#. module: crm
#: model:ir.ui.view,arch_db:crm.crm_planner
msgid ""
"<span class=\"panel-title\">\n"
"                                        <strong>Specific Price per Audience</strong>\n"
"                                    </span>"
msgstr ""
"<span class=\"panel-title\">\n"
"                                        <strong>Giá Riêng biệt cho từng Khách hàng</strong>\n"
"                                    </span>"

#. module: crm
#: model:ir.ui.view,arch_db:crm.crm_planner
msgid ""
"<span class=\"panel-title\">\n"
"                                        <strong>Unique Price (default)</strong>\n"
"                                    </span>"
msgstr ""
"<span class=\"panel-title\">\n"
"                                        <strong>Giá duy nhất (mặc định)</strong>\n"
"                                    </span>"

#. module: crm
#: model:ir.ui.view,arch_db:crm.crm_planner
msgid ""
"<span class=\"panel-title\"><span data-icon=\"\"/><strong> Exercise 1</strong></span>\n"
"                                    <span>(Lead Manager)</span>"
msgstr ""
"<span class=\"panel-title\"><span data-icon=\"\"/><strong> Thực hành 1</strong></span>\n"
"                                    <span>(Quản lý Tiềm năng)</span>"

#. module: crm
#: model:ir.ui.view,arch_db:crm.crm_planner
msgid ""
"<span class=\"panel-title\"><span data-icon=\"\"/><strong> Exercise 3</strong></span>\n"
"                                    <span>(Salesperson)</span>"
msgstr ""
"<span class=\"panel-title\"><span data-icon=\"\"/><strong> Thực hành 3</strong></span>\n"
"                                    <span>(Nhân viên bán hàng)</span>"

#. module: crm
#: model:ir.ui.view,arch_db:crm.crm_planner
msgid ""
"<span class=\"panel-title\"><span data-icon=\"\"/><strong> Exercise 2</strong></span>\n"
"                                    <span>(Sales Manager)</span>"
msgstr ""
"<span class=\"panel-title\"><span data-icon=\"\"/><strong> Thực hành 2</strong></span>\n"
"                                    <span>(Quản lý Bán hàng)</span>"

#. module: crm
#: model:ir.ui.view,arch_db:crm.crm_planner
msgid ""
"<span><strong>Contact us to customize your application:</strong><br/>\n"
"                                    We have special options for unlimited number of customizations!\n"
"                                    </span>"
msgstr ""
"<span><strong>Liên hệ với chúng tôi để tuỳ biến ứng dungju của bạn:</strong><br/>\n"
"                                    Chúng tôi có ưu đãi đặc biệt với các dịch vụ tuỳ biến trọn gói!\n"
"                                    </span>"

#. module: crm
#: model:ir.ui.view,arch_db:crm.crm_planner
msgid ""
"<strong>Click on 'Reporting' in the main menu </strong>and browse "
"statistics:"
msgstr "<strong>Bấm vào 'Báo cáo' ở trình đơn chính </strong>và xem thống kê:"

#. module: crm
#: model:ir.ui.view,arch_db:crm.crm_planner
msgid "<strong>Events</strong>"
msgstr "<strong>Sự kiện</strong>"

#. module: crm
#: model:ir.ui.view,arch_db:crm.crm_planner
msgid ""
"<strong>Every business is different.</strong> Odoo allows to\n"
"                        customize every application and it's usually a good\n"
"                        advice to customize screens to fit your sales process.\n"
"                        <strong>Customizations are done by Odoo experts.</strong>"
msgstr ""
"<strong>Mọi doanh nghiệp đều khác biệt.</strong> Odoo cho phép tuỳ biến mọi\n"
"                        phân hệ ứng dụng. Và thường một lời khuyên tốt là tuỳ biến\n"
"                        giao diện của quy trình bán hàng để khớp với đặc thù bán hàng của bạn.\n"
"                        <strong>Việc tuỳ biến này có thể được thực hiện bởi các chuyên gia Odoo.</strong>"

#. module: crm
#: model:ir.ui.view,arch_db:crm.crm_planner
msgid "<strong>Example: Negotiation stage</strong>"
msgstr "<strong>Ví dụ: Giai đoạn đàm phán</strong>"

#. module: crm
#: model:ir.ui.view,arch_db:crm.crm_planner
msgid "<strong>Example: Qualified stage</strong>"
msgstr "<strong>Ví dụ: Giai đoạn thẩm định</strong>"

#. module: crm
#: model:ir.ui.view,arch_db:crm.crm_planner
msgid ""
"<strong>Exercise: </strong>Try to analyse the average time to close a deal.\n"
"                                        Group X Axis: Creation Date\n"
"                                        Group Y Axis: Expected Closing Date\n"
"                                        Filter: Won Opportunities"
msgstr ""
"<strong>Thực hành: </strong>Hãy thử phân tích thời gian trùng bình để đóng một cơ hội.\n"
"                                        Trục X: Ngày tạo\n"
"                                        Trục Y: Ngày đóng mong đợi\n"
"                                        Bộ lọc: Cơ hội đã thắng"

#. module: crm
#: model:ir.ui.view,arch_db:crm.crm_planner
msgid "<strong>Exercise: </strong>Try to switch the kanban to graph view"
msgstr ""
"<strong>Thực hành: </strong>Hãy thử chuyển từ giao diện kanban sang giao "
"diện đồ thị"

#. module: crm
#: model:ir.ui.view,arch_db:crm.crm_planner
msgid ""
"<strong>Exercise:</strong> Try to get the number of leads per salesperson "
"and by creation date"
msgstr ""
"<strong>Thực hành:</strong> Hãy thử tìm số lượng tiềm năng theo từng người "
"bán và theo ngày tạo"

#. module: crm
#: model:ir.ui.view,arch_db:crm.crm_planner
msgid ""
"<strong>For complex imports</strong> (&gt;5000 items, product variants, "
"pictures, etc.):"
msgstr ""
"<strong>Đối với việc Import phức tạp</strong> (&gt;5000 hạng mục, biến thể "
"sản phẩm, hình ảnh, etc.):"

#. module: crm
#: model:ir.ui.view,arch_db:crm.crm_planner
msgid ""
"<strong>Forecast future revenues</strong><br/>\n"
"                                    You can assess the maturity of a sales channel by its ability to forecasts future revenues\n"
"                                    for the coming months or quarters. Train the team to forecast efficiently by having\n"
"                                    an up-to-date pipeline of opportunities.\n"
"                                    After a few month, set the real success rate according to the stages, to have\n"
"                                    accurate expected revenues by closing date."
msgstr ""

#. module: crm
#: model:ir.ui.view,arch_db:crm.crm_planner
msgid "<strong>Mass mailing</strong>"
msgstr "<strong>Gửi mail hàng loạt</strong>"

#. module: crm
#: model:ir.ui.view,arch_db:crm.crm_planner
msgid "<strong>Negotiation:</strong>"
msgstr "<strong>Đàm phán:</strong>"

#. module: crm
#: model:ir.ui.view,arch_db:crm.crm_planner
msgid "<strong>New:</strong>"
msgstr "<strong>Mới:</strong>"

#. module: crm
#: model:ir.ui.view,arch_db:crm.crm_planner
msgid "<strong>Next actions:</strong>"
msgstr "<strong>Hành động kế tiếp:</strong>"

#. module: crm
#: model:ir.ui.view,arch_db:crm.crm_planner
msgid ""
"<strong>Organize weekly sales meetings</strong><br/>\n"
"                                    It's a great way to see where you can improve and keep track of the progress of your sales channel. Start the pipeline review by looking at the big picture; revenues and number of opportunities by stage, by expected closing date and by salespeople."
msgstr ""
"<strong>Tổ chức các buổi họp bán hàng hàng tuần</strong><br/>\n"
"                                    Đó là cách thức tốt để xem xét chỗ nào bạn có thể cải thiện và theo dõi tiến triển của các kênh bán hàng. Khởi động quá trình xem xét đánh giá pipeline bằng cách nhìn vào bức tranh lớn; doanh số và số lượng cơ hội theo giai đoạn, theo ngày đóng và theo nhân viên bán hàng."

#. module: crm
#: model:ir.ui.view,arch_db:crm.crm_planner
msgid "<strong>Propositions:</strong>"
msgstr "<strong>Đề xuất:</strong>"

#. module: crm
#: model:ir.ui.view,arch_db:crm.crm_planner
msgid "<strong>Qualified:</strong>"
msgstr "<strong>Đã thẩm định:</strong>"

#. module: crm
#: model:ir.ui.view,arch_db:crm.crm_planner
msgid ""
"<strong>Quote template</strong> <span class=\"small\">(packaged "
"services)</span>"
msgstr ""
"<strong>Mẫu báo giá</strong> <span class=\"small\">(các dịch được"
" đóng gói)</span>"

#. module: crm
#: model:ir.ui.view,arch_db:crm.crm_planner
msgid "<strong>Recommended actions:</strong>"
msgstr "<strong>Hành động được khuyến nghị:</strong>"

#. module: crm
#: model:ir.ui.view,arch_db:crm.crm_planner
msgid ""
"<strong>Review the top 5 opportunities</strong><br/>\n"
"                                    Once the big picture is clear, focus on the best opportunities. Start from stages on the right (negotiation, proposal, etc) and review the biggest opportunities one by one with the team."
msgstr ""
"<strong>Xem xét lại top 5 cơ hội</strong><br/>\n"
"                                    Một khi bức tranh lớn đã rõ ràng, hãy tập trung vào cơ hội tốt nhất. Hãy bắt đầu từ các cơ hội ở giai đoạn phía bên phải (đàm phán, báo giá, v.v.) và xem xét lại từng cơ hội lớn nhất với đội bán hàng."

#. module: crm
#: model:ir.ui.view,arch_db:crm.crm_planner
msgid "<strong>Sales Stages</strong>"
msgstr "<strong>Các Giai đoạn Bán hàng</strong>"

#. module: crm
#: model:ir.ui.view,arch_db:crm.crm_planner
msgid "<strong>Sales objectives</strong>:"
msgstr "<strong>Mục tiêu Bán hàng</strong>:"

#. module: crm
#: model:ir.ui.view,arch_db:crm.crm_planner
msgid ""
"<strong>Sales tools</strong><br/>\n"
"                                Efficiently following up the pipeline will lead to great improvements. But to achieve excellence in your sales organization, you need  to provide your team with sales tools. For every stage of the opportunities pipeline, identify the blocking points and create  documents to train the team."
msgstr ""
"<strong>Công cụ bán hàng</strong><br/>\n"
"                                Theo sát chu trình bán hành một cách hiệu quả sẽ tạo nên sự cải thiện lớn. Nhưng để đạt đến sự tuyệt vời trong tổ chức bán hàng của bạn, bạn cần phải cung cấp công cụ cho đội bán hàng của bạn. Đối với từng giai đoạn trong chu trình cơ hội, hãy nhận điện điểm thắt nút và tạo các tài liệu để tập huấn cho đội của bạn."

#. module: crm
#: model:ir.ui.view,arch_db:crm.crm_planner
msgid "<strong>Slides</strong>"
msgstr ""

#. module: crm
#: model:ir.ui.view,arch_db:crm.crm_planner
msgid ""
"<strong>Standard quotation</strong> <span class=\"small\">(products or "
"services)</span>"
msgstr ""
"<strong>Báo giá tiêu chuẩn</strong> <span class=\"small\">(sản phẩm hoặc "
"dịch vụ)</span>"

#. module: crm
#: model:ir.ui.view,arch_db:crm.crm_planner
msgid "<strong>Subscriptions</strong>"
msgstr "<strong>Thuê bao định kỳ</strong>"

#. module: crm
#: model:ir.ui.view,arch_db:crm.crm_planner
msgid "<strong>Survey</strong>"
msgstr "<strong>Khảo sát</strong>"

#. module: crm
#: model:ir.ui.view,arch_db:crm.crm_planner
msgid ""
"<strong>The customer</strong> understood his pain points and proposed the "
"next step in the buying process"
msgstr ""
"<strong>Khách hàng</strong> hiểu hiểu các điểm nhức nhối của họ và đã được "
"đề xuất đến bước tiếp theo trong quy trình mua"

#. module: crm
#: model:ir.ui.view,arch_db:crm.crm_planner
msgid "<strong>The prospect</strong> started to discuss your offer"
msgstr ""
"<strong>Khách hàng triển vọng</strong> đã bắt đầu thảo luận về offer của bạn"

#. module: crm
#: model:ir.ui.view,arch_db:crm.crm_planner
msgid ""
"<strong>To boost your leads acquisition,</strong> you should have a look at "
"our marketing apps:"
msgstr ""
"<strong>Để tăng cường việc thu thập tiềm năng,</strong> bạn nên xem xét các "
"phân hệ marketing sau:"

#. module: crm
#: model:ir.ui.view,arch_db:crm.crm_planner
msgid ""
"<strong>Trainings</strong><br/>\n"
"                                To build a strong sales training program, you can use the following\n"
"                                apps of Odoo:"
msgstr ""
"<strong>Đào tạo & Tập huấn</strong><br/>\n"
"                                Để xây dựng một chương trình đào tạo bán hàng mạnh mẽ, bạn có thể sử dụng\n"
"                                ứng dụng sau của Odoo:"

#. module: crm
#: model:ir.ui.view,arch_db:crm.crm_planner
msgid "<strong>Website Live Chat</strong>"
msgstr ""

#. module: crm
#: model:ir.ui.view,arch_db:crm.crm_planner
msgid "<strong>You</strong> called the prospect for a follow up on your offer"
msgstr ""
"<strong>Bạn</strong> đã gọi khách hàng triển vọng for để theo sát offer của "
"bạn"

#. module: crm
#: model:ir.ui.view,arch_db:crm.crm_planner
msgid ""
"<strong>You</strong> understand the customer's needs and pain points, and "
"you have a fairly good idea of his budget to spend"
msgstr ""
"<strong>Bạn</strong> thấu hiểu nhu cầu và các điểm nhức nhối của khách hàng,"
" và bạn lên được ý tưởng về ngân sách cho anh ta khá tốt"

#. module: crm
#: model:ir.ui.view,arch_db:crm.crm_planner
msgid "<strong>Your Main KPIs:</strong>"
msgstr "<strong>KPI chính của bạn:</strong>"

#. module: crm
#: model:ir.ui.view,arch_db:crm.crm_planner
msgid "<strong>e-Commerce</strong>"
msgstr "<strong>Thương mại Điện tử</strong>"

#. module: crm
#: model:ir.model.fields,help:crm.field_crm_team_alias_defaults
msgid ""
"A Python dictionary that will be evaluated to provide default values when "
"creating new records for this alias."
msgstr ""
<<<<<<< HEAD
"Một Python dictionary mà sẽ được biểu thị/đánh giá để cung cấp các giá trị "
"mặc định khi tạo mới các bản ghi cho bí danh này."
=======
"Một thư viện Python mà sẽ được biểu thị/đánh giá để cung cấp các giá trị mặc"
" định khi tạo mới các bản ghi cho bí danh này."
>>>>>>> 5316406a

#. module: crm
#: model:ir.ui.view,arch_db:crm.crm_planner
msgid "A good pipeline should have between 5 and 7 stages"
msgstr "Một chu trình tốt nên có từ 5 đến 7 giai đoạn"

#. module: crm
#: model:ir.ui.view,arch_db:crm.crm_planner
msgid ""
"A product in Odoo is something you sell or buy. It could\n"
"                    be a goods, consumable or services. Choose how you want to\n"
"                    create your products:"
msgstr ""
"Một sản phẩm trong Odoo là thứ gì đó mà bạn bán hoặc mua. Nó có thể là hàng\n"
"                    hoá, hàng tiêu dùng, các dịch vụ. Chọn cách mà bạn muốn tạo các\n"
"                    sản phẩm của bạn:"

#. module: crm
#: model:ir.ui.view,arch_db:crm.crm_planner
msgid "A sales manager will mostly use these two reports:"
msgstr "Một người quản lý bán hàng sẽ hầu hết sử dụng hai báo cáo này:"

#. module: crm
#: model:ir.model.fields,field_description:crm.field_base_partner_merge_automatic_wizard_exclude_contact
msgid "A user associated to the contact"
msgstr "Một người dùng liên kết tới một liên hệ"

#. module: crm
#: model:ir.ui.view,arch_db:crm.crm_planner
msgid "API documentation"
msgstr "Tài liệu API"

#. module: crm
#: model:ir.ui.view,arch_db:crm.sales_team_form_view_in_crm
msgid "Accept Emails From"
msgstr "Chấp nhận email đến"

#. module: crm
#: model:ir.ui.view,arch_db:crm.crm_planner
msgid "Activate the 'Online Quotations' option in"
msgstr "Kích hoạt tuỳ chọn 'Báo giá trực tuyến' ở"

#. module: crm
#: model:ir.model.fields,field_description:crm.field_crm_activity_report_active
#: model:ir.model.fields,field_description:crm.field_crm_lead_active
#: model:ir.model.fields,field_description:crm.field_crm_lost_reason_active
#: model:ir.model.fields,field_description:crm.field_crm_opportunity_report_active
msgid "Active"
msgstr "Hiệu lực"

#. module: crm
#: model:ir.ui.menu,name:crm.crm_activity_report_menu
msgid "Activities"
msgstr "Các hoạt động"

#. module: crm
#: model:ir.actions.act_window,name:crm.crm_activity_report_action
#: model:ir.actions.act_window,name:crm.crm_activity_report_action_team
#: model:ir.ui.view,arch_db:crm.crm_activity_report_view_graph
#: model:ir.ui.view,arch_db:crm.crm_activity_report_view_pivot
#: model:ir.ui.view,arch_db:crm.crm_activity_report_view_search
#: model:ir.ui.view,arch_db:crm.crm_team_salesteams_view_kanban
msgid "Activities Analysis"
msgstr "Phân tích hoạt động"

#. module: crm
#: model:ir.model.fields,field_description:crm.field_res_users_target_sales_done
msgid "Activities Done Target"
msgstr "Mục tiêu các hoạt động được hoàn thành"

#. module: crm
#: model:ir.ui.view,arch_db:crm.view_crm_case_opportunities_filter
msgid "Activities Todo"
msgstr ""

#. module: crm
#: model:ir.model.fields,field_description:crm.field_crm_lead_kanban_state
msgid "Activity State"
msgstr "Trạng thái Hoạt động"

#. module: crm
#: model:ir.model.fields,field_description:crm.field_crm_activity_report_mail_activity_type_id
msgid "Activity Type"
msgstr "Kiểu Hoạt động"

#. module: crm
#: model:ir.ui.menu,name:crm.crm_team_menu_config_activity_types
msgid "Activity Types"
msgstr "Kiểu Hoạt động"

#. module: crm
#: model:ir.ui.view,arch_db:crm.crm_planner
msgid "Add Features"
msgstr "Thêm tính năng"

#. module: crm
#: model:ir.ui.view,arch_db:crm.res_config_settings_view_form
msgid "Add a qualification step before creating an opportunity"
msgstr "Thêm một bước thẩm định trước khi tạo một cơ hội"

#. module: crm
#: model:ir.ui.view,arch_db:crm.crm_case_form_view_leads
#: model:ir.ui.view,arch_db:crm.crm_case_form_view_oppor
msgid "Address"
msgstr "Địa chỉ"

#. module: crm
#: model:ir.model.fields,field_description:crm.field_crm_team_alias_id
#: model:ir.ui.view,arch_db:crm.res_config_settings_view_form
msgid "Alias"
msgstr "Bí danh"

#. module: crm
#: model:ir.model.fields,field_description:crm.field_crm_team_alias_contact
msgid "Alias Contact Security"
<<<<<<< HEAD
msgstr "An ninh về Bí danh liên hệ"
=======
msgstr "An ninh bí danh liên hệ"
>>>>>>> 5316406a

#. module: crm
#: model:ir.model.fields,field_description:crm.field_crm_team_alias_name
msgid "Alias Name"
msgstr "Tên bí danh"

#. module: crm
#: model:ir.model.fields,field_description:crm.field_crm_team_alias_domain
msgid "Alias domain"
<<<<<<< HEAD
msgstr "Miền bí danh"
=======
msgstr "Bí danh tên miền"
>>>>>>> 5316406a

#. module: crm
#: model:ir.model.fields,field_description:crm.field_crm_team_alias_model_id
msgid "Aliased Model"
msgstr "Bí danh Model"

#. module: crm
#: model:ir.ui.view,arch_db:crm.crm_planner
msgid ""
"Aligning your sales organization on a systematic\n"
"                        process will allow you to continuously improve your\n"
"                        sales performance."
msgstr ""
"Đưa tổ chức bán hàng của bạn vào một quy trình xử lý\n"
"                        có hệ thống sẽ cho phép bạn liên tục cải thiện hiệu\n"
"                        suất bán hàng."

#. module: crm
#: code:addons/crm/wizard/base_partner_merge.py:273
#, python-format
msgid ""
"All contacts must have the same email. Only the Administrator can merge "
"contacts with different emails."
msgstr ""
"Tất cả liên hệ phải có cùng email. Chỉ Quản trị viên có thể trộn liên hệ với"
" các email khác nhau."

#. module: crm
#: code:addons/crm/models/crm_lead.py:916
#, python-format
msgid ""
"All email incoming to %s will automatically\n"
"                    create new opportunity. Update your business card, phone book, social media,...\n"
"                    Send an email right now and see it here."
msgstr ""
"Tất cả email gửi đến %s sẽ được tự động chuyển đổi\n"
"                    thành cơ hội mới. Hãy cập nhật danh thiếp, sổ điện thoại, v.v. của bạn cũng như các trang mạng xã hội, v.v.\n"
"                    Gửi một email ngay bây giờ và thấy nó ở đây."

#. module: crm
#: model:ir.model.fields,field_description:crm.field_crm_team_opportunities_amount
msgid "Amount of quotations to invoice"
msgstr ""

#. module: crm
#: model:ir.ui.view,arch_db:crm.crm_case_form_view_leads
msgid "Analysis"
msgstr "Phân tích"

#. module: crm
#: model:ir.ui.view,arch_db:crm.crm_planner
msgid ""
"Analyzing the pipeline by expected closing date will help your team "
"efficiently forecast its future revenues. The pipeline review will allow you"
" to identify sales inefficiencies or pick up on the best practices."
msgstr ""
"Phân tích pipeline theo ngày mong đợi đóng sẽ giúp đội của bạn dự báo doanh "
"số tương lai hiệu quả hơn. Việc xem xét lại pipeline sẽ cho phép bạn nhận "
"diện sự kém hiệu quả của việc bán hàng hoặc sẽ cho bạn thấy các thực nghiệm "
"tốt nhất."

#. module: crm
#: model:ir.model.fields,field_description:crm.field_crm_lead2opportunity_partner_mass_deduplicate
msgid "Apply deduplication"
msgstr "Áp dụng chống trùng lặp"

#. module: crm
#: model:ir.ui.view,arch_db:crm.crm_planner
msgid "Apply multi-currencies"
msgstr "Áp dụng đa tiền tệ"

#. module: crm
#: model:ir.ui.view,arch_db:crm.crm_case_kanban_view_leads
msgid "Archive"
msgstr "Lưu trữ"

#. module: crm
#: model:ir.ui.view,arch_db:crm.crm_opportunity_report_view_search
#: model:ir.ui.view,arch_db:crm.view_crm_case_leads_filter
msgid "Archived"
msgstr "Đã lưu "

#. module: crm
#: model:ir.ui.view,arch_db:crm.base_partner_merge_automatic_wizard_form
msgid "Are you sure to execute the automatic merge of your contacts ?"
msgstr "Bạn chắc chắn trộn tự động các liên hệ của mình ?"

#. module: crm
#: model:ir.ui.view,arch_db:crm.base_partner_merge_automatic_wizard_form
msgid ""
"Are you sure to execute the list of automatic merges of your contacts ?"
msgstr ""
"Bạn chắc chắn thực hiện một danh sách công việc trộn tự động các liên hệ của"
" mình ?"

#. module: crm
#: model:ir.ui.view,arch_db:crm.merge_opportunity_form
msgid "Assign opportunities to"
msgstr "Giao các cơ hội cho"

#. module: crm
#: model:ir.ui.view,arch_db:crm.view_crm_lead2opportunity_partner_mass
msgid "Assign these opportunities to"
msgstr "Giao những cơ hội này cho"

#. module: crm
#: model:ir.ui.view,arch_db:crm.view_crm_lead2opportunity_partner
msgid "Assign this opportunity to"
msgstr "Giao cơ hội này cho"

#. module: crm
#: model:ir.model.fields,field_description:crm.field_crm_opportunity_report_opening_date
msgid "Assignation Date"
msgstr "Ngày phân công"

#. module: crm
#: model:ir.model.fields,field_description:crm.field_crm_lead_date_open
msgid "Assigned"
msgstr "Đã phân công"

#. module: crm
#: model:ir.ui.view,arch_db:crm.crm_planner
msgid ""
"At the end of the deployment process, your expectations should be reached.\n"
"                        <br/>\n"
"                        If not, our CRM experts are available to help you achieve your KPIs."
msgstr ""
"Ở cuối quy trình triển khai, sự mong đợi của bạn sẽ phải đạt được.\n"
"                        <br/>\n"
"                        Nếu không, các chuyên gia CRM của chúng tôi sẽ sẵn sàn để giúp bạn đạt được KPI của bạn."

#. module: crm
#: model:ir.ui.view,arch_db:crm.crm_planner
msgid "Attach a qualification form to every house opportunity"
msgstr "Đính kèm một mẫu thẩm định đến tất cả các cơ hội về bất động sản"

#. module: crm
#: model:ir.ui.view,arch_db:crm.base_partner_merge_automatic_wizard_form
msgid "Automatic Merge Wizard"
msgstr "Đồ thuật trộn tự động"

#. module: crm
#: model:ir.ui.view,arch_db:crm.crm_case_tree_view_oppor
msgid "Avg. of Probability"
msgstr "Xác suất trung bình"

#. module: crm
#: model:ir.ui.view,arch_db:crm.crm_planner
msgid "B2B"
msgstr ""

#. module: crm
#: model:ir.ui.view,arch_db:crm.crm_planner
msgid "B2C"
msgstr ""

#. module: crm
#: model:ir.ui.view,arch_db:crm.crm_planner
msgid "Basic, Premium"
msgstr ""

#. module: crm
#: model:ir.ui.view,arch_db:crm.crm_planner
msgid "Better structure the sales process"
msgstr "Kiến trúc tốt hơn chu trình bán hàng"

#. module: crm
#: model:ir.ui.view,arch_db:crm.crm_planner
msgid "Better visibility on team activities"
msgstr "Nhìn rõ hơn về các hoạt động của đội"

#. module: crm
#: code:addons/crm/models/crm_lead.py:381
#, python-format
msgid "Boom! Team record for the past 30 days."
msgstr "Boom! Kỷ lục nhóm trong 30 ngày qua."

#. module: crm
#: model:ir.ui.view,arch_db:crm.crm_planner
msgid "Boost your online sales with sleek product pages."
msgstr ""
"Tăng cường doanh số trực tuyến với các trang sản phẩm chuyên nghiệp giàu sức"
" sáng tạo."

#. module: crm
#: model:ir.model.fields,field_description:crm.field_crm_lead_message_bounce
msgid "Bounce"
msgstr "Tỷ lệ trả về"

#. module: crm
#: model:ir.ui.menu,name:crm.crm_menu_root
#: model:ir.ui.view,arch_db:crm.res_config_settings_view_form
msgid "CRM"
msgstr "CRM"

#. module: crm
#: model:ir.model,name:crm.model_crm_activity_report
msgid "CRM Activity Analysis"
msgstr "Phân tích hoạt động CRM"

#. module: crm
#: model:ir.model,name:crm.model_crm_opportunity_report
msgid "CRM Opportunity Analysis"
msgstr "Phân tích Cơ hội (CRM)"

#. module: crm
#: model:mail.activity.type,name:crm.mail_activity_demo_call_demo
msgid "Call for Demo"
msgstr "Yêu cầu Demo"

#. module: crm
#: model:ir.model.fields,field_description:crm.field_crm_opportunity_report_campaign_id
#: model:ir.ui.view,arch_db:crm.view_crm_case_leads_filter
#: model:ir.ui.view,arch_db:crm.view_crm_case_opportunities_filter
msgid "Campaign"
msgstr "Chiến dịch"

#. module: crm
#: model:ir.ui.view,arch_db:crm.base_partner_merge_automatic_wizard_form
#: model:ir.ui.view,arch_db:crm.crm_lead_lost_view_form
#: model:ir.ui.view,arch_db:crm.merge_opportunity_form
#: model:ir.ui.view,arch_db:crm.view_crm_lead2opportunity_partner
#: model:ir.ui.view,arch_db:crm.view_crm_lead2opportunity_partner_mass
msgid "Cancel"
msgstr "Hủy"

#. module: crm
#: model:ir.actions.act_window,name:crm.crm_team_act_tree
msgid "Cases by Sales Channel"
msgstr ""

#. module: crm
#: model:ir.model,name:crm.model_crm_lead_tag
msgid "Category of lead"
msgstr "Nhóm tiềm năng"

#. module: crm
#: model:ir.model.fields,field_description:crm.field_crm_stage_on_change
msgid "Change Probability Automatically"
msgstr "Tự động thay đổi xác suất"

#. module: crm
#: model:ir.ui.view,arch_db:crm.crm_planner
msgid "Change the layout of a quotation"
msgstr "Thay đổi bố cục của một báo giá"

#. module: crm
#: model:ir.ui.view,arch_db:crm.crm_lost_reason_view_form
msgid "Channel"
msgstr "Kênh"

#. module: crm
#: model:ir.model.fields,help:crm.field_crm_team_use_leads
msgid ""
"Check this box to filter and qualify incoming requests as leads before "
"converting them into opportunities and assigning them to a salesperson."
msgstr ""

#. module: crm
#: model:ir.model.fields,help:crm.field_crm_team_use_opportunities
msgid "Check this box to manage a presales process with opportunities."
msgstr ""

#. module: crm
#: model:ir.model.fields,field_description:crm.field_crm_lead_city
#: model:ir.model.fields,field_description:crm.field_crm_opportunity_report_city
#: model:ir.ui.view,arch_db:crm.crm_case_form_view_leads
#: model:ir.ui.view,arch_db:crm.crm_case_form_view_oppor
#: model:ir.ui.view,arch_db:crm.crm_opportunity_report_view_search
msgid "City"
msgstr "Thành phố"

#. module: crm
#: model:ir.model.fields,help:crm.field_crm_lead_tag_ids
msgid ""
"Classify and analyze your lead/opportunity categories like: Training, "
"Service"
msgstr "Phân loại và phân tích nhóm tiềm năng/cơ hội như: Đào tạo, Dịch vụ"

#. module: crm
#. openerp-web
#: code:addons/crm/static/src/js/tour.js:18
#, python-format
msgid ""
"Click here to <b>create your first opportunity</b> and add it to your "
"pipeline."
msgstr ""
"Bấm vào đây để <b>tạo cơ hội đầu tiên của bạn</b> và đưa nó vào pipeline."

#. module: crm
#. openerp-web
#: code:addons/crm/static/src/js/tour.js:53
#, python-format
msgid "Click on an opportunity to zoom to it."
msgstr "Bấm vào một cơ hội để xem chi tiết."

#. module: crm
#: code:addons/crm/models/crm_lead.py:908
#, python-format
msgid "Click to add a new opportunity"
msgstr "Bấm để thêm mới một cơ hội"

#. module: crm
#: model:ir.actions.act_window,help:crm.relate_partner_opportunities
msgid "Click to create an opportunity related to this customer."
msgstr "Bấm để tạo mới một cơ hội liên quan đến khách hàng này."

#. module: crm
#: model:ir.actions.act_window,help:crm.crm_lost_reason_action
msgid "Click to define a new lost reason."
msgstr "Bấm để tạo mới một lý do mất."

#. module: crm
#: model:ir.actions.act_window,help:crm.crm_lead_tag_action
msgid "Click to define a new sales tag."
msgstr "Bấm để định nghĩa mới một thẻ bán hàng (sales tag)."

#. module: crm
#: model:ir.actions.act_window,help:crm.crm_stage_action
msgid "Click to set a new stage in your opportunity pipeline."
msgstr "Bấm để thiết lập một giai đoạn mới trong pipeline cơ hội của bạn."

#. module: crm
#: model:ir.ui.view,arch_db:crm.base_partner_merge_automatic_wizard_form
msgid "Close"
msgstr "Đóng"

#. module: crm
#: model:ir.model.fields,field_description:crm.field_crm_opportunity_report_date_closed
msgid "Close Date"
msgstr "Ngày đóng"

#. module: crm
#. openerp-web
#: code:addons/crm/static/src/js/web_planner_crm.js:29
#, python-format
msgid ""
"Close opportunity if: \"pre-sales days * $500\" < \"expected revenue\" * "
"probability"
msgstr ""
"Đóng cơ hội nếu: \"số ngày trước bán hàng * 10.000.000đ\" < \"doanh thu mong"
" đợi\" * xác xuất"

#. module: crm
#: model:ir.model.fields,field_description:crm.field_crm_lead_date_closed
msgid "Closed Date"
msgstr "Ngày đóng"

#. module: crm
#: code:addons/crm/wizard/crm_lead_to_opportunity.py:87
#, python-format
msgid "Closed/Dead leads cannot be converted into opportunities."
msgstr "Tiềm năng đã đóng/kết thúc không thể được chuyển thành cơ hội."

#. module: crm
#: model:ir.model.fields,field_description:crm.field_crm_lead_color
#: model:ir.model.fields,field_description:crm.field_crm_lead_tag_color
msgid "Color Index"
msgstr "Mã màu"

#. module: crm
#: model:ir.ui.view,arch_db:crm.crm_planner
msgid "Community &amp; Enterprise users:"
msgstr "Người dùng On-Premise:"

#. module: crm
#: model:ir.model.fields,field_description:crm.field_crm_activity_report_company_id
#: model:ir.model.fields,field_description:crm.field_crm_lead_company_id
#: model:ir.model.fields,field_description:crm.field_crm_opportunity_report_company_id
#: model:ir.ui.view,arch_db:crm.crm_activity_report_view_search
#: model:ir.ui.view,arch_db:crm.crm_opportunity_report_view_search
#: model:ir.ui.view,arch_db:crm.view_crm_case_opportunities_filter
msgid "Company"
msgstr "Công ty"

#. module: crm
#: model:ir.ui.view,arch_db:crm.crm_case_form_view_leads
msgid "Company Name"
msgstr "Tên Công ty"

#. module: crm
#: model:ir.ui.view,arch_db:crm.crm_planner
msgid "Competition Matrix comparing prices"
msgstr "Ma trận so sánh giá với các đối thủ"

#. module: crm
#: model:ir.ui.menu,name:crm.crm_menu_config
msgid "Configuration"
msgstr "Cấu hình"

#. module: crm
#. openerp-web
#: code:addons/crm/static/src/js/tour.js:70
#, python-format
msgid "Configuration options are available in the Settings app."
msgstr "Các tuỳ chọn cấu hình có ở phần Thiết lập của ứng dụng."

#. module: crm
#: model:ir.ui.view,arch_db:crm.crm_planner
msgid "Configure the stages of your sales pipeline"
msgstr "Cấu hình các giao đoạn cho pipeline bán hàng của bạn"

#. module: crm
#: model:ir.ui.view,arch_db:crm.crm_planner
msgid "Configure your pricelists"
msgstr "Cấu hình các Bảng giá"

#. module: crm
#: model:ir.ui.view,arch_db:crm.crm_planner
msgid "Congratulations, you're done!"
msgstr "Chúc mừng, bạn đã hoàn thành!"

#. module: crm
#: model:crm.lead.tag,name:crm.categ_oppor7
msgid "Consulting"
msgstr "Tư vấn"

#. module: crm
#: model:ir.ui.view,arch_db:crm.crm_planner
msgid "Consumers, Retailers"
msgstr "Người tiêu dùng, Các Nhà bán lẻ"

#. module: crm
#: model:ir.model,name:crm.model_res_partner
msgid "Contact"
msgstr "Liên hệ"

#. module: crm
#: model:ir.ui.view,arch_db:crm.crm_case_form_view_oppor
msgid "Contact Information"
msgstr "Thông tin liên hệ"

#. module: crm
#: model:ir.model.fields,field_description:crm.field_crm_lead_contact_name
msgid "Contact Name"
msgstr "Tên liên hệ"

#. module: crm
#: model:ir.ui.view,arch_db:crm.crm_planner
msgid "Contact Us"
msgstr "Liên hệ với chúng tôi"

#. module: crm
#: model:ir.model.fields,field_description:crm.field_base_partner_merge_automatic_wizard_partner_ids
#: model:ir.ui.view,arch_db:crm.res_config_settings_view_form
msgid "Contacts"
msgstr "Liên hệ"

#. module: crm
#: model:ir.model.fields,field_description:crm.field_crm_lead2opportunity_partner_mass_name
#: model:ir.model.fields,field_description:crm.field_crm_lead2opportunity_partner_name
msgid "Conversion Action"
msgstr "Hành động chuyển đổi"

#. module: crm
#: model:ir.model.fields,field_description:crm.field_crm_lead_date_conversion
#: model:ir.model.fields,field_description:crm.field_crm_opportunity_report_date_conversion
#: model:ir.ui.view,arch_db:crm.crm_opportunity_report_view_search
msgid "Conversion Date"
msgstr "Ngày chuyển đổi"

#. module: crm
#: model:ir.ui.view,arch_db:crm.crm_opportunity_report_view_search
msgid "Conversion Date from Lead to Opportunity"
msgstr "Ngày chuyển đổi từ Tiềm năng thành Cơ hội"

#. module: crm
#: model:ir.ui.view,arch_db:crm.view_crm_lead2opportunity_partner_mass
msgid "Conversion Options"
msgstr "Tùy chọn chuyển đổi"

#. module: crm
#: model:ir.ui.view,arch_db:crm.view_crm_lead2opportunity_partner_mass
msgid "Convert to Opportunities"
msgstr "Chuyển thành Cơ hội"

#. module: crm
#: model:ir.ui.view,arch_db:crm.crm_case_form_view_leads
#: model:ir.ui.view,arch_db:crm.view_crm_lead2opportunity_partner
#: model:ir.ui.view,arch_db:crm.view_crm_lead2opportunity_partner_mass
msgid "Convert to Opportunity"
msgstr "Chuyển thành Cơ hội"

#. module: crm
#: model:ir.actions.act_window,name:crm.action_crm_send_mass_convert
msgid "Convert to opportunities"
msgstr "Chuyển thành Cơ hội"

#. module: crm
#: code:addons/crm/models/crm_lead.py:1080
#: selection:crm.lead2opportunity.partner,name:0
#: selection:crm.lead2opportunity.partner.mass,name:0
#: model:ir.actions.act_window,name:crm.action_crm_lead2opportunity_partner
#, python-format
msgid "Convert to opportunity"
msgstr "Chuyển thành Cơ hội"

#. module: crm
#: model:ir.model.fields,help:crm.field_crm_lead_message_bounce
msgid "Counter of the number of bounced emails for this contact"
msgstr "Bộ đếm các email trả về đối với liên hệ này"

#. module: crm
#: model:ir.model.fields,field_description:crm.field_crm_activity_report_country_id
#: model:ir.model.fields,field_description:crm.field_crm_lead_country_id
#: model:ir.model.fields,field_description:crm.field_crm_opportunity_report_country_id
#: model:ir.ui.view,arch_db:crm.crm_activity_report_view_search
#: model:ir.ui.view,arch_db:crm.crm_case_form_view_leads
#: model:ir.ui.view,arch_db:crm.crm_case_form_view_oppor
#: model:ir.ui.view,arch_db:crm.crm_opportunity_report_view_search
#: model:ir.ui.view,arch_db:crm.view_crm_case_opportunities_filter
msgid "Country"
msgstr "Quốc gia"

#. module: crm
#: model:ir.ui.view,arch_db:crm.view_create_opportunity_simplified
msgid "Create"
msgstr "Tạo"

#. module: crm
#: model:ir.ui.view,arch_db:crm.view_create_opportunity_simplified
msgid "Create & Edit"
msgstr ""

#. module: crm
#: model:ir.ui.view,arch_db:crm.crm_planner
msgid "Create Customers"
msgstr "Tạo Khách hàng"

#. module: crm
#: model:ir.model.fields,field_description:crm.field_crm_lead_create_date
msgid "Create Date"
msgstr "Ngày tạo"

#. module: crm
#: model:ir.ui.view,arch_db:crm.view_crm_lead2opportunity_partner
msgid "Create Opportunity"
msgstr "Tạo Cơ hội"

#. module: crm
#: model:ir.ui.view,arch_db:crm.crm_planner
msgid "Create Vendors"
msgstr "Tạo Nhà cung cấp"

#. module: crm
#. openerp-web
#: code:addons/crm/static/src/js/web_planner_crm.js:30
#, python-format
msgid "Create a Proof of Concept with consultants"
msgstr ""

#. module: crm
#: selection:crm.lead.convert2task,action:0
#: selection:crm.lead2opportunity.partner,action:0
#: selection:crm.partner.binding,action:0
msgid "Create a new customer"
msgstr "Tạo khách hàng mới"

#. module: crm
#: model:ir.actions.act_window,name:crm.create_opportunity_simplified
#: model:ir.ui.view,arch_db:crm.view_create_opportunity_simplified
msgid "Create an Opportunity"
msgstr "Tạo một Cơ hội"

#. module: crm
#: model:ir.ui.view,arch_db:crm.crm_planner
msgid "Create and combine rules:<br/>"
msgstr "Tạo và kết hợp các quy tắc:<br/>"

#. module: crm
#: model:ir.ui.view,arch_db:crm.crm_planner
msgid ""
"Create sleek and attractive event pages. Sell online and organize on site."
msgstr ""
"Tạo các trang sự kiện chuyên nghiệp và hấp dẫn. Bán trực tuyến và tổ chức ở "
"thực địa."

#. module: crm
#: model:ir.actions.act_window,help:crm.crm_lead_tag_action
msgid ""
"Create specific tags that fit your company's activities\n"
"                to better classify and analyse your leads and opportunities.\n"
"                Such categories could for instance reflect your product\n"
"                structure or the different types of sales you do."
msgstr ""
"Tạo các thẻ (tag) mà phù hợp với các hoạt động của công ty bạn\n"
"                để phân loại và phân tích tốt hơn các tiềm năng và cơ hội.\n"
"                Những cách phân loại như vậy có thể, ví dụ, phản ánh hệ thống\n"
"                sản phẩm của bạn hoặc các kiểu bán hàng khác nhau mà bạn thực hiện."

#. module: crm
#: model:ir.ui.view,arch_db:crm.crm_planner
msgid "Create the three firsts opportunities"
msgstr "Tạo ba cơ hội kinh doanh đầu tiên"

#. module: crm
#: model:ir.ui.view,arch_db:crm.crm_planner
msgid "Create your product items"
msgstr "Tạo các hạng mục sản phẩm"

#. module: crm
#: model:ir.ui.view,arch_db:crm.crm_planner
msgid "Create your templates of offers"
msgstr "Tạo các Mẫu báo giá"

#. module: crm
#: model:ir.model.fields,field_description:crm.field_crm_activity_report_author_id
#: model:ir.ui.view,arch_db:crm.crm_activity_report_view_search
msgid "Created By"
msgstr "Tạo bởi"

#. module: crm
#: model:ir.model.fields,field_description:crm.field_base_partner_merge_automatic_wizard_create_uid
#: model:ir.model.fields,field_description:crm.field_base_partner_merge_line_create_uid
#: model:ir.model.fields,field_description:crm.field_crm_lead2opportunity_partner_create_uid
#: model:ir.model.fields,field_description:crm.field_crm_lead2opportunity_partner_mass_create_uid
#: model:ir.model.fields,field_description:crm.field_crm_lead_create_uid
#: model:ir.model.fields,field_description:crm.field_crm_lead_lost_create_uid
#: model:ir.model.fields,field_description:crm.field_crm_lead_tag_create_uid
#: model:ir.model.fields,field_description:crm.field_crm_lost_reason_create_uid
#: model:ir.model.fields,field_description:crm.field_crm_merge_opportunity_create_uid
#: model:ir.model.fields,field_description:crm.field_crm_partner_binding_create_uid
#: model:ir.model.fields,field_description:crm.field_crm_stage_create_uid
msgid "Created by"
msgstr "Được tạo bởi"

#. module: crm
#: model:ir.model.fields,field_description:crm.field_base_partner_merge_automatic_wizard_create_date
#: model:ir.model.fields,field_description:crm.field_base_partner_merge_line_create_date
#: model:ir.model.fields,field_description:crm.field_crm_lead2opportunity_partner_create_date
#: model:ir.model.fields,field_description:crm.field_crm_lead2opportunity_partner_mass_create_date
#: model:ir.model.fields,field_description:crm.field_crm_lead_lost_create_date
#: model:ir.model.fields,field_description:crm.field_crm_lead_tag_create_date
#: model:ir.model.fields,field_description:crm.field_crm_lost_reason_create_date
#: model:ir.model.fields,field_description:crm.field_crm_merge_opportunity_create_date
#: model:ir.model.fields,field_description:crm.field_crm_partner_binding_create_date
#: model:ir.model.fields,field_description:crm.field_crm_stage_create_date
msgid "Created on"
msgstr "Được tạo vào"

#. module: crm
#: model:ir.model.fields,field_description:crm.field_crm_opportunity_report_create_date
msgid "Creation Date"
msgstr "Ngày tạo"

#. module: crm
#: model:ir.ui.view,arch_db:crm.crm_opportunity_report_view_search
#: model:ir.ui.view,arch_db:crm.view_crm_case_leads_filter
#: model:ir.ui.view,arch_db:crm.view_crm_case_opportunities_filter
msgid "Creation Month"
msgstr "Tháng tạo"

#. module: crm
#: model:ir.actions.server,name:crm.action_your_pipeline
msgid "Crm: My Pipeline"
msgstr ""

#. module: crm
#: model:ir.model.fields,field_description:crm.field_crm_lead_company_currency
msgid "Currency"
msgstr "Tiền tệ"

#. module: crm
#: model:ir.ui.view,arch_db:crm.crm_opportunity_report_view_search
msgid "Current"
msgstr "Hiện tại"

#. module: crm
#: model:ir.model.fields,field_description:crm.field_base_partner_merge_automatic_wizard_current_line_id
msgid "Current Line"
msgstr "Dòng hiện hành"

#. module: crm
#: code:addons/crm/models/crm_lead.py:1135
#: model:ir.model.fields,field_description:crm.field_crm_lead2opportunity_partner_mass_partner_id
#: model:ir.model.fields,field_description:crm.field_crm_lead2opportunity_partner_partner_id
#: model:ir.model.fields,field_description:crm.field_crm_lead_convert2task_partner_id
#: model:ir.model.fields,field_description:crm.field_crm_lead_partner_id
#: model:ir.model.fields,field_description:crm.field_crm_partner_binding_partner_id
#: model:ir.ui.view,arch_db:crm.crm_case_form_view_leads
#: model:ir.ui.view,arch_db:crm.crm_case_form_view_oppor
#: model:ir.ui.view,arch_db:crm.crm_case_tree_view_oppor
#: model:ir.ui.view,arch_db:crm.view_crm_case_leads_filter
#: model:ir.ui.view,arch_db:crm.view_crm_case_opportunities_filter
#, python-format
msgid "Customer"
msgstr "Khách hàng"

#. module: crm
#: model:ir.model.fields,field_description:crm.field_res_config_settings_module_web_clearbit
msgid "Customer Autocomplete"
msgstr ""

#. module: crm
#: code:addons/crm/models/crm_lead.py:1126
#, python-format
msgid "Customer Email"
msgstr "Email khách hàng"

#. module: crm
#: model:ir.model.fields,field_description:crm.field_crm_lead_partner_name
msgid "Customer Name"
msgstr "Tên Khách hàng"

#. module: crm
#: model:ir.ui.menu,name:crm.res_partner_menu_crm
#: model:ir.ui.view,arch_db:crm.crm_planner
#: model:ir.ui.view,arch_db:crm.view_crm_lead2opportunity_partner
#: model:ir.ui.view,arch_db:crm.view_crm_lead2opportunity_partner_mass
msgid "Customers"
msgstr "Khách hàng"

#. module: crm
#: model:ir.ui.view,arch_db:crm.crm_planner
msgid "Customizations"
msgstr "Tuỳ chỉnh"

#. module: crm
#: code:addons/crm/models/crm_team.py:121
#, python-format
msgid ""
"Dashboard graph content cannot be Pipeline if the sales channel doesn't use "
"it. (Pipeline is unchecked.)"
msgstr ""

#. module: crm
#: model:ir.model.fields,field_description:crm.field_crm_activity_report_date
msgid "Date"
msgstr "Ngày tháng"

#. module: crm
#: model:ir.model.fields,field_description:crm.field_crm_lead_day_open
msgid "Days to Assign"
msgstr "Số ngày đến lúc Phân công"

#. module: crm
#: model:ir.model.fields,field_description:crm.field_crm_lead_day_close
msgid "Days to Close"
msgstr "Ngày đến lúc Đóng"

#. module: crm
#: model:ir.actions.act_window,name:crm.action_partner_deduplicate
msgid "Deduplicate Contacts"
msgstr "Chống trùng lặp Liên hệ"

#. module: crm
#: model:ir.ui.view,arch_db:crm.base_partner_merge_automatic_wizard_form
msgid "Deduplicate the other Contacts"
msgstr "Chống trùng lặp liên hệ khác"

#. module: crm
#: model:ir.model.fields,field_description:crm.field_res_config_settings_crm_alias_prefix
msgid "Default Alias Name for Leads"
msgstr "Tên bí danh mặc định cho Tiềm năng"

#. module: crm
#: model:ir.model.fields,field_description:crm.field_crm_team_alias_defaults
msgid "Default Values"
msgstr "Giá trị mặc định"

#. module: crm
#: model:ir.model.fields,field_description:crm.field_crm_opportunity_report_delay_open
msgid "Delay to Assign"
msgstr "Độ trễ đến khi Giao"

#. module: crm
#: model:ir.model.fields,field_description:crm.field_crm_opportunity_report_delay_close
msgid "Delay to Close"
msgstr "Độ trễ đến khi Đóng"

#. module: crm
#: model:ir.ui.view,arch_db:crm.crm_case_kanban_view_leads
msgid "Delete"
msgstr "Xóa"

#. module: crm
#. openerp-web
#: code:addons/crm/static/src/js/web_planner_crm.js:27
#, python-format
msgid "Demonstration"
msgstr "Minh hoạ / Demo"

#. module: crm
#: model:ir.ui.view,arch_db:crm.crm_planner
msgid ""
"Depending on how complex your business is, it may take between 6 months and 18 months for a new\n"
"                                    sales channel to efficiently forecasts future revenues."
msgstr ""

#. module: crm
#: model:ir.ui.view,arch_db:crm.crm_planner
msgid "Deployment"
msgstr "Triển khai"

#. module: crm
#: model:ir.ui.view,arch_db:crm.crm_case_form_view_leads
msgid "Describe the lead..."
msgstr "Mô tả tiềm năng..."

#. module: crm
#: model:crm.lead.tag,name:crm.categ_oppor5
msgid "Design"
msgstr "Thiết kế"

#. module: crm
#: model:ir.ui.view,arch_db:crm.crm_planner
msgid "Design efficient email campaigns. Send, convert and track performance."
msgstr "Thiết kế các chiến dịch email. Gửi, chuyển đổi và theo dõi năng suất."

#. module: crm
#: model:ir.model.fields,field_description:crm.field_base_partner_merge_automatic_wizard_dst_partner_id
msgid "Destination Contact"
msgstr "Liên hệ Đích"

#. module: crm
#: model:ir.ui.view,arch_db:crm.view_create_opportunity_simplified
msgid "Discard"
msgstr "Hủy bỏ"

#. module: crm
#: model:ir.model.fields,field_description:crm.field_base_partner_merge_automatic_wizard_display_name
#: model:ir.model.fields,field_description:crm.field_base_partner_merge_line_display_name
#: model:ir.model.fields,field_description:crm.field_crm_activity_report_display_name
#: model:ir.model.fields,field_description:crm.field_crm_lead2opportunity_partner_display_name
#: model:ir.model.fields,field_description:crm.field_crm_lead2opportunity_partner_mass_display_name
#: model:ir.model.fields,field_description:crm.field_crm_lead_display_name
#: model:ir.model.fields,field_description:crm.field_crm_lead_lost_display_name
#: model:ir.model.fields,field_description:crm.field_crm_lead_tag_display_name
#: model:ir.model.fields,field_description:crm.field_crm_lost_reason_display_name
#: model:ir.model.fields,field_description:crm.field_crm_merge_opportunity_display_name
#: model:ir.model.fields,field_description:crm.field_crm_opportunity_report_display_name
#: model:ir.model.fields,field_description:crm.field_crm_partner_binding_display_name
#: model:ir.model.fields,field_description:crm.field_crm_stage_display_name
msgid "Display Name"
msgstr "Tên hiển thị"

#. module: crm
#: model:ir.ui.view,arch_db:crm.crm_planner
msgid "Display your brochures, product sheets, showcases etc."
msgstr "Hiển thị tờ rơi, danh sách sản phẩm, các showcase của bạn, v.v."

#. module: crm
#: selection:crm.lead.convert2task,action:0
#: selection:crm.lead2opportunity.partner,action:0
#: selection:crm.lead2opportunity.partner.mass,action:0
#: selection:crm.partner.binding,action:0
msgid "Do not link to a customer"
msgstr "Không liên kết tới một khách hàng"

#. module: crm
#: model:ir.ui.view,arch_db:crm.crm_planner
msgid "Don't forget to change this address on:"
msgstr "Đừng quên thay đổi địa chỉ này ở trên:"

#. module: crm
#: model:ir.ui.view,arch_db:crm.crm_planner
msgid "Don't hesitate to"
msgstr "Đừng ngần ngại"

#. module: crm
#: model:ir.ui.view,arch_db:crm.crm_planner
msgid "Don't use stages to qualify opportunities, use tags instead"
msgstr ""
"Đừng sử dụng các giai đoạn để thẩm định các cơ hội. Thay vào đó hãy dùng thẻ"
" (tag)"

#. module: crm
#: model:ir.ui.view,arch_db:crm.crm_planner
msgid "Download the"
msgstr "Tải về"

#. module: crm
#: model:ir.ui.view,arch_db:crm.crm_planner
msgid ""
"Each product has only one price.\n"
"                                        <br/>"
msgstr ""
"Mỗi sản phẩm có một giá duy nhất.\n"
"                                        <br/>"

#. module: crm
#: model:ir.ui.view,arch_db:crm.crm_case_kanban_view_leads
msgid "Edit"
msgstr "Sửa"

#. module: crm
#: model:ir.model.fields,field_description:crm.field_base_partner_merge_automatic_wizard_group_by_email
#: model:ir.model.fields,field_description:crm.field_crm_lead_email_from
#: model:ir.ui.view,arch_db:crm.crm_case_form_view_leads
#: model:ir.ui.view,arch_db:crm.crm_case_form_view_oppor
msgid "Email"
msgstr "Thư điện tử"

#. module: crm
#: model:ir.ui.view,arch_db:crm.sales_team_form_view_in_crm
msgid "Email Alias"
msgstr "Email bí danh"

#. module: crm
#: model:ir.model.fields,help:crm.field_crm_lead_email_from
msgid "Email address of the contact"
msgstr "Địa chỉ email của liên hệ"

#. module: crm
#: model:ir.ui.view,arch_db:crm.res_config_settings_view_form
msgid ""
"Emails received to that address generate new leads not assigned to any sales"
" channel yet. This can be made when converting them into opportunities. "
"Incoming emails can be automatically assigned to specific sales channels. To"
" do so, set an email alias on the sales channel."
msgstr ""

#. module: crm
#: model:ir.ui.view,arch_db:crm.crm_planner
msgid "End"
msgstr "Kết thúc"

#. module: crm
#: model:ir.ui.view,arch_db:crm.crm_planner
msgid "Engage directly with your website visitors to convert them into leads."
msgstr ""
"Gắn kết trực tiếp với khách ghé thăm website và chuyển đổi họ thành các tiềm"
" năng."

#. module: crm
#: model:ir.model.fields,help:crm.field_crm_stage_requirements
msgid ""
"Enter here the internal requirements for this stage (ex: Offer sent to "
"customer). It will appear as a tooltip over the stage's name."
msgstr ""
"Nhập vào đây yêu cầu nội bộ cho giai đoạn này (vd: Báo giá được gửi cho "
"khách hàng). Nó sẽ xuất hiện như là một tooltip phí trên tên giai đoạn."

#. module: crm
#: model:ir.model.fields,help:crm.field_crm_lead_date_deadline
msgid "Estimate of the date on which the opportunity will be won."
msgstr "Dự kiến ngày mà cơ hội được đánh dấu là chiến thắng."

#. module: crm
#: model:ir.model,name:crm.model_calendar_event
msgid "Event"
msgstr "Sự kiện"

#. module: crm
#: model:ir.ui.view,arch_db:crm.crm_planner
msgid ""
"Every salesperson can analyze their own pipe by clicking on the 'switch view"
" to graph' icon."
msgstr ""
"Tất cả người bán hàng đều có thể phân tích tình hình bán hàng của chính họ "
"bằng cách bấm vào hình tượng 'chuyển giao diện sang đồ thị."

#. module: crm
#: model:ir.ui.view,arch_db:crm.crm_planner
msgid ""
"Every stage should be a step forward in the buyer's decision-making, not a "
"task to carry out"
msgstr ""
"Mỗi giai đoạn nên là một bước về phía trước trong việc ra quyết định của "
"người mua, không phải là một nhiệm vụ để thực hiện"

#. module: crm
#: model:ir.ui.view,arch_db:crm.crm_planner
msgid "Examples"
msgstr "Ví dụ"

#. module: crm
#: model:ir.ui.view,arch_db:crm.crm_planner
msgid "Examples:"
msgstr "Ví dụ:"

#. module: crm
#: model:ir.ui.view,arch_db:crm.crm_planner
msgid "Excel template"
msgstr "Mẫu Excel"

#. module: crm
#: model:ir.ui.view,arch_db:crm.view_crm_case_leads_filter
msgid "Exclude Opt Out"
msgstr "Loại trừ đối tác đánh dấu Opt-Out"

#. module: crm
#: model:ir.ui.view,arch_db:crm.base_partner_merge_automatic_wizard_form
msgid "Exclude contacts having"
msgstr "Loại trừ liên hệ đã có"

#. module: crm
#: model:ir.ui.view,arch_db:crm.crm_planner
msgid "Existing Tools"
msgstr "Cộng cụ sẵn có"

#. module: crm
#: model:ir.model.fields,field_description:crm.field_crm_lead_date_deadline
#: model:ir.model.fields,field_description:crm.field_crm_opportunity_report_date_deadline
#: model:ir.ui.view,arch_db:crm.crm_opportunity_report_view_search
msgid "Expected Closing"
msgstr "Đóng được dự kiến"

#. module: crm
#: model:ir.ui.view,arch_db:crm.view_crm_case_opportunities_filter
msgid "Expected Closing Date"
msgstr "Ngày Đóng được dự kiến"

#. module: crm
#: selection:crm.team,dashboard_graph_group_pipeline:0
msgid "Expected Closing Day"
msgstr ""

#. module: crm
#: selection:crm.team,dashboard_graph_group_pipeline:0
msgid "Expected Closing Month"
msgstr ""

#. module: crm
#: selection:crm.team,dashboard_graph_group_pipeline:0
msgid "Expected Closing Week"
msgstr ""

#. module: crm
#: model:ir.model.fields,field_description:crm.field_crm_lead_planned_revenue
msgid "Expected Revenue"
msgstr "Doanh thu mong đợi"

#. module: crm
#: model:ir.filters,name:crm.filter_opportunity_expected_revenue
msgid "Expected Revenue by Team"
msgstr ""

#. module: crm
#: model:ir.ui.view,arch_db:crm.crm_case_tree_view_oppor
msgid "Expected Revenues"
msgstr "Doanh thu mong đợi"

#. module: crm
#: model:ir.model.fields,field_description:crm.field_crm_team_dashboard_graph_period_pipeline
msgid "Expected to Close"
msgstr ""

#. module: crm
#: model:ir.ui.view,arch_db:crm.crm_opportunity_report_view_search
msgid "Expiration Closing Month"
msgstr "Tháng đóng hết hạn"

#. module: crm
#: model:ir.model.fields,help:crm.field_crm_stage_legend_priority
msgid ""
"Explanation text to help users using the star and priority mechanism on "
"stages or issues that are in this stage."
msgstr ""
"Nội dung giải thích bằng chữ để giúp đỡ người dùng sử dụng cơ chế ưu tiên và"
" gắn sao cho các giai đoạn hoặc phát sinh mà ở trong giai đoạn này."

#. module: crm
#: model:ir.ui.view,arch_db:crm.crm_opportunity_report_view_search
msgid "Extended Filters"
msgstr "Bộ lọc mở rộng..."

#. module: crm
#: model:ir.ui.view,arch_db:crm.crm_case_form_view_leads
msgid "Extra Info"
msgstr "Thông tin thêm"

#. module: crm
#. openerp-web
#: code:addons/crm/static/src/js/web_planner_crm.js:31
#, python-format
msgid "Final Proposal sent"
msgstr ""

#. module: crm
#: selection:base.partner.merge.automatic.wizard,state:0
msgid "Finished"
msgstr "Đã kết thúc"

#. module: crm
#: model:ir.model.fields,field_description:crm.field_crm_stage_fold
msgid "Folded in Pipeline"
msgstr "Đóng ở trong Pipeline"

#. module: crm
#: model:mail.activity.type,name:crm.mail_activity_demo_followup_quote
msgid "Follow-up Quote"
msgstr ""

#. module: crm
#: model:ir.ui.view,arch_db:crm.crm_planner
msgid ""
"For every deal, review the next action, the expected closing, the pain "
"points, the expected revenues, the buying process, etc."
msgstr ""
"Với mỗi giao dịch, hãy xem xét lại hành động tiếp theo, ngày đóng mong đợi, "
"điểm tổn thương, doanh thu mong đợi, quy trình mua, v.v."

#. module: crm
#: code:addons/crm/wizard/base_partner_merge.py:263
#, python-format
msgid ""
"For safety reasons, you cannot merge more than 3 contacts together. You can "
"re-open the wizard several times if needed."
msgstr ""
"Vì lý do an toàn, bạn không thể trộn nhiều hơn 3 liên hệ cùng nhau. Bạn có "
"thể mở lại đồ thuật một vài lần nếu cần."

#. module: crm
#: model:ir.ui.view,arch_db:crm.crm_planner
msgid ""
"For the Odoo Team,<br/>\n"
"                          Fabien Pinckaers, Founder"
msgstr ""
"Thay mặt cho Odoo Team,<br/>\n"
"                          Fabien Pinckaers, Nhà sáng lập"

#. module: crm
#: model:ir.model.fields,field_description:crm.field_crm_lead2opportunity_partner_mass_force_assignation
msgid "Force assignation"
msgstr "Cưỡng bức phân công"

#. module: crm
#: model:ir.ui.view,arch_db:crm.res_config_settings_view_form
msgid "Format phone numbers based on national conventions"
msgstr ""

#. module: crm
#: code:addons/crm/models/crm_lead.py:588
#, python-format
msgid "From %s : %s"
msgstr "Từ %s : %s"

#. module: crm
#: model:ir.ui.view,arch_db:crm.view_crm_case_opportunities_filter
msgid "Future Activities"
msgstr ""

#. module: crm
#: model:ir.ui.view,arch_db:crm.view_crm_case_leads_filter
msgid "Future Activities (7 days)"
msgstr ""

#. module: crm
#: model:ir.ui.view,arch_db:crm.view_crm_case_leads_filter
msgid "Future Activities (All)"
msgstr ""

#. module: crm
#. openerp-web
#: code:addons/crm/static/src/js/web_planner_crm.js:30
#, python-format
msgid "GAP analysis with customer"
msgstr "Phân tích GAP với khách hàng"

#. module: crm
#: model:ir.ui.view,arch_db:crm.crm_planner
msgid ""
"Gain high quality insight from surveys, a great way to engage with prospects"
msgstr ""
"Thấu hiểu sâu sắc bằng các khảo sát, một cách tuyệt vời để gắn kết với các "
"triển vọng"

#. module: crm
#: model:ir.ui.view,arch_db:crm.crm_planner
msgid "Gamification"
msgstr "Gamification"

#. module: crm
#: model:ir.ui.view,arch_db:crm.res_config_settings_view_form
msgid ""
"Generate unassigned leads from incoming emails. Leads coming from\n"
"                                    that email will be assigned manually."
msgstr ""

#. module: crm
#: model:ir.model,name:crm.model_crm_lead_lost
msgid "Get Lost Reason"
msgstr "Xem lý do Thất bại"

#. module: crm
#: model:ir.model.fields,field_description:crm.field_crm_lead_email_cc
msgid "Global CC"
msgstr "CC Toàn cục"

#. module: crm
#: code:addons/crm/models/crm_lead.py:379
#, python-format
msgid "Go, go, go! Congrats for your first deal."
msgstr "Là lá la! Chúc mừng thương vụ đầu tiên của bạn."

#. module: crm
#. openerp-web
#: code:addons/crm/static/src/js/tour.js:79
#, python-format
msgid ""
"Good job! Your completed the tour of the CRM. You can continue with the "
"<b>implementation guide</b> to help you setup the CRM in your company."
msgstr ""
"Tốt! Bạn đã hoàn thành một tour về CRM. Bạn có thể tiếp tục với <b>hướng dẫn"
" triển khai</b> để giúp bạn thiết lập hệ thống CRM trong công ty bạn."

#. module: crm
#: model:ir.ui.view,arch_db:crm.crm_planner
msgid ""
"Great pipelines have stages <strong>aligned with the buyer's buying "
"process</strong>, not your selling process:"
msgstr ""
"Một Pipeline hiệu quả có các giai đoạn <strong>quan hệ mật thiết với cách "
"mua của khách hàng</strong>, không phải cách bạn bán hàng:"

#. module: crm
#: model:ir.ui.view,arch_db:crm.crm_activity_report_view_search
#: model:ir.ui.view,arch_db:crm.crm_opportunity_report_view_search
#: model:ir.ui.view,arch_db:crm.view_crm_case_leads_filter
#: model:ir.ui.view,arch_db:crm.view_crm_case_opportunities_filter
msgid "Group By"
msgstr "Nhóm theo"

#. module: crm
#: model:ir.model.fields,field_description:crm.field_crm_team_dashboard_graph_group_pipeline
msgid "Group by"
msgstr ""

#. module: crm
#: model:ir.model.fields,field_description:crm.field_base_partner_merge_automatic_wizard_number_group
msgid "Group of Contacts"
msgstr "Nhóm liên hệ"

#. module: crm
#: model:ir.ui.view,arch_db:crm.crm_planner
msgid "Grow leads acquisition"
msgstr "Tăng cường thu lượm tiềm năng"

#. module: crm
#: model:ir.ui.view,arch_db:crm.crm_planner
msgid "Grow revenues"
msgstr "Tăng trưởng thu nhập"

#. module: crm
#: model:ir.model,name:crm.model_crm_partner_binding
msgid "Handle partner binding or generation in CRM wizards."
msgstr ""

#. module: crm
#: model:ir.ui.view,arch_db:crm.crm_planner
msgid "Happy Selling!<br/>- The Odoo Team"
msgstr "Chúc Bán hàng vui vẻ!<br/>- Đội Odoo ERPOnline"

#. module: crm
#: model:ir.ui.view,arch_db:crm.crm_planner
msgid "Have clear forecasts on sales"
msgstr "Có một dự báo rõ ràng về bán hàng"

#. module: crm
#: model:ir.ui.view,arch_db:crm.crm_planner
msgid "Have fun deploying your sales strategy,"
msgstr "Chúc vui vẻ khi triển khai chiến lược bán hàng của bạn,"

#. module: crm
#: model:ir.ui.view,arch_db:crm.crm_planner
msgid ""
"Here are a few examples of documents you should provide to your sales "
"channel based on the sales stage:"
msgstr ""

#. module: crm
#: model:ir.ui.view,arch_db:crm.crm_planner
msgid "Here are some of the <strong>customizations available</strong>:"
msgstr "Đây là một số <strong>dịch vụ tuỳ biến khả dụng</strong>:"

#. module: crm
#: model:ir.actions.act_window,help:crm.crm_lead_action_activities
msgid ""
"Here is the list of your next activities. Those are linked to your opportunities.\n"
"                   To set a next activity, go on an opportunity and add one. It will then appear in this list."
msgstr ""
"Đây là danh mục các hoạt động kế tiếp của bạn. Chúng được liên kết (link) đến các\n"
"                   cơ hội của bạn. Để thiết lập một hành động kế tiếp, hãy đến một cơ hội để thêm. Sau đó nó                   sẽ xuất hiện ở đây."

#. module: crm
#: selection:crm.lead,priority:0 selection:crm.opportunity.report,priority:0
msgid "High"
msgstr "Cao"

#. module: crm
#: model:ir.model.fields,help:crm.field_crm_team_dashboard_graph_group_pipeline
msgid "How this channel's dashboard graph will group the results."
msgstr ""

#. module: crm
#: model:ir.model.fields,field_description:crm.field_base_partner_merge_automatic_wizard_id
#: model:ir.model.fields,field_description:crm.field_base_partner_merge_line_id
#: model:ir.model.fields,field_description:crm.field_crm_activity_report_id
#: model:ir.model.fields,field_description:crm.field_crm_lead2opportunity_partner_id
#: model:ir.model.fields,field_description:crm.field_crm_lead2opportunity_partner_mass_id
#: model:ir.model.fields,field_description:crm.field_crm_lead_id
#: model:ir.model.fields,field_description:crm.field_crm_lead_lost_id
#: model:ir.model.fields,field_description:crm.field_crm_lead_tag_id
#: model:ir.model.fields,field_description:crm.field_crm_lost_reason_id
#: model:ir.model.fields,field_description:crm.field_crm_merge_opportunity_id
#: model:ir.model.fields,field_description:crm.field_crm_opportunity_report_id
#: model:ir.model.fields,field_description:crm.field_crm_partner_binding_id
#: model:ir.model.fields,field_description:crm.field_crm_stage_id
msgid "ID"
msgstr "ID"

#. module: crm
#: model:ir.model.fields,help:crm.field_crm_team_alias_parent_thread_id
msgid ""
"ID of the parent record holding the alias (example: project holding the task"
" creation alias)"
msgstr ""
"ID của bản ghi cha mà chứa bí danh (ví dụ: dự án chứa bí danh để tạo nhiệm "
"vụ)"

#. module: crm
#: model:ir.model.fields,field_description:crm.field_base_partner_merge_line_aggr_ids
msgid "Ids"
msgstr "ID"

#. module: crm
#: model:ir.model.fields,help:crm.field_crm_lead_opt_out
msgid ""
"If opt-out is checked, this contact has refused to receive emails for mass "
"mailing and marketing campaign. Filter 'Available for Mass Mailing' allows "
"users to filter the leads when performing mass mailing."
msgstr ""
"Nếu trường này được đánh dấu, liên hệ này sẽ từ chối nhận email hàng loạt. "
"Bộ lọc 'Có khả năng gửi email hàng loạt' cho phép người dùng lọc các tiềm "
"năng khi thực hiện gửi email hàng loạt."

#. module: crm
#: model:ir.model.fields,help:crm.field_crm_lead2opportunity_partner_mass_force_assignation
msgid "If unchecked, this will leave the salesman of duplicated opportunities"
msgstr ""
"Nếu bỏ dấu kiểm, việc này sẽ để lại nhân viên bán hàng phụ trách các cơ hội "
"trùng lặp"

#. module: crm
#: model:ir.ui.view,arch_db:crm.crm_planner
msgid ""
"If you followed the preceding steps, you already setup\n"
"                        the foundations to a strong process leading to\n"
"                        continuous improvements of your sales channels."
msgstr ""

#. module: crm
#: model:ir.ui.view,arch_db:crm.crm_planner
msgid ""
"If you have less than 200 contacts, we recommend you\n"
"                                        to create them manually."
msgstr ""
"Nếu bạn có ít hơn 200 liên hệ, chúng tôi khuyên bạn\n"
"                                        nên tạo thủ công."

#. module: crm
#: model:ir.ui.view,arch_db:crm.crm_planner
msgid ""
"If you sell subscriptions (whether it's invoiced annually or monthly), "
"activate the"
msgstr ""
"Nếu bạn bán thuê bao định kỳ (cho dù xuất hoá đơn hàng tháng hay hàng năm), "
"hãy kích hoạt"

#. module: crm
#: model:ir.ui.view,arch_db:crm.crm_planner
msgid "If you want to do it yourself:"
msgstr "Nếu bạn muốn tự làm:"

#. module: crm
#: model:ir.ui.menu,name:crm.menu_import_crm
msgid "Import & Synchronize"
msgstr "Nhập & Đồng bộ"

#. module: crm
#: model:ir.ui.view,arch_db:crm.crm_planner
msgid "Import using the top left button in"
msgstr "Nhập, sử dụng nút phía trên bên trái ở"

#. module: crm
#: model:ir.ui.view,arch_db:crm.crm_planner
msgid "Improve average revenue per salesperson"
msgstr "Cải thiện thu nhập bình quân theo người bán"

#. module: crm
#: model:ir.ui.view,arch_db:crm.crm_planner
msgid "In Odoo, there are 3 different ways to manage your prices.<br/>"
msgstr "Trong Odoo, có 3 cách khác nhau để quản lý giá của bạn.<br/>"

#. module: crm
#: model:ir.ui.view,arch_db:crm.crm_lost_reason_view_search
msgid "Include archived"
msgstr "Bao gồm cả đã lưu trữ"

#. module: crm
#: model:ir.ui.view,arch_db:crm.crm_planner
msgid "Incoming Emails"
msgstr "Email gửi đến"

#. module: crm
#: model:crm.lead.tag,name:crm.categ_oppor4
msgid "Information"
msgstr "Thông tin"

#. module: crm
#. openerp-web
#: code:addons/crm/static/src/js/web_planner_crm.js:22
#, python-format
msgid "Initial Contact"
msgstr ""

#. module: crm
#: model:ir.ui.view,arch_db:crm.crm_case_form_view_leads
#: model:ir.ui.view,arch_db:crm.crm_case_form_view_oppor
msgid "Internal Notes"
msgstr "Ghi chú nội bộ"

#. module: crm
#: model:ir.ui.view,arch_db:crm.crm_planner
msgid "Invoice Analysis"
msgstr "Phân tích Hoá đơn"

#. module: crm
#: model:ir.model.fields,field_description:crm.field_base_partner_merge_automatic_wizard_group_by_is_company
msgid "Is Company"
msgstr "Là công ty"

#. module: crm
#: model:ir.model.fields,field_description:crm.field_crm_lead_function
msgid "Job Position"
msgstr "Chức vụ"

#. module: crm
#: model:ir.model.fields,field_description:crm.field_base_partner_merge_automatic_wizard_exclude_journal_item
msgid "Journal Items associated to the contact"
msgstr "Phát sinh kế toán liên quan tới liên hệ"

#. module: crm
#: model:ir.ui.view,arch_db:crm.crm_planner
msgid "KPIs"
msgstr "KPI"

#. module: crm
#: model:ir.model.fields,field_description:crm.field_crm_lead_date_action_last
msgid "Last Action"
msgstr "Hành động cuối cùng"

#. module: crm
#: model:ir.model.fields,field_description:crm.field_base_partner_merge_automatic_wizard___last_update
#: model:ir.model.fields,field_description:crm.field_base_partner_merge_line___last_update
#: model:ir.model.fields,field_description:crm.field_crm_activity_report___last_update
#: model:ir.model.fields,field_description:crm.field_crm_lead2opportunity_partner___last_update
#: model:ir.model.fields,field_description:crm.field_crm_lead2opportunity_partner_mass___last_update
#: model:ir.model.fields,field_description:crm.field_crm_lead___last_update
#: model:ir.model.fields,field_description:crm.field_crm_lead_lost___last_update
#: model:ir.model.fields,field_description:crm.field_crm_lead_tag___last_update
#: model:ir.model.fields,field_description:crm.field_crm_lost_reason___last_update
#: model:ir.model.fields,field_description:crm.field_crm_merge_opportunity___last_update
#: model:ir.model.fields,field_description:crm.field_crm_opportunity_report___last_update
#: model:ir.model.fields,field_description:crm.field_crm_partner_binding___last_update
#: model:ir.model.fields,field_description:crm.field_crm_stage___last_update
msgid "Last Modified on"
msgstr "Sửa lần cuối"

#. module: crm
#: model:ir.ui.view,arch_db:crm.crm_activity_report_view_search
#: model:ir.ui.view,arch_db:crm.crm_opportunity_report_view_search
msgid "Last Month"
msgstr ""

#. module: crm
#: model:ir.model.fields,field_description:crm.field_crm_lead_date_last_stage_update
#: model:ir.model.fields,field_description:crm.field_crm_opportunity_report_date_last_stage_update
msgid "Last Stage Update"
msgstr "Cập nhật Giai đoạn Lần cuối"

#. module: crm
#: model:ir.model.fields,field_description:crm.field_base_partner_merge_automatic_wizard_write_uid
#: model:ir.model.fields,field_description:crm.field_base_partner_merge_line_write_uid
#: model:ir.model.fields,field_description:crm.field_crm_lead2opportunity_partner_mass_write_uid
#: model:ir.model.fields,field_description:crm.field_crm_lead2opportunity_partner_write_uid
#: model:ir.model.fields,field_description:crm.field_crm_lead_lost_write_uid
#: model:ir.model.fields,field_description:crm.field_crm_lead_tag_write_uid
#: model:ir.model.fields,field_description:crm.field_crm_lead_write_uid
#: model:ir.model.fields,field_description:crm.field_crm_lost_reason_write_uid
#: model:ir.model.fields,field_description:crm.field_crm_merge_opportunity_write_uid
#: model:ir.model.fields,field_description:crm.field_crm_partner_binding_write_uid
#: model:ir.model.fields,field_description:crm.field_crm_stage_write_uid
msgid "Last Updated by"
msgstr "Cập nhật lần cuối bởi"

#. module: crm
#: model:ir.model.fields,field_description:crm.field_base_partner_merge_automatic_wizard_write_date
#: model:ir.model.fields,field_description:crm.field_base_partner_merge_line_write_date
#: model:ir.model.fields,field_description:crm.field_crm_lead2opportunity_partner_mass_write_date
#: model:ir.model.fields,field_description:crm.field_crm_lead2opportunity_partner_write_date
#: model:ir.model.fields,field_description:crm.field_crm_lead_lost_write_date
#: model:ir.model.fields,field_description:crm.field_crm_lead_tag_write_date
#: model:ir.model.fields,field_description:crm.field_crm_lost_reason_write_date
#: model:ir.model.fields,field_description:crm.field_crm_merge_opportunity_write_date
#: model:ir.model.fields,field_description:crm.field_crm_partner_binding_write_date
#: model:ir.model.fields,field_description:crm.field_crm_stage_write_date
msgid "Last Updated on"
msgstr "Cập nhật lần cuối"

#. module: crm
#: model:ir.ui.view,arch_db:crm.view_crm_case_leads_filter
#: model:ir.ui.view,arch_db:crm.view_crm_case_opportunities_filter
msgid "Late Activities"
msgstr ""

#. module: crm
#: code:addons/crm/models/crm_lead.py:882
#: selection:crm.activity.report,lead_type:0 selection:crm.lead,type:0
#: selection:crm.opportunity.report,type:0
#: model:ir.model.fields,field_description:crm.field_crm_activity_report_lead_id
#: model:ir.ui.view,arch_db:crm.crm_case_form_view_leads
#: model:ir.ui.view,arch_db:crm.crm_case_tree_view_leads
#: model:ir.ui.view,arch_db:crm.crm_opportunity_report_view_search
#, python-format
msgid "Lead"
msgstr "Tiềm năng"

#. module: crm
#: model:ir.ui.view,arch_db:crm.view_crm_case_leads_filter
msgid "Lead / Customer"
msgstr "Tiềm năng / Khách hàng"

#. module: crm
#: model:mail.message.subtype,name:crm.mt_lead_create
#: model:mail.message.subtype,name:crm.mt_salesteam_lead
msgid "Lead Created"
msgstr "Tiềm năng được tạo"

#. module: crm
#: model:ir.actions.act_window,name:crm.crm_lead_tag_action
#: model:ir.ui.menu,name:crm.menu_crm_lead_categ
#: model:ir.ui.view,arch_db:crm.crm_lead_tag_form
#: model:ir.ui.view,arch_db:crm.crm_lead_tag_tree
msgid "Lead Tags"
msgstr "Thẻ cho Tiềm năng"

#. module: crm
#: model:ir.model,name:crm.model_crm_lead2opportunity_partner
msgid "Lead To Opportunity Partner"
msgstr "Từ tiềm năng tới cơ hội đối tác"

#. module: crm
#: model:mail.message.subtype,description:crm.mt_lead_create
msgid "Lead created"
msgstr "Tiềm năng được tạo"

#. module: crm
#: model:ir.model,name:crm.model_crm_lead
msgid "Lead/Opportunity"
msgstr "Tiềm năng/Cơ hội"

#. module: crm
#: model:ir.actions.act_window,name:crm.action_lead_mass_mail
msgid "Lead/Opportunity Mass Mail"
msgstr "Gửi email hàng loạt cho Tiềm năng/Cơ hội"

#. module: crm
#: model:ir.actions.act_window,name:crm.crm_case_form_view_salesteams_lead
#: model:ir.actions.act_window,name:crm.crm_lead_all_leads
#: model:ir.model.fields,field_description:crm.field_crm_team_use_leads
#: model:ir.model.fields,field_description:crm.field_res_config_settings_group_use_lead
#: model:ir.ui.menu,name:crm.crm_opportunity_report_menu_lead
#: model:ir.ui.menu,name:crm.menu_crm_leads
#: model:ir.ui.view,arch_db:crm.crm_activity_report_view_search
#: model:ir.ui.view,arch_db:crm.crm_case_tree_view_leads
#: model:ir.ui.view,arch_db:crm.crm_team_salesteams_view_kanban
#: model:ir.ui.view,arch_db:crm.sales_team_form_view_in_crm
msgid "Leads"
msgstr "Tiềm năng"

#. module: crm
#: model:ir.ui.menu,name:crm.menu_crm_config_lead
msgid "Leads & Opportunities"
msgstr "Tiềm năng & Cơ hội"

#. module: crm
#: model:ir.actions.act_window,name:crm.action_report_crm_lead_salesteam
#: model:ir.actions.act_window,name:crm.crm_opportunity_report_action_lead
#: model:ir.ui.view,arch_db:crm.crm_opportunity_report_view_graph_lead
#: model:ir.ui.view,arch_db:crm.crm_opportunity_report_view_pivot_lead
#: model:ir.ui.view,arch_db:crm.crm_planner
msgid "Leads Analysis"
msgstr "Phân tích Tiềm năng"

#. module: crm
#: model:ir.actions.act_window,help:crm.action_report_crm_lead_salesteam
msgid ""
"Leads Analysis allows you to check different CRM related information like "
"the treatment delays or number of leads per state. You can sort out your "
"leads analysis by different groups to get accurate grained analysis."
msgstr ""
"Phân tích Tiềm năng cho phép bạn kiểm tra thông tin Quản trị quan hệ khách "
"hàng khác nhau như là việc xử lý chậm trễ hoặc số tiềm năng theo từng bước. "
"Bạn có thể sắp xếp tiềm năng theo các nhóm khác nhau."

#. module: crm
#: model:ir.filters,name:crm.filter_opportunity_salesperson
msgid "Leads By Salespersons"
msgstr "Tiềm năng theo Nhân viên bán hàng"

#. module: crm
#: model:ir.ui.view,arch_db:crm.crm_case_form_view_leads
msgid "Leads Form"
msgstr "Form Tiềm năng"

#. module: crm
#: model:ir.ui.view,arch_db:crm.crm_case_calendar_view_leads
msgid "Leads Generation"
msgstr "Tạo tiềm năng"

#. module: crm
#: model:ir.ui.view,arch_db:crm.crm_planner
msgid "Leads by Source"
msgstr "Tiềm năng theo Nguồn"

#. module: crm
#: model:ir.ui.view,arch_db:crm.view_crm_case_leads_filter
msgid "Leads that are assigned to me"
msgstr "Tiềm năng được giao cho bạn"

#. module: crm
#: model:ir.ui.view,arch_db:crm.view_crm_case_leads_filter
msgid "Leads that did not ask not to be included in mass mailing campaigns"
msgstr ""

#. module: crm
#: model:ir.ui.view,arch_db:crm.view_crm_lead2opportunity_partner_mass
msgid ""
"Leads that you selected that have duplicates. If the list is empty, it means"
" that no duplicates were found"
msgstr ""
"Tiềm năng mà bạn chọn có sự trùng lặp. Nếu danh sách trống, nó có nghĩa là "
"không có sự trùng lặp nào được tìm thấy"

#. module: crm
#: model:ir.ui.view,arch_db:crm.view_crm_lead2opportunity_partner_mass
msgid "Leads with existing duplicates (for information)"
msgstr "Tiềm năng với thông tin trùng lặp"

#. module: crm
#: model:ir.model.fields,field_description:crm.field_crm_merge_opportunity_opportunity_ids
msgid "Leads/Opportunities"
msgstr "Tiềm năng/Cơ hội"

#. module: crm
#: model:ir.ui.view,arch_db:crm.crm_planner
msgid "Licences"
msgstr "Giấy chứng nhận"

#. module: crm
#: model:ir.model.fields,field_description:crm.field_base_partner_merge_automatic_wizard_line_ids
msgid "Lines"
msgstr "Các dòng"

#. module: crm
#: selection:crm.lead.convert2task,action:0
#: selection:crm.lead2opportunity.partner,action:0
#: selection:crm.partner.binding,action:0
msgid "Link to an existing customer"
msgstr "Liên kết tới một khách hàng đã tồn tại"

#. module: crm
#: model:ir.model.fields,help:crm.field_crm_lead_partner_id
msgid "Linked partner (optional). Usually created when converting the lead."
msgstr ""
"Đối tác được liên kết (tùy chọn). Thường được tạo khi chuyển đổi một tiềm "
"năng."

#. module: crm
#: model:ir.ui.view,arch_db:crm.crm_planner
msgid "List of possible pain points by segment/profile"
msgstr "Danh sách các pain points theo phân khúc/hồ sơ"

#. module: crm
#: model:ir.ui.view,arch_db:crm.res_config_settings_view_form
msgid "Look up company information (name, logo, etc.)"
msgstr ""

#. module: crm
#. openerp-web
#: code:addons/crm/models/crm_lead.py:1086
#: code:addons/crm/static/src/js/web_planner_crm.js:33
#: model:ir.ui.view,arch_db:crm.crm_case_form_view_oppor
#: model:ir.ui.view,arch_db:crm.crm_opportunity_report_view_search
#: model:ir.ui.view,arch_db:crm.view_crm_case_opportunities_filter
#, python-format
msgid "Lost"
msgstr "Thất bại"

#. module: crm
#: model:ir.actions.act_window,name:crm.crm_lead_lost_action
#: model:ir.model.fields,field_description:crm.field_crm_lead_lost_lost_reason_id
#: model:ir.model.fields,field_description:crm.field_crm_lead_lost_reason
#: model:ir.model.fields,field_description:crm.field_crm_opportunity_report_lost_reason
#: model:ir.ui.view,arch_db:crm.crm_lead_lost_view_form
#: model:ir.ui.view,arch_db:crm.crm_opportunity_report_view_search
#: model:ir.ui.view,arch_db:crm.view_crm_case_opportunities_filter
msgid "Lost Reason"
msgstr "Lý do Thất bại"

#. module: crm
#: model:ir.actions.act_window,name:crm.crm_lost_reason_action
#: model:ir.ui.menu,name:crm.menu_crm_lost_reason
msgid "Lost Reasons"
msgstr "Lý do Thất bại"

#. module: crm
#: selection:crm.lead,priority:0 selection:crm.opportunity.report,priority:0
msgid "Low"
msgstr "Thấp"

#. module: crm
#: model:mail.activity.type,name:crm.mail_activity_demo_make_quote
msgid "Make Quote"
msgstr ""

#. module: crm
#: model:ir.model.fields,field_description:crm.field_res_config_settings_generate_lead_from_alias
msgid "Manual Assignation of Emails"
msgstr ""

#. module: crm
#: model:ir.ui.view,arch_db:crm.res_config_settings_view_form
msgid "Manually Assignation of Incoming Emails"
msgstr ""

#. module: crm
#: model:ir.actions.server,name:crm.action_mark_activities_done
msgid "Mark All Activities as Done"
msgstr ""

#. module: crm
#: model:ir.actions.server,name:crm.action_mark_late_activities_done
msgid "Mark Late Activities as Done"
msgstr ""

#. module: crm
#: model:ir.ui.view,arch_db:crm.crm_case_form_view_oppor
msgid "Mark Lost"
msgstr "Đánh dấu Thất bại"

#. module: crm
#: model:ir.ui.view,arch_db:crm.crm_case_form_view_oppor
msgid "Mark Won"
msgstr "Đánh dấu thắng"

#. module: crm
#: model:ir.actions.server,name:crm.action_mark_as_lost
msgid "Mark as lost"
msgstr "Đánh dấu thất bại"

#. module: crm
#: model:ir.ui.view,arch_db:crm.crm_case_form_view_oppor
msgid "Marketing"
msgstr "Marketing"

#. module: crm
#: model:ir.model,name:crm.model_crm_lead2opportunity_partner_mass
msgid "Mass Lead To Opportunity Partner"
msgstr ""

#. module: crm
#: model:ir.model.fields,field_description:crm.field_base_partner_merge_automatic_wizard_maximum_group
msgid "Maximum of Group of Contacts"
msgstr "Số lượng Nhóm Liên hệ tối đa"

#. module: crm
#: model:ir.model.fields,field_description:crm.field_crm_opportunity_report_medium_id
#: model:ir.ui.view,arch_db:crm.view_crm_case_leads_filter
#: model:ir.ui.view,arch_db:crm.view_crm_case_opportunities_filter
msgid "Medium"
msgstr "Kênh / Medium"

#. module: crm
#: code:addons/crm/models/crm_lead.py:924
#, python-format
msgid "Meeting scheduled at '%s'<br> Subject: %s <br> Duration: %s hour(s)"
msgstr ""
"Cuộc họp được đặt lịch tại '%s'<br> Chủ đề: %s <br> Trong khoảng: %s hour(s)"

#. module: crm
#. openerp-web
#: code:addons/crm/static/src/js/web_planner_crm.js:24
#, python-format
msgid "Meeting with a demo. Set Fields: expected revenue, closing date"
msgstr ""
"Gặp gỡ với việc demo sản phẩm. Thiết lập các trường: doanh thu mong đợi, "
"ngày đóng mong đợi"

#. module: crm
#: model:ir.actions.act_window,name:crm.act_crm_opportunity_calendar_event_new
#: model:ir.actions.act_window,name:crm.calendar_event_partner
#: model:ir.model.fields,field_description:crm.field_res_partner_meeting_ids
#: model:ir.model.fields,field_description:crm.field_res_users_meeting_ids
#: model:ir.ui.view,arch_db:crm.view_partners_form_crm1
msgid "Meetings"
msgstr "Các cuộc gặp"

#. module: crm
#: model:ir.ui.view,arch_db:crm.merge_opportunity_form
msgid "Merge"
msgstr "Trộn"

#. module: crm
#: model:ir.ui.view,arch_db:crm.base_partner_merge_automatic_wizard_form
msgid "Merge Automatically"
msgstr "Trộn tự động"

#. module: crm
#: model:ir.ui.view,arch_db:crm.base_partner_merge_automatic_wizard_form
msgid "Merge Automatically all process"
msgstr "Trộn tự động tất cả các tiến trình"

#. module: crm
#: model:ir.ui.view,arch_db:crm.base_partner_merge_automatic_wizard_form
msgid "Merge Contacts"
msgstr "Trộn Liên hệ"

#. module: crm
#: model:ir.ui.view,arch_db:crm.merge_opportunity_form
msgid "Merge Leads/Opportunities"
msgstr "Trộn Tiềm năng/Cơ hội"

#. module: crm
#: model:ir.actions.act_window,name:crm.action_partner_merge
msgid "Merge Selected Contacts"
msgstr "Trộn các Liên hệ được chọn"

#. module: crm
#: model:ir.actions.act_window,name:crm.action_merge_opportunities
#: model:ir.actions.act_window,name:crm.merge_opportunity_act
msgid "Merge leads/opportunities"
msgstr "Trộn Tiềm năng/Cơ hội"

#. module: crm
#: model:ir.model,name:crm.model_crm_merge_opportunity
msgid "Merge opportunities"
msgstr "Trộn cơ hội"

#. module: crm
#: model:ir.ui.view,arch_db:crm.base_partner_merge_automatic_wizard_form
msgid "Merge the following contacts"
msgstr "Trộn các liên hệ sau"

#. module: crm
#: model:ir.ui.view,arch_db:crm.base_partner_merge_automatic_wizard_form
msgid "Merge with Manual Check"
msgstr "Trộn với kiểm tra thủ công"

#. module: crm
#: model:ir.model.fields,help:crm.field_crm_lead2opportunity_partner_mass_deduplicate
msgid "Merge with existing leads/opportunities of each partner"
msgstr "Trộn với tiềm năng/cơ hội đã tồn tại trên từng đối tác"

#. module: crm
#: selection:crm.lead2opportunity.partner,name:0
#: selection:crm.lead2opportunity.partner.mass,name:0
msgid "Merge with existing opportunities"
msgstr "Trộn cơ hội đã tồn tại"

#. module: crm
#: code:addons/crm/models/crm_lead.py:528
#, python-format
msgid "Merged lead"
msgstr "Trộn Tiềm năng"

#. module: crm
#: code:addons/crm/models/crm_lead.py:559
#, python-format
msgid "Merged leads"
msgstr "Tiềm năng đã trộn"

#. module: crm
#: code:addons/crm/models/crm_lead.py:559
#, python-format
msgid "Merged opportunities"
msgstr "Cơ hội đã trộn"

#. module: crm
#: code:addons/crm/models/crm_lead.py:528
#, python-format
msgid "Merged opportunity"
msgstr "Cơ hội đã trộn"

#. module: crm
#: code:addons/crm/wizard/base_partner_merge.py:295
#, python-format
msgid "Merged with the following partners:"
msgstr "Được trộn với đối tác sau:"

#. module: crm
#: model:ir.model.fields,field_description:crm.field_base_partner_merge_line_min_id
msgid "MinID"
msgstr ""

#. module: crm
#: model:ir.ui.view,arch_db:crm.crm_case_form_view_oppor
msgid "Misc"
msgstr "Các thứ khác"

#. module: crm
#: model:ir.model.fields,field_description:crm.field_crm_lead_mobile
msgid "Mobile"
msgstr "Số di động"

#. module: crm
#: model:ir.ui.view,arch_db:crm.crm_activity_report_view_search
msgid "Month"
msgstr "Tháng"

#. module: crm
#: model:ir.ui.view,arch_db:crm.crm_planner
msgid "Motivation letter from the management"
msgstr "Thư ngỏ từ Ban quản trị"

#. module: crm
#: model:ir.ui.view,arch_db:crm.crm_activity_report_view_search
#: model:ir.ui.view,arch_db:crm.view_crm_case_leads_filter
msgid "My Activities"
msgstr ""

#. module: crm
#: model:ir.ui.view,arch_db:crm.view_crm_case_leads_filter
msgid "My Leads"
msgstr "Tiềm năng của tôi"

#. module: crm
#: model:ir.ui.view,arch_db:crm.crm_opportunity_report_view_search
msgid "My Opportunities"
msgstr "Cơ hội của tôi"

#. module: crm
#: model:ir.ui.view,arch_db:crm.view_crm_case_opportunities_filter
msgid "My Pipeline"
msgstr "Pipeline của tôi"

#. module: crm
#: model:ir.model.fields,field_description:crm.field_base_partner_merge_automatic_wizard_group_by_name
#: model:ir.model.fields,field_description:crm.field_crm_lead_tag_name
#: model:ir.model.fields,field_description:crm.field_crm_lost_reason_name
msgid "Name"
msgstr "Tên"

#. module: crm
#. openerp-web
#: code:addons/crm/static/src/js/web_planner_crm.js:27
#, python-format
msgid "Needs assessment"
msgstr "Đánh giá Nhu cầu"

#. module: crm
#. openerp-web
#: code:addons/crm/static/src/js/web_planner_crm.js:15
#: code:addons/crm/static/src/js/web_planner_crm.js:33
#, python-format
msgid "Negotiation"
msgstr "Đàm phán"

#. module: crm
#. openerp-web
#: code:addons/crm/static/src/js/web_planner_crm.js:22
#: code:addons/crm/static/src/js/web_planner_crm.js:27
#: code:addons/crm/static/src/js/web_planner_crm.js:33
#: model:crm.stage,name:crm.stage_lead1
#, python-format
msgid "New"
msgstr "Mới"

#. module: crm
#: model:ir.actions.act_window,name:crm.action_opportunity_form
msgid "New Opportunity"
msgstr "Cơ hội Mới"

#. module: crm
#. openerp-web
#: code:addons/crm/static/src/js/web_planner_crm.js:16
#, python-format
msgid "New propspect assigned to the right salesperson"
msgstr "Triển vọng Mới được phân công cho nhân viên bán hàng phù hợp"

#. module: crm
#: model:ir.actions.act_window,name:crm.crm_lead_action_activities
#: model:ir.ui.view,arch_db:crm.crm_lead_view_tree_activity
msgid "Next Activities"
msgstr "Hoạt động tiếp theo"

#. module: crm
#: selection:crm.lead,kanban_state:0
msgid "Next activity is planned"
msgstr "Hoạt động tiếp theo được lên kế hoạch"

#. module: crm
#: selection:crm.lead,kanban_state:0
msgid "Next activity late"
msgstr "Hoạt động Kế tiếp bị Muộn"

#. module: crm
#: code:addons/crm/models/crm_lead.py:1146
#, python-format
msgid "No Subject"
msgstr "Không chủ đề"

#. module: crm
#: selection:crm.lead,kanban_state:0
msgid "No next activity planned"
msgstr "Chưa có hoạt động tiếp theo được lên kế hoạch"

#. module: crm
#: model:ir.ui.view,arch_db:crm.view_crm_case_leads_filter
#: model:ir.ui.view,arch_db:crm.view_crm_case_opportunities_filter
msgid "No salesperson"
msgstr "Không có nhân viên bán hàng"

#. module: crm
#: selection:crm.lead,priority:0 selection:crm.opportunity.report,priority:0
msgid "Normal"
msgstr "Bình thường"

#. module: crm
#: model:crm.lost.reason,name:crm.lost_reason_3
msgid "Not enough stock"
msgstr "Không đủ dự trữ trong kho"

#. module: crm
#: model:ir.ui.view,arch_db:crm.crm_planner
msgid "Note: To use those features, you need to install the"
msgstr "Ghi chú: để sử dụng các tính năng đó, bạn cần cài đặt"

#. module: crm
#: model:ir.model.fields,field_description:crm.field_crm_lead_description
msgid "Notes"
msgstr "Ghi chú"

#. module: crm
#: model:ir.model.fields,help:crm.field_crm_opportunity_report_delay_close
msgid "Number of Days to close the case"
msgstr "Số ngày đến lúc đóng trường hợp"

#. module: crm
#: model:ir.model.fields,help:crm.field_crm_opportunity_report_delay_open
msgid "Number of Days to open the case"
msgstr "Số ngày đến lúc mở trường hợp"

#. module: crm
#: model:ir.ui.view,arch_db:crm.crm_planner
msgid "Number of Rooms"
msgstr "Số lượng Phòng"

#. module: crm
#: model:ir.model.fields,field_description:crm.field_crm_team_opportunities_count
msgid "Number of open opportunities"
msgstr ""

#. module: crm
#: model:ir.ui.view,arch_db:crm.crm_planner
msgid "Odoo Default"
msgstr "Mặc định theo Odoo"

#. module: crm
#: model:ir.actions.act_window,help:crm.crm_case_form_view_salesteams_opportunity
#: model:ir.actions.act_window,help:crm.crm_lead_opportunities
#: model:ir.actions.act_window,help:crm.crm_lead_opportunities_tree_view
msgid ""
"Odoo helps you keep track of your sales pipeline to follow\n"
"                    up potential sales and better forecast your future revenues."
msgstr ""
"Odoo giúp bạn theo vết toàn bộ các tiềm năng và cơ hội bán hàng\n"
"                    đồng thời giúp dự bán tốt hơn về doanh số tương lai của bạn."

#. module: crm
#: model:ir.ui.view,arch_db:crm.crm_planner
msgid ""
"Odoo is the world's only software to have a full integration of Marketing "
"Apps for your sales channel: insight sales, point of sale, ecommerce."
msgstr ""
"Odoo là phần mềm quản lý doanh nghiệp duy nhất trên thế giới cho pháp tích "
"hợp hoàn chỉnh các ứng dụng về bán hàng và marketing cho các kênh bán hàng "
"của bạn: bán hàng truyền thống, Điểm bán lẻ, thương mại điện tử."

#. module: crm
#: model:ir.ui.view,arch_db:crm.crm_planner
msgid ""
"Odoo will help you create polished, professional quotations and contracts in minutes.\n"
"                        Tell us how you sell and we will tell you what\n"
"                        configuration will best fit your quotation process."
msgstr ""
"Odoo sẽ giúp bạn tạo các báo giá & đơn hàng chuyên nghiệp, rõ ràng trong vài phút.\n"
"                        Hãy cho chúng tôi biết cách bạn bán và chúng tôi sẽ cho bạn biết\n"
"                        cấu hình thế nào để đáp ứng nhu cầu đặc thù của bạn về quy trình báo giá."

#. module: crm
#: model:ir.actions.act_window,help:crm.crm_case_form_view_salesteams_lead
#: model:ir.actions.act_window,help:crm.crm_lead_all_leads
msgid ""
"Once qualified, the lead can be converted into a business\n"
"                    opportunity and/or a new customer in your address book."
msgstr ""
"Một khi được thẩm định, tiềm năng có thể được chuyển đổi thành\n"
"                    cơ hội kinh doanh hoặc/và một khách hàng mới trong sổ địa chỉ của bạn."

#. module: crm
#: model:ir.ui.view,arch_db:crm.crm_planner
msgid ""
"Once you’ve deployed your CRM, it’s time to grow your revenues. Start by "
"setting up a continuous improvement approach.We recommend you to organize "
"weekly sales meeting with the team during which you will do a pipeline "
"review."
msgstr ""
"Một khi bạn đã triển khai xong CRM, đã đến lúc tăng trưởng thu nhập của bạn."
" Hãy bắt đầu bằng việc thiết lập một cách tiếp cận cải tiến liên tục. Chúng "
"tôi khuyên bạn nên tổ chức họp bán hàng hàng tuần với đội bán hàng để xem "
"xét toàn bộ quá trình bán hàng của tuần."

#. module: crm
#: model:ir.ui.view,arch_db:crm.crm_planner
msgid "Online users: we do it for you!"
msgstr "Người dùng online: chúng tôi sẽ giúp bạn!"

#. module: crm
#: code:addons/crm/wizard/base_partner_merge.py:287
#, python-format
msgid ""
"Only the destination contact may be linked to existing Journal Items. Please"
" ask the Administrator if you need to merge several contacts linked to "
"existing Journal Items."
msgstr ""
"Chỉ liên hệ đích (destination contact) mới có thể được liên kết tới một phát"
" sinh kế toán đã tồn tại. Vui lòng hỏi Quản trị viên nếu bạn cần trộn một "
"vài liên hệ mà đã có các phát sinh kế toán."

#. module: crm
#: model:ir.ui.view,arch_db:crm.crm_team_salesteams_view_kanban
msgid "Open Opportunities"
msgstr ""

#. module: crm
#: model:ir.ui.view,arch_db:crm.crm_team_salesteams_view_kanban
msgid "Open Opportunity"
msgstr ""

#. module: crm
#: model:ir.actions.act_window,name:crm.crm_case_form_view_salesteams_opportunity
#: model:ir.actions.act_window,name:crm.crm_lead_opportunities
#: model:ir.actions.act_window,name:crm.relate_partner_opportunities
#: model:ir.model.fields,field_description:crm.field_crm_lead2opportunity_partner_mass_opportunity_ids
#: model:ir.model.fields,field_description:crm.field_crm_lead2opportunity_partner_opportunity_ids
#: model:ir.model.fields,field_description:crm.field_res_partner_opportunity_ids
#: model:ir.model.fields,field_description:crm.field_res_users_opportunity_ids
#: model:ir.ui.menu,name:crm.menu_crm_config_opportunity
#: model:ir.ui.view,arch_db:crm.crm_activity_report_view_search
#: model:ir.ui.view,arch_db:crm.crm_case_form_view_oppor
#: model:ir.ui.view,arch_db:crm.crm_case_graph_view_leads
#: model:ir.ui.view,arch_db:crm.crm_case_pivot_view_leads
#: model:ir.ui.view,arch_db:crm.crm_case_tree_view_oppor
#: model:ir.ui.view,arch_db:crm.crm_team_salesteams_view_kanban
#: model:ir.ui.view,arch_db:crm.view_crm_lead2opportunity_partner
#: model:ir.ui.view,arch_db:crm.view_partners_form_crm1
msgid "Opportunities"
msgstr "Cơ hội"

#. module: crm
#: model:ir.ui.view,arch_db:crm.crm_opportunity_report_view_search
#: model:ir.ui.view,arch_db:crm.crm_planner
msgid "Opportunities Analysis"
msgstr "Phân tích Cơ hội"

#. module: crm
#: model:ir.actions.act_window,help:crm.action_report_crm_opportunity_salesteam
msgid ""
"Opportunities Analysis gives you an instant access to your opportunities "
"with information such as the expected revenue, planned cost, missed "
"deadlines or the number of interactions per opportunity. This report is "
"mainly used by the sales manager in order to do the periodic review with the"
" channels of the sales pipeline."
msgstr ""

#. module: crm
#: model:ir.filters,name:crm.filter_opportunity_opportunities_cohort
msgid "Opportunities Cohort"
msgstr ""

#. module: crm
#: model:ir.filters,name:crm.filter_opportunity_opportunities_won_per_team
msgid "Opportunities Won Per Team"
msgstr "Cơ hội thắng theo Đội"

#. module: crm
#: model:ir.ui.view,arch_db:crm.crm_planner
msgid "Opportunities pipeline"
msgstr "Pipeline Cơ hội"

#. module: crm
#: model:ir.ui.view,arch_db:crm.view_crm_case_opportunities_filter
msgid "Opportunities that are assigned to me"
msgstr "Cơ hội được phân công cho bạn"

#. module: crm
#: code:addons/crm/models/crm_lead.py:427
#: code:addons/crm/models/crm_lead.py:857
#: selection:crm.activity.report,lead_type:0 selection:crm.lead,type:0
#: selection:crm.opportunity.report,type:0
#: model:ir.model.fields,field_description:crm.field_calendar_event_opportunity_id
#: model:ir.model.fields,field_description:crm.field_crm_lead_name
#: model:ir.model.fields,field_description:crm.field_res_partner_opportunity_count
#: model:ir.model.fields,field_description:crm.field_res_users_opportunity_count
#: model:ir.ui.view,arch_db:crm.crm_case_tree_view_oppor
#: model:ir.ui.view,arch_db:crm.crm_opportunity_report_view_search
#: model:ir.ui.view,arch_db:crm.crm_team_salesteams_view_kanban
#: model:ir.ui.view,arch_db:crm.view_crm_case_opportunities_filter
#, python-format
msgid "Opportunity"
msgstr "Cơ hội"

#. module: crm
#: model:mail.message.subtype,name:crm.mt_lead_lost
#: model:mail.message.subtype,name:crm.mt_salesteam_lead_lost
msgid "Opportunity Lost"
msgstr "Cơ hội thất bại"

#. module: crm
#: model:mail.message.subtype,name:crm.mt_salesteam_lead_stage
msgid "Opportunity Stage Changed"
msgstr "Giai đoạn của cơ hội được thay đổi"

#. module: crm
#: model:ir.ui.view,arch_db:crm.view_create_opportunity_simplified
msgid "Opportunity Title"
msgstr "Tiêu đề Cơ hội"

#. module: crm
#: model:mail.message.subtype,name:crm.mt_lead_won
#: model:mail.message.subtype,name:crm.mt_salesteam_lead_won
msgid "Opportunity Won"
msgstr "Cơ hội chiến thắng"

#. module: crm
#: model:mail.message.subtype,description:crm.mt_lead_lost
msgid "Opportunity lost"
msgstr "Cơ hội thất bại"

#. module: crm
#: model:mail.message.subtype,description:crm.mt_lead_won
msgid "Opportunity won"
msgstr "Cơ hội chiến thắng"

#. module: crm
#: model:ir.model.fields,field_description:crm.field_crm_lead_opt_out
msgid "Opt-Out"
msgstr ""

#. module: crm
#: selection:base.partner.merge.automatic.wizard,state:0
msgid "Option"
msgstr "Tùy chọn"

#. module: crm
#: model:ir.model.fields,help:crm.field_crm_team_alias_force_thread_id
msgid ""
"Optional ID of a thread (record) to which all incoming messages will be "
"attached, even if they did not reply to it. If set, this will disable the "
"creation of new records completely."
msgstr ""
"ID tuỳ chọn của một chủ đề/bản ghi (thread) mà tất cả các thông điệp đến sẽ "
"được gắn/đính vào, thâm chí nếu người ta không reply nó. Nếu được thiết lập,"
" điều này sẽ vô hiệu hoàn toàn việc tạo mới bản ghi."

#. module: crm
#: model:ir.ui.view,arch_db:crm.base_partner_merge_automatic_wizard_form
msgid "Options"
msgstr "Tùy chọn"

#. module: crm
#: model:crm.lead.tag,name:crm.categ_oppor8
msgid "Other"
msgstr "Khác"

#. module: crm
#: model:ir.ui.view,arch_db:crm.view_crm_case_opportunities_filter
msgid "Overdue Opportunities"
msgstr ""

#. module: crm
#: model:ir.model.fields,field_description:crm.field_crm_opportunity_report_delay_expected
msgid "Overpassed Deadline"
msgstr "Vượt quá hạn chót"

#. module: crm
#: model:ir.model.fields,field_description:crm.field_crm_team_alias_user_id
msgid "Owner"
msgstr "Chủ sở hữu"

#. module: crm
#. openerp-web
#: code:addons/crm/static/src/js/web_planner_crm.js:27
#, python-format
msgid "POC Sold"
msgstr "Minh chứng POC"

#. module: crm
#. openerp-web
#: code:addons/crm/static/src/js/web_planner_crm.js:31
#, python-format
msgid "POC demonstration to the customer"
msgstr "Thực thi việc minh hoạ/demo về PoC với khách hàng"

#. module: crm
#: model:ir.model.fields,field_description:crm.field_base_partner_merge_automatic_wizard_group_by_parent_id
msgid "Parent Company"
msgstr "Công ty mẹ"

#. module: crm
#: model:ir.model.fields,field_description:crm.field_crm_team_alias_parent_model_id
msgid "Parent Model"
msgstr ""

#. module: crm
#: model:ir.model.fields,field_description:crm.field_crm_team_alias_parent_thread_id
msgid "Parent Record Thread ID"
msgstr ""

#. module: crm
#: model:ir.model.fields,help:crm.field_crm_team_alias_parent_model_id
msgid ""
"Parent model holding the alias. The model holding the alias reference is not"
" necessarily the model given by alias_model_id (example: project "
"(parent_model) and task (model))"
msgstr ""

#. module: crm
#: model:ir.model.fields,field_description:crm.field_crm_opportunity_report_partner_id
#: model:ir.ui.view,arch_db:crm.view_crm_case_leads_filter
msgid "Partner"
msgstr "Đối tác"

#. module: crm
#: model:ir.model.fields,field_description:crm.field_crm_lead_partner_address_email
msgid "Partner Contact Email"
msgstr "Email liên hệ của đối tác"

#. module: crm
#: model:ir.model.fields,field_description:crm.field_crm_lead_partner_address_name
msgid "Partner Contact Name"
msgstr "Tên liên hệ đối tác"

#. module: crm
#: model:ir.model.fields,field_description:crm.field_crm_activity_report_partner_id
msgid "Partner/Customer"
msgstr "Đối tác/Khách hàng"

#. module: crm
#: model:ir.ui.view,arch_db:crm.base_partner_merge_automatic_wizard_form
msgid "Partners"
msgstr "Đối tác"

#. module: crm
#: model:ir.model.fields,field_description:crm.field_crm_lead_phone
msgid "Phone"
msgstr "Điện thoại"

#. module: crm
#: model:ir.model.fields,field_description:crm.field_res_config_settings_module_crm_phone_validation
msgid "Phone Formatting"
msgstr ""

#. module: crm
#. openerp-web
#: code:addons/crm/static/src/js/web_planner_crm.js:23
#, python-format
msgid "Phone call with following questions: ..."
msgstr "Gọi điện để hỏi những câu hỏi sau: ..."

#. module: crm
#: model:ir.ui.view,arch_db:crm.crm_planner
msgid "Phone scripts"
msgstr "Kịch bản cho gọi điện"

#. module: crm
#: code:addons/crm/models/crm_team.py:165
#: model:ir.actions.act_window,name:crm.crm_lead_opportunities_tree_view
#: model:ir.model.fields,field_description:crm.field_crm_team_use_opportunities
#: model:ir.ui.menu,name:crm.crm_menu_pipeline
#: model:ir.ui.menu,name:crm.crm_opportunity_report_menu
#: model:ir.ui.menu,name:crm.menu_crm_opportunities
#: model:ir.ui.view,arch_db:crm.crm_planner
#, python-format
msgid "Pipeline"
msgstr "Cơ hội"

#. module: crm
#: model:ir.actions.act_window,name:crm.action_report_crm_opportunity_salesteam
#: model:ir.actions.act_window,name:crm.crm_opportunity_report_action
#: model:ir.actions.act_window,name:crm.crm_opportunity_report_action_graph
#: model:ir.ui.view,arch_db:crm.crm_opportunity_report_view_graph
#: model:ir.ui.view,arch_db:crm.crm_opportunity_report_view_pivot
msgid "Pipeline Analysis"
msgstr "Phân tích Cơ hội"

#. module: crm
#: model:ir.actions.act_window,help:crm.crm_opportunity_report_action
msgid ""
"Pipeline Analysis gives you an instant access to\n"
"your opportunities with information such as the expected revenue, planned cost,\n"
"missed deadlines or the number of interactions per opportunity. This report is\n"
"mainly used by the sales manager in order to do the periodic review with the\n"
"teams of the sales pipeline."
msgstr ""

#. module: crm
#: model:ir.actions.act_window,help:crm.crm_opportunity_report_action_graph
msgid ""
"Pipeline Analysis gives you an instant access to\n"
"your opportunities with information such as the expected revenue, planned cost,\n"
"missed deadlines or the number of interactions per opportunity. This report is\n"
"mainly used by the sales manager in order to periodically review the pipeline\n"
"with the the sales channel."
msgstr ""

#. module: crm
#: code:addons/crm/models/crm_team.py:231
#, python-format
msgid "Pipeline: Expected Revenue"
msgstr ""

#. module: crm
#: model:web.planner,tooltip_planner:crm.planner_crm
msgid "Plan your sales strategy: objectives, leads, KPIs, and much more!"
msgstr ""
"Xây dựng chiến lược bán hàng của bạn: mục tiêu, tiềm năng, KPIs, và hơn thế "
"nữa!"

#. module: crm
#: model:ir.model,name:crm.model_web_planner
msgid "Planner"
msgstr "Trình Quy hoạch"

#. module: crm
#: code:addons/crm/models/crm_lead.py:631
#, python-format
msgid ""
"Please select more than one element (lead or opportunity) from the list "
"view."
msgstr ""
"Vui lòng chọn nhiều hơn một phần tử (nguồn dẫn hoặc cơ hội) từ danh sách."

#. module: crm
#: model:ir.model.fields,help:crm.field_crm_team_alias_contact
msgid ""
"Policy to post a message on the document using the mailgateway.\n"
"- everyone: everyone can post\n"
"- partners: only authenticated partners\n"
"- followers: only followers of the related document or members of following channels\n"
msgstr ""
"Cho sách cho phép post các thông điệp lên tài liệu sử dụng.\n"
"- mọi người: Mọi người có thể post\n"
"- đối tác: Chỉ các đối tác đã xác thực\n"
"- đối tượng dõi theo: Chỉ những người ở trong danh sách dõi theo của tài liệu hoặc thành viên của các kênh sau đây\n"

#. module: crm
#: model:ir.ui.view,arch_db:crm.crm_planner
msgid "Pricing &amp; Discounts"
msgstr "Giá &amp; Chiết khấu"

#. module: crm
#: model:ir.model.fields,field_description:crm.field_crm_lead_priority
#: model:ir.model.fields,field_description:crm.field_crm_opportunity_report_priority
msgid "Priority"
msgstr "Mức ưu tiên"

#. module: crm
#: model:ir.model.fields,field_description:crm.field_crm_stage_legend_priority
msgid "Priority Management Explanation"
msgstr "Giải thích về Quản lý Mức ưu tiên"

#. module: crm
#: model:ir.model.fields,field_description:crm.field_crm_activity_report_probability
#: model:ir.model.fields,field_description:crm.field_crm_lead_probability
#: model:ir.model.fields,field_description:crm.field_crm_opportunity_report_probability
msgid "Probability"
msgstr "Xác suất"

#. module: crm
#: model:ir.model.fields,field_description:crm.field_crm_stage_probability
msgid "Probability (%)"
msgstr "Xác suất (%)"

#. module: crm
#: model:ir.model.fields,field_description:crm.field_crm_opportunity_report_expected_revenue
msgid "Probable Turnover"
msgstr "Doanh số Khả thi"

#. module: crm
#: model:crm.lead.tag,name:crm.categ_oppor1
msgid "Product"
msgstr "Sản phẩm"

#. module: crm
#. openerp-web
#: code:addons/crm/static/src/js/web_planner_crm.js:22
#, python-format
msgid "Product Demonstration"
msgstr ""

#. module: crm
#: model:ir.ui.view,arch_db:crm.crm_planner
msgid "Products"
msgstr "Sản phẩm"

#. module: crm
#. openerp-web
#: code:addons/crm/static/src/js/web_planner_crm.js:15
#: code:addons/crm/static/src/js/web_planner_crm.js:22
#: code:addons/crm/static/src/js/web_planner_crm.js:27
#: model:ir.ui.view,arch_db:crm.crm_planner
#, python-format
msgid "Proposal"
msgstr "Đề xuất"

#. module: crm
#. openerp-web
#: code:addons/crm/static/src/js/web_planner_crm.js:33
#: model:crm.stage,name:crm.stage_lead3
#, python-format
msgid "Proposition"
msgstr "Đề xuất"

#. module: crm
#: model:ir.ui.view,arch_db:crm.crm_planner
msgid "Qualification form (you can use the survey app for this)"
msgstr ""
"Form thẩm định (bạn có thể sử dụng ứng dụng khảo sát cho nghiệp vụ này)"

#. module: crm
#. openerp-web
#: code:addons/crm/static/src/js/web_planner_crm.js:14
#: code:addons/crm/static/src/js/web_planner_crm.js:27
#: code:addons/crm/static/src/js/web_planner_crm.js:33
#: model:crm.stage,name:crm.stage_lead2
#, python-format
msgid "Qualified"
msgstr "Được thẩm định"

#. module: crm
#. openerp-web
#: code:addons/crm/static/src/js/web_planner_crm.js:14
#, python-format
msgid "Qualified Sponsor"
msgstr ""

#. module: crm
#. openerp-web
#: code:addons/crm/static/src/js/web_planner_crm.js:25
#, python-format
msgid "Quotation sent"
msgstr "Báo giá đã gửi"

#. module: crm
#. openerp-web
#: code:addons/crm/static/src/js/web_planner_crm.js:19
#, python-format
msgid "Quotation sent to customer"
msgstr ""

#. module: crm
#. openerp-web
#: code:addons/crm/static/src/js/web_planner_crm.js:20
#, python-format
msgid "Quotation signed by the customer"
msgstr ""

#. module: crm
#: model:ir.ui.view,arch_db:crm.crm_planner
msgid "Read the documentation about pricing &amp; discounts"
msgstr "Đọc tài liệu về chính sách giá &amp; và chiết khấu"

#. module: crm
#. openerp-web
#: code:addons/crm/static/src/js/tour.js:13
#, python-format
msgid ""
"Ready to boost your sales? Your <b>Pipeline</b> can be found here, under "
"<b>CRM</b> app."
msgstr ""
"Sẵn sàng để đẩy mạnh doanh số của bạn chưa? <b>Pipeline</b> của bạn có thể được tìm thấy ở đây, trong "
"ứng dụng <b>CRM</b>."

#. module: crm
#: model:ir.model,name:crm.model_crm_lost_reason
msgid "Reason for loosing leads"
msgstr "Lý do đánh mất tiềm năng"

#. module: crm
#: model:ir.model.fields,field_description:crm.field_crm_team_alias_force_thread_id
msgid "Record Thread ID"
msgstr ""

#. module: crm
#: model:ir.model.fields,field_description:crm.field_crm_lead_referred
msgid "Referred By"
msgstr "Tham chiếu bởi"

#. module: crm
#: model:ir.model.fields,field_description:crm.field_crm_lead2opportunity_partner_action
#: model:ir.model.fields,field_description:crm.field_crm_lead2opportunity_partner_mass_action
#: model:ir.model.fields,field_description:crm.field_crm_lead_convert2task_action
#: model:ir.model.fields,field_description:crm.field_crm_partner_binding_action
msgid "Related Customer"
msgstr "Khách hàng liên quan"

#. module: crm
#: model:mail.template,subject:crm.email_template_opportunity_reminder_mail
msgid ""
"Reminder: Lead ${object.name} from ${object.partner_id != False and "
"object.partner_id.name or object.contact_name}"
msgstr ""
"Nhắc nhở: Tiềm năng ${object.name} từ ${object.partner_id != False and "
"object.partner_id.name or object.contact_name}"

#. module: crm
#: model:ir.ui.menu,name:crm.crm_menu_report
#: model:ir.ui.view,arch_db:crm.crm_planner
msgid "Reporting"
msgstr "Báo cáo"

#. module: crm
#: model:ir.model.fields,field_description:crm.field_crm_stage_requirements
#: model:ir.ui.view,arch_db:crm.crm_stage_form
msgid "Requirements"
msgstr "Các yêu cầu"

#. module: crm
#: model:ir.ui.view,arch_db:crm.crm_case_kanban_view_leads
msgid "Restore"
msgstr "Khôi phục"

#. module: crm
#: model:ir.ui.view,arch_db:crm.crm_planner
msgid "Revenue by Salesperson"
msgstr "Thu nhập theo Người bán"

#. module: crm
#: model:ir.ui.view,arch_db:crm.crm_planner
msgid "Sale Flow"
msgstr "Chu trình Bán"

#. module: crm
#: model:ir.model,name:crm.model_crm_team
#: model:ir.model.fields,field_description:crm.field_crm_activity_report_team_id
#: model:ir.model.fields,field_description:crm.field_crm_lead2opportunity_partner_mass_team_id
#: model:ir.model.fields,field_description:crm.field_crm_lead2opportunity_partner_team_id
#: model:ir.model.fields,field_description:crm.field_crm_lead_team_id
#: model:ir.model.fields,field_description:crm.field_crm_merge_opportunity_team_id
#: model:ir.model.fields,field_description:crm.field_crm_opportunity_report_team_id
#: model:ir.ui.view,arch_db:crm.crm_activity_report_view_search
#: model:ir.ui.view,arch_db:crm.crm_opportunity_report_view_search
#: model:ir.ui.view,arch_db:crm.view_crm_case_leads_filter
#: model:ir.ui.view,arch_db:crm.view_crm_case_opportunities_filter
msgid "Sales Channel"
msgstr "Kênh Bán hàng"

#. module: crm
#: model:ir.ui.menu,name:crm.crm_team_config
#: model:ir.ui.menu,name:crm.sales_team_menu_report_crm
msgid "Sales Channels"
msgstr "Kênh Bán hàng"

#. module: crm
#: model:ir.ui.view,arch_db:crm.crm_planner
msgid "Sales Forecasts (month+1)"
msgstr "Dự báo doanh số (month+1)"

#. module: crm
#: model:ir.ui.view,arch_db:crm.crm_planner
msgid "Sales Management module."
msgstr "Phân hệ Quản lý Bán"

#. module: crm
#: model:ir.ui.view,arch_db:crm.crm_planner
msgid "Sales Settings"
msgstr "Cấu hình Bán hàng"

#. module: crm
#: model:ir.ui.view,arch_db:crm.crm_planner
msgid "Sales Tools"
msgstr "Công cụ Bán hàng"

#. module: crm
#: model:ir.model.fields,field_description:crm.field_crm_lead2opportunity_partner_mass_user_ids
msgid "Salesmen"
msgstr "Nhân viên bán hàng"

#. module: crm
#: selection:crm.team,dashboard_graph_group_pipeline:0
#: model:ir.model.fields,field_description:crm.field_crm_activity_report_user_id
#: model:ir.model.fields,field_description:crm.field_crm_lead2opportunity_partner_mass_user_id
#: model:ir.model.fields,field_description:crm.field_crm_lead2opportunity_partner_user_id
#: model:ir.model.fields,field_description:crm.field_crm_lead_user_id
#: model:ir.model.fields,field_description:crm.field_crm_merge_opportunity_user_id
#: model:ir.ui.view,arch_db:crm.crm_opportunity_report_view_search
#: model:ir.ui.view,arch_db:crm.view_crm_case_leads_filter
#: model:ir.ui.view,arch_db:crm.view_crm_case_opportunities_filter
msgid "Salesperson"
msgstr "Nhân viên bán hàng"

#. module: crm
#: model:ir.ui.view,arch_db:crm.crm_planner
msgid ""
"Save filters or add any report to your dashboard with the Favorites menu."
msgstr ""
"Lưu các bộ lọc và thêm bất kỳ báo cáo nào vào bảng thông tin của bạn bằng "
"trình đơn Ưa thích."

#. module: crm
#. openerp-web
#: code:addons/crm/static/src/js/tour.js:40
#, python-format
msgid "Schedule an activity by clicking here"
msgstr "Ấn định một hoạt động bằng cách bấm vào đây"

#. module: crm
#: model:ir.ui.view,arch_db:crm.view_crm_case_leads_filter
msgid "Search Leads"
msgstr "Tìm kiếm Tiềm năng"

#. module: crm
#: model:ir.ui.view,arch_db:crm.crm_lost_reason_view_search
#: model:ir.ui.view,arch_db:crm.view_crm_case_opportunities_filter
msgid "Search Opportunities"
msgstr "Tìm kiếm các Cơ hội"

#. module: crm
#: model:ir.ui.view,arch_db:crm.base_partner_merge_automatic_wizard_form
msgid "Search duplicates based on duplicated data in"
msgstr "Tìm các bản ghi trùng lặp dựa trên dữ liệu:"

#. module: crm
#: model:ir.ui.view,arch_db:crm.merge_opportunity_form
msgid "Select Leads/Opportunities"
msgstr "Chọn Tiềm năng/Cơ hội"

#. module: crm
#: model:ir.ui.view,arch_db:crm.base_partner_merge_automatic_wizard_form
msgid ""
"Select the list of fields used to search for\n"
"                            duplicated records. If you select several fields,\n"
"                            Odoo will propose you to merge only those having\n"
"                            all these fields in common. (not one of the fields)."
msgstr ""
"Chọn danh mục các trường được sử dụng để tìm kiếm các bản ghi (đối tác) có giá trị\n"
"                            trùng nhau ở những trường này. Nếu bạn chọn nhiều hơn một trường,\n"
"                            Odoo sẽ đề xuất bạn chỉ trộn những bản ghi có tất cả các trường\n"
"                            được chọn có giá trị giống nhau (thỏa mãn tất cả các trường chứ không phải thỏa mãn một trong số đó)."

#. module: crm
#: model:ir.ui.view,arch_db:crm.crm_planner
msgid "Select your pricing preference and allow discounts"
msgstr "Chọn các tuỳ chọn về giá và cho phép chiết khấu"

#. module: crm
#: model:ir.ui.view,arch_db:crm.base_partner_merge_automatic_wizard_form
msgid ""
"Selected contacts will be merged together.\n"
"                                All documents linked to one of these contacts\n"
"                                will be redirected to the destination contact.\n"
"                                You can remove contacts from this list to avoid merging them."
msgstr ""
"Các liên hệ được chọn sẽ được trộn vào nhau.\n"
"                                Tất cả các tài liệu liên kết đến một trong số\n"
"                                các liên hệ này sẽ được chuyển hướng đến liên\n"
"                                đích. Bạn có thể xoá bớt các liên hệ trong danh sách này\n"
"                                để tránh việc trộn chúng."

#. module: crm
#: selection:base.partner.merge.automatic.wizard,state:0
msgid "Selection"
msgstr "Lựa chọn"

#. module: crm
#: model:ir.ui.view,arch_db:crm.crm_planner
msgid ""
"Send an email to all opportunities in the \"Qualified\" stage for more than "
"20 days"
msgstr ""
"Gửi email đến tất cả các cơ hội mà đã đang ở giai đoạn \"Thẩm định\" được "
"hơn 20 ngày."

#. module: crm
#: model:ir.model.fields,field_description:crm.field_crm_stage_sequence
msgid "Sequence"
msgstr "Trình tự"

#. module: crm
#: model:crm.lead.tag,name:crm.categ_oppor3
msgid "Services"
msgstr "Các dịch vụ"

#. module: crm
#. openerp-web
#: code:addons/crm/static/src/js/web_planner_crm.js:17
#: code:addons/crm/static/src/js/web_planner_crm.js:28
#, python-format
msgid "Set fields: Expected Revenue, Expected Closing Date, Next Action"
msgstr ""
"Thiết lập các trường: Doanh thu mong đợi, Ngày đóng Dự kiến, Hành động kế "
"tiếp"

#. module: crm
#: model:ir.ui.view,arch_db:crm.crm_planner
msgid "Set the sales manager as a follower of every opportunity above $20k"
msgstr ""
"Đưa người quản lý bán hàng vào danh sách người theo dõi nếu cơ hội có giá "
"trị trên $20k"

#. module: crm
#: model:ir.model.fields,help:crm.field_crm_stage_on_change
msgid ""
"Setting this stage will change the probability automatically on the "
"opportunity."
msgstr ""
"Thiết lập giai đoạn này sẽ thay đổi xác suất một cách tự động đối với cơ "
"hội."

#. module: crm
#: model:ir.ui.view,arch_db:crm.crm_planner
msgid ""
"Setting up your sales funnel is just the first step. To achieve a\n"
"                      significant boost, we will help you get the most out of\n"
"                      Odoo CRM to transform how your salespeople work.\n"
"                      That's the purpose of this guide."
msgstr ""
"Cài đặt & thiết lập quy trình bán hàng chỉ là bước đầu tiên. Để đạt được một\n"
"                      sự tăng trưởng đáng kể, chúng tôi sẽ giúp bạn đi qua tất cả các bước\n"
"                      của Odoo CRM để thay đổi cách mà đội bán hàng của bạn hoạt động.                      Đó là mục đích của hướng dẫn này."

#. module: crm
#: model:ir.actions.act_window,name:crm.crm_config_settings_action
#: model:ir.ui.menu,name:crm.crm_config_settings_menu
msgid "Settings"
msgstr "Thiết lập"

#. module: crm
#: model:res.groups,name:crm.group_use_lead
msgid "Show Lead Menu"
msgstr "Hiển thị Trình đơn Tiềm năng"

#. module: crm
#: model:ir.ui.view,arch_db:crm.crm_planner
msgid ""
"Show advanced filters and options by clicking on the magnifying glass icon "
"next to the search bar."
msgstr ""
"Hiển thị bộ lọc và các tuỳ chọn nâng cao bằng cách bấm vào hình tượng kích "
"lúp cạnh thanh tìm kiếm."

#. module: crm
#: model:ir.ui.view,arch_db:crm.view_crm_case_opportunities_filter
msgid "Show all opportunities for which the next action date is before today"
msgstr ""
"Hiển thị tất cả cơ hội mà có Ngày hành động tiếp theo trước ngày hôm nay"

#. module: crm
#: model:ir.ui.view,arch_db:crm.view_crm_case_opportunities_filter
msgid ""
"Show all opportunities with a deadline for which the next action date is "
"before today"
msgstr ""
"Hiển thị tất cả các cơ hội có hạn chót mà ngày hành động kế tiếp của chúng "
"trước ngày hôm nay"

#. module: crm
#: model:ir.ui.view,arch_db:crm.view_crm_case_leads_filter
msgid "Show all records which has next action date is before today"
msgstr "Hiển thị tất cả các bản ghi mà có ngày hành động kế tiếp trước ngày hôm nay"

#. module: crm
#: model:ir.ui.view,arch_db:crm.crm_activity_report_view_search
#: model:ir.ui.view,arch_db:crm.crm_opportunity_report_view_search
msgid "Show only lead"
msgstr "Chỉ hiển thị Tiềm năng"

#. module: crm
#: model:ir.ui.view,arch_db:crm.crm_activity_report_view_search
#: model:ir.ui.view,arch_db:crm.crm_opportunity_report_view_search
msgid "Show only opportunity"
msgstr "Chỉ hiển thị cơ hội"

#. module: crm
#: model:ir.ui.view,arch_db:crm.base_partner_merge_automatic_wizard_form
msgid "Skip these contacts"
msgstr "Bỏ qua các liên hệ này"

#. module: crm
#: model:ir.ui.view,arch_db:crm.crm_planner
msgid "Slides"
msgstr "Thuyết trình"

#. module: crm
#: model:crm.lead.tag,name:crm.categ_oppor2
msgid "Software"
msgstr "Phần mềm"

#. module: crm
#: model:ir.ui.view,arch_db:crm.crm_planner
msgid "Solution Selling"
msgstr "Bán Giải pháp"

#. module: crm
#: model:ir.actions.act_window,help:crm.crm_lost_reason_action
msgid ""
"Some examples of lost reasons: \"We don't have people/skill\", \"Price too "
"high\""
msgstr ""
"Một số ví dụ về Lý do thất bại: \"Chúng ta không có người/kỹ năng\", \"Giá "
"quá cao\""

#. module: crm
#: model:ir.model.fields,field_description:crm.field_crm_opportunity_report_source_id
#: model:ir.ui.view,arch_db:crm.view_crm_case_leads_filter
#: model:ir.ui.view,arch_db:crm.view_crm_case_opportunities_filter
msgid "Source"
msgstr "Nguồn"

#. module: crm
#: model:ir.model.fields,help:crm.field_crm_stage_team_id
msgid ""
"Specific team that uses this stage. Other teams will not be able to see or "
"use this stage."
msgstr ""
"Các đội/kênh cụ thể mà sử dụng giai đoạn này. Các đội/kênh khác sẽ không thể "
"thấy hoặc sử dụng giai đoạn này"

#. module: crm
#: selection:crm.team,dashboard_graph_group_pipeline:0
#: model:ir.model.fields,field_description:crm.field_crm_activity_report_stage_id
#: model:ir.model.fields,field_description:crm.field_crm_lead_stage_id
#: model:ir.model.fields,field_description:crm.field_crm_opportunity_report_stage_id
#: model:ir.ui.view,arch_db:crm.crm_activity_report_view_search
#: model:ir.ui.view,arch_db:crm.crm_opportunity_report_view_search
#: model:ir.ui.view,arch_db:crm.crm_stage_form
#: model:ir.ui.view,arch_db:crm.view_crm_case_opportunities_filter
msgid "Stage"
msgstr "Giai đoạn"

#. module: crm
#: model:mail.message.subtype,name:crm.mt_lead_stage
msgid "Stage Changed"
msgstr "Giai đoạn được thay đổi"

#. module: crm
#: model:ir.model.fields,field_description:crm.field_crm_opportunity_report_stage_name
#: model:ir.model.fields,field_description:crm.field_crm_stage_name
msgid "Stage Name"
msgstr "Tên giai đoạn"

#. module: crm
#: model:ir.ui.view,arch_db:crm.crm_lead_stage_search
msgid "Stage Search"
msgstr "Tìm kiếm giai đoạn"

#. module: crm
#: model:mail.message.subtype,description:crm.mt_lead_stage
msgid "Stage changed"
msgstr "Giai đoạn được thay đổi"

#. module: crm
#: model:ir.model,name:crm.model_crm_stage
msgid "Stage of case"
msgstr "Giai đoạn của tình huống"

#. module: crm
#: model:ir.actions.act_window,name:crm.crm_stage_action
#: model:ir.ui.menu,name:crm.menu_crm_lead_stage_act
#: model:ir.ui.view,arch_db:crm.crm_stage_tree
msgid "Stages"
msgstr "Giai đoạn"

#. module: crm
#: model:ir.actions.act_window,help:crm.crm_stage_action
msgid ""
"Stages allow salespersons to easily track how a specific opportunity\n"
"            is positioned in the sales cycle."
msgstr ""
"Các Giai đoạn cho phép người bán hàng dễ dàng theo dõi vị trí và định vị một cơ hội"
"            đang ở đâu trong chu kỳ bán hàng"

#. module: crm
#: model:ir.model.fields,field_description:crm.field_base_partner_merge_automatic_wizard_state
#: model:ir.model.fields,field_description:crm.field_crm_lead_state_id
#: model:ir.ui.view,arch_db:crm.crm_case_form_view_leads
#: model:ir.ui.view,arch_db:crm.crm_case_form_view_oppor
msgid "State"
msgstr "Trạng thái"

#. module: crm
#: model:ir.model.fields,field_description:crm.field_crm_lead_street
msgid "Street"
msgstr "Địa chỉ"

#. module: crm
#: model:ir.ui.view,arch_db:crm.crm_case_form_view_leads
#: model:ir.ui.view,arch_db:crm.crm_case_form_view_oppor
msgid "Street 2..."
msgstr "Địa chỉ dòng 2..."

#. module: crm
#: model:ir.ui.view,arch_db:crm.crm_case_form_view_leads
#: model:ir.ui.view,arch_db:crm.crm_case_form_view_oppor
msgid "Street..."
msgstr "Địa chỉ..."

#. module: crm
#: model:ir.model.fields,field_description:crm.field_crm_lead_street2
msgid "Street2"
msgstr "Địa chỉ dòng 2"

#. module: crm
#: model:ir.ui.view,arch_db:crm.crm_lead_lost_view_form
msgid "Submit"
msgstr "Trình"

#. module: crm
#: model:ir.ui.view,arch_db:crm.crm_planner
msgid "Subscription Management"
msgstr "Quản lý Thuê bao"

#. module: crm
#: model:ir.model.fields,field_description:crm.field_crm_activity_report_subtype_id
msgid "Subtype"
msgstr "Kiểu phụ"

#. module: crm
#: model:ir.model.fields,field_description:crm.field_crm_activity_report_subject
msgid "Summary"
msgstr "Tóm tắt"

#. module: crm
#: model:ir.ui.view,arch_db:crm.crm_planner
msgid ""
"Systematic organization is what makes the difference\n"
"                        between good and great salespeople! Setup a pipeline\n"
"                        that is in line with your sales cycle."
msgstr ""
"Tổ chức có hệ thống là điều làm nên sự khác biệt giữa\n"
"                        người bán hàng tốt và người bán hàng tuyệt vời!\n"
"                        Cài đặt và thiết lập pipeline mà gắn kết mật thiết\n"
"                        với chu trình bán hàng của bạn."

#. module: crm
#: model:ir.ui.view,arch_db:crm.view_crm_case_leads_filter
#: model:ir.ui.view,arch_db:crm.view_crm_case_opportunities_filter
msgid "Tag"
msgstr "Từ khoá"

#. module: crm
#: sql_constraint:crm.lead.tag:0
msgid "Tag name already exists !"
msgstr "Tên Phân loại/Thẻ tác đã tồn tại!"

#. module: crm
#: model:ir.model.fields,field_description:crm.field_crm_lead_tag_ids
msgid "Tags"
msgstr "Phân loại"

#. module: crm
#: model:ir.model.fields,field_description:crm.field_crm_stage_team_id
msgid "Team"
msgstr "Đội"

#. module: crm
#: model:ir.filters,name:crm.ir_filters_crm_opportunity_report_next_action
msgid "Team Activities"
msgstr "Hoạt động của Đội"

#. module: crm
#: model:ir.ui.view,arch_db:crm.crm_planner
msgid "Templates of emails"
msgstr "Mẫu Email"

#. module: crm
#: model:ir.ui.view,arch_db:crm.crm_planner
msgid "Templates of quotations (use Odoo Online Proposals for this)"
msgstr ""
"Các mẫu báo giá (sử dụng phân hệ Odoo Online Proposals cho chức năng này)"

#. module: crm
#. openerp-web
#: code:addons/crm/static/src/js/web_planner_crm.js:14
#, python-format
msgid "Territory"
msgstr "Lãnh thổ"

#. module: crm
#. openerp-web
#: code:addons/crm/static/src/js/web_planner_crm.js:19
#, python-format
msgid "The customer came back to you to discuss your quotation"
msgstr "Khách hàng đã quay lại với bạn để thảo luận thêm về báo giá"

#. module: crm
#: model:ir.model.fields,help:crm.field_crm_team_alias_id
msgid ""
"The email address associated with this channel. New emails received will "
"automatically create new leads assigned to the channel."
msgstr ""
"Địa chỉ email mà gắn với kênh này. Email gửi đến địa chỉ này sẽ tự động tạo "
"các tiềm năng cho kênh này."

#. module: crm
#: model:ir.ui.view,arch_db:crm.crm_planner
msgid "The first stage is usually \"New\" and the last one is \"Won\""
msgstr ""
"Giai đoạn đầu tiên thường là \"Mới\" và giai đoạn cuối cùng thường là "
"\"Thắng\""

#. module: crm
#: model:ir.model.fields,help:crm.field_crm_team_alias_model_id
msgid ""
"The model (Odoo Document Kind) to which this alias corresponds. Any incoming"
" email that does not reply to an existing record will cause the creation of "
"a new record of this model (e.g. a Project Task)"
msgstr ""

#. module: crm
#: model:ir.model.fields,help:crm.field_crm_team_alias_name
msgid ""
"The name of the email alias, e.g. 'jobs' if you want to catch emails for "
"<jobs@example.odoo.com>"
msgstr ""
"Tên của bí danh email, vd 'vieclam' nếu bạn muốn bắt thông điệp gửi đến địa "
"chỉ email <vieclam@vidu.odoo.com>"

#. module: crm
#: model:ir.model.fields,help:crm.field_crm_lead_partner_name
msgid ""
"The name of the future partner company that will be created while converting"
" the lead into opportunity"
msgstr ""
"Tên công ty của khách hàng mà sẽ được tạo trong khi chuyển tiềm năng thành "
"cơ hội"

#. module: crm
#: model:ir.model.fields,help:crm.field_crm_team_alias_user_id
msgid ""
"The owner of records created upon receiving emails on this alias. If this "
"field is not set the system will attempt to find the right owner based on "
"the sender (From) address, or will use the Administrator account if no "
"system user is found for that address."
msgstr ""

#. module: crm
#: model:ir.ui.view,arch_db:crm.crm_planner
msgid "The point of contact <strong>for all your prospects</strong>"
msgstr ""
"Tiềm năng liên lạc <strong>đối với tất cả các triển vọng, tiềm năng</strong>"

#. module: crm
#: sql_constraint:crm.lead:0
msgid "The probability of closing the deal should be between 0% and 100%!"
msgstr "Xác xuất đóng thương vụ phải ở giữa 0% và 100%!"

#. module: crm
#: model:ir.ui.view,arch_db:crm.crm_planner
msgid ""
"The three main practices to develop a sales force are\n"
"                        <strong>methodical organization</strong>, <strong>trainings</strong> and\n"
"                        <strong>good sales tools</strong>."
msgstr ""
"Ba thực nghiệm chính để phát triển lực lượng bán hàng là\n"
"                        <strong>tổ chức có phương pháp</strong>, <strong>có tập huấn</strong> và\n"
"                        <strong>công cụ bán hàng tốt</strong>."

#. module: crm
#: model:ir.model.fields,help:crm.field_crm_team_dashboard_graph_period_pipeline
msgid "The time period this channel's dashboard graph will consider."
msgstr ""

#. module: crm
#: model:ir.ui.view,arch_db:crm.crm_planner
msgid ""
"The whole process may take a few hours. But it's worth doing\n"
"                      it."
msgstr ""
"Toàn bộ quy trình có thể mất một vài giờ. Nhưng nó hoàn toàn\n"
"                      đáng giá để làm."

#. module: crm
#: model:ir.ui.view,arch_db:crm.crm_planner
msgid ""
"There are several ways for your company to generate leads with Odoo CRM.\n"
"                        One of them is using your company's generic email address as a trigger\n"
"                        to create a new lead in the system. In Odoo, each one of your sales channels\n"
"                        is linked to its own email address from which prospects can reach them.\n"
"                        For example, if the personal email address of your Direct team is\n"
"                        direct@mycompany.example.com, every email sent when a new prospect\n"
"                        contacts you will automatically create a new opportunity into the sales channel.\n"
"\n"
"                        That's the easiest way to integrate Odoo with third party apps."
msgstr ""
"Có nhiều cách để tạo ra các tiềm năng cho công ty bạn trong Odoo CRM.\n"
"                        Một trong số đó là sử dụng một địa chỉ email tổng quát như là một cái bẫy\n"
"                        để từ đó tự động tạo các tiềm năng trong hệ thống. Trong Odoo, mỗi kênh bán\n"
"                        hàng đều có một địa chỉ email liên kết với nó để từ đó có thể tiếp cận các khách hàng triển vọng.\n"
"                        Ví dụ, nếu Kênh Bán Trực tiếp có địa chỉ email là tructiep@mycompany.example.com,\n"
"                        mọi thông điệp email gửi đến địa chỉ này đều sẽ tạo thành các tiềm năng/cơ hội\n"
"                        gắn với Kênh Bán Trực tiếp để dễ dàng phân loại và phân công phụ trách.\n"

#. module: crm
#: model:ir.ui.view,arch_db:crm.base_partner_merge_automatic_wizard_form
msgid "There is no more contacts to merge for this request..."
msgstr "Không có liên hệ để trộn cho yêu cầu này..."

#. module: crm
#: model:ir.model.fields,help:crm.field_crm_lead_email_cc
msgid ""
"These email addresses will be added to the CC field of all inbound and "
"outbound emails for this record before being sent. Separate multiple email "
"addresses with a comma"
msgstr ""
"Các địa chỉ email sẽ được thêm vào trường CC của tất cả các email đi, email "
"đến cho bản ghi này trước khi gửi. Mỗi địa chỉ email được ngăn cách bởi dấu "
"phẩy"

#. module: crm
#: model:ir.ui.view,arch_db:crm.crm_activity_report_view_search
#: model:ir.ui.view,arch_db:crm.crm_opportunity_report_view_search
msgid "This Month"
msgstr "Tháng này"

#. module: crm
#: model:ir.ui.view,arch_db:crm.crm_planner
msgid ""
"This email address has been preconfigured as the default\n"
"                                    for your sales department.<br/>"
msgstr ""
"Địa chỉ email này đã được cấu hình trước như là email mặc đinh\n"
"                                    cho bộ phận bán hàng của bạn.<br/>"

#. module: crm
#: model:ir.ui.view,arch_db:crm.crm_planner
msgid "This is the default configuration, there is nothing to setup."
msgstr "Đây là cấu hình mặc định, không có gì để cài đặt cả."

#. module: crm
#. openerp-web
#: code:addons/crm/static/src/js/tour.js:35
#, python-format
msgid ""
"This opportunity has <b>no activity planned</b>. <i>Click to check them.</i>"
msgstr ""

#. module: crm
#: model:ir.model.fields,help:crm.field_crm_stage_probability
msgid ""
"This percentage depicts the default/average probability of the Case for this"
" stage to be a success"
msgstr ""
"Phần trăm này để minh hoạ tính khả thi/thành công mặc định/trung bình đối "
"với cơ hội ở giai đoạn này"

#. module: crm
#: model:ir.actions.act_window,help:crm.crm_opportunity_report_action_lead
msgid "This report analyses the source of your leads."
msgstr ""
"Báo cáo này phân tích nguồn đến của các tiềm năng\n"
"(bao gồm cả những tiềm năng đã được chuyển thành các cơ hội)."

#. module: crm
#: model:ir.model.fields,help:crm.field_crm_stage_fold
msgid ""
"This stage is folded in the kanban view when there are no records in that "
"stage to display."
msgstr ""
"Giai đoạn này sẽ hiện thị đóng ở giao diện Kanban khi không có bản ghi nào "
"thuộc giai đoạn này để hiển thị."

#. module: crm
#: code:addons/crm/models/crm_lead.py:1052
#, python-format
msgid "This target does not exist."
msgstr "Mục tiêu này không tồn tại."

#. module: crm
#: model:ir.ui.view,arch_db:crm.crm_planner
msgid "Time to Close a Deal"
msgstr "Thời gian để đóng một Cơ hội"

#. module: crm
#: model:ir.ui.view,arch_db:crm.crm_planner
msgid "Time to Qualify a Lead"
msgstr "Thời gian để Thẩm định một Tiềm năng"

#. module: crm
#: model:ir.model.fields,field_description:crm.field_crm_lead_title
#: model:ir.ui.view,arch_db:crm.crm_case_form_view_leads
#: model:ir.ui.view,arch_db:crm.crm_case_form_view_oppor
msgid "Title"
msgstr "Tiêu đề"

#. module: crm
#: model:ir.ui.view,arch_db:crm.crm_planner
msgid ""
"To stimulate your customers, show them the public price and the discount "
"applied to it. This is settable in the pricelist configuration if you allow "
"discounts."
msgstr ""
"Để khuyến khích khách hàng của bạn, hãy cho họ xem giá công bố và chiết khấu "
"áp dụng cho nó. Việc này có thể thiết lập được ở bảng giá nếu bạn cho phép "
"chiết khấu."

#. module: crm
#: model:ir.ui.view,arch_db:crm.view_crm_case_leads_filter
#: model:ir.ui.view,arch_db:crm.view_crm_case_opportunities_filter
msgid "Today Activities"
msgstr "Các Hoạt động Hôm nay"

#. module: crm
#: model:crm.lost.reason,name:crm.lost_reason_1
msgid "Too expensive"
msgstr "Quá đắt"

#. module: crm
#: model:ir.model.fields,field_description:crm.field_crm_opportunity_report_total_revenue
msgid "Total Revenue"
msgstr "Doanh thu tổng"

#. module: crm
#: model:ir.ui.view,arch_db:crm.crm_case_form_view_leads
msgid "Tracking"
msgstr "Theo vết"

#. module: crm
#: model:crm.lead.tag,name:crm.categ_oppor6
msgid "Training"
msgstr "Đào tạo"

#. module: crm
#: model:ir.model.fields,field_description:crm.field_crm_activity_report_lead_type
#: model:ir.model.fields,field_description:crm.field_crm_lead_type
#: model:ir.model.fields,field_description:crm.field_crm_opportunity_report_type
msgid "Type"
msgstr "Kiểu"

#. module: crm
#: model:ir.model.fields,help:crm.field_crm_activity_report_lead_type
#: model:ir.model.fields,help:crm.field_crm_lead_type
#: model:ir.model.fields,help:crm.field_crm_opportunity_report_type
msgid "Type is used to separate Leads and Opportunities"
msgstr "Kiểu được sử dụng để tách riêng Tiềm năng và Cơ hội"

#. module: crm
#: model:ir.ui.view,arch_db:crm.crm_planner
msgid "USD, EUR, GBP"
msgstr ""

#. module: crm
#: model:ir.ui.view,arch_db:crm.view_crm_case_leads_filter
#: model:ir.ui.view,arch_db:crm.view_crm_case_opportunities_filter
msgid "Unassigned"
msgstr "Chưa được phân công"

#. module: crm
#: model:ir.ui.view,arch_db:crm.crm_team_salesteams_view_kanban
msgid "Unassigned Lead"
msgstr "Tiềm năng chưa Phân công"

#. module: crm
#: model:ir.model.fields,field_description:crm.field_crm_team_unassigned_leads_count
#: model:ir.ui.view,arch_db:crm.crm_team_salesteams_view_kanban
msgid "Unassigned Leads"
msgstr "Tiềm năng chưa Phân công"

#. module: crm
#: code:addons/crm/models/crm_team.py:211
#, python-format
msgid "Undefined"
msgstr "Không xác định"

#. module: crm
#: model:ir.ui.view,arch_db:crm.crm_planner
msgid ""
"Unless you are starting a new business, you probably have a list of "
"customers and vendors you'd like to import."
msgstr ""
"Trừ phi bạn đang khởi nghiệp, bạn chắc hẳn đã có một danh sách khách hàng và"
" nhà cung cấp mà bạn muốn nhập vào phần mềm."

#. module: crm
#: model:ir.ui.view,arch_db:crm.crm_case_kanban_view_leads
#: model:ir.ui.view,arch_db:crm.view_crm_case_leads_filter
#: model:ir.ui.view,arch_db:crm.view_crm_case_opportunities_filter
#: model:ir.ui.view,arch_db:crm.view_crm_lead_kanban
msgid "Unread Messages"
msgstr "Thông điệp chưa đọc"

#. module: crm
#: model:ir.model.fields,field_description:crm.field_crm_lead_write_date
msgid "Update Date"
msgstr "Ngày Cập nhật"

#. module: crm
#: model:ir.ui.view,arch_db:crm.crm_planner
msgid "Upsell more to existing customers"
msgstr "Bán gia tăng (upsell) thêm nữa với khách hàng quen"

#. module: crm
#: model:ir.ui.view,arch_db:crm.crm_planner
msgid "Use"
msgstr "Sử dụng"

#. module: crm
#: model:ir.ui.view,arch_db:crm.res_config_settings_view_form
msgid "Use an External Email Server"
msgstr "Sử dụng một máy chủ email bên ngoài"

#. module: crm
#: selection:crm.lead2opportunity.partner.mass,action:0
msgid "Use existing partner or create"
msgstr "Sử dụng đối tác đã tồn tại hoặc tạo mới"

#. module: crm
#: model:ir.actions.act_window,help:crm.crm_case_form_view_salesteams_lead
#: model:ir.actions.act_window,help:crm.crm_lead_all_leads
msgid ""
"Use leads if you need a qualification step before creating an\n"
"                    opportunity or a customer. It can be a business card you received,\n"
"                    a contact form filled in your website, or a file of unqualified\n"
"                    prospects you import, etc."
msgstr ""
"Sử dụng tiềm năng nếu bạn muốn có thêm một bước thẩm định chất lượng trước\n"
"                    khi tạo một cơ hội hay một khách hàng. Đó có thể là một danh thiếp\n"
"                    bạn nhận được, một liên hệ từ form liên hệ trên website, hoặc một\n"
"                    tập tin chứa các triển vọng chưa thẩm định mà bạn có thể import vào, v.v."

#. module: crm
#: model:ir.actions.act_window,help:crm.crm_lost_reason_action
msgid "Use lost reasons to explain why an opportunity is lost."
msgstr "Sử dụng lý do mất để giải thích tại sao một cơ hội bị mất"

#. module: crm
#: model:ir.actions.act_window,help:crm.relate_partner_opportunities
msgid ""
"Use opportunities to keep track of your sales pipeline, follow\n"
"                up potential sales and better forecast your future revenues."
msgstr ""
"Sử dụng Cơ hội để theo sát quy trình bán hàng của bạn, theo dõi\n"
"                hết tất cả các cơ hội bán hàng tiềm năng và dự đoán tốt hơn\n"
"                về doanh thu tương lai của bạn."

#. module: crm
#: model:ir.ui.view,arch_db:crm.crm_planner
msgid "Use our import templates to get your catalog ready in no time!"
msgstr "Sử dụng mẫu nhập để nhập catalô trong nháy mắt!"

#. module: crm
#: model:ir.ui.view,arch_db:crm.crm_planner
msgid ""
"Use subscription for recurring billing.\n"
"                                            Examples of subscription may include:\n"
"                                            annual support contract, monthly\n"
"                                            subscription to a service, etc."
msgstr ""

#. module: crm
#. openerp-web
#: code:addons/crm/static/src/js/tour.js:83
#, python-format
msgid "Use the <b>implementation guide</b> to setup the CRM in your company."
msgstr ""

#. module: crm
#. openerp-web
#: code:addons/crm/static/src/js/tour.js:65
#, python-format
msgid "Use the breadcrumbs to <b>go back to your sales pipeline</b>."
msgstr ""

#. module: crm
#: model:ir.model.fields,help:crm.field_crm_lead_user_login
msgid "Used to log into the system"
msgstr "Used to log into the system"

#. module: crm
#: model:ir.model.fields,help:crm.field_crm_stage_sequence
msgid "Used to order stages. Lower is better."
msgstr "Được sử dụng để sắp xếp giai đoạn. Thấp hơn thì tốt hơn."

#. module: crm
#: model:ir.model.fields,field_description:crm.field_crm_opportunity_report_user_id
msgid "User"
msgstr "Người dùng"

#. module: crm
#: model:ir.model.fields,field_description:crm.field_crm_lead_user_email
msgid "User Email"
msgstr "Email người dùng"

#. module: crm
#: model:ir.model.fields,field_description:crm.field_crm_lead_user_login
msgid "User Login"
msgstr "Tên đăng nhập"

#. module: crm
#: model:ir.model,name:crm.model_res_users
msgid "Users"
msgstr "Người dùng"

#. module: crm
#: model:ir.model.fields,field_description:crm.field_base_partner_merge_automatic_wizard_group_by_vat
msgid "VAT"
msgstr "Thuế GTGT"

#. module: crm
#: model:ir.ui.view,arch_db:crm.crm_planner
msgid "VIP letter to potential sponsors"
msgstr "Thư VIP đến các nhà tài trợ tiềm năng"

#. module: crm
#: selection:crm.lead,priority:0 selection:crm.opportunity.report,priority:0
msgid "Very High"
msgstr "Rất cao"

#. module: crm
#: model:ir.ui.view,arch_db:crm.crm_planner
msgid ""
"We are here to help you. If you get stuck, do not hesitate to\n"
"                      reach our"
msgstr ""
"Chúng tôi ở đây để giúp bạn. Nếu bạn gặp khó khăn hay bế tắc trong việc triển khai,\n"
"                      đừng ngại liên hệ với"

#. module: crm
#: model:ir.ui.view,arch_db:crm.crm_planner
msgid "We can add fields related to your business on any screen, for example"
msgstr ""
"Chúng tôi có thể thêm các trường liên quan đến đặc thù của bạn vào giao "
"diện, ví dụ"

#. module: crm
#: model:ir.ui.view,arch_db:crm.crm_planner
msgid "We can automate steps in your workflow, for example:"
msgstr ""
"Chúng tôi có thể tự động hoá các bước trong quy trình (workflow) của bạn, ví"
" dụ"

#. module: crm
#: model:ir.ui.view,arch_db:crm.crm_planner
msgid ""
"We can handle the whole import process\n"
"                                        for you: simply send your Odoo project\n"
"                                        manager a CSV file containing all your\n"
"                                        data."
msgstr ""
"Chúng tôi có thể xử lý toàn bộ quá trình nhập liệu này cho bạn:\n"
"                                        chỉ cần gửi một tập tin CSV chứa\n"
"                                        dữ liệu của bạn cho người\n"
"                                        quản lý dự án Odoo của bạn."

#. module: crm
#: model:ir.ui.view,arch_db:crm.crm_planner
msgid ""
"We can implement custom reports for you based on your Word templates, for "
"example:"
msgstr ""
"Chúng tôi có thể tuỳ biến báo cáo của bạn dựa trên mẫu tài liệu Word của "
"bạn, ví dụ:"

#. module: crm
#: model:ir.ui.view,arch_db:crm.crm_planner
msgid ""
"We designed Odoo to help you grow your business. Odoo CRM\n"
"                      is not just a tool, we want it to have a major impact on your\n"
"                      sales performance. That's our mission, and we are serious about it."
msgstr ""
"Chúng tôi thiết kế Odoo để giúp bạn tăng trưởng công việc kinh doanh. Odoo CRM\n"
"                      không chỉ là một công cụ, chúng tôi muốn nó là trở thành một yếu tố\n"
"                      then chốt trong việc nâng cao hiệu năng bán hàng của bạn. Đó là nhiệm\n"
"                      vụ của chúng tôi và chúng tôi hoàn toàn nghiêm túc về điều đó."

#. module: crm
#: model:crm.lost.reason,name:crm.lost_reason_2
msgid "We don't have people/skills"
msgstr "Chúng ta không có người/kỹ năng"

#. module: crm
#: model:ir.ui.view,arch_db:crm.crm_planner
msgid "We hope this process helped you bring your sales vision to life."
msgstr ""
"Chúng tôi hy vọng quy trình này sẽ giúp bạn mang tầm nhìn bán hàng của bạn "
"đến với cuộc sống."

#. module: crm
#: model:ir.model.fields,field_description:crm.field_crm_lead_website
msgid "Website"
msgstr "Trang web"

#. module: crm
#: model:ir.model.fields,help:crm.field_crm_lead_website
msgid "Website of the contact"
msgstr ""

#. module: crm
#: model:ir.ui.view,arch_db:crm.crm_planner
msgid "Weekly Meetings"
msgstr "Họp mặt hàng tuần"

#. module: crm
#: model:ir.ui.view,arch_db:crm.crm_planner
msgid "Welcome"
msgstr "Chào mừng"

#. module: crm
#: model:ir.ui.view,arch_db:crm.crm_planner
msgid ""
"What <strong>kind of proposals</strong> do you usually send to your "
"customers ?"
msgstr ""
"<strong>Loại báo giá</strong> gì mà bạn thường dùng để gửi cho khách hàng "
"của bạn?"

#. module: crm
#: model:ir.ui.view,arch_db:crm.crm_planner
msgid ""
"What are the main KPIs you need to track for your the sales activities?"
msgstr ""
"KPI chính mà bạn cần để theo vết các hoạt động bán hàng của bạn là gì?"

#. module: crm
#: model:ir.ui.view,arch_db:crm.crm_planner
msgid ""
"What are your sales objectives? What challenges are you\n"
"                        dealing with? Being clear on your expectations is the first step\n"
"                        of a successful implementation."
msgstr ""
"Mục tiêu bán hàng của bạn là gì? Các thách thức mà bạn\n"
"                        phải vượt qua? Hãy thật rõ ràng về sự mong đợi của bạn là bước\n"
"                        đầu tiên để giúp triển khai thành công."

#. module: crm
#: model:ir.ui.view,arch_db:crm.res_config_settings_view_form
msgid ""
"When populating your address book, Odoo relies on Clearbit’s API to provide "
"you with a list of matching contacts or companies.When selecting one item, "
"the partner name, logo and website get automatically set."
msgstr ""

#. module: crm
#: model:ir.model.fields,help:crm.field_crm_lead_team_id
msgid ""
"When sending mails, the default email address is taken from the sales "
"channel."
msgstr ""

#. module: crm
#: model:ir.ui.view,arch_db:crm.crm_planner
msgid "Win / Loss Ratio"
msgstr "Tỷ lệ Thắng/Thua"

#. module: crm
#: selection:crm.team,dashboard_graph_period_pipeline:0
msgid "Within a Month"
msgstr "Trong vòng một Tháng"

#. module: crm
#: selection:crm.team,dashboard_graph_period_pipeline:0
msgid "Within a Week"
msgstr "Trong vòng một Tuần"

#. module: crm
#: selection:crm.team,dashboard_graph_period_pipeline:0
msgid "Within a Year"
msgstr "Trong vòng một Năm"

#. module: crm
#: model:ir.model.fields,field_description:crm.field_base_partner_merge_line_wizard_id
msgid "Wizard"
msgstr "Đồ thuật"

#. module: crm
#. openerp-web
#: code:addons/crm/models/crm_lead.py:1085
#: code:addons/crm/static/src/js/web_planner_crm.js:15
#: code:addons/crm/static/src/js/web_planner_crm.js:22
#: code:addons/crm/static/src/js/web_planner_crm.js:27
#: code:addons/crm/static/src/js/web_planner_crm.js:33
#: model:crm.stage,name:crm.stage_lead4
#: model:ir.ui.view,arch_db:crm.crm_activity_report_view_search
#: model:ir.ui.view,arch_db:crm.crm_case_form_view_leads
#: model:ir.ui.view,arch_db:crm.crm_case_form_view_oppor
#: model:ir.ui.view,arch_db:crm.crm_opportunity_report_view_search
#: model:ir.ui.view,arch_db:crm.view_crm_case_opportunities_filter
#, python-format
msgid "Won"
msgstr "Thắng"

#. module: crm
#: model:ir.filters,name:crm.filter_opportunity_country
msgid "Won By Country"
msgstr "Thắng theo Quốc gia"

#. module: crm
#: model:ir.model.fields,field_description:crm.field_res_users_target_sales_won
msgid "Won in Opportunities Target"
msgstr "Đạt Mục tiêu các Cơ hội"

#. module: crm
#: code:addons/crm/models/crm_lead.py:383
#, python-format
msgid "Yeah! Deal of the last 7 days for the team."
msgstr "Yeah! Thương vụ của 7 ngày qua cho nhóm của bạn!"

#. module: crm
#. openerp-web
#: code:addons/crm/static/src/js/web_planner_crm.js:18
#, python-format
msgid ""
"You are in discussion with the decision maker and HE agreed on his pain "
"points"
msgstr ""
"Bạn đang trong quá trình thảo luận với người ra quyết định và anh ta đã đồng"
" ý về các điểm tổn thương của anh ta cũng như giải pháp mà bạn sẽ đưa ra"

#. module: crm
#: code:addons/crm/wizard/base_partner_merge.py:270
#, python-format
msgid "You cannot merge a contact with one of his parent."
msgstr "Bạn không thể trộn một liên hệ với hồ sơ cha của liên hệ này."

#. module: crm
#: model:ir.ui.view,arch_db:crm.crm_planner
msgid ""
"You don't need to review lost opportunities at every sales meeting, but it's good\n"
"                            practice to do it at least once a month. Ask your team to set tags on opportunities to\n"
"                            identify why they were lost and use this information to generate statistics. Here are\n"
"                            some examples of tags to create: no budget, competition, no pain found, etc."
msgstr ""
"Bạn không cần phải xem xét các Cơ hội bị mất đối với mỗi cuộc gặp bán hàng. Một thực nghiệm hiệu quả\n"
"                            hơn là xem xét chúng định kỳ (vd: 1 hoặc vài lần mỗi tháng). Hãy yêu cầu đội bán hàng\n"
"                            của bạn gắn thẻ (tag) cho các Cơ hội để nhận diện tài sao cơ hội lại bị mất. Đay là một số\n"
"                            ví dụ về các thẻ có thể được tạo và gắn cho cơ hội: không đủ ngân sách, do đối thủ cạnh tranh,\\                            giá quá cao, không rõ nguyên nhân, v.v."

#. module: crm
#: code:addons/crm/wizard/base_partner_merge.py:362
#, python-format
msgid "You have to specify a filter for your selection"
msgstr "Bạn phải xác định một bộ lọc cho sự lựa chọn của bạn"

#. module: crm
#: code:addons/crm/models/crm_lead.py:385
#, python-format
msgid "You just beat your personal record for the past 30 days."
msgstr "Bạn vừa phá kỷ lục của chính mình trong 30 ngày qua."

#. module: crm
#: code:addons/crm/models/crm_lead.py:387
#, python-format
msgid "You just beat your personal record for the past 7 days."
msgstr "Bạn vừa phá kỷ lục của chính mình trong 7 ngày qua."

#. module: crm
#: model:ir.actions.act_window,help:crm.crm_case_form_view_salesteams_opportunity
msgid ""
"You will be able to plan meetings and log activities from\n"
"                    opportunities, convert them into quotations, attach related\n"
"                    documents, track all discussions, and much more."
msgstr ""
"Bạn sẽ có thể lên kế hoạch các cuộc gặp và ghi lại các hoạt\n"
"                    động từ các cơ hội, chuyển đổi chúng thành báo giá, đính kèm\n"
"                    các tài liệu, theo vết các thảo luận, và nhiều hơn thế nữa."

#. module: crm
#: model:ir.actions.act_window,help:crm.relate_partner_opportunities
msgid ""
"You will be able to plan meetings and log activities from\n"
"                opportunities, convert them into quotations, attach related\n"
"                documents, track all discussions, and much more."
msgstr ""
"Bạn sẽ có thể lên kế hoạch các cuộc gặp và ghi lại các hoạt\n"
"                    động từ các cơ hội, chuyển đổi chúng thành báo giá, đính kèm\n"
"                    các tài liệu, theo vết các thảo luận, và nhiều hơn thế nữa."

#. module: crm
#: model:ir.actions.act_window,help:crm.crm_lead_opportunities
#: model:ir.actions.act_window,help:crm.crm_lead_opportunities_tree_view
msgid ""
"You will be able to plan meetings and phone calls from\n"
"                    opportunities, convert them into quotations, attach related\n"
"                    documents, track all discussions, and much more."
msgstr ""
"Bạn sẽ có thể lên kế hoạch các cuộc gặp và ghi lại các cuộc gọi\n"
"                    từ các cơ hội, chuyển đổi chúng thành báo giá, đính kèm\n"
"                    các tài liệu, theo vết các thảo luận, và nhiều hơn thế nữa."

#. module: crm
#: model:ir.ui.view,arch_db:crm.crm_planner
msgid "Your Expectations"
msgstr "Mong đợi của bạn"

#. module: crm
#: model:ir.ui.view,arch_db:crm.crm_planner
msgid "Your KPIs"
msgstr "KPIs của bạn"

#. module: crm
#: model:ir.ui.view,arch_db:crm.crm_planner
msgid "Your LinkedIn or social media pages"
msgstr "LinkedIn hoặc các trang mạng xã hội"

#. module: crm
#: model:mail.template,subject:crm.mail_template_data_module_install_crm
msgid "Your Odoo CRM application is running smoothly."
msgstr "Ứng dụng Odoo CRM hiện đang hoạt động mượt mà."

#. module: crm
#: model:ir.ui.view,arch_db:crm.crm_planner
msgid "Your business cards"
msgstr "Danh thiếp của bạn"

#. module: crm
#: model:ir.ui.view,arch_db:crm.crm_planner
msgid "Your document templates"
msgstr "Mẫu Tài liệu của bạn"

#. module: crm
#: model:ir.ui.view,arch_db:crm.crm_planner
msgid "Your website"
msgstr "Website của bạn"

#. module: crm
#: model:ir.ui.view,arch_db:crm.crm_case_form_view_leads
#: model:ir.ui.view,arch_db:crm.crm_case_form_view_oppor
msgid "ZIP"
msgstr "Mã Zip"

#. module: crm
#: model:ir.model.fields,field_description:crm.field_crm_lead_zip
msgid "Zip"
msgstr "Mã bưu chính"

#. module: crm
#: model:ir.ui.view,arch_db:crm.crm_planner
msgid "additional 10% during summer sales"
msgstr "10% tăng thêm trong đợt bán mùa hè"

#. module: crm
#: model:ir.ui.view,arch_db:crm.crm_planner
msgid "app."
msgstr "ứng dụng."

#. module: crm
#: model:ir.ui.view,arch_db:crm.crm_planner
msgid "as an exercise"
msgstr "như một bài thực hành"

#. module: crm
#: model:ir.model,name:crm.model_base_partner_merge_automatic_wizard
msgid "base.partner.merge.automatic.wizard"
msgstr ""

#. module: crm
#: model:ir.model,name:crm.model_base_partner_merge_line
msgid "base.partner.merge.line"
msgstr ""

#. module: crm
#: model:ir.ui.view,arch_db:crm.crm_planner
msgid "browse the documentation"
msgstr "xem các tài liệu"

#. module: crm
#: model:ir.ui.view,arch_db:crm.crm_planner
msgid "e.g. 15% discount when buying more than 3 t-shirts"
msgstr "vd: 15% chiết khấu khi mua nhiều hơn 3 áo sơ mi"

#. module: crm
#: model:ir.ui.view,arch_db:crm.view_create_opportunity_simplified
msgid "e.g. Customer Deal"
msgstr ""

#. module: crm
#: model:ir.ui.view,arch_db:crm.crm_case_form_view_oppor
msgid "e.g. Product Pricing"
msgstr "vd: Giá Sản phẩm"

#. module: crm
#: model:ir.ui.view,arch_db:crm.crm_case_form_view_leads
#: model:ir.ui.view,arch_db:crm.crm_case_form_view_oppor
msgid "e.g. www.odoo.com"
msgstr ""

#. module: crm
#: code:addons/crm/models/crm_lead.py:912
#, python-format
msgid "opportunities"
msgstr "Các cơ hội"

#. module: crm
#: model:ir.ui.view,arch_db:crm.crm_planner
msgid "or"
msgstr "hoặc"

#. module: crm
#: model:ir.model,name:crm.model_res_config_settings
msgid "res.config.settings"
msgstr "res.config.settings"

#. module: crm
#: model:ir.ui.view,arch_db:crm.crm_planner
msgid "send us an email"
msgstr "gửi chúng tôi một email"

#. module: crm
#: model:ir.ui.view,arch_db:crm.crm_planner
msgid "support team"
msgstr "đội hỗ trợ"

#. module: crm
#: model:ir.ui.view,arch_db:crm.crm_planner
msgid "survey"
msgstr "khảo sát"

#. module: crm
#: model:ir.ui.view,arch_db:crm.crm_planner
msgid "the list of customers"
msgstr "danh sách các khách hàng"

#. module: crm
#: model:ir.ui.view,arch_db:crm.crm_planner
msgid "to create internal challenge for your salesmen"
msgstr "để tạo thử thách nội bộ cho nhân viên bán hàng của bạn"

#. module: crm
#: model:ir.ui.view,arch_db:crm.crm_planner
msgid "to create tests and certifications."
msgstr "để tạo các bài kiểm tra và cấp chứng nhận."

#. module: crm
#: model:ir.ui.view,arch_db:crm.crm_planner
msgid "to describe<br/> your experience or to suggest improvements!"
msgstr "để mô tả<br/> trải nghiệm của bạn hoặc gợi ý cải tiến!"

#. module: crm
#: model:ir.ui.view,arch_db:crm.crm_planner
msgid ""
"to organize all your documents like: customer presentations, product sheets,"
" comparisons with competitors, pain points sheets, training materials, etc."
msgstr ""
"để tổ chức tất cả các tài liệu như: trình chiếu cho khách hàng, bảng sản "
"phẩm, so sánh với đối thủ, pain points sheets, công cụ/tài liệu đào tạo, "
"v.v."

#. module: crm
#: model:ir.ui.view,arch_db:crm.crm_planner
msgid ""
"to setup your own domain\n"
"                                 name (e.g. sales@yourcompany.com)"
msgstr ""
"để thiết lập tên miền riêng của chính\n"
"                                 bạn (vd: sales@tencongty.com)"

#. module: crm
#: code:addons/crm/models/crm_lead.py:918
#, python-format
msgid "unknown"
msgstr "không xác định"

#. module: crm
#: model:ir.ui.view,arch_db:crm.crm_planner
msgid "use Odoo API to import through scripts"
msgstr "sử dụng Odoo API để nhập bằng các kịch bản mã lệnh (script)"

#. module: crm
#: model:ir.ui.view,arch_db:crm.crm_planner
msgid "with your work above"
msgstr "với công việc bên trên của bạn"<|MERGE_RESOLUTION|>--- conflicted
+++ resolved
@@ -908,13 +908,8 @@
 "A Python dictionary that will be evaluated to provide default values when "
 "creating new records for this alias."
 msgstr ""
-<<<<<<< HEAD
 "Một Python dictionary mà sẽ được biểu thị/đánh giá để cung cấp các giá trị "
 "mặc định khi tạo mới các bản ghi cho bí danh này."
-=======
-"Một thư viện Python mà sẽ được biểu thị/đánh giá để cung cấp các giá trị mặc"
-" định khi tạo mới các bản ghi cho bí danh này."
->>>>>>> 5316406a
 
 #. module: crm
 #: model:ir.ui.view,arch_db:crm.crm_planner
@@ -1030,11 +1025,7 @@
 #. module: crm
 #: model:ir.model.fields,field_description:crm.field_crm_team_alias_contact
 msgid "Alias Contact Security"
-<<<<<<< HEAD
 msgstr "An ninh về Bí danh liên hệ"
-=======
-msgstr "An ninh bí danh liên hệ"
->>>>>>> 5316406a
 
 #. module: crm
 #: model:ir.model.fields,field_description:crm.field_crm_team_alias_name
@@ -1044,16 +1035,12 @@
 #. module: crm
 #: model:ir.model.fields,field_description:crm.field_crm_team_alias_domain
 msgid "Alias domain"
-<<<<<<< HEAD
 msgstr "Miền bí danh"
-=======
-msgstr "Bí danh tên miền"
->>>>>>> 5316406a
 
 #. module: crm
 #: model:ir.model.fields,field_description:crm.field_crm_team_alias_model_id
 msgid "Aliased Model"
-msgstr "Bí danh Model"
+msgstr ""
 
 #. module: crm
 #: model:ir.ui.view,arch_db:crm.crm_planner
@@ -4953,7 +4940,7 @@
 #. module: crm
 #: model:ir.model,name:crm.model_res_config_settings
 msgid "res.config.settings"
-msgstr "res.config.settings"
+msgstr ""
 
 #. module: crm
 #: model:ir.ui.view,arch_db:crm.crm_planner
