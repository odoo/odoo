# -*- coding: utf-8 -*-
##############################################################################
#
#    OpenERP, Open Source Management Solution
#    Copyright (C) 2004-2010 Tiny SPRL (<http://tiny.be>).
#
#    This program is free software: you can redistribute it and/or modify
#    it under the terms of the GNU Affero General Public License as
#    published by the Free Software Foundation, either version 3 of the
#    License, or (at your option) any later version.
#
#    This program is distributed in the hope that it will be useful,
#    but WITHOUT ANY WARRANTY; without even the implied warranty of
#    MERCHANTABILITY or FITNESS FOR A PARTICULAR PURPOSE.  See the
#    GNU Affero General Public License for more details.
#
#    You should have received a copy of the GNU Affero General Public License
#    along with this program.  If not, see <http://www.gnu.org/licenses/>.
#
##############################################################################

from base_calendar import base_calendar
from crm import crm_case
from datetime import datetime, timedelta
from osv import fields, osv
from tools.translate import _
import time

class crm_lead(osv.osv, crm_case):
    """ CRM Leads """
    _name = 'crm.lead'
crm_lead()

class crm_phonecall(osv.osv, crm_case):
    """ CRM Phonecall """
    _name = 'crm.phonecall'
crm_phonecall()


class crm_meeting(osv.osv, crm_case):
    """ CRM Meeting Cases """

    _name = 'crm.meeting'
    _description = "Meeting"
    _order = "id desc"
    _inherit = ['mailgate.thread',"calendar.event"]
    _columns = {
        # From crm.case
        'name': fields.char('Summary', size=124, required=True, states={'done': [('readonly', True)]}),
        'partner_id': fields.many2one('res.partner', 'Partner', states={'done': [('readonly', True)]}),
        'partner_address_id': fields.many2one('res.partner.address', 'Partner Contact', \
                                 domain="[('partner_id','=',partner_id)]", states={'done': [('readonly', True)]}),
        'section_id': fields.many2one('crm.case.section', 'Sales Team', states={'done': [('readonly', True)]}, \
<<<<<<< HEAD
                        select=True, help='Sales team to which Case belongs to.\
                             Define Responsible user and Email account for mail gateway.'),
=======
                        select=True, help='Sales team to which Case belongs to.'), 
>>>>>>> 0abd2431
        'email_from': fields.char('Email', size=128, states={'done': [('readonly', True)]}, help="These people will receive email."),
        'id': fields.integer('ID'),
        'create_date': fields.datetime('Creation Date' , readonly=True),
        'write_date': fields.datetime('Write Date' , readonly=True),
        'date_action_last': fields.datetime('Last Action', readonly=1),
        'date_action_next': fields.datetime('Next Action', readonly=1),
        # Meeting fields
        'categ_id': fields.many2one('crm.case.categ', 'Meeting Type', \
                        domain="[('object_id.model', '=', 'crm.meeting')]", \
            ),
        'phonecall_id': fields.many2one ('crm.phonecall', 'Phonecall'),
        'opportunity_id': fields.many2one ('crm.lead', 'Opportunity', domain="[('type', '=', 'opportunity')]"),
        'attendee_ids': fields.many2many('calendar.attendee', 'meeting_attendee_rel',\
                                 'event_id', 'attendee_id', 'Attendees', states={'done': [('readonly', True)]}),
        'date_closed': fields.datetime('Closed', readonly=True),
        'date_deadline': fields.datetime('Deadline', states={'done': [('readonly', True)]}),
        'message_ids': fields.one2many('mailgate.message', 'res_id', 'Messages', domain=[('model','=',_name)]),
        'state': fields.selection([('open', 'Confirmed'),
                                    ('draft', 'Unconfirmed'),
                                    ('cancel', 'Cancelled'),
                                    ('done', 'Done')], 'State', \
                                    size=16, readonly=True)
    }

    _defaults = {
        'state': lambda *a: 'draft',
        'active': lambda *a: 1,
        'user_id': lambda self, cr, uid, ctx: uid,
    }

    def open_meeting(self, cr, uid, ids, context=None):
        """
        Open Crm Meeting Form for Crm Meeting.
        @param cr: the current row, from the database cursor,
        @param uid: the current user’s ID for security checks,
        @param ids: List of crm meeting’s IDs
        @param context: A standard dictionary for contextual values
        @return: Dictionary value which open Crm Meeting form.
        """

        if not context:
            context = {}

        data_obj = self.pool.get('ir.model.data')

        value = {}

        id2 = data_obj._get_id(cr, uid, 'crm', 'crm_case_form_view_meet')
        id3 = data_obj._get_id(cr, uid, 'crm', 'crm_case_tree_view_meet')
        id4 = data_obj._get_id(cr, uid, 'crm', 'crm_case_calendar_view_meet')
        if id2:
            id2 = data_obj.browse(cr, uid, id2, context=context).res_id
        if id3:
            id3 = data_obj.browse(cr, uid, id3, context=context).res_id
        if id4:
            id4 = data_obj.browse(cr, uid, id4, context=context).res_id
        for id in ids:
            value = {
                    'name': _('Meeting'),
                    'view_type': 'form',
                    'view_mode': 'form,tree',
                    'res_model': 'crm.meeting',
                    'view_id': False,
                    'views': [(id2, 'form'), (id3, 'tree'), (id4, 'calendar')],
                    'type': 'ir.actions.act_window',
                    'res_id': base_calendar.base_calendar_id2real_id(id),
                    'nodestroy': True
                    }

        return value

<<<<<<< HEAD
=======
    def case_open(self, cr, uid, ids, *args):
        """Confirms meeting
        @param self: The object pointer
        @param cr: the current row, from the database cursor,
        @param uid: the current user’s ID for security checks,
        @param ids: List of Meeting Ids
        @param *args: Tuple Value for additional Params
        """
        res = super(crm_meeting, self).case_open(cr, uid, ids, args)
        for (id, name) in self.name_get(cr, uid, ids):
            message = _('The Meeting') + " '" + name + "' "+ _("has been Confirmed.")
            self.log(cr, uid, id, message)
        return res

>>>>>>> 0abd2431
crm_meeting()

class calendar_attendee(osv.osv):
    """ Calendar Attendee """

    _inherit = 'calendar.attendee'
    _description = 'Calendar Attendee'

    def _compute_data(self, cr, uid, ids, name, arg, context):
       """
        @param self: The object pointer
        @param cr: the current row, from the database cursor,
        @param uid: the current user’s ID for security checks,
        @param ids: List of compute data’s IDs
        @param context: A standard dictionary for contextual values
        """
       name = name[0]
       result = super(calendar_attendee, self)._compute_data(cr, uid, ids, name, arg, context)

       for attdata in self.browse(cr, uid, ids, context=context):
            id = attdata.id
            result[id] = {}
            if name == 'categ_id':
                if attdata.ref and 'categ_id' in attdata.ref._columns:
                    result[id][name] = (attdata.ref.categ_id.id, attdata.ref.categ_id.name,)
                else:
                    result[id][name] = False
       return result

    _columns = {
        'categ_id': fields.function(_compute_data, method=True, \
                        string='Event Type', type="many2one", \
                        relation="crm.case.categ", multi='categ_id'),
    }

calendar_attendee()

class res_users(osv.osv):
    _name = 'res.users'
    _inherit = 'res.users'

    def create(self, cr, uid, data, context={}):
        user_id = super(res_users, self).create(cr, uid, data, context)
        data_obj = self.pool.get('ir.model.data')
        data_id = data_obj._get_id(cr, uid, 'crm', 'ir_ui_view_sc_calendar0')
        view_id  = data_obj.browse(cr, uid, data_id, context=context).res_id
        copy_id = self.pool.get('ir.ui.view_sc').copy(cr, uid, view_id, default = {
                                    'user_id': user_id}, context=context)
        return user_id

res_users()


# vim:expandtab:smartindent:tabstop=4:softtabstop=4:shiftwidth=4:<|MERGE_RESOLUTION|>--- conflicted
+++ resolved
@@ -51,12 +51,7 @@
         'partner_address_id': fields.many2one('res.partner.address', 'Partner Contact', \
                                  domain="[('partner_id','=',partner_id)]", states={'done': [('readonly', True)]}),
         'section_id': fields.many2one('crm.case.section', 'Sales Team', states={'done': [('readonly', True)]}, \
-<<<<<<< HEAD
-                        select=True, help='Sales team to which Case belongs to.\
-                             Define Responsible user and Email account for mail gateway.'),
-=======
-                        select=True, help='Sales team to which Case belongs to.'), 
->>>>>>> 0abd2431
+                        select=True, help='Sales team to which Case belongs to.'),
         'email_from': fields.char('Email', size=128, states={'done': [('readonly', True)]}, help="These people will receive email."),
         'id': fields.integer('ID'),
         'create_date': fields.datetime('Creation Date' , readonly=True),
@@ -128,8 +123,6 @@
 
         return value
 
-<<<<<<< HEAD
-=======
     def case_open(self, cr, uid, ids, *args):
         """Confirms meeting
         @param self: The object pointer
@@ -144,7 +137,6 @@
             self.log(cr, uid, id, message)
         return res
 
->>>>>>> 0abd2431
 crm_meeting()
 
 class calendar_attendee(osv.osv):
