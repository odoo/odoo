<?xml version="1.0" encoding="utf-8"?>
<openerp>
    <data>
        <menuitem icon="terp-crm" id="menu_crm" name="CRM &amp; SRM"/>
        <menuitem id="menu_crm_configuration" name="Configuration" parent="crm.menu_crm" sequence="0"/>

        <wizard id="wizard_crm_send_mail" model="crm.case.history" name="crm.send.mail" string="Send Mail" menu="False"/>
        <wizard id="wizard_crm_new_send_mail" model="crm.case" name="crm.new.send.mail" string="Send New Mail" menu="False"/>

        <record id="res_partner_events-wopartner-view" model="ir.ui.view">
            <field name="name">res.partner.events.form</field>
            <field name="model">res.partner.events</field>
            <field name="type">tree</field>
            <field name="arch" type="xml">
                <tree string="Partner Events">
                    <separator string="General Description"/>
                    <field name="date" select="1"/>
                    <field name="name" select="1"/>
                    <field name="som" select="2"/>
                    <field name="type" select="2"/>
                    <field name="partner_type" select="2"/>
                </tree>
            </field>
        </record>

        <!-- Case Sections -->
        <record id="crm_case_section_view_form" model="ir.ui.view">
            <field name="name">crm.case.section.form</field>
            <field name="model">crm.case.section</field>
            <field name="type">form</field>
            <field name="arch" type="xml">
                <form string="Case Section">
                    <notebook>
                        <page string="Case section">
                            <field name="name" select="1"/>
                            <field name="code" select="1"/>
                            <field name="user_id" select="2"/>
                            <field name="active" select="2"/>
                            <field name="parent_id" select="2" widget="selection"/>
                            <field name="allow_unlink" select="2"/>
                            <field name="reply_to" select="2"/>
                        </page>
                    </notebook>
                </form>
            </field>
        </record>
        <record id="crm_case_section_view_tree" model="ir.ui.view">
            <field name="name">crm.case.section.tree</field>
            <field name="model">crm.case.section</field>
            <field name="type">tree</field>
            <field name="field_parent">child_ids</field>
            <field name="arch" type="xml">
                <tree string="Case Section">
                    <field name="name" select="1"/>
                    <field name="code" select="1"/>
                    <field name="user_id" select="1"/>
                </tree>
            </field>
        </record>
        <record id="crm_case_section_act" model="ir.actions.act_window">
            <field name="name">Sections</field>
            <field name="res_model">crm.case.section</field>
            <field name="view_type">form</field>
            <field name="view_id" ref="crm_case_section_view_tree"/>
        </record>
        <menuitem id="next_id_51" name="Cases" parent="crm.menu_crm_configuration"/>
        <menuitem action="crm_case_section_act" id="menu_crm_case_section_act" parent="next_id_51"/>

        <menuitem id="next_id_52" name="All Cases" parent="crm.menu_crm" sequence="1"/>
        <record id="crm_case_section_act_tree" model="ir.actions.act_window">
            <field name="name">Cases by section</field>
            <field name="res_model">crm.case.section</field>
            <field name="domain">[('parent_id','=',False)]</field>
            <field name="view_type">tree</field>
            <field name="view_id" ref="crm_case_section_view_tree"/>
        </record>
        <menuitem action="crm_case_section_act_tree" id="menu_crm_case_section_act_tree" parent="next_id_52"/>

        <!-- Case Categories -->
        <record id="crm_case_categ-view" model="ir.ui.view">
            <field name="name">crm.case.categ.form</field>
            <field name="model">crm.case.categ</field>
            <field name="type">form</field>
            <field name="arch" type="xml">
                <form string="Case Category">
                    <field name="name" select="1"/>
                    <field name="section_id" select="1" widget="selection"/>
                    <field name="probability"/>
                </form>
            </field>
        </record>
        <record id="crm_case_categ_tree-view" model="ir.ui.view">
            <field name="name">crm.case.categ.tree</field>
            <field name="model">crm.case.categ</field>
            <field name="type">tree</field>
            <field name="arch" type="xml">
                <tree string="Case Category">
                    <field name="name"/>
                    <field name="section_id"/>
                    <field name="probability"/>
                </tree>
            </field>
        </record>

        <record id="crm_case_categ-act" model="ir.actions.act_window">
            <field name="name">Categories</field>
            <field name="res_model">crm.case.categ</field>
            <field name="view_type">form</field>
            <field name="view_id" ref="crm_case_categ_tree-view"/>
        </record>
        <menuitem action="crm_case_categ-act" id="menu_crm_case_categ-act" parent="crm.next_id_51"/>

        <!-- Case rules -->
        <record id="crm_case_rule-view" model="ir.ui.view">
            <field name="name">crm.case.rule.form</field>
            <field name="model">crm.case.rule</field>
            <field name="type">form</field>
            <field name="arch" type="xml">
                <form string="Case Rule">
                    <field name="name" select="1"/>
                    <field name="active" select="2"/>
                    <notebook colspan="4">
                        <page string="Conditions">
                            <separator colspan="4" string="Conditions on States"/>
                            <field name="trg_state_from" select="2"/>
                            <field name="trg_state_to" select="2"/>

                            <separator colspan="4" string="Conditions on Case Fields"/>
                            <field name="regex_name" string="Regex on Case Name" colspan="2"/>
                            <field name="trg_section_id" select="1" widget="selection"/>
                            <field name="trg_categ_id"/>
                            <field name="trg_user_id" select="2"/>
                            <separator colspan="4" string="Conditions on Case Partner"/>
                            <field name="trg_partner_id"/>
                            <field name="trg_partner_categ_id"/>
                            <separator colspan="4" string="Conditions on Priority Range"/>
                            <field name="trg_priority_from"/>
                            <field name="trg_priority_to"/>
                            <separator colspan="4" string="Conditions on Timing"/>
                            <field name="trg_date_type"/>
                            <label align="1.0" string="Delay After Trigger Date:"/>
                            <group col="2" colspan="1">
                                <field name="trg_date_range" nolabel="1"/>
                                <field name="trg_date_range_type" nolabel="1"/>
                            </group>
                            <separator colspan="4" string="Condition on Communication History"/>
                            <field name="regex_history" string="Regex on Communication History"/>
                            <field name="trg_max_history"/>
                            <separator colspan="4" string="Note"/>
                            <label align="0.0" string="The rule use a AND operator. The case must match all non empty fields so that the rule execute the action described in the 'Actions' tab." colspan="4"/>
                        </page>
                        <page string="Actions">
                            <separator colspan="4" string="Fields to Change"/>
                            <field name="act_state"/>
                            <field name="act_section_id"/>
                            <field name="act_user_id"/>
                            <field name="act_priority"/>
                            <separator colspan="4" string="E-Mail Reminders (includes the content of the case)"/>
                            <field name="act_remind_user"/>
                            <field name="act_remind_partner"/>
                            <field name="act_remind_attach"/>
                            <field colspan="4" name="act_email_cc"/>
                            <separator colspan="4" string="Server Action to be Triggered"/>
                            <field name="server_action_id"/>
                            <!--
					<field name="act_method" colspan="4" readonly="1"/>
					-->
                        </page>
                        <page string="E-Mail Actions">
                            <separator colspan="4" string="Template of Email to Send"/>
                            <field name="act_mail_to_user"/>
                            <field name="act_mail_to_partner"/>
                            <field name="act_mail_to_watchers"/>
                            <field colspan="4" name="act_mail_to_email"/>
                            <field colspan="4" name="act_mail_body"/>

                            <separator colspan="4" string="Special Keywords to Be Used in The Body"/>
                            <label align="0.0" string="%%(case_id)s = Case ID" colspan="2"/>
                            <label align="0.0" string="%%(case_subject)s = Case subject" colspan="2"/>
                            <label align="0.0" string="%%(case_description)s = Case description" colspan="2"/>
                            <label align="0.0" string="%%(case_date)s = Creation date" colspan="2"/>
                            <label align="0.0" string="%%(email_from)s = Partner email" colspan="2"/>
                            <label align="0.0" string="%%(partner)s = Partner name" colspan="2"/>
                            <label align="0.0" string="%%(partner_email)s = Partner email" colspan="2"/>
                            <label align="0.0" string="%%(case_user)s = Responsible name" colspan="2"/>
                            <label align="0.0" string="%%(case_user_email)s = Responsible email" colspan="2"/>
                            <label align="0.0" string="%%(case_user_phone)s = Responsible phone" colspan="2"/>
                            <label align="0.0" string="%% = The &apos;%%&apos; Character" colspan="2"/>
                        </page>
                    </notebook>
                </form>
            </field>
        </record>
        <record id="crm_case_rule_tree-view" model="ir.ui.view">
            <field name="name">crm.case.rule.tree</field>
            <field name="model">crm.case.rule</field>
            <field name="type">tree</field>
            <field name="arch" type="xml">
                <tree string="Case Rule">
                    <field name="name"/>
                    <field name="active"/>
                </tree>
            </field>
        </record>
        <record id="crm_case_rule-act" model="ir.actions.act_window">
            <field name="name">Rules</field>
            <field name="res_model">crm.case.rule</field>
            <field name="view_type">form</field>
            <field name="view_id" ref="crm_case_rule_tree-view"/>
        </record>
        <menuitem action="crm_case_rule-act" id="menu_crm_case_rule-act" parent="crm.next_id_51"/>

       <record id="view_crm_email_add_cc_wizard" model="ir.ui.view">
            <field name="name">Add CC</field>
            <field name="model">crm.email.add.cc</field>
            <field name="type">form</field>
            <field name="arch" type="xml">
                <form string="Add CC">
                    <field name="name"/>
                    <field name="subject"/>
                    <separator string="" colspan="4"/>
                    <newline/>
                    <field name="user_id"
                    	attrs="{ 'required' : [('name','=','user')]}"
                    	on_change="change_email(user_id, partner_id)"/>
                    <field name="partner_id"
                    	attrs="{'required' : [('name','=','partner')]}"
                    	on_change="change_email(user_id, partner_id)"/>
                    <field name="email"/>
                    <button name="add_cc" string="Ok" type="object" icon="gtk-go-forward"/>
                </form>
            </field>
        </record>

        <record id="action_view_crm_email_add_cc_wizard" model="ir.actions.act_window">
            <field name="name">Add CC</field>
            <field name="type">ir.actions.act_window</field>
            <field name="res_model">crm.email.add.cc</field>
            <field name="view_type">form</field>
            <field name="view_mode">form</field>
            <field name="target">new</field>
        </record>

        <!-- Cases -->
        <record id="crm_case_log_tree-view" model="ir.ui.view">
            <field name="name">crm.case.log.tree</field>
            <field name="model">crm.case.log</field>
            <field name="type">tree</field>
            <field name="arch" type="xml">
                <tree string="Case logs">
                    <field name="date"/>
                    <field name="name"/>
                    <field name="som"/>
                    <field name="user_id"/>
                    <field name="section_id"/>
                    <field name="canal_id"/>
                </tree>
            </field>
        </record>


        <record id="crm_case_history_tree-view" model="ir.ui.view">
            <field name="name">crm.case.history.tree</field>
            <field name="model">crm.case.history</field>
            <field name="type">tree</field>
            <field name="arch" type="xml">
                <tree string="Case History">
                    <field name="date"/>
                    <field name="name"/>
                    <field name="som"/>
                    <field name="user_id"/>
                    <field name="canal_id"/>
                </tree>
            </field>
        </record>

        <record id="crm_case_calendar-view" model="ir.ui.view">
            <field name="name">crm.case.calendar</field>
            <field name="model">crm.case</field>
            <field name="type">calendar</field>
            <field name="arch" type="xml">
                <calendar color="user_id" date_start="date" date_stop="date_deadline" day_length="12" string="Cases">
                    <field name="name"/>
                    <field name="partner_id"/>
                    <field name="state"/>
                </calendar>
            </field>
        </record>


        <record id="crm_case_tree-view" model="ir.ui.view">
            <field name="name">crm.case.tree</field>
            <field name="model">crm.case</field>
            <field name="type">tree</field>
            <field name="arch" type="xml">
                <tree colors="red:date_deadline&lt;current_date and state=='open';black:state in ('draft', 'cancel','done','pending')" string="Cases">
                    <field name="id"/>
                    <field name="section_id"/>
                    <field name="date"/>
                    <field name="date_deadline"/>
                    <field name="name"/>
                    <field name="partner_id"/>
                    <field name="user_id"/>
                    <field name="priority"/>
                    <field name="planned_revenue" sum="Planned revenue"/>
                    <field name="planned_cost" sum="Planned costs"/>
                    <field name="state"/>
                    <button name="case_close" states="open,draft,pending" string="Close" type="object" icon="gtk-close"/>
                    <button name="case_open" states="draft,pending" string="Open" type="object" icon="gtk-go-forward"/>
                    <button name="case_cancel" states="draft,open,pending" string="Cancel" type="object" icon="gtk-cancel"/>
                    <button name="case_pending" states="draft,open" string="Pending" type="object" icon="gtk-media-pause"/>
                    <button name="case_escalate" states="open,draft,pending" string="Escalate" type="object" icon="gtk-go-up"/>
                    <button name="case_reset" states="done,cancel" string="Reset to Draft" type="object" icon="gtk-convert"/>
                </tree>
            </field>
        </record>

        <record id="crm_case-view" model="ir.ui.view">
            <field name="name">crm.case.form</field>
            <field name="model">crm.case</field>
            <field name="type">form</field>
            <field name="priority" eval="1"/>
            <field name="arch" type="xml">
                <form string="Cases">
                    <field colspan="4" name="name" select="1"/>
                    <field colspan="2" name="section_id" widget="selection"/>
                    <field name="date" select="1"/>
                    <field name="date_deadline" select="2"/>
                    <field name="priority"/>
                    <newline />
                    <notebook colspan="4">
                        <page string="General">
                            <group col="8" colspan="4">
                                <field colspan="4" name="partner_id" on_change="onchange_partner_id(partner_id, email_from)" select="1"/>
                                <field colspan="3" name="partner_address_id" on_change="onchange_partner_address_id(partner_address_id, email_from)" select="2"/>
                                <newline/>
                                <field colspan="3" name="email_from" select="2"/>
                                <button name="remind_partner" states="open,pending" string="Send Reminder" type="object" icon="gtk-go-forward"/>
                                <field name="user_id" select="1"/>
                                <button name="remind_user" states="open,pending" string="Send Reminder" type="object" icon="gtk-go-forward"/>
                            </group>

                            <separator colspan="4" string="Description"/>
                            <field name="description" colspan="4" nolabel="1"/>
                            <separator colspan="4"/>
                            <group col="8" colspan="4">
                                <field name="state" select="1"/>
                                <button name="case_close" states="open,draft,pending" string="Close" type="object" icon="gtk-close"/>
                                <button name="case_open" states="draft,pending" string="Open" type="object" icon="gtk-go-forward"/>
                                <button name="case_cancel" states="draft,open,pending" string="Cancel" type="object" icon="gtk-cancel"/>
                                <button name="case_pending" states="draft,open" string="Pending" type="object" icon="gtk-media-pause"/>
                                <button name="case_escalate" states="open,draft,pending" string="Escalate" type="object" icon="gtk-go-up"/>
                                <button name="case_reset" states="done,cancel" string="Reset to Draft" type="object" icon="gtk-convert"/>
                            </group>
                        </page>
                        <page string="History">
                            <field name="id" select="1"/>
                            <field name="active" select="2"/>
                            <field name="categ_id" on_change="onchange_categ_id(categ_id)" select="2"/>
                            <field name="som" select="2"/>
                            <separator colspan="4" string="Dates"/>
                            <field name="create_date"/>
                            <field name="date_closed"/>
                            <field name="date_action_last"/>
                            <field name="date_action_next"/>
                            <separator colspan="4" string="Estimates"/>
                            <field name="planned_revenue"/>
                            <field name="planned_cost"/>
                            <field name="probability"/>
                            <separator colspan="4" string="References"/>
                            <field colspan="4" name="ref"/>
                            <field colspan="4" name="ref2"/>
                            <field colspan="4" name="log_ids" nolabel="1">
                                <form string="Actions">
                                    <separator colspan="4" string="Action Information"/>
                                    <field colspan="4" name="name"/>
                                    <field name="date" select="2"/>
                                    <field name="user_id" select="2"/>
                                    <field name="som" select="2"/>
                                    <field name="canal_id"/>
                                </form>
                            </field>
                        </page>
                        <page string="Emails">
                           <group colspan="4">
                               <field colspan="4" name="email_cc" string="CC"/>
                           </group>
                           <field name="history_line" colspan="4" nolabel="1" mode="form,tree">
                               <form string="Communication history">
                                   <group col="7" colspan="4">
                                       <field name="date"/>
                                       <field name="email"/>
                                       <field name="canal_id"/>
                                       <button
                                     string="Add a CC"
		                                   	name="%(crm.action_view_crm_email_add_cc_wizard)d"
		                                   	icon="gtk-add" type="action"/>
                                   </group>
                                   <newline/>
                                   <field name="description" colspan="4" nolabel="1"/>
                                   <button colspan="4" string="Reply to Last Email" name="%(wizard_crm_send_mail)d" context="{'mail':'reply'}" icon="gtk-undo" type="action"/>
                               </form>
                               <tree string="Communication history">
                                   <field name="description"/>
                                   <field name="email"/>
                                   <field name="date"/>
                               </tree>
                           </field>
                           <button colspan="4" string="Send New Email" name="%(wizard_crm_new_send_mail)d" context="{'mail':'new'}" icon="gtk-go-forward" type="action"/>
                        </page>
                    </notebook>
                </form>
            </field>
        </record>

        <record id="view_crm_case_filter" model="ir.ui.view">
            <field name="name">crm.case.select</field>
            <field name="model">crm.case</field>
            <field name="type">search</field>
            <field name="arch" type="xml">
                <search string="Search Case">
                   <group col='6' colspan='4'>
                       <filter icon="terp-partner" string="My Cases"
                       	domain="[('user_id','=',uid)]" separator="1"
                       	default="1" help="Cases Related to Current User"
                       />
                       <field name="state" select="1">
                           <filter icon="gtk-new" domain="[('state','=','draft')]" help="Draft Cases"/>
                           <filter icon="gtk-yes" domain="[('state','=','open')]" help="Open Cases"/>
                           <filter icon="gtk-media-pause" domain="[('state','=','pending')]" help="Pending Cases"/>
                       </field>
                       <separator orientation="vertical"/>
                       <field name="name" select='1'/>
                       <field name="user_id" select="1" widget="selection"/>
                   </group>
               </search>
            </field>
        </record>

        <record id="crm_case_categ0-act" model="ir.actions.act_window">
            <field name="name">Cases</field>
            <field name="res_model">crm.case</field>
            <field name="view_type">form</field>
            <field name="view_id" ref="crm_case_tree-view"/>
            <field name="search_view_id" ref="view_crm_case_filter"/>
        </record>
        <menuitem action="crm_case_categ0-act" id="menu_crm_case_categ0-act" parent="crm.next_id_52"/>

        <record id="crm_case_categ0-act_open" model="ir.actions.act_window">
            <field name="name">Open Cases</field>
            <field name="res_model">crm.case</field>
            <field name="view_type">form</field>
            <field name="domain">[('state','&lt;&gt;','done'),('state','&lt;&gt;','cancel'),('state','&lt;&gt;','pending')]</field>
            <field name="search_view_id" ref="view_crm_case_filter"/>
        </record>

        <record id="crm_case_section_open_act" model="ir.actions.act_window">
            <field name="name">Cases</field>
            <field name="res_model">crm.case</field>
            <field name="domain">[('section_id','child_of',[active_id])]</field>
            <field name="view_type">form</field>
            <field name="view_mode">tree,form,calendar</field>
        </record>
        <record id="ir_open_section_case" model="ir.values">
            <field eval="'tree_but_open'" name="key2"/>
            <field eval="'crm.case.section'" name="model"/>
            <field name="name">Open Cases</field>
            <field eval="'ir.actions.act_window,%d'%crm_case_section_open_act" name="value"/>
            <field eval="True" name="object"/>
        </record>

        <record id="crm_case_history-view" model="ir.ui.view">
            <field name="name">crm.case.history.form</field>
            <field name="model">crm.case.history</field>
            <field name="type">form</field>
            <field name="arch" type="xml">
                <form string="Cases">
                    <separator colspan="4" string="Case Description"/>
                    <field colspan="4" name="name" select="1"/>
                    <field name="date" select="1"/>
                    <field name="user_id" select="1"/>
                    <field name="case_id" select="2"/>
                    <field name="som" select="2"/>
                    <field name="canal_id" select="2"/>
                    <field colspan="4" name="description" select="2"/>
                </form>
            </field>
        </record>
        <record id="crm_case_history_search" model="ir.ui.view">
        <field name="name">crm.case.history.select</field>
        <field name="model">crm.case.history</field>
        <field name="type">search</field>
        <field name="arch" type="xml">
            	<search string="Search Histories">
               		<filter icon="terp-crm" string="My Histories" domain="[('user_id','=',uid)]" help="My Histories"/>
               		<separator orientation="vertical"/>
               		<field name="date" select="1"/>
                    <field name="user_id" select="1" widget="selection"/>
                    <field name="case_id" select="1"/>
                </search>
        	</field>
    	</record>

        <record id="crm_case_history-act" model="ir.actions.act_window">
            <field name="name">Histories</field>
            <field name="res_model">crm.case.history</field>
            <field name="view_type">form</field>
            <field name="view_mode">tree,form</field>
            <field name="view_id" ref="crm_case_history_tree-view"/>
            <field name="search_view_id" ref="crm_case_history_search"/>
        </record>
        <menuitem action="crm_case_history-act" id="menu_crm_case_history-act_main" name="Cases Histories" parent="crm.next_id_52"/>

        <record id="crm_segmentation_line_tree-view" model="ir.ui.view">
            <field name="name">crm.segmentation.line.tree</field>
            <field name="model">crm.segmentation.line</field>
            <field name="type">tree</field>
            <field name="arch" type="xml">
                <tree string="Partner Segmentation Lines">
                    <field name="name"/>
                    <field name="expr_name"/>
                    <field name="expr_operator"/>
                    <field name="expr_value"/>
                    <field name="operator"/>
                </tree>
            </field>
        </record>

        <record id="crm_segmentation_line-view" model="ir.ui.view">
            <field name="name">crm.segmentation.line.form</field>
            <field name="model">crm.segmentation.line</field>
            <field name="type">form</field>
            <field name="arch" type="xml">
                <form string="Partner Segmentation Lines">
                    <field colspan="4" name="name" select="1"/>
                    <group col="2" colspan="4">
                        <field name="expr_name" select="2"/>
                        <field name="expr_operator" select="2"/>
                        <field name="expr_value" select="2"/>
                    </group>
                    <newline/>
                    <field name="operator"/>
                </form>
            </field>
        </record>

        <record id="crm_segmentation-view" model="ir.ui.view">
            <field name="name">crm.segmentation.form</field>
            <field name="model">crm.segmentation</field>
            <field name="type">form</field>
            <field name="arch" type="xml">
                <form string="Partner Segmentation">
                    <field name="name" select="1"/>
                    <field name="exclusif"/>
                    <notebook colspan="4">
                        <page string="Segmentation">
                            <separator colspan="4" string="Segmentation Description"/>
                            <field name="name" select="1"/>
                            <field name="exclusif"/>
                            <newline/>
                            <field colspan="2" name="categ_id" select="2"/>
                            <newline/>
                            <field colspan="4" name="description" select="2"/>
                            <field name="state"/>
                            <group col="3" colspan="2">
                                <button name="process_start" states="not running" string="Compute Segmentation" type="object" icon="gtk-execute"/>
                                <button name="process_stop" states="running" string="Stop Process" type="object" icon="gtk-cancel"/>
                                <button name="process_continue" states="running" string="Continue Process" type="object" icon="gtk-go-forward"/>
                            </group>
                        </page>
                        <page string="Sales Purchase">
                            <field name="sales_purchase_active"/>
                            <separator colspan="4" string="State of Mind Computation"/>
                            <field name="som_interval"/>
                            <field name="som_interval_max"/>
                            <field name="som_interval_decrease"/>
                            <field name="som_interval_default"/>
                            <separator colspan="4" string="Segmentation Test"/>
                            <field colspan="4" name="segmentation_line" widget="one2many_list"/>
                        </page>
                    </notebook>
                </form>
            </field>
        </record>
        <record id="crm_segmentation_tree-view" model="ir.ui.view">
            <field name="name">crm.segmentation.tree</field>
            <field name="model">crm.segmentation</field>
            <field name="type">tree</field>
            <field name="arch" type="xml">
                <tree string="Partner Segmentations">
                    <field name="name"/>
                    <field name="description"/>
                    <field name="categ_id"/>
                </tree>
            </field>
        </record>

        <record id="crm_segmentation-act" model="ir.actions.act_window">
            <field name="name">Segmentations</field>
            <field name="res_model">crm.segmentation</field>
            <field name="view_type">form</field>
            <field name="view_id" ref="crm_segmentation-view"/>
        </record>

        <record id="crm_segmentation_tree-act" model="ir.actions.act_window">
            <field name="name">Segmentations</field>
            <field name="res_model">crm.segmentation</field>
            <field name="view_type">form</field>
            <field name="view_mode">tree,form</field>
        </record>
        <menuitem id="next_id_53" name="Segmentations" parent="crm.menu_crm_configuration"/><menuitem action="crm_segmentation_tree-act" id="menu_crm_segmentation-act" parent="next_id_53"/>

        <act_window domain="[('section_id', '=', active_id),('state','&lt;&gt;','done'),('state','&lt;&gt;','cancel'),('state','&lt;&gt;','pending')]" id="act_crm_case_section_crm_case_opened" name="Open cases" res_model="crm.case" src_model="crm.case.section" view_mode="tree,form,calendar" view_type="form"/>

        <act_window domain="[('categ_id', '=', active_id),('state','&lt;&gt;','done'),('state','&lt;&gt;','cancel'),('state','&lt;&gt;','pending')]" id="act_crm_case_categ_crm_case_opened" name="Open cases" res_model="crm.case" src_model="crm.case.categ" view_mode="tree,form,calendar" view_type="form"/>

        <act_window domain="[('partner_id', '=', active_id),('state','&lt;&gt;','done'),('state','&lt;&gt;','cancel'),('state','&lt;&gt;','pending')]" id="act_res_partner_2_crm_case_opened" name="Open cases" res_model="crm.case" src_model="res.partner" view_mode="tree,form,calendar" view_type="form"/>

        <act_window domain="[('canal_id', '=', active_id),('state','&lt;&gt;','done'),('state','&lt;&gt;','cancel'),('state','&lt;&gt;','pending')]" id="act_res_partner_canal_2_crm_case_opened" name="Open cases" res_model="crm.case" src_model="res.partner.canal" view_mode="tree,form,calendar" view_type="form"/>

        <act_window domain="[('user_id', '=', active_id),('state','&lt;&gt;','done'),('state','&lt;&gt;','cancel'),('state','&lt;&gt;','pending')]" id="act_res_users_2_crm_case_opened" name="Open cases" res_model="crm.case" src_model="res.users" view_mode="tree,form,calendar" view_type="form"/>


		<record model="ir.ui.view" id="view_users_form_simple_modif_inherited1">
            <field name="name">view.users.form.crm.modif.inherited1</field>
            <field name="model">res.users</field>
            <field name="inherit_id" ref="base.view_users_form_simple_modif" />
            <field name="type">form</field>
            <field name="arch" type="xml">
            	<page string="Current Activity" position="inside">
                    <field name="context_section_id" completion="1"/>
                </page>
            </field>
        </record>

<<<<<<< HEAD
        <record id="crm_email_gateway_tree" model="ir.ui.view">
            <field name="name">crm.email.gateway.tree</field>
            <field name="model">crm.email.gateway</field>
            <field name="type">tree</field>
            <field name="arch" type="xml">
                <tree string="Email Gateway">
                    <field name="name"/>
                    <field name="section_id" />
                    <field name="server_id" />
                </tree>
            </field>
        </record>

        <record id="crm_email_gateway_server_form" model="ir.ui.view">
            <field name="name">crm.email.gateway.server.form</field>
            <field name="model">crm.email.gateway.server</field>
            <field name="type">form</field>
            <field name="arch" type="xml">
                <form string="Email Gateway Server">
                    <field name="server_type" colspan="4" on_change="onchange_server_type(server_type,ssl)"/>
                    <field name="name"/>
                    <field name="port" />
                    <field name="login" />
                    <field name="password" password="True"/>
                    <field name="ssl" on_change="onchange_server_type(server_type,ssl)"/>
                    <field name="active" />

                </form>
            </field>
        </record>

        <record id="crm_email_gateway_server_tree" model="ir.ui.view">
            <field name="name">crm.email.gateway.server.tree</field>
            <field name="model">crm.email.gateway.server</field>
            <field name="type">tree</field>
            <field name="arch" type="xml">
                <tree string="Email Gateway Server">
                    <field name="name"/>
                    <field name="port" />
                    <field name="server_type"/>
                    <field name="ssl" />
                </tree>
            </field>
        </record>


        <record id="crm_email_gateway_act" model="ir.actions.act_window">
            <field name="name">Email Gateway</field>
            <field name="res_model">crm.email.gateway</field>
            <field name="view_type">form</field>
            <field name="view_mode">tree,form</field>
            <field name="view_id" ref="crm_email_gateway_tree"/>
        </record>
        <menuitem id="crm_email_gateway_menu" name="Email Gateway" parent="next_id_51" action="crm_email_gateway_act" />
=======
		<record id="view_users_form_simple_modif_inherited2" model="ir.ui.view">
	            <field name="name">view.users.form.crm.modif.inherited2</field>
	            <field name="model">res.users</field>
	            <field name="type">form</field>
	            <field name="inherit_id" ref="base.view_users_form"/>
	            <field eval="18" name="priority"/>
	            <field name="arch" type="xml">
	                <field name="password" position="after">
	                <field name="context_section_id" completion="1"/>
	                </field>
	            </field>
	    </record>
>>>>>>> 4b86fafb

    </data>
</openerp><|MERGE_RESOLUTION|>--- conflicted
+++ resolved
@@ -633,62 +633,6 @@
             </field>
         </record>
 
-<<<<<<< HEAD
-        <record id="crm_email_gateway_tree" model="ir.ui.view">
-            <field name="name">crm.email.gateway.tree</field>
-            <field name="model">crm.email.gateway</field>
-            <field name="type">tree</field>
-            <field name="arch" type="xml">
-                <tree string="Email Gateway">
-                    <field name="name"/>
-                    <field name="section_id" />
-                    <field name="server_id" />
-                </tree>
-            </field>
-        </record>
-
-        <record id="crm_email_gateway_server_form" model="ir.ui.view">
-            <field name="name">crm.email.gateway.server.form</field>
-            <field name="model">crm.email.gateway.server</field>
-            <field name="type">form</field>
-            <field name="arch" type="xml">
-                <form string="Email Gateway Server">
-                    <field name="server_type" colspan="4" on_change="onchange_server_type(server_type,ssl)"/>
-                    <field name="name"/>
-                    <field name="port" />
-                    <field name="login" />
-                    <field name="password" password="True"/>
-                    <field name="ssl" on_change="onchange_server_type(server_type,ssl)"/>
-                    <field name="active" />
-
-                </form>
-            </field>
-        </record>
-
-        <record id="crm_email_gateway_server_tree" model="ir.ui.view">
-            <field name="name">crm.email.gateway.server.tree</field>
-            <field name="model">crm.email.gateway.server</field>
-            <field name="type">tree</field>
-            <field name="arch" type="xml">
-                <tree string="Email Gateway Server">
-                    <field name="name"/>
-                    <field name="port" />
-                    <field name="server_type"/>
-                    <field name="ssl" />
-                </tree>
-            </field>
-        </record>
-
-
-        <record id="crm_email_gateway_act" model="ir.actions.act_window">
-            <field name="name">Email Gateway</field>
-            <field name="res_model">crm.email.gateway</field>
-            <field name="view_type">form</field>
-            <field name="view_mode">tree,form</field>
-            <field name="view_id" ref="crm_email_gateway_tree"/>
-        </record>
-        <menuitem id="crm_email_gateway_menu" name="Email Gateway" parent="next_id_51" action="crm_email_gateway_act" />
-=======
 		<record id="view_users_form_simple_modif_inherited2" model="ir.ui.view">
 	            <field name="name">view.users.form.crm.modif.inherited2</field>
 	            <field name="model">res.users</field>
@@ -701,7 +645,6 @@
 	                </field>
 	            </field>
 	    </record>
->>>>>>> 4b86fafb
 
     </data>
 </openerp>