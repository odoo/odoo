--- conflicted
+++ resolved
@@ -79,14 +79,6 @@
                             <field name="name"/>
                             <field name="sequence"/>
                             <field name="type"/>
-<<<<<<< HEAD
-                            <label for="probability" />
-                            <div>
-                                <field name="probability"/>
-                                <p class="text-muted">
-                                    A stage will be considered as 'Won' if the probability is 100% and it is folded in Kanban View.<br/>
-                                    A stage will be considered as  'Lost (Dead)' if the probability is 0% and it is folded in Kanban View.
-=======
                             <field name="on_change"/>
                             <label for="probability" attrs="{'invisible': [('on_change', '=', False)]}"/>
                             <div attrs="{'invisible': [('on_change', '=', False)]}">
@@ -94,17 +86,12 @@
                                 <p class="text-muted">
                                     A stage will be considered as 'Won' if the probability is 100% and if 'Change Probability Automatically' is true. The sequence should be greater than 1.<br/>
                                     A stage will be considered as 'Lost' or 'Dead' if the probability is 0% and if 'Change Probability Automatically' is true. The sequence should be greater than 1.
->>>>>>> 4bef17cc
                                 </p>
                             </div>
                             <field name="case_default" groups="base.group_multi_salesteams"/>
                         </group>
                         <group>
                             <field name="fold"/>
-<<<<<<< HEAD
-                            <field name="on_change"/>
-=======
->>>>>>> 4bef17cc
                             <field name="legend_priority"/>
                         </group>
                     </group>
