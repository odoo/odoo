--- conflicted
+++ resolved
@@ -502,13 +502,8 @@
 
     def test_pls_no_share_stage(self):
         """ We test here the situation where all stages are team specific, as there is
-<<<<<<< HEAD
-            a current limitation (can be seen in _pls_get_won_lost_total_count) regarding
-            the first stage (used to know how many lost and won there is) that requires
-=======
             a current limitation (can be seen in _pls_get_won_lost_total_count) regarding 
             the first stage (used to know how many lost and won there is) that requires 
->>>>>>> 4d11cb0e
             to have no team assigned to it."""
         Lead = self.env['crm.lead']
         team_id = self.env['crm.team'].create([{'name': 'Team Test'}]).id
