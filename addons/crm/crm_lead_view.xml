<?xml version="1.0"?>
<openerp>
    <data>

        <!-- Read/Unread actions -->
        <record id="actions_server_crm_lead_unread" model="ir.actions.server">
            <field name="name">Mark unread</field>
            <field name="condition">True</field>
            <field name="type">ir.actions.server</field>
            <field name="model_id" ref="model_crm_lead"/>
            <field name="state">code</field>
            <field name="code">self.message_check_and_set_unread(cr, uid, context.get('active_ids'), context=context)</field>
        </record>
        <record id="action_crm_lead_unread" model="ir.values">
            <field name="name">action_crm_lead_unread</field>
            <field name="action_id" ref="actions_server_crm_lead_unread"/>
            <field name="value" eval="'ir.actions.server,' + str(ref('actions_server_crm_lead_unread'))" />
            <field name="key">action</field>
            <field name="model_id" ref="model_crm_lead" />
            <field name="model">crm.lead</field>
            <field name="key2">client_action_multi</field>
        </record>

        <record id="actions_server_crm_lead_read" model="ir.actions.server">
            <field name="name">Mark read</field>
            <field name="condition">True</field>
            <field name="type">ir.actions.server</field>
            <field name="model_id" ref="model_crm_lead"/>
            <field name="state">code</field>
            <field name="code">self.message_check_and_set_read(cr, uid, context.get('active_ids'), context=context)</field>
        </record>
        <record id="action_crm_lead_read" model="ir.values">
            <field name="name">action_crm_lead_read</field>
            <field name="action_id" ref="actions_server_crm_lead_read"/>
            <field name="value" eval="'ir.actions.server,' + str(ref('actions_server_crm_lead_read'))" />
            <field name="key">action</field>
            <field name="model_id" ref="model_crm_lead" />
            <field name="model">crm.lead</field>
            <field name="key2">client_action_multi</field>
        </record>

        <!--
            CRM CASE STAGE
            -->

        <!-- Stage Search view -->
        <record id="crm_lead_stage_search" model="ir.ui.view">
            <field name="name">Stage - Search</field>
            <field name="model">crm.case.stage</field>
            <field name="type">search</field>
            <field name="arch" type="xml">
                <search string="Stage Search">
                    <field name="name" string="Stage Name"/>
                    <separator orientation="vertical"/>
                    <field name="state"/>
                    <field name="type"/>
                </search>
            </field>
        </record>

        <!-- Stage Form view -->
        <record id="crm_lead_stage_act" model="ir.actions.act_window">
            <field name="name">Stages</field>
            <field name="res_model">crm.case.stage</field>
            <field name="view_type">form</field>
            <field name="view_id" ref="crm.crm_case_stage_tree"/>
            <field name="help">Add specific stages to leads and opportunities allowing your sales to better organise their sales pipeline. Stages will allow them to easily track how a specific lead or opportunity is positioned in the sales cycle.</field>
        </record>

        <menuitem action="crm_lead_stage_act" id="menu_crm_lead_stage_act" name="Stages" sequence="0" parent="base.menu_crm_config_lead" groups="base.group_no_one"/>

        <!--
            LEADS/OPPORTUNITIES CATEGORIES
            -->

        <!-- Categories Form View -->
        <record id="crm_lead_categ_action" model="ir.actions.act_window">
            <field name="name">Categories</field>
            <field name="res_model">crm.case.categ</field>
            <field name="view_type">form</field>
            <field name="view_id" ref="crm_case_categ_tree-view"/>
            <field name="context" eval="{'object_id': ref('model_crm_lead')}"/>
            <field name="domain">[('object_id.model', '=', 'crm.lead')]</field>
            <field name="help">Create specific categories that fit your company's activities to better classify and analyse your leads and opportunities. Such categories could for instance reflect your product structure or the different types of sales you do.</field>
        </record>

        <menuitem action="crm_lead_categ_action"
            id="menu_crm_lead_categ" name="Categories"
            parent="base.menu_crm_config_lead" sequence="1" groups="base.group_no_one"/>

        <!--
            LEADS
            -->
        <act_window
                id="act_crm_opportunity_crm_phonecall_new"
                name="Phone calls"
                groups="base.group_sale_salesman"
                res_model="crm.phonecall"
                view_mode="tree,calendar,form"
                context="{'default_duration': 1.0 ,'default_opportunity_id': active_id}"
                view_type="form"/>

        <act_window
                id="act_crm_opportunity_crm_meeting_new"
                name="Meetings"
                res_model="crm.meeting"
                view_mode="tree,form,calendar"
                context="{'default_duration': 4.0, 'default_opportunity_id': active_id}"
                view_type="form"/>


        <!-- CRM Lead Form View  -->
        <record model="ir.ui.view" id="crm_case_form_view_leads">
        <field name="name">CRM - Leads Form</field>
        <field name="model">crm.lead</field>
        <field name="type">form</field>
        <field name="arch" type="xml">
            <form string="Leads Form" version="7.0">
                <header>
                    <button name="%(crm.action_crm_lead2opportunity_partner)d" string="Convert to Opportunity" type="action"
                            states="draft,open,pending" help="Convert to Opportunity" class="oe_highlight"/>
                    <button name="case_escalate" string="Escalate" type="object"  
                            states="draft,open,pending"/>
                    <button name="case_reset" string="Reset" type="object"
                            states="cancel"/>
                    <button name="case_cancel" string="Cancel" type="object"
                            states="draft,open,pending"/>
                    <field name="stage_id" widget="statusbar"
                            on_change="onchange_stage_id(stage_id)"/>
                </header>
                <sheet>
                    <div class="oe_right oe_button_box" name="buttons">
                        <button type="action"
                            name="%(act_crm_opportunity_crm_meeting_new)d"
                            string="Meetings" />

                        <button type="action"
                            name="%(act_crm_opportunity_crm_phonecall_new)d"
                            string="Phone Calls" />
                    </div>
                    <div class="oe_title">
                        <label for="name" class="oe_edit_only" string="Lead Description"/>
                        <h1><field name="name" placeholder="Describe the lead..."/></h1>
                    </div>
                    <group>
                        <group>
                            <field name="user_id" />
                            <field name="section_id"/>
                            <field name="type" invisible="1"/>
                        </group>
                        <group>
                            <field name="priority"/>
                            <field name="categ_ids"
                                widget="many2many_tags"
                                domain="[('object_id.model','=','crm.lead')]"/>
                        </group>
                        <group>
                            <field name="partner_name" string="Company Name"/>
                            <field name="partner_id" string="Customer"/>
                            <label for="street" string="Address"/>
                            <div>
                                <field name="street" placeholder="Street..."/>
                                <field name="street2"/>
                                <div>
                                    <field name="zip" class="oe_inline" placeholder="ZIP"/>
                                    <field name="city" class="oe_inline" placeholder="City"/>
                                </div>
                                <field name="state_id" placeholder="State"/>
                                <field name="country_id" placeholder="Country"/>
                            </div>
                        </group>
                        <group>
                            <label for="contact_name" />
                            <div>
                                <field name="contact_name" class="oe_inline"/>,
                                <field name="title" placeholder="Title" domain="[('domain', '=', 'contact')]" class="oe_inline"/>
                            </div>
                            <field name="email_from" widget="email"/>
                            <field name="function" />
                            <field name="phone"/>
                            <field name="mobile"/>
                            <field name="fax"/>
                            <!--
                            This should be integrated in Open Chatter
                            <button string="Mail"
                                name="%(mail.action_email_compose_message_wizard)d"
                                icon="terp-mail-message-new" type="action" colspan="1"/>
                            -->
                        </group>
                    </group>
                    <notebook colspan="4">
                    <page string="Notes">
                        <field name="description"/>
                    </page>
                    <page string="Extra Info">
                        <group>
                            <group string="Categorization">
                                <field name="company_id"
                                    groups="base.group_multi_company"
                                    widget="selection" colspan="2" />
                                <field name="type_id" widget="selection"/>
                                <field name="channel_id" widget="selection"/>
                                <field name="referred"/>
                                <field name="state" groups="base.group_no_one"/>
                            </group>
                            <group string="Mailings">
                                <field name="opt_out" />
                            </group>
                        </group>
                    </page>
                    </notebook>
                </sheet>
                <div class="oe_chatter">
                    <field name="message_ids" widget="mail_thread"/>
                </div>
            </form>
        </field>
        </record>

        <!-- CRM Lead Tree View -->
        <record model="ir.ui.view" id="crm_case_tree_view_leads">
            <field name="name">Leads</field>
            <field name="model">crm.lead</field>
            <field name="type">tree</field>
            <field name="arch" type="xml">
                <tree string="Leads" fonts="bold:needaction_pending==True" colors="grey:state in ('cancel', 'done')">
                    <field name="date_deadline" invisible="1"/>
                    <field name="create_date" groups="base.group_no_one"/>
                    <field name="name"/>
                    <field name="contact_name"/>
                    <field name="country_id" invisible="context.get('invisible_country', True)" />
                    <field name="email_from"/>
                    <field name="phone"/>
                    <field name="stage_id"/>
                    <field name="user_id" invisible="1"/>
                    <field name="section_id" invisible="context.get('invisible_section', True)" />
                    <field name="state" groups="base.group_no_one"/>
                    <field name="type_id" invisible="1"/>
                    <field name="referred" invisible="1"/>
                    <field name="channel_id" invisible="1"/>
                    <field name="subjects" invisible="1"/>
                    <field name="needaction_pending" invisible="1"/>
                </tree>
            </field>
        </record>

        <!-- CRM Lead Calendar View -->
        <record model="ir.ui.view" id="crm_case_calendar_view_leads">
            <field name="name">CRM - Leads Calendar</field>
            <field name="model">crm.lead</field>
            <field name="type">calendar</field>
            <field name="priority" eval="2"/>
            <field name="arch" type="xml">
                <calendar string="Leads Generation"
                    date_start="date_action" color="user_id">
                    <field name="name" />
                    <field name="partner_name" />
                </calendar>
            </field>
        </record>

    <!-- CRM Lead Kanban View  -->
    <record model="ir.ui.view" id="crm_case_kanban_view_leads">
        <field name="name">CRM - Leads Kanban</field>
        <field name="model">crm.lead</field>
        <field name="type">kanban</field>
        <field name="arch" type="xml">
            <kanban default_group_by="stage_id">
                <field name="state" groups="base.group_no_one"/>
                <field name="color"/>
                <field name="priority"/>
                <field name="planned_revenue" sum="Expected Revenues"/>
                <field name="user_email"/>
                <field name="user_id"/>
                <field name="partner_address_email"/>
                <field name="message_summary"/>
                <field name="needaction_pending"/>
                <templates>
                    <t t-name="lead_details">
                        <ul class="oe_kanban_tooltip">
                            <li t-if="record.phone.raw_value"><b>Phone:</b> <field name="phone"/></li>
                            <li><b>Probability:</b> <field name="probability"/>%%</li>
                            <li><b>Creation date:</b> <field name="create_date"/></li>
                            <li t-if="record.date_deadline.raw_value"><b>Date Deadline:</b> <field name="date_deadline"/></li>
                        </ul>
                    </t>
                    <t t-name="kanban-box">
                        <div t-attf-class="oe_kanban_color_#{kanban_getcolor(record.color.raw_value)} oe_kanban_card oe_kanban_global_click">
                            <div class="oe_dropdown_toggle oe_dropdown_kanban">
                                <span class="oe_e">í</span>
                                <ul class="oe_dropdown_menu">
                                    <li><a type="edit" >Edit...</a></li>
                                    <li><a type="delete">Delete</a></li>
                                    <li><a name="%(mail.action_email_compose_message_wizard)d" type="action">Send Email</a></li>
                                    <li><a name="%(opportunity2phonecall_act)d" type="action">Log Call</a></li>
                                    <li><a name="action_makeMeeting" type="object">Schedule Meeting</a></li>
                                    <li><ul class="oe_kanban_colorpicker" data-field="color"/></li>
                                </ul>
                            </div>
                            <div class="oe_kanban_content">
                                <div>
                                    <b><field name="name"/></b>
                                    <t t-if="record.planned_revenue.raw_value">
                                        - <b><t t-esc="Math.round(record.planned_revenue.value)"/>
                                        <field name="company_currency"/></b>
                                    </t>
                                </div>
                                <div>
                                    <field name="partner_id"/>
                                </div>
                                <div style="padding-left: 0.5em">
                                    <t t-if="record.date_deadline.raw_value and record.date_deadline.raw_value lt (new Date())" t-set="red">oe_kanban_text_red</t>
                                    <span t-attf-class="#{red || ''}"><field name="date_action"/></span>
                                    <t t-if="record.date_action.raw_value"> : </t>
                                    <field name="title_action"/>
                                </div>
                                <div class="oe_kanban_bottom_right">
                                    <a t-if="record.priority.raw_value == 1" type="object" name="set_normal_priority" class="oe_e oe_star_on">7</a>
                                    <a t-if="record.priority.raw_value != 1" type="object" name="set_high_priority" class="oe_e oe_star_off">7</a>
                                    <!--
                                    <t t-if="record.date_deadline.raw_value and record.date_deadline.raw_value lt (new Date())" t-set="red">oe_kaban_status_red</t>
                                    <span t-attf-class="oe_kanban_status #{red}"> </span>
                                    -->
                                    <img t-att-src="kanban_image('res.users', 'avatar', record.user_id.raw_value[0])" t-att-title="record.user_id.value" width="24" height="24" class="oe_kanban_avatar"/>
                                </div>
                                <div class="oe_kanban_footer_left">
                                    <t t-if="record.needaction_pending.raw_value"><span class="oe_kanban_mail_new">New</span></t>
                                    <t t-raw="record.message_summary.raw_value"/>
                                </div>
                            </div>
                            <div class="oe_clear"></div>
                        </div>
                        <!--
                            <div class="oe_kanban_right">
                                <a name="case_mark_lost" string="Mark Lost" states="open,pending" type="object" icon="kanban-stop" />
                                <a name="case_pending" string="Pending" states="draft,open" type="object" icon="kanban-pause" />
                                <a name="case_open" string="Open" states="pending" type="object" icon="gtk-media-play" />
                                <a name="case_mark_won" string="Mark Won" states="open,pending" type="object" icon="kanban-apply" />
                            </div>
                        -->
                    </t>
                </templates>
            </kanban>
        </field>
    </record>

    <!-- CRM Lead Search View -->
    <record id="view_crm_case_leads_filter" model="ir.ui.view">
        <field name="name">CRM - Leads Search</field>
        <field name="model">crm.lead</field>
        <field name="type">search</field>
        <field name="arch" type="xml">
            <search string="Search Leads">
                <filter icon="terp-mail-message-new"
                    string="Inbox" help="Unread messages"
                    name="needaction_pending"
                    domain="[('needaction_pending','=',True)]"/>
                <field name="name" string="Lead / Customer" filter_domain="['|','|',('partner_name','ilike',self),('email_from','ilike',self),('name','ilike',self)]"/>
                <!-- subjects is not set as store=True so, it is placed outside filter_domain-->
                <field name="subjects"/>     
                <separator orientation="vertical"/>
                <field name="create_date"/>
                <separator orientation="vertical"/>
                <filter icon="terp-check"
                    string="New"
                    name="new" help="New Leads"
                    domain="[('state','=','draft')]"/>
                <filter icon="terp-camera_test"
                    string="Open"
                    name="open"
                    domain="[('state','=','open')]"/>
                <filter string="Unassigned Leads"
                        icon="terp-personal-"
                        domain="[('user_id','=', False)]"
                        help="Unassigned Leads" />
                <filter string="Leads Assigned to Me or My Team(s)"
                        icon="terp-personal+"
                        context="{'invisible_section': False}"
                        domain="['|', ('section_id.user_id','=',uid), ('section_id.member_ids', 'in', [uid])]"
                        help="Leads that are assigned to one of the sale teams I manage, or to me"/>
                <separator orientation="vertical"/>
                <field name="user_id"/>
                <field name="section_id" widget="selection"
                    context="{'invisible_section': False}"/>
                <field name="country_id" context="{'invisible_country': False}"/>
                <separator orientation="vertical"/>
                <newline/>
                <group expand="0" string="Group By...">
                    <filter string="Salesperson" icon="terp-personal" domain="[]" context="{'group_by':'user_id'}"/>
                    <filter string="Team" icon="terp-personal+" domain="[]" context="{'group_by':'section_id'}"/>
                    <filter string="Referrer" icon="terp-personal" domain="[]" context="{'group_by':'referred'}"/>
                    <separator orientation="vertical"/>
                    <filter string="Campaign" icon="terp-gtk-jump-to-rtl"
                        domain="[]" context="{'group_by':'type_id'}" />
                    <filter string="Channel" icon="terp-call-start"
                        domain="[]" context="{'group_by':'channel_id'}" />
                    <separator orientation="vertical"/>
                    <filter string="Stage" icon="terp-stage" domain="[]" context="{'group_by':'stage_id'}"/>
                    <filter string="Status" icon="terp-stock_effects-object-colorize" domain="[]" context="{'group_by':'state'}"/>
                    <separator orientation="vertical" groups="base.group_no_one"/>
                    <filter string="Creation" help="Create date" icon="terp-go-month"
                        domain="[]" context="{'group_by':'create_date'}" groups="base.group_no_one"/>
                </group>
                <separator orientation="vertical"/>
                <group string="Display">
                    <filter string="Show Countries" icon="terp-personal+" context="{'invisible_country': False}" help="Show Countries"/>
                    <filter string="Show Sales Team"
                        icon="terp-personal+"
                        context="{'invisible_section': False}"
                        domain="[]"
                        help="Show Sales Team"/>
                </group>
           </search>
        </field>
    </record>


    <!--
        OPPORTUNITY
        -->

    <!-- Opportunities Form View -->
    <record model="ir.ui.view" id="crm_case_form_view_oppor">
        <field name="name">Opportunities</field>
        <field name="model">crm.lead</field>
        <field name="type">form</field>
        <field name="priority">20</field>
        <field name="arch" type="xml">
            <form string="Opportunities" version="7.0">
                <header>
<<<<<<< HEAD
=======
                    <button name="stage_previous" string="Previous" type="object"
                            states="open" context="{'stage_type': 'opportunity'}"/>
                    <button name="stage_next" string="Next" type="object"  
                            states="open" context="{'stage_type': 'opportunity'}"/>
>>>>>>> 5e7f1320
                    <button name="case_mark_won" string="Mark Won" type="object"
                            states="open" class="oe_highlight"/>
                    <button name="case_mark_won" string="Mark Won" type="object"
                            states="draft,pending"/>
                    <button name="case_escalate" string="Escalate" type="object"
                            states="open" />
                    <button name="case_mark_lost" string="Mark Lost" type="object"
                            states="draft,open"/>
                    <button name="case_cancel" string="Cancel" type="object"
                            states="draft"/>
                    <field name="stage_id" widget="statusbar"
                            on_change="onchange_stage_id(stage_id)" clickable="1"/>
                </header>
                <sheet>
                    <div class="oe_right oe_button_box">
                        <button string="Schedule/Log Call"
                            name="%(opportunity2phonecall_act)d"
                            type="action"/>
                        <button string="Schedule Meeting"
                            name="action_makeMeeting"
                            type="object"/>
                    </div>
                    <div class="oe_title">
                        <label for="name" class="oe_edit_only"/>
                        <h1><field name="name"/></h1>
                        <label for="planned_revenue" class="oe_edit_only"/>
                        <h2>
                            <field name="planned_revenue" class="oe_inline"/>
                            <field name="company_currency" class="oe_inline"/> at 
                            <field name="probability" class="oe_inline"/>%% success rate
                        </h2>
                    </div>
                    <group>
                        <group>
                            <field name="partner_id"
                                on_change="onchange_partner_id(partner_id, email_from)"
                                string="Customer"
                                context="{'default_name': partner_name, 'default_email': email_from, 'default_phone': phone}"/>
                            <field name="email_from" string="Email"/>
                            <field name="phone"/>
                        </group>

                        <group>
                            <label for="title_action"/>
                            <div>
                                <field name="date_action" nolabel="1"/> <label string="-" attrs="{'invisible': ['|', ('date_action', '=', False), ('title_action', '=', False)]}"/>
                                <field name="title_action" class="oe_inline" nolabel="1" placeholder="Call for proposal"/>
                            </div>
                            <field name="date_deadline"/>
                            <field name="priority"/>
                        </group>

                        <group>
                            <field name="user_id"/>
                            <field name="section_id" colspan="1" widget="selection"/>
                        </group>
                        <group>
                            <field name="categ_ids"
                                string="Categories" widget="many2many_tags"
                                domain="[('object_id.model', '=', 'crm.lead')]"/>

                        </group>
                    </group>

                                    <!--<button string="Mail"
                                        name="%(mail.action_email_compose_message_wizard)d"
                                        context="{'mail':'new', 'model': 'crm.lead'}"
                                        icon="terp-mail-message-new" type="action" />-->

                    <notebook colspan="4">
                    <page string="Internal Notes">
                        <field name="description"/>
                    </page>
                    <page string="Lead">
                        <group>
                            <group>
                                <field name="partner_name"/>
                                <label for="street" string="Address"/>
                                <div>
                                    <field name="street" placeholder="Street..."/>
                                    <field name="street2"/>
                                    <div class="address_format">
                                        <field name="city" placeholder="City" style="width: 40%%"/>
                                        <field name="state_id" class="oe_no_button" placeholder="State" style="width: 24%%"/>
                                        <field name="zip" placeholder="ZIP" style="width: 34%%"/>
                                    </div>
                                    <field name="country_id" placeholder="Country"/>
                                </div>
                            </group>

                            <group>
                                <label for="contact_name" />
                                <div>
                                    <field name="contact_name" class="oe_inline"/>
                                    <field name="title" placeholder="Title" domain="[('domain', '=', 'contact')]" class="oe_inline oe_no_button"/>
                                </div>
                                <field name="function" />
                                <field name="mobile"/>
                                <field name="fax"/>
                            </group>

                            <group string="Categorization">
                                <field name="type_id" widget="selection"/>
                                <field name="channel_id" widget="selection"/>
                            </group>
                            <group string="Mailings">
                                <field name="opt_out" />
                            </group>
                            <group string="Misc">
                                <field name="active"/>
                                <field name="day_open" groups="base.group_no_one"/>
                                <field name="day_close" groups="base.group_no_one"/>
                                <field name="referred"/>
                                <field name="state" groups="base.group_no_one"/>
                                <field name="type" invisible="1"/>
                            </group>
                            <group string="References">
                                <field name="ref"/>
                                <field name="ref2"/>
                            </group>
                        </group>
                    </page>
                    </notebook>
                </sheet>
                <div class="oe_chatter">
                    <field name="message_ids" widget="mail_thread"/>
                </div>
            </form>
        </field>
    </record>

        <!-- Opportunities Tree View -->
        <record model="ir.ui.view" id="crm_case_tree_view_oppor">
            <field name="name">Opportunities Tree</field>
            <field name="model">crm.lead</field>
            <field name="type">tree</field>
            <field name="arch" type="xml">
                <tree string="Opportunities" fonts="bold:needaction_pending==True" colors="gray:state in ('cancel', 'done');red:date_deadline and (date_deadline &lt; current_date)">
                    <field name="date_deadline" invisible="1"/>
                    <field name="create_date" groups="base.group_no_one"/>
                    <field name="name" string="Opportunity"/>
                    <field name="partner_id" string="Customer"/>
                    <field name="country_id" invisible="context.get('invisible_country', True)" />
                    <field name="date_action"/>
                    <field name="title_action" />
                    <field name="channel_id" invisible="1"/>
                    <field name="type_id" invisible="1"/>
                    <field name="subjects" invisible="1"/>
                    <field name="stage_id"/>
                    <field name="planned_revenue" sum="Expected Revenues"/>
                    <field name="probability" widget="progressbar" avg="Avg. of Probability"/>
                    <field name="section_id" invisible="context.get('invisible_section', True)" />
                    <field name="user_id"/>
                    <field name="priority" invisible="1"/>
                    <field name="state" groups="base.group_no_one"/>
                    <field name="needaction_pending" invisible="1"/>
                </tree>
            </field>
        </record>


    <!-- Opportunities Search View -->
    <record id="view_crm_case_opportunities_filter" model="ir.ui.view">
        <field name="name">CRM - Opportunities Search</field>
        <field name="model">crm.lead</field>
        <field name="type">search</field>
        <field name="arch" type="xml">
            <search string="Search Opportunities">
                <filter icon="terp-mail-message-new"
                    string="Inbox" help="Unread messages"
                    name="needaction_pending"
                    domain="[('needaction_pending','=',True)]"/>
                <field name="name" string="Opportunity / Customer"
                    filter_domain="['|','|','|',('partner_id','ilike',self),('partner_name','ilike',self),('email_from','ilike',self),('name', 'ilike', self)]"/>
                <separator orientation="vertical"/>
                <filter icon="terp-check"
                    string="New" help="New Opportunities"
                    name="new"
                    domain="[('state','=','draft')]"/>
                <filter icon="terp-camera_test"
                    string="Open" help="Open Opportunities"
                    name="open"
                    domain="[('state','=','open')]"/>
                <filter string="Unassigned Opportunities"
                        icon="terp-personal-"
                        domain="[('user_id','=', False)]"
                        help="Unassigned Opportunities" />
               <filter string="Opportunities Assigned to Me or My Team(s)"  icon="terp-personal+"
                        domain="['|', ('section_id.user_id','=',uid), ('section_id.member_ids', 'in', [uid])]"
                        context="{'invisible_section': False}"
                        help="Opportunities that are assigned to either me or one of the sale teams I manage" />
                <separator orientation="vertical"/>
                <field name="user_id"/>
                <field name="country_id"/>
                <field name="partner_id"/>
                <field name="section_id"
                    context="{'invisible_section': False, 'default_section_id': self}"/>
                <newline/>
                <group expand="0" string="Group By..." colspan="16">
                    <filter string="Salesperson" icon="terp-personal" domain="[]" context="{'group_by':'user_id'}" />
                    <filter string="Team" help="Sales Team" icon="terp-personal+" domain="[]" context="{'group_by':'section_id'}"/>
                    <filter string="Customer" help="Partner" icon="terp-personal+" domain="[]" context="{'group_by':'partner_id'}"/>
                    <separator orientation="vertical" />
                    <filter string="Stage" icon="terp-stage" domain="[]" context="{'group_by':'stage_id'}" />
                    <filter string="Priority" icon="terp-rating-rated" domain="[]" context="{'group_by':'priority'}" />
                    <filter string="Campaign" icon="terp-gtk-jump-to-rtl" domain="[]" context="{'group_by':'type_id'}"/>
                    <filter string="Channel" icon="terp-call-start" domain="[]" context="{'group_by':'channel_id'}" />
                    <filter string="Status" icon="terp-stock_effects-object-colorize" domain="[]" context="{'group_by':'state'}"/>
                    <separator orientation="vertical" />
                    <filter string="Creation" icon="terp-go-month" domain="[]" context="{'group_by':'create_date'}" groups="base.group_no_one"/>
                    <filter string="Exp.Closing" icon="terp-go-month" help="Expected Closing" domain="[]" context="{'group_by':'date_deadline'}" />
                </group>
                <group string="Display">
                    <filter string="Show Sales Team"
                        icon="terp-personal+"
                        context="{'invisible_section': False}"
                        domain="[]"
                        help="Show Sales Team"/>
                </group>
            </search>
        </field>
    </record>

    </data>
</openerp><|MERGE_RESOLUTION|>--- conflicted
+++ resolved
@@ -428,13 +428,6 @@
         <field name="arch" type="xml">
             <form string="Opportunities" version="7.0">
                 <header>
-<<<<<<< HEAD
-=======
-                    <button name="stage_previous" string="Previous" type="object"
-                            states="open" context="{'stage_type': 'opportunity'}"/>
-                    <button name="stage_next" string="Next" type="object"  
-                            states="open" context="{'stage_type': 'opportunity'}"/>
->>>>>>> 5e7f1320
                     <button name="case_mark_won" string="Mark Won" type="object"
                             states="open" class="oe_highlight"/>
                     <button name="case_mark_won" string="Mark Won" type="object"
