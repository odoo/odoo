# -*- coding: utf-8 -*-
##############################################################################
#
#    OpenERP, Open Source Management Solution
#    Copyright (C) 2004-2010 Tiny SPRL (<http://tiny.be>).
#
#    This program is free software: you can redistribute it and/or modify
#    it under the terms of the GNU Affero General Public License as
#    published by the Free Software Foundation, either version 3 of the
#    License, or (at your option) any later version.
#
#    This program is distributed in the hope that it will be useful,
#    but WITHOUT ANY WARRANTY; without even the implied warranty of
#    MERCHANTABILITY or FITNESS FOR A PARTICULAR PURPOSE.  See the
#    GNU Affero General Public License for more details.
#
#    You should have received a copy of the GNU Affero General Public License
#    along with this program.  If not, see <http://www.gnu.org/licenses/>.
#
##############################################################################

from osv import fields, osv

class crm_configuration(osv.osv_memory):
    _inherit = 'res.config'

    _columns = {
<<<<<<< HEAD
        'module_crm_caldav' : fields.boolean("Use caldav to synchronize Meetings",
                                    help="""This allows you Caldav features in Meeting, Share meeting with other calendar clients like sunbird.
                                    It installs crm_caldav module."""),
        'module_fetchmail_crm': fields.boolean("Lead/Opportunity mail gateway", help="""
                                                This allows you to configure your incoming mail server,
                                               It installs fetchmail_crm module."""),
=======
        'module_crm_caldav' : fields.boolean("Caldav synchronization",
                                    help="""
                                    This allows you Caldav features in Meeting, Share meeting with other calendar clients like sunbird.
                                    It installs crm_caldav module.
                                    """),
        'module_fetchmail_crm': fields.boolean("Lead/Opportunity mail gateway",
                                               help = """
                                               this allows you to configure your incoming mail server.
                                               It installs fetchmail_crm module.
                                               """),
>>>>>>> b53cf8d3
        'server' : fields.char('Server Name', size=256),
        'port' : fields.integer('Port'),
        'type': fields.selection([
                   ('pop', 'POP Server'),
                   ('imap', 'IMAP Server'),
                   ('local', 'Local Server'),
               ], 'Server Type'),
        'is_ssl': fields.boolean('SSL/TLS', help="Connections are encrypted with SSL/TLS through a dedicated port (default: IMAPS=993, POP=995)"),
        'user' : fields.char('Username', size=256),
        'password' : fields.char('Password', size=1024),
        'module_import_sugarcrm' : fields.boolean("SugarCRM Import",
                                    help="""Import SugarCRM Leads, Opportunities, Users, Accounts, Contacts, Employees, Meetings, Phonecalls, Emails, and Project, Project Tasks Data into OpenERP Module.
                                    It installs import_sugarcrm module.
                                    """),
        'module_import_google' : fields.boolean("Google Import",
                                    help="""
                                    Import google contact in partner address and add google calendar events details in Meeting.
                                    It installs import_google module.
                                    """),
        'module_wiki_sale_faq' : fields.boolean("Install a sales FAQ?",
                                    help="""
                                    It provides demo data, thereby creating a Wiki Group and a Wiki Page for Wiki Sale FAQ.
                                    It installs wiki_sale_faq module.
                                    """),
        'module_base_contact' : fields.boolean("Manage a several address per customer",
                                    help="""
                                    It lets you define:
                                        * contacts unrelated to a partner,
                                        * contacts working at several addresses (possibly for different partners),
                                        * contacts with possibly different functions for each of its job's addresses
                                    It installs base_contact module.
                                    """),
        'module_google_map' : fields.boolean("Google maps on customer",
                                    help="""
                                    This allows yopu to locate customer on Google Map.
                                    It installs google_map module.
                                    """),
        'module_plugin_thunderbird': fields.boolean('Thunderbird plugin',
                                    help="""
                                    The plugin allows you archive email and its attachments to the selected
                                    OpenERP objects. You can select a partner, a task, a project, an analytical
                                    account, or any other object and attach the selected mail as a .eml file in
                                    the attachment of a selected record. You can create documents for CRM Lead,
                                    HR Applicant and Project Issue from selected mails.
                                    It installs plugin_thunderbird module.
                                    """),
        'module_plugin_outlook': fields.boolean('Outlook plugin',
                                    help="""
                                    Outlook plug-in allows you to select an object that you would like to add
                                    to your email and its attachments from MS Outlook. You can select a partner, a task,
                                    a project, an analytical account, or any other object and archive selected
                                    mail into mail.message with attachments.
                                    It installs plugin_outlook module.
                                    """),
    }

    _defaults = {
        'type': 'pop',
    }

    def get_default_email_configurations(self, cr, uid, ids, context=None):
        ir_values_obj = self.pool.get('ir.values')
        result = {}
        installed_modules = self.get_default_installed_modules(cr, uid, ids, context=context)
        if 'module_fetchmail_crm' in installed_modules.keys():
            for val in ir_values_obj.get(cr, uid, 'default', False, ['fetchmail.server']):
                result.update({val[1]: val[2]})
        return result
    
    def onchange_server_type(self, cr, uid, ids, server_type=False, ssl=False):
        port = 0
        values = {}
        if server_type == 'pop':
            port = ssl and 995 or 110
        elif server_type == 'imap':
            port = ssl and 993 or 143
        else:
            values['server'] = ''
        values['port'] = port
        return {'value': values}
    
    def set_email_configurations(self, cr, uid, ids, vals, context=None):
        model_obj = self.pool.get('ir.model')
        fetchmail_obj = self.pool.get('fetchmail.server')
        ir_values_obj = self.pool.get('ir.values')
        object_id = model_obj.search(cr, uid, [('model','=','crm.lead')])
        if vals.get('module_fetchmail_crm') and object_id:
            fetchmail_vals = {
                    'name': 'Incoming Leads',
                    'object_id': object_id[0],
                    'server': vals.get('server'),
                    'port': vals.get('port'),
                    'is_ssl': vals.get('is_ssl'),
                    'type': vals.get('type'),
                    'user': vals.get('user'),
                    'password': vals.get('password')
            }
            server_ids = fetchmail_obj.search(cr, uid, [])
            if not self.get_default_installed_modules(cr, uid, ids, context) or not server_ids:
                tt = fetchmail_obj.create(cr, uid, fetchmail_vals, context=context)
            else:
                fetchmail_ids = fetchmail_obj.search(cr, uid, [('name','=','Incoming Leads')], context=context)
                fetchmail_obj.write(cr, uid, fetchmail_ids, fetchmail_vals, context=context)
            ir_values_obj.set(cr, uid, 'default', False, 'server', ['fetchmail.server'], fetchmail_vals.get('server'))
            ir_values_obj.set(cr, uid, 'default', False, 'port', ['fetchmail.server'], fetchmail_vals.get('port'))
            ir_values_obj.set(cr, uid, 'default', False, 'is_ssl', ['fetchmail.server'], fetchmail_vals.get('is_ssl'))
            ir_values_obj.set(cr, uid, 'default', False, 'type', ['fetchmail.server'], fetchmail_vals.get('type'))
            ir_values_obj.set(cr, uid, 'default', False, 'user', ['fetchmail.server'], fetchmail_vals.get('user'))
            ir_values_obj.set(cr, uid, 'default', False, 'password', ['fetchmail.server'], fetchmail_vals.get('password'))

crm_configuration()<|MERGE_RESOLUTION|>--- conflicted
+++ resolved
@@ -25,25 +25,12 @@
     _inherit = 'res.config'
 
     _columns = {
-<<<<<<< HEAD
         'module_crm_caldav' : fields.boolean("Use caldav to synchronize Meetings",
                                     help="""This allows you Caldav features in Meeting, Share meeting with other calendar clients like sunbird.
                                     It installs crm_caldav module."""),
         'module_fetchmail_crm': fields.boolean("Lead/Opportunity mail gateway", help="""
                                                 This allows you to configure your incoming mail server,
                                                It installs fetchmail_crm module."""),
-=======
-        'module_crm_caldav' : fields.boolean("Caldav synchronization",
-                                    help="""
-                                    This allows you Caldav features in Meeting, Share meeting with other calendar clients like sunbird.
-                                    It installs crm_caldav module.
-                                    """),
-        'module_fetchmail_crm': fields.boolean("Lead/Opportunity mail gateway",
-                                               help = """
-                                               this allows you to configure your incoming mail server.
-                                               It installs fetchmail_crm module.
-                                               """),
->>>>>>> b53cf8d3
         'server' : fields.char('Server Name', size=256),
         'port' : fields.integer('Port'),
         'type': fields.selection([
