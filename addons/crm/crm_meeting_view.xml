--- conflicted
+++ resolved
@@ -260,18 +260,9 @@
         <field name="arch" type="xml">
                 <search string="Search Meetings">
                        <group col="12" colspan="4">
-<<<<<<< HEAD
                            <filter icon="terp-project" name="current" string="Current"
                                 domain="[('state','in',('draft', 'open'))]"
                                 help="Current Meetings"/>
-=======
-                       		<filter icon="terp-project" name="current" string="Current"
-	                           domain="[('state','in',('draft', 'open'))]"
-	                           help="Current Meetings"/>
-                           <filter icon="terp-partner" string="My Meetings"
-                               domain="[('user_id','=',uid)]"
-                               help="My Meetings" />
->>>>>>> 50724c0a
                            <separator orientation="vertical"/>
                            <field name="name" select="1" string="Subject"/>
                            <field name="partner_id" select="1" />
@@ -283,7 +274,7 @@
                            <field name="user_id" select="1" widget="selection"/>
                        </group>
                        <newline/>
-						<group expand="0" string="Group By..." colspan="16">
+					   	<group expand="0" string="Group By..." colspan="16">
 							<filter string="Date" icon="terp-project"
 						        domain="[]" context="{'group_by':'date'}" />
 						    <filter string="Privacy" icon="terp-crm"
