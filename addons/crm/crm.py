--- conflicted
+++ resolved
@@ -258,21 +258,6 @@
             data.update(self.onchange_partner_address_id(cr, uid, ids, addr['contact'])['value'])
         return {'value': data}
 
-<<<<<<< HEAD
-    def case_open_send_note(self, cr, uid, ids, context=None):
-        return True
-
-    def case_close_send_note(self, cr, uid, ids, context=None):
-        return True
-
-    def case_cancel_send_note(self, cr, uid, ids, context=None):
-        return True
-
-    def case_pending_send_note(self, cr, uid, ids, context=None):
-        return True
-
-    def case_reset_send_note(self, cr, uid, ids, context=None):
-=======
 	def case_get_note_msg_prefix(self, cr, uid, id, context=None):
 		return ''
 	
@@ -304,7 +289,6 @@
         for id in ids:
             msg = '%s has been <b>renewed</b>.' % (self.case_get_note_msg_prefix(cr, uid, id, context=context))
             self.message_append_note(cr, uid, [id], 'System Notification', msg, context=context)
->>>>>>> a9765260
         return True
 
     def case_open(self, cr, uid, ids, context=None):
