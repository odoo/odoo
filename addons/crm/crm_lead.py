--- conflicted
+++ resolved
@@ -72,19 +72,6 @@
     _description = "Lead/Opportunity"
     _order = "priority desc,date_action,id desc"
     _inherit = ['mail.thread', 'ir.needaction_mixin', 'utm.mixin']
-<<<<<<< HEAD
-
-    _track = {
-        'stage_id': {
-            # this is only an heuristics; depending on your particular stage configuration it may not match all 'new' stages
-            'crm.mt_lead_create': lambda self, cr, uid, obj, ctx=None: obj.probability == 0 and obj.stage_id and obj.stage_id.sequence <= 1,
-            'crm.mt_lead_stage': lambda self, cr, uid, obj, ctx=None: (obj.stage_id and obj.stage_id.sequence > 1) and obj.probability < 100,
-            'crm.mt_lead_won': lambda self, cr, uid, obj, ctx=None: obj.probability == 100 and obj.stage_id and obj.stage_id.fold,
-            'crm.mt_lead_lost': lambda self, cr, uid, obj, ctx=None: obj.probability == 0 and obj.stage_id and obj.stage_id.fold and obj.stage_id.sequence > 1,
-        },
-    }
-=======
->>>>>>> 4bef17cc
     _mail_mass_mailing = _('Leads / Opportunities')
 
     def get_empty_list_help(self, cr, uid, help, context=None):
@@ -399,11 +386,7 @@
         """
         stages_leads = {}
         for lead in self.browse(cr, uid, ids, context=context):
-<<<<<<< HEAD
-            stage_id = self.stage_find(cr, uid, [lead], lead.team_id.id or False, [('probability', '=', 0.0), ('fold', '=', True), ('sequence', '>', 1)], context=context)
-=======
             stage_id = self.stage_find(cr, uid, [lead], lead.team_id.id or False, [('probability', '=', 0.0), ('on_change', '=', True), ('sequence', '>', 1)], context=context)
->>>>>>> 4bef17cc
             if stage_id:
                 if stages_leads.get(stage_id):
                     stages_leads[stage_id].append(lead.id)
@@ -422,11 +405,7 @@
         """
         stages_leads = {}
         for lead in self.browse(cr, uid, ids, context=context):
-<<<<<<< HEAD
-            stage_id = self.stage_find(cr, uid, [lead], lead.team_id.id or False, [('probability', '=', 100.0), ('fold', '=', True)], context=context)
-=======
             stage_id = self.stage_find(cr, uid, [lead], lead.team_id.id or False, [('probability', '=', 100.0), ('on_change', '=', True)], context=context)
->>>>>>> 4bef17cc
             if stage_id:
                 if stages_leads.get(stage_id):
                     stages_leads[stage_id].append(lead.id)
@@ -780,16 +759,12 @@
         elif lead.partner_id:
             partner_company_id = lead.partner_id.id
         else:
-<<<<<<< HEAD
-            raise UserError(_('No customer name defined. Please fill one of the following fields: Company Name, Contact Name or Email ("Name <email@address>")'))
-=======
             partner_company_id = False
 
         if contact_name:
             contact_id = self._lead_create_contact(cr, uid, lead, contact_name, False, partner_company_id, context=context)
 
         partner_id = contact_id or partner_company_id or self._lead_create_contact(cr, uid, lead, lead.name, False, context=context)
->>>>>>> 4bef17cc
         return partner_id
 
     def handle_partner_assignation(self, cr, uid, ids, action='create', partner_id=False, context=None):
@@ -1012,11 +987,7 @@
         """ Override to get the reply_to of the parent project. """
         leads = self.browse(cr, SUPERUSER_ID, ids, context=context)
         team_ids = set([lead.team_id.id for lead in leads if lead.team_id])
-<<<<<<< HEAD
-        aliases = self.pool['crm.team'].message_get_reply_to(cr, uid, list(team_ids), context=context)
-=======
         aliases = self.pool['crm.team'].message_get_reply_to(cr, uid, list(team_ids), default=default, context=context)
->>>>>>> 4bef17cc
         return dict((lead.id, aliases.get(lead.team_id and lead.team_id.id or 0, False)) for lead in leads)
 
     def get_formview_id(self, cr, uid, id, context=None):
