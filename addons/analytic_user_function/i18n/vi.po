--- conflicted
+++ resolved
@@ -1,23 +1,3 @@
-<<<<<<< HEAD
-# Vietnamese translation for openobject-addons
-# Copyright (c) 2014 Rosetta Contributors and Canonical Ltd 2014
-# This file is distributed under the same license as the openobject-addons package.
-# FIRST AUTHOR <EMAIL@ADDRESS>, 2014.
-#
-msgid ""
-msgstr ""
-"Project-Id-Version: openobject-addons\n"
-"Report-Msgid-Bugs-To: FULL NAME <EMAIL@ADDRESS>\n"
-"POT-Creation-Date: 2014-08-14 13:08+0000\n"
-"PO-Revision-Date: 2014-08-14 16:10+0000\n"
-"Last-Translator: FULL NAME <EMAIL@ADDRESS>\n"
-"Language-Team: Vietnamese <vi@li.org>\n"
-"MIME-Version: 1.0\n"
-"Content-Type: text/plain; charset=UTF-8\n"
-"Content-Transfer-Encoding: 8bit\n"
-"X-Launchpad-Export-Date: 2014-08-15 06:54+0000\n"
-"X-Generator: Launchpad (build 17156)\n"
-=======
 # Translation of OpenERP Server.
 # This file contains the translation of the following modules:
 # 	* analytic_user_function
@@ -36,17 +16,12 @@
 "Content-Transfer-Encoding: 8bit\n"
 "Language: Vietnam\n"
 "X-Generator: Poedit 1.5.4\n"
->>>>>>> a345b238
 
 #. module: analytic_user_function
 #: field:analytic.user.funct.grid,account_id:0
 #: model:ir.model,name:analytic_user_function.model_account_analytic_account
 msgid "Analytic Account"
-<<<<<<< HEAD
-msgstr "Tài khoản KTQT"
-=======
 msgstr "Tài khoản quản trị"
->>>>>>> a345b238
 
 #. module: analytic_user_function
 #: model:ir.model,name:analytic_user_function.model_account_analytic_line
@@ -54,21 +29,7 @@
 msgstr "Phát sinh quản trị"
 
 #. module: analytic_user_function
-<<<<<<< HEAD
-#: field:analytic.user.funct.grid,create_uid:0
-msgid "Created by"
-msgstr ""
-
-#. module: analytic_user_function
-#: field:analytic.user.funct.grid,create_date:0
-msgid "Created on"
-msgstr ""
-
-#. module: analytic_user_function
-#: view:account.analytic.account:analytic_user_function.view_account_analytic_account_form_inherit
-=======
 #: view:account.analytic.account:0
->>>>>>> a345b238
 msgid ""
 "Define a specific service (e.g. Senior Consultant)\n"
 "                            and price for some users to use these data "
@@ -87,24 +48,6 @@
 #: code:addons/analytic_user_function/analytic_user_function.py:137
 #, python-format
 msgid "Error!"
-<<<<<<< HEAD
-msgstr ""
-
-#. module: analytic_user_function
-#: field:analytic.user.funct.grid,id:0
-msgid "ID"
-msgstr ""
-
-#. module: analytic_user_function
-#: view:account.analytic.account:analytic_user_function.view_account_analytic_account_form_inherit
-msgid "Invoice Price Rate per User"
-msgstr ""
-
-#. module: analytic_user_function
-#: view:analytic.user.funct.grid:analytic_user_function.analytic_user_funct_grid_form
-#: view:analytic.user.funct.grid:analytic_user_function.analytic_user_funct_grid_tree
-msgid "Invoicing Data"
-=======
 msgstr "Lỗi!"
 
 #. module: analytic_user_function
@@ -125,7 +68,6 @@
 "a\n"
 "                            specific user. This allows to set invoicing\n"
 "                            conditions for a group of contracts."
->>>>>>> a345b238
 msgstr ""
 "Hệ thống tự động tìm kiếm đệ quy trên tài khoản cha\n"
 "                            để kiểm tra nếu điều kiện cụ thể được xác định "
@@ -134,46 +76,6 @@
 "đơn cho một nhóm hợp đồng."
 
 #. module: analytic_user_function
-<<<<<<< HEAD
-#: field:analytic.user.funct.grid,write_uid:0
-msgid "Last Updated by"
-msgstr ""
-
-#. module: analytic_user_function
-#: field:analytic.user.funct.grid,write_date:0
-msgid "Last Updated on"
-msgstr ""
-
-#. module: analytic_user_function
-#: view:account.analytic.account:analytic_user_function.view_account_analytic_account_form_inherit
-msgid ""
-"Odoo will recursively search on parent accounts\n"
-"                            to check if specific conditions are defined for "
-"a\n"
-"                            specific user. This allows to set invoicing\n"
-"                            conditions for a group of contracts."
-msgstr ""
-
-#. module: analytic_user_function
-#: field:analytic.user.funct.grid,price:0
-msgid "Price"
-msgstr ""
-
-#. module: analytic_user_function
-#: model:ir.model,name:analytic_user_function.model_analytic_user_funct_grid
-msgid "Price per User"
-msgstr ""
-
-#. module: analytic_user_function
-#: help:analytic.user.funct.grid,price:0
-msgid "Price per hour for this user."
-msgstr ""
-
-#. module: analytic_user_function
-#: field:analytic.user.funct.grid,product_id:0
-msgid "Service"
-msgstr ""
-=======
 #: field:analytic.user.funct.grid,price:0
 msgid "Price"
 msgstr "Giá"
@@ -192,7 +94,6 @@
 #: field:analytic.user.funct.grid,product_id:0
 msgid "Service"
 msgstr "Dịch vụ"
->>>>>>> a345b238
 
 #. module: analytic_user_function
 #: code:addons/analytic_user_function/analytic_user_function.py:109
@@ -210,20 +111,12 @@
 #. module: analytic_user_function
 #: field:analytic.user.funct.grid,uom_id:0
 msgid "Unit of Measure"
-<<<<<<< HEAD
-msgstr ""
-=======
 msgstr "Đơn vị tính"
->>>>>>> a345b238
 
 #. module: analytic_user_function
 #: field:analytic.user.funct.grid,user_id:0
 msgid "User"
-<<<<<<< HEAD
-msgstr "Người sử dụng"
-=======
 msgstr "Người dùng"
->>>>>>> a345b238
 
 #. module: analytic_user_function
 #: field:account.analytic.account,user_product_ids:0
