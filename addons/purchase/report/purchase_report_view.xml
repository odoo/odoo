<?xml version="1.0" encoding="utf-8"?>
<openerp>
    <data>
        <record model="ir.ui.view" id="view_purchase_order_graph">
            <field name="name">product.month.graph</field>
            <field name="model">purchase.report</field>
            <field name="type">graph</field>
            <field name="arch" type="xml">
                <graph string="Purchase Orders Statistics" type="bar">
                    <field name="product_id"/>
                    <field name="quantity" operator="+"/>
                    <field name="price_total" operator="+"/>
                </graph>
            </field>
        </record>

        <record id="view_purchase_order_tree" model="ir.ui.view">
<<<<<<< HEAD
            <field name="name">report.purchase.order.tree</field>
=======
            <field name="name">purchase.order.tree</field>
>>>>>>> c5c66ed2
            <field name="model">purchase.report</field>
            <field name="type">tree</field>
            <field name="arch" type="xml">
                <tree string="Purchase Orders Statistics">
                	<field name="date" invisible = "1"/>
                	<field name="user_id" invisible = "1"/>
                	<field name="partner_id" invisible = "1"/>
                    <field name="product_id" invisible = "1"/>
                    <field name="quantity"/>
                    <field name="nbr" sum="# of Lines"/>
                    <field name="price_average" avg="Average Price"/>
                	<field name="price_total" sum="Total Price"/>
                    <field name="name" invisible="1"/>
                    <field name="month" invisible="1"/>
                    <field name="warehouse_id" invisible="1"/>
                    <field name="company_id" invisible="1"/>
                    <field name="state" invisible="1"/>
                    <field name="location_id" invisible="1"/>
                    <field name="fiscal_position" invisible="1"/>
                </tree>
            </field>
        </record>

        <record id="view_purchase_order_search" model="ir.ui.view">
<<<<<<< HEAD
        <field name="name">report.purchase.order.search</field>
=======
        <field name="name">purchase.order.search</field>
>>>>>>> c5c66ed2
        <field name="model">purchase.report</field>
        <field name="type">search</field>
        <field name="arch" type="xml">
            <search string="Purchase Orders">
            <group>
                <filter icon="terp-purchase"
                    string="This Year"
                    domain="[('name','=',time.strftime('%%Y'))]"
                    default="1"
                    help="Purchase orders of the year"/>
                <filter icon="terp-purchase"
                    string="This Month"
                    default="1"
                    domain="[('month','=',time.strftime('%%m'))]"
                    help="Purchase orders of this month"/>
                <separator orientation="vertical"/>
                <filter icon="terp-purchase"
                    string="Quotations"
                    domain="[('state','=','draft')]"/>
                <filter icon="terp-purchase"
                    string="Purchase"
                    default="1"
                    domain="[('state','&lt;&gt;','draft'),('state','&lt;&gt;','cancel')]"/>
                <separator orientation="vertical"/>
                <field name="user_id" widget="selection">
                    <filter icon="terp-purchase"
                        string="My Purchases"
                        domain="[('user_id','=',uid)]"/>
                </field>
                <field name="partner_id"/>
                <field name="product_id"/>
                <field name="company_id" groups="base.group_multi_company" widget="selection"/>
				</group>
				<newline/>
                <group expand="1" string="Extended options..." colspan="10" col="12">
                    <filter icon="terp-purchase" string="Manual" domain="[('invoice_method','=','manual')]"/>
                    <filter icon="terp-purchase" string="From Order" domain="[('invoice_method','=','order')]"/>
                    <filter icon="terp-purchase" string="From Picking" domain="[('invoice_method','=','picking')]"/>
                    <separator orientation="vertical"/>
                    <filter icon="terp-purchase" string="Waiting Schedule" domain="[('state','=','waiting_date')]"/>
                    <filter icon="terp-purchase" string="Manual in progress" domain="[('state','=','manual')]"/>
                    <filter icon="terp-purchase" string="In progress" domain="[('state','=','progress')]"/>
                    <filter icon="terp-purchase" string="Shipping Exception" domain="[('state','=','shipping_except')]"/>
                    <filter icon="terp-purchase" string="Invoice Exception" domain="[('state','=','invoice_except')]"/>
                    <filter icon="terp-purchase" string="Done" domain="[('state','=','done')]"/>
                    <filter icon="terp-purchase" string="Cancel" domain="[('state','=','cancel')]"/>
                </group>
                <newline/>
                <separator string="Group by" />
                <group expand="1" string="Group By..." colspan="10" col="12">
                    <filter string="Company" icon="terp-purchase" context="{'group_by':'company_id'}"/>
                    <filter string="Warehouse" icon="terp-purchase" context="{'group_by':'warehouse_id'}"/>
                    <filter string="Location" icon="terp-purchase" context="{'group_by':'location_id'}"/>
                    <filter string="Responsible" icon="terp-purchase" context="{'group_by':'user_id'}"/>
                    <separator orientation="vertical"/>
                    <filter string="Product" icon="terp-purchase" context="{'group_by':'product_id'}"/>
                    <filter string="Partner" icon="terp-purchase" context="{'group_by':'partner_id'}"/>
                    <filter string="State" icon="terp-purchase" context="{'group_by':'state'}"/>
                    <separator orientation="vertical"/>
                    <filter string="Fiscal Position" icon="terp-purchase" context="{'group_by':'fiscal_position'}"/>
                    <filter string="Month" icon="terp-purchase" context="{'group_by':'date'}"/>
                    <filter string="Year" icon="terp-purchase" context="{'group_by':'name'}"/>
                </group>
            </search>
        </field>
    </record>

    <record id="action_purchase_order_report_all" model="ir.actions.act_window">
        <field name="name">Purchase Orders</field>
        <field name="res_model">purchase.report</field>
        <field name="view_type">form</field>
        <field name="view_mode">tree,graph</field>
        <field name="search_view_id" ref="view_purchase_order_search"/>
        <field name="context">{'search_default_user_id':True}</field>
    </record>

    <menuitem id="base.next_id_73" name="Reporting" parent="base.menu_purchase_root" sequence="8"/>
    <menuitem action="action_purchase_order_report_all" id="menu_action_purchase_order_report_all" parent="base.next_id_73" sequence="3"/>

	<record model="ir.ui.view" id="view_purchase_order_qty_amount_graph">
            <field name="name">purchase.order.qty.amount.graph</field>
            <field name="model">purchase.order.qty.amount</field>
            <field name="type">graph</field>
            <field name="arch" type="xml">
                <graph string="Total Qty and Amount by month" type="bar">
                    <field name="month"/>
                    <field name="total_qty" operator="+"/>
                    <field name="total_amount" operator="+"/>
                </graph>
            </field>
        </record>

        <record model="ir.ui.view" id="view_purchase_order_qty_amount_tree">
            <field name="name">purchase.order.qty.amount.tree</field>
            <field name="model">purchase.order.qty.amount</field>
            <field name="type">tree</field>
            <field name="arch" type="xml">
                <tree string="Total Qty and Amount by month" >
                    <field name="month"/>
                    <field name="total_qty" />
                    <field name="total_amount"/>
                </tree>
            </field>
        </record>

	    <record id="action_purchase_order_qty_amount_all" model="ir.actions.act_window">
	        <field name="name">Total Qty and Amount by month</field>
	        <field name="res_model">purchase.order.qty.amount</field>
	        <field name="view_type">form</field>
	        <field name="view_mode">graph,tree</field>
	    </record>

	    <record model="ir.ui.view" id="view_purchase_order_by_user_graph">
            <field name="name">purchase.order.by.user.graph</field>
            <field name="model">purchase.order.by.user</field>
            <field name="type">graph</field>
            <field name="arch" type="xml">
                <graph string="Total Orders by User per month" type="bar">
                    <field name="name" />
                    <field name="month" group="True" />
                    <field name="nbr" operator="+"/>
                </graph>
            </field>
        </record>

        <record model="ir.ui.view" id="view_purchase_order_by_user_tree">
            <field name="name">purchase.order.by.user.tree</field>
            <field name="model">purchase.order.by.user</field>
            <field name="type">tree</field>
            <field name="arch" type="xml">
                <tree string="Total Orders by User per month" >
                	<field name="name"/>
                    <field name="month"/>
                    <field name="nbr" />
                </tree>
            </field>
        </record>

	    <record id="action_purchase_order_by_user_all" model="ir.actions.act_window">
	        <field name="name">Total Orders by User per month</field>
	        <field name="res_model">purchase.order.by.user</field>
	        <field name="view_type">form</field>
	        <field name="view_mode">graph,tree</field>
	    </record>
    </data>
</openerp><|MERGE_RESOLUTION|>--- conflicted
+++ resolved
@@ -15,11 +15,7 @@
         </record>
 
         <record id="view_purchase_order_tree" model="ir.ui.view">
-<<<<<<< HEAD
-            <field name="name">report.purchase.order.tree</field>
-=======
             <field name="name">purchase.order.tree</field>
->>>>>>> c5c66ed2
             <field name="model">purchase.report</field>
             <field name="type">tree</field>
             <field name="arch" type="xml">
@@ -44,11 +40,7 @@
         </record>
 
         <record id="view_purchase_order_search" model="ir.ui.view">
-<<<<<<< HEAD
         <field name="name">report.purchase.order.search</field>
-=======
-        <field name="name">purchase.order.search</field>
->>>>>>> c5c66ed2
         <field name="model">purchase.report</field>
         <field name="type">search</field>
         <field name="arch" type="xml">
