--- conflicted
+++ resolved
@@ -1416,11 +1416,7 @@
 #: model:ir.model.fields,help:purchase.field_product_packaging__purchase
 msgid "If true, the packaging can be used for purchase orders"
 msgstr ""
-<<<<<<< HEAD
-"Si true, le conditionnement peut être utilisé dans des bons de commande"
-=======
 "Si vrai, le conditionnement peut être utilisé dans des bons de commande"
->>>>>>> 7691b543
 
 #. module: purchase
 #. odoo-python
@@ -3036,20 +3032,12 @@
 #: model:ir.model.fields,help:purchase.field_purchase_order__mail_reception_confirmed
 msgid "True if PO reception is confirmed by the vendor."
 msgstr ""
-<<<<<<< HEAD
-"True si la réception du bon de commande est confirmée par le fournisseur."
-=======
 "Vrai si la réception du bon de commande est confirmée par le fournisseur."
->>>>>>> 7691b543
 
 #. module: purchase
 #: model:ir.model.fields,help:purchase.field_purchase_order__mail_reminder_confirmed
 msgid "True if the reminder email is confirmed by the vendor."
-<<<<<<< HEAD
-msgstr "True si le mail de rappel est confirmé par le fournisseur."
-=======
 msgstr "Vrai si le mail de rappel est confirmé par le fournisseur."
->>>>>>> 7691b543
 
 #. module: purchase
 #: model_terms:ir.ui.view,arch_db:purchase.res_partner_view_purchase_buttons
