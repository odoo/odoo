# Translation of Odoo Server.
# This file contains the translation of the following modules:
# * purchase
#
# Translators:
msgid ""
msgstr ""
"Project-Id-Version: Odoo 9.0\n"
"Report-Msgid-Bugs-To: \n"
<<<<<<< HEAD
"POT-Creation-Date: 2016-08-19 10:24+0000\n"
=======
"POT-Creation-Date: 2016-08-18 14:07+0000\n"
>>>>>>> bc1a0a32
"PO-Revision-Date: 2016-06-22 09:11+0000\n"
"Last-Translator: Martin Trigaux\n"
"Language-Team: Lao (http://www.transifex.com/odoo/odoo-9/language/lo/)\n"
"Language: lo\n"
"MIME-Version: 1.0\n"
"Content-Type: text/plain; charset=UTF-8\n"
"Content-Transfer-Encoding: \n"
"Plural-Forms: nplurals=1; plural=0;\n"

#. module: purchase
<<<<<<< HEAD
#: model:mail.template,body_html:purchase.email_template_edi_purchase_done
msgid ""
"\n"
"<p>Dear\n"
"% if object.partner_id.is_company and object.child_ids:\n"
"    ${object.partner_id.child_ids[0].name}\n"
"% else :\n"
"    ${object.partner_id.name}\n"
"% endif\n"
",</p><p>\n"
"Here is a ${object.state in ('draft', 'sent') and 'request for quotation' or "
"'purchase order confirmation'} <strong>${object.name}</strong>\n"
"% if object.partner_ref:\n"
"    with reference: ${object.partner_ref}\n"
"% endif\n"
"% if object.origin:\n"
"    (RFQ origin: ${object.origin})\n"
"% endif\n"
"amounting <strong>${object.amount_total} ${object.currency_id.name}</"
"strong>\n"
"from ${object.company_id.name}.\n"
"</p>\n"
"\n"
"<p>If you have any question, do not hesitate to contact us.</p>\n"
"<p>Best regards,</p>\n"
msgstr ""

#. module: purchase
=======
>>>>>>> bc1a0a32
#: model:mail.template,body_html:purchase.email_template_edi_purchase
#: model:mail.template,body_html:purchase.email_template_edi_purchase_done
msgid ""
"\n"
"<p>Dear\n"
"% if object.partner_id.is_company and object.child_ids:\n"
"    ${object.partner_id.child_ids[0].name}\n"
"% else :\n"
"    ${object.partner_id.name}\n"
"% endif\n"
",</p><p>\n"
"Here is a ${object.state in ('draft', 'sent') and 'request for quotation' or "
"'purchase order confirmation'} <strong>${object.name}</strong>\n"
"% if object.partner_ref:\n"
"    with reference: ${object.partner_ref}\n"
"% endif\n"
"% if object.origin:\n"
"    (RFQ origin: ${object.origin})\n"
"% endif\n"
<<<<<<< HEAD
"amounting in <strong>${object.amount_total} ${object.currency_id.name}</"
=======
"amounting <strong>${object.amount_total} ${object.currency_id.name}</"
>>>>>>> bc1a0a32
"strong>\n"
"from ${object.company_id.name}.\n"
"</p>\n"
"\n"
"<p>If you have any question, do not hesitate to contact us.</p>\n"
"<p>Best regards,</p>\n"
msgstr ""

#. module: purchase
#: model:ir.model.fields,help:purchase.field_purchase_config_settings_module_stock_dropshipping
msgid ""
"\n"
"Creates the dropship Route and add more complex tests\n"
"-This installs the module stock_dropshipping."
msgstr ""

#. module: purchase
<<<<<<< HEAD
#: code:addons/purchase/stock.py:83
=======
#: code:addons/purchase/stock.py:81
>>>>>>> bc1a0a32
#, python-format
msgid " Buy"
msgstr ""

#. module: purchase
#: model:ir.model.fields,field_description:purchase.field_product_product_purchase_count
#: model:ir.model.fields,field_description:purchase.field_product_template_purchase_count
msgid "# Purchases"
msgstr ""

#. module: purchase
#: model:ir.model.fields,field_description:purchase.field_res_partner_supplier_invoice_count
msgid "# Vendor Bills"
msgstr ""

#. module: purchase
#: model:ir.model.fields,field_description:purchase.field_purchase_order_invoice_count
msgid "# of Invoices"
msgstr "# ຂອງໃບເກັບເງິນ"

#. module: purchase
#: model:ir.model.fields,field_description:purchase.field_purchase_report_nbr_lines
msgid "# of Lines"
msgstr "# ຂອງລາຍການ"

#. module: purchase
#: model:ir.model.fields,field_description:purchase.field_res_partner_purchase_order_count
msgid "# of Purchase Order"
msgstr ""

#. module: purchase
#: model:mail.template,subject:purchase.email_template_edi_purchase
#: model:mail.template,subject:purchase.email_template_edi_purchase_done
msgid "${object.company_id.name} Order (Ref ${object.name or 'n/a' })"
msgstr ""

#. module: purchase
#: model:ir.ui.view,arch_db:purchase.report_purchaseorder_document
msgid "<strong>Date Req.</strong>"
msgstr ""

#. module: purchase
#: model:ir.ui.view,arch_db:purchase.report_purchaseorder_document
#: model:ir.ui.view,arch_db:purchase.report_purchasequotation_document
msgid "<strong>Description</strong>"
msgstr ""

#. module: purchase
#: model:ir.ui.view,arch_db:purchase.report_purchasequotation_document
msgid "<strong>Expected Date</strong>"
msgstr ""

#. module: purchase
#: model:ir.ui.view,arch_db:purchase.report_purchaseorder_document
msgid "<strong>Net Price</strong>"
msgstr ""

#. module: purchase
#: model:ir.ui.view,arch_db:purchase.report_purchaseorder_document
msgid "<strong>Order Date:</strong>"
msgstr ""

#. module: purchase
#: model:ir.ui.view,arch_db:purchase.report_purchaseorder_document
msgid "<strong>Our Order Reference:</strong>"
msgstr ""

#. module: purchase
#: model:ir.ui.view,arch_db:purchase.report_purchaseorder_document
#: model:ir.ui.view,arch_db:purchase.report_purchasequotation_document
msgid "<strong>Qty</strong>"
msgstr ""

#. module: purchase
#: model:ir.ui.view,arch_db:purchase.report_purchaseorder_document
#: model:ir.ui.view,arch_db:purchase.report_purchasequotation_document
msgid "<strong>Shipping address:</strong>"
msgstr "<strong>ສະຖານທີ່ສົ່ງເຄື່ອງ:</strong>"

#. module: purchase
#: model:ir.ui.view,arch_db:purchase.report_purchaseorder_document
msgid "<strong>Taxes</strong>"
msgstr ""

#. module: purchase
#: model:ir.ui.view,arch_db:purchase.report_purchaseorder_document
msgid "<strong>Total Without Taxes</strong>"
msgstr "<strong>ໄລຍະເວລາຊໍາລະເງິນ:</strong>"

#. module: purchase
#: model:ir.ui.view,arch_db:purchase.report_purchaseorder_document
msgid "<strong>Total</strong>"
msgstr "<strong>ພະນັກງານຂາຍ:</strong>"

#. module: purchase
#: model:ir.ui.view,arch_db:purchase.report_purchaseorder_document
msgid "<strong>Unit Price</strong>"
msgstr ""

#. module: purchase
#: model:ir.ui.view,arch_db:purchase.report_purchaseorder_document
msgid "<strong>Your Order Reference</strong>"
msgstr ""

#. module: purchase
<<<<<<< HEAD
#: model:res.groups,name:purchase.group_warning_purchase
msgid "A warning can be set on a product or a customer (Purchase)"
msgstr ""

#. module: purchase
=======
>>>>>>> bc1a0a32
#: model:ir.model.fields,field_description:purchase.field_account_invoice_purchase_id
msgid "Add Purchase Order"
msgstr ""

#. module: purchase
#: selection:purchase.config.settings,group_warning_purchase:0
msgid "All the products and the customers can be used in purchase orders"
msgstr ""

#. module: purchase
#: selection:purchase.config.settings,module_stock_dropshipping:0
msgid "Allow suppliers to deliver directly to your customers"
msgstr ""

#. module: purchase
#: selection:purchase.config.settings,group_manage_vendor_price:0
msgid "Allow using and importing vendor pricelists"
msgstr ""

#. module: purchase
#: selection:purchase.config.settings,module_purchase_requisition:0
msgid ""
"Allow using call for tenders to get quotes from multiple suppliers (advanced)"
msgstr ""

#. module: purchase
#: model:ir.model.fields,help:purchase.field_purchase_config_settings_group_costing_method
msgid "Allows you to compute product cost price based on average cost."
msgstr ""

#. module: purchase
#: model:ir.model.fields,help:purchase.field_purchase_config_settings_group_uom
msgid ""
"Allows you to select and maintain different units of measure for products."
msgstr ""

#. module: purchase
#: model:ir.ui.view,arch_db:purchase.purchase_order_form
msgid ""
"An administrator can set up default Terms and conditions in your Company "
"settings."
msgstr ""

#. module: purchase
#: selection:purchase.config.settings,group_warning_purchase:0
msgid ""
"An informative or blocking warning can be set on a product or a customer"
msgstr ""

#. module: purchase
#: model:ir.model.fields,field_description:purchase.field_purchase_order_line_account_analytic_id
#: model:ir.model.fields,field_description:purchase.field_purchase_report_account_analytic_id
msgid "Analytic Account"
msgstr ""

#. module: purchase
#: model:res.groups,name:purchase.group_analytic_accounting
msgid "Analytic Accounting for Purchases"
msgstr ""

#. module: purchase
<<<<<<< HEAD
#: model:ir.model.fields,field_description:purchase.field_purchase_order_line_analytic_tag_ids
msgid "Analytic Tags"
msgstr ""

#. module: purchase
=======
>>>>>>> bc1a0a32
#: model:ir.ui.view,arch_db:purchase.view_purchase_configuration
msgid "Apply"
msgstr ""

#. module: purchase
#: model:ir.model.fields,field_description:purchase.field_purchase_order_date_approve
msgid "Approval Date"
msgstr ""

#. module: purchase
#: model:ir.ui.view,arch_db:purchase.purchase_order_form
msgid "Approve Order"
msgstr ""

#. module: purchase
#: model:ir.model.fields,field_description:purchase.field_purchase_order_line_procurement_ids
msgid "Associated Procurements"
msgstr ""

#. module: purchase
#: model:ir.model.fields,help:purchase.field_account_invoice_line_purchase_id
msgid ""
"Associated Purchase Order. Filled in automatically when a PO is chosen on "
"the vendor bill."
msgstr ""

#. module: purchase
#: model:ir.filters,name:purchase.filter_purchase_order_average_delivery_time
msgid "Average Delivery Time"
msgstr ""

#. module: purchase
#: model:ir.model.fields,field_description:purchase.field_purchase_report_price_average
msgid "Average Price"
msgstr ""

#. module: purchase
#: model:ir.model.fields,field_description:purchase.field_purchase_order_line_qty_invoiced
msgid "Billed Qty"
msgstr ""

#. module: purchase
<<<<<<< HEAD
#: selection:product.template,purchase_line_warn:0
#: selection:res.partner,purchase_warn:0
msgid "Blocking Message"
msgstr ""

#. module: purchase
#: code:addons/purchase/purchase.py:775 code:addons/purchase/stock.py:77
=======
#: code:addons/purchase/purchase.py:717 code:addons/purchase/stock.py:75
>>>>>>> bc1a0a32
#: model:stock.location.route,name:purchase.route_warehouse0_buy
#, python-format
msgid "Buy"
msgstr ""

#. module: purchase
#: model:ir.model.fields,field_description:purchase.field_stock_warehouse_buy_pull_id
msgid "Buy rule"
msgstr ""

#. module: purchase
#: model:ir.ui.view,arch_db:purchase.purchase_order_calendar
msgid "Calendar View"
msgstr ""

#. module: purchase
#: model:ir.model.fields,field_description:purchase.field_purchase_config_settings_module_purchase_requisition
msgid "Calls for Tenders"
msgstr ""

#. module: purchase
#: model:ir.model.fields,help:purchase.field_purchase_config_settings_module_purchase_requisition
msgid ""
"Calls for tenders are used when you want to generate requests for quotations "
"to several vendors for a given set of products.\n"
"You can configure per product if you directly do a Request for Quotation to "
"one vendor or if you want a Call for Tenders to compare offers from several "
"vendors."
msgstr ""

#. module: purchase
#: model:ir.model.fields,field_description:purchase.field_product_product_purchase_ok
#: model:ir.model.fields,field_description:purchase.field_product_template_purchase_ok
#: model:ir.ui.view,arch_db:purchase.product_template_search_view_purchase
msgid "Can be Purchased"
msgstr ""

#. module: purchase
<<<<<<< HEAD
#: code:addons/purchase/purchase.py:791
=======
#: code:addons/purchase/purchase.py:733
>>>>>>> bc1a0a32
#, python-format
msgid ""
"Can not cancel a procurement related to a purchase order. Please cancel the "
"purchase order first."
msgstr ""

#. module: purchase
<<<<<<< HEAD
#: code:addons/purchase/stock.py:80
=======
#: code:addons/purchase/stock.py:78
>>>>>>> bc1a0a32
#, python-format
msgid "Can't find any generic Buy route."
msgstr ""

#. module: purchase
#: model:ir.ui.view,arch_db:purchase.purchase_order_form
#: model:ir.ui.view,arch_db:purchase.view_purchase_configuration
msgid "Cancel"
msgstr "ຍົກເລີອກ"

#. module: purchase
#: selection:purchase.order,state:0 selection:purchase.report,state:0
msgid "Cancelled"
msgstr "ຍົກເລີກ"

#. module: purchase
<<<<<<< HEAD
#: code:addons/purchase/purchase.py:650
=======
#: code:addons/purchase/purchase.py:612
>>>>>>> bc1a0a32
#, python-format
msgid "Cannot delete a purchase order line which is in state '%s'."
msgstr ""

#. module: purchase
#: model:ir.actions.act_window,help:purchase.act_res_partner_2_supplier_invoices
msgid "Click here to record a vendor bill."
msgstr ""

#. module: purchase
#: model:ir.actions.act_window,help:purchase.action_invoice_pending
msgid "Click to create a draft invoice."
msgstr ""

#. module: purchase
#: model:ir.actions.act_window,help:purchase.purchase_form_action
msgid ""
"Click to create a quotation that will be converted into a purchase order."
msgstr ""

#. module: purchase
#: model:ir.actions.act_window,help:purchase.purchase_rfq
msgid "Click to create a request for quotation."
msgstr ""

#. module: purchase
#: model:ir.actions.act_window,help:purchase.product_normal_action_puchased
#: model:ir.actions.act_window,help:purchase.product_product_action
msgid "Click to define a new product."
msgstr ""

#. module: purchase
#: model:ir.actions.act_window,help:purchase.purchase_open_invoice
msgid "Click to record a vendor bill related to this purchase."
msgstr ""

#. module: purchase
#: model:web.tip,description:purchase.purchase_tip_1
msgid "Click to scrap products."
msgstr ""

#. module: purchase
#: model:ir.model.fields,field_description:purchase.field_purchase_report_commercial_partner_id
msgid "Commercial Entity"
msgstr ""

#. module: purchase
#: model:ir.model,name:purchase.model_res_company
msgid "Companies"
msgstr ""

#. module: purchase
#: model:ir.model.fields,field_description:purchase.field_purchase_order_company_id
#: model:ir.model.fields,field_description:purchase.field_purchase_order_line_company_id
#: model:ir.model.fields,field_description:purchase.field_purchase_report_company_id
#: model:ir.ui.view,arch_db:purchase.view_purchase_order_search
msgid "Company"
msgstr "ບໍລິສັດ"

#. module: purchase
<<<<<<< HEAD
#: code:addons/purchase/purchase.py:287
=======
#: code:addons/purchase/purchase.py:254
>>>>>>> bc1a0a32
#, python-format
msgid "Compose Email"
msgstr ""

#. module: purchase
#: model:ir.ui.menu,name:purchase.menu_purchase_config
msgid "Configuration"
msgstr "ການກໍານົດຄ່າ"

#. module: purchase
#: model:ir.actions.act_window,name:purchase.action_purchase_configuration
#: model:ir.ui.view,arch_db:purchase.view_purchase_configuration
msgid "Configure Purchases"
msgstr ""

#. module: purchase
#: model:ir.ui.view,arch_db:purchase.purchase_order_form
msgid "Confirm Order"
msgstr ""

#. module: purchase
#: selection:res.company,po_double_validation:0
msgid "Confirm purchase orders in one step"
msgstr ""

#. module: purchase
#: model:ir.ui.menu,name:purchase.menu_purchase_control
msgid "Control"
msgstr ""

#. module: purchase
#: model:ir.model.fields,field_description:purchase.field_product_product_purchase_method
#: model:ir.model.fields,field_description:purchase.field_product_template_purchase_method
msgid "Control Purchase Bills"
msgstr ""

#. module: purchase
#: model:ir.model.fields,field_description:purchase.field_purchase_config_settings_group_costing_method
msgid "Costing Methods"
msgstr ""

#. module: purchase
#: model:ir.model.fields,field_description:purchase.field_purchase_config_settings_create_uid
#: model:ir.model.fields,field_description:purchase.field_purchase_order_line_create_uid
msgid "Created by"
msgstr ""

#. module: purchase
#: model:ir.model.fields,field_description:purchase.field_purchase_config_settings_create_date
#: model:ir.model.fields,field_description:purchase.field_purchase_order_create_date
#: model:ir.model.fields,field_description:purchase.field_purchase_order_line_create_date
msgid "Created on"
msgstr ""

#. module: purchase
#: model:ir.model.fields,field_description:purchase.field_purchase_order_currency_id
#: model:ir.model.fields,field_description:purchase.field_purchase_order_line_currency_id
#: model:ir.model.fields,field_description:purchase.field_purchase_report_currency_id
msgid "Currency"
msgstr "ເງິນຕາ"

#. module: purchase
#: model:ir.model.fields,field_description:purchase.field_purchase_report_date_approve
msgid "Date Approved"
msgstr ""

#. module: purchase
#: model:ir.model.fields,help:purchase.field_purchase_report_date_order
msgid "Date on which this document has been created"
msgstr ""

#. module: purchase
#: model:ir.model.fields,field_description:purchase.field_purchase_report_delay_pass
msgid "Days to Deliver"
msgstr ""

#. module: purchase
#: model:ir.model.fields,field_description:purchase.field_purchase_report_delay
msgid "Days to Validate"
msgstr ""

#. module: purchase
#: model:ir.model.fields,field_description:purchase.field_purchase_order_picking_type_id
msgid "Deliver To"
msgstr ""

#. module: purchase
#: model:ir.ui.view,arch_db:purchase.purchase_order_form
msgid "Deliveries & Invoices"
msgstr ""

#. module: purchase
#: model:ir.model.fields,help:purchase.field_purchase_order_date_order
#: model:ir.model.fields,help:purchase.field_purchase_order_line_date_order
msgid ""
"Depicts the date where the Quotation should be validated and converted into "
"a purchase order."
msgstr ""

#. module: purchase
#: model:ir.model.fields,field_description:purchase.field_purchase_order_line_name
msgid "Description"
msgstr "ຄຳອະທິບາຍ"

#. module: purchase
#: model:ir.model.fields,field_description:purchase.field_purchase_order_default_location_dest_id_usage
msgid "Destination Location Type"
msgstr ""

#. module: purchase
#: model:ir.model.fields,field_description:purchase.field_purchase_config_settings_display_name
#: model:ir.model.fields,field_description:purchase.field_purchase_order_display_name
#: model:ir.model.fields,field_description:purchase.field_purchase_order_line_display_name
#: model:ir.model.fields,field_description:purchase.field_purchase_report_display_name
msgid "Display Name"
msgstr ""

#. module: purchase
#: selection:purchase.report,state:0
msgid "Done"
msgstr "ຈົບເເລັວ"

#. module: purchase
#: model:ir.model.fields,field_description:purchase.field_res_company_po_double_validation_amount
msgid "Double validation amount"
msgstr ""

#. module: purchase
#: selection:purchase.report,state:0
msgid "Draft RFQ"
msgstr ""

#. module: purchase
#: model:ir.model.fields,field_description:purchase.field_purchase_order_dest_address_id
msgid "Drop Ship Address"
msgstr ""

#. module: purchase
#: model:ir.model.fields,field_description:purchase.field_purchase_config_settings_module_stock_dropshipping
msgid "Dropshipping"
msgstr ""

#. module: purchase
#: model:ir.model,name:purchase.model_mail_compose_message
msgid "Email composition wizard"
msgstr ""

#. module: purchase
#: model:ir.model,name:purchase.model_survey_mail_compose_message
msgid "Email composition wizard for Survey"
msgstr ""

#. module: purchase
#: model:ir.model.fields,help:purchase.field_account_invoice_purchase_id
msgid ""
"Encoding help. When selected, the associated purchase order lines are added "
"to the vendor bill. Several PO can be selected."
msgstr ""

#. module: purchase
#: model:ir.ui.view,arch_db:purchase.view_purchase_order_search
msgid "Extended Filters"
msgstr ""

#. module: purchase
#: model:ir.model.fields,field_description:purchase.field_purchase_order_fiscal_position_id
#: model:ir.model.fields,field_description:purchase.field_purchase_report_fiscal_position_id
#: model:ir.ui.view,arch_db:purchase.view_purchase_order_search
msgid "Fiscal Position"
msgstr ""

#. module: purchase
#: selection:res.company,po_double_validation:0
msgid "Get 2 levels of approvals to confirm a purchase order"
msgstr ""

#. module: purchase
#: model:web.tip,description:purchase.purchase_tip_3
msgid "Get all the shipments related to this order."
msgstr ""

#. module: purchase
#: model:ir.model.fields,field_description:purchase.field_purchase_report_weight
msgid "Gross Weight"
msgstr ""

#. module: purchase
#: model:ir.ui.view,arch_db:purchase.purchase_order_line_search
#: model:ir.ui.view,arch_db:purchase.view_purchase_order_filter
#: model:ir.ui.view,arch_db:purchase.view_purchase_order_search
msgid "Group By"
msgstr ""

#. module: purchase
#: model:ir.ui.view,arch_db:purchase.purchase_order_line_search
msgid "Hide cancelled lines"
msgstr ""

#. module: purchase
#: model:ir.model.fields,field_description:purchase.field_purchase_config_settings_id
#: model:ir.model.fields,field_description:purchase.field_purchase_order_id
#: model:ir.model.fields,field_description:purchase.field_purchase_order_line_id
#: model:ir.model.fields,field_description:purchase.field_purchase_report_id
msgid "ID"
msgstr ""

#. module: purchase
#: model:web.tip,description:purchase.purchase_tip_2
msgid ""
"If a product has been broken or damaged during the transport, you can scrap "
"it with this button."
msgstr ""

#. module: purchase
<<<<<<< HEAD
#: code:addons/purchase/purchase.py:190
=======
#: code:addons/purchase/purchase.py:186
>>>>>>> bc1a0a32
#, python-format
msgid "In order to delete a purchase order, you must cancel it first."
msgstr ""

#. module: purchase
#: model:ir.ui.menu,name:purchase.menu_action_picking_tree_in_move
msgid "Incoming  Products"
msgstr ""

#. module: purchase
#: model:ir.ui.view,arch_db:purchase.purchase_order_form
msgid "Incoming Shipments"
msgstr ""

#. module: purchase
#: model:ir.model.fields,field_description:purchase.field_purchase_order_incoterm_id
msgid "Incoterm"
msgstr ""

#. module: purchase
#: model:ir.model.fields,help:purchase.field_purchase_order_incoterm_id
msgid ""
"International Commercial Terms are a series of predefined commercial terms "
"used in international transactions."
msgstr ""

#. module: purchase
#: model:ir.model,name:purchase.model_account_invoice
msgid "Invoice"
msgstr "​ໃບ​ເກັບ​ເງີນ"

#. module: purchase
#: model:ir.model,name:purchase.model_account_invoice_line
msgid "Invoice Line"
msgstr ""

#. module: purchase
#: model:ir.model.fields,field_description:purchase.field_purchase_order_line_invoice_lines
msgid "Invoice Lines"
msgstr ""

#. module: purchase
#: selection:purchase.order,invoice_status:0
msgid "Invoice Received"
msgstr ""

#. module: purchase
#: model:ir.model.fields,field_description:purchase.field_purchase_order_invoice_status
msgid "Invoice Status"
msgstr ""

#. module: purchase
#: model:ir.ui.view,arch_db:purchase.view_purchase_order_filter
msgid "Invoiced"
msgstr ""

#. module: purchase
#: model:ir.model.fields,field_description:purchase.field_purchase_order_invoice_ids
#: model:ir.ui.view,arch_db:purchase.purchase_order_form
msgid "Invoices"
msgstr ""

#. module: purchase
#: model:ir.ui.view,arch_db:purchase.purchase_order_form
msgid "Invoices and Incoming Shipments"
msgstr ""

#. module: purchase
<<<<<<< HEAD
#: model:ir.model.fields,field_description:purchase.field_purchase_order_is_shipped
msgid "Is shipped"
msgstr ""

#. module: purchase
=======
>>>>>>> bc1a0a32
#: model:ir.model.fields,field_description:purchase.field_purchase_config_settings___last_update
#: model:ir.model.fields,field_description:purchase.field_purchase_order___last_update
#: model:ir.model.fields,field_description:purchase.field_purchase_order_line___last_update
#: model:ir.model.fields,field_description:purchase.field_purchase_report___last_update
msgid "Last Modified on"
msgstr ""

#. module: purchase
#: model:ir.model.fields,field_description:purchase.field_purchase_config_settings_write_uid
#: model:ir.model.fields,field_description:purchase.field_purchase_order_line_write_uid
#: model:ir.model.fields,field_description:purchase.field_purchase_order_write_uid
msgid "Last Updated by"
msgstr ""

#. module: purchase
#: model:ir.model.fields,field_description:purchase.field_purchase_config_settings_write_date
#: model:ir.model.fields,field_description:purchase.field_purchase_order_line_write_date
#: model:ir.model.fields,field_description:purchase.field_purchase_order_write_date
msgid "Last Updated on"
msgstr ""

#. module: purchase
#: model:ir.model.fields,field_description:purchase.field_res_company_po_double_validation
msgid "Levels of Approvals"
msgstr ""

#. module: purchase
#: model:ir.ui.view,arch_db:purchase.view_purchase_configuration
msgid "Location & Warehouse"
msgstr ""

#. module: purchase
#: model:ir.ui.view,arch_db:purchase.purchase_order_form
msgid "Lock Bills"
msgstr ""

#. module: purchase
#: selection:purchase.order,state:0
msgid "Locked"
msgstr ""

#. module: purchase
#: model:res.groups,name:purchase.group_manage_vendor_price
msgid "Manage Vendor Price"
msgstr ""

#. module: purchase
#: selection:purchase.config.settings,group_manage_vendor_price:0
msgid "Manage vendor price on the product form"
msgstr ""

#. module: purchase
#: model:res.groups,name:purchase.group_purchase_manager
msgid "Manager"
msgstr ""

#. module: purchase
#: model:ir.ui.view,arch_db:purchase.purchase_order_line_form2
msgid "Manual Invoices"
msgstr ""

#. module: purchase
#: model:ir.model.fields,help:purchase.field_res_company_po_lead
msgid ""
"Margin of error for vendor lead times. When the system generates Purchase "
"Orders for procuring products, they will be scheduled that many days earlier "
"to cope with unexpected vendor delays."
msgstr ""
<<<<<<< HEAD

#. module: purchase
#: model:ir.model.fields,field_description:purchase.field_res_partner_purchase_warn_msg
#, fuzzy
msgid "Message for Purchase Order"
msgstr "​ການ​ສັ່ງ​ຊື້"

#. module: purchase
#: model:ir.model.fields,field_description:purchase.field_product_product_purchase_line_warn_msg
#: model:ir.model.fields,field_description:purchase.field_product_template_purchase_line_warn_msg
#, fuzzy
msgid "Message for Purchase Order Line"
msgstr "​ການ​ສັ່ງ​ຊື້ທາງ​ອອນ​ລາຍ"
=======
>>>>>>> bc1a0a32

#. module: purchase
#: model:ir.model.fields,help:purchase.field_res_company_po_double_validation_amount
msgid "Minimum amount for which a double validation is required"
msgstr ""

#. module: purchase
#: model:ir.filters,name:purchase.filter_purchase_order_monthly_purchases
msgid "Monthly Purchases"
msgstr ""

#. module: purchase
#: model:ir.actions.act_window,help:purchase.purchase_rfq
msgid ""
"Most propositions of purchase orders are created automatically\n"
"                by Odoo based on inventory needs."
msgstr ""

#. module: purchase
#: model:ir.ui.view,arch_db:purchase.view_purchase_order_filter
msgid "New Mail"
msgstr ""

#. module: purchase
#: selection:product.template,purchase_line_warn:0
#: selection:res.partner,purchase_warn:0
#, fuzzy
msgid "No Message"
msgstr "ຂໍ້ຄວາມບໍ່ໄດ້ອ່ານ"

#. module: purchase
#: selection:purchase.config.settings,group_product_variant:0
msgid "No variants on products"
msgstr ""

#. module: purchase
<<<<<<< HEAD
#: code:addons/purchase/purchase.py:951
=======
#: code:addons/purchase/purchase.py:893
>>>>>>> bc1a0a32
#, python-format
msgid ""
"No vendor associated to product %s. Please set one to fix this procurement."
msgstr ""

#. module: purchase
#: model:ir.ui.view,arch_db:purchase.view_purchase_order_filter
msgid "Not Invoiced"
msgstr ""

#. module: purchase
#: selection:purchase.order,invoice_status:0
msgid "Not purchased"
msgstr ""

#. module: purchase
#: model:ir.ui.view,arch_db:purchase.purchase_order_form
msgid "Notes"
msgstr ""

#. module: purchase
#: selection:product.template,purchase_method:0
msgid "On ordered quantities"
msgstr ""

#. module: purchase
#: model:ir.model.fields,help:purchase.field_product_product_purchase_method
#: model:ir.model.fields,help:purchase.field_product_template_purchase_method
msgid ""
"On ordered quantities: Invoice this product based on ordered quantities.\n"
"On received quantities: Invoice this product based on received quantity."
msgstr ""

#. module: purchase
#: selection:product.template,purchase_method:0
msgid "On received quantities"
msgstr ""

#. module: purchase
#: model:ir.model.fields,field_description:purchase.field_purchase_order_date_order
#: model:ir.model.fields,field_description:purchase.field_purchase_order_line_date_order
#: model:ir.model.fields,field_description:purchase.field_purchase_report_date_order
#: model:ir.ui.view,arch_db:purchase.view_purchase_order_filter
msgid "Order Date"
msgstr ""

#. module: purchase
#: model:ir.model.fields,field_description:purchase.field_purchase_order_order_line
msgid "Order Lines"
msgstr ""

#. module: purchase
#: model:ir.ui.view,arch_db:purchase.view_purchase_order_search
msgid "Order Month"
msgstr ""

#. module: purchase
#: model:ir.model.fields,field_description:purchase.field_purchase_order_line_order_id
#: model:ir.model.fields,field_description:purchase.field_purchase_order_name
#: model:ir.ui.view,arch_db:purchase.purchase_order_line_search
msgid "Order Reference"
msgstr ""

#. module: purchase
#: model:ir.model.fields,field_description:purchase.field_purchase_report_state
msgid "Order Status"
msgstr ""

#. module: purchase
#: model:ir.ui.view,arch_db:purchase.view_purchase_order_search
msgid "Order of Day"
msgstr ""

#. module: purchase
#: model:ir.ui.view,arch_db:purchase.view_purchase_order_search
msgid "Orders"
msgstr ""

#. module: purchase
#: model:ir.model,name:purchase.model_mail_mail
msgid "Outgoing Mails"
msgstr ""

#. module: purchase
#: model:mail.template,report_name:purchase.email_template_edi_purchase_done
msgid "PO_${(object.name or '').replace('/','_')}"
msgstr ""

#. module: purchase
#: model:ir.model,name:purchase.model_res_partner
#: model:ir.model.fields,field_description:purchase.field_purchase_order_line_partner_id
msgid "Partner"
msgstr "ຄຸ່ຄ້າ"

#. module: purchase
#: model:ir.model.fields,field_description:purchase.field_purchase_report_country_id
msgid "Partner Country"
msgstr ""

#. module: purchase
#: model:ir.ui.view,arch_db:purchase.view_purchase_order_search
msgid "Partner's Country"
msgstr ""

#. module: purchase
#: model:ir.model.fields,field_description:purchase.field_purchase_order_payment_term_id
msgid "Payment Term"
msgstr ""

#. module: purchase
#: model:ir.model.fields,field_description:purchase.field_product_category_property_account_creditor_price_difference_categ
#: model:ir.model.fields,field_description:purchase.field_product_product_property_account_creditor_price_difference
#: model:ir.model.fields,field_description:purchase.field_product_template_property_account_creditor_price_difference
msgid "Price Difference Account"
msgstr ""

#. module: purchase
#: model:ir.filters,name:purchase.filter_purchase_order_price_per_supplier
msgid "Price Per Vendor"
msgstr ""

#. module: purchase
#: model:ir.ui.menu,name:purchase.menu_purchase_config_pricelist
msgid "Pricelists"
msgstr ""

#. module: purchase
#: model:ir.ui.view,arch_db:purchase.purchase_order_form
msgid "Print RFQ"
msgstr ""

#. module: purchase
#: model:ir.model,name:purchase.model_procurement_order
msgid "Procurement"
msgstr ""

#. module: purchase
#: model:ir.model.fields,field_description:purchase.field_purchase_order_group_id
msgid "Procurement Group"
msgstr ""

#. module: purchase
#: model:ir.model,name:purchase.model_procurement_rule
msgid "Procurement Rule"
msgstr ""

#. module: purchase
#: model:ir.model,name:purchase.model_product_product
#: model:ir.model.fields,field_description:purchase.field_purchase_order_line_product_id
#: model:ir.model.fields,field_description:purchase.field_purchase_order_product_id
#: model:ir.model.fields,field_description:purchase.field_purchase_report_product_id
#: model:ir.ui.view,arch_db:purchase.purchase_order_line_search
msgid "Product"
msgstr "ສິນຄ້າ"

#. module: purchase
#: model:ir.ui.menu,name:purchase.menu_product_category_config_purchase
msgid "Product Categories"
msgstr ""

#. module: purchase
#: model:ir.model,name:purchase.model_product_category
#: model:ir.model.fields,field_description:purchase.field_purchase_report_category_id
#: model:ir.ui.view,arch_db:purchase.view_purchase_order_search
msgid "Product Category"
msgstr "ໝວດສິນຄ້າ"

#. module: purchase
#: model:ir.model.fields,field_description:purchase.field_purchase_report_unit_quantity
msgid "Product Quantity"
msgstr ""

#. module: purchase
#: model:ir.model,name:purchase.model_product_template
#: model:ir.model.fields,field_description:purchase.field_purchase_report_product_tmpl_id
msgid "Product Template"
msgstr "ແບບ​ຟອມ​ສິນ​ຄ້າ"

#. module: purchase
#: model:ir.model.fields,field_description:purchase.field_purchase_order_line_product_uom
msgid "Product Unit of Measure"
msgstr ""

#. module: purchase
#: model:ir.actions.act_window,name:purchase.product_product_action
#: model:ir.model.fields,field_description:purchase.field_purchase_config_settings_group_product_variant
#: model:ir.ui.menu,name:purchase.product_product_menu
msgid "Product Variants"
msgstr ""

#. module: purchase
#: model:ir.actions.act_window,name:purchase.product_normal_action_puchased
#: model:ir.ui.menu,name:purchase.menu_procurement_partner_contact_form
#: model:ir.ui.menu,name:purchase.menu_product_in_config_purchase
#: model:ir.ui.view,arch_db:purchase.purchase_order_form
msgid "Products"
msgstr "ສິນຄ້າ"

#. module: purchase
#: model:ir.model.fields,field_description:purchase.field_purchase_report_price_standard
msgid "Products Value"
msgstr ""

#. module: purchase
#: selection:purchase.config.settings,group_product_variant:0
msgid ""
"Products can have several attributes, defining variants (Example: size, "
"color,...)"
msgstr ""

#. module: purchase
#: selection:purchase.config.settings,group_uom:0
msgid "Products have only one unit of measure (easier)"
msgstr ""

#. module: purchase
#: model:ir.model.fields,help:purchase.field_res_company_po_double_validation
msgid "Provide a double validation mechanism for purchases"
msgstr ""

#. module: purchase
#: model:ir.ui.menu,name:purchase.menu_procurement_management
msgid "Purchase"
msgstr ""

#. module: purchase
#: model:ir.actions.act_window,name:purchase.action_purchase_order_report_all
msgid "Purchase Analysis"
msgstr ""

#. module: purchase
#: model:ir.actions.act_window,help:purchase.action_purchase_order_report_all
msgid ""
"Purchase Analysis allows you to easily check and analyse your company "
"purchase history and performance. From this menu you can track your "
"negotiation performance, the delivery performance of your vendors, etc."
msgstr ""

#. module: purchase
#: model:ir.model.fields,field_description:purchase.field_res_company_po_lead
msgid "Purchase Lead Time"
msgstr ""

#. module: purchase
#: model:ir.actions.report.xml,name:purchase.action_report_purchase_order
#: model:ir.model,name:purchase.model_purchase_order
#: model:ir.model.fields,field_description:purchase.field_account_invoice_line_purchase_id
#: model:ir.model.fields,field_description:purchase.field_procurement_order_purchase_id
#: model:ir.model.fields,field_description:purchase.field_res_partner_purchase_warn
#: model:ir.ui.view,arch_db:purchase.purchase_order_form
#: model:ir.ui.view,arch_db:purchase.purchase_order_graph
#: model:ir.ui.view,arch_db:purchase.purchase_order_pivot
#: model:ir.ui.view,arch_db:purchase.purchase_order_tree
#: model:ir.ui.view,arch_db:purchase.view_purchase_configuration
#: selection:purchase.order,state:0 selection:purchase.report,state:0
#: model:res.request.link,name:purchase.req_link_purchase_order
msgid "Purchase Order"
msgstr "​ການ​ສັ່ງ​ຊື້"

#. module: purchase
#: model:ir.ui.view,arch_db:purchase.report_purchaseorder_document
msgid "Purchase Order Confirmation #"
msgstr ""

#. module: purchase
#: model:ir.ui.view,arch_db:purchase.view_purchase_order_search
msgid "Purchase Order Fiscal Position"
msgstr ""

#. module: purchase
#: model:ir.model,name:purchase.model_purchase_order_line
#: model:ir.model.fields,field_description:purchase.field_account_invoice_line_purchase_line_id
#: model:ir.model.fields,field_description:purchase.field_procurement_order_purchase_line_id
#: model:ir.model.fields,field_description:purchase.field_product_product_purchase_line_warn
#: model:ir.model.fields,field_description:purchase.field_product_template_purchase_line_warn
#: model:ir.model.fields,field_description:purchase.field_stock_move_purchase_line_id
#: model:ir.ui.view,arch_db:purchase.purchase_order_form
#: model:ir.ui.view,arch_db:purchase.purchase_order_line_form2
msgid "Purchase Order Line"
msgstr "​ການ​ສັ່ງ​ຊື້ທາງ​ອອນ​ລາຍ"

#. module: purchase
#: model:ir.ui.view,arch_db:purchase.purchase_order_form
#: model:ir.ui.view,arch_db:purchase.purchase_order_line_tree
msgid "Purchase Order Lines"
msgstr ""

#. module: purchase
#: model:ir.actions.act_window,name:purchase.purchase_form_action
#: model:ir.model.fields,field_description:purchase.field_stock_picking_purchase_id
#: model:ir.ui.menu,name:purchase.menu_purchase_form_action
#: model:ir.ui.view,arch_db:purchase.view_purchase_order_filter
#: model:ir.ui.view,arch_db:purchase.view_purchase_order_search
msgid "Purchase Orders"
msgstr ""

#. module: purchase
#: model:ir.ui.view,arch_db:purchase.view_purchase_order_graph
#: model:ir.ui.view,arch_db:purchase.view_purchase_order_pivot
msgid "Purchase Orders Statistics"
msgstr ""

#. module: purchase
<<<<<<< HEAD
#: code:addons/purchase/purchase.py:652
=======
#: code:addons/purchase/purchase.py:614
>>>>>>> bc1a0a32
#, python-format
msgid "Purchase order line deleted."
msgstr ""

#. module: purchase
#: model:ir.ui.view,arch_db:purchase.view_purchase_order_filter
msgid "Purchase orders that include lines not invoiced."
msgstr ""

#. module: purchase
#: selection:purchase.config.settings,module_purchase_requisition:0
msgid ""
"Purchase propositions trigger draft purchase orders to a single supplier"
msgstr ""

#. module: purchase
#: model:ir.model.fields,field_description:purchase.field_stock_warehouse_buy_to_resupply
msgid "Purchase to resupply this warehouse"
msgstr ""

#. module: purchase
#: model:ir.model.fields,field_description:purchase.field_purchase_report_negociation
msgid "Purchase-Standard Price"
msgstr ""

#. module: purchase
#: model:ir.actions.act_window,name:purchase.action_purchase_line_product_tree
#: model:ir.ui.view,arch_db:purchase.res_partner_view_purchase_buttons
#: model:ir.ui.view,arch_db:purchase.view_product_template_purchase_buttons_from
msgid "Purchases"
msgstr ""

#. module: purchase
#: model:ir.model,name:purchase.model_purchase_report
msgid "Purchases Orders"
msgstr ""

#. module: purchase
#: model:ir.model.fields,help:purchase.field_purchase_order_dest_address_id
msgid ""
"Put an address if you want to deliver directly from the vendor to the "
"customer. Otherwise, keep empty to deliver to your own company."
msgstr ""

#. module: purchase
#: model:ir.model.fields,field_description:purchase.field_purchase_order_line_product_qty
msgid "Quantity"
msgstr "ຈຳນວນ"

#. module: purchase
#: model:ir.ui.view,arch_db:purchase.view_purchase_order_filter
#: model:ir.ui.view,arch_db:purchase.view_purchase_order_search
msgid "Quotations"
msgstr "ໃບສະເໜີລາຄາ"

#. module: purchase
#: selection:purchase.order,state:0
msgid "RFQ"
msgstr ""

#. module: purchase
#: model:mail.message.subtype,name:purchase.mt_rfq_approved
msgid "RFQ Approved"
msgstr ""

#. module: purchase
#: model:mail.message.subtype,name:purchase.mt_rfq_confirmed
msgid "RFQ Confirmed"
msgstr ""

#. module: purchase
#: model:mail.message.subtype,name:purchase.mt_rfq_done
msgid "RFQ Done"
msgstr ""

#. module: purchase
#: selection:purchase.order,state:0 selection:purchase.report,state:0
msgid "RFQ Sent"
msgstr ""

#. module: purchase
#: model:mail.template,report_name:purchase.email_template_edi_purchase
msgid "RFQ_${(object.name or '').replace('/','_')}"
msgstr ""

#. module: purchase
#: model:ir.actions.act_window,name:purchase.act_res_partner_2_purchase_order
msgid "RFQs and Purchases"
msgstr ""

#. module: purchase
#: model:ir.ui.view,arch_db:purchase.purchase_order_form
msgid "Re-Send RFQ by Email"
msgstr ""

#. module: purchase
#: model:ir.ui.view,arch_db:purchase.purchase_order_form
msgid "Receive Products"
msgstr ""

#. module: purchase
#: model:ir.model.fields,field_description:purchase.field_purchase_order_line_qty_received
msgid "Received Qty"
msgstr ""

#. module: purchase
#: model:ir.actions.act_window,name:purchase.purchase_open_picking
#: model:ir.model.fields,field_description:purchase.field_purchase_order_picking_count
#: model:ir.model.fields,field_description:purchase.field_purchase_order_picking_ids
msgid "Receptions"
msgstr ""

#. module: purchase
#: model:ir.ui.view,arch_db:purchase.purchase_order_tree
#: model:ir.ui.view,arch_db:purchase.view_purchase_order_filter
msgid "Reference"
msgstr ""

#. module: purchase
#: model:ir.model.fields,field_description:purchase.field_purchase_report_product_uom
msgid "Reference Unit of Measure"
msgstr ""

#. module: purchase
#: model:ir.model.fields,help:purchase.field_purchase_order_origin
msgid ""
"Reference of the document that generated this purchase order request (e.g. a "
"sale order or an internal procurement request)"
msgstr ""

#. module: purchase
#: model:ir.model.fields,help:purchase.field_purchase_order_partner_ref
msgid ""
"Reference of the sales order or bid sent by the vendor. It's used to do the "
"matching when you receive the products as this reference is usually written "
"on the delivery order sent by your vendor."
msgstr ""

#. module: purchase
#: model:ir.actions.report.xml,name:purchase.report_purchase_quotation
#: model:ir.ui.view,arch_db:purchase.purchase_order_form
#: model:ir.ui.view,arch_db:purchase.report_purchasequotation_document
msgid "Request for Quotation"
msgstr ""

#. module: purchase
#: model:ir.ui.view,arch_db:purchase.report_purchaseorder_document
msgid "Request for Quotation #"
msgstr ""

#. module: purchase
#: model:ir.actions.act_window,name:purchase.purchase_rfq
#: model:ir.ui.menu,name:purchase.menu_purchase_rfq
msgid "Requests for Quotation"
msgstr ""

#. module: purchase
#: model:ir.model.fields,field_description:purchase.field_purchase_order_line_move_ids
msgid "Reservation"
msgstr ""

#. module: purchase
#: model:ir.model.fields,field_description:purchase.field_purchase_order_create_uid
#: model:ir.model.fields,field_description:purchase.field_purchase_report_user_id
#: model:ir.ui.view,arch_db:purchase.view_purchase_order_search
msgid "Responsible"
msgstr ""

#. module: purchase
#: model:ir.model.fields,field_description:purchase.field_purchase_order_date_planned
#: model:ir.model.fields,field_description:purchase.field_purchase_order_line_date_planned
msgid "Scheduled Date"
msgstr ""

#. module: purchase
#: model:ir.ui.view,arch_db:purchase.purchase_order_line_search
#: model:ir.ui.view,arch_db:purchase.view_purchase_order_filter
msgid "Search Purchase Order"
msgstr ""

#. module: purchase
#: model:ir.model.fields,help:purchase.field_product_product_purchase_line_warn
#: model:ir.model.fields,help:purchase.field_product_template_purchase_line_warn
#: model:ir.model.fields,help:purchase.field_res_partner_purchase_warn
msgid ""
"Selecting the \"Warning\" option will notify user with the message, "
"Selecting \"Blocking Message\" will throw an exception with the message and "
"block the flow. The Message has to be written in the next field."
msgstr ""

#. module: purchase
#: model:ir.ui.view,arch_db:purchase.purchase_order_form
msgid "Send PO by Email"
msgstr ""

#. module: purchase
#: model:ir.ui.view,arch_db:purchase.purchase_order_form
msgid "Send RFQ by Email"
msgstr ""

#. module: purchase
#: selection:purchase.config.settings,group_costing_method:0
msgid "Set a fixed cost price on each product"
msgstr ""

#. module: purchase
#: model:ir.ui.view,arch_db:purchase.purchase_order_form
msgid ""
"Set a purchase order as done if you don't want to receive vendor bills "
"anymore for this purchase order."
<<<<<<< HEAD
msgstr ""

#. module: purchase
#: model:ir.ui.view,arch_db:purchase.purchase_order_form
msgid "Set date to all order lines"
=======
>>>>>>> bc1a0a32
msgstr ""

#. module: purchase
#: model:ir.ui.view,arch_db:purchase.purchase_order_form
msgid "Set to Draft"
msgstr ""

#. module: purchase
#: model:ir.ui.menu,name:purchase.menu_purchase_general_settings
msgid "Settings"
msgstr "ການກໍານົດຄ່າ"

#. module: purchase
#: model:ir.ui.view,arch_db:purchase.purchase_order_form
msgid "Shipment"
msgstr ""

#. module: purchase
#: selection:purchase.config.settings,group_uom:0
msgid ""
"Some products may be sold/puchased in different units of measure (advanced)"
msgstr ""

#. module: purchase
#: model:ir.model.fields,field_description:purchase.field_purchase_order_origin
msgid "Source Document"
msgstr ""

#. module: purchase
#: model:ir.model.fields,field_description:purchase.field_purchase_order_line_state
#: model:ir.model.fields,field_description:purchase.field_purchase_order_state
#: model:ir.ui.view,arch_db:purchase.purchase_order_line_search
#: model:ir.ui.view,arch_db:purchase.view_purchase_order_search
msgid "Status"
msgstr "ສະພາບ"

#. module: purchase
#: model:ir.model,name:purchase.model_stock_move
msgid "Stock Move"
msgstr ""

#. module: purchase
#: model:ir.ui.view,arch_db:purchase.purchase_order_line_form2
msgid "Stock Moves"
msgstr ""

#. module: purchase
#: model:ir.model.fields,field_description:purchase.field_purchase_order_line_price_subtotal
msgid "Subtotal"
msgstr ""

#. module: purchase
#: model:ir.model.fields,field_description:purchase.field_res_partner_property_purchase_currency_id
msgid "Supplier Currency"
msgstr ""

#. module: purchase
#: selection:purchase.config.settings,module_stock_dropshipping:0
msgid "Suppliers always deliver to your warehouse(s)"
msgstr ""

#. module: purchase
#: model:ir.model.fields,field_description:purchase.field_purchase_order_line_price_tax
msgid "Tax"
msgstr "ອາກອນ"

#. module: purchase
#: model:ir.model.fields,field_description:purchase.field_purchase_order_amount_tax
#: model:ir.model.fields,field_description:purchase.field_purchase_order_line_taxes_id
#: model:ir.ui.view,arch_db:purchase.report_purchaseorder_document
msgid "Taxes"
msgstr ""

#. module: purchase
#: model:ir.model.fields,help:purchase.field_purchase_order_default_location_dest_id_usage
msgid "Technical field used to display the Drop Ship Address"
msgstr ""

#. module: purchase
#: model:ir.model.fields,field_description:purchase.field_purchase_order_notes
msgid "Terms and Conditions"
msgstr ""

#. module: purchase
#: model:ir.actions.act_window,help:purchase.product_product_action
msgid ""
"The product form contains detailed information to improve the\n"
"                purchase process: prices, procurement logistics, accounting "
"data,\n"
"                available vendors, etc."
msgstr ""

#. module: purchase
#: model:ir.actions.act_window,help:purchase.product_normal_action_puchased
msgid ""
"The product form contains detailed information to improve the\n"
"            purchase process: prices, procurement logistics, accounting "
"data,\n"
"            available vendors, etc."
msgstr ""

#. module: purchase
#: model:ir.actions.act_window,help:purchase.purchase_rfq
msgid ""
"The quotation contains the history of the discussion/negotiation\n"
"                you had with your vendor. Once confirmed, a request for\n"
"                quotation is converted into a purchase order."
msgstr ""

#. module: purchase
#: model:ir.actions.act_window,help:purchase.act_res_partner_2_purchase_order
msgid ""
"The request for quotation is the first step of the purchases flow. Once\n"
"                    converted into a purchase order, you will be able to "
"control the receipt\n"
"                    of the products and the vendor bill."
msgstr ""

#. module: purchase
#: model:ir.model.fields,help:purchase.field_product_category_property_account_creditor_price_difference_categ
msgid ""
"This account will be used to value price difference between purchase price "
"and accounting cost."
msgstr ""

#. module: purchase
#: model:ir.model.fields,help:purchase.field_product_product_property_account_creditor_price_difference
#: model:ir.model.fields,help:purchase.field_product_template_property_account_creditor_price_difference
msgid ""
"This account will be used to value price difference between purchase price "
"and cost price."
msgstr ""

#. module: purchase
#: model:ir.ui.view,arch_db:purchase.purchase_order_form
msgid "This changes the scheduled date of all order lines to the given date"
msgstr ""

#. module: purchase
#: model:ir.model.fields,help:purchase.field_res_partner_property_purchase_currency_id
msgid ""
"This currency will be used, instead of the default one, for purchases from "
"the current partner"
msgstr ""

#. module: purchase
#: model:ir.actions.act_window,help:purchase.act_res_partner_2_purchase_order
msgid "This vendor has no purchase order. Click to create a new RfQ."
msgstr ""

#. module: purchase
#: model:ir.model.fields,help:purchase.field_purchase_order_picking_type_id
msgid "This will determine picking type of incoming shipment"
msgstr ""

#. module: purchase
#: model:ir.ui.view,arch_db:purchase.view_purchase_order_filter
#: selection:purchase.order,state:0 selection:purchase.report,state:0
msgid "To Approve"
msgstr "ເພື່ອຮັບຮູ້"

#. module: purchase
#: model:ir.model.fields,field_description:purchase.field_purchase_order_amount_total
#: model:ir.model.fields,field_description:purchase.field_purchase_order_line_price_total
msgid "Total"
msgstr "ລວມທັງໝົດ"

#. module: purchase
#: model:ir.model.fields,field_description:purchase.field_purchase_report_price_total
msgid "Total Price"
msgstr "ມູນຄ່າລວມ"

#. module: purchase
#: model:ir.ui.view,arch_db:purchase.purchase_order_tree
msgid "Total Untaxed amount"
msgstr ""

#. module: purchase
#: model:ir.ui.view,arch_db:purchase.purchase_order_tree
msgid "Total amount"
msgstr ""

#. module: purchase
#: model:ir.model,name:purchase.model_stock_picking
msgid "Transfer"
msgstr "​ໂອນ"

#. module: purchase
<<<<<<< HEAD
#: code:addons/purchase/purchase.py:333
=======
#: code:addons/purchase/purchase.py:300
>>>>>>> bc1a0a32
#, python-format
msgid ""
"Unable to cancel purchase order %s as some receptions have already been done."
msgstr ""

#. module: purchase
<<<<<<< HEAD
#: code:addons/purchase/purchase.py:336
=======
#: code:addons/purchase/purchase.py:303
>>>>>>> bc1a0a32
#, python-format
msgid ""
"Unable to cancel this purchase order. You must first cancel related vendor "
"bills."
msgstr ""

#. module: purchase
#: model:ir.model.fields,field_description:purchase.field_purchase_order_line_price_unit
msgid "Unit Price"
msgstr "ລາຄາຫົວໜວຍ"

#. module: purchase
#: model:ir.ui.menu,name:purchase.menu_purchase_uom_categ_form_action
msgid "Unit of Measure Categories"
msgstr ""

#. module: purchase
#: model:ir.model.fields,field_description:purchase.field_purchase_config_settings_group_uom
#: model:ir.ui.menu,name:purchase.menu_purchase_unit_measure_purchase
#: model:ir.ui.menu,name:purchase.menu_purchase_uom_form_action
msgid "Units of Measure"
msgstr ""

#. module: purchase
#: model:ir.ui.view,arch_db:purchase.purchase_order_tree
msgid "Untaxed"
msgstr ""

#. module: purchase
#: model:ir.model.fields,field_description:purchase.field_purchase_order_amount_untaxed
msgid "Untaxed Amount"
msgstr "ມູນຄ່າບໍ່ລວມພາສີ"

#. module: purchase
#: selection:purchase.config.settings,group_costing_method:0
msgid "Use a 'Fixed', 'Real' or 'Average' price costing method"
msgstr ""

#. module: purchase
#: model:ir.actions.act_window,help:purchase.action_invoice_pending
msgid ""
"Use this menu to control the invoices to be received from your\n"
"            vendor. When registering a new bill, set the purchase order\n"
"            and Odoo will fill the bill automatically according to ordered\n"
"            or received quantities."
msgstr ""

#. module: purchase
#: model:ir.actions.act_window,help:purchase.purchase_form_action
msgid ""
"Use this menu to search within your purchase orders by\n"
"                references, vendor, products, etc. For each purchase order,\n"
"                you can track the related discussion with the vendor, "
"control\n"
"                the products received and control the vendor bills."
msgstr ""

#. module: purchase
#: model:res.groups,name:purchase.group_purchase_user
msgid "User"
msgstr ""

#. module: purchase
#: model:ir.ui.view,arch_db:purchase.report_purchaseorder_document
#: model:ir.ui.view,arch_db:purchase.report_purchasequotation_document
msgid "VAT:"
msgstr "ອາກອນ:"

#. module: purchase
#: model:ir.model.fields,field_description:purchase.field_purchase_order_partner_id
#: model:ir.model.fields,field_description:purchase.field_purchase_report_partner_id
#: model:ir.ui.view,arch_db:purchase.purchase_order_line_search
#: model:ir.ui.view,arch_db:purchase.purchase_order_line_tree
#: model:ir.ui.view,arch_db:purchase.view_purchase_order_filter
#: model:ir.ui.view,arch_db:purchase.view_purchase_order_search
msgid "Vendor"
msgstr ""

#. module: purchase
#: model:ir.actions.act_window,name:purchase.act_res_partner_2_supplier_invoices
#: model:ir.actions.act_window,name:purchase.action_invoice_pending
#: model:ir.actions.act_window,name:purchase.purchase_open_invoice
#: model:ir.ui.menu,name:purchase.menu_procurement_management_pending_invoice
#: model:ir.ui.view,arch_db:purchase.res_partner_view_purchase_account_buttons
msgid "Vendor Bills"
msgstr ""

#. module: purchase
#: model:ir.ui.view,arch_db:purchase.res_partner_view_purchase_account_buttons
msgid "Vendor Bills."
msgstr ""

#. module: purchase
#: model:ir.model.fields,field_description:purchase.field_purchase_config_settings_group_manage_vendor_price
msgid "Vendor Price"
msgstr ""

#. module: purchase
#: model:ir.ui.menu,name:purchase.menu_product_pricelist_action2_purchase
msgid "Vendor Pricelists"
msgstr ""

#. module: purchase
#: model:ir.model.fields,field_description:purchase.field_purchase_order_partner_ref
msgid "Vendor Reference"
msgstr ""

#. module: purchase
#: model:ir.ui.menu,name:purchase.menu_procurement_management_supplier_name
msgid "Vendors"
msgstr ""

#. module: purchase
#: model:ir.actions.act_window,help:purchase.act_res_partner_2_supplier_invoices
msgid ""
"Vendors bills can be pre-generated based on purchase\n"
"                    orders or receipts. This allows you to control bills\n"
"                    you receive from your vendor according to the draft\n"
"                    document in Odoo."
msgstr ""

#. module: purchase
#: model:ir.model.fields,field_description:purchase.field_purchase_report_volume
msgid "Volume"
msgstr ""

#. module: purchase
#: selection:purchase.order,invoice_status:0
msgid "Waiting Invoices"
msgstr ""

#. module: purchase
#: model:ir.model,name:purchase.model_stock_warehouse
#: model:ir.model.fields,field_description:purchase.field_purchase_report_picking_type_id
msgid "Warehouse"
msgstr ""

#. module: purchase
<<<<<<< HEAD
#: model:ir.model.fields,field_description:purchase.field_purchase_config_settings_group_warning_purchase
#: selection:product.template,purchase_line_warn:0
#: selection:res.partner,purchase_warn:0
msgid "Warning"
msgstr ""

#. module: purchase
#: code:addons/purchase/purchase.py:244 code:addons/purchase/purchase.py:718
#, python-format
msgid "Warning for %s"
msgstr ""

#. module: purchase
#: model:ir.ui.view,arch_db:purchase.res_partner_view_purchase_buttons
#, fuzzy
msgid "Warning on the Purchase Order"
msgstr "​ການ​ສັ່ງ​ຊື້"

#. module: purchase
#: model:ir.ui.view,arch_db:purchase.view_product_supplier_inherit
msgid "Warning when Purchasing this Product"
msgstr ""

#. module: purchase
=======
>>>>>>> bc1a0a32
#: model:ir.model.fields,help:purchase.field_stock_warehouse_buy_to_resupply
msgid "When products are bought, they can be delivered to this warehouse"
msgstr ""

#. module: purchase
#: model:ir.model.fields,help:purchase.field_purchase_config_settings_group_product_variant
msgid ""
"Work with product variant allows you to define some variant of the same "
"products, an ease the product management in the ecommerce for example"
msgstr ""

#. module: purchase
#: model:ir.actions.act_window,help:purchase.purchase_open_invoice
msgid ""
"You can control the invoice from your vendor according to\n"
"            what you purchased (services) or received (products)."
msgstr ""

#. module: purchase
#: model:ir.actions.act_window,help:purchase.product_product_action
msgid ""
"You must define a product for everything you purchase, whether\n"
"                it's a physical product, a consumable or services you buy "
"to\n"
"                subcontractors."
msgstr ""

#. module: purchase
#: model:ir.actions.act_window,help:purchase.product_normal_action_puchased
msgid ""
"You must define a product for everything you purchase, whether\n"
"            it's a physical product, a consumable or services you buy to\n"
"            subcontractors."
msgstr ""

#. module: purchase
#: code:addons/purchase/purchase.py:369
#, python-format
msgid "You must set a Vendor Location for this partner %s"
msgstr ""

#. module: purchase
#: model:ir.model,name:purchase.model_purchase_config_settings
msgid "purchase.config.settings"
<<<<<<< HEAD
msgstr ""
=======
msgstr ""

#~ msgid "Unread Messages"
#~ msgstr "ຂໍ້ຄວາມບໍ່ໄດ້ອ່ານ"
>>>>>>> bc1a0a32
<|MERGE_RESOLUTION|>--- conflicted
+++ resolved
@@ -7,11 +7,7 @@
 msgstr ""
 "Project-Id-Version: Odoo 9.0\n"
 "Report-Msgid-Bugs-To: \n"
-<<<<<<< HEAD
-"POT-Creation-Date: 2016-08-19 10:24+0000\n"
-=======
 "POT-Creation-Date: 2016-08-18 14:07+0000\n"
->>>>>>> bc1a0a32
 "PO-Revision-Date: 2016-06-22 09:11+0000\n"
 "Last-Translator: Martin Trigaux\n"
 "Language-Team: Lao (http://www.transifex.com/odoo/odoo-9/language/lo/)\n"
@@ -22,7 +18,7 @@
 "Plural-Forms: nplurals=1; plural=0;\n"
 
 #. module: purchase
-<<<<<<< HEAD
+#: model:mail.template,body_html:purchase.email_template_edi_purchase
 #: model:mail.template,body_html:purchase.email_template_edi_purchase_done
 msgid ""
 "\n"
@@ -51,41 +47,6 @@
 msgstr ""
 
 #. module: purchase
-=======
->>>>>>> bc1a0a32
-#: model:mail.template,body_html:purchase.email_template_edi_purchase
-#: model:mail.template,body_html:purchase.email_template_edi_purchase_done
-msgid ""
-"\n"
-"<p>Dear\n"
-"% if object.partner_id.is_company and object.child_ids:\n"
-"    ${object.partner_id.child_ids[0].name}\n"
-"% else :\n"
-"    ${object.partner_id.name}\n"
-"% endif\n"
-",</p><p>\n"
-"Here is a ${object.state in ('draft', 'sent') and 'request for quotation' or "
-"'purchase order confirmation'} <strong>${object.name}</strong>\n"
-"% if object.partner_ref:\n"
-"    with reference: ${object.partner_ref}\n"
-"% endif\n"
-"% if object.origin:\n"
-"    (RFQ origin: ${object.origin})\n"
-"% endif\n"
-<<<<<<< HEAD
-"amounting in <strong>${object.amount_total} ${object.currency_id.name}</"
-=======
-"amounting <strong>${object.amount_total} ${object.currency_id.name}</"
->>>>>>> bc1a0a32
-"strong>\n"
-"from ${object.company_id.name}.\n"
-"</p>\n"
-"\n"
-"<p>If you have any question, do not hesitate to contact us.</p>\n"
-"<p>Best regards,</p>\n"
-msgstr ""
-
-#. module: purchase
 #: model:ir.model.fields,help:purchase.field_purchase_config_settings_module_stock_dropshipping
 msgid ""
 "\n"
@@ -94,11 +55,7 @@
 msgstr ""
 
 #. module: purchase
-<<<<<<< HEAD
-#: code:addons/purchase/stock.py:83
-=======
 #: code:addons/purchase/stock.py:81
->>>>>>> bc1a0a32
 #, python-format
 msgid " Buy"
 msgstr ""
@@ -204,21 +161,23 @@
 msgstr ""
 
 #. module: purchase
-<<<<<<< HEAD
-#: model:res.groups,name:purchase.group_warning_purchase
-msgid "A warning can be set on a product or a customer (Purchase)"
-msgstr ""
-
-#. module: purchase
-=======
->>>>>>> bc1a0a32
 #: model:ir.model.fields,field_description:purchase.field_account_invoice_purchase_id
 msgid "Add Purchase Order"
 msgstr ""
 
 #. module: purchase
-#: selection:purchase.config.settings,group_warning_purchase:0
-msgid "All the products and the customers can be used in purchase orders"
+#: model:res.groups,name:purchase.group_advance_bidding
+msgid "Advance bidding process"
+msgstr ""
+
+#. module: purchase
+#: model:ir.model.fields,field_description:purchase.field_purchase_config_settings_group_advance_purchase_requisition
+msgid "Advanced Calls for Tenders"
+msgstr ""
+
+#. module: purchase
+#: selection:purchase.config.settings,group_advance_purchase_requisition:0
+msgid "Advanced call for tender (choose products from different RFQ)"
 msgstr ""
 
 #. module: purchase
@@ -253,12 +212,6 @@
 msgid ""
 "An administrator can set up default Terms and conditions in your Company "
 "settings."
-msgstr ""
-
-#. module: purchase
-#: selection:purchase.config.settings,group_warning_purchase:0
-msgid ""
-"An informative or blocking warning can be set on a product or a customer"
 msgstr ""
 
 #. module: purchase
@@ -273,14 +226,6 @@
 msgstr ""
 
 #. module: purchase
-<<<<<<< HEAD
-#: model:ir.model.fields,field_description:purchase.field_purchase_order_line_analytic_tag_ids
-msgid "Analytic Tags"
-msgstr ""
-
-#. module: purchase
-=======
->>>>>>> bc1a0a32
 #: model:ir.ui.view,arch_db:purchase.view_purchase_configuration
 msgid "Apply"
 msgstr ""
@@ -323,17 +268,7 @@
 msgstr ""
 
 #. module: purchase
-<<<<<<< HEAD
-#: selection:product.template,purchase_line_warn:0
-#: selection:res.partner,purchase_warn:0
-msgid "Blocking Message"
-msgstr ""
-
-#. module: purchase
-#: code:addons/purchase/purchase.py:775 code:addons/purchase/stock.py:77
-=======
 #: code:addons/purchase/purchase.py:717 code:addons/purchase/stock.py:75
->>>>>>> bc1a0a32
 #: model:stock.location.route,name:purchase.route_warehouse0_buy
 #, python-format
 msgid "Buy"
@@ -372,11 +307,7 @@
 msgstr ""
 
 #. module: purchase
-<<<<<<< HEAD
-#: code:addons/purchase/purchase.py:791
-=======
 #: code:addons/purchase/purchase.py:733
->>>>>>> bc1a0a32
 #, python-format
 msgid ""
 "Can not cancel a procurement related to a purchase order. Please cancel the "
@@ -384,11 +315,7 @@
 msgstr ""
 
 #. module: purchase
-<<<<<<< HEAD
-#: code:addons/purchase/stock.py:80
-=======
 #: code:addons/purchase/stock.py:78
->>>>>>> bc1a0a32
 #, python-format
 msgid "Can't find any generic Buy route."
 msgstr ""
@@ -405,11 +332,7 @@
 msgstr "ຍົກເລີກ"
 
 #. module: purchase
-<<<<<<< HEAD
-#: code:addons/purchase/purchase.py:650
-=======
 #: code:addons/purchase/purchase.py:612
->>>>>>> bc1a0a32
 #, python-format
 msgid "Cannot delete a purchase order line which is in state '%s'."
 msgstr ""
@@ -437,7 +360,6 @@
 
 #. module: purchase
 #: model:ir.actions.act_window,help:purchase.product_normal_action_puchased
-#: model:ir.actions.act_window,help:purchase.product_product_action
 msgid "Click to define a new product."
 msgstr ""
 
@@ -470,11 +392,7 @@
 msgstr "ບໍລິສັດ"
 
 #. module: purchase
-<<<<<<< HEAD
-#: code:addons/purchase/purchase.py:287
-=======
 #: code:addons/purchase/purchase.py:254
->>>>>>> bc1a0a32
 #, python-format
 msgid "Compose Email"
 msgstr ""
@@ -603,6 +521,11 @@
 msgstr ""
 
 #. module: purchase
+#: selection:purchase.order,state:0
+msgid "Draft PO"
+msgstr ""
+
+#. module: purchase
 #: selection:purchase.report,state:0
 msgid "Draft RFQ"
 msgstr ""
@@ -689,13 +612,16 @@
 msgstr ""
 
 #. module: purchase
-<<<<<<< HEAD
-#: code:addons/purchase/purchase.py:190
-=======
 #: code:addons/purchase/purchase.py:186
->>>>>>> bc1a0a32
 #, python-format
 msgid "In order to delete a purchase order, you must cancel it first."
+msgstr ""
+
+#. module: purchase
+#: model:ir.model.fields,help:purchase.field_purchase_config_settings_group_advance_purchase_requisition
+msgid ""
+"In the process of a public tendering, you can compare the tender lines and "
+"choose for each requested product which quantity you will buy from each bid."
 msgstr ""
 
 #. module: purchase
@@ -762,14 +688,6 @@
 msgstr ""
 
 #. module: purchase
-<<<<<<< HEAD
-#: model:ir.model.fields,field_description:purchase.field_purchase_order_is_shipped
-msgid "Is shipped"
-msgstr ""
-
-#. module: purchase
-=======
->>>>>>> bc1a0a32
 #: model:ir.model.fields,field_description:purchase.field_purchase_config_settings___last_update
 #: model:ir.model.fields,field_description:purchase.field_purchase_order___last_update
 #: model:ir.model.fields,field_description:purchase.field_purchase_order_line___last_update
@@ -838,22 +756,6 @@
 "Orders for procuring products, they will be scheduled that many days earlier "
 "to cope with unexpected vendor delays."
 msgstr ""
-<<<<<<< HEAD
-
-#. module: purchase
-#: model:ir.model.fields,field_description:purchase.field_res_partner_purchase_warn_msg
-#, fuzzy
-msgid "Message for Purchase Order"
-msgstr "​ການ​ສັ່ງ​ຊື້"
-
-#. module: purchase
-#: model:ir.model.fields,field_description:purchase.field_product_product_purchase_line_warn_msg
-#: model:ir.model.fields,field_description:purchase.field_product_template_purchase_line_warn_msg
-#, fuzzy
-msgid "Message for Purchase Order Line"
-msgstr "​ການ​ສັ່ງ​ຊື້ທາງ​ອອນ​ລາຍ"
-=======
->>>>>>> bc1a0a32
 
 #. module: purchase
 #: model:ir.model.fields,help:purchase.field_res_company_po_double_validation_amount
@@ -878,23 +780,12 @@
 msgstr ""
 
 #. module: purchase
-#: selection:product.template,purchase_line_warn:0
-#: selection:res.partner,purchase_warn:0
-#, fuzzy
-msgid "No Message"
-msgstr "ຂໍ້ຄວາມບໍ່ໄດ້ອ່ານ"
-
-#. module: purchase
 #: selection:purchase.config.settings,group_product_variant:0
 msgid "No variants on products"
 msgstr ""
 
 #. module: purchase
-<<<<<<< HEAD
-#: code:addons/purchase/purchase.py:951
-=======
 #: code:addons/purchase/purchase.py:893
->>>>>>> bc1a0a32
 #, python-format
 msgid ""
 "No vendor associated to product %s. Please set one to fix this procurement."
@@ -1079,9 +970,7 @@
 msgstr ""
 
 #. module: purchase
-#: model:ir.actions.act_window,name:purchase.product_product_action
 #: model:ir.model.fields,field_description:purchase.field_purchase_config_settings_group_product_variant
-#: model:ir.ui.menu,name:purchase.product_product_menu
 msgid "Product Variants"
 msgstr ""
 
@@ -1143,7 +1032,6 @@
 #: model:ir.model,name:purchase.model_purchase_order
 #: model:ir.model.fields,field_description:purchase.field_account_invoice_line_purchase_id
 #: model:ir.model.fields,field_description:purchase.field_procurement_order_purchase_id
-#: model:ir.model.fields,field_description:purchase.field_res_partner_purchase_warn
 #: model:ir.ui.view,arch_db:purchase.purchase_order_form
 #: model:ir.ui.view,arch_db:purchase.purchase_order_graph
 #: model:ir.ui.view,arch_db:purchase.purchase_order_pivot
@@ -1168,8 +1056,6 @@
 #: model:ir.model,name:purchase.model_purchase_order_line
 #: model:ir.model.fields,field_description:purchase.field_account_invoice_line_purchase_line_id
 #: model:ir.model.fields,field_description:purchase.field_procurement_order_purchase_line_id
-#: model:ir.model.fields,field_description:purchase.field_product_product_purchase_line_warn
-#: model:ir.model.fields,field_description:purchase.field_product_template_purchase_line_warn
 #: model:ir.model.fields,field_description:purchase.field_stock_move_purchase_line_id
 #: model:ir.ui.view,arch_db:purchase.purchase_order_form
 #: model:ir.ui.view,arch_db:purchase.purchase_order_line_form2
@@ -1198,11 +1084,7 @@
 msgstr ""
 
 #. module: purchase
-<<<<<<< HEAD
-#: code:addons/purchase/purchase.py:652
-=======
 #: code:addons/purchase/purchase.py:614
->>>>>>> bc1a0a32
 #, python-format
 msgid "Purchase order line deleted."
 msgstr ""
@@ -1259,11 +1141,6 @@
 msgstr "ໃບສະເໜີລາຄາ"
 
 #. module: purchase
-#: selection:purchase.order,state:0
-msgid "RFQ"
-msgstr ""
-
-#. module: purchase
 #: model:mail.message.subtype,name:purchase.mt_rfq_approved
 msgid "RFQ Approved"
 msgstr ""
@@ -1291,6 +1168,11 @@
 #. module: purchase
 #: model:ir.actions.act_window,name:purchase.act_res_partner_2_purchase_order
 msgid "RFQs and Purchases"
+msgstr ""
+
+#. module: purchase
+#: model:ir.ui.view,arch_db:purchase.purchase_order_form
+msgid "Re-Print RFQ"
 msgstr ""
 
 #. module: purchase
@@ -1384,16 +1266,6 @@
 msgstr ""
 
 #. module: purchase
-#: model:ir.model.fields,help:purchase.field_product_product_purchase_line_warn
-#: model:ir.model.fields,help:purchase.field_product_template_purchase_line_warn
-#: model:ir.model.fields,help:purchase.field_res_partner_purchase_warn
-msgid ""
-"Selecting the \"Warning\" option will notify user with the message, "
-"Selecting \"Blocking Message\" will throw an exception with the message and "
-"block the flow. The Message has to be written in the next field."
-msgstr ""
-
-#. module: purchase
 #: model:ir.ui.view,arch_db:purchase.purchase_order_form
 msgid "Send PO by Email"
 msgstr ""
@@ -1413,14 +1285,6 @@
 msgid ""
 "Set a purchase order as done if you don't want to receive vendor bills "
 "anymore for this purchase order."
-<<<<<<< HEAD
-msgstr ""
-
-#. module: purchase
-#: model:ir.ui.view,arch_db:purchase.purchase_order_form
-msgid "Set date to all order lines"
-=======
->>>>>>> bc1a0a32
 msgstr ""
 
 #. module: purchase
@@ -1436,6 +1300,11 @@
 #. module: purchase
 #: model:ir.ui.view,arch_db:purchase.purchase_order_form
 msgid "Shipment"
+msgstr ""
+
+#. module: purchase
+#: selection:purchase.config.settings,group_advance_purchase_requisition:0
+msgid "Simple call for tender (only choose from one RFQ)"
 msgstr ""
 
 #. module: purchase
@@ -1478,6 +1347,11 @@
 msgstr ""
 
 #. module: purchase
+#: model:ir.ui.menu,name:purchase.menu_product_pricelist_action2_purchase
+msgid "Supplier Pricelist"
+msgstr ""
+
+#. module: purchase
 #: selection:purchase.config.settings,module_stock_dropshipping:0
 msgid "Suppliers always deliver to your warehouse(s)"
 msgstr ""
@@ -1505,15 +1379,6 @@
 msgstr ""
 
 #. module: purchase
-#: model:ir.actions.act_window,help:purchase.product_product_action
-msgid ""
-"The product form contains detailed information to improve the\n"
-"                purchase process: prices, procurement logistics, accounting "
-"data,\n"
-"                available vendors, etc."
-msgstr ""
-
-#. module: purchase
 #: model:ir.actions.act_window,help:purchase.product_normal_action_puchased
 msgid ""
 "The product form contains detailed information to improve the\n"
@@ -1555,11 +1420,6 @@
 msgstr ""
 
 #. module: purchase
-#: model:ir.ui.view,arch_db:purchase.purchase_order_form
-msgid "This changes the scheduled date of all order lines to the given date"
-msgstr ""
-
-#. module: purchase
 #: model:ir.model.fields,help:purchase.field_res_partner_property_purchase_currency_id
 msgid ""
 "This currency will be used, instead of the default one, for purchases from "
@@ -1609,22 +1469,14 @@
 msgstr "​ໂອນ"
 
 #. module: purchase
-<<<<<<< HEAD
-#: code:addons/purchase/purchase.py:333
-=======
 #: code:addons/purchase/purchase.py:300
->>>>>>> bc1a0a32
 #, python-format
 msgid ""
 "Unable to cancel purchase order %s as some receptions have already been done."
 msgstr ""
 
 #. module: purchase
-<<<<<<< HEAD
-#: code:addons/purchase/purchase.py:336
-=======
 #: code:addons/purchase/purchase.py:303
->>>>>>> bc1a0a32
 #, python-format
 msgid ""
 "Unable to cancel this purchase order. You must first cancel related vendor "
@@ -1723,18 +1575,8 @@
 msgstr ""
 
 #. module: purchase
-#: model:ir.ui.menu,name:purchase.menu_product_pricelist_action2_purchase
-msgid "Vendor Pricelists"
-msgstr ""
-
-#. module: purchase
 #: model:ir.model.fields,field_description:purchase.field_purchase_order_partner_ref
 msgid "Vendor Reference"
-msgstr ""
-
-#. module: purchase
-#: model:ir.ui.menu,name:purchase.menu_procurement_management_supplier_name
-msgid "Vendors"
 msgstr ""
 
 #. module: purchase
@@ -1763,33 +1605,6 @@
 msgstr ""
 
 #. module: purchase
-<<<<<<< HEAD
-#: model:ir.model.fields,field_description:purchase.field_purchase_config_settings_group_warning_purchase
-#: selection:product.template,purchase_line_warn:0
-#: selection:res.partner,purchase_warn:0
-msgid "Warning"
-msgstr ""
-
-#. module: purchase
-#: code:addons/purchase/purchase.py:244 code:addons/purchase/purchase.py:718
-#, python-format
-msgid "Warning for %s"
-msgstr ""
-
-#. module: purchase
-#: model:ir.ui.view,arch_db:purchase.res_partner_view_purchase_buttons
-#, fuzzy
-msgid "Warning on the Purchase Order"
-msgstr "​ການ​ສັ່ງ​ຊື້"
-
-#. module: purchase
-#: model:ir.ui.view,arch_db:purchase.view_product_supplier_inherit
-msgid "Warning when Purchasing this Product"
-msgstr ""
-
-#. module: purchase
-=======
->>>>>>> bc1a0a32
 #: model:ir.model.fields,help:purchase.field_stock_warehouse_buy_to_resupply
 msgid "When products are bought, they can be delivered to this warehouse"
 msgstr ""
@@ -1806,15 +1621,6 @@
 msgid ""
 "You can control the invoice from your vendor according to\n"
 "            what you purchased (services) or received (products)."
-msgstr ""
-
-#. module: purchase
-#: model:ir.actions.act_window,help:purchase.product_product_action
-msgid ""
-"You must define a product for everything you purchase, whether\n"
-"                it's a physical product, a consumable or services you buy "
-"to\n"
-"                subcontractors."
 msgstr ""
 
 #. module: purchase
@@ -1826,7 +1632,7 @@
 msgstr ""
 
 #. module: purchase
-#: code:addons/purchase/purchase.py:369
+#: code:addons/purchase/purchase.py:335
 #, python-format
 msgid "You must set a Vendor Location for this partner %s"
 msgstr ""
@@ -1834,11 +1640,7 @@
 #. module: purchase
 #: model:ir.model,name:purchase.model_purchase_config_settings
 msgid "purchase.config.settings"
-<<<<<<< HEAD
-msgstr ""
-=======
 msgstr ""
 
 #~ msgid "Unread Messages"
-#~ msgstr "ຂໍ້ຄວາມບໍ່ໄດ້ອ່ານ"
->>>>>>> bc1a0a32
+#~ msgstr "ຂໍ້ຄວາມບໍ່ໄດ້ອ່ານ"