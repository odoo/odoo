--- conflicted
+++ resolved
@@ -1,304 +1,3 @@
-<<<<<<< HEAD
-# Vietnamese translation for openobject-addons
-# Copyright (c) 2014 Rosetta Contributors and Canonical Ltd 2014
-# This file is distributed under the same license as the openobject-addons package.
-# FIRST AUTHOR <EMAIL@ADDRESS>, 2014.
-#
-msgid ""
-msgstr ""
-"Project-Id-Version: openobject-addons\n"
-"Report-Msgid-Bugs-To: FULL NAME <EMAIL@ADDRESS>\n"
-"POT-Creation-Date: 2014-08-14 13:08+0000\n"
-"PO-Revision-Date: 2014-08-14 16:10+0000\n"
-"Last-Translator: FULL NAME <EMAIL@ADDRESS>\n"
-"Language-Team: Vietnamese <vi@li.org>\n"
-"MIME-Version: 1.0\n"
-"Content-Type: text/plain; charset=UTF-8\n"
-"Content-Transfer-Encoding: 8bit\n"
-"X-Launchpad-Export-Date: 2014-08-15 07:44+0000\n"
-"X-Generator: Launchpad (build 17156)\n"
-
-#. module: purchase
-#: help:purchase.config.settings,module_stock_dropshipping:0
-msgid ""
-"\n"
-"Creates the dropship route and add more complex tests-This installs the "
-"module stock_dropshipping."
-msgstr ""
-
-#. module: purchase
-#: help:purchase.order.line,state:0
-msgid ""
-" * The 'Draft' status is set automatically when purchase order in draft "
-"status.                                        \n"
-"* The 'Confirmed' status is set automatically as confirm when purchase order "
-"in confirm status.                                        \n"
-"* The 'Done' status is set automatically when purchase order is set as done. "
-"                                       \n"
-"* The 'Cancelled' status is set automatically when user cancel purchase "
-"order."
-msgstr ""
-
-#. module: purchase
-#: code:addons/purchase/stock.py:135
-#, python-format
-msgid " Buy"
-msgstr ""
-
-#. module: purchase
-#: field:product.product,purchase_count:0
-#: field:product.template,purchase_count:0
-msgid "# Purchases"
-msgstr ""
-
-#. module: purchase
-#: field:res.partner,supplier_invoice_count:0
-msgid "# Supplier Invoices"
-msgstr ""
-
-#. module: purchase
-#: field:purchase.report,nbr:0
-msgid "# of Lines"
-msgstr ""
-
-#. module: purchase
-#: field:res.partner,purchase_order_count:0
-msgid "# of Purchase Order"
-msgstr ""
-
-#. module: purchase
-#: model:email.template,subject:purchase.email_template_edi_purchase
-msgid "${object.company_id.name|safe} Order (Ref ${object.name or 'n/a' })"
-msgstr ""
-
-#. module: purchase
-#: model:email.template,subject:purchase.email_template_edi_purchase_done
-msgid "${object.company_id.name} Order (Ref ${object.name or 'n/a' })"
-msgstr ""
-
-#. module: purchase
-#: view:purchase.order:purchase.purchase_order_form
-msgid "(update)"
-msgstr ""
-
-#. module: purchase
-#: model:email.template,body_html:purchase.email_template_edi_purchase_done
-msgid ""
-"<div style=\"font-family: 'Lucica Grande', Ubuntu, Arial, Verdana, sans-"
-"serif; font-size: 12px; color: rgb(34, 34, 34); background-color: #FFF; \">\n"
-"\n"
-"    <p>Hello ${object.partner_id.name},</p>\n"
-"    \n"
-"    <p>Here is a ${object.state in ('draft', 'sent') and 'request for "
-"quotation' or 'purchase order confirmation'} from ${object.company_id.name}: "
-"</p>\n"
-"    \n"
-"    <p style=\"border-left: 1px solid #8e0000; margin-left: 30px;\">\n"
-"         <strong>REFERENCES</strong><br>\n"
-"         Order number: <strong>${object.name}</strong><br>\n"
-"         Order total: <strong>${object.amount_total} "
-"${object.currency_id.name}</strong><br>\n"
-"         Order date: ${object.date_order}<br>\n"
-"       % if object.origin:\n"
-"         Order reference: ${object.origin}<br>\n"
-"       % endif\n"
-"       % if object.partner_ref:\n"
-"         Your reference: ${object.partner_ref}<br>\n"
-"       % endif\n"
-"       % if object.validator:\n"
-"         Your contact: <a href=\"mailto:${object.validator.email or "
-"''}?subject=Order ${object.name}\">${object.validator.name}</a>\n"
-"       % endif\n"
-"    </p>\n"
-"\n"
-"    <br>\n"
-"    <p>If you have any question, do not hesitate to contact us.</p>\n"
-"    <p>Thank you!</p>\n"
-"    <br>\n"
-"    <br>\n"
-"    <div style=\"width: 375px; margin: 0px; padding: 0px; background-color: "
-"#8E0000; border-top-left-radius: 5px 5px; border-top-right-radius: 5px 5px; "
-"background-repeat: repeat no-repeat;\">\n"
-"        <h3 style=\"margin: 0px; padding: 2px 14px; font-size: 12px; color: "
-"#DDD;\">\n"
-"            <strong style=\"text-"
-"transform:uppercase;\">${object.company_id.name}</strong></h3>\n"
-"    </div>\n"
-"    <div style=\"width: 347px; margin: 0px; padding: 5px 14px; line-height: "
-"16px; background-color: #F2F2F2;\">\n"
-"        <span style=\"color: #222; margin-bottom: 5px; display: block; \">\n"
-"        % if object.company_id.street:\n"
-"            ${object.company_id.street}<br>\n"
-"        % endif\n"
-"        % if object.company_id.street2:\n"
-"            ${object.company_id.street2}<br>\n"
-"        % endif\n"
-"        % if object.company_id.city or object.company_id.zip:\n"
-"            ${object.company_id.zip} ${object.company_id.city}<br>\n"
-"        % endif\n"
-"        % if object.company_id.country_id:\n"
-"            ${object.company_id.state_id and ('%s, ' % "
-"object.company_id.state_id.name) or ''} ${object.company_id.country_id.name "
-"or ''}<br>\n"
-"        % endif\n"
-"        </span>\n"
-"        % if object.company_id.phone:\n"
-"            <div style=\"margin-top: 0px; margin-right: 0px; margin-bottom: "
-"0px; margin-left: 0px; padding-top: 0px; padding-right: 0px; padding-bottom: "
-"0px; padding-left: 0px; \">\n"
-"                Phone:  ${object.company_id.phone}\n"
-"            </div>\n"
-"        % endif\n"
-"        % if object.company_id.website:\n"
-"            <div>\n"
-"                Web : <a "
-"href=\"${object.company_id.website}\">${object.company_id.website}</a>\n"
-"            </div>\n"
-"        %endif\n"
-"        <p></p>\n"
-"    </div>\n"
-"</div>\n"
-"            "
-msgstr ""
-
-#. module: purchase
-#: model:email.template,body_html:purchase.email_template_edi_purchase
-msgid ""
-"<div style=\"font-family: 'Lucica Grande', Ubuntu, Arial, Verdana, sans-"
-"serif; font-size: 12px; color: rgb(34, 34, 34); background-color: #FFF; \">\n"
-"\n"
-"    <p>Hello ${object.partner_id.name},</p>\n"
-"    \n"
-"    <p>Here is a ${object.state in ('draft', 'sent') and 'request for "
-"quotation' or 'purchase order confirmation'} from ${object.company_id.name}: "
-"</p>\n"
-"    \n"
-"    <p style=\"border-left: 1px solid #8e0000; margin-left: 30px;\">\n"
-"         <strong>REFERENCES</strong><br>\n"
-"         RFQ number: <strong>${object.name}</strong><br>\n"
-"         RFQ date: ${object.date_order}<br>\n"
-"       % if object.origin:\n"
-"         RFQ reference: ${object.origin}<br>\n"
-"       % endif\n"
-"       % if object.partner_ref:\n"
-"         Your reference: ${object.partner_ref}<br>\n"
-"       % endif\n"
-"       % if object.validator:\n"
-"         Your contact: <a href=\"mailto:${object.validator.email or "
-"''}?subject=Order ${object.name}\">${object.validator.name}</a>\n"
-"       % endif\n"
-"    </p>\n"
-"\n"
-"    <br>\n"
-"    <p>If you have any question, do not hesitate to contact us.</p>\n"
-"    <p>Thank you!</p>\n"
-"    <br>\n"
-"    <br>\n"
-"    <div style=\"width: 375px; margin: 0px; padding: 0px; background-color: "
-"#8E0000; border-top-left-radius: 5px 5px; border-top-right-radius: 5px 5px; "
-"background-repeat: repeat no-repeat;\">\n"
-"        <h3 style=\"margin: 0px; padding: 2px 14px; font-size: 12px; color: "
-"#DDD;\">\n"
-"            <strong style=\"text-"
-"transform:uppercase;\">${object.company_id.name}</strong></h3>\n"
-"    </div>\n"
-"    <div style=\"width: 347px; margin: 0px; padding: 5px 14px; line-height: "
-"16px; background-color: #F2F2F2;\">\n"
-"        <span style=\"color: #222; margin-bottom: 5px; display: block; \">\n"
-"        % if object.company_id.street:\n"
-"            ${object.company_id.street}<br>\n"
-"        % endif\n"
-"        % if object.company_id.street2:\n"
-"            ${object.company_id.street2}<br>\n"
-"        % endif\n"
-"        % if object.company_id.city or object.company_id.zip:\n"
-"            ${object.company_id.zip} ${object.company_id.city}<br>\n"
-"        % endif\n"
-"        % if object.company_id.country_id:\n"
-"            ${object.company_id.state_id and ('%s, ' % "
-"object.company_id.state_id.name) or ''} ${object.company_id.country_id.name "
-"or ''}<br>\n"
-"        % endif\n"
-"        </span>\n"
-"        % if object.company_id.phone:\n"
-"            <div style=\"margin-top: 0px; margin-right: 0px; margin-bottom: "
-"0px; margin-left: 0px; padding-top: 0px; padding-right: 0px; padding-bottom: "
-"0px; padding-left: 0px; \">\n"
-"                Phone:  ${object.company_id.phone}\n"
-"            </div>\n"
-"        % endif\n"
-"        % if object.company_id.website:\n"
-"            <div>\n"
-"                Web : <a "
-"href=\"${object.company_id.website}\">${object.company_id.website}</a>\n"
-"            </div>\n"
-"        %endif\n"
-"        <p></p>\n"
-"    </div>\n"
-"</div>\n"
-"            "
-msgstr ""
-
-#. module: purchase
-#: model:ir.actions.act_window,help:purchase.act_res_partner_2_supplier_invoices
-msgid ""
-"<p class=\"oe_view_nocontent_create\">\n"
-"                    Click here to record a supplier invoice.\n"
-"                </p><p>\n"
-"                    Supplier invoices can be pre-generated based on "
-"purchase\n"
-"                    orders or receipts. This allows you to control invoices\n"
-"                    you receive from your supplier according to the draft\n"
-"                    document in Odoo.\n"
-"                </p>\n"
-"            "
-msgstr ""
-
-#. module: purchase
-#: model:ir.actions.act_window,help:purchase.act_res_partner_2_purchase_order
-msgid ""
-"<p class=\"oe_view_nocontent_create\">\n"
-"                    This supplier has no purchase order. Click to create a "
-"new RfQ.\n"
-"                </p><p>\n"
-"                    The request for quotation is the first step of the "
-"purchases flow. Once\n"
-"                    converted into a purchase order, you will be able to "
-"control the receipt\n"
-"                    of the products and the supplier invoice.\n"
-"                </p>\n"
-"            "
-msgstr ""
-
-#. module: purchase
-#: model:ir.actions.act_window,help:purchase.purchase_pricelist_version_action
-msgid ""
-"<p class=\"oe_view_nocontent_create\">\n"
-"                Click to add a pricelist version.\n"
-"              </p><p>\n"
-"                There can be more than one version of a pricelist, each of\n"
-"                these must be valid during a certain period of time. Some\n"
-"                examples of versions: Main Prices, 2010, 2011, Summer "
-"Sales,\n"
-"                etc.\n"
-"              </p>\n"
-"            "
-msgstr ""
-
-#. module: purchase
-#: model:ir.actions.act_window,help:purchase.action_picking_tree_picking_to_invoice
-msgid ""
-"<p class=\"oe_view_nocontent_create\">\n"
-"                Click to create a new incoming shipment.\n"
-"              </p><p> \n"
-"                Here you can track all the product receipts of purchase\n"
-"                orders where the invoicing is \"Based on Incoming "
-"Shipments\",\n"
-"                and for which you have not received a supplier invoice yet.\n"
-"                You can generate a supplier invoice based on those "
-"receipts.\n"
-"              </p>\n"
-=======
 # Translation of OpenERP Server.
 # This file contains the translation of the following modules:
 # 	* purchase
@@ -321,83 +20,6 @@
 #. module: purchase
 #: model:email.template,body_html:purchase.email_template_edi_purchase_done
 msgid ""
-"\n"
-"<div style=\"font-family: 'Lucica Grande', Ubuntu, Arial, Verdana, sans-"
-"serif; font-size: 12px; color: rgb(34, 34, 34); background-color: #FFF; \">\n"
-"\n"
-"    <p>Hello ${object.partner_id.name},</p>\n"
-"    \n"
-"    <p>Here is a ${object.state in ('draft', 'sent') and 'request for "
-"quotation' or 'purchase order confirmation'} from ${object.company_id.name}: "
-"</p>\n"
-"    \n"
-"    <p style=\"border-left: 1px solid #8e0000; margin-left: 30px;\">\n"
-"       &nbsp;&nbsp;<strong>REFERENCES</strong><br />\n"
-"       &nbsp;&nbsp;Order number: <strong>${object.name}</strong><br />\n"
-"       &nbsp;&nbsp;Order total: <strong>${object.amount_total} ${object."
-"currency_id.name}</strong><br />\n"
-"       &nbsp;&nbsp;Order date: ${object.date_order}<br />\n"
-"       % if object.origin:\n"
-"       &nbsp;&nbsp;Order reference: ${object.origin}<br />\n"
-"       % endif\n"
-"       % if object.partner_ref:\n"
-"       &nbsp;&nbsp;Your reference: ${object.partner_ref}<br />\n"
-"       % endif\n"
-"       % if object.validator:\n"
-"       &nbsp;&nbsp;Your contact: <a href=\"mailto:${object.validator.email "
-"or ''}?subject=Order%20${object.name}\">${object.validator.name}</a>\n"
-"       % endif\n"
-"    </p>\n"
-"\n"
-"    <br/>\n"
-"    <p>If you have any question, do not hesitate to contact us.</p>\n"
-"    <p>Thank you!</p>\n"
-"    <br/>\n"
-"    <br/>\n"
-"    <div style=\"width: 375px; margin: 0px; padding: 0px; background-color: "
-"#8E0000; border-top-left-radius: 5px 5px; border-top-right-radius: 5px 5px; "
-"background-repeat: repeat no-repeat;\">\n"
-"        <h3 style=\"margin: 0px; padding: 2px 14px; font-size: 12px; color: "
-"#DDD;\">\n"
-"            <strong style=\"text-transform:uppercase;\">${object.company_id."
-"name}</strong></h3>\n"
-"    </div>\n"
-"    <div style=\"width: 347px; margin: 0px; padding: 5px 14px; line-height: "
-"16px; background-color: #F2F2F2;\">\n"
-"        <span style=\"color: #222; margin-bottom: 5px; display: block; \">\n"
-"        % if object.company_id.street:\n"
-"            ${object.company_id.street}<br/>\n"
-"        % endif\n"
-"        % if object.company_id.street2:\n"
-"            ${object.company_id.street2}<br/>\n"
-"        % endif\n"
-"        % if object.company_id.city or object.company_id.zip:\n"
-"            ${object.company_id.zip} ${object.company_id.city}<br/>\n"
-"        % endif\n"
-"        % if object.company_id.country_id:\n"
-"            ${object.company_id.state_id and ('%s, ' % object.company_id."
-"state_id.name) or ''} ${object.company_id.country_id.name or ''}<br/>\n"
-"        % endif\n"
-"        </span>\n"
-"        % if object.company_id.phone:\n"
-"            <div style=\"margin-top: 0px; margin-right: 0px; margin-bottom: "
-"0px; margin-left: 0px; padding-top: 0px; padding-right: 0px; padding-bottom: "
-"0px; padding-left: 0px; \">\n"
-"                Phone:&nbsp; ${object.company_id.phone}\n"
-"            </div>\n"
-"        % endif\n"
-"        % if object.company_id.website:\n"
-"            <div>\n"
-"                Web :&nbsp;<a href=\"${object.company_id.website}\">${object."
-"company_id.website}</a>\n"
-"            </div>\n"
-"        %endif\n"
-"        <p></p>\n"
-"    </div>\n"
-"</div>\n"
->>>>>>> a345b238
-"            "
-msgstr ""
 "\n"
 "<div style=\"font-family: 'Lucica Grande', Ubuntu, Arial, Verdana, sans-"
 "serif; font-size: 12px; color: rgb(34, 34, 34); background-color: #FFF; \">\n"
@@ -473,136 +95,84 @@
 "    </div>\n"
 "</div>\n"
 "            "
-
-#. module: purchase
-<<<<<<< HEAD
-#: model:ir.actions.act_window,help:purchase.purchase_form_action
-msgid ""
-"<p class=\"oe_view_nocontent_create\">\n"
-"                Click to create a quotation that will be converted into a "
-"purchase order. \n"
-"              </p><p>\n"
-"                Use this menu to search within your purchase orders by\n"
-"                references, supplier, products, etc. For each purchase "
-"order,\n"
-"                you can track the related discussion with the supplier, "
-"control\n"
-"                the products received and control the supplier invoices.\n"
-"              </p>\n"
+msgstr ""
+"\n"
+"<div style=\"font-family: 'Lucica Grande', Ubuntu, Arial, Verdana, sans-"
+"serif; font-size: 12px; color: rgb(34, 34, 34); background-color: #FFF; \">\n"
+"\n"
+"    <p>Hello ${object.partner_id.name},</p>\n"
+"    \n"
+"    <p>Here is a ${object.state in ('draft', 'sent') and 'request for "
+"quotation' or 'purchase order confirmation'} from ${object.company_id.name}: "
+"</p>\n"
+"    \n"
+"    <p style=\"border-left: 1px solid #8e0000; margin-left: 30px;\">\n"
+"       &nbsp;&nbsp;<strong>REFERENCES</strong><br />\n"
+"       &nbsp;&nbsp;Order number: <strong>${object.name}</strong><br />\n"
+"       &nbsp;&nbsp;Order total: <strong>${object.amount_total} ${object."
+"currency_id.name}</strong><br />\n"
+"       &nbsp;&nbsp;Order date: ${object.date_order}<br />\n"
+"       % if object.origin:\n"
+"       &nbsp;&nbsp;Order reference: ${object.origin}<br />\n"
+"       % endif\n"
+"       % if object.partner_ref:\n"
+"       &nbsp;&nbsp;Your reference: ${object.partner_ref}<br />\n"
+"       % endif\n"
+"       % if object.validator:\n"
+"       &nbsp;&nbsp;Your contact: <a href=\"mailto:${object.validator.email "
+"or ''}?subject=Order%20${object.name}\">${object.validator.name}</a>\n"
+"       % endif\n"
+"    </p>\n"
+"\n"
+"    <br/>\n"
+"    <p>If you have any question, do not hesitate to contact us.</p>\n"
+"    <p>Thank you!</p>\n"
+"    <br/>\n"
+"    <br/>\n"
+"    <div style=\"width: 375px; margin: 0px; padding: 0px; background-color: "
+"#8E0000; border-top-left-radius: 5px 5px; border-top-right-radius: 5px 5px; "
+"background-repeat: repeat no-repeat;\">\n"
+"        <h3 style=\"margin: 0px; padding: 2px 14px; font-size: 12px; color: "
+"#DDD;\">\n"
+"            <strong style=\"text-transform:uppercase;\">${object.company_id."
+"name}</strong></h3>\n"
+"    </div>\n"
+"    <div style=\"width: 347px; margin: 0px; padding: 5px 14px; line-height: "
+"16px; background-color: #F2F2F2;\">\n"
+"        <span style=\"color: #222; margin-bottom: 5px; display: block; \">\n"
+"        % if object.company_id.street:\n"
+"            ${object.company_id.street}<br/>\n"
+"        % endif\n"
+"        % if object.company_id.street2:\n"
+"            ${object.company_id.street2}<br/>\n"
+"        % endif\n"
+"        % if object.company_id.city or object.company_id.zip:\n"
+"            ${object.company_id.zip} ${object.company_id.city}<br/>\n"
+"        % endif\n"
+"        % if object.company_id.country_id:\n"
+"            ${object.company_id.state_id and ('%s, ' % object.company_id."
+"state_id.name) or ''} ${object.company_id.country_id.name or ''}<br/>\n"
+"        % endif\n"
+"        </span>\n"
+"        % if object.company_id.phone:\n"
+"            <div style=\"margin-top: 0px; margin-right: 0px; margin-bottom: "
+"0px; margin-left: 0px; padding-top: 0px; padding-right: 0px; padding-bottom: "
+"0px; padding-left: 0px; \">\n"
+"                Phone:&nbsp; ${object.company_id.phone}\n"
+"            </div>\n"
+"        % endif\n"
+"        % if object.company_id.website:\n"
+"            <div>\n"
+"                Web :&nbsp;<a href=\"${object.company_id.website}\">${object."
+"company_id.website}</a>\n"
+"            </div>\n"
+"        %endif\n"
+"        <p></p>\n"
+"    </div>\n"
+"</div>\n"
 "            "
-msgstr ""
-
-#. module: purchase
-#: model:ir.actions.act_window,help:purchase.purchase_rfq
-msgid ""
-"<p class=\"oe_view_nocontent_create\">\n"
-"                Click to create a request for quotation.\n"
-"              </p><p>\n"
-"                The quotation contains the history of the "
-"discussion/negociation\n"
-"                you had with your supplier. Once confirmed, a request for\n"
-"                quotation is converted into a purchase order.\n"
-"              </p><p>\n"
-"                Most propositions of purchase orders are created "
-"automatically\n"
-"                by Odoo based on inventory needs.\n"
-"              </p>\n"
-"            "
-msgstr ""
-
-#. module: purchase
-#: model:ir.actions.act_window,help:purchase.action_invoice_pending
-msgid ""
-"<p class=\"oe_view_nocontent_create\">\n"
-"            Click to create a draft invoice.\n"
-"          </p><p>\n"
-"            Use this menu to control the invoices to be received from your\n"
-"            supplier. Odoo generates draft invoices from your purchase\n"
-"            orders or receipts, according to your settings.\n"
-"          </p><p>\n"
-"            Once you receive a supplier invoice, you can match it with the\n"
-"            draft invoice and validate it.\n"
-"          </p>\n"
-"        "
-msgstr ""
-
-#. module: purchase
-#: model:ir.actions.act_window,help:purchase.product_normal_action_puchased
-msgid ""
-"<p class=\"oe_view_nocontent_create\">\n"
-"            Click to define a new product.\n"
-"          </p><p>\n"
-"            You must define a product for everything you purchase, whether\n"
-"            it's a physical product, a consumable or services you buy to\n"
-"            subcontractants.\n"
-"          </p><p>\n"
-"            The product form contains detailed information to improve the\n"
-"            purchase process: prices, procurement logistics, accounting "
-"data,\n"
-"            available suppliers, etc.\n"
-"          </p>\n"
-"        "
-msgstr ""
-
-#. module: purchase
-#: model:ir.actions.act_window,help:purchase.purchase_line_form_action2
-msgid ""
-"<p>\n"
-"                Here you can track all the lines of purchase orders where "
-"the\n"
-"                invoicing is \"Based on Purchase Order Lines\", and for "
-"which you\n"
-"                have not received a supplier invoice yet. You can generate "
-"a\n"
-"                draft supplier invoice based on the lines from this list.\n"
-"              </p>\n"
-"            "
-msgstr ""
-
-#. module: purchase
-#: model:ir.ui.menu,name:purchase.menu_purchase_partner_cat
-msgid "Address Book"
-msgstr ""
-
-#. module: purchase
-#: model:res.groups,name:purchase.group_advance_bidding
-msgid "Advance bidding process"
-msgstr ""
-
-#. module: purchase
-#: field:purchase.config.settings,module_warning:0
-msgid "Alerts by products or supplier"
-msgstr ""
-
-#. module: purchase
-#: help:purchase.config.settings,module_warning:0
-msgid ""
-"Allow to configure notification on products and trigger them when a user "
-"wants to purchase a given product or a given supplier.\n"
-"Example: Product: this product is deprecated, do not purchase more than 5.\n"
-"Supplier: don't forget to ask for an express delivery."
-msgstr ""
-
-#. module: purchase
-#: help:account.config.settings,module_purchase_analytic_plans:0
-#: help:purchase.config.settings,module_purchase_analytic_plans:0
-msgid ""
-"Allows the user to maintain several analysis plans. These let you split "
-"lines on a purchase order between several accounts and analytic plans.\n"
-"-This installs the module purchase_analytic_plans."
-msgstr ""
-
-#. module: purchase
-#: help:purchase.config.settings,group_purchase_pricelist:0
-msgid ""
-"Allows to manage different prices based on rules per category of Supplier.\n"
-"Example: 10% for retailers, promotion of 5 EUR on this product, etc."
-msgstr ""
-
-#. module: purchase
-#: help:purchase.config.settings,group_costing_method:0
-msgid "Allows you to compute product cost price based on average cost."
-=======
+
+#. module: purchase
 #: model:email.template,body_html:purchase.email_template_edi_purchase
 msgid ""
 "\n"
@@ -678,7 +248,6 @@
 "    </div>\n"
 "</div>\n"
 "            "
->>>>>>> a345b238
 msgstr ""
 "\n"
 "<div style=\"font-family: 'Lucica Grande', Ubuntu, Arial, Verdana, sans-"
@@ -755,54 +324,17 @@
 "            "
 
 #. module: purchase
-<<<<<<< HEAD
-#: help:purchase.config.settings,group_uom:0
-msgid ""
-"Allows you to select and maintain different units of measure for products."
-msgstr ""
-
-#. module: purchase
-#: help:account.config.settings,group_analytic_account_for_purchases:0
-#: help:purchase.config.settings,group_analytic_account_for_purchases:0
-msgid "Allows you to specify an analytic account on purchase orders."
-msgstr ""
-
-#. module: purchase
-#: field:purchase.order.line,account_analytic_id:0
-msgid "Analytic Account"
-msgstr "Tài khoản KTQT"
-
-#. module: purchase
-#: model:res.groups,name:purchase.group_analytic_accounting
-msgid "Analytic Accounting for Purchases"
-msgstr ""
-
-#. module: purchase
-#: field:account.config.settings,group_analytic_account_for_purchases:0
-#: field:purchase.config.settings,group_analytic_account_for_purchases:0
-msgid "Analytic accounting for purchases"
-msgstr ""
-
-#. module: purchase
-#: view:purchase.config.settings:purchase.view_purchase_configuration
-msgid "Apply"
-=======
 #: help:purchase.config.settings,module_stock_dropshipping:0
 msgid ""
 "\n"
 "Creates the dropship route and add more complex tests-This installs the "
 "module stock_dropshipping."
->>>>>>> a345b238
 msgstr ""
 "\n"
 "Creates the dropship route and add more complex tests-This installs the "
 "module stock_dropshipping."
 
 #. module: purchase
-<<<<<<< HEAD
-#: view:purchase.order:purchase.purchase_order_form
-msgid "Approve Order"
-=======
 #: help:purchase.order.line,state:0
 msgid ""
 " * The 'Draft' status is set automatically when purchase order in draft "
@@ -813,7 +345,6 @@
 "done.                                        \n"
 "* The 'Cancelled' status is set automatically when user cancel purchase "
 "order."
->>>>>>> a345b238
 msgstr ""
 "* Trạng thái dự thảo được thiết lập dự động khi đơn hàng trong tình trạng dự "
 "thảo.                                        \n"
@@ -824,21 +355,6 @@
 "* Trạng thái 'Đã hủy' được thiết lập tự động khi người dùng hủy đơn hàng."
 
 #. module: purchase
-<<<<<<< HEAD
-#: view:purchase.order:purchase.view_request_for_quotation_filter
-#: selection:purchase.report,state:0
-msgid "Approved"
-msgstr "Chấp thuận"
-
-#. module: purchase
-#: view:purchase.order.group:purchase.view_purchase_order_group
-msgid "Are you sure you want to merge these orders?"
-msgstr ""
-
-#. module: purchase
-#: field:purchase.order.line,procurement_ids:0
-msgid "Associated procurements"
-=======
 #: code:addons/purchase/stock.py:110
 #, python-format
 msgid " Buy"
@@ -858,7 +374,6 @@
 " * Order lines are exactly the same except for the product,quantity and "
 "unit \n"
 " "
->>>>>>> a345b238
 msgstr ""
 " Vui lòng lưu ý rằng: \n"
 " \n"
@@ -872,47 +387,6 @@
 " "
 
 #. module: purchase
-<<<<<<< HEAD
-#: field:purchase.report,price_average:0
-msgid "Average Price"
-msgstr "Giá trung bình"
-
-#. module: purchase
-#: field:stock.warehouse,buy_pull_id:0
-msgid "BUY rule"
-msgstr ""
-
-#. module: purchase
-#: selection:purchase.order,invoice_method:0
-msgid "Based on Purchase Order lines"
-msgstr ""
-
-#. module: purchase
-#: help:purchase.order,invoice_method:0
-msgid ""
-"Based on Purchase Order lines: place individual lines in 'Invoice Control / "
-"On Purchase Order lines' from where you can selectively create an invoice.\n"
-"Based on generated invoice: create a draft invoice you can validate later.\n"
-"Based on incoming shipments: let you create an invoice when receipts are "
-"validated."
-msgstr ""
-
-#. module: purchase
-#: selection:purchase.order,invoice_method:0
-msgid "Based on generated draft invoice"
-msgstr ""
-
-#. module: purchase
-#: selection:purchase.config.settings,default_invoice_method:0
-#: selection:purchase.order,invoice_method:0
-msgid "Based on incoming shipments"
-msgstr ""
-
-#. module: purchase
-#: selection:purchase.config.settings,default_invoice_method:0
-msgid "Based on purchase order lines"
-msgstr ""
-=======
 #: field:product.product,purchase_count:0
 #: field:product.template,purchase_count:0
 msgid "# Purchases"
@@ -947,12 +421,21 @@
 #: view:purchase.order:0
 msgid "(update)"
 msgstr "(cập nhật)"
->>>>>>> a345b238
-
-#. module: purchase
-#: view:purchase.order:purchase.purchase_order_form
-#: selection:purchase.order,state:0
-msgid "Bid Received"
+
+#. module: purchase
+#: model:ir.actions.act_window,help:purchase.act_res_partner_2_supplier_invoices
+msgid ""
+"<p class=\"oe_view_nocontent_create\">\n"
+"                    Click here to record a supplier invoice.\n"
+"                </p><p>\n"
+"                    Supplier invoices can be pre-generated based on "
+"purchase\n"
+"                    orders or receptions. This allows you to control "
+"invoices\n"
+"                    you receive from your supplier according to the draft\n"
+"                    document in OpenERP.\n"
+"                </p>\n"
+"            "
 msgstr ""
 "<p class=\"oe_view_nocontent_create\">\n"
 "                    Nhấp chuột để ghi nhận một hóa đơn nhà cung cấp.\n"
@@ -965,10 +448,6 @@
 "            "
 
 #. module: purchase
-<<<<<<< HEAD
-#: field:purchase.order,bid_date:0
-msgid "Bid Received On"
-=======
 #: model:ir.actions.act_window,help:purchase.act_res_partner_2_purchase_order
 msgid ""
 "<p class=\"oe_view_nocontent_create\">\n"
@@ -982,7 +461,6 @@
 "                    of the products and the supplier invoice.\n"
 "                </p>\n"
 "            "
->>>>>>> a345b238
 msgstr ""
 "<p class=\"oe_view_nocontent_create\">\n"
 "                    Nhà cung cấp này không có đơn hàng. Nhấp chuột để tạo "
@@ -996,10 +474,6 @@
 "            "
 
 #. module: purchase
-<<<<<<< HEAD
-#: field:purchase.order,bid_validity:0
-msgid "Bid Valid Until"
-=======
 #: model:ir.actions.act_window,help:purchase.purchase_pricelist_version_action
 msgid ""
 "<p class=\"oe_view_nocontent_create\">\n"
@@ -1093,7 +567,6 @@
 "                by OpenERP based on inventory needs.\n"
 "              </p>\n"
 "            "
->>>>>>> a345b238
 msgstr ""
 "<p class=\"oe_view_nocontent_create\">\n"
 "                Nhấp chuột để tạo một yêu cầu chào giá.\n"
@@ -1105,12 +578,6 @@
 "              </p>            "
 
 #. module: purchase
-<<<<<<< HEAD
-#: code:addons/purchase/purchase.py:1157
-#: code:addons/purchase/stock.py:129
-#, python-format
-msgid "Buy"
-=======
 #: model:ir.actions.act_window,help:purchase.action_invoice_pending
 msgid ""
 "<p class=\"oe_view_nocontent_create\">\n"
@@ -1124,7 +591,6 @@
 "            draft invoice and validate it.\n"
 "          </p>\n"
 "        "
->>>>>>> a345b238
 msgstr ""
 "<p class=\"oe_view_nocontent_create\">\n"
 "            Nhấp chuột để tạo một hóa đơn dự thảo.\n"
@@ -1141,10 +607,6 @@
 "        "
 
 #. module: purchase
-<<<<<<< HEAD
-#: view:purchase.order:purchase.purchase_order_calendar
-msgid "Calendar View"
-=======
 #: model:ir.actions.act_window,help:purchase.product_normal_action_puchased
 msgid ""
 "<p class=\"oe_view_nocontent_create\">\n"
@@ -1160,7 +622,6 @@
 "            available suppliers, etc.\n"
 "          </p>\n"
 "        "
->>>>>>> a345b238
 msgstr ""
 "<p class=\"oe_view_nocontent_create\">\n"
 "            Nhấp chuột để định nghĩa một sản phẩm mới.\n"
@@ -1177,14 +638,18 @@
 "        "
 
 #. module: purchase
-#: help:purchase.config.settings,module_purchase_requisition:0
-msgid ""
-"Calls for bids are used when you want to generate requests for quotations to "
-"several suppliers for a given set of products.\n"
-"            You can configure per product if you directly do a Request for "
-"Quotation\n"
-"            to one supplier or if you want a Call for Bids to compare offers "
-"from several suppliers."
+#: model:ir.actions.act_window,help:purchase.purchase_line_form_action2
+msgid ""
+"<p>\n"
+"                Here you can track all the lines of purchase orders where "
+"the\n"
+"                invoicing is \"Based on Purchase Order Lines\", and for "
+"which you\n"
+"                have not received a supplier invoice yet. You can generate "
+"a\n"
+"                draft supplier invoice based on the lines from this list.\n"
+"              </p>\n"
+"            "
 msgstr ""
 "<p>\n"
 "                Tại đây bạn có thể theo dõi tất cả hạng mục của đơn hàng mà\n"
@@ -1196,49 +661,6 @@
 "            "
 
 #. module: purchase
-<<<<<<< HEAD
-#: view:product.template:purchase.product_template_search_view_purchase
-#: field:product.template,purchase_ok:0
-msgid "Can be Purchased"
-msgstr ""
-
-#. module: purchase
-#: code:addons/purchase/stock.py:132
-#, python-format
-msgid "Can't find any generic Buy route."
-msgstr ""
-
-#. module: purchase
-#: view:purchase.config.settings:purchase.view_purchase_configuration
-#: view:purchase.order:purchase.purchase_order_form
-#: view:purchase.order.group:purchase.view_purchase_order_group
-#: view:purchase.order.line_invoice:purchase.view_purchase_line_invoice
-msgid "Cancel"
-msgstr "Hủy bỏ"
-
-#. module: purchase
-#: selection:purchase.order,state:0
-#: selection:purchase.order.line,state:0
-#: selection:purchase.report,state:0
-msgid "Cancelled"
-msgstr "Đã hủy bỏ"
-
-#. module: purchase
-#: code:addons/purchase/purchase.py:1005
-#, python-format
-msgid "Cannot delete a purchase order line which is in state '%s'."
-msgstr ""
-
-#. module: purchase
-#: view:purchase.report:purchase.view_purchase_order_search
-#: field:purchase.report,category_id:0
-msgid "Category"
-msgstr "Loại"
-
-#. module: purchase
-#: field:purchase.config.settings,group_advance_purchase_requisition:0
-msgid "Choose from several bids in a call for bids"
-=======
 #: model:ir.ui.menu,name:purchase.menu_purchase_partner_cat
 msgid "Address Book"
 msgstr "Sổ địa chỉ"
@@ -1273,7 +695,6 @@
 "Allows the user to maintain several analysis plans. These let you split "
 "lines on a purchase order between several accounts and analytic plans.\n"
 "-This installs the module purchase_analytic_plans."
->>>>>>> a345b238
 msgstr ""
 "Cho phép người dùng duy trì một vài kế hoạch quản trị. Chúng giúp bạn chia "
 "từng hạng mực trên đơn hàng thành một vài tài khoản quản trị và kế hoạch "
@@ -1281,114 +702,6 @@
 "-Việc này sẽ cài đặt phân hệ purchase_analytic_plans."
 
 #. module: purchase
-<<<<<<< HEAD
-#: model:ir.model,name:purchase.model_res_company
-msgid "Companies"
-msgstr "Các công ty"
-
-#. module: purchase
-#: field:purchase.order,company_id:0
-#: field:purchase.order.line,company_id:0
-#: view:purchase.report:purchase.view_purchase_order_search
-#: field:purchase.report,company_id:0
-msgid "Company"
-msgstr "Công ty"
-
-#. module: purchase
-#: code:addons/purchase/purchase.py:506
-#, python-format
-msgid "Compose Email"
-msgstr ""
-
-#. module: purchase
-#: model:ir.ui.menu,name:purchase.menu_purchase_config_purchase
-msgid "Configuration"
-msgstr "Cấu hình"
-
-#. module: purchase
-#: code:addons/purchase/purchase.py:1211
-#, python-format
-msgid "Configuration Error!"
-msgstr ""
-
-#. module: purchase
-#: model:ir.actions.act_window,name:purchase.action_purchase_configuration
-#: view:purchase.config.settings:purchase.view_purchase_configuration
-msgid "Configure Purchases"
-msgstr ""
-
-#. module: purchase
-#: view:purchase.order.line_invoice:purchase.view_purchase_line_invoice
-msgid "Confirm"
-msgstr "Xác nhận"
-
-#. module: purchase
-#: view:purchase.order:purchase.purchase_order_form
-msgid "Confirm Order"
-msgstr ""
-
-#. module: purchase
-#: selection:purchase.order.line,state:0
-msgid "Confirmed"
-msgstr "Xác nhận"
-
-#. module: purchase
-#: model:ir.actions.act_window,name:purchase.action_view_purchase_line_invoice
-msgid "Create invoices"
-msgstr "Tạo hóa đơn"
-
-#. module: purchase
-#: field:purchase.config.settings,create_uid:0
-#: field:purchase.order.group,create_uid:0
-#: field:purchase.order.line,create_uid:0
-#: field:purchase.order.line_invoice,create_uid:0
-msgid "Created by"
-msgstr ""
-
-#. module: purchase
-#: field:purchase.config.settings,create_date:0
-#: field:purchase.order,create_date:0
-#: field:purchase.order.group,create_date:0
-#: field:purchase.order.line,create_date:0
-#: field:purchase.order.line_invoice,create_date:0
-msgid "Created on"
-msgstr ""
-
-#. module: purchase
-#: field:purchase.order,currency_id:0
-msgid "Currency"
-msgstr ""
-
-#. module: purchase
-#: view:purchase.order:purchase.purchase_order_form
-msgid "Customer Address"
-msgstr ""
-
-#. module: purchase
-#: field:purchase.order,dest_address_id:0
-msgid "Customer Address (Direct Delivery)"
-msgstr ""
-
-#. module: purchase
-#: field:purchase.order,date_approve:0
-#: field:purchase.report,date_approve:0
-msgid "Date Approved"
-msgstr "Ngày được chấp thuận"
-
-#. module: purchase
-#: view:website:purchase.report_purchaseorder
-msgid "Date Req."
-msgstr ""
-
-#. module: purchase
-#: help:purchase.order,message_last_post:0
-msgid "Date of the last message posted on the record."
-msgstr ""
-
-#. module: purchase
-#: help:purchase.order,date_approve:0
-msgid "Date on which purchase order has been approved"
-=======
 #: help:purchase.config.settings,group_purchase_pricelist:0
 msgid ""
 "Allows to manage different prices based on rules per category of Supplier.\n"
@@ -1488,7 +801,6 @@
 "Based on generated invoice: create a draft invoice you can validate later.\n"
 "Based on incoming shipments: let you create an invoice when receptions are "
 "validated."
->>>>>>> a345b238
 msgstr ""
 "Based on Purchase Order lines: place individual lines in 'Invoice Control / "
 "On Purchase Order lines' from where you can selectively create an invoice.\n"
@@ -1497,45 +809,6 @@
 "validated."
 
 #. module: purchase
-<<<<<<< HEAD
-#: help:purchase.order,bid_validity:0
-msgid "Date on which the bid expired"
-msgstr ""
-
-#. module: purchase
-#: help:purchase.order,bid_date:0
-msgid "Date on which the bid was received"
-msgstr ""
-
-#. module: purchase
-#: help:purchase.report,date:0
-msgid "Date on which this document has been created"
-msgstr "Ngày văn bản này được tạo"
-
-#. module: purchase
-#: field:purchase.report,delay_pass:0
-msgid "Days to Deliver"
-msgstr ""
-
-#. module: purchase
-#: field:purchase.report,delay:0
-msgid "Days to Validate"
-msgstr ""
-
-#. module: purchase
-#: model:product.pricelist,name:purchase.list0
-msgid "Default Purchase Pricelist"
-msgstr ""
-
-#. module: purchase
-#: model:product.pricelist.version,name:purchase.ver0
-msgid "Default Purchase Pricelist Version"
-msgstr ""
-
-#. module: purchase
-#: field:purchase.config.settings,default_invoice_method:0
-msgid "Default invoicing control method"
-=======
 #: selection:purchase.order,invoice_method:0
 msgid "Based on generated draft invoice"
 msgstr "Dựa trên việc tạo hóa đơn dự thảo"
@@ -1586,7 +859,6 @@
 "Quotation\n"
 "            to one supplier or if you want a Call for Bids to compare offers "
 "from several suppliers."
->>>>>>> a345b238
 msgstr ""
 "Đấu thầu được sử dụng khi bạn muốn tạo yêu cầu chào giá tới một vài nhà cung "
 "cấp cho một bộ các sản phẩm.\n"
@@ -1596,359 +868,6 @@
 "các nhà cung cấp."
 
 #. module: purchase
-<<<<<<< HEAD
-#: code:addons/purchase/purchase.py:546
-#, python-format
-msgid "Define an expense account for this product: \"%s\" (id:%d)."
-msgstr ""
-
-#. module: purchase
-#: code:addons/purchase/purchase.py:590
-#, python-format
-msgid "Define purchase journal for this company: \"%s\" (id:%d)."
-msgstr ""
-
-#. module: purchase
-#: field:purchase.order,picking_type_id:0
-msgid "Deliver To"
-msgstr ""
-
-#. module: purchase
-#: view:purchase.order:purchase.purchase_order_form
-msgid "Deliveries & Invoices"
-msgstr ""
-
-#. module: purchase
-#: help:purchase.order,date_order:0
-msgid ""
-"Depicts the date where the Quotation should be validated and converted into "
-"a Purchase Order, by default it's the creation date."
-msgstr ""
-
-#. module: purchase
-#: field:purchase.order.line,name:0
-#: view:website:purchase.report_purchaseorder
-#: view:website:purchase.report_purchasequotation
-msgid "Description"
-msgstr "Mô tả"
-
-#. module: purchase
-#: field:purchase.order,location_id:0
-#: view:purchase.report:purchase.view_purchase_order_search
-#: field:purchase.report,location_id:0
-msgid "Destination"
-msgstr "Điểm đến"
-
-#. module: purchase
-#: view:purchase.order.line_invoice:purchase.view_purchase_line_invoice
-msgid "Do you want to generate the supplier invoices?"
-msgstr ""
-
-#. module: purchase
-#: help:stock.picking,reception_to_invoice:0
-msgid ""
-"Does the picking contains some moves related to a purchase order invoiceable "
-"on the receipt?"
-msgstr ""
-
-#. module: purchase
-#: selection:purchase.order,state:0
-#: selection:purchase.order.line,state:0
-#: selection:purchase.report,state:0
-msgid "Done"
-msgstr "Hoàn tất"
-
-#. module: purchase
-#: selection:purchase.order.line,state:0
-msgid "Draft"
-msgstr "Dự thảo"
-
-#. module: purchase
-#: selection:purchase.order,state:0
-msgid "Draft PO"
-msgstr ""
-
-#. module: purchase
-#: code:addons/purchase/purchase.py:1363
-#, python-format
-msgid "Draft Purchase Order created"
-msgstr ""
-
-#. module: purchase
-#: code:addons/purchase/edi/purchase_order.py:132
-#, python-format
-msgid "EDI Pricelist (%s)"
-msgstr ""
-
-#. module: purchase
-#: model:ir.actions.act_window,name:purchase.action_email_templates
-msgid "Email Templates"
-msgstr ""
-
-#. module: purchase
-#: model:ir.model,name:purchase.model_mail_compose_message
-msgid "Email composition wizard"
-msgstr ""
-
-#. module: purchase
-#: code:addons/purchase/purchase.py:404
-#: code:addons/purchase/purchase.py:529
-#: code:addons/purchase/purchase.py:546
-#: code:addons/purchase/purchase.py:589
-#: code:addons/purchase/stock.py:132
-#, python-format
-msgid "Error!"
-msgstr ""
-
-#. module: purchase
-#: view:purchase.order:purchase.view_purchase_order_filter
-#: view:purchase.order:purchase.view_request_for_quotation_filter
-msgid "Exception"
-msgstr "Ngoại lệ"
-
-#. module: purchase
-#: view:purchase.order:purchase.view_request_for_quotation_filter
-#: field:purchase.order,minimum_planned_date:0
-#: field:purchase.report,expected_date:0
-#: view:website:purchase.report_purchasequotation
-msgid "Expected Date"
-msgstr ""
-
-#. module: purchase
-#: view:purchase.order:purchase.view_purchase_order_filter
-msgid "Expected Month"
-msgstr ""
-
-#. module: purchase
-#: view:purchase.report:purchase.view_purchase_order_search
-msgid "Extended Filters"
-msgstr ""
-
-#. module: purchase
-#: code:addons/purchase/purchase.py:681
-#, python-format
-msgid "First cancel all receipts related to this purchase order."
-msgstr ""
-
-#. module: purchase
-#: field:purchase.order,fiscal_position:0
-msgid "Fiscal Position"
-msgstr ""
-
-#. module: purchase
-#: field:purchase.order,message_follower_ids:0
-msgid "Followers"
-msgstr ""
-
-#. module: purchase
-#: field:purchase.config.settings,module_purchase_double_validation:0
-msgid "Force two levels of approvals"
-msgstr ""
-
-#. module: purchase
-#: view:purchase.order:purchase.view_purchase_order_filter
-#: view:purchase.order:purchase.view_request_for_quotation_filter
-#: view:purchase.order.line:purchase.purchase_order_line_search
-#: view:purchase.report:purchase.view_purchase_order_search
-msgid "Group By"
-msgstr ""
-
-#. module: purchase
-#: view:purchase.order.line:purchase.purchase_order_line_search
-msgid "Hide cancelled lines"
-msgstr ""
-
-#. module: purchase
-#: help:purchase.order,message_summary:0
-msgid ""
-"Holds the Chatter summary (number of messages, ...). This summary is "
-"directly in html format in order to be inserted in kanban views."
-msgstr ""
-
-#. module: purchase
-#: field:purchase.config.settings,id:0
-#: field:purchase.order,id:0
-#: field:purchase.order.group,id:0
-#: field:purchase.order.line,id:0
-#: field:purchase.order.line_invoice,id:0
-#: field:purchase.report,id:0
-msgid "ID"
-msgstr ""
-
-#. module: purchase
-#: help:purchase.order,message_unread:0
-msgid "If checked new messages require your attention."
-msgstr ""
-
-#. module: purchase
-#: view:purchase.order:purchase.purchase_order_2_stock_picking
-msgid "In Shipments"
-msgstr ""
-
-#. module: purchase
-#: code:addons/purchase/purchase.py:328
-#, python-format
-msgid "In order to delete a purchase order, you must cancel it first."
-msgstr ""
-
-#. module: purchase
-#: help:purchase.config.settings,group_advance_purchase_requisition:0
-msgid ""
-"In the process of a public bidding, you can compare the bid lines and choose "
-"for each requested product from which bid you\n"
-"            buy which quantity"
-msgstr ""
-
-#. module: purchase
-#: model:ir.ui.menu,name:purchase.menu_action_picking_tree_in_move
-msgid "Incoming  Products"
-msgstr ""
-
-#. module: purchase
-#: model:ir.ui.menu,name:purchase.menu_procurement_management_inventory
-msgid "Incoming Products"
-msgstr ""
-
-#. module: purchase
-#: view:purchase.order:purchase.purchase_order_2_stock_picking
-#: field:purchase.order,shipment_count:0
-msgid "Incoming Shipments"
-msgstr ""
-
-#. module: purchase
-#: view:stock.picking:purchase.view_picking_in_search_picking_inherit
-msgid "Incoming Shipments to Invoice"
-msgstr ""
-
-#. module: purchase
-#: field:purchase.order,incoterm_id:0
-msgid "Incoterm"
-msgstr ""
-
-#. module: purchase
-#: help:purchase.order,incoterm_id:0
-msgid ""
-"International Commercial Terms are a series of predefined commercial terms "
-"used in international transactions."
-msgstr ""
-
-#. module: purchase
-#: code:addons/purchase/purchase.py:328
-#: code:addons/purchase/purchase.py:1005
-#, python-format
-msgid "Invalid Action!"
-msgstr ""
-
-#. module: purchase
-#: model:ir.model,name:purchase.model_account_invoice
-msgid "Invoice"
-msgstr "Hóa đơn"
-
-#. module: purchase
-#: model:ir.ui.menu,name:purchase.menu_procurement_management_invoice
-msgid "Invoice Control"
-msgstr ""
-
-#. module: purchase
-#: selection:purchase.order,state:0
-#: selection:purchase.report,state:0
-msgid "Invoice Exception"
-msgstr "Hóa đơn ngoại lệ"
-
-#. module: purchase
-#: model:ir.model,name:purchase.model_account_invoice_line
-msgid "Invoice Line"
-msgstr ""
-
-#. module: purchase
-#: field:purchase.order.line,invoice_lines:0
-msgid "Invoice Lines"
-msgstr "Dòng hoá đơn"
-
-#. module: purchase
-#: field:purchase.order,invoiced:0
-msgid "Invoice Received"
-msgstr ""
-
-#. module: purchase
-#: code:addons/purchase/purchase.py:1479
-#, python-format
-msgid "Invoice paid"
-msgstr ""
-
-#. module: purchase
-#: code:addons/purchase/purchase.py:1459
-#, python-format
-msgid "Invoice received"
-msgstr ""
-
-#. module: purchase
-#: field:stock.picking,reception_to_invoice:0
-msgid "Invoiceable on incoming shipment?"
-msgstr ""
-
-#. module: purchase
-#: field:purchase.order,invoiced_rate:0
-#: field:purchase.order.line,invoiced:0
-msgid "Invoiced"
-msgstr "Đã xuất hóa đơn"
-
-#. module: purchase
-#: view:purchase.order:purchase.purchase_order_2_stock_picking
-#: field:purchase.order,invoice_count:0
-#: field:purchase.order,invoice_ids:0
-msgid "Invoices"
-msgstr ""
-
-#. module: purchase
-#: view:purchase.order.line:purchase.purchase_order_line_form
-msgid "Invoices and Incoming Shipments"
-msgstr ""
-
-#. module: purchase
-#: help:purchase.order,invoice_ids:0
-msgid "Invoices generated for a purchase order"
-msgstr ""
-
-#. module: purchase
-#: field:purchase.order,invoice_method:0
-msgid "Invoicing Control"
-msgstr ""
-
-#. module: purchase
-#: view:purchase.config.settings:purchase.view_purchase_configuration
-msgid "Invoicing Process"
-msgstr ""
-
-#. module: purchase
-#: view:purchase.config.settings:purchase.view_purchase_configuration
-msgid "Invoicing Settings"
-msgstr ""
-
-#. module: purchase
-#: field:purchase.order,message_is_follower:0
-msgid "Is a Follower"
-msgstr ""
-
-#. module: purchase
-#: help:purchase.order,shipped:0
-msgid "It indicates that a picking has been done"
-msgstr ""
-
-#. module: purchase
-#: help:purchase.order,invoiced:0
-msgid "It indicates that an invoice has been validated"
-msgstr ""
-
-#. module: purchase
-#: field:purchase.order,journal_id:0
-msgid "Journal"
-msgstr ""
-
-#. module: purchase
-#: field:purchase.order,message_last_post:0
-msgid "Last Message Date"
-=======
 #: view:product.template:0 field:product.template,purchase_ok:0
 msgid "Can be Purchased"
 msgstr "Có thể Mua"
@@ -2272,29 +1191,11 @@
 msgid ""
 "Holds the Chatter summary (number of messages, ...). This summary is "
 "directly in html format in order to be inserted in kanban views."
->>>>>>> a345b238
 msgstr ""
 "Holds the Chatter summary (number of messages, ...). This summary is "
 "directly in html format in order to be inserted in kanban views."
 
 #. module: purchase
-<<<<<<< HEAD
-#: field:purchase.config.settings,write_uid:0
-#: field:purchase.order,write_uid:0
-#: field:purchase.order.group,write_uid:0
-#: field:purchase.order.line,write_uid:0
-#: field:purchase.order.line_invoice,write_uid:0
-msgid "Last Updated by"
-msgstr ""
-
-#. module: purchase
-#: field:purchase.config.settings,write_date:0
-#: field:purchase.order,write_date:0
-#: field:purchase.order.group,write_date:0
-#: field:purchase.order.line,write_date:0
-#: field:purchase.order.line_invoice,write_date:0
-msgid "Last Updated on"
-=======
 #: help:purchase.order,message_unread:0
 msgid "If checked new messages require your attention."
 msgstr "If checked new messages require your attention."
@@ -2316,36 +1217,11 @@
 "In the process of a public bidding, you can compare the bid lines and choose "
 "for each requested product from which bid you\n"
 "            buy which quantity"
->>>>>>> a345b238
 msgstr ""
 "Trong tiến trình của một đấu thầu công khai, bạn có thể so sánh các nhà thầy "
 "và chọn từng sản phẩm được yêu cầu và mua với số lượng tương ứng"
 
 #. module: purchase
-<<<<<<< HEAD
-#: view:purchase.config.settings:purchase.view_purchase_configuration
-msgid "Location & Warehouse"
-msgstr ""
-
-#. module: purchase
-#: field:purchase.config.settings,module_purchase_requisition:0
-msgid "Manage calls for bids"
-msgstr ""
-
-#. module: purchase
-#: field:purchase.config.settings,group_uom:0
-msgid "Manage different units of measure for products"
-msgstr ""
-
-#. module: purchase
-#: field:purchase.config.settings,module_stock_dropshipping:0
-msgid "Manage dropshipping"
-msgstr ""
-
-#. module: purchase
-#: field:purchase.config.settings,group_purchase_pricelist:0
-msgid "Manage pricelist per supplier"
-=======
 #: model:ir.ui.menu,name:purchase.menu_action_picking_tree_in_move
 msgid "Incoming  Products"
 msgstr "Hàng săp về"
@@ -2375,157 +1251,11 @@
 msgid ""
 "International Commercial Terms are a series of predefined commercial terms "
 "used in international transactions."
->>>>>>> a345b238
 msgstr ""
 "Điều khoản thương mại quốc tế mà một chuỗi các điều khoản xây dựng sẵn được "
 "sử dụng trong các giao dịch thương mại quốc tế."
 
 #. module: purchase
-<<<<<<< HEAD
-#: model:res.groups,name:purchase.group_purchase_manager
-msgid "Manager"
-msgstr ""
-
-#. module: purchase
-#: view:purchase.order.line:purchase.purchase_order_line_form2
-msgid "Manual Invoices"
-msgstr ""
-
-#. module: purchase
-#: view:purchase.order:purchase.purchase_order_form
-msgid "Manually Corrected"
-msgstr ""
-
-#. module: purchase
-#: help:res.company,po_lead:0
-msgid ""
-"Margin of error for supplier lead times. When the systemgenerates Purchase "
-"Orders for procuring products,they will be scheduled that many days earlier "
-"to cope with unexpected supplier delays."
-msgstr ""
-
-#. module: purchase
-#: model:ir.actions.act_window,name:purchase.action_view_purchase_order_group
-msgid "Merge Purchase orders"
-msgstr ""
-
-#. module: purchase
-#: view:purchase.order.group:purchase.view_purchase_order_group
-msgid "Merge orders"
-msgstr ""
-
-#. module: purchase
-#: field:purchase.order,message_ids:0
-msgid "Messages"
-msgstr ""
-
-#. module: purchase
-#: help:purchase.order,message_ids:0
-msgid "Messages and communication history"
-msgstr ""
-
-#. module: purchase
-#: view:website:purchase.report_purchaseorder
-msgid "Net Price"
-msgstr ""
-
-#. module: purchase
-#: view:purchase.order:purchase.view_purchase_order_filter
-msgid "New Mail"
-msgstr ""
-
-#. module: purchase
-#: code:addons/purchase/purchase.py:1202
-#, python-format
-msgid "No address defined for the supplier"
-msgstr ""
-
-#. module: purchase
-#: code:addons/purchase/purchase.py:1200
-#, python-format
-msgid "No default supplier defined for this product"
-msgstr ""
-
-#. module: purchase
-#: code:addons/purchase/purchase.py:1198
-#, python-format
-msgid "No supplier defined for this product !"
-msgstr ""
-
-#. module: purchase
-#: view:purchase.order:purchase.view_purchase_order_filter
-#: view:purchase.order:purchase.view_request_for_quotation_filter
-msgid "Not Invoiced"
-msgstr ""
-
-#. module: purchase
-#: view:purchase.order.line:purchase.purchase_order_line_form
-msgid "Notes"
-msgstr "Ghi chú"
-
-#. module: purchase
-#: model:ir.actions.act_window,name:purchase.action_invoice_pending
-#: model:ir.ui.menu,name:purchase.menu_procurement_management_pending_invoice
-msgid "On Draft Invoices"
-msgstr ""
-
-#. module: purchase
-#: model:ir.actions.act_window,name:purchase.action_picking_tree_picking_to_invoice
-#: model:ir.ui.menu,name:purchase.menu_action_picking_tree_picking_to_invoice
-msgid "On Incoming Shipments"
-msgstr ""
-
-#. module: purchase
-#: model:ir.actions.act_window,name:purchase.purchase_line_form_action2
-#: model:ir.ui.menu,name:purchase.menu_purchase_line_order_draft
-msgid "On Purchase Order Lines"
-msgstr ""
-
-#. module: purchase
-#: model:ir.actions.client,name:purchase.action_client_purchase_menu
-msgid "Open Purchase Menu"
-msgstr ""
-
-#. module: purchase
-#: view:purchase.order:purchase.view_request_for_quotation_filter
-#: field:purchase.order,date_order:0
-#: field:purchase.order.line,date_order:0
-#: view:purchase.report:purchase.view_purchase_order_search
-#: field:purchase.report,date:0
-msgid "Order Date"
-msgstr "Ngày dặt hàng"
-
-#. module: purchase
-#: view:website:purchase.report_purchaseorder
-msgid "Order Date:"
-msgstr ""
-
-#. module: purchase
-#: field:purchase.order,order_line:0
-msgid "Order Lines"
-msgstr ""
-
-#. module: purchase
-#: view:purchase.order:purchase.view_purchase_order_filter
-msgid "Order Month"
-msgstr ""
-
-#. module: purchase
-#: field:purchase.order,name:0
-#: view:purchase.order.line:purchase.purchase_order_line_search
-#: field:purchase.order.line,order_id:0
-msgid "Order Reference"
-msgstr "Số tham chiếu đơn hàng"
-
-#. module: purchase
-#: sql_constraint:purchase.order:0
-msgid "Order Reference must be unique per Company!"
-msgstr ""
-
-#. module: purchase
-#: field:purchase.report,state:0
-msgid "Order Status"
-=======
 #: code:addons/purchase/purchase.py:301 code:addons/purchase/purchase.py:989
 #, python-format
 msgid "Invalid Action!"
@@ -2685,291 +1415,12 @@
 "Margin of error for supplier lead times. When the systemgenerates Purchase "
 "Orders for procuring products,they will be scheduled that many days earlier "
 "to cope with unexpected supplier delays."
->>>>>>> a345b238
 msgstr ""
 "Margin of error for supplier lead times. When the systemgenerates Purchase "
 "Orders for procuring products,they will be scheduled that many days earlier "
 "to cope with unexpected supplier delays."
 
 #. module: purchase
-<<<<<<< HEAD
-#: view:purchase.report:purchase.view_purchase_order_search
-msgid "Order of Day"
-msgstr ""
-
-#. module: purchase
-#: view:purchase.report:purchase.view_purchase_order_search
-msgid "Orders"
-msgstr ""
-
-#. module: purchase
-#: view:website:purchase.report_purchaseorder
-msgid "Our Order Reference:"
-msgstr ""
-
-#. module: purchase
-#: model:ir.model,name:purchase.model_mail_mail
-msgid "Outgoing Mails"
-msgstr ""
-
-#. module: purchase
-#: code:addons/purchase/purchase.py:1343
-#, python-format
-msgid "PO: %s"
-msgstr ""
-
-#. module: purchase
-#: model:email.template,report_name:purchase.email_template_edi_purchase_done
-msgid "PO_${(object.name or '').replace('/','_')}"
-msgstr ""
-
-#. module: purchase
-#: model:ir.model,name:purchase.model_res_partner
-#: field:purchase.order.line,partner_id:0
-msgid "Partner"
-msgstr "Đối tác"
-
-#. module: purchase
-#: model:ir.ui.menu,name:purchase.menu_partner_categories_in_form
-msgid "Partner Tags"
-msgstr ""
-
-#. module: purchase
-#: field:purchase.order,payment_term_id:0
-msgid "Payment Term"
-msgstr ""
-
-#. module: purchase
-#: model:ir.model,name:purchase.model_stock_picking
-#: field:purchase.order,picking_ids:0
-msgid "Picking List"
-msgstr ""
-
-#. module: purchase
-#: code:addons/purchase/purchase.py:404
-#, python-format
-msgid "Please create Invoices."
-msgstr ""
-
-#. module: purchase
-#: view:purchase.order.group:purchase.view_purchase_order_group
-msgid ""
-"Please note that: \n"
-" \n"
-" Orders will only be merged if: \n"
-" * Purchase Orders are in draft \n"
-" * Purchase Orders belong to the same supplier \n"
-" * Purchase Orders are have same stock location, same pricelist \n"
-" \n"
-" Lines will only be merged if: \n"
-" * Order lines are exactly the same except for the product,quantity and unit"
-msgstr ""
-
-#. module: purchase
-#: code:addons/purchase/wizard/purchase_order_group.py:45
-#, python-format
-msgid "Please select multiple order to merge in the list view."
-msgstr ""
-
-#. module: purchase
-#: selection:purchase.config.settings,default_invoice_method:0
-msgid "Pre-generate draft invoices based on purchase orders"
-msgstr ""
-
-#. module: purchase
-#: model:ir.ui.menu,name:purchase.menu_product_pricelist_action2_purchase_type
-msgid "Price Types"
-msgstr ""
-
-#. module: purchase
-#: field:purchase.order,pricelist_id:0
-#: field:purchase.report,pricelist_id:0
-msgid "Pricelist"
-msgstr "Bảng giá"
-
-#. module: purchase
-#: model:ir.actions.act_window,name:purchase.purchase_pricelist_version_action
-#: model:ir.ui.menu,name:purchase.menu_purchase_pricelist_version_action
-msgid "Pricelist Versions"
-msgstr ""
-
-#. module: purchase
-#: model:ir.ui.menu,name:purchase.menu_product_pricelist_action2_purchase
-#: model:ir.ui.menu,name:purchase.menu_purchase_config_pricelist
-msgid "Pricelists"
-msgstr ""
-
-#. module: purchase
-#: view:purchase.order:purchase.purchase_order_form
-msgid "Print RFQ"
-msgstr ""
-
-#. module: purchase
-#: model:ir.model,name:purchase.model_procurement_order
-msgid "Procurement"
-msgstr "Thu mua"
-
-#. module: purchase
-#: model:ir.model,name:purchase.model_procurement_rule
-msgid "Procurement Rule"
-msgstr ""
-
-#. module: purchase
-#: model:ir.model,name:purchase.model_product_product
-#: field:purchase.order,product_id:0
-#: view:purchase.order.line:purchase.purchase_order_line_search
-#: field:purchase.order.line,product_id:0
-#: view:purchase.report:purchase.view_purchase_order_search
-#: field:purchase.report,product_id:0
-msgid "Product"
-msgstr "Sản phẩm"
-
-#. module: purchase
-#: model:ir.ui.menu,name:purchase.menu_product_category_config_purchase
-msgid "Product Categories"
-msgstr ""
-
-#. module: purchase
-#: model:ir.model,name:purchase.model_product_template
-msgid "Product Template"
-msgstr ""
-
-#. module: purchase
-#: field:purchase.order.line,product_uom:0
-msgid "Product Unit of Measure"
-msgstr ""
-
-#. module: purchase
-#: model:ir.actions.act_window,name:purchase.product_normal_action_puchased
-#: model:ir.ui.menu,name:purchase.menu_procurement_management_product
-#: model:ir.ui.menu,name:purchase.menu_procurement_partner_contact_form
-#: model:ir.ui.menu,name:purchase.menu_product_in_config_purchase
-#: view:purchase.order:purchase.purchase_order_form
-msgid "Products"
-msgstr "Các sản phẩm"
-
-#. module: purchase
-#: field:purchase.report,price_standard:0
-msgid "Products Value"
-msgstr ""
-
-#. module: purchase
-#: model:ir.ui.menu,name:purchase.menu_product_by_category_purchase_form
-msgid "Products by Category"
-msgstr ""
-
-#. module: purchase
-#: code:addons/purchase/purchase.py:840
-#, python-format
-msgid "Products received"
-msgstr ""
-
-#. module: purchase
-#: help:purchase.config.settings,module_purchase_double_validation:0
-msgid ""
-"Provide a double validation mechanism for purchases exceeding minimum "
-"amount.\n"
-"-This installs the module purchase_double_validation."
-msgstr ""
-
-#. module: purchase
-#: model:ir.ui.menu,name:purchase.menu_procurement_management
-msgid "Purchase"
-msgstr ""
-
-#. module: purchase
-#: model:ir.actions.act_window,name:purchase.action_purchase_order_report_all
-#: model:ir.ui.menu,name:purchase.menu_action_purchase_order_report_all
-msgid "Purchase Analysis"
-msgstr ""
-
-#. module: purchase
-#: model:ir.actions.act_window,help:purchase.action_purchase_order_report_all
-msgid ""
-"Purchase Analysis allows you to easily check and analyse your company "
-"purchase history and performance. From this menu you can track your "
-"negotiation performance, the delivery performance of your suppliers, etc."
-msgstr ""
-
-#. module: purchase
-#: selection:purchase.order,state:0
-msgid "Purchase Confirmed"
-msgstr ""
-
-#. module: purchase
-#: field:res.company,po_lead:0
-msgid "Purchase Lead Time"
-msgstr ""
-
-#. module: purchase
-#: model:ir.actions.report.xml,name:purchase.action_report_purchase_order
-#: model:ir.model,name:purchase.model_purchase_order
-#: field:procurement.order,purchase_id:0
-#: view:purchase.config.settings:purchase.view_purchase_configuration
-#: view:purchase.order:purchase.purchase_order_form
-#: view:purchase.order:purchase.purchase_order_graph
-#: view:purchase.order:purchase.purchase_order_tree
-#: model:res.request.link,name:purchase.req_link_purchase_order
-msgid "Purchase Order"
-msgstr ""
-
-#. module: purchase
-#: view:website:purchase.report_purchaseorder
-msgid "Purchase Order Confirmation N°"
-msgstr ""
-
-#. module: purchase
-#: field:account.invoice.line,purchase_line_id:0
-#: model:ir.model,name:purchase.model_purchase_order_line
-#: field:procurement.order,purchase_line_id:0
-#: view:purchase.order.line:purchase.purchase_order_line_form
-#: view:purchase.order.line:purchase.purchase_order_line_form2
-#: field:stock.move,purchase_line_id:0
-msgid "Purchase Order Line"
-msgstr ""
-
-#. module: purchase
-#: model:ir.model,name:purchase.model_purchase_order_line_invoice
-msgid "Purchase Order Line Make Invoice"
-msgstr ""
-
-#. module: purchase
-#: view:purchase.order:purchase.purchase_order_form
-#: view:purchase.order.line:purchase.purchase_order_line_tree
-msgid "Purchase Order Lines"
-msgstr ""
-
-#. module: purchase
-#: model:ir.model,name:purchase.model_purchase_order_group
-msgid "Purchase Order Merge"
-msgstr ""
-
-#. module: purchase
-#: code:addons/purchase/wizard/purchase_order_group.py:72
-#: model:ir.actions.act_window,name:purchase.purchase_form_action
-#: model:ir.ui.menu,name:purchase.menu_purchase_form_action
-#: view:purchase.order:purchase.view_purchase_order_filter
-#: view:purchase.report:purchase.view_purchase_order_search
-#, python-format
-msgid "Purchase Orders"
-msgstr ""
-
-#. module: purchase
-#: view:purchase.report:purchase.view_purchase_order_graph
-msgid "Purchase Orders Statistics"
-msgstr ""
-
-#. module: purchase
-#: model:product.pricelist.type,name:purchase.pricelist_type_purchase
-#: field:res.partner,property_product_pricelist_purchase:0
-msgid "Purchase Pricelist"
-msgstr ""
-
-#. module: purchase
-#: code:addons/purchase/purchase.py:1365
-#, python-format
-msgid "Purchase line created and linked to an existing Purchase Order"
-=======
 #: model:ir.actions.act_window,name:purchase.action_view_purchase_order_group
 msgid "Merge Purchase orders"
 msgstr "Trộn đơn hàng"
@@ -3258,26 +1709,11 @@
 "Provide a double validation mechanism for purchases exceeding minimum "
 "amount.\n"
 "-This installs the module purchase_double_validation."
->>>>>>> a345b238
 msgstr ""
 "Cung cấp cơ chế thẩm định 2 lần cho mua hàng vượt quá số tiền tối thiểu.\n"
 "-Việc này sẽ cài đặt phân hệ purchase_double_validation."
 
 #. module: purchase
-<<<<<<< HEAD
-#: view:purchase.order:purchase.view_request_for_quotation_filter
-msgid "Purchase orders that include lines not invoiced."
-msgstr ""
-
-#. module: purchase
-#: field:stock.warehouse,buy_to_resupply:0
-msgid "Purchase to resupply this warehouse"
-msgstr ""
-
-#. module: purchase
-#: field:purchase.report,negociation:0
-msgid "Purchase-Standard Price"
-=======
 #: model:ir.ui.menu,name:purchase.menu_procurement_management
 msgid "Purchase"
 msgstr "Mua hàng"
@@ -3294,131 +1730,12 @@
 "Purchase Analysis allows you to easily check and analyse your company "
 "purchase history and performance. From this menu you can track your "
 "negotiation performance, the delivery performance of your suppliers, etc."
->>>>>>> a345b238
 msgstr ""
 "Phân tích mua hàng cho phép bạn dễ dàng kiểm tra và phân tích lịch sử và "
 "hiệu suất mua hàng của công ty. Từ trình đơn này, bạn có thể theo dõi hiệu "
 "quả đàm phán, hiệu năng giao hàng của nhà cung cấp,..."
 
 #. module: purchase
-<<<<<<< HEAD
-#: model:ir.actions.act_window,name:purchase.action_purchase_line_product_tree
-#: model:ir.ui.menu,name:purchase.menu_purchase_config
-#: view:product.product:purchase.view_product_normal_purchase_buttons_from
-#: view:product.template:purchase.view_product_template_purchase_buttons_from
-#: view:res.partner:purchase.purchase_partner_kanban_view
-#: view:res.partner:purchase.res_partner_view_purchase_buttons
-msgid "Purchases"
-msgstr "Mua hàng"
-
-#. module: purchase
-#: model:ir.model,name:purchase.model_purchase_report
-msgid "Purchases Orders"
-msgstr ""
-
-#. module: purchase
-#: help:purchase.order,dest_address_id:0
-msgid ""
-"Put an address if you want to deliver directly from the supplier to the "
-"customer. Otherwise, keep empty to deliver to your own company."
-msgstr ""
-
-#. module: purchase
-#: view:website:purchase.report_purchaseorder
-#: view:website:purchase.report_purchasequotation
-msgid "Qty"
-msgstr "Số lượng"
-
-#. module: purchase
-#: field:purchase.order.line,product_qty:0
-#: field:purchase.report,quantity:0
-msgid "Quantity"
-msgstr "Số lượng"
-
-#. module: purchase
-#: code:addons/purchase/purchase.py:1367
-#, python-format
-msgid "Quantity added in existing Purchase Order Line"
-msgstr ""
-
-#. module: purchase
-#: view:purchase.order:purchase.view_purchase_order_filter
-#: view:purchase.order:purchase.view_request_for_quotation_filter
-#: view:purchase.report:purchase.view_purchase_order_search
-msgid "Quotations"
-msgstr ""
-
-#. module: purchase
-#: selection:purchase.order,state:0
-msgid "RFQ"
-msgstr ""
-
-#. module: purchase
-#: view:purchase.order:purchase.purchase_order_form
-msgid "RFQ & Bid"
-msgstr ""
-
-#. module: purchase
-#: model:mail.message.subtype,name:purchase.mt_rfq_approved
-msgid "RFQ Approved"
-msgstr ""
-
-#. module: purchase
-#: model:mail.message.subtype,name:purchase.mt_rfq_confirmed
-msgid "RFQ Confirmed"
-msgstr ""
-
-#. module: purchase
-#: model:mail.message.subtype,name:purchase.mt_rfq_done
-msgid "RFQ Done"
-msgstr ""
-
-#. module: purchase
-#: code:addons/purchase/purchase.py:318
-#: code:addons/purchase/purchase.py:934
-#, python-format
-msgid "RFQ created"
-msgstr ""
-
-#. module: purchase
-#: model:email.template,report_name:purchase.email_template_edi_purchase
-msgid "RFQ_${(object.name or '').replace('/','_')}"
-msgstr ""
-
-#. module: purchase
-#: model:ir.actions.act_window,name:purchase.act_res_partner_2_purchase_order
-msgid "RFQs and Purchases"
-msgstr ""
-
-#. module: purchase
-#: view:purchase.order:purchase.purchase_order_form
-msgid "Re-Print RFQ"
-msgstr ""
-
-#. module: purchase
-#: view:purchase.order:purchase.purchase_order_form
-msgid "Re-Send RFQ by Email"
-msgstr ""
-
-#. module: purchase
-#: view:purchase.order:purchase.purchase_order_form
-msgid "Receive Invoice"
-msgstr ""
-
-#. module: purchase
-#: view:purchase.order:purchase.purchase_order_form
-msgid "Receive Products"
-msgstr "Sản phẩm nhận được"
-
-#. module: purchase
-#: field:purchase.order,shipped:0
-msgid "Received"
-msgstr "Đã nhận"
-
-#. module: purchase
-#: field:purchase.order,shipped_rate:0
-msgid "Received Ratio"
-=======
 #: selection:purchase.order,state:0
 msgid "Purchase Confirmed"
 msgstr "Đơn hàng được xác nhận"
@@ -3548,232 +1865,11 @@
 msgid ""
 "Put an address if you want to deliver directly from the supplier to the "
 "customer. Otherwise, keep empty to deliver to your own company."
->>>>>>> a345b238
 msgstr ""
 "Điền một địa chỉ nếu bạn muốn giao hàng trực tiếp từ nhà cung cấp tới khách "
 "hàng. Nếu không, để trống để giao hàng tới công ty bạn."
 
 #. module: purchase
-<<<<<<< HEAD
-#: view:purchase.order:purchase.purchase_order_tree
-#: view:purchase.order:purchase.view_purchase_order_filter
-#: view:purchase.order:purchase.view_request_for_quotation_filter
-msgid "Reference"
-msgstr "Tham chiếu"
-
-#. module: purchase
-#: view:purchase.report:purchase.view_purchase_order_search
-msgid "Reference UOM"
-msgstr ""
-
-#. module: purchase
-#: field:purchase.report,product_uom:0
-msgid "Reference Unit of Measure"
-msgstr ""
-
-#. module: purchase
-#: help:purchase.order,origin:0
-msgid ""
-"Reference of the document that generated this purchase order request; a "
-"sales order or an internal procurement request."
-msgstr ""
-
-#. module: purchase
-#: help:purchase.order,partner_ref:0
-msgid ""
-"Reference of the sales order or bid sent by your supplier. It's mainly used "
-"to do the matching when you receive the products as this reference is "
-"usually written on the delivery order sent by your supplier."
-msgstr ""
-
-#. module: purchase
-#: view:website:purchase.report_purchasequotation
-msgid "Regards,"
-msgstr "Trân trọng,"
-
-#. module: purchase
-#: field:purchase.order,related_location_id:0
-msgid "Related location"
-msgstr ""
-
-#. module: purchase
-#: model:ir.actions.report.xml,name:purchase.report_purchase_quotation
-#: view:purchase.order:purchase.purchase_order_form
-#: selection:purchase.report,state:0
-#: view:website:purchase.report_purchasequotation
-msgid "Request for Quotation"
-msgstr ""
-
-#. module: purchase
-#: view:website:purchase.report_purchaseorder
-msgid "Request for Quotation N°"
-msgstr ""
-
-#. module: purchase
-#: model:ir.actions.act_window,name:purchase.purchase_rfq
-#: model:ir.ui.menu,name:purchase.menu_purchase_rfq
-msgid "Requests for Quotation"
-msgstr "Yêu cầu chào giá"
-
-#. module: purchase
-#: field:purchase.order.line,move_ids:0
-msgid "Reservation"
-msgstr ""
-
-#. module: purchase
-#: field:purchase.order,create_uid:0
-#: view:purchase.report:purchase.view_purchase_order_search
-#: field:purchase.report,user_id:0
-msgid "Responsible"
-msgstr ""
-
-#. module: purchase
-#: view:purchase.config.settings:purchase.view_purchase_configuration
-msgid "Routes"
-msgstr ""
-
-#. module: purchase
-#: field:purchase.order.line,date_planned:0
-msgid "Scheduled Date"
-msgstr ""
-
-#. module: purchase
-#: view:purchase.order:purchase.view_purchase_order_filter
-#: view:purchase.order:purchase.view_request_for_quotation_filter
-#: view:purchase.order.line:purchase.purchase_order_line_search
-msgid "Search Purchase Order"
-msgstr ""
-
-#. module: purchase
-#: view:purchase.order.line_invoice:purchase.view_purchase_line_invoice
-msgid "Select an Open Sales Order"
-msgstr ""
-
-#. module: purchase
-#: code:addons/purchase/purchase.py:1102
-#, python-format
-msgid ""
-"Selected Unit of Measure does not belong to the same category as the product "
-"Unit of Measure."
-msgstr ""
-
-#. module: purchase
-#: view:purchase.order:purchase.purchase_order_form
-msgid "Send PO by Email"
-msgstr ""
-
-#. module: purchase
-#: view:purchase.order:purchase.purchase_order_form
-msgid "Send RFQ by Email"
-msgstr ""
-
-#. module: purchase
-#: view:purchase.order:purchase.purchase_order_form
-msgid "Set to Draft"
-msgstr ""
-
-#. module: purchase
-#: selection:purchase.order,state:0
-#: selection:purchase.report,state:0
-msgid "Shipping Exception"
-msgstr "Vận chuyển ngoại lệ"
-
-#. module: purchase
-#: view:website:purchase.report_purchaseorder
-#: view:website:purchase.report_purchasequotation
-msgid "Shipping address :"
-msgstr "Địa chỉ giao hàng:"
-
-#. module: purchase
-#: field:purchase.order,origin:0
-msgid "Source Document"
-msgstr "Tài liệu gốc"
-
-#. module: purchase
-#: help:product.template,purchase_ok:0
-msgid "Specify if the product can be selected in a purchase order line."
-msgstr ""
-
-#. module: purchase
-#: field:purchase.order,state:0
-#: view:purchase.order.line:purchase.purchase_order_line_search
-#: field:purchase.order.line,state:0
-#: view:purchase.report:purchase.view_purchase_order_search
-msgid "Status"
-msgstr ""
-
-#. module: purchase
-#: model:ir.model,name:purchase.model_stock_move
-msgid "Stock Move"
-msgstr ""
-
-#. module: purchase
-#: view:purchase.order.line:purchase.purchase_order_line_form2
-msgid "Stock Moves"
-msgstr "Dịch chuyển hàng tồn kho"
-
-#. module: purchase
-#: field:purchase.order.line,price_subtotal:0
-msgid "Subtotal"
-msgstr "Tổng phụ"
-
-#. module: purchase
-#: field:purchase.order,message_summary:0
-msgid "Summary"
-msgstr ""
-
-#. module: purchase
-#: view:purchase.order:purchase.view_purchase_order_filter
-#: view:purchase.order:purchase.view_request_for_quotation_filter
-#: field:purchase.order,partner_id:0
-#: view:purchase.order.line:purchase.purchase_order_line_search
-#: view:purchase.order.line:purchase.purchase_order_line_tree
-#: view:purchase.report:purchase.view_purchase_order_search
-#: field:purchase.report,partner_id:0
-msgid "Supplier"
-msgstr "Nhà cung cấp"
-
-#. module: purchase
-#: view:purchase.config.settings:purchase.view_purchase_configuration
-msgid "Supplier Features"
-msgstr ""
-
-#. module: purchase
-#: view:res.partner:purchase.res_partner_view_purchase_buttons
-msgid "Supplier Inv."
-msgstr ""
-
-#. module: purchase
-#: code:addons/purchase/purchase.py:435
-#: code:addons/purchase/wizard/purchase_line_invoice.py:115
-#: model:ir.actions.act_window,name:purchase.act_res_partner_2_supplier_invoices
-#: view:res.partner:purchase.res_partner_view_purchase_buttons
-#, python-format
-msgid "Supplier Invoices"
-msgstr ""
-
-#. module: purchase
-#: field:purchase.order,partner_ref:0
-msgid "Supplier Reference"
-msgstr ""
-
-#. module: purchase
-#: field:purchase.order,amount_tax:0
-#: field:purchase.order.line,taxes_id:0
-#: view:website:purchase.report_purchaseorder
-msgid "Taxes"
-msgstr "Thuế"
-
-#. module: purchase
-#: field:purchase.order,notes:0
-msgid "Terms and Conditions"
-msgstr ""
-
-#. module: purchase
-#: view:purchase.order:purchase.purchase_order_form
-msgid "Terms and conditions..."
-msgstr ""
-=======
 #: view:False:0
 msgid "Qty"
 msgstr "Số lượng"
@@ -3978,7 +2074,6 @@
 #: view:purchase.order:0
 msgid "Send PO by Email"
 msgstr "Gửi Đơn hàng"
->>>>>>> a345b238
 
 #. module: purchase
 #: view:purchase.order:0
@@ -3986,138 +2081,6 @@
 msgstr "Gửi RFQ"
 
 #. module: purchase
-<<<<<<< HEAD
-#: help:purchase.order,pricelist_id:0
-msgid ""
-"The pricelist sets the currency used for this purchase order. It also "
-"computes the supplier price for the selected products/quantities."
-msgstr ""
-
-#. module: purchase
-#: code:addons/purchase/purchase.py:1211
-#, python-format
-msgid ""
-"The product \"%s\" has been defined with your company as reseller which "
-"seems to be a configuration error!"
-msgstr ""
-
-#. module: purchase
-#: code:addons/purchase/purchase.py:1121
-#, python-format
-msgid ""
-"The selected supplier has a minimal quantity set to %s %s, you should not "
-"purchase less."
-msgstr ""
-
-#. module: purchase
-#: code:addons/purchase/purchase.py:1117
-#, python-format
-msgid "The selected supplier only sells this product by %s"
-msgstr ""
-
-#. module: purchase
-#: help:purchase.order,state:0
-msgid ""
-"The status of the purchase order or the quotation request. A request for "
-"quotation is a purchase order in a 'Draft' status. Then the order has to be "
-"confirmed by the user, the status switch to 'Confirmed'. Then the supplier "
-"must confirm the order to change the status to 'Approved'. When the purchase "
-"order is paid and received, the status becomes 'Done'. If a cancel action "
-"occurs in the invoice or in the receipt of goods, the status becomes in "
-"exception."
-msgstr ""
-
-#. module: purchase
-#: help:purchase.order,amount_tax:0
-msgid "The tax amount"
-msgstr ""
-
-#. module: purchase
-#: help:purchase.order,amount_total:0
-msgid "The total amount"
-msgstr "Tổng giá trị"
-
-#. module: purchase
-#: code:addons/purchase/purchase.py:1315
-#, python-format
-msgid "There is no supplier associated to product %s"
-msgstr ""
-
-#. module: purchase
-#: help:purchase.order,minimum_planned_date:0
-msgid ""
-"This is computed as the minimum scheduled date of all purchase order lines' "
-"products."
-msgstr ""
-
-#. module: purchase
-#: help:purchase.order,picking_ids:0
-msgid ""
-"This is the list of receipts that have been generated for this purchase "
-"order."
-msgstr ""
-
-#. module: purchase
-#: help:res.partner,property_product_pricelist_purchase:0
-msgid ""
-"This pricelist will be used, instead of the default one, for purchases from "
-"the current partner"
-msgstr ""
-
-#. module: purchase
-#: help:purchase.order,picking_type_id:0
-msgid "This will determine picking type of incoming shipment"
-msgstr ""
-
-#. module: purchase
-#: view:product.template:purchase.product_template_search_view_purchase
-msgid "To Purchase"
-msgstr ""
-
-#. module: purchase
-#: field:purchase.order,amount_total:0
-#: view:website:purchase.report_purchaseorder
-msgid "Total"
-msgstr "Tổng"
-
-#. module: purchase
-#: field:purchase.report,price_total:0
-msgid "Total Price"
-msgstr "Giá tổng"
-
-#. module: purchase
-#: view:purchase.order:purchase.purchase_order_tree
-msgid "Total Untaxed amount"
-msgstr "Tổng số tiền không thuế"
-
-#. module: purchase
-#: view:website:purchase.report_purchaseorder
-msgid "Total Without Taxes"
-msgstr ""
-
-#. module: purchase
-#: view:purchase.order:purchase.purchase_order_tree
-msgid "Total amount"
-msgstr "Tổng số tiền"
-
-#. module: purchase
-#: code:addons/purchase/purchase.py:680
-#, python-format
-msgid "Unable to cancel the purchase order %s."
-msgstr ""
-
-#. module: purchase
-#: code:addons/purchase/purchase.py:687
-#, python-format
-msgid "Unable to cancel this purchase order."
-msgstr ""
-
-#. module: purchase
-#: help:purchase.order,name:0
-msgid ""
-"Unique number of the purchase order, computed automatically when the "
-"purchase order is created."
-=======
 #: view:purchase.order:0
 msgid "Set to Draft"
 msgstr "Thiết lập thành dự thảo"
@@ -4232,28 +2195,11 @@
 msgid ""
 "The pricelist sets the currency used for this purchase order. It also "
 "computes the supplier price for the selected products/quantities."
->>>>>>> a345b238
 msgstr ""
 "Bảng giá thiết lập hiện tại được sử dụng cho đơn hàng này. Nó cũng tính toán "
 "giá nhà cung cấp cho sản phẩm/số lượng đã chọn."
 
 #. module: purchase
-<<<<<<< HEAD
-#: field:purchase.order.line,price_unit:0
-#: view:website:purchase.report_purchaseorder
-msgid "Unit Price"
-msgstr "Đơn giá"
-
-#. module: purchase
-#: model:ir.ui.menu,name:purchase.menu_purchase_uom_categ_form_action
-msgid "Unit of Measure Categories"
-msgstr ""
-
-#. module: purchase
-#: model:ir.ui.menu,name:purchase.menu_purchase_unit_measure_purchase
-#: model:ir.ui.menu,name:purchase.menu_purchase_uom_form_action
-msgid "Units of Measure"
-=======
 #: code:addons/purchase/purchase.py:1194
 #, python-format
 msgid ""
@@ -4269,36 +2215,11 @@
 msgid ""
 "The selected supplier has a minimal quantity set to %s %s, you should not "
 "purchase less."
->>>>>>> a345b238
 msgstr ""
 "The selected supplier has a minimal quantity set to %s %s, you should not "
 "purchase less."
 
 #. module: purchase
-<<<<<<< HEAD
-#: field:purchase.order,message_unread:0
-msgid "Unread Messages"
-msgstr ""
-
-#. module: purchase
-#: view:purchase.order:purchase.purchase_order_tree
-msgid "Untaxed"
-msgstr ""
-
-#. module: purchase
-#: field:purchase.order,amount_untaxed:0
-msgid "Untaxed Amount"
-msgstr "Số tiền không chịu thuế"
-
-#. module: purchase
-#: field:purchase.config.settings,group_costing_method:0
-msgid "Use 'Real Price' or 'Average' costing methods."
-msgstr ""
-
-#. module: purchase
-#: field:account.config.settings,module_purchase_analytic_plans:0
-msgid "Use multiple analytic accounts on orders"
-=======
 #: code:addons/purchase/purchase.py:1101
 #, python-format
 msgid "The selected supplier only sells this product by %s"
@@ -4344,91 +2265,28 @@
 msgid ""
 "This is computed as the minimum scheduled date of all purchase order lines' "
 "products."
->>>>>>> a345b238
 msgstr ""
 "This is computed as the minimum scheduled date of all purchase order lines' "
 "products."
 
 #. module: purchase
-<<<<<<< HEAD
-#: field:purchase.config.settings,module_purchase_analytic_plans:0
-msgid "Use multiple analytic accounts on purchase orders"
-=======
 #: help:purchase.order,picking_ids:0
 msgid ""
 "This is the list of reception operations that have been generated for this "
 "purchase order."
->>>>>>> a345b238
 msgstr ""
 "Đây là danh sách của các hoạt động nhập kho mà được tạo cho đơn hàng này."
 
 #. module: purchase
-<<<<<<< HEAD
-#: model:res.groups,name:purchase.group_purchase_user
-msgid "User"
-=======
 #: help:res.partner,property_product_pricelist_purchase:0
 msgid ""
 "This pricelist will be used, instead of the default one, for purchases from "
 "the current partner"
->>>>>>> a345b238
 msgstr ""
 "Bảng giá này sẽ được sử dụng, thay cho bảng giá mặc định, cho đơn hàng từ "
 "đối tác hiện tại"
 
 #. module: purchase
-<<<<<<< HEAD
-#: view:website:purchase.report_purchaseorder
-#: view:website:purchase.report_purchasequotation
-msgid "VAT:"
-msgstr ""
-
-#. module: purchase
-#: field:purchase.report,validator:0
-msgid "Validated By"
-msgstr ""
-
-#. module: purchase
-#: view:website:purchase.report_purchaseorder
-msgid "Validated By:"
-msgstr ""
-
-#. module: purchase
-#: field:purchase.order,validator:0
-#: view:purchase.report:purchase.view_purchase_order_search
-msgid "Validated by"
-msgstr ""
-
-#. module: purchase
-#: selection:purchase.order,state:0
-msgid "Waiting Approval"
-msgstr ""
-
-#. module: purchase
-#: selection:purchase.report,state:0
-msgid "Waiting Supplier Ack"
-msgstr ""
-
-#. module: purchase
-#: model:ir.model,name:purchase.model_stock_warehouse
-#: view:purchase.report:purchase.view_purchase_order_search
-#: field:purchase.report,picking_type_id:0
-msgid "Warehouse"
-msgstr "Kho hàng"
-
-#. module: purchase
-#: code:addons/purchase/purchase.py:1102
-#: code:addons/purchase/purchase.py:1117
-#: code:addons/purchase/purchase.py:1121
-#: code:addons/purchase/wizard/purchase_order_group.py:44
-#, python-format
-msgid "Warning!"
-msgstr ""
-
-#. module: purchase
-#: field:purchase.order,website_message_ids:0
-msgid "Website Messages"
-=======
 #: help:purchase.order,picking_type_id:0
 msgid "This will determine picking type of incoming shipment"
 msgstr "Nó sẽ xác định loại đóng gói của lô hàng sắp về"
@@ -4480,16 +2338,10 @@
 msgid ""
 "Unique number of the purchase order, computed automatically when the "
 "purchase order is created."
->>>>>>> a345b238
 msgstr ""
 "Số duy nhất của đơn hàng, được tính toán tự động khi đơn hàng được tạo."
 
 #. module: purchase
-<<<<<<< HEAD
-#: help:purchase.order,website_message_ids:0
-msgid "Website communication history"
-msgstr ""
-=======
 #: view:False:0 field:purchase.order.line,price_unit:0
 msgid "Unit Price"
 msgstr "Đơn giá"
@@ -4583,31 +2435,10 @@
 #, python-format
 msgid "Warning!"
 msgstr "Cảnh báo!"
->>>>>>> a345b238
 
 #. module: purchase
 #: help:stock.warehouse,buy_to_resupply:0
 msgid "When products are bought, they can be delivered to this warehouse"
-<<<<<<< HEAD
-msgstr ""
-
-#. module: purchase
-#: code:addons/purchase/purchase.py:529
-#, python-format
-msgid "You cannot confirm a purchase order without any purchase order line."
-msgstr ""
-
-#. module: purchase
-#: code:addons/purchase/purchase.py:688
-#, python-format
-msgid "You must first cancel all invoices related to this purchase order."
-msgstr ""
-
-#. module: purchase
-#: view:website:purchase.report_purchaseorder
-msgid "Your Order Reference"
-msgstr ""
-=======
 msgstr "Khi sản phẩm được mua, chúng có thể được giao tới nhà kho này"
 
 #. module: purchase
@@ -4641,5 +2472,4 @@
 #. module: purchase
 #: model:ir.model,name:purchase.model_purchase_config_settings
 msgid "purchase.config.settings"
-msgstr "purchase.config.settings"
->>>>>>> a345b238
+msgstr "purchase.config.settings"