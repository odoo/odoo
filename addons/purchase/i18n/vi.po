# Translation of Odoo Server.
# This file contains the translation of the following modules:
# * purchase
#
# Translators:
# fanha99 <fanha99@hotmail.com>, 2017
# Martin Trigaux, 2017
# thanh nguyen <thanhnguyen.icsc@gmail.com>, 2017
# Duy Pham <phamduy1812@gmail.com>, 2017
# Thong Dong <thongdong7@gmail.com>, 2017
# Vu Khanh Thuy <vukhanhthuy@gmail.com>, 2017
# Phạm Lân <phamquanglan@gmail.com>, 2017
# Su Pham Nghiep Vu <nghiepvusupham58@gmail.com>, 2017
# sao sang <saosangmo@yahoo.com>, 2017
# son dang <son.dang@doda100.com>, 2017
# Hoang Loc Le Huu <loclhh@gmail.com>, 2017
# file aio <fileaio@gmail.com>, 2017
# Jean-Charles Drubay <jcdrubay@gmail.com>, 2017
# ThuND <thu.nd@komit-consulting.com>, 2017
# Duc Dao <blakice12@gmail.com>, 2017
# Dang Hanh <hanh.dtm@komit-consulting.com>, 2017
# DuyBQ <duybq86@gmail.com>, 2018
msgid ""
msgstr ""
"Project-Id-Version: Odoo Server 11.0\n"
"Report-Msgid-Bugs-To: \n"
"POT-Creation-Date: 2017-11-16 08:08+0000\n"
"PO-Revision-Date: 2017-11-16 08:08+0000\n"
"Last-Translator: Dang Hanh <hanh.dtm@komit-consulting.com>, 2017\n"
"Language-Team: Vietnamese (https://www.transifex.com/odoo/teams/41243/vi/)\n"
"MIME-Version: 1.0\n"
"Content-Type: text/plain; charset=UTF-8\n"
"Content-Transfer-Encoding: \n"
"Language: vi\n"
"Plural-Forms: nplurals=1; plural=0;\n"

#. module: purchase
#: model:mail.template,body_html:purchase.email_template_edi_purchase
msgid ""
"\n"
"<p>Dear\n"
"% if object.partner_id.is_company and object.child_ids:\n"
"    ${object.partner_id.child_ids[0].name}\n"
"% else :\n"
"    ${object.partner_id.name}\n"
"% endif\n"
",</p><p>\n"
"Here is, in attachment, a ${object.state in ('draft', 'sent') and 'request for quotation' or 'purchase order confirmation'} <strong>${object.name}</strong>\n"
"% if object.partner_ref:\n"
"    with reference: ${object.partner_ref}\n"
"% endif\n"
"% if object.origin:\n"
"    (RFQ origin: ${object.origin})\n"
"% endif\n"
"amounting in <strong>${object.amount_total} ${object.currency_id.name}</strong>\n"
"from ${object.company_id.name}.\n"
"</p>\n"
"\n"
"<p>Do not hesitate to contact us, further you have any question.</p>\n"
"<p>Best regards,</p>\n"
"<p style=\"color:#888888;\">\n"
"% if object.user_id and object.user_id.signature:\n"
"    ${object.user_id.signature | safe}\n"
"% endif\n"
"</p>\n"
msgstr ""

#. module: purchase
#: model:mail.template,body_html:purchase.email_template_edi_purchase_done
msgid ""
"\n"
"<p>Dear ${object.partner_id.name} \n"
"% if object.partner_id.parent_id:\n"
"    (<i>${object.partner_id.parent_id.name}</i>)\n"
"% endif\n"
",</p>\n"
"<p>\n"
"Please find in attachment a <strong>${object.state in ('draft', 'sent') and 'request for quotation' or 'purchase order confirmation'} ${object.name}</strong>\n"
"% if object.partner_ref:\n"
"    with reference: ${object.partner_ref}\n"
"% endif\n"
"% if object.origin:\n"
"    (RFQ origin: ${object.origin})\n"
"% endif\n"
"amounting <strong>${object.amount_total} ${object.currency_id.name}</strong>\n"
"from ${object.company_id.name}.\n"
"</p>\n"
"\n"
"<p>You can reply to this email if you have any questions.</p>\n"
"<p>Thank you,</p>\n"
msgstr ""
"\n"
"<p>Dear ${object.partner_id.name} \n"
"% if object.partner_id.parent_id:\n"
"    (<i>${object.partner_id.parent_id.name}</i>)\n"
"% endif\n"
",</p>\n"
"<p>\n"
"Đính kèm là <strong>${object.state in ('draft', 'sent') and 'đề nghị báo giá' or 'xác nhận mua hàng'} ${object.name}</strong>\n"
"% if object.partner_ref:\n"
"    với tham chiếu: ${object.partner_ref}\n"
"% endif\n"
"% if object.origin:\n"
"    (Yêu cần báo giá ban đầu: ${object.origin})\n"
"% endif\n"
"tổng giá trị <strong>${object.amount_total} ${object.currency_id.name}</strong>\n"
"từ ${object.company_id.name}.\n"
"</p>\n"
"\n"
"<p>Bạn có thể reply email này nếu có bất kỳ câu hỏi.</p>\n"
"<p>Trân trọng,</p>\n"

#. module: purchase
#: code:addons/purchase/models/stock.py:79
#, python-format
msgid " Buy"
msgstr " Mua"

#. module: purchase
#: model:ir.model.fields,field_description:purchase.field_product_product_purchase_count
#: model:ir.model.fields,field_description:purchase.field_product_template_purchase_count
msgid "# Purchases"
msgstr "Số lần mua"

#. module: purchase
#: model:ir.model.fields,field_description:purchase.field_res_partner_supplier_invoice_count
#: model:ir.model.fields,field_description:purchase.field_res_users_supplier_invoice_count
msgid "# Vendor Bills"
msgstr "SL Hoá đơn Nhà cung cấp"

#. module: purchase
#: model:ir.model.fields,field_description:purchase.field_purchase_order_invoice_count
msgid "# of Bills"
msgstr "SL Hoá đơn"

#. module: purchase
#: model:ir.model.fields,field_description:purchase.field_purchase_report_nbr_lines
msgid "# of Lines"
msgstr "Số lượng dòng"

#. module: purchase
#: model:ir.model.fields,field_description:purchase.field_res_partner_purchase_order_count
#: model:ir.model.fields,field_description:purchase.field_res_users_purchase_order_count
msgid "# of Purchase Order"
msgstr "SL đơn hàng"

#. module: purchase
#: model:mail.template,subject:purchase.email_template_edi_purchase
#: model:mail.template,subject:purchase.email_template_edi_purchase_done
msgid "${object.company_id.name} Order (Ref ${object.name or 'n/a' })"
msgstr "${object.company_id.name} Đơn hàng (Ref ${object.name or 'n/a' })"

#. module: purchase
#: model:mail.template,subject:purchase.mail_template_data_notification_email_purchase_order
msgid "${object.subject}"
msgstr "${object.subject}"

#. module: purchase
#: model:ir.ui.view,arch_db:purchase.res_config_settings_view_form_purchase
msgid "3-way matching"
msgstr "khớp 3 chiều"

#. module: purchase
#: model:ir.model.fields,field_description:purchase.field_res_config_settings_module_account_3way_match
msgid "3-way matching: purchases, receptions and bills"
msgstr "khớp 3 chiều: Mua hàng, nhận hàng và hoá đơn nhà cung cấp"

#. module: purchase
#: model:mail.template,body_html:purchase.mail_template_data_notification_email_purchase_order
msgid ""
"<html>\n"
"                <head></head>\n"
"                <body style=\"margin: 0; padding: 0;\">\n"
"                <table border=\"0\" width=\"100%\" cellpadding=\"0\" bgcolor=\"#ededed\" style=\"padding: 20px; background-color: #ededed\" summary=\"o_mail_notification\">\n"
"                    <tbody>\n"
"\n"
"                      <!-- HEADER -->\n"
"                      <tr>\n"
"                        <td align=\"center\" style=\"min-width: 590px;\">\n"
"                          <table width=\"590\" border=\"0\" cellpadding=\"0\" bgcolor=\"#875A7B\" style=\"min-width: 590px; background-color: rgb(135,90,123); padding: 20px;\">\n"
"                            <tr>\n"
"                              <td valign=\"middle\">\n"
"                                  <span style=\"font-size:20px; color:white; font-weight: bold;\">\n"
"                                      ${object.record_name}\n"
"                                  </span>\n"
"                              </td>\n"
"                              <td valign=\"middle\" align=\"right\">\n"
"                                  <img src=\"/logo.png\" style=\"padding: 0px; margin: 0px; height: auto; width: 80px;\" alt=\"${user.company_id.name}\">\n"
"                              </td>\n"
"                            </tr>\n"
"                          </table>\n"
"                        </td>\n"
"                      </tr>\n"
"\n"
"                      <!-- CONTENT -->\n"
"                      <tr>\n"
"                        <td align=\"center\" style=\"min-width: 590px;\">\n"
"                          <table width=\"590\" border=\"0\" cellpadding=\"0\" bgcolor=\"#ffffff\" style=\"min-width: 590px; background-color: rgb(255, 255, 255); padding: 20px;\">\n"
"                            <tbody>\n"
"                              <td valign=\"top\" style=\"font-family:Arial,Helvetica,sans-serif; color: #555; font-size: 14px;\">\n"
"                                ${object.body | safe}\n"
"                              </td>\n"
"                            </tbody>\n"
"                          </table>\n"
"                        </td>\n"
"                      </tr>\n"
"\n"
"                      <!-- FOOTER -->\n"
"                      <tr>\n"
"                        <td align=\"center\" style=\"min-width: 590px;\">\n"
"                          <table width=\"590\" border=\"0\" cellpadding=\"0\" bgcolor=\"#875A7B\" style=\"min-width: 590px; background-color: rgb(135,90,123); padding: 20px;\">\n"
"                            <tr>\n"
"                              <td valign=\"middle\" align=\"left\" style=\"color: #fff; padding-top: 10px; padding-bottom: 10px; font-size: 12px;\">\n"
"                                ${user.company_id.name}<br/>\n"
"                                ${user.company_id.phone or ''}\n"
"                              </td>\n"
"                              <td valign=\"middle\" align=\"right\" style=\"color: #fff; padding-top: 10px; padding-bottom: 10px; font-size: 12px;\">\n"
"                                % if user.company_id.email:\n"
"                                <a href=\"mailto:${user.company_id.email}\" style=\"text-decoration:none; color: white;\">${user.company_id.email}</a><br/>\n"
"                                % endif\n"
"                                % if user.company_id.website:\n"
"                                    <a href=\"${user.company_id.website}\" style=\"text-decoration:none; color: white;\">\n"
"                                        ${user.company_id.website}\n"
"                                    </a>\n"
"                                % endif\n"
"                              </td>\n"
"                            </tr>\n"
"                          </table>\n"
"                        </td>\n"
"                      </tr>\n"
"                      <tr>\n"
"                        <td align=\"center\">\n"
"                            Powered by <a href=\"https://www.odoo.com\">Odoo</a>.\n"
"                        </td>\n"
"                      </tr>\n"
"                    </tbody>\n"
"                </table>\n"
"                </body>\n"
"                </html>\n"
"            "
msgstr ""

#. module: purchase
#: model:ir.ui.view,arch_db:purchase.portal_my_purchase_orders
msgid ""
"<span class=\"label label-default\"><i class=\"fa fa-fw fa-remove\"/> "
"Cancelled</span>"
msgstr ""
"<span class=\"label label-default\"><i class=\"fa fa-fw fa-remove\"/> "
"Đã hủy</span>"

#. module: purchase
#: model:ir.ui.view,arch_db:purchase.report_purchaseorder_document
msgid "<strong>Amount</strong>"
msgstr "<strong>Số tiền</strong>"

#. module: purchase
#: model:ir.ui.view,arch_db:purchase.report_purchaseorder_document
msgid "<strong>Date Req.</strong>"
msgstr "<strong>Ngày yêu cầu</strong>"

#. module: purchase
#: model:ir.ui.view,arch_db:purchase.portal_my_purchase_order
msgid "<strong>Date:</strong>"
msgstr "<strong>Ngày:</strong>"

#. module: purchase
#: model:ir.ui.view,arch_db:purchase.report_purchaseorder_document
#: model:ir.ui.view,arch_db:purchase.report_purchasequotation_document
msgid "<strong>Description</strong>"
msgstr "<strong>Mô tả</strong>"

#. module: purchase
#: model:ir.ui.view,arch_db:purchase.report_purchasequotation_document
msgid "<strong>Expected Date</strong>"
msgstr "<strong>Ngày mong đợi</strong>"

#. module: purchase
#: model:ir.ui.view,arch_db:purchase.report_purchaseorder_document
msgid "<strong>Order Date:</strong>"
msgstr "<strong>Ngày đặt hàng:</strong>"

#. module: purchase
#: model:ir.ui.view,arch_db:purchase.report_purchaseorder_document
msgid "<strong>Our Order Reference:</strong>"
msgstr "<strong>Tham chiếu của chúng tôi:</strong>"

#. module: purchase
#: model:ir.ui.view,arch_db:purchase.portal_my_purchase_order
msgid "<strong>Product</strong>"
msgstr "<strong>Sản phẩm</strong>"

#. module: purchase
#: model:ir.ui.view,arch_db:purchase.report_purchaseorder_document
#: model:ir.ui.view,arch_db:purchase.report_purchasequotation_document
msgid "<strong>Qty</strong>"
msgstr "<strong>SL</strong>"

#. module: purchase
#: model:ir.ui.view,arch_db:purchase.portal_my_purchase_order
msgid "<strong>Quantity</strong>"
msgstr "<strong>Số lượng</strong>"

#. module: purchase
#: model:ir.ui.view,arch_db:purchase.report_purchaseorder_document
#: model:ir.ui.view,arch_db:purchase.report_purchasequotation_document
msgid "<strong>Shipping address:</strong>"
<<<<<<< HEAD
msgstr "<strong>Địa chỉ giao hàng</strong>"
=======
msgstr "<strong>Địa chỉ giao hàng:</strong>"
>>>>>>> 6941de18

#. module: purchase
#: model:ir.ui.view,arch_db:purchase.portal_my_purchase_order
#: model:ir.ui.view,arch_db:purchase.report_purchaseorder_document
msgid "<strong>Subtotal</strong>"
msgstr "<strong>Tổng phụ:</strong>"

#. module: purchase
#: model:ir.ui.view,arch_db:purchase.report_purchaseorder_document
msgid "<strong>Taxes</strong>"
msgstr "<strong>Thuế</strong>"

#. module: purchase
#: model:ir.ui.view,arch_db:purchase.track_po_line_template
msgid "<strong>The ordered quantity has been updated.</strong>"
msgstr "<strong>Số lượng đặt hàng đã cập nhật.</strong>"

#. module: purchase
#: model:ir.ui.view,arch_db:purchase.portal_my_purchase_order
msgid "<strong>Total:</strong>"
msgstr "<strong>Tổng:</strong>"

#. module: purchase
#: model:ir.ui.view,arch_db:purchase.report_purchaseorder_document
msgid "<strong>Total</strong>"
msgstr "<strong>Tổng</strong>"

#. module: purchase
#: model:ir.ui.view,arch_db:purchase.portal_my_purchase_order
#: model:ir.ui.view,arch_db:purchase.report_purchaseorder_document
msgid "<strong>Unit Price</strong>"
msgstr "<strong>Đơn giá</strong>"

#. module: purchase
#: model:ir.ui.view,arch_db:purchase.report_purchaseorder_document
msgid "<strong>Your Order Reference:</strong>"
msgstr "<strong>Đơn hàng liên quan của bạn:</strong>"

#. module: purchase
#: code:addons/purchase/models/stock.py:83
#, python-format
msgid ""
"A sale order that generated this purchase order has been deleted. Check if "
"an action is needed."
msgstr ""
"Một lệnh bán đã tạo ra đơn đặt hàng này đã bị xóa. Kiểm tra xem"
"cần làm gì."

#. module: purchase
#: model:res.groups,name:purchase.group_warning_purchase
msgid "A warning can be set on a product or a customer (Purchase)"
msgstr "Có thể lập cảnh báo đối với Sản phẩm hoặc Đối tác (Mua)"

#. module: purchase
#: model:ir.model.fields,field_description:purchase.field_account_invoice_purchase_id
msgid "Add Purchase Order"
msgstr "Thêm Đơn hàng mua"

#. module: purchase
#: code:addons/purchase/controllers/portal.py:53
#, python-format
msgid "All"
msgstr "Tất cả"

#. module: purchase
#: selection:res.company,po_lock:0
msgid "Allow to edit purchase orders"
msgstr "Cho phép sửa đơn hàng mua"

#. module: purchase
#: model:ir.ui.view,arch_db:purchase.res_config_settings_view_form_account
msgid "Allows you to specify an analytic account on purchase order lines."
msgstr ""
"Cho phép xác định một tài khoản kế toán quản trị trên từng dòng đơn hàng"

#. module: purchase
#: model:ir.model.fields,field_description:purchase.field_purchase_order_line_account_analytic_id
#: model:ir.model.fields,field_description:purchase.field_purchase_report_account_analytic_id
msgid "Analytic Account"
msgstr "Tài khoản KT Quản trị"

#. module: purchase
#: model:res.groups,name:purchase.group_analytic_accounting
msgid "Analytic Accounting for Purchases"
msgstr "Kế toán quản trị cho Mua hàng"

#. module: purchase
#: model:ir.model.fields,field_description:purchase.field_purchase_order_line_analytic_tag_ids
msgid "Analytic Tags"
<<<<<<< HEAD
msgstr "Thẻ TK Quản trị"
=======
msgstr "Từ khóa phân tích"
>>>>>>> 6941de18

#. module: purchase
#: model:ir.model.fields,field_description:purchase.field_res_config_settings_group_analytic_account_for_purchases
msgid "Analytic accounting for purchases"
msgstr "Kế toán quản trị cho Mua hàng"

#. module: purchase
#: model:ir.model.fields,field_description:purchase.field_purchase_order_date_approve
msgid "Approval Date"
msgstr "Ngày phê duyệt"

#. module: purchase
#: model:ir.ui.view,arch_db:purchase.purchase_order_form
msgid "Approve Order"
msgstr "Phê duyệt đơn hàng"

#. module: purchase
#: model:ir.model.fields,help:purchase.field_account_invoice_line_purchase_id
msgid ""
"Associated Purchase Order. Filled in automatically when a PO is chosen on "
"the vendor bill."
msgstr ""
"Đơn hàng liên quan. Được điền tự động khi một đơn hàng được chọn trên hoá "
"đơn nhà cung cấp"

#. module: purchase
#: model:ir.filters,name:purchase.filter_purchase_order_average_delivery_time
msgid "Average Delivery Time"
msgstr "Thời gian bàn giao trung bình"

#. module: purchase
#: model:ir.model.fields,field_description:purchase.field_purchase_report_price_average
msgid "Average Price"
msgstr "Giá Bình quân"

#. module: purchase
#: model:ir.model.fields,field_description:purchase.field_res_config_settings_default_purchase_method
msgid "Bill Control"
msgstr "Kiểm soát thanh toán"

#. module: purchase
#: model:ir.model.fields,field_description:purchase.field_purchase_order_line_invoice_lines
msgid "Bill Lines"
msgstr "Chi tiết Hoá đơn"

#. module: purchase
#: model:ir.model.fields,field_description:purchase.field_purchase_order_line_qty_invoiced
msgid "Billed Qty"
msgstr "SL đã xuất hoá đơn"

#. module: purchase
#: model:ir.ui.view,arch_db:purchase.track_po_line_template
msgid "Billed Quantity:"
msgstr "Số lượng đã thanh toán:"

#. module: purchase
#: model:ir.model.fields,field_description:purchase.field_purchase_order_invoice_status
msgid "Billing Status"
msgstr "Tình trạng Hoá đơn"

#. module: purchase
#: model:ir.model.fields,field_description:purchase.field_purchase_order_invoice_ids
msgid "Bills"
msgstr "Hoá đơn"

#. module: purchase
#: model:ir.ui.view,arch_db:purchase.view_purchase_order_filter
msgid "Bills Received"
msgstr "Hoá đơn Đã nhận"

#. module: purchase
#: selection:product.template,purchase_line_warn:0
#: selection:res.partner,purchase_warn:0
msgid "Blocking Message"
<<<<<<< HEAD
msgstr "Thông điệp Phong toả"
=======
msgstr "Tin báo khóa lại"
>>>>>>> 6941de18

#. module: purchase
#: code:addons/purchase/models/stock.py:73
#: model:stock.location.route,name:purchase.route_warehouse0_buy
#, python-format
msgid "Buy"
msgstr "Mua"

#. module: purchase
#: model:ir.model.fields,field_description:purchase.field_stock_warehouse_buy_pull_id
msgid "Buy rule"
msgstr "Quy tắc mua"

#. module: purchase
#: model:ir.ui.view,arch_db:purchase.res_config_settings_view_form_purchase
msgid ""
"By default, vendor prices can be set manually in the product detail form. If"
" your vendors provide you with pricelist files, this option allows you to "
"easily import them into the system from ‘Purchase > Vendor Pricelists’ menu."
msgstr ""

#. module: purchase
#: model:ir.ui.view,arch_db:purchase.purchase_order_calendar
msgid "Calendar View"
msgstr "Giao diện Lịch"

#. module: purchase
#: model:ir.ui.view,arch_db:purchase.res_config_settings_view_form_purchase
msgid ""
"Calls for tenders are used when you want to generate requests for quotations"
" to several vendors for a given set of products. You can configure per "
"product if you directly do a Request for Quotation to one vendor or if you "
"want a Call for Tenders to compare offers from several vendors."
msgstr ""

#. module: purchase
#: code:addons/purchase/models/stock.py:76
#, python-format
msgid "Can't find any generic Buy route."
msgstr "Không tìm thấy bộ định tuyến Mua tổng quát nào."

#. module: purchase
#: model:ir.ui.view,arch_db:purchase.purchase_order_form
msgid "Cancel"
msgstr "Hủy"

#. module: purchase
#: code:addons/purchase/controllers/portal.py:55
#: selection:purchase.order,state:0 selection:purchase.report,state:0
#, python-format
msgid "Cancelled"
msgstr "Đã hủy"

#. module: purchase
#: code:addons/purchase/models/purchase.py:737
#, python-format
msgid "Cannot delete a purchase order line which is in state '%s'."
msgstr "Không thể xóa một chi tiết đơn hàng đang trong trạng thái '%s'."

#. module: purchase
#: model:ir.actions.act_window,help:purchase.act_res_partner_2_supplier_invoices
msgid "Click here to record a vendor bill."
msgstr "Bấm vào đây để ghi nhận một hoá đơn nhà cung cấp"

#. module: purchase
#: model:ir.actions.act_window,help:purchase.purchase_form_action
msgid ""
"Click to create a quotation that will be converted into a purchase order."
msgstr ""
"Bấm để tạo một Yêu cầu báo giá mà sau này có thể chuyển thành một đơn hàng "
"mua"

#. module: purchase
#: model:ir.actions.act_window,help:purchase.purchase_rfq
msgid "Click to create a request for quotation."
msgstr "Bấm để tạo một Yêu cầu Báo giá"

#. module: purchase
#: model:ir.actions.act_window,help:purchase.action_invoice_pending
msgid "Click to create a vendor bill."
msgstr "Bấm để tạo hoá đơn nhà cung cấp."

#. module: purchase
#: model:ir.actions.act_window,help:purchase.product_normal_action_puchased
#: model:ir.actions.act_window,help:purchase.product_product_action
msgid "Click to define a new product."
msgstr "Bấm để tạo mới một sản phẩm."

#. module: purchase
#: model:ir.actions.act_window,help:purchase.purchase_open_invoice
msgid "Click to record a vendor bill related to this purchase."
msgstr "Bấm để ghi nhận một hoá đơn nhà cung cấp liên quan đến vụ mua sắm này"

#. module: purchase
#: model:ir.model.fields,field_description:purchase.field_purchase_report_commercial_partner_id
msgid "Commercial Entity"
msgstr "Đối tượng thương mại"

#. module: purchase
#: model:ir.model,name:purchase.model_res_company
msgid "Companies"
msgstr "Công ty"

#. module: purchase
#: model:ir.model.fields,field_description:purchase.field_purchase_order_company_id
#: model:ir.model.fields,field_description:purchase.field_purchase_order_line_company_id
#: model:ir.model.fields,field_description:purchase.field_purchase_report_company_id
#: model:ir.ui.view,arch_db:purchase.view_purchase_order_search
msgid "Company"
msgstr "Công ty"

#. module: purchase
#: code:addons/purchase/models/purchase.py:313
#, python-format
msgid "Compose Email"
msgstr "Soạn Email"

#. module: purchase
#: model:ir.ui.menu,name:purchase.menu_purchase_config
msgid "Configuration"
msgstr "Cấu hình"

#. module: purchase
#: model:ir.ui.view,arch_db:purchase.purchase_order_form
msgid "Confirm Order"
msgstr "Xác nhận đơn hàng"

#. module: purchase
#: selection:res.company,po_double_validation:0
msgid "Confirm purchase orders in one step"
msgstr "Xác nhận đơn hàng bằng một bước"

#. module: purchase
#: selection:res.company,po_lock:0
msgid "Confirmed purchase orders are not editable"
msgstr "Đơn hàng mua đã xác nhận thì không cho phép sửa"

#. module: purchase
#: model:ir.model,name:purchase.model_res_partner
msgid "Contact"
msgstr "Liên hệ"

#. module: purchase
#: model:ir.ui.menu,name:purchase.menu_purchase_control
msgid "Control"
msgstr "Kiểm soát"

#. module: purchase
#: model:ir.model.fields,field_description:purchase.field_product_product_purchase_method
#: model:ir.model.fields,field_description:purchase.field_product_template_purchase_method
msgid "Control Policy"
msgstr "Kiểm soát chính sách"

#. module: purchase
#: model:ir.model.fields,field_description:purchase.field_stock_move_created_purchase_line_id
msgid "Created Purchase Order Line"
msgstr "Chi tiết đơn hàng đã tạo"

#. module: purchase
#: model:ir.model.fields,field_description:purchase.field_purchase_order_line_create_uid
msgid "Created by"
msgstr "Được tạo bởi"

#. module: purchase
#: model:ir.model.fields,field_description:purchase.field_purchase_order_create_date
#: model:ir.model.fields,field_description:purchase.field_purchase_order_line_create_date
msgid "Created on"
msgstr "Được tạo vào"

#. module: purchase
#: model:ir.model.fields,field_description:purchase.field_purchase_order_currency_id
#: model:ir.model.fields,field_description:purchase.field_purchase_order_line_currency_id
#: model:ir.model.fields,field_description:purchase.field_purchase_report_currency_id
#: model:ir.model.fields,field_description:purchase.field_res_config_settings_company_currency_id
msgid "Currency"
msgstr "Tiền tệ"

#. module: purchase
#: model:ir.model.fields,field_description:purchase.field_purchase_report_date_approve
msgid "Date Approved"
msgstr "Ngày được chấp thuận"

#. module: purchase
#: model:ir.model.fields,help:purchase.field_purchase_report_date_order
msgid "Date on which this document has been created"
msgstr "Ngày văn bản này được tạo"

#. module: purchase
#: model:ir.model.fields,field_description:purchase.field_purchase_report_delay_pass
msgid "Days to Deliver"
msgstr "Số ngày để bàn giao"

#. module: purchase
#: model:ir.model.fields,field_description:purchase.field_purchase_report_delay
msgid "Days to Validate"
msgstr "Số ngày để Thẩm định"

#. module: purchase
#: model:ir.ui.view,arch_db:purchase.purchase_order_form
msgid "Define your terms and conditions ..."
msgstr "Xác định điều khoản và điều kiện của bạn ..."

#. module: purchase
#: model:ir.model.fields,field_description:purchase.field_purchase_order_picking_type_id
msgid "Deliver To"
msgstr "Giao tới"

#. module: purchase
#: selection:res.config.settings,default_purchase_method:0
msgid "Delivered quantities"
msgstr "Số lượng đã giao"

#. module: purchase
#: model:ir.ui.view,arch_db:purchase.purchase_order_form
msgid "Deliveries & Invoices"
msgstr "Giao hàng & Hoá đơn"

#. module: purchase
#: model:ir.model.fields,help:purchase.field_purchase_order_date_order
#: model:ir.model.fields,help:purchase.field_purchase_order_line_date_order
msgid ""
"Depicts the date where the Quotation should be validated and converted into "
"a purchase order."
msgstr ""
"Mô tả cái ngày mà Báo giá sẽ được thẩm định và chuyển thành một đơn hàng mua"
" (PO)."

#. module: purchase
#: model:ir.model.fields,field_description:purchase.field_purchase_order_line_name
msgid "Description"
msgstr "Miêu tả"

#. module: purchase
#: model:ir.ui.view,arch_db:purchase.view_product_supplier_inherit
msgid "Description for Vendors"
msgstr "Mô tả cho Nhà cung cấp"

#. module: purchase
#: model:ir.model.fields,field_description:purchase.field_purchase_order_default_location_dest_id_usage
msgid "Destination Location Type"
msgstr "Kiểu Địa điểm Đích"

#. module: purchase
#: model:ir.model.fields,field_description:purchase.field_purchase_order_display_name
#: model:ir.model.fields,field_description:purchase.field_purchase_order_line_display_name
#: model:ir.model.fields,field_description:purchase.field_purchase_report_display_name
msgid "Display Name"
msgstr "Tên hiển thị"

#. module: purchase
#: selection:purchase.report,state:0
msgid "Done"
msgstr "Hoàn thành"

#. module: purchase
#: model:ir.model.fields,field_description:purchase.field_res_company_po_double_validation_amount
msgid "Double validation amount"
msgstr "Giá trị thẩm định hai lần"

#. module: purchase
#: model:ir.model.fields,field_description:purchase.field_purchase_order_line_move_dest_ids
msgid "Downstream Moves"
msgstr ""

#. module: purchase
#: selection:purchase.report,state:0
msgid "Draft RFQ"
msgstr "Yêu cầu báo giá Dự thảo"

#. module: purchase
#: model:ir.model.fields,field_description:purchase.field_purchase_order_dest_address_id
msgid "Drop Ship Address"
msgstr "Địa chỉ Drop Ship"

#. module: purchase
#: model:ir.model.fields,field_description:purchase.field_res_config_settings_module_stock_dropshipping
msgid "Dropshipping"
msgstr ""

#. module: purchase
#: model:ir.model,name:purchase.model_mail_compose_message
msgid "Email composition wizard"
msgstr "Đồ thuật soạn thảo email"

#. module: purchase
#: model:ir.model.fields,help:purchase.field_account_invoice_purchase_id
msgid ""
"Encoding help. When selected, the associated purchase order lines are added "
"to the vendor bill. Several PO can be selected."
msgstr ""

#. module: purchase
#: model:ir.ui.view,arch_db:purchase.view_purchase_order_filter
msgid "Expected Date"
msgstr "Ngày dự kiến"

#. module: purchase
#: model:ir.ui.view,arch_db:purchase.view_purchase_order_search
msgid "Extended Filters"
msgstr "Bộ lọc mở rộng..."

#. module: purchase
#: code:addons/purchase/models/purchase.py:577
#, python-format
msgid "Extra line with %s "
msgstr ""

#. module: purchase
#: model:ir.model.fields,field_description:purchase.field_purchase_order_fiscal_position_id
#: model:ir.model.fields,field_description:purchase.field_purchase_report_fiscal_position_id
#: model:ir.ui.view,arch_db:purchase.view_purchase_order_search
msgid "Fiscal Position"
msgstr "Vị thế tài chính"

#. module: purchase
#: model:ir.ui.view,arch_db:purchase.view_purchase_order_filter
msgid "Future Activities"
msgstr "Hoạt động Tương lai"

#. module: purchase
#: selection:res.company,po_double_validation:0
msgid "Get 2 levels of approvals to confirm a purchase order"
msgstr "2 cấp độ duyệt để xác nhận đơn hàng mua"

#. module: purchase
#: model:ir.ui.view,arch_db:purchase.res_config_settings_view_form_purchase
msgid "Get warnings in orders for products or vendors"
msgstr "Nhận cảnh báo trong đơn đặt hàng cho các sản phẩm hoặc nhà cung cấp"

#. module: purchase
#: model:ir.model.fields,field_description:purchase.field_purchase_report_weight
msgid "Gross Weight"
msgstr "Tổng trọng (cả bì)"

#. module: purchase
#: model:ir.ui.view,arch_db:purchase.purchase_order_line_search
#: model:ir.ui.view,arch_db:purchase.view_purchase_order_filter
#: model:ir.ui.view,arch_db:purchase.view_purchase_order_search
msgid "Group By"
msgstr "Nhóm theo"

#. module: purchase
#: model:ir.ui.view,arch_db:purchase.purchase_order_line_search
msgid "Hide cancelled lines"
msgstr "Ẩn các dòng đã hủy"

#. module: purchase
#: model:ir.ui.view,arch_db:purchase.res_config_settings_view_form_purchase
msgid "How to import"
msgstr "Nhập thế nào"

#. module: purchase
#: model:ir.model.fields,field_description:purchase.field_purchase_order_id
#: model:ir.model.fields,field_description:purchase.field_purchase_order_line_id
#: model:ir.model.fields,field_description:purchase.field_purchase_report_id
msgid "ID"
msgstr "ID"

#. module: purchase
#: model:ir.ui.view,arch_db:purchase.res_config_settings_view_form_purchase
msgid ""
"If enabled, activates 3-way matching on vendor bills : the items must be "
"received in order to pay the invoice."
msgstr ""

#. module: purchase
#: model:ir.ui.view,arch_db:purchase.res_config_settings_view_form_purchase
msgid "Import vendor pricelists"
msgstr "Nhập bảng giá đối tác"

#. module: purchase
#: code:addons/purchase/models/purchase.py:206
#, python-format
msgid "In order to delete a purchase order, you must cancel it first."
msgstr "để xóa một đơn hàng, bạn phải hủy nó trước tiên."

#. module: purchase
#: model:ir.ui.menu,name:purchase.menu_action_picking_tree_in_move
msgid "Incoming  Products"
msgstr "Hàng sắp về"

#. module: purchase
#: model:ir.ui.view,arch_db:purchase.purchase_order_form
msgid "Incoming Shipments"
msgstr "Lô hàng săp về"

#. module: purchase
#: model:ir.model.fields,field_description:purchase.field_purchase_order_incoterm_id
msgid "Incoterm"
msgstr "Incoterm"

#. module: purchase
#: model:ir.model.fields,help:purchase.field_purchase_order_incoterm_id
msgid ""
"International Commercial Terms are a series of predefined commercial terms "
"used in international transactions."
msgstr ""
"Bộ Điều khoản Thương mại Quốc tế (Incoterms) là một chuỗi các điều khoản "
"thương mại được định nghĩa trước để sử dụng trong các giao dịch quốc tế."

#. module: purchase
#: model:ir.model,name:purchase.model_account_invoice
msgid "Invoice"
msgstr "hoá đơn"

#. module: purchase
#: model:ir.model,name:purchase.model_account_invoice_line
msgid "Invoice Line"
msgstr "Chi tiết hoá đơn"

#. module: purchase
#: model:ir.ui.view,arch_db:purchase.purchase_order_form
msgid "Invoices and Incoming Shipments"
msgstr "Hoá đơn và Lô hàng sắp về"

#. module: purchase
#: model:ir.ui.view,arch_db:purchase.res_config_settings_view_form_purchase
msgid "Invoicing"
msgstr "Xuất hóa đơn"

#. module: purchase
#: model:ir.model.fields,field_description:purchase.field_purchase_order_is_shipped
msgid "Is Shipped"
msgstr "Đã giao"

#. module: purchase
#: model:ir.model.fields,field_description:purchase.field_res_config_settings_is_installed_sale
msgid "Is the Sale Module Installed"
msgstr "Module Kinh doanh đã cài đặt"

#. module: purchase
#: model:ir.model.fields,field_description:purchase.field_purchase_order___last_update
#: model:ir.model.fields,field_description:purchase.field_purchase_order_line___last_update
#: model:ir.model.fields,field_description:purchase.field_purchase_report___last_update
msgid "Last Modified on"
msgstr "Sửa lần cuối"

#. module: purchase
#: model:ir.model.fields,field_description:purchase.field_purchase_order_line_write_uid
#: model:ir.model.fields,field_description:purchase.field_purchase_order_write_uid
msgid "Last Updated by"
msgstr "Cập nhật lần cuối bởi"

#. module: purchase
#: model:ir.model.fields,field_description:purchase.field_purchase_order_line_write_date
#: model:ir.model.fields,field_description:purchase.field_purchase_order_write_date
msgid "Last Updated on"
msgstr "Cập nhật lần cuối"

#. module: purchase
#: model:ir.ui.view,arch_db:purchase.view_purchase_order_filter
msgid "Late Activities"
msgstr "Các hoạt động trễ"

#. module: purchase
#: model:ir.model.fields,field_description:purchase.field_res_company_po_double_validation
msgid "Levels of Approvals"
msgstr "Các mức phê duyệt"

#. module: purchase
#: model:ir.model.fields,field_description:purchase.field_res_config_settings_po_double_validation
msgid "Levels of Approvals *"
msgstr "Các cấp độ Duyệt *"

#. module: purchase
#: model:ir.ui.view,arch_db:purchase.purchase_order_form
msgid "Lock"
<<<<<<< HEAD
msgstr "Khoá"
=======
msgstr "Khóa"
>>>>>>> 6941de18

#. module: purchase
#: model:ir.model.fields,field_description:purchase.field_res_config_settings_lock_confirmed_po
msgid "Lock Confirmed Orders"
msgstr "Khóa đơn hàng đã xác nhận"

#. module: purchase
#: code:addons/purchase/controllers/portal.py:56
#: selection:purchase.order,state:0
#, python-format
msgid "Locked"
<<<<<<< HEAD
msgstr "Đã khoá"
=======
msgstr "Đã khóa"
>>>>>>> 6941de18

#. module: purchase
#: model:ir.ui.view,arch_db:purchase.res_config_settings_view_form_purchase
msgid "Logistics"
msgstr ""

#. module: purchase
#: model:ir.ui.view,arch_db:purchase.res_config_settings_view_form_purchase
msgid ""
"Make sure you only pay bills for which you received the goods you ordered"
msgstr ""

#. module: purchase
#: model:res.groups,name:purchase.group_manage_vendor_price
msgid "Manage Vendor Price"
msgstr "Quản lý Giá nhà cung cấp"

#. module: purchase
#: model:ir.ui.view,arch_db:purchase.res_config_settings_view_form_purchase
msgid "Manage your purchase agreements (call for tenders, blanket orders)"
msgstr ""

#. module: purchase
#: model:res.groups,name:purchase.group_purchase_manager
msgid "Manager"
msgstr "Quản lý"

#. module: purchase
#: model:ir.ui.view,arch_db:purchase.res_config_settings_view_form_purchase
msgid "Managers must approve orders"
msgstr "Người quản lý phải chấp thuận đơn đặt hàng"

#. module: purchase
#: model:ir.ui.view,arch_db:purchase.purchase_order_line_form2
msgid "Manual Invoices"
msgstr "Hoá đơn thủ công"

#. module: purchase
#: model:ir.model.fields,help:purchase.field_res_company_po_lead
#: model:ir.model.fields,help:purchase.field_res_config_settings_po_lead
msgid ""
"Margin of error for vendor lead times. When the system generates Purchase "
"Orders for procuring products, they will be scheduled that many days earlier"
" to cope with unexpected vendor delays."
msgstr ""
"Biên độ sai lệch đối với thời gian mua hàng. Khi hệ thống tự tạo các đơn "
"hàng mua để cung ứng sản phẩm, nó sẽ ấn định thêm số ngày này vào thời gian "
"phải mua hàng để ngăn ngừa sự trễ hẹn không mong muốn từ phía nhà cung cấp."

#. module: purchase
#: model:ir.model.fields,help:purchase.field_res_config_settings_use_po_lead
#: model:ir.ui.view,arch_db:purchase.res_config_settings_view_form_stock
msgid ""
"Margin of error for vendor lead times. When the system generates Purchase "
"Orders for reordering products,they will be scheduled that many days earlier"
" to cope with unexpected vendor delays."
msgstr ""

#. module: purchase
#: model:ir.model.fields,field_description:purchase.field_res_partner_purchase_warn_msg
#: model:ir.model.fields,field_description:purchase.field_res_users_purchase_warn_msg
msgid "Message for Purchase Order"
msgstr "Thông điệp cho Đơn hàng mua"

#. module: purchase
#: model:ir.model.fields,field_description:purchase.field_product_product_purchase_line_warn_msg
#: model:ir.model.fields,field_description:purchase.field_product_template_purchase_line_warn_msg
msgid "Message for Purchase Order Line"
msgstr "Thông điệp cho Dòng trong Đơn hàng mua"

#. module: purchase
#: model:ir.model.fields,field_description:purchase.field_res_config_settings_po_double_validation_amount
msgid "Minimum Amount"
msgstr "Giá tối thiểu"

#. module: purchase
#: model:ir.model,name:purchase.model_stock_warehouse_orderpoint
msgid "Minimum Inventory Rule"
msgstr "Quy tắc tồn kho tối thiểu"

#. module: purchase
#: model:ir.model.fields,help:purchase.field_res_company_po_double_validation_amount
#: model:ir.model.fields,help:purchase.field_res_config_settings_po_double_validation_amount
msgid "Minimum amount for which a double validation is required"
msgstr "Giá trị tối thiểu để yêu cầu phải có thẩm định hai lần"

#. module: purchase
#: model:ir.filters,name:purchase.filter_purchase_order_monthly_purchases
msgid "Monthly Purchases"
msgstr "Mua hàng tháng"

#. module: purchase
#: model:ir.actions.act_window,help:purchase.purchase_rfq
msgid ""
"Most propositions of purchase orders are created automatically\n"
"                by Odoo based on inventory needs."
msgstr ""
"Hầu hết các đề xuất cho các đơn hàng mua đều được tạo tự động bởi Odoo dựa "
"trên nhu cầu về lượng dự trữ được tính toán tự động"

#. module: purchase
#: model:ir.ui.view,arch_db:purchase.res_config_settings_view_form_stock
msgid "Move forward expected delivery dates by"
msgstr "Ngày dự kiến giao hàng theo"

#. module: purchase
#: model:ir.ui.view,arch_db:purchase.view_purchase_order_filter
msgid "My Activities"
msgstr "Hoạt động của tôi"

#. module: purchase
#: code:addons/purchase/controllers/portal.py:44
#, python-format
msgid "Name"
msgstr "Tên"

#. module: purchase
#: code:addons/purchase/controllers/portal.py:43
#, python-format
msgid "Newest"
msgstr "Mới nhất"

#. module: purchase
#: selection:purchase.order,invoice_status:0
msgid "No Bill to Receive"
msgstr "Chưa nhận được thanh toán"

#. module: purchase
#: selection:product.template,purchase_line_warn:0
#: selection:res.partner,purchase_warn:0
msgid "No Message"
<<<<<<< HEAD
msgstr "Không có Thông điệp"
=======
msgstr "Không tin nhắn"
>>>>>>> 6941de18

#. module: purchase
#: model:ir.ui.view,arch_db:purchase.res_config_settings_view_form_purchase
msgid "No longer edit orders once confirmed"
msgstr "Không còn chỉnh sửa đơn hàng khi đã được xác nhận"

#. module: purchase
#: model:ir.model.fields,help:purchase.field_purchase_order_line_product_image
msgid ""
"Non-stored related field to allow portal user to see the image of the "
"product he has ordered"
msgstr ""

#. module: purchase
#: model:ir.ui.view,arch_db:purchase.purchase_order_form
msgid "Notes"
msgstr "Ghi chú"

#. module: purchase
#: selection:purchase.order,invoice_status:0
msgid "Nothing to Bill"
msgstr "Không có gì để xuất hoá đơn"

#. module: purchase
#: selection:product.template,purchase_method:0
msgid "On ordered quantities"
msgstr "Theo số lượng mua"

#. module: purchase
#: model:ir.model.fields,help:purchase.field_product_product_purchase_method
#: model:ir.model.fields,help:purchase.field_product_template_purchase_method
msgid ""
"On ordered quantities: control bills based on ordered quantities.\n"
"On received quantities: control bills based on received quantity."
msgstr ""
"Theo số lượng mua: kiểm soát hoá đơn dựa trên số lượng mua.\n"
"Theo số lượng nhận: kiểm soát hoá đơn dựa trên số lượng nhận (theo lô hàng nhận)."

#. module: purchase
#: selection:product.template,purchase_method:0
msgid "On received quantities"
msgstr "Theo số lượng nhận"

#. module: purchase
#: model:ir.model.fields,field_description:purchase.field_res_config_settings_po_order_approval
msgid "Order Approval"
msgstr "Phê duyệt đơn hàng"

#. module: purchase
#: model:ir.model.fields,field_description:purchase.field_purchase_order_date_order
#: model:ir.model.fields,field_description:purchase.field_purchase_order_line_date_order
#: model:ir.model.fields,field_description:purchase.field_purchase_report_date_order
#: model:ir.ui.view,arch_db:purchase.portal_my_purchase_orders
#: model:ir.ui.view,arch_db:purchase.view_purchase_order_filter
msgid "Order Date"
msgstr "Ngày đặt hàng"

#. module: purchase
#: model:ir.model.fields,field_description:purchase.field_purchase_order_order_line
msgid "Order Lines"
msgstr "Chi tiết đơn hàng"

#. module: purchase
#: model:ir.ui.view,arch_db:purchase.view_purchase_order_search
msgid "Order Month"
msgstr "Tháng đặt hàng"

#. module: purchase
#: model:ir.model.fields,field_description:purchase.field_purchase_order_line_order_id
#: model:ir.model.fields,field_description:purchase.field_purchase_order_name
#: model:ir.ui.view,arch_db:purchase.purchase_order_line_search
msgid "Order Reference"
msgstr "Tham chiếu đơn hàng"

#. module: purchase
#: model:ir.model.fields,field_description:purchase.field_purchase_report_state
msgid "Order Status"
msgstr "Trạng thái Đơn hàng"

#. module: purchase
#: model:ir.ui.view,arch_db:purchase.view_purchase_order_search
msgid "Order of Day"
msgstr "Đơn hàng trong ngày"

#. module: purchase
#: model:ir.ui.view,arch_db:purchase.track_po_line_template
msgid "Ordered Quantity:"
msgstr "Số lượng đơn hàng:"

#. module: purchase
#: selection:res.config.settings,default_purchase_method:0
msgid "Ordered quantities"
<<<<<<< HEAD
msgstr "Số lượng đơn hàng"
=======
msgstr "Số lượng đã đặt"
>>>>>>> 6941de18

#. module: purchase
#: model:ir.model.fields,field_description:purchase.field_purchase_order_line_orderpoint_id
msgid "Orderpoint"
msgstr "Điểm đặt hàng"

#. module: purchase
#: model:ir.ui.view,arch_db:purchase.res_config_settings_view_form_purchase
#: model:ir.ui.view,arch_db:purchase.view_purchase_order_search
msgid "Orders"
msgstr "Đơn hàng"

#. module: purchase
#: model:mail.template,report_name:purchase.email_template_edi_purchase_done
msgid "PO_${(object.name or '').replace('/','_')}"
msgstr ""

#. module: purchase
#: model:ir.model.fields,field_description:purchase.field_purchase_order_line_partner_id
msgid "Partner"
msgstr "Đối tác"

#. module: purchase
#: model:ir.model.fields,field_description:purchase.field_purchase_report_country_id
msgid "Partner Country"
<<<<<<< HEAD
msgstr "Quốc gia Đối tác"
=======
msgstr "Quốc gia đối tác"
>>>>>>> 6941de18

#. module: purchase
#: model:ir.ui.view,arch_db:purchase.view_purchase_order_search
msgid "Partner's Country"
<<<<<<< HEAD
msgstr "Quốc gia của Đối tác"
=======
msgstr "Quốc gia đối tác"
>>>>>>> 6941de18

#. module: purchase
#: model:ir.model.fields,field_description:purchase.field_purchase_order_payment_term_id
msgid "Payment Terms"
msgstr "Điều khoản thanh toán"

#. module: purchase
#: model:ir.model.fields,field_description:purchase.field_product_category_property_account_creditor_price_difference_categ
#: model:ir.model.fields,field_description:purchase.field_product_product_property_account_creditor_price_difference
#: model:ir.model.fields,field_description:purchase.field_product_template_property_account_creditor_price_difference
msgid "Price Difference Account"
msgstr "Tài khoản Chênh lệch giá"

#. module: purchase
#: model:ir.filters,name:purchase.filter_purchase_order_price_per_supplier
msgid "Price Per Vendor"
msgstr "Giá Nhà cung cấp"

#. module: purchase
#: model:ir.ui.view,arch_db:purchase.purchase_order_form
msgid "Print RFQ"
msgstr "In y/c báo giá"

#. module: purchase
#: model:ir.model.fields,field_description:purchase.field_purchase_order_group_id
msgid "Procurement Group"
msgstr "Nhóm Cung ứng"

#. module: purchase
#: model:ir.model,name:purchase.model_procurement_group
msgid "Procurement Requisition"
msgstr "Yêu cầu thu mua"

#. module: purchase
#: model:ir.model,name:purchase.model_procurement_rule
msgid "Procurement Rule"
msgstr "Quy tắc Cung ứng"

#. module: purchase
#: model:ir.model,name:purchase.model_product_product
#: model:ir.model.fields,field_description:purchase.field_purchase_order_line_product_id
#: model:ir.model.fields,field_description:purchase.field_purchase_order_product_id
#: model:ir.model.fields,field_description:purchase.field_purchase_report_product_id
#: model:ir.ui.view,arch_db:purchase.purchase_order_line_search
msgid "Product"
msgstr "Sản phẩm"

#. module: purchase
#: model:ir.ui.menu,name:purchase.menu_product_category_config_purchase
msgid "Product Categories"
msgstr "Nhóm sản phẩm"

#. module: purchase
#: model:ir.model,name:purchase.model_product_category
#: model:ir.model.fields,field_description:purchase.field_purchase_report_category_id
#: model:ir.ui.view,arch_db:purchase.view_purchase_order_search
msgid "Product Category"
msgstr "Nhóm Sản phẩm"

#. module: purchase
#: model:ir.model.fields,field_description:purchase.field_purchase_order_line_product_image
msgid "Product Image"
msgstr "Hình sản phẩm"

#. module: purchase
#: model:ir.model.fields,field_description:purchase.field_purchase_report_unit_quantity
msgid "Product Quantity"
msgstr "Số lượng Sản phẩm"

#. module: purchase
#: model:ir.model,name:purchase.model_product_template
#: model:ir.model.fields,field_description:purchase.field_purchase_report_product_tmpl_id
msgid "Product Template"
msgstr "Mẫu sản phẩm"

#. module: purchase
#: model:ir.model.fields,field_description:purchase.field_purchase_order_line_product_uom
msgid "Product Unit of Measure"
msgstr "Đơn vị Đo lường SP"

#. module: purchase
#: model:ir.actions.act_window,name:purchase.product_product_action
#: model:ir.ui.menu,name:purchase.product_product_menu
msgid "Product Variants"
msgstr "Biến thể Sản phẩm"

#. module: purchase
#: model:ir.actions.act_window,name:purchase.product_normal_action_puchased
#: model:ir.ui.menu,name:purchase.menu_procurement_partner_contact_form
#: model:ir.ui.menu,name:purchase.menu_product_in_config_purchase
#: model:ir.ui.view,arch_db:purchase.purchase_order_form
#: model:ir.ui.view,arch_db:purchase.res_config_settings_view_form_purchase
msgid "Products"
msgstr "Sản phẩm"

#. module: purchase
#: model:ir.model.fields,field_description:purchase.field_purchase_report_price_standard
msgid "Products Value"
msgstr "Giá trị sản phẩm"

#. module: purchase
#: model:ir.model.fields,help:purchase.field_res_company_po_double_validation
#: model:ir.model.fields,help:purchase.field_res_config_settings_po_double_validation
msgid "Provide a double validation mechanism for purchases"
msgstr "Cung cấp cơ chế thẩm định hai lần khi mua"

#. module: purchase
#: model:ir.ui.menu,name:purchase.menu_procurement_management
#: model:ir.ui.view,arch_db:purchase.res_config_settings_view_form_purchase
#: model:ir.ui.view,arch_db:purchase.view_product_supplier_inherit
msgid "Purchase"
msgstr "Mua hàng"

#. module: purchase
#: model:ir.model.fields,field_description:purchase.field_res_config_settings_module_purchase_requisition
msgid "Purchase Agreements"
msgstr "Hợp đồng mua hàng"

#. module: purchase
#: model:ir.actions.act_window,name:purchase.action_purchase_order_report_all
msgid "Purchase Analysis"
msgstr "Phân tích Mua sắm"

#. module: purchase
#: model:ir.actions.act_window,help:purchase.action_purchase_order_report_all
msgid ""
"Purchase Analysis allows you to easily check and analyse your company "
"purchase history and performance. From this menu you can track your "
"negotiation performance, the delivery performance of your vendors, etc."
msgstr ""
"Phân tích Mua cho phép bạn dễ dàng kiểm tra và phân tích lịch sử và hiệu "
"suất mua sắm của công ty bạn. Từ trình đơn này, bạn có thể truy xuất hiệu "
"suất đàm phán, hiệu suất bàn giao của các nhà cung cấp của bạn, v.v."

#. module: purchase
#: model:ir.ui.view,arch_db:purchase.res_config_settings_view_form_account
msgid "Purchase Analytics"
msgstr "Phân tích mua hàng"

#. module: purchase
#: model:ir.ui.view,arch_db:purchase.view_product_supplier_inherit
msgid "Purchase Bills"
msgstr "Thanh toán mua hàng"

#. module: purchase
#: model:ir.model.fields,field_description:purchase.field_res_company_po_lead
#: model:ir.model.fields,field_description:purchase.field_res_config_settings_po_lead
msgid "Purchase Lead Time"
msgstr "Ngày An toàn Mua"

#. module: purchase
#: code:addons/purchase/controllers/portal.py:54
#: model:ir.actions.report,name:purchase.action_report_purchase_order
#: model:ir.model,name:purchase.model_purchase_order
#: model:ir.model.fields,field_description:purchase.field_account_invoice_line_purchase_id
#: model:ir.model.fields,field_description:purchase.field_res_partner_purchase_warn
#: model:ir.model.fields,field_description:purchase.field_res_users_purchase_warn
#: model:ir.ui.view,arch_db:purchase.portal_my_purchase_order
#: model:ir.ui.view,arch_db:purchase.purchase_order_form
#: model:ir.ui.view,arch_db:purchase.purchase_order_graph
#: model:ir.ui.view,arch_db:purchase.purchase_order_pivot
#: model:ir.ui.view,arch_db:purchase.purchase_order_tree
#: selection:purchase.order,state:0 selection:purchase.report,state:0
#: model:res.request.link,name:purchase.req_link_purchase_order
#, python-format
msgid "Purchase Order"
msgstr "Đơn hàng Mua"

#. module: purchase
#: model:ir.ui.view,arch_db:purchase.report_purchaseorder_document
msgid "Purchase Order Confirmation #"
msgstr "Xác nhận Đơn hàng Mua #"

#. module: purchase
#: model:ir.ui.view,arch_db:purchase.view_purchase_order_search
msgid "Purchase Order Fiscal Position"
msgstr "Vị thế Tài khoá Đơn hàng"

#. module: purchase
#: model:ir.model,name:purchase.model_purchase_order_line
#: model:ir.model.fields,field_description:purchase.field_account_invoice_line_purchase_line_id
#: model:ir.model.fields,field_description:purchase.field_product_product_purchase_line_warn
#: model:ir.model.fields,field_description:purchase.field_product_template_purchase_line_warn
#: model:ir.model.fields,field_description:purchase.field_stock_move_purchase_line_id
#: model:ir.ui.view,arch_db:purchase.purchase_order_form
#: model:ir.ui.view,arch_db:purchase.purchase_order_line_form2
msgid "Purchase Order Line"
msgstr "Dòng hàng Đơn hàng Mua"

#. module: purchase
#: model:ir.ui.view,arch_db:purchase.purchase_order_form
#: model:ir.ui.view,arch_db:purchase.purchase_order_line_tree
msgid "Purchase Order Lines"
msgstr "Chi tiết đơn hàng"

#. module: purchase
#: model:ir.model.fields,field_description:purchase.field_res_company_po_lock
msgid "Purchase Order Modification"
msgstr "Điều chỉnh Đơn hàng mua"

#. module: purchase
#: model:ir.model.fields,field_description:purchase.field_res_config_settings_po_lock
msgid "Purchase Order Modification *"
msgstr "Điều chỉnh Đơn hàng mua *"

#. module: purchase
#: model:ir.model.fields,help:purchase.field_res_company_po_lock
#: model:ir.model.fields,help:purchase.field_res_config_settings_po_lock
msgid ""
"Purchase Order Modification used when you want to purchase order editable "
"after confirm"
msgstr ""
"Điều chỉnh Đơn hàng mua được sử dụng khi bạn muốn sửa đơn hàng mua sau khi "
"đã xác nhận"

#. module: purchase
#: model:ir.actions.act_window,name:purchase.purchase_form_action
#: model:ir.actions.act_window,name:purchase.purchase_order_action_generic
#: model:ir.model.fields,field_description:purchase.field_stock_picking_purchase_id
#: model:ir.ui.menu,name:purchase.menu_purchase_form_action
#: model:ir.ui.view,arch_db:purchase.portal_my_home_menu_purchase
#: model:ir.ui.view,arch_db:purchase.portal_my_home_purchase
#: model:ir.ui.view,arch_db:purchase.portal_my_purchase_orders
#: model:ir.ui.view,arch_db:purchase.view_purchase_order_filter
#: model:ir.ui.view,arch_db:purchase.view_purchase_order_search
msgid "Purchase Orders"
msgstr "Đơn hàng Mua"

#. module: purchase
#: model:ir.ui.view,arch_db:purchase.portal_my_purchase_orders
msgid "Purchase Orders #"
msgstr "SL đơn mua hàng"

#. module: purchase
#: model:ir.ui.view,arch_db:purchase.view_purchase_order_graph
#: model:ir.ui.view,arch_db:purchase.view_purchase_order_pivot
msgid "Purchase Orders Statistics"
msgstr "Thống kê đơn hàng"

#. module: purchase
#: model:ir.ui.view,arch_db:purchase.view_purchase_order_filter
msgid "Purchase orders that have been invoiced."
msgstr "Các đơn hàng mua mà đã có hoá đơn nhà cung cấp xuất."

#. module: purchase
#: model:ir.ui.view,arch_db:purchase.view_purchase_order_filter
msgid "Purchase orders that include lines not invoiced."
msgstr "Đơn hàng bao gồm hạng mục chưa xuất hoá đơn"

#. module: purchase
#: model:ir.model.fields,field_description:purchase.field_stock_warehouse_buy_to_resupply
msgid "Purchase to resupply this warehouse"
msgstr "Mua để tái cung cấp cho kho này"

#. module: purchase
#: model:ir.model.fields,field_description:purchase.field_purchase_report_negociation
msgid "Purchase-Standard Price"
msgstr "Giá Tiêu chuẩn mua"

#. module: purchase
#: model:ir.actions.act_window,name:purchase.action_purchase_line_product_tree
#: model:ir.ui.menu,name:purchase.menu_purchase_root
#: model:ir.ui.view,arch_db:purchase.res_partner_view_purchase_buttons
#: model:ir.ui.view,arch_db:purchase.view_product_template_purchase_buttons_from
#: model:ir.ui.view,arch_db:purchase.view_warehouse_orderpoint_purchase_form
msgid "Purchases"
msgstr "Mua sắm"

#. module: purchase
#: model:ir.model,name:purchase.model_purchase_report
msgid "Purchases Orders"
msgstr "Đơn hàng Mua"

#. module: purchase
#: model:ir.model.fields,help:purchase.field_purchase_order_dest_address_id
msgid ""
"Put an address if you want to deliver directly from the vendor to the "
"customer. Otherwise, keep empty to deliver to your own company."
msgstr ""
"Nhập một địa chỉ nếu bạn muốn giao hàng trực tiếp từ nhà cung cấp đến khách "
"hàng. Ngược lại, hãy để trống để giao hàng về công ty bạn."

#. module: purchase
#: model:ir.ui.view,arch_db:purchase.res_config_settings_view_form_purchase
msgid "Quantities billed by vendors"
msgstr "Số lượng thanh toán theo nhà cung cấp"

#. module: purchase
#: model:ir.model.fields,field_description:purchase.field_purchase_order_line_product_qty
msgid "Quantity"
msgstr "Số lượng"

#. module: purchase
#: model:ir.ui.view,arch_db:purchase.view_purchase_order_filter
#: model:ir.ui.view,arch_db:purchase.view_purchase_order_search
msgid "Quotations"
msgstr "Báo giá"

#. module: purchase
#: selection:purchase.order,state:0
msgid "RFQ"
msgstr "Y/c báo giá"

#. module: purchase
#: model:mail.message.subtype,name:purchase.mt_rfq_approved
msgid "RFQ Approved"
msgstr "Y/c báo giá được duyệt"

#. module: purchase
#: model:mail.message.subtype,name:purchase.mt_rfq_confirmed
msgid "RFQ Confirmed"
msgstr "Y/c báo giá được xác nhận"

#. module: purchase
#: model:mail.message.subtype,name:purchase.mt_rfq_done
msgid "RFQ Done"
msgstr "Y/c báo giá Hoàn thành"

#. module: purchase
#: selection:purchase.order,state:0 selection:purchase.report,state:0
msgid "RFQ Sent"
msgstr "Y/c báo giá đã được gửi"

#. module: purchase
#: model:mail.template,report_name:purchase.email_template_edi_purchase
msgid "RFQ_${(object.name or '').replace('/','_')}"
msgstr ""

#. module: purchase
#: model:ir.actions.act_window,name:purchase.act_res_partner_2_purchase_order
msgid "RFQs and Purchases"
msgstr "Y/c báo giá và Đơn hàng"

#. module: purchase
#: model:ir.ui.view,arch_db:purchase.purchase_order_form
msgid "Re-Send RFQ by Email"
msgstr "Gửi lại Email Y/c báo giá"

#. module: purchase
#: model:ir.ui.view,arch_db:purchase.purchase_order_form
msgid "Receive Products"
msgstr "Nhận Sản phẩm"

#. module: purchase
#: model:ir.model.fields,field_description:purchase.field_purchase_order_line_qty_received
msgid "Received Qty"
msgstr "SL Đã nhận"

#. module: purchase
#: model:ir.ui.view,arch_db:purchase.track_po_line_template
msgid "Received Quantity:"
msgstr "SL đã nhận"

#. module: purchase
#: model:ir.actions.act_window,name:purchase.purchase_open_picking
#: model:ir.model.fields,field_description:purchase.field_purchase_order_picking_count
#: model:ir.model.fields,field_description:purchase.field_purchase_order_picking_ids
msgid "Receptions"
msgstr "Nhận hàng"

#. module: purchase
#: model:ir.ui.view,arch_db:purchase.purchase_order_tree
#: model:ir.ui.view,arch_db:purchase.view_purchase_order_filter
msgid "Reference"
msgstr "Tham chiếu"

#. module: purchase
#: model:ir.model.fields,field_description:purchase.field_purchase_report_product_uom
msgid "Reference Unit of Measure"
msgstr "Tham chiếu Đơn vị Đo lường"

#. module: purchase
#: model:ir.model.fields,help:purchase.field_purchase_order_origin
msgid ""
"Reference of the document that generated this purchase order request (e.g. a"
" sales order)"
msgstr ""

#. module: purchase
#: model:ir.model.fields,help:purchase.field_purchase_order_partner_ref
msgid ""
"Reference of the sales order or bid sent by the vendor. It's used to do the "
"matching when you receive the products as this reference is usually written "
"on the delivery order sent by your vendor."
msgstr ""
"Dẫn chiếu đến đơn hàng bán hoặc bản chào thầu gửi bởi nhà cung cấp. Nó được "
"sử dụng để thực hiện việc khớp lúc bạn nhận hàng khi dẫn chiếu này thường "
"được viết ở lệnh giao hàng gửi từ nhà cung cấp của bạn."

#. module: purchase
#: model:ir.ui.menu,name:purchase.purchase_report
msgid "Reporting"
msgstr "Báo cáo"

#. module: purchase
#: model:ir.actions.report,name:purchase.report_purchase_quotation
#: model:ir.ui.view,arch_db:purchase.purchase_order_form
#: model:ir.ui.view,arch_db:purchase.report_purchasequotation_document
msgid "Request for Quotation"
msgstr "Yêu cầu Báo giá"

#. module: purchase
#: model:ir.ui.view,arch_db:purchase.report_purchaseorder_document
msgid "Request for Quotation #"
msgstr "Yêu cầu Báo giá #"

#. module: purchase
#: model:ir.ui.view,arch_db:purchase.res_config_settings_view_form_purchase
msgid "Request your vendors to deliver to your customers"
msgstr "Yêu cầu nhà cung cấp của bạn phân phối tới khách hàng của bạn"

#. module: purchase
#: model:ir.actions.act_window,name:purchase.purchase_rfq
#: model:ir.ui.menu,name:purchase.menu_purchase_rfq
msgid "Requests for Quotation"
msgstr "Yêu cầu Báo giá"

#. module: purchase
#: model:ir.model.fields,field_description:purchase.field_purchase_order_line_move_ids
msgid "Reservation"
msgstr "Xí trước"

#. module: purchase
#: model:ir.model.fields,field_description:purchase.field_purchase_order_create_uid
#: model:ir.model.fields,field_description:purchase.field_purchase_report_user_id
#: model:ir.ui.view,arch_db:purchase.view_purchase_order_search
msgid "Responsible"
msgstr "Người phụ trách"

#. module: purchase
#: model:ir.model,name:purchase.model_stock_return_picking
msgid "Return Picking"
msgstr "Trả hàng"

#. module: purchase
#: model:ir.ui.view,arch_db:purchase.res_config_settings_view_form_stock
msgid "Schedule receivings earlier to avoid delays"
msgstr "Lập lịch thu trước để tránh sự chậm trễ"

#. module: purchase
#: model:ir.model.fields,field_description:purchase.field_purchase_order_date_planned
#: model:ir.model.fields,field_description:purchase.field_purchase_order_line_date_planned
msgid "Scheduled Date"
msgstr "Ngày theo kế hoạch"

#. module: purchase
#: model:ir.ui.view,arch_db:purchase.purchase_order_line_search
#: model:ir.ui.view,arch_db:purchase.view_purchase_order_filter
msgid "Search Purchase Order"
msgstr "Tìm kiếm đơn hàng"

#. module: purchase
#: model:ir.model.fields,field_description:purchase.field_res_config_settings_use_po_lead
msgid "Security Lead Time for Purchase"
msgstr "Thời gian mua hàng để đảm bảo an toàn"

#. module: purchase
#: model:ir.model.fields,help:purchase.field_product_product_purchase_line_warn
#: model:ir.model.fields,help:purchase.field_product_template_purchase_line_warn
#: model:ir.model.fields,help:purchase.field_res_partner_purchase_warn
#: model:ir.model.fields,help:purchase.field_res_users_purchase_warn
msgid ""
"Selecting the \"Warning\" option will notify user with the message, "
"Selecting \"Blocking Message\" will throw an exception with the message and "
"block the flow. The Message has to be written in the next field."
msgstr ""
"Chọn tùy chọn \"Cảnh báo\" sẽ hiển thị thông điệp cho người dùng, Chọn "
"\"Cảnh báo đóng\" sẽ thoát ra ngoài kèm cảnh báo và chặn luồng. Cảnh báo sẽ "
"được điền ở phần thông tin dưới đây."

#. module: purchase
#: model:ir.ui.view,arch_db:purchase.purchase_order_form
msgid "Send PO by Email"
msgstr "Gửi Đơn hàng"

#. module: purchase
#: model:ir.ui.view,arch_db:purchase.purchase_order_form
msgid "Send RFQ by Email"
msgstr "Gửi RFQ"

#. module: purchase
#: model:ir.model.fields,field_description:purchase.field_purchase_order_line_sequence
msgid "Sequence"
msgstr "Trình tự"

#. module: purchase
#: model:ir.ui.view,arch_db:purchase.res_config_settings_view_form_account
msgid "Set analytic accounts in purchase orders"
msgstr "Thiết đặt phân tích tài chính trong Đơn mua hàng"

#. module: purchase
#: model:ir.ui.view,arch_db:purchase.purchase_order_form
msgid "Set date to all order lines"
msgstr "Đặt ngày cho tất cả các dòng của đơn hàng"

#. module: purchase
#: model:ir.ui.view,arch_db:purchase.purchase_order_form
msgid "Set to Draft"
msgstr "Thiết lập về dự thảo"

#. module: purchase
#: model:ir.actions.act_window,name:purchase.action_purchase_configuration
#: model:ir.ui.menu,name:purchase.menu_purchase_general_settings
msgid "Settings"
msgstr "Thiết lập"

#. module: purchase
#: model:ir.ui.view,arch_db:purchase.purchase_order_form
msgid "Shipment"
msgstr "Lô hàng"

#. module: purchase
#: model:ir.ui.view,arch_db:purchase.view_purchase_order_filter
msgid "Show all records which has next action date is before today"
msgstr "Hiển thị tất cả hồ sơ có ngày hành động tiếp theo là trước ngày hôm nay"

#. module: purchase
#: model:ir.model.fields,field_description:purchase.field_purchase_order_origin
msgid "Source Document"
msgstr "Tài liệu Nguồn"

#. module: purchase
#: model:ir.model.fields,field_description:purchase.field_purchase_order_line_state
#: model:ir.model.fields,field_description:purchase.field_purchase_order_state
#: model:ir.ui.view,arch_db:purchase.purchase_order_line_search
#: model:ir.ui.view,arch_db:purchase.view_purchase_order_search
msgid "Status"
msgstr "Tình trạng"

#. module: purchase
#: model:ir.model,name:purchase.model_stock_move
msgid "Stock Move"
msgstr "Dịch chuyển kho"

#. module: purchase
#: model:ir.ui.view,arch_db:purchase.purchase_order_line_form2
msgid "Stock Moves"
msgstr "Dịch chuyển kho"

#. module: purchase
#: model:ir.model.fields,field_description:purchase.field_purchase_order_line_price_subtotal
msgid "Subtotal"
msgstr "Tổng phụ"

#. module: purchase
#: model:ir.model.fields,field_description:purchase.field_res_partner_property_purchase_currency_id
#: model:ir.model.fields,field_description:purchase.field_res_users_property_purchase_currency_id
msgid "Supplier Currency"
msgstr "Tiền tệ Nhà cung cấp"

#. module: purchase
#: model:ir.model.fields,field_description:purchase.field_purchase_order_line_price_tax
msgid "Tax"
msgstr "Thuế"

#. module: purchase
#: model:ir.model.fields,field_description:purchase.field_purchase_order_amount_tax
#: model:ir.model.fields,field_description:purchase.field_purchase_order_line_taxes_id
#: model:ir.ui.view,arch_db:purchase.report_purchaseorder_document
msgid "Taxes"
msgstr "Các loại thuế"

#. module: purchase
#: model:ir.ui.view,arch_db:purchase.portal_my_purchase_order
msgid "Taxes:"
msgstr "Các loại thuế:"

#. module: purchase
#: model:ir.model.fields,help:purchase.field_purchase_order_default_location_dest_id_usage
msgid "Technical field used to display the Drop Ship Address"
msgstr ""

#. module: purchase
#: model:ir.model.fields,field_description:purchase.field_purchase_order_notes
msgid "Terms and Conditions"
msgstr "Điều khoản và Điều kiện"

#. module: purchase
#: model:ir.model.fields,help:purchase.field_purchase_order_website_url
msgid "The full URL to access the document through the website."
msgstr "URL đầy đủ để truy cập tài liệu thông qua trang web"

#. module: purchase
#: model:ir.actions.act_window,help:purchase.product_product_action
msgid ""
"The product form contains detailed information to improve the\n"
"                purchase process: prices, procurement logistics, accounting data,\n"
"                available vendors, etc."
msgstr ""
"Form sản phẩm chứa các thông tin chi tiết để cải thiện quy trình\n"
"            mua hàng: giá, logistcs & cung ứng, dữ liệu kế toán, các nhà cung\n"
"            cấp tương ứng, v.v."

#. module: purchase
#: model:ir.actions.act_window,help:purchase.product_normal_action_puchased
msgid ""
"The product form contains detailed information to improve the\n"
"            purchase process: prices, procurement logistics, accounting data,\n"
"            available vendors, etc."
msgstr ""
"Form sản phẩm chứa các thông tin chi tiết để cải thiện quy trình\n"
"            mua hàng: giá, logistcs & cung ứng, dữ liệu kế toán, các nhà cung\n"
"            cấp tương ứng, v.v."

#. module: purchase
#: code:addons/purchase/models/purchase.py:649
#, python-format
msgid ""
"The quantities on your purchase order indicate less than billed. You should "
"ask for a refund. "
msgstr ""

#. module: purchase
#: model:ir.actions.act_window,help:purchase.purchase_rfq
msgid ""
"The quotation contains the history of the discussion/negotiation\n"
"                you had with your vendor. Once confirmed, a request for\n"
"                quotation is converted into a purchase order."
msgstr ""
"Yêu cầu Báo giá lưu trữ lịch sử các thảo luận/đàm phán giữa bạn và nhà cung cấp.\n"
"Khi một Yêu cầu Báo giá được xác nhận, nó sẽ được chuyển đổi thành một đơn hàng"

#. module: purchase
#: model:ir.actions.act_window,help:purchase.act_res_partner_2_purchase_order
msgid ""
"The request for quotation is the first step of the purchases flow. Once\n"
"                    converted into a purchase order, you will be able to control the receipt\n"
"                    of the products and the vendor bill."
msgstr ""
"Yêu cầu Báo giá lưu trữ lịch sử các thảo luận/đàm phán giữa bạn và nhà cung cấp.\n"
"Khi một Yêu cầu Báo giá được xác nhận, nó sẽ được chuyển đổi thành một đơn hàng"

#. module: purchase
#: code:addons/purchase/models/purchase.py:878
#, python-format
msgid ""
"There is no vendor associated to the product %s. Please define a vendor for "
"this product."
msgstr ""

#. module: purchase
#: model:ir.model.fields,help:purchase.field_product_category_property_account_creditor_price_difference_categ
msgid ""
"This account will be used to value price difference between purchase price "
"and accounting cost."
msgstr ""
"Tài khoản này được sử dụng để đánh giá sự chênh lệch giá giữa giá mua và giá"
" vốn theo kế toán."

#. module: purchase
#: model:ir.model.fields,help:purchase.field_product_product_property_account_creditor_price_difference
#: model:ir.model.fields,help:purchase.field_product_template_property_account_creditor_price_difference
msgid ""
"This account will be used to value price difference between purchase price "
"and cost price."
msgstr ""
"Tài khoản này được sử dụng để đánh giá sự chênh lệch giá giữa giá mua và giá"
" vốn theo kế toán."

#. module: purchase
#: model:ir.ui.view,arch_db:purchase.res_config_settings_view_form_purchase
msgid ""
"This adds a dropshipping route to apply on products in order to request your"
" vendors to deliver to your customers. A product to dropship will generate a"
" purchase request for quotation once the sales order confirmed. This is a "
"on-demand flow. The requested delivery address will be the customer delivery"
" address and not your warehouse."
msgstr ""

#. module: purchase
#: model:ir.ui.view,arch_db:purchase.purchase_order_form
msgid "This changes the scheduled date of all order lines to the given date"
msgstr ""
"Cái này sẽ thay đổi toàn bộ ngày ấn định của tất cả các dòng trên đơn hàng "
"thành ngày được cho"

#. module: purchase
#: model:ir.model.fields,help:purchase.field_res_partner_property_purchase_currency_id
#: model:ir.model.fields,help:purchase.field_res_users_property_purchase_currency_id
msgid ""
"This currency will be used, instead of the default one, for purchases from "
"the current partner"
msgstr ""
"Tiền tệ này sẽ được This currency will be used, instead of the default one, "
"for purchases from the current partner"

#. module: purchase
#: model:ir.model.fields,help:purchase.field_res_config_settings_default_purchase_method
#: model:ir.ui.view,arch_db:purchase.res_config_settings_view_form_purchase
msgid ""
"This default value is applied to any new product created. This can be "
"changed in the product detail form."
msgstr ""
"Giá trị mặc định này được áp dụng cho bất kỳ sản phẩm mới nào được tạo ra. Điều "
"này có thể thay đổi trong sản phẩm mẫu."

#. module: purchase
#: model:ir.ui.view,arch_db:purchase.view_product_supplier_inherit
msgid "This note will show up on purchase orders."
msgstr "Chú ý này sẽ hiển thị trên đơn đặt hàng."

#. module: purchase
#: code:addons/purchase/models/account_invoice.py:203
#, python-format
msgid "This vendor bill has been created from: %s"
msgstr "Hoá đơn nhà cung cấp này đã được tạo từ: %s"

#. module: purchase
#: code:addons/purchase/models/account_invoice.py:217
#, python-format
msgid "This vendor bill has been modified from: %s"
msgstr "Hoá đơn nhà cung cấp này đã được điều chỉnh từ: %s"

#. module: purchase
#: model:ir.actions.act_window,help:purchase.act_res_partner_2_purchase_order
msgid "This vendor has no purchase order. Click to create a new RfQ."
msgstr ""
"Nhà cung cấp này chưa có đơn hàng nào với chúng ta. Bấm để tạo mới một RFQ "
"(Yêu cầu Báo giá)."

#. module: purchase
#: model:ir.model.fields,help:purchase.field_purchase_order_picking_type_id
msgid "This will determine operation type of incoming shipment"
msgstr "Điều này sẽ xác định loại hoạt động của lô hàng đến"

#. module: purchase
#: model:ir.ui.view,arch_db:purchase.view_purchase_order_filter
#: selection:purchase.order,state:0 selection:purchase.report,state:0
msgid "To Approve"
msgstr "Chờ duyệt"

#. module: purchase
#: model:ir.ui.view,arch_db:purchase.view_purchase_order_filter
msgid "Today Activities"
msgstr "Hoạt động hôm nay"

#. module: purchase
#: code:addons/purchase/controllers/portal.py:45
#: model:ir.model.fields,field_description:purchase.field_purchase_order_amount_total
#: model:ir.model.fields,field_description:purchase.field_purchase_order_line_price_total
#: model:ir.ui.view,arch_db:purchase.portal_my_purchase_orders
#, python-format
msgid "Total"
msgstr "Tổng"

#. module: purchase
#: model:ir.model.fields,field_description:purchase.field_purchase_report_price_total
msgid "Total Price"
msgstr "Giá tổng"

#. module: purchase
#: model:ir.ui.view,arch_db:purchase.purchase_order_tree
msgid "Total Untaxed amount"
msgstr "Tổng trước thuế"

#. module: purchase
#: model:ir.ui.view,arch_db:purchase.purchase_order_tree
msgid "Total amount"
msgstr "Tổng số tiền"

#. module: purchase
#: model:ir.model,name:purchase.model_stock_picking
msgid "Transfer"
msgstr "Chuyển hàng"

#. module: purchase
#: code:addons/purchase/models/purchase.py:362
#, python-format
msgid ""
"Unable to cancel purchase order %s as some receptions have already been "
"done."
msgstr ""
"Không thể huỷ đơn hàng mua %s khi mà đã nhận một phần hay toàn bộ hàng hoá "
"theo đơn hàng này."

#. module: purchase
#: code:addons/purchase/models/purchase.py:365
#, python-format
msgid ""
"Unable to cancel this purchase order. You must first cancel related vendor "
"bills."
msgstr ""
"Không thể huỷ đơn hàng mua này. Để xóa một đơn hàng, bạn phải hủy nó trước "
"tiên."

#. module: purchase
#: model:ir.model.fields,field_description:purchase.field_purchase_order_line_price_unit
msgid "Unit Price"
msgstr "Đơn giá"

#. module: purchase
#: model:ir.ui.menu,name:purchase.menu_purchase_uom_categ_form_action
msgid "Unit of Measure Categories"
msgstr "Nhóm đơn vị đo lường"

#. module: purchase
#: model:ir.ui.menu,name:purchase.menu_purchase_uom_form_action
msgid "Units of Measure"
msgstr "Đơn vị Đo lường"

#. module: purchase
#: model:ir.ui.view,arch_db:purchase.purchase_order_form
msgid "Unlock"
msgstr "Thôi khoá"

#. module: purchase
#: model:ir.ui.view,arch_db:purchase.view_purchase_order_filter
msgid "Unread Messages"
msgstr "Thông điệp chưa đọc"

#. module: purchase
#: model:ir.ui.view,arch_db:purchase.purchase_order_tree
msgid "Untaxed"
msgstr "Trước thuế"

#. module: purchase
#: model:ir.model.fields,field_description:purchase.field_purchase_order_amount_untaxed
msgid "Untaxed Amount"
msgstr "Giá trị trước thuế"

#. module: purchase
#: model:ir.ui.view,arch_db:purchase.portal_my_purchase_order
msgid "Untaxed Amount:"
msgstr "Số tiền chưa thanh toán:"

#. module: purchase
#: model:ir.actions.act_window,help:purchase.action_invoice_pending
msgid ""
"Use this menu to control the invoices to be received from your\n"
"            vendors. When registering a new bill, set the purchase order\n"
"            and Odoo will fill the bill automatically according to ordered\n"
"            or received quantities."
msgstr ""
"Sử dụng trình đơn (menu) này để tìm kiếm trong phạm vi các hoá đơn từ nhà cung cấp.\n"
"            Khi tạo một hoá đơn mới, chỉ cần chọn đơn hàng mua và Odoo sẽ tự động\n"
"            điền các thông tin liên quan căn cứ trên đơn hàng hoặc trên số lượng hàng\n"
"            bạn đã nhận."

#. module: purchase
#: model:ir.actions.act_window,help:purchase.purchase_form_action
msgid ""
"Use this menu to search within your purchase orders by\n"
"                references, vendor, products, etc. For each purchase order,\n"
"                you can track the related discussion with the vendor, control\n"
"                the products received and control the vendor bills."
msgstr ""
"Sử dụng trình đơn (menu) này để tìm kiếm trong phạm vi các đơn hàng mua\n"
"                theo Tham chiếu (số), Nhà cung cấp, Sản phẩm, v.v. Với mỗi đơn\n"
"                hàng, bạn có thể theo vết các thảo luận liên giữa bạn với nhà cung cấp,\n"
"                kiểm soát các hàng hoá đã nhận cũng như hoá đơn từ nhà cung cấp."

#. module: purchase
#: model:res.groups,name:purchase.group_purchase_user
msgid "User"
msgstr "Người dùng"

#. module: purchase
#: model:ir.model.fields,help:purchase.field_res_config_settings_company_currency_id
msgid "Utility field to express amount currency"
msgstr "Trường tiện ích để thể hiện giá trị nguyên tệ"

#. module: purchase
#: model:ir.model.fields,field_description:purchase.field_purchase_order_partner_id
#: model:ir.model.fields,field_description:purchase.field_purchase_report_partner_id
#: model:ir.ui.view,arch_db:purchase.purchase_order_line_search
#: model:ir.ui.view,arch_db:purchase.purchase_order_line_tree
#: model:ir.ui.view,arch_db:purchase.view_purchase_order_filter
#: model:ir.ui.view,arch_db:purchase.view_purchase_order_search
msgid "Vendor"
msgstr "Nhà cung cấp"

#. module: purchase
#: model:ir.actions.act_window,name:purchase.act_res_partner_2_supplier_invoices
#: model:ir.actions.act_window,name:purchase.action_invoice_pending
#: model:ir.actions.act_window,name:purchase.purchase_open_invoice
#: model:ir.ui.menu,name:purchase.menu_procurement_management_pending_invoice
#: model:ir.ui.view,arch_db:purchase.purchase_order_form
#: model:ir.ui.view,arch_db:purchase.res_partner_view_purchase_account_buttons
msgid "Vendor Bills"
msgstr "Hoá đơn Nhà cung cấp"

#. module: purchase
#: model:ir.model.fields,field_description:purchase.field_res_config_settings_group_manage_vendor_price
#: model:ir.ui.menu,name:purchase.menu_product_pricelist_action2_purchase
msgid "Vendor Pricelists"
msgstr "Bảng giá Nhà cung cấp"

#. module: purchase
#: model:ir.model.fields,field_description:purchase.field_purchase_order_partner_ref
msgid "Vendor Reference"
msgstr "Tham chiếu Nhà cung cấp"

#. module: purchase
#: model:ir.ui.menu,name:purchase.menu_procurement_management_supplier_name
#: model:ir.ui.view,arch_db:purchase.view_product_supplier_inherit
msgid "Vendors"
msgstr "Nhà cung cấp"

#. module: purchase
#: model:ir.actions.act_window,help:purchase.act_res_partner_2_supplier_invoices
msgid ""
"Vendors bills can be pre-generated based on purchase\n"
"                    orders or receipts. This allows you to control bills\n"
"                    you receive from your vendor according to the draft\n"
"                    document in Odoo."
msgstr ""
"Hoá đơn nhà cung cấp có thể được tạo trước dựa trên đơn hàng mua\n"
"                    hay phiếu mua hàng. Điều này cho phép bạn kiểm soát hoá\n"
"                    bạn nhận được từ nhà cung cấp\n"

#. module: purchase
#: model:ir.model.fields,field_description:purchase.field_purchase_report_volume
msgid "Volume"
msgstr "Thể tích"

#. module: purchase
#: model:ir.ui.view,arch_db:purchase.view_purchase_order_filter
#: selection:purchase.order,invoice_status:0
msgid "Waiting Bills"
msgstr "Chờ Hoá đơn"

#. module: purchase
#: model:ir.model,name:purchase.model_stock_warehouse
#: model:ir.model.fields,field_description:purchase.field_purchase_report_picking_type_id
msgid "Warehouse"
msgstr "Kho hàng"

#. module: purchase
#: selection:product.template,purchase_line_warn:0
#: selection:res.partner,purchase_warn:0
msgid "Warning"
msgstr "Cảnh báo"

#. module: purchase
#: code:addons/purchase/models/purchase.py:268
#: code:addons/purchase/models/purchase.py:808
#, python-format
msgid "Warning for %s"
msgstr "Cảnh báo cho %s"

#. module: purchase
#: model:ir.ui.view,arch_db:purchase.res_partner_view_purchase_buttons
msgid "Warning on the Purchase Order"
msgstr "Cảnh báo trên Đơn hàng mua"

#. module: purchase
#: model:ir.ui.view,arch_db:purchase.view_product_supplier_inherit
msgid "Warning when Purchasing this Product"
msgstr "Cảnh báo khi Mua sản phẩm này"

#. module: purchase
#: model:ir.model.fields,field_description:purchase.field_res_config_settings_group_warning_purchase
msgid "Warnings"
msgstr "Các cảnh báo"

#. module: purchase
#: model:ir.model.fields,field_description:purchase.field_purchase_order_website_url
msgid "Website URL"
msgstr "Địa chỉ website"

#. module: purchase
#: model:ir.model.fields,help:purchase.field_stock_warehouse_buy_to_resupply
msgid "When products are bought, they can be delivered to this warehouse"
msgstr "Khi sản phẩm được mua, chúng có thể được giao tới kho này"

#. module: purchase
#: model:ir.actions.act_window,help:purchase.purchase_open_invoice
msgid ""
"You can control the invoice from your vendor according to\n"
"            what you purchased (services) or received (products)."
msgstr ""
"Bạn có thể kiểm soát hoá đơn từ nhà cung cấp của bạn theo\n"
"             những sản phẩm / dịch vụ mà bạn mua hoặc nhận từ nhà cung cấp."

#. module: purchase
#: model:ir.actions.act_window,help:purchase.product_product_action
msgid ""
"You must define a product for everything you purchase, whether\n"
"                it's a physical product, a consumable or services you buy to\n"
"                subcontractors."
msgstr ""
"Bạn phải định nghĩa một sản phẩm cho mỗi thứ mà bạn đi mua, cho dù\n"
"                đó là một hàng hoá vật thể, hàng tiêu dùng hoặc dịch vụ mà bạn mua\n"
"                từ nhà thầu phụ."

#. module: purchase
#: model:ir.actions.act_window,help:purchase.product_normal_action_puchased
msgid ""
"You must define a product for everything you purchase, whether\n"
"            it's a physical product, a consumable or services you buy to\n"
"            subcontractors."
msgstr ""
"Bạn phải định nghĩa một sản phẩm cho mỗi thứ mà bạn đi mua, cho dù\n"
"                đó là một hàng hoá vật thể, hàng tiêu dùng hoặc dịch vụ mà bạn mua\n"
"                từ nhà thầu phụ."

#. module: purchase
#: code:addons/purchase/models/purchase.py:395
#, python-format
msgid "You must set a Vendor Location for this partner %s"
msgstr "Bạn phải thiết lập Địa điểm Nhà cung cấp cho đối tác này %s"

#. module: purchase
#: model:ir.ui.view,arch_db:purchase.res_config_settings_view_form_stock
msgid "days"
msgstr "ngày"

#. module: purchase
#: model:ir.model,name:purchase.model_res_config_settings
msgid "res.config.settings"
msgstr ""<|MERGE_RESOLUTION|>--- conflicted
+++ resolved
@@ -305,11 +305,7 @@
 #: model:ir.ui.view,arch_db:purchase.report_purchaseorder_document
 #: model:ir.ui.view,arch_db:purchase.report_purchasequotation_document
 msgid "<strong>Shipping address:</strong>"
-<<<<<<< HEAD
 msgstr "<strong>Địa chỉ giao hàng</strong>"
-=======
-msgstr "<strong>Địa chỉ giao hàng:</strong>"
->>>>>>> 6941de18
 
 #. module: purchase
 #: model:ir.ui.view,arch_db:purchase.portal_my_purchase_order
@@ -399,11 +395,7 @@
 #. module: purchase
 #: model:ir.model.fields,field_description:purchase.field_purchase_order_line_analytic_tag_ids
 msgid "Analytic Tags"
-<<<<<<< HEAD
 msgstr "Thẻ TK Quản trị"
-=======
-msgstr "Từ khóa phân tích"
->>>>>>> 6941de18
 
 #. module: purchase
 #: model:ir.model.fields,field_description:purchase.field_res_config_settings_group_analytic_account_for_purchases
@@ -478,11 +470,7 @@
 #: selection:product.template,purchase_line_warn:0
 #: selection:res.partner,purchase_warn:0
 msgid "Blocking Message"
-<<<<<<< HEAD
 msgstr "Thông điệp Phong toả"
-=======
-msgstr "Tin báo khóa lại"
->>>>>>> 6941de18
 
 #. module: purchase
 #: code:addons/purchase/models/stock.py:73
@@ -950,11 +938,7 @@
 #. module: purchase
 #: model:ir.ui.view,arch_db:purchase.purchase_order_form
 msgid "Lock"
-<<<<<<< HEAD
 msgstr "Khoá"
-=======
-msgstr "Khóa"
->>>>>>> 6941de18
 
 #. module: purchase
 #: model:ir.model.fields,field_description:purchase.field_res_config_settings_lock_confirmed_po
@@ -966,11 +950,7 @@
 #: selection:purchase.order,state:0
 #, python-format
 msgid "Locked"
-<<<<<<< HEAD
 msgstr "Đã khoá"
-=======
-msgstr "Đã khóa"
->>>>>>> 6941de18
 
 #. module: purchase
 #: model:ir.ui.view,arch_db:purchase.res_config_settings_view_form_purchase
@@ -1102,11 +1082,7 @@
 #: selection:product.template,purchase_line_warn:0
 #: selection:res.partner,purchase_warn:0
 msgid "No Message"
-<<<<<<< HEAD
 msgstr "Không có Thông điệp"
-=======
-msgstr "Không tin nhắn"
->>>>>>> 6941de18
 
 #. module: purchase
 #: model:ir.ui.view,arch_db:purchase.res_config_settings_view_form_purchase
@@ -1199,11 +1175,7 @@
 #. module: purchase
 #: selection:res.config.settings,default_purchase_method:0
 msgid "Ordered quantities"
-<<<<<<< HEAD
 msgstr "Số lượng đơn hàng"
-=======
-msgstr "Số lượng đã đặt"
->>>>>>> 6941de18
 
 #. module: purchase
 #: model:ir.model.fields,field_description:purchase.field_purchase_order_line_orderpoint_id
@@ -1229,20 +1201,12 @@
 #. module: purchase
 #: model:ir.model.fields,field_description:purchase.field_purchase_report_country_id
 msgid "Partner Country"
-<<<<<<< HEAD
 msgstr "Quốc gia Đối tác"
-=======
-msgstr "Quốc gia đối tác"
->>>>>>> 6941de18
 
 #. module: purchase
 #: model:ir.ui.view,arch_db:purchase.view_purchase_order_search
 msgid "Partner's Country"
-<<<<<<< HEAD
 msgstr "Quốc gia của Đối tác"
-=======
-msgstr "Quốc gia đối tác"
->>>>>>> 6941de18
 
 #. module: purchase
 #: model:ir.model.fields,field_description:purchase.field_purchase_order_payment_term_id
@@ -1709,9 +1673,6 @@
 "Selecting \"Blocking Message\" will throw an exception with the message and "
 "block the flow. The Message has to be written in the next field."
 msgstr ""
-"Chọn tùy chọn \"Cảnh báo\" sẽ hiển thị thông điệp cho người dùng, Chọn "
-"\"Cảnh báo đóng\" sẽ thoát ra ngoài kèm cảnh báo và chặn luồng. Cảnh báo sẽ "
-"được điền ở phần thông tin dưới đây."
 
 #. module: purchase
 #: model:ir.ui.view,arch_db:purchase.purchase_order_form
