--- conflicted
+++ resolved
@@ -147,11 +147,7 @@
           parent="base.menu_purchase_root" sequence="8"/>
 
       <menuitem name="Products by Category" id="menu_product_by_category_purchase_form" action="product.product_category_action"
-<<<<<<< HEAD
-           parent="menu_procurement_management_product" sequence="2"/>
-=======
            parent="menu_procurement_management_product" sequence="2" groups="base.group_no_one"/>
->>>>>>> 4bef17cc
 
       <menuitem name="Products" id="menu_procurement_partner_contact_form" action="product_normal_action_puchased"
           parent="menu_procurement_management_product" sequence="1"/>
