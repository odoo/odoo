--- conflicted
+++ resolved
@@ -216,12 +216,7 @@
                             <field name="date_approve"/>
                         	<separator string="Invoices" colspan="4"/>
                         	<newline/>
-<<<<<<< HEAD
-                        	<field name="invoice_ids" groups="base.group_extended" nolabel="1" colspan="4" context="{'type':'in_invoice'}"/>
-=======
                         	<field name="invoice_ids" groups="base.group_extended" nolabel="1" colspan="4" context="{'type':'in_invoice', 'journal_type':'purchase'}"/>
-                        	<field name="invoice_ids" groups="base.group_extended" nolabel="1" colspan="4" context="{'type':'in_invoice', 'journal_type': 'purchase'}"/>
->>>>>>> 50c25ec8
                         </page>
                         <page string="Notes">
                             <field colspan="4" name="notes" nolabel="1"/>
