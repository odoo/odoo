--- conflicted
+++ resolved
@@ -216,8 +216,8 @@
                         <group>
                             <field name="date_order"/>
                             <field name="origin" attrs="{'invisible': [('origin','=',False)]}"/>
-                            <field name="company_id" groups="base.group_multi_company" options="{'no_create': True}"/>
-                            <field name="picking_type_id" on_change="onchange_picking_type_id(picking_type_id, context)" domain="[('code','=','incoming')]" options="{'no_create': True}" context="{'special_shortened_wh_name': True}" groups="stock.group_locations"/>
+                            <field name="company_id" groups="base.group_multi_company" widget="selection"/>
+                            <field name="picking_type_id" on_change="onchange_picking_type_id(picking_type_id, context)" domain="[('code','=','incoming')]" widget="selection" context="{'special_shortened_wh_name': True}" groups="stock.group_locations"/>
                             <field name="related_location_id" invisible="1"/>
                             <field name="dest_address_id" string="Customer Address" on_change="onchange_dest_address_id(dest_address_id, context)"
                                 attrs="{'invisible':['|', ('picking_type_id','=',False), ('related_location_id','!=', False)], 
@@ -232,13 +232,8 @@
                                     <field name="product_id" on_change="onchange_product_id(parent.pricelist_id,product_id,0,False,parent.partner_id, parent.date_order,parent.fiscal_position,date_planned,name,False,parent.state,context)" context="{'partner_id': parent.partner_id}"/>
                                     <field name="name"/>
                                     <field name="date_planned"/>
-<<<<<<< HEAD
-                                    <field name="company_id" groups="base.group_multi_company" options="{'no_create': True}"/>
-                                    <field name="account_analytic_id" groups="purchase.group_analytic_accounting" domain="[('type','not in',('view','template'))]"/>
-=======
                                     <field name="company_id" groups="base.group_multi_company" widget="selection"/>
                                     <field name="account_analytic_id" context="{'default_partner_id':parent.partner_id}" groups="purchase.group_analytic_accounting" domain="[('type','not in',('view','template'))]"/>
->>>>>>> 550648e3
                                     <field name="product_qty" on_change="onchange_product_id(parent.pricelist_id,product_id,product_qty,product_uom,parent.partner_id,parent.date_order,parent.fiscal_position,date_planned,name,False,parent.state,context)"/>
                                     <field name="product_uom" groups="product.group_uom" on_change="onchange_product_uom(parent.pricelist_id,product_id,product_qty,product_uom,parent.partner_id, parent.date_order,parent.fiscal_position,date_planned,name,False,parent.state,context)"/>
                                     <field name="price_unit"/>
@@ -429,7 +424,7 @@
                                 <field name="taxes_id" widget="many2many_tags" domain="[('parent_id','=',False),('type_tax_use','!=','sale')]"/>
                                 <field name="date_planned" widget="date"/>
                                 <field name="account_analytic_id" colspan="2" groups="purchase.group_analytic_accounting"/>
-                                <field name="company_id" groups="base.group_multi_company" options="{'no_create': True}"/>
+                                <field name="company_id" groups="base.group_multi_company" widget="selection"/>
                             </group>
                         </group>
                         <notebook>
@@ -494,7 +489,7 @@
                                 <field name="taxes_id" widget="many2many_tags"
                                     domain="[('parent_id','=',False),('type_tax_use','!=','sale')]"/>
                                 <field name="date_planned" widget="date" readonly="1"/>
-                                <field name="company_id" groups="base.group_multi_company" options="{'no_create': True}"/>
+                                <field name="company_id" groups="base.group_multi_company" widget="selection"/>
                                 <field name="account_analytic_id" colspan="4" groups="purchase.group_analytic_accounting"/>
                                 <field name="invoiced"/>
                             </group>
