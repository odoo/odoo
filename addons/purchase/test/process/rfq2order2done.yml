--- conflicted
+++ resolved
@@ -45,10 +45,9 @@
 -
   Reception is ready for process so now done the reception.
 -
-  !python {model: stock.partial.picking}: |
-    pick_ids = self.pool.get('purchase.order').browse(cr, uid, ref("purchase_order_1")).picking_ids
-    partial_id = self.create(cr, uid, {},context={'active_model': 'stock.picking','active_ids': [pick_ids[0].id]})
-    self.do_partial(cr, uid, [partial_id])
+  !python {model: stock.picking}: |
+    pick_ids = self.pool.get('purchase.order').browse(cr, uid, ref("purchase_order_1")).picking_ids[0]
+    pick_ids.do_transfer(context=context)
 -
   I check that purchase order is shipped.
 -
@@ -59,16 +58,8 @@
   I Validate Invoice of Purchase Order.
 -
   !python {model: purchase.order}: |
-<<<<<<< HEAD
-    import netsvc
-    invoice_ids = [x.id for x in self.browse(cr, uid, ref("purchase_order_1")).invoice_ids]
-    wf_service = netsvc.LocalService("workflow")
-    for invoice in invoice_ids:
-      wf_service.trg_validate(uid, 'account.invoice', invoice, 'invoice_open', cr)
-=======
     for invoice in self.browse(cr, uid, ref('purchase_order_1'), context=context).invoice_ids:
       invoice.signal_workflow('invoice_open')
->>>>>>> d08651d2
 -
   I check that purchase order is invoiced.
 -
