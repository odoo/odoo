--- conflicted
+++ resolved
@@ -20,13 +20,8 @@
         <record id="email_template_edi_purchase" model="email.template">
             <field name="name">Purchase Order - Send by mail</field>
             <field name="email_from">${(object.validator.email or '')|safe}</field>
-<<<<<<< HEAD
-            <field name="subject">${object.company_id.name} Order (Ref ${object.name or 'n/a' })</field>
+            <field name="subject">${object.company_id.name|safe} Order (Ref ${object.name or 'n/a' })</field>
             <field name="partner_to">${object.partner_id.id}</field>
-=======
-            <field name="subject">${object.company_id.name|safe} Order (Ref ${object.name or 'n/a' })</field>
-            <field name="email_recipients">${object.partner_id.id}</field>
->>>>>>> 095be21a
             <field name="model_id" ref="purchase.model_purchase_order"/>
             <field name="auto_delete" eval="True"/>
             <field name="report_template" ref="report_purchase_quotation"/>
