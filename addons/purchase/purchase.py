--- conflicted
+++ resolved
@@ -1040,21 +1040,16 @@
     def _amount_line(self, cr, uid, ids, prop, arg, context=None):
         res = {}
         for line in self.browse(cr, uid, ids, context=context):
-<<<<<<< HEAD
-            cur = line.order_id.currency_id
-            res[line.id] = line.taxes_id.compute_all(line.price_unit, cur, line.product_qty, product=line.product_id, partner=line.order_id.partner_id)['total_excluded']
-=======
             line_price = self._calc_line_base_price(cr, uid, line,
                                                     context=context)
             line_qty = self._calc_line_quantity(cr, uid, line,
                                                 context=context)
-            cur = line.order_id.pricelist_id.currency_id
+            cur = line.order_id.currency_id
             taxes = line.taxes_id.compute_all(line_price, cur,
                                               line_qty, line.product_id,
                                               line.order_id.partner_id)
             
             res[line.id] = taxes['total_excluded']
->>>>>>> df28ed9d
         return res
 
     def _get_uom_id(self, cr, uid, context=None):
