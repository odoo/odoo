# -*- coding: utf-8 -*-
##############################################################################
#
#    OpenERP, Open Source Management Solution
#    Copyright (C) 2004-2010 Tiny SPRL (<http://tiny.be>).
#
#    This program is free software: you can redistribute it and/or modify
#    it under the terms of the GNU Affero General Public License as
#    published by the Free Software Foundation, either version 3 of the
#    License, or (at your option) any later version.
#
#    This program is distributed in the hope that it will be useful,
#    but WITHOUT ANY WARRANTY; without even the implied warranty of
#    MERCHANTABILITY or FITNESS FOR A PARTICULAR PURPOSE.  See the
#    GNU Affero General Public License for more details.
#
#    You should have received a copy of the GNU Affero General Public License
#    along with this program.  If not, see <http://www.gnu.org/licenses/>.
#
##############################################################################

import pytz
from openerp import SUPERUSER_ID, workflow
from datetime import datetime
from dateutil.relativedelta import relativedelta
from operator import attrgetter
from openerp.tools.safe_eval import safe_eval as eval
from openerp.osv import fields, osv
from openerp.tools.translate import _
import openerp.addons.decimal_precision as dp
from openerp.osv.orm import browse_record_list, browse_record, browse_null
from openerp.tools import DEFAULT_SERVER_DATE_FORMAT, DEFAULT_SERVER_DATETIME_FORMAT, DATETIME_FORMATS_MAP
from openerp.tools.float_utils import float_compare
from openerp.exceptions import UserError

class purchase_order(osv.osv):

    def _amount_all(self, cr, uid, ids, field_name, arg, context=None):
        res = {}
        cur_obj=self.pool.get('res.currency')
        for order in self.browse(cr, uid, ids, context=context):
            res[order.id] = {
                'amount_untaxed': 0.0,
                'amount_tax': 0.0,
                'amount_total': 0.0,
            }
            val = val1 = 0.0
            cur = order.pricelist_id.currency_id
            for line in order.order_line:
               taxes = self.pool.get('account.tax').compute_all(cr, uid, line.taxes_id, line.price_unit, line.product_qty, line.product_id, order.partner_id)
               val1 += cur_obj.round(cr, uid, cur, taxes['total']) #Decimal precision?
               for c in taxes['taxes']:
                   val += c.get('amount', 0.0)

            res[order.id]['amount_tax']=cur_obj.round(cr, uid, cur, val)
            res[order.id]['amount_untaxed']=cur_obj.round(cr, uid, cur, val1)
            res[order.id]['amount_total']=res[order.id]['amount_untaxed'] + res[order.id]['amount_tax']
        return res

    def _set_minimum_planned_date(self, cr, uid, ids, name, value, arg, context=None):
        if not value: return False
        if type(ids)!=type([]):
            ids=[ids]
        pol_obj = self.pool.get('purchase.order.line')
        for po in self.browse(cr, uid, ids, context=context):
            if po.order_line:
                pol_ids = pol_obj.search(cr, uid, [
                    ('order_id', '=', po.id), '|', ('date_planned', '=', po.minimum_planned_date), ('date_planned', '<', value)
                ], context=context)
                pol_obj.write(cr, uid, pol_ids, {'date_planned': value}, context=context)
        self.invalidate_cache(cr, uid, context=context)
        return True

    def _minimum_planned_date(self, cr, uid, ids, field_name, arg, context=None):
        res={}
        purchase_obj=self.browse(cr, uid, ids, context=context)
        for purchase in purchase_obj:
            res[purchase.id] = False
            if purchase.order_line:
                min_date=purchase.order_line[0].date_planned
                for line in purchase.order_line:
                    if line.date_planned < min_date:
                        min_date=line.date_planned
                res[purchase.id]=min_date
        return res


    def _invoiced_rate(self, cursor, user, ids, name, arg, context=None):
        res = {}
        for purchase in self.browse(cursor, user, ids, context=context):
            tot = 0.0
            for invoice in purchase.invoice_ids:
                if invoice.state not in ('draft','cancel'):
                    tot += invoice.amount_untaxed
            if purchase.amount_untaxed:
                res[purchase.id] = tot * 100.0 / purchase.amount_untaxed
            else:
                res[purchase.id] = 0.0
        return res

    def _shipped_rate(self, cr, uid, ids, name, arg, context=None):
        if not ids: return {}
        res = {}
        for id in ids:
            res[id] = [0.0,0.0]
        cr.execute('''SELECT
                p.order_id, sum(m.product_qty), m.state
            FROM
                stock_move m
            LEFT JOIN
                purchase_order_line p on (p.id=m.purchase_line_id)
            WHERE
                p.order_id IN %s GROUP BY m.state, p.order_id''',(tuple(ids),))
        for oid,nbr,state in cr.fetchall():
            if state=='cancel':
                continue
            if state=='done':
                res[oid][0] += nbr or 0.0
                res[oid][1] += nbr or 0.0
            else:
                res[oid][1] += nbr or 0.0
        for r in res:
            if not res[r][1]:
                res[r] = 0.0
            else:
                res[r] = 100.0 * res[r][0] / res[r][1]
        return res

    def _get_order(self, cr, uid, ids, context=None):
        result = {}
        for line in self.pool.get('purchase.order.line').browse(cr, uid, ids, context=context):
            result[line.order_id.id] = True
        return result.keys()

    def _invoiced(self, cursor, user, ids, name, arg, context=None):
        res = {}
        for purchase in self.browse(cursor, user, ids, context=context):
            res[purchase.id] = all(line.invoiced for line in purchase.order_line)
        return res
    
    def _get_journal(self, cr, uid, context=None):
        if context is None:
            context = {}
        user = self.pool.get('res.users').browse(cr, uid, uid, context=context)
        company_id = context.get('company_id', user.company_id.id)
        journal_obj = self.pool.get('account.journal')
        res = journal_obj.search(cr, uid, [('type', '=', 'purchase'),
                                            ('company_id', '=', company_id)],
                                                limit=1)
        return res and res[0] or False  

    def _get_picking_in(self, cr, uid, context=None):
        obj_data = self.pool.get('ir.model.data')
        type_obj = self.pool.get('stock.picking.type')
        user_obj = self.pool.get('res.users')
        company_id = user_obj.browse(cr, uid, uid, context=context).company_id.id
        types = type_obj.search(cr, uid, [('code', '=', 'incoming'), ('warehouse_id.company_id', '=', company_id)], context=context)
        if not types:
            types = type_obj.search(cr, uid, [('code', '=', 'incoming'), ('warehouse_id', '=', False)], context=context)
            if not types:
                raise UserError(_("Make sure you have at least an incoming picking type defined"))
        return types[0]

    def _get_picking_ids(self, cr, uid, ids, field_names, args, context=None):
        res = {}
        for po_id in ids:
            res[po_id] = []
        query = """
        SELECT picking_id, po.id FROM stock_picking p, stock_move m, purchase_order_line pol, purchase_order po
            WHERE po.id in %s and po.id = pol.order_id and pol.id = m.purchase_line_id and m.picking_id = p.id
            GROUP BY picking_id, po.id
             
        """
        cr.execute(query, (tuple(ids), ))
        picks = cr.fetchall()
        for pick_id, po_id in picks:
            res[po_id].append(pick_id)
        return res

    def _count_all(self, cr, uid, ids, field_name, arg, context=None):
        return {
            purchase.id: {
                'shipment_count': len(purchase.picking_ids),
                'invoice_count': len(purchase.invoice_ids),                
            }
            for purchase in self.browse(cr, uid, ids, context=context)
        }

    STATE_SELECTION = [
        ('draft', 'Draft PO'),
        ('sent', 'RFQ'),
        ('bid', 'Bid Received'),
        ('confirmed', 'Waiting Approval'),
        ('approved', 'Purchase Confirmed'),
        ('except_picking', 'Shipping Exception'),
        ('except_invoice', 'Invoice Exception'),
        ('done', 'Done'),
        ('cancel', 'Cancelled')
    ]

    READONLY_STATES = {
        'confirmed': [('readonly', True)],
        'approved': [('readonly', True)],
        'done': [('readonly', True)]
    }

    _columns = {
        'name': fields.char('Order Reference', required=True, select=True, copy=False,
                            help="Unique number of the purchase order, "
                                 "computed automatically when the purchase order is created."),
        'origin': fields.char('Source Document', copy=False,
                              help="Reference of the document that generated this purchase order "
                                   "request; a sales order or an internal procurement request."),
        'partner_ref': fields.char('Supplier Reference', states={'confirmed':[('readonly',True)],
                                                                 'approved':[('readonly',True)],
                                                                 'done':[('readonly',True)]},
                                   copy=False,
                                   help="Reference of the sales order or bid sent by your supplier. "
                                        "It's mainly used to do the matching when you receive the "
                                        "products as this reference is usually written on the "
                                        "delivery order sent by your supplier."),
        'date_order':fields.datetime('Order Date', required=True, states={'confirmed':[('readonly',True)],
                                                                      'approved':[('readonly',True)]},
                                 select=True, help="Depicts the date where the Quotation should be validated and converted into a Purchase Order, by default it's the creation date.",
                                 copy=False),
        'date_approve':fields.date('Date Approved', readonly=1, select=True, copy=False,
                                   help="Date on which purchase order has been approved"),
        'partner_id':fields.many2one('res.partner', 'Supplier', required=True, states=READONLY_STATES,
            change_default=True, track_visibility='always'),
        'dest_address_id':fields.many2one('res.partner', 'Customer Address (Direct Delivery)',
            states=READONLY_STATES,
            help="Put an address if you want to deliver directly from the supplier to the customer. " \
                "Otherwise, keep empty to deliver to your own company."
        ),
        'location_id': fields.many2one('stock.location', 'Destination', required=True, domain=[('usage','<>','view')], states=READONLY_STATES),
        'pricelist_id':fields.many2one('product.pricelist', 'Pricelist', required=True, states=READONLY_STATES, help="The pricelist sets the currency used for this purchase order. It also computes the supplier price for the selected products/quantities."),
        'currency_id': fields.many2one('res.currency','Currency', required=True, states=READONLY_STATES),
        'state': fields.selection(STATE_SELECTION, 'Status', readonly=True,
                                  help="The status of the purchase order or the quotation request. "
                                       "A request for quotation is a purchase order in a 'Draft' status. "
                                       "Then the order has to be confirmed by the user, the status switch "
                                       "to 'Confirmed'. Then the supplier must confirm the order to change "
                                       "the status to 'Approved'. When the purchase order is paid and "
                                       "received, the status becomes 'Done'. If a cancel action occurs in "
                                       "the invoice or in the receipt of goods, the status becomes "
                                       "in exception.",
                                  select=True, copy=False),
        'order_line': fields.one2many('purchase.order.line', 'order_id', 'Order Lines',
                                      states={'approved':[('readonly',True)],
                                              'done':[('readonly',True)]},
                                      copy=True),
        'validator' : fields.many2one('res.users', 'Validated by', readonly=True, copy=False),
        'notes': fields.text('Terms and Conditions'),
        'invoice_ids': fields.many2many('account.invoice', 'purchase_invoice_rel', 'purchase_id',
                                        'invoice_id', 'Invoices', copy=False,
                                        help="Invoices generated for a purchase order"),
        'picking_ids': fields.function(_get_picking_ids, method=True, type='one2many', relation='stock.picking', string='Picking List', help="This is the list of receipts that have been generated for this purchase order."),
        'shipped':fields.boolean('Received', readonly=True, select=True, copy=False,
                                 help="It indicates that a picking has been done"),
        'shipped_rate': fields.function(_shipped_rate, string='Received Ratio', type='float'),
        'invoiced': fields.function(_invoiced, string='Invoice Received', type='boolean', copy=False,
                                    help="It indicates that an invoice has been validated"),
        'invoiced_rate': fields.function(_invoiced_rate, string='Invoiced', type='float'),
        'invoice_method': fields.selection([('manual','Based on Purchase Order lines'),('order','Based on generated draft invoice'),('picking','Based on incoming shipments')], 'Invoicing Control', required=True,
            readonly=True, states={'draft':[('readonly',False)], 'sent':[('readonly',False)],'bid':[('readonly',False)]},
            help="Based on Purchase Order lines: place individual lines in 'Invoice Control / On Purchase Order lines' from where you can selectively create an invoice.\n" \
                "Based on generated invoice: create a draft invoice you can validate later.\n" \
                "Based on incoming shipments: let you create an invoice when receipts are validated."
        ),
        'minimum_planned_date':fields.function(_minimum_planned_date, fnct_inv=_set_minimum_planned_date, string='Expected Date', type='datetime', select=True, help="This is computed as the minimum scheduled date of all purchase order lines' products.",
            store = {
                'purchase.order.line': (_get_order, ['date_planned'], 10),
            }
        ),
        'amount_untaxed': fields.function(_amount_all, digits_compute=dp.get_precision('Account'), string='Untaxed Amount',
            store={
                'purchase.order.line': (_get_order, None, 10),
            }, multi="sums", help="The amount without tax", track_visibility='always'),
        'amount_tax': fields.function(_amount_all, digits_compute=dp.get_precision('Account'), string='Taxes',
            store={
                'purchase.order.line': (_get_order, None, 10),
            }, multi="sums", help="The tax amount"),
        'amount_total': fields.function(_amount_all, digits_compute=dp.get_precision('Account'), string='Total',
            store={
                'purchase.order.line': (_get_order, None, 10),
            }, multi="sums", help="The total amount"),
        'fiscal_position': fields.many2one('account.fiscal.position', 'Fiscal Position'),
        'payment_term_id': fields.many2one('account.payment.term', 'Payment Term'),
        'incoterm_id': fields.many2one('stock.incoterms', 'Incoterm', help="International Commercial Terms are a series of predefined commercial terms used in international transactions."),
        'product_id': fields.related('order_line', 'product_id', type='many2one', relation='product.product', string='Product'),
        'create_uid': fields.many2one('res.users', 'Responsible'),
        'company_id': fields.many2one('res.company', 'Company', required=True, select=1, states={'confirmed': [('readonly', True)], 'approved': [('readonly', True)]}),
        'journal_id': fields.many2one('account.journal', 'Journal'),
        'bid_date': fields.date('Bid Received On', readonly=True, help="Date on which the bid was received"),
        'bid_validity': fields.date('Bid Valid Until', help="Date on which the bid expired"),
        'picking_type_id': fields.many2one('stock.picking.type', 'Deliver To', help="This will determine picking type of incoming shipment", required=True,
                                           states={'confirmed': [('readonly', True)], 'approved': [('readonly', True)], 'done': [('readonly', True)]}),
        'related_location_id': fields.related('picking_type_id', 'default_location_dest_id', type='many2one', relation='stock.location', string="Related location", store=True),
        'related_usage': fields.related('location_id', 'usage', type='char'),
        'shipment_count': fields.function(_count_all, type='integer', string='Incoming Shipments', multi=True),
        'invoice_count': fields.function(_count_all, type='integer', string='Invoices', multi=True),
        'group_id': fields.many2one('procurement.group', string="Procurement Group"),
    }
    _defaults = {
        'date_order': fields.datetime.now,
        'state': 'draft',
        'name': lambda obj, cr, uid, context: '/',
        'shipped': 0,
        'invoice_method': 'order',
        'invoiced': 0,
        'pricelist_id': lambda self, cr, uid, context: context.get('partner_id', False) and self.pool.get('res.partner').browse(cr, uid, context['partner_id']).property_product_pricelist_purchase.id,
        'company_id': lambda self, cr, uid, c: self.pool.get('res.company')._company_default_get(cr, uid, 'purchase.order', context=c),
        'journal_id': _get_journal,
        'currency_id': lambda self, cr, uid, context: self.pool.get('res.users').browse(cr, uid, uid, context=context).company_id.currency_id.id,
        'picking_type_id': _get_picking_in,
    }
    _sql_constraints = [
        ('name_uniq', 'unique(name, company_id)', 'Order Reference must be unique per Company!'),
    ]
    _name = "purchase.order"
    _inherit = ['mail.thread', 'ir.needaction_mixin']
    _description = "Purchase Order"
    _order = 'date_order desc, id desc'

    def create(self, cr, uid, vals, context=None):
        if vals.get('name','/')=='/':
            vals['name'] = self.pool.get('ir.sequence').next_by_code(cr, uid, 'purchase.order') or '/'
        context = dict(context or {}, mail_create_nolog=True)
        order =  super(purchase_order, self).create(cr, uid, vals, context=context)
        self.message_post(cr, uid, [order], body=_("RFQ created"), context=context)
        return order

    def unlink(self, cr, uid, ids, context=None):
        purchase_orders = self.read(cr, uid, ids, ['state'], context=context)
        unlink_ids = []
        for s in purchase_orders:
            if s['state'] in ['draft','cancel']:
                unlink_ids.append(s['id'])
            else:
                raise UserError(_('In order to delete a purchase order, you must cancel it first.'))

        # automatically sending subflow.delete upon deletion
        self.signal_workflow(cr, uid, unlink_ids, 'purchase_cancel')

        return super(purchase_order, self).unlink(cr, uid, unlink_ids, context=context)

    def _track_subtype(self, cr, uid, ids, init_values, context=None):
        record = self.browse(cr, uid, ids[0], context=context)
        if 'state' in init_values and record.state == 'approved':
            return 'purchase.mt_rfq_approved'
        elif 'state' in init_values and record.state == 'confirmed':
            return 'purchase.mt_rfq_confirmed'
        elif 'state' in init_values and record.state == 'done':
            return 'purchase.mt_rfq_done'
        return super(purchase_order, self)._track_subtype(cr, uid, ids, init_values, context=context)

    def set_order_line_status(self, cr, uid, ids, status, context=None):
        line = self.pool.get('purchase.order.line')
        order_line_ids = []
        proc_obj = self.pool.get('procurement.order')
        for order in self.browse(cr, uid, ids, context=context):
            order_line_ids += [po_line.id for po_line in order.order_line]
        if order_line_ids:
            line.write(cr, uid, order_line_ids, {'state': status}, context=context)
        if order_line_ids and status == 'cancel':
            procs = proc_obj.search(cr, uid, [('purchase_line_id', 'in', order_line_ids)], context=context)
            if procs:
                proc_obj.write(cr, uid, procs, {'state': 'exception'}, context=context)
        return True

    def button_dummy(self, cr, uid, ids, context=None):
        return True

    def onchange_pricelist(self, cr, uid, ids, pricelist_id, context=None):
        if not pricelist_id:
            return {}
        return {'value': {'currency_id': self.pool.get('product.pricelist').browse(cr, uid, pricelist_id, context=context).currency_id.id}}

    #Destination address is used when dropshipping
    def onchange_dest_address_id(self, cr, uid, ids, address_id, context=None):
        if not address_id:
            return {}
        address = self.pool.get('res.partner')
        values = {}
        supplier = address.browse(cr, uid, address_id, context=context)
        if supplier:
            location_id = supplier.property_stock_customer.id
            values.update({'location_id': location_id})
        return {'value':values}

    def onchange_picking_type_id(self, cr, uid, ids, picking_type_id, context=None):
        value = {}
        if picking_type_id:
            picktype = self.pool.get("stock.picking.type").browse(cr, uid, picking_type_id, context=context)
            if picktype.default_location_dest_id:
                value.update({'location_id': picktype.default_location_dest_id.id, 'related_usage': picktype.default_location_dest_id.usage})
            value.update({'related_location_id': picktype.default_location_dest_id.id})
        return {'value': value}

    def onchange_partner_id(self, cr, uid, ids, partner_id, context=None):
        partner = self.pool.get('res.partner')
        if not partner_id:
            return {'value': {
                'fiscal_position': False,
                'payment_term_id': False,
                }}
        supplier_address = partner.address_get(cr, uid, [partner_id], ['default'], context=context)
        supplier = partner.browse(cr, uid, partner_id, context=context)
        return {'value': {
            'pricelist_id': supplier.property_product_pricelist_purchase.id,
            'fiscal_position': supplier.property_account_position and supplier.property_account_position.id or False,
            'payment_term_id': supplier.property_supplier_payment_term.id or False,
            }}

    def invoice_open(self, cr, uid, ids, context=None):
        mod_obj = self.pool.get('ir.model.data')
        act_obj = self.pool.get('ir.actions.act_window')

        action_id = mod_obj.xmlid_to_res_id(cr, uid, 'account.action_invoice_tree2')
        result = act_obj.read(cr, uid, action_id, context=context)
        inv_ids = []
        for po in self.browse(cr, uid, ids, context=context):
            inv_ids += [invoice.id for invoice in po.invoice_ids]
        if not inv_ids:
            raise UserError(_('Please create Invoices.'))
<<<<<<< HEAD
        result['domain'] = [('id', 'in', inv_ids)]
=======

        if len(inv_ids) > 1:
            result['domain'] = [('id', 'in', inv_ids)]
        else:
            res = mod_obj.xmlid_to_res_id(cr, uid, 'account.invoice_supplier_form')
            result['views'] = [(res, 'form')]
            result['res_id'] = inv_ids and inv_ids[0] or False
        return result
>>>>>>> 4bef17cc

    def view_invoice(self, cr, uid, ids, context=None):
        '''
        This function returns an action that display existing invoices of given sales order ids. It can either be a in a list or in a form view, if there is only one invoice to show.
        '''
        context = dict(context or {})
        mod_obj = self.pool.get('ir.model.data')
        wizard_obj = self.pool.get('purchase.order.line_invoice')
        #compute the number of invoices to display
        inv_ids = []
        for po in self.browse(cr, uid, ids, context=context):
            if po.invoice_method == 'manual':
                if not po.invoice_ids:
                    context.update({'active_ids' :  [line.id for line in po.order_line]})
                    wizard_obj.makeInvoices(cr, uid, [], context=context)

        for po in self.browse(cr, uid, ids, context=context):
            inv_ids+= [invoice.id for invoice in po.invoice_ids]
        res = mod_obj.get_object_reference(cr, uid, 'account', 'invoice_supplier_form')
        res_id = res and res[1] or False

        return {
            'name': _('Supplier Invoices'),
            'view_type': 'form',
            'view_mode': 'form',
            'view_id': [res_id],
            'res_model': 'account.invoice',
            'context': "{'type':'in_invoice', 'journal_type': 'purchase'}",
            'type': 'ir.actions.act_window',
            'nodestroy': True,
            'target': 'current',
            'res_id': inv_ids and inv_ids[0] or False,
        }

    def view_picking(self, cr, uid, ids, context=None):
        '''
        This function returns an action that display existing picking orders of given purchase order ids.
        '''
        if context is None:
            context = {}
        mod_obj = self.pool.get('ir.model.data')
        dummy, action_id = tuple(mod_obj.get_object_reference(cr, uid, 'stock', 'action_picking_tree'))
        action = self.pool.get('ir.actions.act_window').read(cr, uid, action_id, context=context)

        pick_ids = []
        for po in self.browse(cr, uid, ids, context=context):
            pick_ids += [picking.id for picking in po.picking_ids]

        #override the context to get rid of the default filtering on picking type
        action['context'] = {}
        #choose the view_mode accordingly
        if len(pick_ids) > 1:
            action['domain'] = "[('id','in',[" + ','.join(map(str, pick_ids)) + "])]"
        else:
            res = mod_obj.get_object_reference(cr, uid, 'stock', 'view_picking_form')
            action['views'] = [(res and res[1] or False, 'form')]
            action['res_id'] = pick_ids and pick_ids[0] or False
        return action


    def wkf_approve_order(self, cr, uid, ids, context=None):
        self.write(cr, uid, ids, {'state': 'approved', 'date_approve': fields.date.context_today(self,cr,uid,context=context)})
        return True

    def wkf_bid_received(self, cr, uid, ids, context=None):
        return self.write(cr, uid, ids, {'state':'bid', 'bid_date': fields.date.context_today(self,cr,uid,context=context)})

    def wkf_send_rfq(self, cr, uid, ids, context=None):
        '''
        This function opens a window to compose an email, with the edi purchase template message loaded by default
        '''
        if not context:
            context= {}
        ir_model_data = self.pool.get('ir.model.data')
        try:
            if context.get('send_rfq', False):
                template_id = ir_model_data.get_object_reference(cr, uid, 'purchase', 'email_template_edi_purchase')[1]
            else:
                template_id = ir_model_data.get_object_reference(cr, uid, 'purchase', 'email_template_edi_purchase_done')[1]
        except ValueError:
            template_id = False
        try:
            compose_form_id = ir_model_data.get_object_reference(cr, uid, 'mail', 'email_compose_message_wizard_form')[1]
        except ValueError:
            compose_form_id = False 
        ctx = dict(context)
        ctx.update({
            'default_model': 'purchase.order',
            'default_res_id': ids[0],
            'default_use_template': bool(template_id),
            'default_template_id': template_id,
            'default_composition_mode': 'comment',
        })
        return {
            'name': _('Compose Email'),
            'type': 'ir.actions.act_window',
            'view_type': 'form',
            'view_mode': 'form',
            'res_model': 'mail.compose.message',
            'views': [(compose_form_id, 'form')],
            'view_id': compose_form_id,
            'target': 'new',
            'context': ctx,
        }

    def print_quotation(self, cr, uid, ids, context=None):
        '''
        This function prints the request for quotation and mark it as sent, so that we can see more easily the next step of the workflow
        '''
        assert len(ids) == 1, 'This option should only be used for a single id at a time'
        self.signal_workflow(cr, uid, ids, 'send_rfq')
        return self.pool['report'].get_action(cr, uid, ids, 'purchase.report_purchasequotation', context=context)

    def wkf_confirm_order(self, cr, uid, ids, context=None):
        todo = []
        for po in self.browse(cr, uid, ids, context=context):
            if not po.order_line:
                raise UserError(_('You cannot confirm a purchase order without any purchase order line.'))
<<<<<<< HEAD
=======
            if po.invoice_method == 'picking' and not any([l.product_id and l.product_id.type in ('product', 'consu') for l in po.order_line]):
                raise osv.except_osv(
                    _('Error!'),
                    _("You cannot confirm a purchase order with Invoice Control Method 'Based on incoming shipments' that doesn't contain any stockable item."))
>>>>>>> 4bef17cc
            for line in po.order_line:
                if line.state=='draft':
                    todo.append(line.id)        
        self.pool.get('purchase.order.line').action_confirm(cr, uid, todo, context)
        for id in ids:
            self.write(cr, uid, [id], {'state' : 'confirmed', 'validator' : uid})
        return True

    def _choose_account_from_po_line(self, cr, uid, po_line, context=None):
        fiscal_obj = self.pool.get('account.fiscal.position')
        property_obj = self.pool.get('ir.property')
        if po_line.product_id:
            acc_id = po_line.product_id.property_account_expense.id
            if not acc_id:
                acc_id = po_line.product_id.categ_id.property_account_expense_categ.id
            if not acc_id:
                raise UserError(_('Define an expense account for this product: "%s" (id:%d).') % (po_line.product_id.name, po_line.product_id.id,))
        else:
            acc_id = property_obj.get(cr, uid, 'property_account_expense_categ', 'product.category', context=context).id
        fpos = po_line.order_id.fiscal_position or False
        return fiscal_obj.map_account(cr, uid, fpos, acc_id)

    def _prepare_inv_line(self, cr, uid, account_id, order_line, context=None):
        """Collects require data from purchase order line that is used to create invoice line
        for that purchase order line
        :param account_id: Expense account of the product of PO line if any.
        :param browse_record order_line: Purchase order line browse record
        :return: Value for fields of invoice lines.
        :rtype: dict
        """
        return {
            'name': order_line.name,
            'account_id': account_id,
            'price_unit': order_line.price_unit or 0.0,
            'quantity': order_line.product_qty,
            'product_id': order_line.product_id.id or False,
            'uos_id': order_line.product_uom.id or False,
            'invoice_line_tax_id': [(6, 0, [x.id for x in order_line.taxes_id])],
            'account_analytic_id': order_line.account_analytic_id.id or False,
            'purchase_line_id': order_line.id,
        }

    def _prepare_invoice(self, cr, uid, order, line_ids, context=None):
        """Prepare the dict of values to create the new invoice for a
           purchase order. This method may be overridden to implement custom
           invoice generation (making sure to call super() to establish
           a clean extension chain).

           :param browse_record order: purchase.order record to invoice
           :param list(int) line_ids: list of invoice line IDs that must be
                                      attached to the invoice
           :return: dict of value to create() the invoice
        """
        journal_ids = self.pool['account.journal'].search(
                            cr, uid, [('type', '=', 'purchase'),
                                      ('company_id', '=', order.company_id.id)],
                            limit=1)
        if not journal_ids:
            raise UserError(_('Define purchase journal for this company: "%s" (id:%d).') % (order.company_id.name, order.company_id.id))
        return {
            'name': order.partner_ref or order.name,
            'reference': order.partner_ref or order.name,
            'account_id': order.partner_id.property_account_payable.id,
            'type': 'in_invoice',
            'partner_id': order.partner_id.id,
            'currency_id': order.currency_id.id,
            'journal_id': len(journal_ids) and journal_ids[0] or False,
            'invoice_line': [(6, 0, line_ids)],
            'origin': order.name,
            'fiscal_position': order.fiscal_position.id or False,
            'payment_term': order.payment_term_id.id or False,
            'company_id': order.company_id.id,
        }

    def action_cancel_draft(self, cr, uid, ids, context=None):
        if not len(ids):
            return False
        self.write(cr, uid, ids, {'state':'draft','shipped':0})
        self.set_order_line_status(cr, uid, ids, 'draft', context=context)
        for p_id in ids:
            # Deleting the existing instance of workflow for PO
            self.delete_workflow(cr, uid, [p_id]) # TODO is it necessary to interleave the calls?
            self.create_workflow(cr, uid, [p_id])
        return True

    def wkf_po_done(self, cr, uid, ids, context=None):
        self.write(cr, uid, ids, {'state': 'done'}, context=context)
        self.set_order_line_status(cr, uid, ids, 'done', context=context)

    def action_invoice_create(self, cr, uid, ids, context=None):
        """Generates invoice for given ids of purchase orders and links that invoice ID to purchase order.
        :param ids: list of ids of purchase orders.
        :return: ID of created invoice.
        :rtype: int
        """
        context = dict(context or {})
        
        inv_obj = self.pool.get('account.invoice')
        inv_line_obj = self.pool.get('account.invoice.line')

        res = False
        uid_company_id = self.pool.get('res.users').browse(cr, uid, uid, context=context).company_id.id
        for order in self.browse(cr, uid, ids, context=context):
            context.pop('force_company', None)
            if order.company_id.id != uid_company_id:
                #if the company of the document is different than the current user company, force the company in the context
                #then re-do a browse to read the property fields for the good company.
                context['force_company'] = order.company_id.id
                order = self.browse(cr, uid, order.id, context=context)
            
            # generate invoice line correspond to PO line and link that to created invoice (inv_id) and PO line
            inv_lines = []
            for po_line in order.order_line:
                acc_id = self._choose_account_from_po_line(cr, uid, po_line, context=context)
                inv_line_data = self._prepare_inv_line(cr, uid, acc_id, po_line, context=context)
                inv_line_id = inv_line_obj.create(cr, uid, inv_line_data, context=context)
                inv_lines.append(inv_line_id)
                po_line.write({'invoice_lines': [(4, inv_line_id)]})

            # get invoice data and create invoice
            inv_data = self._prepare_invoice(cr, uid, order, inv_lines, context=context)
            inv_id = inv_obj.create(cr, uid, inv_data, context=context)

            # compute the invoice
            inv_obj.button_compute(cr, uid, [inv_id], context=context, set_total=True)

            # Link this new invoice to related purchase order
            order.write({'invoice_ids': [(4, inv_id)]})
            res = inv_id
        return res

    def invoice_done(self, cr, uid, ids, context=None):
        self.write(cr, uid, ids, {'state': 'approved'}, context=context)
        return True

    def has_stockable_product(self, cr, uid, ids, *args):
        for order in self.browse(cr, uid, ids):
            for order_line in order.order_line:
                if order_line.product_id and order_line.product_id.type in ('product', 'consu'):
                    return True
        return False

    def wkf_action_cancel(self, cr, uid, ids, context=None):
        self.write(cr, uid, ids, {'state': 'cancel'}, context=context)
        self.set_order_line_status(cr, uid, ids, 'cancel', context=context)

    def action_cancel(self, cr, uid, ids, context=None):
        for purchase in self.browse(cr, uid, ids, context=context):
            for pick in purchase.picking_ids:
                for move in pick.move_lines:
                    if pick.state == 'done':
                        raise UserError(_('Unable to cancel the purchase order %s.') % (purchase.name) + _('You have already received some goods for it.  '))
            self.pool.get('stock.picking').action_cancel(cr, uid, [x.id for x in purchase.picking_ids if x.state != 'cancel'], context=context)
            for inv in purchase.invoice_ids:
                if inv and inv.state not in ('cancel', 'draft'):
                    raise UserError(_("Unable to cancel this purchase order.") + " " + _("You must first cancel all invoices related to this purchase order."))
            self.pool.get('account.invoice') \
                .signal_workflow(cr, uid, map(attrgetter('id'), purchase.invoice_ids), 'invoice_cancel')
        self.signal_workflow(cr, uid, ids, 'purchase_cancel')
        return True

    def _prepare_order_line_move(self, cr, uid, order, order_line, picking_id, group_id, context=None):
        ''' prepare the stock move data from the PO line. This function returns a list of dictionary ready to be used in stock.move's create()'''
        product_uom = self.pool.get('product.uom')
        price_unit = order_line.price_unit
        if order_line.product_uom.id != order_line.product_id.uom_id.id:
            price_unit *= order_line.product_uom.factor / order_line.product_id.uom_id.factor
        if order.currency_id.id != order.company_id.currency_id.id:
            #we don't round the price_unit, as we may want to store the standard price with more digits than allowed by the currency
            price_unit = self.pool.get('res.currency').compute(cr, uid, order.currency_id.id, order.company_id.currency_id.id, price_unit, round=False, context=context)
        res = []
        move_template = {
            'name': order_line.name or '',
            'product_id': order_line.product_id.id,
            'product_uom': order_line.product_uom.id,
            'product_uos': order_line.product_uom.id,
            'date': order.date_order,
            'date_expected': order_line.date_planned,
            'location_id': order.partner_id.property_stock_supplier.id,
            'location_dest_id': order.location_id.id,
            'picking_id': picking_id,
            'partner_id': order.dest_address_id.id,
            'move_dest_id': False,
            'state': 'draft',
            'purchase_line_id': order_line.id,
            'company_id': order.company_id.id,
            'price_unit': price_unit,
            'picking_type_id': order.picking_type_id.id,
            'group_id': group_id,
            'procurement_id': False,
            'origin': order.name,
            'route_ids': order.picking_type_id.warehouse_id and [(6, 0, [x.id for x in order.picking_type_id.warehouse_id.route_ids])] or [],
            'warehouse_id':order.picking_type_id.warehouse_id.id,
            'invoice_state': order.invoice_method == 'picking' and '2binvoiced' or 'none',
        }

        diff_quantity = order_line.product_qty
        for procurement in order_line.procurement_ids:
            procurement_qty = product_uom._compute_qty(cr, uid, procurement.product_uom.id, procurement.product_qty, to_uom_id=order_line.product_uom.id)
            tmp = move_template.copy()
            tmp.update({
                'product_uom_qty': min(procurement_qty, diff_quantity),
                'product_uos_qty': min(procurement_qty, diff_quantity),
                'move_dest_id': procurement.move_dest_id.id,  #move destination is same as procurement destination
                'procurement_id': procurement.id,
                'invoice_state': procurement.rule_id.invoice_state or (procurement.location_id and procurement.location_id.usage == 'customer' and procurement.invoice_state=='2binvoiced' and '2binvoiced') or (order.invoice_method == 'picking' and '2binvoiced') or 'none', #dropship case takes from sale
                'propagate': procurement.rule_id.propagate,
            })
            diff_quantity -= min(procurement_qty, diff_quantity)
            res.append(tmp)
        #if the order line has a bigger quantity than the procurement it was for (manually changed or minimal quantity), then
        #split the future stock move in two because the route followed may be different.
        if float_compare(diff_quantity, 0.0, precision_rounding=order_line.product_uom.rounding) > 0:
            move_template['product_uom_qty'] = diff_quantity
            move_template['product_uos_qty'] = diff_quantity
            res.append(move_template)
        return res

    def _create_stock_moves(self, cr, uid, order, order_lines, picking_id=False, context=None):
        """Creates appropriate stock moves for given order lines, whose can optionally create a
        picking if none is given or no suitable is found, then confirms the moves, makes them
        available, and confirms the pickings.

        If ``picking_id`` is provided, the stock moves will be added to it, otherwise a standard
        incoming picking will be created to wrap the stock moves (default behavior of the stock.move)

        Modules that wish to customize the procurements or partition the stock moves over
        multiple stock pickings may override this method and call ``super()`` with
        different subsets of ``order_lines`` and/or preset ``picking_id`` values.

        :param browse_record order: purchase order to which the order lines belong
        :param list(browse_record) order_lines: purchase order line records for which picking
                                                and moves should be created.
        :param int picking_id: optional ID of a stock picking to which the created stock moves
                               will be added. A new picking will be created if omitted.
        :return: None
        """
        stock_move = self.pool.get('stock.move')
        todo_moves = []
        if order.group_id:
            new_group = order.group_id.id
        else:
            new_group = self.pool.get("procurement.group").create(cr, uid, {'name': order.name, 'partner_id': order.partner_id.id}, context=context)

        for order_line in order_lines:
            if not order_line.product_id:
                continue

            if order_line.product_id.type in ('product', 'consu'):
                for vals in self._prepare_order_line_move(cr, uid, order, order_line, picking_id, new_group, context=context):
                    move = stock_move.create(cr, uid, vals, context=context)
                    todo_moves.append(move)

        todo_moves = stock_move.action_confirm(cr, uid, todo_moves)
        stock_move.force_assign(cr, uid, todo_moves)

    def test_moves_done(self, cr, uid, ids, context=None):
        '''PO is done at the delivery side if all the incoming shipments are done'''
        for purchase in self.browse(cr, uid, ids, context=context):
            for picking in purchase.picking_ids:
                if picking.state != 'done':
                    return False
        return True

    def test_moves_except(self, cr, uid, ids, context=None):
        ''' PO is in exception at the delivery side if one of the picking is canceled
            and the other pickings are completed (done or canceled)
        '''
        at_least_one_canceled = False
        alldoneorcancel = True
        for purchase in self.browse(cr, uid, ids, context=context):
            for picking in purchase.picking_ids:
                if picking.state == 'cancel':
                    at_least_one_canceled = True
                if picking.state not in ['done', 'cancel']:
                    alldoneorcancel = False
        return at_least_one_canceled and alldoneorcancel

    def move_lines_get(self, cr, uid, ids, *args):
        res = []
        for order in self.browse(cr, uid, ids, context={}):
            for line in order.order_line:
                res += [x.id for x in line.move_ids]
        return res

    def action_picking_create(self, cr, uid, ids, context=None):
        for order in self.browse(cr, uid, ids):
            picking_vals = {
                'picking_type_id': order.picking_type_id.id,
                'partner_id': order.partner_id.id,
                'date': order.date_order,
                'origin': order.name
            }
            picking_id = self.pool.get('stock.picking').create(cr, uid, picking_vals, context=context)
            self._create_stock_moves(cr, uid, order, order.order_line, picking_id, context=context)

    def picking_done(self, cr, uid, ids, context=None):
        self.write(cr, uid, ids, {'shipped':1,'state':'approved'}, context=context)
        # Do check on related procurements:
        proc_obj = self.pool.get("procurement.order")
        po_lines = []
        for po in self.browse(cr, uid, ids, context=context):
            po_lines += [x.id for x in po.order_line]
        if po_lines:
            procs = proc_obj.search(cr, uid, [('purchase_line_id', 'in', po_lines)], context=context)
            if procs:
                proc_obj.check(cr, uid, procs, context=context)
        for id in ids:
            self.message_post(cr, uid, id, body=_("Products received"), context=context)
        return True

    def do_merge(self, cr, uid, ids, context=None):
        """
        To merge similar type of purchase orders.
        Orders will only be merged if:
        * Purchase Orders are in draft
        * Purchase Orders belong to the same partner
        * Purchase Orders are have same stock location, same pricelist, same currency
        Lines will only be merged if:
        * Order lines are exactly the same except for the quantity and unit

         @param self: The object pointer.
         @param cr: A database cursor
         @param uid: ID of the user currently logged in
         @param ids: the ID or list of IDs
         @param context: A standard dictionary

         @return: new purchase order id

        """
        #TOFIX: merged order line should be unlink
        def make_key(br, fields):
            list_key = []
            for field in fields:
                field_val = getattr(br, field)
                if field in ('product_id', 'account_analytic_id'):
                    if not field_val:
                        field_val = False
                if isinstance(field_val, browse_record):
                    field_val = field_val.id
                elif isinstance(field_val, browse_null):
                    field_val = False
                elif isinstance(field_val, browse_record_list):
                    field_val = ((6, 0, tuple([v.id for v in field_val])),)
                list_key.append((field, field_val))
            list_key.sort()
            return tuple(list_key)

        context = dict(context or {})

        # Compute what the new orders should contain
        new_orders = {}

        order_lines_to_move = {}
        for porder in [order for order in self.browse(cr, uid, ids, context=context) if order.state == 'draft']:
            order_key = make_key(porder, ('partner_id', 'location_id', 'pricelist_id', 'currency_id'))
            new_order = new_orders.setdefault(order_key, ({}, []))
            new_order[1].append(porder.id)
            order_infos = new_order[0]
            order_lines_to_move.setdefault(order_key, [])

            if not order_infos:
                order_infos.update({
                    'origin': porder.origin,
                    'date_order': porder.date_order,
                    'partner_id': porder.partner_id.id,
                    'dest_address_id': porder.dest_address_id.id,
                    'picking_type_id': porder.picking_type_id.id,
                    'location_id': porder.location_id.id,
                    'pricelist_id': porder.pricelist_id.id,
                    'currency_id': porder.currency_id.id,
                    'state': 'draft',
                    'order_line': {},
                    'notes': '%s' % (porder.notes or '',),
                    'fiscal_position': porder.fiscal_position and porder.fiscal_position.id or False,
                })
            else:
                if porder.date_order < order_infos['date_order']:
                    order_infos['date_order'] = porder.date_order
                if porder.notes:
                    order_infos['notes'] = (order_infos['notes'] or '') + ('\n%s' % (porder.notes,))
                if porder.origin:
                    order_infos['origin'] = (order_infos['origin'] or '') + ' ' + porder.origin

            order_lines_to_move[order_key] += [order_line.id for order_line in porder.order_line]

        allorders = []
        orders_info = {}
        for order_key, (order_data, old_ids) in new_orders.iteritems():
            # skip merges with only one order
            if len(old_ids) < 2:
                allorders += (old_ids or [])
                continue

            # cleanup order line data
            for key, value in order_data['order_line'].iteritems():
                del value['uom_factor']
                value.update(dict(key))
            order_data['order_line'] = [(6, 0, order_lines_to_move[order_key])]

            # create the new order
            context.update({'mail_create_nolog': True})
            neworder_id = self.create(cr, uid, order_data)
            self.message_post(cr, uid, [neworder_id], body=_("RFQ created"), context=context)
            orders_info.update({neworder_id: old_ids})
            allorders.append(neworder_id)

            # make triggers pointing to the old orders point to the new order
            for old_id in old_ids:
                self.redirect_workflow(cr, uid, [(old_id, neworder_id)])
                self.signal_workflow(cr, uid, [old_id], 'purchase_cancel')

        return orders_info


class purchase_order_line(osv.osv):
    def _amount_line(self, cr, uid, ids, prop, arg, context=None):
        res = {}
        cur_obj=self.pool.get('res.currency')
        tax_obj = self.pool.get('account.tax')
        for line in self.browse(cr, uid, ids, context=context):
            taxes = tax_obj.compute_all(cr, uid, line.taxes_id, line.price_unit, line.product_qty, line.product_id, line.order_id.partner_id)
            cur = line.order_id.pricelist_id.currency_id
            res[line.id] = cur_obj.round(cr, uid, cur, taxes['total'])
        return res

    def _get_uom_id(self, cr, uid, context=None):
        try:
            proxy = self.pool.get('ir.model.data')
            result = proxy.get_object_reference(cr, uid, 'product', 'product_uom_unit')
            return result[1]
        except Exception, ex:
            return False

    _columns = {
        'name': fields.text('Description', required=True),
        'product_qty': fields.float('Quantity', digits_compute=dp.get_precision('Product Unit of Measure'), required=True),
        'date_planned': fields.datetime('Scheduled Date', required=True, select=True),
        'taxes_id': fields.many2many('account.tax', 'purchase_order_taxe', 'ord_id', 'tax_id', 'Taxes'),
        'product_uom': fields.many2one('product.uom', 'Product Unit of Measure', required=True),
        'product_id': fields.many2one('product.product', 'Product', domain=[('purchase_ok','=',True)], change_default=True),
        'move_ids': fields.one2many('stock.move', 'purchase_line_id', 'Reservation', readonly=True, ondelete='set null'),
        'price_unit': fields.float('Unit Price', required=True, digits_compute= dp.get_precision('Product Price')),
        'price_subtotal': fields.function(_amount_line, string='Subtotal', digits_compute= dp.get_precision('Account')),
        'order_id': fields.many2one('purchase.order', 'Order Reference', select=True, required=True, ondelete='cascade'),
        'account_analytic_id':fields.many2one('account.analytic.account', 'Analytic Account',),
        'company_id': fields.related('order_id','company_id',type='many2one',relation='res.company',string='Company', store=True, readonly=True),
        'state': fields.selection([('draft', 'Draft'), ('confirmed', 'Confirmed'), ('done', 'Done'), ('cancel', 'Cancelled')],
                                  'Status', required=True, readonly=True, copy=False,
                                  help=' * The \'Draft\' status is set automatically when purchase order in draft status. \
                                       \n* The \'Confirmed\' status is set automatically as confirm when purchase order in confirm status. \
                                       \n* The \'Done\' status is set automatically when purchase order is set as done. \
                                       \n* The \'Cancelled\' status is set automatically when user cancel purchase order.'),
        'invoice_lines': fields.many2many('account.invoice.line', 'purchase_order_line_invoice_rel',
                                          'order_line_id', 'invoice_id', 'Invoice Lines',
                                          readonly=True, copy=False),
        'invoiced': fields.boolean('Invoiced', readonly=True, copy=False),
        'partner_id': fields.related('order_id', 'partner_id', string='Partner', readonly=True, type="many2one", relation="res.partner", store=True),
        'date_order': fields.related('order_id', 'date_order', string='Order Date', readonly=True, type="datetime"),
        'procurement_ids': fields.one2many('procurement.order', 'purchase_line_id', string='Associated procurements'),
    }
    _defaults = {
        'product_uom' : _get_uom_id,
        'product_qty': lambda *a: 1.0,
        'state': lambda *args: 'draft',
        'invoiced': lambda *a: 0,
    }
    _table = 'purchase_order_line'
    _name = 'purchase.order.line'
    _description = 'Purchase Order Line'

    def unlink(self, cr, uid, ids, context=None):
        for line in self.browse(cr, uid, ids, context=context):
            if line.state not in ['draft', 'cancel']:
                raise UserError(_('Cannot delete a purchase order line which is in state \'%s\'.') %(line.state,))
        procurement_obj = self.pool.get('procurement.order')
        procurement_ids_to_except = procurement_obj.search(cr, uid, [('purchase_line_id', 'in', ids)], context=context)
        if procurement_ids_to_except:
            self.pool['procurement.order'].write(cr, uid, procurement_ids_to_except, {'state': 'exception'}, context=context)
        return super(purchase_order_line, self).unlink(cr, uid, ids, context=context)

    def onchange_product_uom(self, cr, uid, ids, pricelist_id, product_id, qty, uom_id,
            partner_id, date_order=False, fiscal_position_id=False, date_planned=False,
            name=False, price_unit=False, state='draft', context=None):
        """
        onchange handler of product_uom.
        """
        if context is None:
            context = {}
        if not uom_id:
            return {'value': {'price_unit': price_unit or 0.0, 'name': name or '', 'product_uom' : uom_id or False}}
        context = dict(context, purchase_uom_check=True)
        return self.onchange_product_id(cr, uid, ids, pricelist_id, product_id, qty, uom_id,
            partner_id, date_order=date_order, fiscal_position_id=fiscal_position_id, date_planned=date_planned,
            name=name, price_unit=price_unit, state=state, replace=False, context=context)

    def _get_date_planned(self, cr, uid, supplier_info, date_order_str, context=None):
        """Return the datetime value to use as Schedule Date (``date_planned``) for
           PO Lines that correspond to the given product.supplierinfo,
           when ordered at `date_order_str`.

           :param browse_record | False supplier_info: product.supplierinfo, used to
               determine delivery delay (if False, default delay = 0)
           :param str date_order_str: date of order field, as a string in
               DEFAULT_SERVER_DATETIME_FORMAT
           :rtype: datetime
           :return: desired Schedule Date for the PO line
        """
        supplier_delay = int(supplier_info.delay) if supplier_info else 0
        return datetime.strptime(date_order_str, DEFAULT_SERVER_DATETIME_FORMAT) + relativedelta(days=supplier_delay)

    def action_cancel(self, cr, uid, ids, context=None):
        self.write(cr, uid, ids, {'state': 'cancel'}, context=context)
        # We will group by PO first, so we do the check only once for each PO
        purchase_orders = list(set([x.order_id for x in self.browse(cr, uid, ids, context=context)]))
        for purchase in purchase_orders:
            if all([l.state == 'cancel' for l in purchase.order_line]):
                self.pool.get('purchase.order').action_cancel(cr, uid, [purchase.id], context=context)

    def _check_product_uom_group(self, cr, uid, context=None):
        group_uom = self.pool.get('ir.model.data').get_object(cr, uid, 'product', 'group_uom')
        res = [user for user in group_uom.users if user.id == uid]
        return len(res) and True or False

    def onchange_product_id(self, cr, uid, ids, pricelist_id, product_id, qty, uom_id,
            partner_id, date_order=False, fiscal_position_id=False, date_planned=False,
            name=False, price_unit=False, state='draft', replace=True, context=None):
        """
        onchange handler of product_id.
        """
        if context is None:
            context = {}

        res = {'value': {'price_unit': price_unit or 0.0, 'name': name or '', 'product_uom' : uom_id or False}}
        if not product_id:
            return res

        product_product = self.pool.get('product.product')
        product_uom = self.pool.get('product.uom')
        res_partner = self.pool.get('res.partner')
        product_pricelist = self.pool.get('product.pricelist')
        account_fiscal_position = self.pool.get('account.fiscal.position')
        account_tax = self.pool.get('account.tax')

        # - check for the presence of partner_id and pricelist_id
        #if not partner_id:
        #    raise UserError(_('Select a partner in purchase order to choose a product.'))
        #if not pricelist_id:
        #    raise UserError(_('Select a price list in the purchase order form before choosing a product.'))

        # - determine name and notes based on product in partner lang.
        context_partner = context.copy()
        if partner_id:
            lang = res_partner.browse(cr, uid, partner_id).lang
            context_partner.update( {'lang': lang, 'partner_id': partner_id} )
        product = product_product.browse(cr, uid, product_id, context=context_partner)
        if replace:
            #call name_get() with partner in the context to eventually match name and description in the seller_ids field
            dummy, name = product_product.name_get(cr, uid, product_id, context=context_partner)[0]
            if product.description_purchase:
                name += '\n' + product.description_purchase
            res['value'].update({'name': name})

        # - set a domain on product_uom
        res['domain'] = {'product_uom': [('category_id','=',product.uom_id.category_id.id)]}

        # - check that uom and product uom belong to the same category
        product_uom_po_id = product.uom_po_id.id
        if not uom_id:
            uom_id = product_uom_po_id

        if product.uom_id.category_id.id != product_uom.browse(cr, uid, uom_id, context=context).category_id.id:
            if context.get('purchase_uom_check') and self._check_product_uom_group(cr, uid, context=context):
                res['warning'] = {'title': _('Warning!'), 'message': _('Selected Unit of Measure does not belong to the same category as the product Unit of Measure.')}
            uom_id = product_uom_po_id

        res['value'].update({'product_uom': uom_id})

        # - determine product_qty and date_planned based on seller info
        if not date_order:
            date_order = fields.datetime.now()


        supplierinfo = False
        precision = self.pool.get('decimal.precision').precision_get(cr, uid, 'Product Unit of Measure')
        for supplier in product.seller_ids:
            if partner_id and (supplier.name.id == partner_id):
                supplierinfo = supplier
                if supplierinfo.product_uom.id != uom_id:
                    res['warning'] = {'title': _('Warning!'), 'message': _('The selected supplier only sells this product by %s') % supplierinfo.product_uom.name }
                min_qty = product_uom._compute_qty(cr, uid, supplierinfo.product_uom.id, supplierinfo.min_qty, to_uom_id=uom_id)
                if float_compare(min_qty , qty, precision_digits=precision) == 1: # If the supplier quantity is greater than entered from user, set minimal.
                    if qty:
                        res['warning'] = {'title': _('Warning!'), 'message': _('The selected supplier has a minimal quantity set to %s %s, you should not purchase less.') % (supplierinfo.min_qty, supplierinfo.product_uom.name)}
                    qty = min_qty
        dt = self._get_date_planned(cr, uid, supplierinfo, date_order, context=context).strftime(DEFAULT_SERVER_DATETIME_FORMAT)
        qty = qty or 1.0
        res['value'].update({'date_planned': date_planned or dt})
        if qty:
            res['value'].update({'product_qty': qty})

        price = price_unit
        if price_unit is False or price_unit is None:
            # - determine price_unit and taxes_id
            if pricelist_id:
                date_order_str = datetime.strptime(date_order, DEFAULT_SERVER_DATETIME_FORMAT).strftime(DEFAULT_SERVER_DATE_FORMAT)
                price = product_pricelist.price_get(cr, uid, [pricelist_id],
                        product.id, qty or 1.0, partner_id or False, {'uom': uom_id, 'date': date_order_str})[pricelist_id]
            else:
                price = product.standard_price

        taxes = account_tax.browse(cr, uid, map(lambda x: x.id, product.supplier_taxes_id))
        fpos = fiscal_position_id and account_fiscal_position.browse(cr, uid, fiscal_position_id, context=context) or False
        taxes_ids = account_fiscal_position.map_tax(cr, uid, fpos, taxes)
        res['value'].update({'price_unit': price, 'taxes_id': taxes_ids})

        return res

    product_id_change = onchange_product_id
    product_uom_change = onchange_product_uom 

    def action_confirm(self, cr, uid, ids, context=None):
        self.write(cr, uid, ids, {'state': 'confirmed'}, context=context)
        return True


class procurement_rule(osv.osv):
    _inherit = 'procurement.rule'

    def _get_action(self, cr, uid, context=None):
        return [('buy', _('Buy'))] + super(procurement_rule, self)._get_action(cr, uid, context=context)


class procurement_order(osv.osv):
    _inherit = 'procurement.order'
    _columns = {
        'purchase_line_id': fields.many2one('purchase.order.line', 'Purchase Order Line'),
        'purchase_id': fields.related('purchase_line_id', 'order_id', type='many2one', relation='purchase.order', string='Purchase Order'),
    }

    def propagate_cancels(self, cr, uid, ids, context=None):
        purchase_line_obj = self.pool.get('purchase.order.line')
        lines_to_cancel = []
        uom_obj = self.pool.get("product.uom")
        for procurement in self.browse(cr, uid, ids, context=context):
            if procurement.rule_id.action == 'buy' and procurement.purchase_line_id:
                uom = procurement.purchase_line_id.product_uom
                product_qty = uom_obj._compute_qty_obj(cr, uid, procurement.product_uom, procurement.product_qty, uom, context=context)
                if procurement.purchase_line_id.state not in ('draft', 'cancel'):
                    raise UserError(
                        _('Can not cancel this procurement like this as the related purchase order has been confirmed already.  Please cancel the purchase order first. '))
                if float_compare(procurement.purchase_line_id.product_qty, product_qty, 0, precision_rounding=uom.rounding) > 0:
                    purchase_line_obj.write(cr, uid, [procurement.purchase_line_id.id], {'product_qty': procurement.purchase_line_id.product_qty - product_qty}, context=context)
                else:
                    if procurement.purchase_line_id.id not in lines_to_cancel:
                        lines_to_cancel += [procurement.purchase_line_id.id]
        if lines_to_cancel:
            purchase_line_obj.action_cancel(cr, uid, lines_to_cancel, context=context)
        return super(procurement_order, self).propagate_cancels(cr, uid, ids, context=context)

    def _run(self, cr, uid, procurement, context=None):
        if procurement.rule_id and procurement.rule_id.action == 'buy':
            #make a purchase order for the procurement
            return self.make_po(cr, uid, [procurement.id], context=context)[procurement.id]
        return super(procurement_order, self)._run(cr, uid, procurement, context=context)

    #TODO: Autocommit needed?
    def run(self, cr, uid, ids, autocommit=False, context=None):
        procs = self.browse(cr, uid, ids, context=context)
        to_assign = [x for x in procs if x.state not in ('running', 'done')]
        self._assign_multi(cr, uid, to_assign, context=context)
        buy_ids = [x.id for x in to_assign if x.rule_id and x.rule_id.action == 'buy']
        if buy_ids:
            result_dict = self.make_po(cr, uid, buy_ids, context=context)
            runnings = []
            exceptions = []
            for proc in result_dict.keys():
                if result_dict[proc]:
                    runnings += [proc]
                else:
                    exceptions += [proc]
            if runnings:
                self.write(cr, uid, runnings, {'state': 'running'}, context=context)
            if exceptions:
                self.write(cr, uid, exceptions, {'state': 'exception'}, context=context)
        set_others = set(ids) - set(buy_ids)
        return super(procurement_order, self).run(cr, uid, list(set_others), context=context)

    def _check(self, cr, uid, procurement, context=None):
        if procurement.purchase_line_id and procurement.purchase_line_id.order_id.shipped:  # TOCHECK: does it work for several deliveries?
            return True
        return super(procurement_order, self)._check(cr, uid, procurement, context=context)

    def _check_supplier_info(self, cr, uid, ids, context=None):
        ''' Check the supplier info field of a product and write an error message on the procurement if needed.
        Returns True if all needed information is there, False if some configuration mistake is detected.
        '''
        partner_obj = self.pool.get('res.partner')
        user = self.pool.get('res.users').browse(cr, uid, uid, context=context)
        for procurement in self.browse(cr, uid, ids, context=context):
            message = ''
            partner = procurement.product_id.seller_id #Taken Main Supplier of Product of Procurement.

            if not procurement.product_id.seller_ids:
                message = _('No supplier defined for this product !')
            elif not partner:
                message = _('No default supplier defined for this product')
            elif not partner_obj.address_get(cr, uid, [partner.id], ['delivery'])['delivery']:
                message = _('No address defined for the supplier')

            if message:
                if procurement.message != message:
                    cr.execute('update procurement_order set message=%s where id=%s', (message, procurement.id))
                return False

            if user.company_id and user.company_id.partner_id:
                if partner.id == user.company_id.partner_id.id:
                    raise UserError(_('The product "%s" has been defined with your company as reseller which seems to be a configuration error!' % procurement.product_id.name))

        return True

    def create_procurement_purchase_order(self, cr, uid, procurement, po_vals, line_vals, context=None):
        """Create the purchase order from the procurement, using
           the provided field values, after adding the given purchase
           order line in the purchase order.

           :params procurement: the procurement object generating the purchase order
           :params dict po_vals: field values for the new purchase order (the
                                 ``order_line`` field will be overwritten with one
                                 single line, as passed in ``line_vals``).
           :params dict line_vals: field values of the single purchase order line that
                                   the purchase order will contain.
           :return: id of the newly created purchase order
           :rtype: int
        """
        po_vals.update({'order_line': [(0,0,line_vals)]})
        return self.pool.get('purchase.order').create(cr, uid, po_vals, context=context)

    def _get_purchase_schedule_date(self, cr, uid, procurement, company, context=None):
        """Return the datetime value to use as Schedule Date (``date_planned``) for the
           Purchase Order Lines created to satisfy the given procurement.

           :param browse_record procurement: the procurement for which a PO will be created.
           :param browse_report company: the company to which the new PO will belong to.
           :rtype: datetime
           :return: the desired Schedule Date for the PO lines
        """
        procurement_date_planned = datetime.strptime(procurement.date_planned, DEFAULT_SERVER_DATETIME_FORMAT)
        schedule_date = (procurement_date_planned - relativedelta(days=company.po_lead))
        return schedule_date

    def _get_purchase_order_date(self, cr, uid, procurement, company, schedule_date, context=None):
        """Return the datetime value to use as Order Date (``date_order``) for the
           Purchase Order created to satisfy the given procurement.

           :param browse_record procurement: the procurement for which a PO will be created.
           :param browse_report company: the company to which the new PO will belong to.
           :param datetime schedule_date: desired Scheduled Date for the Purchase Order lines.
           :rtype: datetime
           :return: the desired Order Date for the PO
        """
        seller_delay = int(procurement.product_id.seller_delay)
        return schedule_date - relativedelta(days=seller_delay)

    def _get_product_supplier(self, cr, uid, procurement, context=None):
        ''' returns the main supplier of the procurement's product given as argument'''
        supplierinfo = self.pool['product.supplierinfo']
        company_supplier = supplierinfo.search(cr, uid,
            [('product_tmpl_id', '=', procurement.product_id.product_tmpl_id.id), ('company_id', '=', procurement.company_id.id)], limit=1, context=context)
        if company_supplier:
            return supplierinfo.browse(cr, uid, company_supplier[0], context=context).name
        return procurement.product_id.seller_id

    def _get_po_line_values_from_procs(self, cr, uid, procurements, partner, schedule_date, context=None):
        res = {}
        if context is None:
            context = {}
        uom_obj = self.pool.get('product.uom')
        pricelist_obj = self.pool.get('product.pricelist')
        prod_obj = self.pool.get('product.product')
        acc_pos_obj = self.pool.get('account.fiscal.position')

        pricelist_id = partner.property_product_pricelist_purchase.id
        prices_qty = []
        for procurement in procurements:
            seller_qty = procurement.product_id.seller_qty
            uom_id = procurement.product_id.uom_po_id.id
            qty = uom_obj._compute_qty(cr, uid, procurement.product_uom.id, procurement.product_qty, uom_id)
            if seller_qty:
                qty = max(qty, seller_qty)
            prices_qty += [(procurement.product_id, qty, partner)]
        prices = pricelist_obj.price_get_multi(cr, uid, [pricelist_id], prices_qty)

        #Passing partner_id to context for purchase order line integrity of Line name
        new_context = context.copy()
        new_context.update({'lang': partner.lang, 'partner_id': partner.id})
        names = prod_obj.name_get(cr, uid, [x.product_id.id for x in procurements], context=context)
        names_dict = {}
        for id, name in names:
            names_dict[id] = name
        for procurement in procurements:
            taxes_ids = procurement.product_id.supplier_taxes_id
            taxes = acc_pos_obj.map_tax(cr, uid, partner.property_account_position, taxes_ids)
            name = names_dict[procurement.product_id.id]
            if procurement.product_id.description_purchase:
                name += '\n' + procurement.product_id.description_purchase
            price = prices[procurement.product_id.id][pricelist_id]

            values = {
                'name': name,
                'product_qty': qty,
                'product_id': procurement.product_id.id,
                'product_uom': procurement.product_id.uom_po_id.id,
                'price_unit': price or 0.0,
                'date_planned': schedule_date.strftime(DEFAULT_SERVER_DATETIME_FORMAT),
                'taxes_id': [(6, 0, taxes)],
                'procurement_ids': [(4, procurement.id)]
                }
            res[procurement.id] = values
        return res

    def _get_grouping_dicts(self, cr, uid, ids, context=None):
        """
        It will group the procurements according to the pos they should go into.  That way, lines going to the same
        po, can be processed at once.
        Returns two dictionaries:
        add_purchase_dicts: key: po value: procs to add to the po
        create_purchase_dicts: key: values for proc to create (not that necessary as they are in procurement => TODO),
                                values: procs to add
        """
        po_obj = self.pool.get('purchase.order')
        # Regroup POs
        cr.execute("""
            SELECT psi.name, p.id, pr.id, pr.picking_type_id, p.location_id, p.partner_dest_id, p.company_id, p.group_id,
            pr.group_propagation_option, pr.group_id, psi.qty
             FROM procurement_order AS p
                LEFT JOIN procurement_rule AS pr ON pr.id = p.rule_id
                LEFT JOIN procurement_group AS pg ON p.group_id = pg.id,
            product_supplierinfo AS psi, product_product AS pp
            WHERE
             p.product_id = pp.id AND p.id in %s AND psi.product_tmpl_id = pp.product_tmpl_id
             AND (psi.company_id = p.company_id or psi.company_id IS NULL)
             ORDER BY psi.sequence,
                psi.name, p.rule_id, p.location_id, p.company_id, p.partner_dest_id, p.group_id
        """, (tuple(ids), ))
        res = cr.fetchall()
        old = False
        # A giant dict for grouping lines, ... to do at once
        create_purchase_procs = {} # Lines to add to a newly to create po
        add_purchase_procs = {} # Lines to add/adjust in an existing po
        proc_seller = {} # To check we only process one po
        for partner, proc, rule, pick_type, location, partner_dest, company, group, group_propagation, fixed_group, qty in res:
            if not proc_seller.get(proc):
                proc_seller[proc] = partner
                new = partner, rule, pick_type, location, company, group, group_propagation, fixed_group
                if new != old:
                    old = new
                    dom = [
                        ('partner_id', '=', partner), ('state', '=', 'draft'), ('picking_type_id', '=', pick_type),
                        ('location_id', '=', location), ('company_id', '=', company), ('dest_address_id', '=', partner_dest)]
                    if group_propagation == 'propagate':
                        dom += [('group_id', '=', group)]
                    elif group_propagation == 'fixed':
                        dom += [('group_id', '=', fixed_group)]
                    available_draft_po_ids = po_obj.search(cr, uid, dom, context=context)
                    available_draft_po = available_draft_po_ids and available_draft_po_ids[0] or False
                # Add to dictionary
                if available_draft_po:
                    if add_purchase_procs.get(available_draft_po):
                        add_purchase_procs[available_draft_po] += [proc]
                    else:
                        add_purchase_procs[available_draft_po] = [proc]
                else:
                    if create_purchase_procs.get(new):
                        create_purchase_procs[new] += [proc]
                    else:
                        create_purchase_procs[new] = [proc]
        return add_purchase_procs, create_purchase_procs

    def make_po(self, cr, uid, ids, context=None):
        res = {}
        po_obj = self.pool.get('purchase.order')
        po_line_obj = self.pool.get('purchase.order.line')
        seq_obj = self.pool.get('ir.sequence')
        uom_obj = self.pool.get('product.uom')
        add_purchase_procs, create_purchase_procs = self._get_grouping_dicts(cr, uid, ids, context=context)
        procs_done = []

        # Let us check existing purchase orders and add/adjust lines on them
        for add_purchase in add_purchase_procs.keys():
            procs_done += add_purchase_procs[add_purchase]
            po = po_obj.browse(cr, uid, add_purchase, context=context)
            lines_to_update = {}
            line_values = []
            procurements = self.browse(cr, uid, add_purchase_procs[add_purchase], context=context)
            po_line_ids = po_line_obj.search(cr, uid, [('order_id', '=', add_purchase), ('product_id', 'in', [x.product_id.id for x in procurements])], context=context)
            po_lines = po_line_obj.browse(cr, uid, po_line_ids, context=context)
            po_prod_dict = {}
<<<<<<< HEAD
            for po in po_lines:
                po_prod_dict[po.product_id.id] = po
=======
            for pol in po_lines:
                po_prod_dict[pol.product_id.id] = pol
>>>>>>> 4bef17cc
            procs_to_create = []
            #Check which procurements need a new line and which need to be added to an existing one
            for proc in procurements:
                if po_prod_dict.get(proc.product_id.id):
                    po_line = po_prod_dict[proc.product_id.id]
                    uom_id = po_line.product_uom #Convert to UoM of existing line
                    qty = uom_obj._compute_qty_obj(cr, uid, proc.product_uom, proc.product_qty, uom_id)
                    if lines_to_update.get(po_line):
                        lines_to_update[po_line] += [(proc.id, qty)]
                    else:
                        lines_to_update[po_line] = [(proc.id, qty)]
                else:
                    procs_to_create.append(proc)

            procs = []
            # Update the quantities of the lines that need to
            for line in lines_to_update.keys():
                tot_qty = 0
                for proc, qty in lines_to_update[line]:
                    tot_qty += qty
                    self.message_post(cr, uid, proc, body=_("Quantity added in existing Purchase Order Line"), context=context)
                line_values += [(1, line.id, {'product_qty': line.product_qty + tot_qty, 'procurement_ids': [(4, x[0]) for x in lines_to_update[line]]})]

            # Create lines for which no line exists yet
            if procs_to_create:
                partner = po.partner_id
                schedule_date = datetime.strptime(po.minimum_planned_date, DEFAULT_SERVER_DATETIME_FORMAT)
                value_lines = self._get_po_line_values_from_procs(cr, uid, procs_to_create, partner, schedule_date, context=context)
                line_values += [(0, 0, value_lines[x]) for x in value_lines.keys()]
                for proc in procs_to_create:
                    self.message_post(cr, uid, [proc.id], body=_("Purchase line created and linked to an existing Purchase Order"), context=context)
            po_obj.write(cr, uid, [add_purchase], {'order_line': line_values},context=context)


        # Create new purchase orders
        partner_obj = self.pool.get("res.partner")
        new_pos = []
        for create_purchase in create_purchase_procs.keys():
            procs_done += create_purchase_procs[create_purchase]
            line_values = []
            procurements = self.browse(cr, uid, create_purchase_procs[create_purchase], context=context)
            partner = partner_obj.browse(cr, uid, create_purchase[0], context=context)

            #Create purchase order itself:
            procurement = procurements[0]
            schedule_date = self._get_purchase_schedule_date(cr, uid, procurement, procurement.company_id, context=context)
            purchase_date = self._get_purchase_order_date(cr, uid, procurement, procurement.company_id, schedule_date, context=context)

            value_lines = self._get_po_line_values_from_procs(cr, uid, procurements, partner, schedule_date, context=context)
            line_values += [(0, 0, value_lines[x]) for x in value_lines.keys()]
            name = seq_obj.next_by_code(cr, uid, 'purchase.order') or _('PO: %s') % procurement.name
            gpo = procurement.rule_id.group_propagation_option
            group = (gpo == 'fixed' and procurement.rule_id.group_id.id) or (gpo == 'propagate' and procurement.group_id.id) or False
            po_vals = {
                'name': name,
                'origin': procurement.origin,
                'partner_id': create_purchase[0],
                'location_id': procurement.location_id.id,
                'picking_type_id': procurement.rule_id.picking_type_id.id,
                'pricelist_id': partner.property_product_pricelist_purchase.id,
                'date_order': purchase_date.strftime(DEFAULT_SERVER_DATETIME_FORMAT),
                'company_id': procurement.company_id.id,
                'fiscal_position': partner.property_account_position.id,
                'payment_term_id': partner.property_supplier_payment_term.id,
                'dest_address_id': procurement.partner_dest_id.id,
                'group_id': group,
                'order_line': line_values,
                }
            new_po = po_obj.create(cr, uid, po_vals, context=context)
            new_pos.append(new_po)
            for proc in create_purchase_procs[create_purchase]:
                self.message_post(cr, uid, proc, body=_("Draft Purchase Order created"), context=context)

        other_proc_ids = list(set(ids) - set(procs_done))
        res = dict.fromkeys(ids, True)
        if other_proc_ids:
            other_procs = self.browse(cr, uid, other_proc_ids, context=context)
            for procurement in other_procs:
                res[procurement.id] = False
                self.message_post(cr, uid, [procurement.id], _('There is no supplier associated to product %s') % (procurement.product_id.name))
        return res


class mail_mail(osv.Model):
    _name = 'mail.mail'
    _inherit = 'mail.mail'

    def _postprocess_sent_message(self, cr, uid, mail, context=None, mail_sent=True):
        if mail_sent and mail.model == 'purchase.order':
            obj = self.pool.get('purchase.order').browse(cr, uid, mail.res_id, context=context)
            if obj.state == 'draft':
                self.pool.get('purchase.order').signal_workflow(cr, uid, [mail.res_id], 'send_rfq')
        return super(mail_mail, self)._postprocess_sent_message(cr, uid, mail=mail, context=context, mail_sent=mail_sent)


class product_template(osv.Model):
    _name = 'product.template'
    _inherit = 'product.template'
    
    def _get_buy_route(self, cr, uid, context=None):
        
        buy_route = self.pool.get('ir.model.data').xmlid_to_res_id(cr, uid, 'purchase.route_warehouse0_buy')
        if buy_route:
            return [buy_route]
        return []

    def _purchase_count(self, cr, uid, ids, field_name, arg, context=None):
        res = dict.fromkeys(ids, 0)
        for template in self.browse(cr, uid, ids, context=context):
            res[template.id] = sum([p.purchase_count for p in template.product_variant_ids])
        return res

    _columns = {
        'purchase_ok': fields.boolean('Can be Purchased', help="Specify if the product can be selected in a purchase order line."),
        'purchase_count': fields.function(_purchase_count, string='# Purchases', type='integer'),
    }

    _defaults = {
        'purchase_ok': 1,
        'route_ids': _get_buy_route,
    }

    def action_view_purchases(self, cr, uid, ids, context=None):
        products = self._get_products(cr, uid, ids, context=context)
        result = self._get_act_window_dict(cr, uid, 'purchase.action_purchase_line_product_tree', context=context)
        result['domain'] = "[('product_id','in',[" + ','.join(map(str, products)) + "])]"
        return result

class product_product(osv.Model):
    _name = 'product.product'
    _inherit = 'product.product'
    
    def _purchase_count(self, cr, uid, ids, field_name, arg, context=None):
        Purchase = self.pool['purchase.order']
        return {
            product_id: Purchase.search_count(cr,uid, [('order_line.product_id', '=', product_id)], context=context) 
            for product_id in ids
        }

    def action_view_purchases(self, cr, uid, ids, context=None):
        if isinstance(ids, (int, long)):
            ids = [ids]
        result = self.pool['product.template']._get_act_window_dict(cr, uid, 'purchase.action_purchase_line_product_tree', context=context)
        result['domain'] = "[('product_id','in',[" + ','.join(map(str, ids)) + "])]"
        return result

    _columns = {
        'purchase_count': fields.function(_purchase_count, string='# Purchases', type='integer'),
    }



class mail_compose_message(osv.Model):
    _inherit = 'mail.compose.message'

    def send_mail(self, cr, uid, ids, auto_commit=False, context=None):
        context = context or {}
        if context.get('default_model') == 'purchase.order' and context.get('default_res_id'):
            context = dict(context, mail_post_autofollow=True)
            self.pool.get('purchase.order').signal_workflow(cr, uid, [context['default_res_id']], 'send_rfq')
        return super(mail_compose_message, self).send_mail(cr, uid, ids, context=context)


class account_invoice(osv.Model):
    """ Override account_invoice to add Chatter messages on the related purchase
        orders, logging the invoice receipt or payment. """
    _inherit = 'account.invoice'

    def invoice_validate(self, cr, uid, ids, context=None):
        res = super(account_invoice, self).invoice_validate(cr, uid, ids, context=context)
        purchase_order_obj = self.pool.get('purchase.order')
        # read access on purchase.order object is not required
        if not purchase_order_obj.check_access_rights(cr, uid, 'read', raise_exception=False):
            user_id = SUPERUSER_ID
        else:
            user_id = uid
        po_ids = purchase_order_obj.search(cr, user_id, [('invoice_ids', 'in', ids)], context=context)
        for order in purchase_order_obj.browse(cr, uid, po_ids, context=context):
            purchase_order_obj.message_post(cr, user_id, order.id, body=_("Invoice received"), context=context)
            invoiced = []
            for po_line in order.order_line:
                if any(line.invoice_id.state not in ['draft', 'cancel'] for line in po_line.invoice_lines):
                    invoiced.append(po_line.id)
            if invoiced:
                self.pool['purchase.order.line'].write(cr, uid, invoiced, {'invoiced': True})
            workflow.trg_write(uid, 'purchase.order', order.id, cr)
        return res

    def confirm_paid(self, cr, uid, ids, context=None):
        res = super(account_invoice, self).confirm_paid(cr, uid, ids, context=context)
        purchase_order_obj = self.pool.get('purchase.order')
        # read access on purchase.order object is not required
        if not purchase_order_obj.check_access_rights(cr, uid, 'read', raise_exception=False):
            user_id = SUPERUSER_ID
        else:
            user_id = uid
        po_ids = purchase_order_obj.search(cr, user_id, [('invoice_ids', 'in', ids)], context=context)
        for po_id in po_ids:
            purchase_order_obj.message_post(cr, user_id, po_id, body=_("Invoice paid"), context=context)
        return res

class account_invoice_line(osv.Model):
    """ Override account_invoice_line to add the link to the purchase order line it is related to"""
    _inherit = 'account.invoice.line'
    _columns = {
        'purchase_line_id': fields.many2one('purchase.order.line',
            'Purchase Order Line', ondelete='set null', select=True,
            readonly=True),
    }<|MERGE_RESOLUTION|>--- conflicted
+++ resolved
@@ -423,9 +423,6 @@
             inv_ids += [invoice.id for invoice in po.invoice_ids]
         if not inv_ids:
             raise UserError(_('Please create Invoices.'))
-<<<<<<< HEAD
-        result['domain'] = [('id', 'in', inv_ids)]
-=======
 
         if len(inv_ids) > 1:
             result['domain'] = [('id', 'in', inv_ids)]
@@ -434,7 +431,6 @@
             result['views'] = [(res, 'form')]
             result['res_id'] = inv_ids and inv_ids[0] or False
         return result
->>>>>>> 4bef17cc
 
     def view_invoice(self, cr, uid, ids, context=None):
         '''
@@ -553,13 +549,10 @@
         for po in self.browse(cr, uid, ids, context=context):
             if not po.order_line:
                 raise UserError(_('You cannot confirm a purchase order without any purchase order line.'))
-<<<<<<< HEAD
-=======
             if po.invoice_method == 'picking' and not any([l.product_id and l.product_id.type in ('product', 'consu') for l in po.order_line]):
                 raise osv.except_osv(
                     _('Error!'),
                     _("You cannot confirm a purchase order with Invoice Control Method 'Based on incoming shipments' that doesn't contain any stockable item."))
->>>>>>> 4bef17cc
             for line in po.order_line:
                 if line.state=='draft':
                     todo.append(line.id)        
@@ -1458,13 +1451,8 @@
             po_line_ids = po_line_obj.search(cr, uid, [('order_id', '=', add_purchase), ('product_id', 'in', [x.product_id.id for x in procurements])], context=context)
             po_lines = po_line_obj.browse(cr, uid, po_line_ids, context=context)
             po_prod_dict = {}
-<<<<<<< HEAD
-            for po in po_lines:
-                po_prod_dict[po.product_id.id] = po
-=======
             for pol in po_lines:
                 po_prod_dict[pol.product_id.id] = pol
->>>>>>> 4bef17cc
             procs_to_create = []
             #Check which procurements need a new line and which need to be added to an existing one
             for proc in procurements:
