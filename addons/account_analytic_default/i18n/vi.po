# Translation of OpenERP Server.
# This file contains the translation of the following modules:
# 	* account_analytic_default
#
msgid ""
msgstr ""
"Project-Id-Version: OpenERP Server 7.saas~5\n"
"Report-Msgid-Bugs-To: \n"
<<<<<<< HEAD
"POT-Creation-Date: 2014-09-08 02:00+0000\n"
"PO-Revision-Date: 2014-09-08 10:06+0700\n"
"Last-Translator: Leo Tran <leo.tran@tvtmarine.com>\n"
"Language-Team: T.V.T Marine Automation (aka TVTMA) <support@ma.tvtmarine."
"com>\n"
=======
"POT-Creation-Date: 2015-01-21 14:07+0000\n"
"PO-Revision-Date: 2015-12-29 08:13+0000\n"
"Last-Translator: fanha99 <fanha99@hotmail.com>\n"
"Language-Team: Vietnamese (http://www.transifex.com/odoo/odoo-8/language/vi/)\n"
>>>>>>> 7ad626f8
"MIME-Version: 1.0\n"
"Content-Type: text/plain; charset=UTF-8\n"
"Content-Transfer-Encoding: 8bit\n"
"X-Generator: Poedit 1.5.4\n"
"Language: Vietnam\n"

#. module: account_analytic_default
#: field:product.product,rules_count:0
msgid "# Analytic Rules"
msgstr "# Analytic Rules"

#. module: account_analytic_default
#: view:account.analytic.default:0
msgid "Accounts"
msgstr "Tài khoản"

#. module: account_analytic_default
#: view:account.analytic.default:0
#: field:account.analytic.default,analytic_id:0
msgid "Analytic Account"
msgstr "Tài khoản quản trị"

#. module: account_analytic_default
#: view:account.analytic.default:0
#: model:ir.actions.act_window,name:account_analytic_default.action_analytic_default_list
#: model:ir.actions.act_window,name:account_analytic_default.action_product_default_list
#: model:ir.ui.menu,name:account_analytic_default.menu_analytic_default_list
msgid "Analytic Defaults"
msgstr "Tài khoản quản trị mặc định"

#. module: account_analytic_default
#: model:ir.model,name:account_analytic_default.model_account_analytic_default
msgid "Analytic Distribution"
msgstr "Phân bổ tài khoản quản trị"

#. module: account_analytic_default
#: model:ir.actions.act_window,name:account_analytic_default.analytic_rule_action_partner
#: model:ir.actions.act_window,name:account_analytic_default.analytic_rule_action_user
#: view:product.product:0
msgid "Analytic Rules"
msgstr "Quy tắc quản trị"

#. module: account_analytic_default
#: view:account.analytic.default:0 field:account.analytic.default,company_id:0
msgid "Company"
msgstr "Công ty"

#. module: account_analytic_default
#: view:account.analytic.default:0
msgid "Conditions"
<<<<<<< HEAD
msgstr "Điều kiện"
=======
msgstr "Các điều kiện"

#. module: account_analytic_default
#: field:account.analytic.default,create_uid:0
msgid "Created by"
msgstr "Tạo bởi"

#. module: account_analytic_default
#: field:account.analytic.default,create_date:0
msgid "Created on"
msgstr "Tạo trên"
>>>>>>> 7ad626f8

#. module: account_analytic_default
#: help:account.analytic.default,date_stop:0
msgid "Default end date for this Analytic Account."
msgstr "Mặc định ngày kết thúc cho tài khoản quản trị này."

#. module: account_analytic_default
#: help:account.analytic.default,date_start:0
msgid "Default start date for this Analytic Account."
msgstr "Mặc định ngày bắt đầu cho tài khoản quản trị này."

#. module: account_analytic_default
#: field:account.analytic.default,date_stop:0
msgid "End Date"
msgstr "Ngày kết thúc"

#. module: account_analytic_default
#: model:ir.actions.act_window,name:account_analytic_default.act_account_acount_move_line_open
msgid "Entries"
msgstr "Bút toán"

#. module: account_analytic_default
#: help:account.analytic.default,sequence:0
msgid ""
"Gives the sequence order when displaying a list of analytic distribution"
msgstr "Chỉ ra thứ tự trình tự khi hiển thị một danh sách phân bổ quản trị"

#. module: account_analytic_default
#: view:account.analytic.default:0
msgid "Group By..."
msgstr "Nhóm theo..."

#. module: account_analytic_default
#: model:ir.model,name:account_analytic_default.model_account_invoice_line
msgid "Invoice Line"
<<<<<<< HEAD
msgstr "Chi tiết hóa đơn"

#. module: account_analytic_default
#: view:account.analytic.default:0 field:account.analytic.default,partner_id:0
=======
msgstr "Dòng hóa đơn"

#. module: account_analytic_default
#: field:account.analytic.default,write_uid:0
msgid "Last Updated by"
msgstr "Cập nhật lần cuối bởi"

#. module: account_analytic_default
#: field:account.analytic.default,write_date:0
msgid "Last Updated on"
msgstr "Cập nhật lần cuối"

#. module: account_analytic_default
#: view:account.analytic.default:account_analytic_default.view_account_analytic_default_form_search
#: field:account.analytic.default,partner_id:0
>>>>>>> 7ad626f8
msgid "Partner"
msgstr "Đối tác"

#. module: account_analytic_default
#: model:ir.model,name:account_analytic_default.model_stock_picking
msgid "Picking List"
<<<<<<< HEAD
msgstr "Picking List"
=======
msgstr "Bảng kê hàng xuất kho"
>>>>>>> 7ad626f8

#. module: account_analytic_default
#: view:account.analytic.default:0 field:account.analytic.default,product_id:0
#: model:ir.model,name:account_analytic_default.model_product_product
msgid "Product"
msgstr "Sản phẩm"

#. module: account_analytic_default
<<<<<<< HEAD
=======
#: model:ir.model,name:account_analytic_default.model_product_template
msgid "Product Template"
msgstr "Mẫu sản phẩm"

#. module: account_analytic_default
>>>>>>> 7ad626f8
#: model:ir.model,name:account_analytic_default.model_sale_order_line
msgid "Sales Order Line"
msgstr "Chi tiết đơn hàng"

#. module: account_analytic_default
#: help:account.analytic.default,company_id:0
msgid ""
"Select a company which will use analytic account specified in analytic "
"default (e.g. create new customer invoice or Sales order if we select this "
"company, it will automatically take this as an analytic account)"
<<<<<<< HEAD
msgstr ""
"Chọn một công ty mà sẽ sử dụng tài khoản quản trị trong tài khoản quản trị "
"mặc định (ví dụ: tạo mới hóa đơn khách hàng hoặc đơn hàng nếu chúng ta chọn "
"công ty này, nó sẽ tự động thực hiện việc này như là một tài khoản quản trị)"
=======
msgstr "Chọn một công ty mà sẽ sử dụng tài khoản quản trị trong tài khoản quản trị mặc định (ví dụ: tạo mới hóa đơn khách hàng hoặc đơn hàng nếu chúng ta chọn công ty này, nó sẽ tự động thực hiện việc này như là một tài khoản quản trị)"
>>>>>>> 7ad626f8

#. module: account_analytic_default
#: help:account.analytic.default,partner_id:0
msgid ""
"Select a partner which will use analytic account specified in analytic "
"default (e.g. create new customer invoice or Sales order if we select this "
"partner, it will automatically take this as an analytic account)"
<<<<<<< HEAD
msgstr ""
"Chọn một đối tác mà sẽ sử dụng tài khoản quản trị chỉ định trong tài khoản "
"quản trị mặc định (ví dụ: tạo mới hóa đơn khách hàng hoặc đơn hàng nếu chúng "
"ta chọn đối tác này, nó sẽ tự động thực hiện như là một tài khoản quản trị)"
=======
msgstr "Chọn một đối tác mà sẽ sử dụng tài khoản quản trị chỉ định trong tài khoản quản trị mặc định (ví dụ: tạo mới hóa đơn khách hàng hoặc đơn hàng nếu chúng ta chọn đối tác này, nó sẽ tự động thực hiện như là một tài khoản quản trị)"
>>>>>>> 7ad626f8

#. module: account_analytic_default
#: help:account.analytic.default,product_id:0
msgid ""
"Select a product which will use analytic account specified in analytic "
"default (e.g. create new customer invoice or Sales order if we select this "
"product, it will automatically take this as an analytic account)"
<<<<<<< HEAD
msgstr ""
"Chọn một sản phẩm mà sẽ sử dụng tài khoản quản trị chỉ định trong tài khoản "
"quản trị mặc định (ví dụ: tạo mới hóa đơn khách hàng hoặc đơn hàng nếu chúng "
"ta chọn sản phẩm này, nó sẽ tự động thực hiện việc này như là một tài khoản "
"quản trị)"
=======
msgstr "Chọn một sản phẩm mà sẽ sử dụng tài khoản quản trị chỉ định trong tài khoản quản trị mặc định (ví dụ: tạo mới hóa đơn khách hàng hoặc đơn hàng nếu chúng ta chọn sản phẩm này, nó sẽ tự động thực hiện việc này như là một tài khoản quản trị)"
>>>>>>> 7ad626f8

#. module: account_analytic_default
#: help:account.analytic.default,user_id:0
msgid ""
"Select a user which will use analytic account specified in analytic default."
<<<<<<< HEAD
msgstr ""
"Chọn một người dùng mà sẽ sử dụng tài khoản quản trị chỉ định trong tài "
"khoản quản trị mặc định."
=======
msgstr "Chọn một người dùng mà sẽ sử dụng tài khoản quản trị chỉ định trong tài khoản quản trị mặc định."
>>>>>>> 7ad626f8

#. module: account_analytic_default
#: field:account.analytic.default,sequence:0
msgid "Sequence"
msgstr "Trình tự"

#. module: account_analytic_default
#: field:account.analytic.default,date_start:0
msgid "Start Date"
msgstr "Ngày bắt đầu"

#. module: account_analytic_default
#: view:account.analytic.default:0 field:account.analytic.default,user_id:0
msgid "User"
msgstr "Người dùng"<|MERGE_RESOLUTION|>--- conflicted
+++ resolved
@@ -4,44 +4,38 @@
 #
 msgid ""
 msgstr ""
-"Project-Id-Version: OpenERP Server 7.saas~5\n"
+"Project-Id-Version: Odoo 8.0\n"
 "Report-Msgid-Bugs-To: \n"
-<<<<<<< HEAD
 "POT-Creation-Date: 2014-09-08 02:00+0000\n"
 "PO-Revision-Date: 2014-09-08 10:06+0700\n"
 "Last-Translator: Leo Tran <leo.tran@tvtmarine.com>\n"
 "Language-Team: T.V.T Marine Automation (aka TVTMA) <support@ma.tvtmarine."
 "com>\n"
-=======
-"POT-Creation-Date: 2015-01-21 14:07+0000\n"
-"PO-Revision-Date: 2015-12-29 08:13+0000\n"
-"Last-Translator: fanha99 <fanha99@hotmail.com>\n"
-"Language-Team: Vietnamese (http://www.transifex.com/odoo/odoo-8/language/vi/)\n"
->>>>>>> 7ad626f8
 "MIME-Version: 1.0\n"
 "Content-Type: text/plain; charset=UTF-8\n"
-"Content-Transfer-Encoding: 8bit\n"
-"X-Generator: Poedit 1.5.4\n"
-"Language: Vietnam\n"
-
-#. module: account_analytic_default
-#: field:product.product,rules_count:0
+"Content-Transfer-Encoding: \n"
+"Language: vi\n"
+"Plural-Forms: nplurals=1; plural=0;\n"
+
+#. module: account_analytic_default
+#: field:product.product,rules_count:0 field:product.template,rules_count:0
 msgid "# Analytic Rules"
-msgstr "# Analytic Rules"
-
-#. module: account_analytic_default
-#: view:account.analytic.default:0
+msgstr "SL Quy tắc Quản trị"
+
+#. module: account_analytic_default
+#: view:account.analytic.default:account_analytic_default.view_account_analytic_default_form_search
 msgid "Accounts"
 msgstr "Tài khoản"
 
 #. module: account_analytic_default
-#: view:account.analytic.default:0
+#: view:account.analytic.default:account_analytic_default.view_account_analytic_default_form_search
 #: field:account.analytic.default,analytic_id:0
 msgid "Analytic Account"
 msgstr "Tài khoản quản trị"
 
 #. module: account_analytic_default
-#: view:account.analytic.default:0
+#: view:account.analytic.default:account_analytic_default.view_account_analytic_default_form
+#: view:account.analytic.default:account_analytic_default.view_account_analytic_default_tree
 #: model:ir.actions.act_window,name:account_analytic_default.action_analytic_default_list
 #: model:ir.actions.act_window,name:account_analytic_default.action_product_default_list
 #: model:ir.ui.menu,name:account_analytic_default.menu_analytic_default_list
@@ -56,22 +50,21 @@
 #. module: account_analytic_default
 #: model:ir.actions.act_window,name:account_analytic_default.analytic_rule_action_partner
 #: model:ir.actions.act_window,name:account_analytic_default.analytic_rule_action_user
-#: view:product.product:0
+#: view:product.product:account_analytic_default.product_form_view_default_analytic_button
+#: view:product.template:account_analytic_default.product_template_view_default_analytic_button
 msgid "Analytic Rules"
 msgstr "Quy tắc quản trị"
 
 #. module: account_analytic_default
-#: view:account.analytic.default:0 field:account.analytic.default,company_id:0
+#: view:account.analytic.default:account_analytic_default.view_account_analytic_default_form_search
+#: field:account.analytic.default,company_id:0
 msgid "Company"
 msgstr "Công ty"
 
 #. module: account_analytic_default
-#: view:account.analytic.default:0
+#: view:account.analytic.default:account_analytic_default.view_account_analytic_default_form
 msgid "Conditions"
-<<<<<<< HEAD
 msgstr "Điều kiện"
-=======
-msgstr "Các điều kiện"
 
 #. module: account_analytic_default
 #: field:account.analytic.default,create_uid:0
@@ -81,8 +74,7 @@
 #. module: account_analytic_default
 #: field:account.analytic.default,create_date:0
 msgid "Created on"
-msgstr "Tạo trên"
->>>>>>> 7ad626f8
+msgstr "Tạo vào"
 
 #. module: account_analytic_default
 #: help:account.analytic.default,date_stop:0
@@ -111,20 +103,19 @@
 msgstr "Chỉ ra thứ tự trình tự khi hiển thị một danh sách phân bổ quản trị"
 
 #. module: account_analytic_default
-#: view:account.analytic.default:0
-msgid "Group By..."
-msgstr "Nhóm theo..."
+#: view:account.analytic.default:account_analytic_default.view_account_analytic_default_form_search
+msgid "Group By"
+msgstr "Nhóm theo"
+
+#. module: account_analytic_default
+#: field:account.analytic.default,id:0
+msgid "ID"
+msgstr "ID"
 
 #. module: account_analytic_default
 #: model:ir.model,name:account_analytic_default.model_account_invoice_line
 msgid "Invoice Line"
-<<<<<<< HEAD
 msgstr "Chi tiết hóa đơn"
-
-#. module: account_analytic_default
-#: view:account.analytic.default:0 field:account.analytic.default,partner_id:0
-=======
-msgstr "Dòng hóa đơn"
 
 #. module: account_analytic_default
 #: field:account.analytic.default,write_uid:0
@@ -139,34 +130,22 @@
 #. module: account_analytic_default
 #: view:account.analytic.default:account_analytic_default.view_account_analytic_default_form_search
 #: field:account.analytic.default,partner_id:0
->>>>>>> 7ad626f8
 msgid "Partner"
 msgstr "Đối tác"
 
 #. module: account_analytic_default
 #: model:ir.model,name:account_analytic_default.model_stock_picking
 msgid "Picking List"
-<<<<<<< HEAD
-msgstr "Picking List"
-=======
-msgstr "Bảng kê hàng xuất kho"
->>>>>>> 7ad626f8
-
-#. module: account_analytic_default
-#: view:account.analytic.default:0 field:account.analytic.default,product_id:0
+msgstr "Bảng kê xuất/nhập kho"
+
+#. module: account_analytic_default
+#: view:account.analytic.default:account_analytic_default.view_account_analytic_default_form_search
+#: field:account.analytic.default,product_id:0
 #: model:ir.model,name:account_analytic_default.model_product_product
 msgid "Product"
 msgstr "Sản phẩm"
 
 #. module: account_analytic_default
-<<<<<<< HEAD
-=======
-#: model:ir.model,name:account_analytic_default.model_product_template
-msgid "Product Template"
-msgstr "Mẫu sản phẩm"
-
-#. module: account_analytic_default
->>>>>>> 7ad626f8
 #: model:ir.model,name:account_analytic_default.model_sale_order_line
 msgid "Sales Order Line"
 msgstr "Chi tiết đơn hàng"
@@ -177,14 +156,10 @@
 "Select a company which will use analytic account specified in analytic "
 "default (e.g. create new customer invoice or Sales order if we select this "
 "company, it will automatically take this as an analytic account)"
-<<<<<<< HEAD
 msgstr ""
 "Chọn một công ty mà sẽ sử dụng tài khoản quản trị trong tài khoản quản trị "
 "mặc định (ví dụ: tạo mới hóa đơn khách hàng hoặc đơn hàng nếu chúng ta chọn "
 "công ty này, nó sẽ tự động thực hiện việc này như là một tài khoản quản trị)"
-=======
-msgstr "Chọn một công ty mà sẽ sử dụng tài khoản quản trị trong tài khoản quản trị mặc định (ví dụ: tạo mới hóa đơn khách hàng hoặc đơn hàng nếu chúng ta chọn công ty này, nó sẽ tự động thực hiện việc này như là một tài khoản quản trị)"
->>>>>>> 7ad626f8
 
 #. module: account_analytic_default
 #: help:account.analytic.default,partner_id:0
@@ -192,14 +167,10 @@
 "Select a partner which will use analytic account specified in analytic "
 "default (e.g. create new customer invoice or Sales order if we select this "
 "partner, it will automatically take this as an analytic account)"
-<<<<<<< HEAD
 msgstr ""
 "Chọn một đối tác mà sẽ sử dụng tài khoản quản trị chỉ định trong tài khoản "
 "quản trị mặc định (ví dụ: tạo mới hóa đơn khách hàng hoặc đơn hàng nếu chúng "
 "ta chọn đối tác này, nó sẽ tự động thực hiện như là một tài khoản quản trị)"
-=======
-msgstr "Chọn một đối tác mà sẽ sử dụng tài khoản quản trị chỉ định trong tài khoản quản trị mặc định (ví dụ: tạo mới hóa đơn khách hàng hoặc đơn hàng nếu chúng ta chọn đối tác này, nó sẽ tự động thực hiện như là một tài khoản quản trị)"
->>>>>>> 7ad626f8
 
 #. module: account_analytic_default
 #: help:account.analytic.default,product_id:0
@@ -207,27 +178,19 @@
 "Select a product which will use analytic account specified in analytic "
 "default (e.g. create new customer invoice or Sales order if we select this "
 "product, it will automatically take this as an analytic account)"
-<<<<<<< HEAD
 msgstr ""
 "Chọn một sản phẩm mà sẽ sử dụng tài khoản quản trị chỉ định trong tài khoản "
 "quản trị mặc định (ví dụ: tạo mới hóa đơn khách hàng hoặc đơn hàng nếu chúng "
 "ta chọn sản phẩm này, nó sẽ tự động thực hiện việc này như là một tài khoản "
 "quản trị)"
-=======
-msgstr "Chọn một sản phẩm mà sẽ sử dụng tài khoản quản trị chỉ định trong tài khoản quản trị mặc định (ví dụ: tạo mới hóa đơn khách hàng hoặc đơn hàng nếu chúng ta chọn sản phẩm này, nó sẽ tự động thực hiện việc này như là một tài khoản quản trị)"
->>>>>>> 7ad626f8
 
 #. module: account_analytic_default
 #: help:account.analytic.default,user_id:0
 msgid ""
 "Select a user which will use analytic account specified in analytic default."
-<<<<<<< HEAD
 msgstr ""
 "Chọn một người dùng mà sẽ sử dụng tài khoản quản trị chỉ định trong tài "
 "khoản quản trị mặc định."
-=======
-msgstr "Chọn một người dùng mà sẽ sử dụng tài khoản quản trị chỉ định trong tài khoản quản trị mặc định."
->>>>>>> 7ad626f8
 
 #. module: account_analytic_default
 #: field:account.analytic.default,sequence:0
@@ -240,6 +203,7 @@
 msgstr "Ngày bắt đầu"
 
 #. module: account_analytic_default
-#: view:account.analytic.default:0 field:account.analytic.default,user_id:0
+#: view:account.analytic.default:account_analytic_default.view_account_analytic_default_form_search
+#: field:account.analytic.default,user_id:0
 msgid "User"
 msgstr "Người dùng"