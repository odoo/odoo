--- conflicted
+++ resolved
@@ -1,10 +1,6 @@
 // Change address font-size if needed
 document.addEventListener('DOMContentLoaded', function (evt) {
-<<<<<<< HEAD
-    var recipientAddress = document.querySelector(".address.row > div[name='address'] > div")
-=======
     var recipientAddress = document.querySelector(".address.row > div[name='address'] > address");
->>>>>>> 4d11cb0e
     var style = window.getComputedStyle(recipientAddress, null); 
     var height = parseFloat(style.getPropertyValue('height'));
     var fontSize = parseFloat(style.getPropertyValue('font-size'));
