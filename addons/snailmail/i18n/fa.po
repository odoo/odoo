# Translation of Odoo Server.
# This file contains the translation of the following modules:
# * snailmail
#
# Translators:
<<<<<<< HEAD
# Martin Trigaux, 2018
# Hamid Darabi, 2018
# Hamed Mohammadi <hamed@dehongi.com>, 2018
# سید محمد آذربرا <mohammadazarbara98@gmail.com>, 2018
#
=======
# Martin Trigaux, 2020
# Hamid Darabi, 2020
# Hamed Mohammadi <hamed@dehongi.com>, 2020
# fardin fa <fardin2689@gmail.com>, 2021
# Far Hariri <fhari1234@gmail.com>, 2021
# 
>>>>>>> 75697934
msgid ""
msgstr ""
"Project-Id-Version: Odoo Server 14.0\n"
"Report-Msgid-Bugs-To: \n"
"POT-Creation-Date: 2020-11-27 11:24+0000\n"
"PO-Revision-Date: 2020-09-07 08:19+0000\n"
<<<<<<< HEAD
"Last-Translator: Hamed Mohammadi <hamed@dehongi.com>, 2020\n"
=======
"Last-Translator: Far Hariri <fhari1234@gmail.com>, 2021\n"
>>>>>>> 75697934
"Language-Team: Persian (https://www.transifex.com/odoo/teams/41243/fa/)\n"
"Language: fa\n"
"MIME-Version: 1.0\n"
"Content-Type: text/plain; charset=UTF-8\n"
"Content-Transfer-Encoding: \n"
"Plural-Forms: nplurals=2; plural=(n > 1);\n"

#. module: snailmail
#: model:ir.model.fields,field_description:snailmail.field_res_company__snailmail_cover
#: model:ir.model.fields,field_description:snailmail.field_res_config_settings__snailmail_cover
#: model:ir.model.fields,field_description:snailmail.field_snailmail_letter_format_error__snailmail_cover
#: model_terms:ir.ui.view,arch_db:snailmail.snailmail_letter_format_error
msgid "Add a Cover Page"
msgstr ""

#. module: snailmail
#: model_terms:ir.ui.view,arch_db:snailmail.snailmail_letter_missing_required_fields
msgid "Address"
msgstr "نشانی"

#. module: snailmail
#: code:addons/snailmail/models/snailmail_letter.py:0
#, python-format
msgid "An error occured when sending the document by post.<br>Error: %s"
msgstr ""

#. module: snailmail
#. openerp-web
#: code:addons/snailmail/static/src/components/notification_group/notification_group.xml:0
#, python-format
msgid "An error occurred when sending a letter with Snailmail."
msgstr ""

#. module: snailmail
#: code:addons/snailmail/models/snailmail_letter.py:0
#, python-format
msgid "An unknown error happened. Please contact the support."
msgstr ""

#. module: snailmail
#. openerp-web
#: code:addons/snailmail/static/src/components/snailmail_error_dialog/snailmail_error_dialog.xml:0
#, python-format
msgid "An unknown error occurred. Please contact our"
msgstr ""

#. module: snailmail
#: code:addons/snailmail/wizard/snailmail_letter_cancel.py:0
#, python-format
msgid ""
"Are you sure you want to discard %s snailmail delivery failures? You won't "
"be able to re-send these letters later!"
msgstr ""

#. module: snailmail
#: model:ir.model.fields,field_description:snailmail.field_snailmail_letter__attachment_id
msgid "Attachment"
msgstr "پیوست"

#. module: snailmail
#: model:ir.model.fields,field_description:snailmail.field_snailmail_letter__attachment_fname
msgid "Attachment Filename"
msgstr ""

#. module: snailmail
#. openerp-web
#: code:addons/snailmail/static/src/components/snailmail_notification_popover/snailmail_notification_popover.js:0
#, python-format
msgid "Awaiting Dispatch"
msgstr ""

#. module: snailmail
#: model:ir.model.fields,field_description:snailmail.field_snailmail_letter__duplex
msgid "Both side"
msgstr ""

#. module: snailmail
#: model:ir.model.fields,field_description:snailmail.field_res_company__snailmail_duplex
msgid "Both sides"
msgstr ""

#. module: snailmail
#. openerp-web
#: code:addons/snailmail/static/src/components/snailmail_error_dialog/snailmail_error_dialog.xml:0
#: code:addons/snailmail/static/src/components/snailmail_error_dialog/snailmail_error_dialog.xml:0
#, python-format
msgid "Buy credits"
msgstr ""

#. module: snailmail
#: model:ir.model.fields.selection,name:snailmail.selection__snailmail_letter__error_code__credit_error
msgid "CREDIT_ERROR"
msgstr ""

#. module: snailmail
#: model_terms:ir.ui.view,arch_db:snailmail.snailmail_confirm_view
#: model_terms:ir.ui.view,arch_db:snailmail.snailmail_letter_cancel
#: model_terms:ir.ui.view,arch_db:snailmail.snailmail_letter_form
msgid "Cancel"
msgstr "لغو"

#. module: snailmail
#: model_terms:ir.ui.view,arch_db:snailmail.snailmail_letter_format_error
msgid "Cancel Letter"
msgstr ""

#. module: snailmail
#. openerp-web
#: code:addons/snailmail/static/src/components/snailmail_error_dialog/snailmail_error_dialog.xml:0
#: model_terms:ir.ui.view,arch_db:snailmail.snailmail_letter_missing_required_fields
#, python-format
msgid "Cancel letter"
msgstr ""

#. module: snailmail
#: model_terms:ir.ui.view,arch_db:snailmail.snailmail_letter_cancel
#: model_terms:ir.ui.view,arch_db:snailmail.snailmail_letter_format_error
msgid "Cancel notification in failure"
msgstr ""

#. module: snailmail
#. openerp-web
#: code:addons/snailmail/static/src/components/snailmail_notification_popover/snailmail_notification_popover.js:0
#: model:ir.model.fields.selection,name:snailmail.selection__snailmail_letter__state__canceled
#, python-format
msgid "Canceled"
msgstr "لغو شد"

#. module: snailmail
#: model:ir.model.fields,field_description:snailmail.field_snailmail_letter__city
#: model:ir.model.fields,field_description:snailmail.field_snailmail_letter_missing_required_fields__city
#: model_terms:ir.ui.view,arch_db:snailmail.snailmail_letter_missing_required_fields
msgid "City"
msgstr "شهر"

#. module: snailmail
#. openerp-web
#: code:addons/snailmail/static/src/components/snailmail_error_dialog/snailmail_error_dialog.xml:0
#: model_terms:ir.ui.view,arch_db:snailmail.snailmail_letter_format_error
#: model_terms:ir.ui.view,arch_db:snailmail.snailmail_letter_missing_required_fields
#, python-format
msgid "Close"
msgstr "بستن"

#. module: snailmail
#: model:ir.model.fields,field_description:snailmail.field_res_company__snailmail_color
#: model:ir.model.fields,field_description:snailmail.field_snailmail_letter__color
msgid "Color"
msgstr "رنگ"

#. module: snailmail
#: model:ir.model,name:snailmail.model_res_company
msgid "Companies"
msgstr "شرکت‌ها"

#. module: snailmail
#: model:ir.model.fields,field_description:snailmail.field_snailmail_letter__company_id
msgid "Company"
msgstr "شرکت"

#. module: snailmail
#: model:ir.model,name:snailmail.model_res_config_settings
msgid "Config Settings"
msgstr "تنظیمات پیکربندی"

#. module: snailmail
#: model_terms:ir.ui.view,arch_db:snailmail.snailmail_confirm_view
msgid "Confirm"
msgstr "تایید"

#. module: snailmail
#: model:ir.model,name:snailmail.model_res_partner
msgid "Contact"
msgstr "مخاطب"

#. module: snailmail
#: model:ir.model.fields,field_description:snailmail.field_snailmail_letter__country_id
#: model:ir.model.fields,field_description:snailmail.field_snailmail_letter_missing_required_fields__country_id
#: model_terms:ir.ui.view,arch_db:snailmail.snailmail_letter_missing_required_fields
msgid "Country"
msgstr "کشور"

#. module: snailmail
#: model:ir.model.fields,field_description:snailmail.field_snailmail_letter__cover
msgid "Cover Page"
msgstr ""

#. module: snailmail
#: model:ir.model.fields,field_description:snailmail.field_snailmail_letter__create_uid
#: model:ir.model.fields,field_description:snailmail.field_snailmail_letter_cancel__create_uid
#: model:ir.model.fields,field_description:snailmail.field_snailmail_letter_format_error__create_uid
#: model:ir.model.fields,field_description:snailmail.field_snailmail_letter_missing_required_fields__create_uid
msgid "Created by"
msgstr "ایجاد توسط"

#. module: snailmail
#: model:ir.model.fields,field_description:snailmail.field_snailmail_letter__create_date
#: model:ir.model.fields,field_description:snailmail.field_snailmail_letter_cancel__create_date
#: model:ir.model.fields,field_description:snailmail.field_snailmail_letter_format_error__create_date
#: model:ir.model.fields,field_description:snailmail.field_snailmail_letter_missing_required_fields__create_date
msgid "Created on"
msgstr "ایجاد شده در"

#. module: snailmail
#: model_terms:ir.ui.view,arch_db:snailmail.snailmail_letter_cancel
msgid "Discard delivery failures"
msgstr ""

#. module: snailmail
#: model:ir.actions.act_window,name:snailmail.snailmail_letter_cancel_action
msgid "Discard snailmail delivery failures"
msgstr ""

#. module: snailmail
#: model:ir.model,name:snailmail.model_snailmail_letter_cancel
msgid "Dismiss notification for resend by model"
msgstr ""

#. module: snailmail
#: model:ir.model.fields,field_description:snailmail.field_ir_actions_report__display_name
#: model:ir.model.fields,field_description:snailmail.field_ir_qweb_field_contact__display_name
#: model:ir.model.fields,field_description:snailmail.field_mail_message__display_name
#: model:ir.model.fields,field_description:snailmail.field_mail_notification__display_name
#: model:ir.model.fields,field_description:snailmail.field_res_company__display_name
#: model:ir.model.fields,field_description:snailmail.field_res_config_settings__display_name
#: model:ir.model.fields,field_description:snailmail.field_res_partner__display_name
#: model:ir.model.fields,field_description:snailmail.field_snailmail_confirm__display_name
#: model:ir.model.fields,field_description:snailmail.field_snailmail_letter__display_name
#: model:ir.model.fields,field_description:snailmail.field_snailmail_letter_cancel__display_name
#: model:ir.model.fields,field_description:snailmail.field_snailmail_letter_format_error__display_name
#: model:ir.model.fields,field_description:snailmail.field_snailmail_letter_missing_required_fields__display_name
msgid "Display Name"
msgstr "نام نمایشی"

#. module: snailmail
#: model:ir.model.fields,field_description:snailmail.field_snailmail_letter__attachment_datas
#: model_terms:ir.ui.view,arch_db:snailmail.snailmail_letter_list
msgid "Document"
msgstr "سند"

#. module: snailmail
#: model:ir.model.fields,field_description:snailmail.field_snailmail_letter__res_id
msgid "Document ID"
msgstr "آیدی سند"

#. module: snailmail
#: selection:snailmail.letter,state:0
msgid "Draft"
msgstr "پیش‌نویس"

#. module: snailmail
#: selection:snailmail.letter,state:0
msgid "Error"
msgstr "خطا"

#. module: snailmail
#: model:ir.model.fields.selection,name:snailmail.selection__snailmail_letter__error_code__format_error
msgid "FORMAT_ERROR"
msgstr ""

#. module: snailmail
#. openerp-web
#: code:addons/snailmail/static/src/components/snailmail_error_dialog/snailmail_error_dialog.js:0
#: model:ir.actions.act_window,name:snailmail.snailmail_letter_missing_required_fields_action
#, python-format
msgid "Failed letter"
msgstr ""

#. module: snailmail
#: model:ir.model.fields,field_description:snailmail.field_mail_notification__failure_type
msgid "Failure type"
msgstr "نوع شکست"

#. module: snailmail
#: model:ir.actions.act_window,name:snailmail.snailmail_letter_format_error_action
msgid "Format Error"
msgstr ""

#. module: snailmail
#: model:ir.model,name:snailmail.model_snailmail_letter_format_error
msgid "Format Error Sending a Snailmail Letter"
msgstr ""

#. module: snailmail
#: model:ir.model.fields,field_description:snailmail.field_snailmail_letter_cancel__help_message
msgid "Help message"
msgstr "پیام راهنما"

#. module: snailmail
#: model:ir.model.fields,field_description:snailmail.field_ir_actions_report__id
#: model:ir.model.fields,field_description:snailmail.field_ir_qweb_field_contact__id
#: model:ir.model.fields,field_description:snailmail.field_mail_message__id
#: model:ir.model.fields,field_description:snailmail.field_mail_notification__id
#: model:ir.model.fields,field_description:snailmail.field_res_company__id
#: model:ir.model.fields,field_description:snailmail.field_res_config_settings__id
#: model:ir.model.fields,field_description:snailmail.field_res_partner__id
#: model:ir.model.fields,field_description:snailmail.field_snailmail_confirm__id
#: model:ir.model.fields,field_description:snailmail.field_snailmail_letter__id
#: model:ir.model.fields,field_description:snailmail.field_snailmail_letter_cancel__id
#: model:ir.model.fields,field_description:snailmail.field_snailmail_letter_format_error__id
#: model:ir.model.fields,field_description:snailmail.field_snailmail_letter_missing_required_fields__id
msgid "ID"
msgstr "شناسه"

#. module: snailmail
#: model_terms:ir.ui.view,arch_db:snailmail.snailmail_letter_cancel
msgid ""
"If you want to re-send them, click Cancel now, then click on the "
"notification and review them one by one by clicking on the red paper-plane "
"next to each message."
msgstr ""

#. module: snailmail
#: model:ir.model.fields.selection,name:snailmail.selection__snailmail_letter__state__pending
msgid "In Queue"
msgstr ""

#. module: snailmail
#: model:ir.model.fields,field_description:snailmail.field_snailmail_letter__info_msg
msgid "Information"
msgstr "اطلاعات"

#. module: snailmail
#: model:ir.model.fields,field_description:snailmail.field_ir_actions_report____last_update
#: model:ir.model.fields,field_description:snailmail.field_ir_qweb_field_contact____last_update
#: model:ir.model.fields,field_description:snailmail.field_mail_message____last_update
#: model:ir.model.fields,field_description:snailmail.field_mail_notification____last_update
#: model:ir.model.fields,field_description:snailmail.field_res_company____last_update
#: model:ir.model.fields,field_description:snailmail.field_res_config_settings____last_update
#: model:ir.model.fields,field_description:snailmail.field_res_partner____last_update
#: model:ir.model.fields,field_description:snailmail.field_snailmail_confirm____last_update
#: model:ir.model.fields,field_description:snailmail.field_snailmail_letter____last_update
#: model:ir.model.fields,field_description:snailmail.field_snailmail_letter_cancel____last_update
#: model:ir.model.fields,field_description:snailmail.field_snailmail_letter_format_error____last_update
#: model:ir.model.fields,field_description:snailmail.field_snailmail_letter_missing_required_fields____last_update
msgid "Last Modified on"
msgstr "آخرین تغییر در"

#. module: snailmail
#: model:ir.model.fields,field_description:snailmail.field_snailmail_letter__write_uid
#: model:ir.model.fields,field_description:snailmail.field_snailmail_letter_cancel__write_uid
#: model:ir.model.fields,field_description:snailmail.field_snailmail_letter_format_error__write_uid
#: model:ir.model.fields,field_description:snailmail.field_snailmail_letter_missing_required_fields__write_uid
msgid "Last Updated by"
msgstr "آخرین به روز رسانی توسط"

#. module: snailmail
#: model:ir.model.fields,field_description:snailmail.field_snailmail_letter__write_date
#: model:ir.model.fields,field_description:snailmail.field_snailmail_letter_cancel__write_date
#: model:ir.model.fields,field_description:snailmail.field_snailmail_letter_format_error__write_date
#: model:ir.model.fields,field_description:snailmail.field_snailmail_letter_missing_required_fields__write_date
msgid "Last Updated on"
msgstr "آخرین به‌روزرسانی در"

#. module: snailmail
#: model:ir.model.fields,field_description:snailmail.field_mail_mail__letter_ids
#: model:ir.model.fields,field_description:snailmail.field_mail_message__letter_ids
#: model:ir.model.fields,field_description:snailmail.field_snailmail_letter_missing_required_fields__letter_id
msgid "Letter"
msgstr ""

#. module: snailmail
#: code:addons/snailmail/models/snailmail_letter.py:0
#, python-format
msgid "Letter sent by post with Snailmail"
msgstr ""

#. module: snailmail
#: model_terms:ir.ui.view,arch_db:snailmail.snailmail_letter_list
msgid "Letters"
msgstr ""

#. module: snailmail
#: model:ir.model.fields.selection,name:snailmail.selection__snailmail_letter__error_code__missing_required_fields
msgid "MISSING_REQUIRED_FIELDS"
msgstr ""

#. module: snailmail
#: model:ir.model,name:snailmail.model_mail_message
#: model:ir.model.fields,field_description:snailmail.field_snailmail_letter_format_error__message_id
msgid "Message"
msgstr "پیام"

#. module: snailmail
#: model:ir.model,name:snailmail.model_mail_notification
msgid "Message Notifications"
msgstr ""

#. module: snailmail
#: model:ir.model.fields,help:snailmail.field_mail_mail__message_type
#: model:ir.model.fields,help:snailmail.field_mail_message__message_type
msgid ""
"Message type: email for email message, notification for system message, "
"comment for other messages such as user replies"
msgstr ""

#. module: snailmail
#: model:ir.model.fields,field_description:snailmail.field_snailmail_letter__model
#: model:ir.model.fields,field_description:snailmail.field_snailmail_letter_cancel__model
msgid "Model"
msgstr "مدل"

#. module: snailmail
#: model:ir.model.fields,field_description:snailmail.field_snailmail_confirm__model_name
msgid "Model Name"
msgstr "نام مدل"

#. module: snailmail
#: model:ir.model.fields.selection,name:snailmail.selection__snailmail_letter__error_code__no_price_available
msgid "NO_PRICE_AVAILABLE"
msgstr ""

#. module: snailmail
#: model:ir.model.fields,field_description:snailmail.field_mail_notification__notification_type
msgid "Notification Type"
msgstr ""

#. module: snailmail
#: model:ir.model.fields,field_description:snailmail.field_snailmail_letter__notification_ids
msgid "Notifications"
msgstr "اعلان‌ها"

#. module: snailmail
#: code:addons/snailmail/models/snailmail_letter.py:0
#, python-format
msgid "One or more required fields are empty."
msgstr ""

#. module: snailmail
#: model:ir.model.fields,field_description:snailmail.field_snailmail_letter__report_template
msgid "Optional report to print and attach"
msgstr ""

#. module: snailmail
#: model_terms:ir.ui.view,arch_db:snailmail.snailmail_letter_format_error
msgid ""
"Our service cannot read your letter due to its format.<br/>\n"
"                Please modify the format of the template or update your settings\n"
"                to automatically add a blank cover page to all letters."
msgstr ""

#. module: snailmail
#: model:ir.model.fields,field_description:snailmail.field_snailmail_letter_missing_required_fields__partner_id
msgid "Partner"
msgstr "همکار"

#. module: snailmail
#: model:ir.model.fields,field_description:snailmail.field_res_config_settings__snailmail_duplex
msgid "Print Both sides"
msgstr ""

#. module: snailmail
#: model:ir.model.fields,field_description:snailmail.field_res_config_settings__snailmail_color
msgid "Print In Color"
msgstr ""

#. module: snailmail
#: model:ir.model,name:snailmail.model_ir_qweb_field_contact
msgid "Qweb Field Contact"
msgstr ""

#. module: snailmail
#. openerp-web
#: code:addons/snailmail/static/src/components/snailmail_error_dialog/snailmail_error_dialog.xml:0
#, python-format
msgid "Re-send letter"
msgstr ""

#. module: snailmail
#: model:ir.model.fields,field_description:snailmail.field_snailmail_letter__partner_id
msgid "Recipient"
msgstr "دریافت کننده"

#. module: snailmail
#: model:ir.model.fields,field_description:snailmail.field_snailmail_letter__reference
msgid "Related Record"
msgstr ""

#. module: snailmail
#: model:ir.model,name:snailmail.model_ir_actions_report
msgid "Report Action"
msgstr "اکشن گزارش"

#. module: snailmail
#: model_terms:ir.ui.view,arch_db:snailmail.snailmail_letter_form
msgid "Send Now"
msgstr "هم اکنون ارسال شود"

#. module: snailmail
#. openerp-web
#: code:addons/snailmail/static/src/components/snailmail_notification_popover/snailmail_notification_popover.js:0
#: model:ir.model.fields.selection,name:snailmail.selection__snailmail_letter__state__sent
#, python-format
msgid "Sent"
msgstr "ارسال شد"

#. module: snailmail
#: model:ir.model.fields,field_description:snailmail.field_snailmail_letter__user_id
msgid "Sent by"
msgstr ""

#. module: snailmail
#: code:addons/snailmail/wizard/snailmail_confirm.py:0
#: model:ir.model.fields.selection,name:snailmail.selection__mail_message__message_type__snailmail
#: model:ir.model.fields.selection,name:snailmail.selection__mail_notification__notification_type__snail
#, python-format
msgid "Snailmail"
msgstr "پست‌معمولی"

#. module: snailmail
#: model:ir.model,name:snailmail.model_snailmail_confirm
msgid "Snailmail Confirm"
msgstr ""

#. module: snailmail
#: model_terms:ir.ui.view,arch_db:snailmail.snailmail_confirm_view
msgid "Snailmail Confirmation"
msgstr ""

#. module: snailmail
#: model:ir.model.fields.selection,name:snailmail.selection__mail_notification__failure_type__sn_credit
msgid "Snailmail Credit Error"
msgstr ""

#. module: snailmail
#. openerp-web
#: code:addons/snailmail/static/src/models/notification_group/notification_group.js:0
#, python-format
msgid "Snailmail Failures"
msgstr ""

#. module: snailmail
#: model:ir.model.fields.selection,name:snailmail.selection__mail_notification__failure_type__sn_format
msgid "Snailmail Format Error"
msgstr ""

#. module: snailmail
#: model:ir.model,name:snailmail.model_snailmail_letter
#: model:ir.model.fields,field_description:snailmail.field_mail_notification__letter_id
msgid "Snailmail Letter"
msgstr ""

#. module: snailmail
#: model:ir.actions.act_window,name:snailmail.action_mail_letters
#: model:ir.ui.menu,name:snailmail.menu_snailmail_letters
msgid "Snailmail Letters"
msgstr ""

#. module: snailmail
#: model:ir.model.fields.selection,name:snailmail.selection__mail_notification__failure_type__sn_fields
msgid "Snailmail Missing Required Fields"
msgstr ""

#. module: snailmail
#: model:ir.model.fields.selection,name:snailmail.selection__mail_notification__failure_type__sn_price
msgid "Snailmail No Price Available"
msgstr ""

#. module: snailmail
#: model:ir.model.fields,field_description:snailmail.field_snailmail_letter__message_id
msgid "Snailmail Status Message"
msgstr ""

#. module: snailmail
#: model:ir.model.fields.selection,name:snailmail.selection__mail_notification__failure_type__sn_trial
msgid "Snailmail Trial Error"
msgstr ""

#. module: snailmail
#: model:ir.model.fields.selection,name:snailmail.selection__mail_notification__failure_type__sn_error
msgid "Snailmail Unknown Error"
msgstr ""

#. module: snailmail
#: model:ir.model.fields,field_description:snailmail.field_mail_mail__snailmail_error
#: model:ir.model.fields,field_description:snailmail.field_mail_message__snailmail_error
msgid "Snailmail message in error"
msgstr ""

#. module: snailmail
#: model:ir.actions.server,name:snailmail.snailmail_print_ir_actions_server
#: model:ir.cron,cron_name:snailmail.snailmail_print
#: model:ir.cron,name:snailmail.snailmail_print
msgid "Snailmail: process letters queue"
msgstr ""

#. module: snailmail
#: model:ir.model.fields,field_description:snailmail.field_snailmail_letter__state_id
#: model:ir.model.fields,field_description:snailmail.field_snailmail_letter_missing_required_fields__state_id
#: model_terms:ir.ui.view,arch_db:snailmail.snailmail_letter_missing_required_fields
msgid "State"
msgstr "مرحله"

#. module: snailmail
#: model:ir.model.fields,field_description:snailmail.field_snailmail_letter__state
msgid "Status"
msgstr "وضعیت"

#. module: snailmail
#: model:ir.model.fields,field_description:snailmail.field_snailmail_letter__street
#: model:ir.model.fields,field_description:snailmail.field_snailmail_letter_missing_required_fields__street
msgid "Street"
msgstr "خیابان"

#. module: snailmail
#: model_terms:ir.ui.view,arch_db:snailmail.snailmail_letter_missing_required_fields
msgid "Street 2..."
msgstr "خیابان 2 ..."

#. module: snailmail
#: model_terms:ir.ui.view,arch_db:snailmail.snailmail_letter_missing_required_fields
msgid "Street..."
msgstr "خیابان ..."

#. module: snailmail
#: model:ir.model.fields,field_description:snailmail.field_snailmail_letter__street2
#: model:ir.model.fields,field_description:snailmail.field_snailmail_letter_missing_required_fields__street2
msgid "Street2"
msgstr "خیابان۲"

#. module: snailmail
#: model:ir.model.fields.selection,name:snailmail.selection__snailmail_letter__error_code__trial_error
msgid "TRIAL_ERROR"
msgstr ""

#. module: snailmail
#: code:addons/snailmail/models/snailmail_letter.py:0
#, python-format
msgid "The address of the recipient is not complete"
msgstr ""

#. module: snailmail
#: code:addons/snailmail/models/snailmail_letter.py:0
#, python-format
msgid ""
"The attachment of the letter could not be sent. Please check its content and "
"contact the support if the problem persists."
msgstr ""

#. module: snailmail
#: code:addons/snailmail/models/snailmail_letter.py:0
#, python-format
msgid "The country of the partner is not covered by Snailmail."
msgstr ""

#. module: snailmail
#. openerp-web
#: code:addons/snailmail/static/src/components/snailmail_error_dialog/snailmail_error_dialog.xml:0
#, python-format
msgid ""
"The country to which you want to send the letter is not supported by our "
"service."
msgstr ""

#. module: snailmail
#: model_terms:ir.ui.view,arch_db:snailmail.snailmail_letter_missing_required_fields
msgid ""
"The customer address is not complete. Update the address here and re-send "
"the letter."
msgstr ""

#. module: snailmail
#: code:addons/snailmail/models/snailmail_letter.py:0
#, python-format
msgid "The document was correctly sent by post.<br>The tracking id is %s"
msgstr ""

#. module: snailmail
#. openerp-web
#: code:addons/snailmail/static/src/components/snailmail_error_dialog/snailmail_error_dialog.xml:0
#, python-format
msgid ""
"The letter could not be sent due to insufficient credits on your IAP "
"account."
msgstr ""

#. module: snailmail
#: model:ir.model.fields,field_description:snailmail.field_mail_mail__message_type
#: model:ir.model.fields,field_description:snailmail.field_mail_message__message_type
msgid "Type"
msgstr "نوع"

#. module: snailmail
#: model:ir.model.fields.selection,name:snailmail.selection__snailmail_letter__error_code__unknown_error
msgid "UNKNOWN_ERROR"
msgstr ""

#. module: snailmail
#: model_terms:ir.ui.view,arch_db:snailmail.snailmail_letter_format_error
msgid "Update Config and Re-send"
msgstr ""

#. module: snailmail
#: model_terms:ir.ui.view,arch_db:snailmail.snailmail_letter_missing_required_fields
msgid "Update address and re-send"
msgstr ""

#. module: snailmail
#: model:ir.model,name:snailmail.model_snailmail_letter_missing_required_fields
msgid "Update address of partner"
msgstr ""

#. module: snailmail
#: model:ir.model.fields,help:snailmail.field_snailmail_letter__state
msgid ""
"When a letter is created, the status is 'Pending'.\n"
"If the letter is correctly sent, the status goes in 'Sent',\n"
"If not, it will got in state 'Error' and the error message will be displayed "
"in the field 'Error Message'."
msgstr ""

#. module: snailmail
#: model_terms:ir.ui.view,arch_db:snailmail.snailmail_confirm_view
msgid "You are about to send this"
msgstr ""

#. module: snailmail
#: code:addons/snailmail/models/snailmail_letter.py:0
#, python-format
msgid ""
"You don't have an IAP account registered for this service.<br>Please go to "
"<a href=%s target=\"new\">iap.odoo.com</a> to claim your free credits."
msgstr ""

#. module: snailmail
#: code:addons/snailmail/models/snailmail_letter.py:0
#, python-format
msgid ""
"You don't have enough credits to perform this operation.<br>Please go to "
"your <a href=%s target=\"new\">iap account</a>."
msgstr ""

#. module: snailmail
#. openerp-web
#: code:addons/snailmail/static/src/components/snailmail_error_dialog/snailmail_error_dialog.xml:0
#, python-format
msgid "You need credits on your IAP account to send a letter."
msgstr ""

#. module: snailmail
#: model_terms:ir.ui.view,arch_db:snailmail.snailmail_letter_missing_required_fields
msgid "ZIP"
msgstr "کد پستی"

#. module: snailmail
#: model:ir.model.fields,field_description:snailmail.field_snailmail_letter__zip
#: model:ir.model.fields,field_description:snailmail.field_snailmail_letter_missing_required_fields__zip
msgid "Zip"
msgstr "کدپستی"

#. module: snailmail
#: model_terms:ir.ui.view,arch_db:snailmail.snailmail_confirm_view
msgid "by post. Are you sure you want to continue?"
msgstr ""

#. module: snailmail
#. openerp-web
#: code:addons/snailmail/static/src/components/snailmail_error_dialog/snailmail_error_dialog.xml:0
#, python-format
msgid "for further assistance."
msgstr ""

#. module: snailmail
#. openerp-web
#: code:addons/snailmail/static/src/components/snailmail_error_dialog/snailmail_error_dialog.xml:0
#, python-format
msgid "support"
msgstr ""<|MERGE_RESOLUTION|>--- conflicted
+++ resolved
@@ -3,31 +3,19 @@
 # * snailmail
 #
 # Translators:
-<<<<<<< HEAD
-# Martin Trigaux, 2018
-# Hamid Darabi, 2018
-# Hamed Mohammadi <hamed@dehongi.com>, 2018
-# سید محمد آذربرا <mohammadazarbara98@gmail.com>, 2018
-#
-=======
 # Martin Trigaux, 2020
 # Hamid Darabi, 2020
 # Hamed Mohammadi <hamed@dehongi.com>, 2020
 # fardin fa <fardin2689@gmail.com>, 2021
 # Far Hariri <fhari1234@gmail.com>, 2021
 # 
->>>>>>> 75697934
 msgid ""
 msgstr ""
 "Project-Id-Version: Odoo Server 14.0\n"
 "Report-Msgid-Bugs-To: \n"
 "POT-Creation-Date: 2020-11-27 11:24+0000\n"
 "PO-Revision-Date: 2020-09-07 08:19+0000\n"
-<<<<<<< HEAD
-"Last-Translator: Hamed Mohammadi <hamed@dehongi.com>, 2020\n"
-=======
 "Last-Translator: Far Hariri <fhari1234@gmail.com>, 2021\n"
->>>>>>> 75697934
 "Language-Team: Persian (https://www.transifex.com/odoo/teams/41243/fa/)\n"
 "Language: fa\n"
 "MIME-Version: 1.0\n"
