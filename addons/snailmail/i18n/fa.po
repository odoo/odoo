# Translation of Odoo Server.
# This file contains the translation of the following modules:
# * snailmail
#
# Translators:
<<<<<<< HEAD
# Martin Trigaux, 2018
# Hamid Darabi, 2018
# Hamed Mohammadi <hamed@dehongi.com>, 2018
# سید محمد آذربرا <mohammadazarbara98@gmail.com>, 2018
#
=======
# Martin Trigaux, 2020
# Hamid Darabi, 2020
# Hamed Mohammadi <hamed@dehongi.com>, 2020
# fardin fa <fardin2689@gmail.com>, 2021
# 
>>>>>>> ae16e479
msgid ""
msgstr ""
"Project-Id-Version: Odoo Server 14.0\n"
"Report-Msgid-Bugs-To: \n"
"POT-Creation-Date: 2020-11-27 11:24+0000\n"
"PO-Revision-Date: 2020-09-07 08:19+0000\n"
"Last-Translator: fardin fa <fardin2689@gmail.com>, 2021\n"
"Language-Team: Persian (https://www.transifex.com/odoo/teams/41243/fa/)\n"
"Language: fa\n"
"MIME-Version: 1.0\n"
"Content-Type: text/plain; charset=UTF-8\n"
"Content-Transfer-Encoding: \n"
"Plural-Forms: nplurals=2; plural=(n > 1);\n"

#. module: snailmail
#: model:ir.model.fields,field_description:snailmail.field_res_company__snailmail_cover
#: model:ir.model.fields,field_description:snailmail.field_res_config_settings__snailmail_cover
#: model:ir.model.fields,field_description:snailmail.field_snailmail_letter_format_error__snailmail_cover
#: model_terms:ir.ui.view,arch_db:snailmail.snailmail_letter_format_error
msgid "Add a Cover Page"
msgstr ""

#. module: snailmail
#: model_terms:ir.ui.view,arch_db:snailmail.snailmail_letter_missing_required_fields
msgid "Address"
msgstr "نشانی"

#. module: snailmail
#: code:addons/snailmail/models/snailmail_letter.py:0
#, python-format
msgid "An error occured when sending the document by post.<br>Error: %s"
msgstr ""

#. module: snailmail
#. openerp-web
#: code:addons/snailmail/static/src/components/notification_group/notification_group.xml:0
#, python-format
msgid "An error occurred when sending a letter with Snailmail."
msgstr ""

#. module: snailmail
#: code:addons/snailmail/models/snailmail_letter.py:0
#, python-format
msgid "An unknown error happened. Please contact the support."
msgstr ""

#. module: snailmail
#. openerp-web
#: code:addons/snailmail/static/src/components/snailmail_error_dialog/snailmail_error_dialog.xml:0
#, python-format
msgid "An unknown error occurred. Please contact our"
msgstr ""

#. module: snailmail
#: code:addons/snailmail/wizard/snailmail_letter_cancel.py:0
#, python-format
msgid ""
"Are you sure you want to discard %s snailmail delivery failures? You won't "
"be able to re-send these letters later!"
msgstr ""

#. module: snailmail
#: model:ir.model.fields,field_description:snailmail.field_snailmail_letter__attachment_id
msgid "Attachment"
msgstr "پیوست"

#. module: snailmail
#: model:ir.model.fields,field_description:snailmail.field_snailmail_letter__attachment_fname
msgid "Attachment Filename"
msgstr ""

#. module: snailmail
#. openerp-web
#: code:addons/snailmail/static/src/components/snailmail_notification_popover/snailmail_notification_popover.js:0
#, python-format
msgid "Awaiting Dispatch"
msgstr ""

#. module: snailmail
#: model:ir.model.fields,field_description:snailmail.field_snailmail_letter__duplex
msgid "Both side"
msgstr ""

#. module: snailmail
#: model:ir.model.fields,field_description:snailmail.field_res_company__snailmail_duplex
msgid "Both sides"
msgstr ""

#. module: snailmail
#. openerp-web
#: code:addons/snailmail/static/src/components/snailmail_error_dialog/snailmail_error_dialog.xml:0
#: code:addons/snailmail/static/src/components/snailmail_error_dialog/snailmail_error_dialog.xml:0
#, python-format
msgid "Buy credits"
msgstr "خرید اعتبار"

#. module: snailmail
#: model:ir.model.fields.selection,name:snailmail.selection__snailmail_letter__error_code__credit_error
msgid "CREDIT_ERROR"
msgstr ""

#. module: snailmail
#: model_terms:ir.ui.view,arch_db:snailmail.snailmail_confirm_view
#: model_terms:ir.ui.view,arch_db:snailmail.snailmail_letter_cancel
#: model_terms:ir.ui.view,arch_db:snailmail.snailmail_letter_form
msgid "Cancel"
msgstr "لغو"

#. module: snailmail
#: model_terms:ir.ui.view,arch_db:snailmail.snailmail_letter_format_error
msgid "Cancel Letter"
msgstr ""

#. module: snailmail
#. openerp-web
#: code:addons/snailmail/static/src/components/snailmail_error_dialog/snailmail_error_dialog.xml:0
#: model_terms:ir.ui.view,arch_db:snailmail.snailmail_letter_missing_required_fields
#, python-format
msgid "Cancel letter"
msgstr ""

#. module: snailmail
#: model_terms:ir.ui.view,arch_db:snailmail.snailmail_letter_cancel
#: model_terms:ir.ui.view,arch_db:snailmail.snailmail_letter_format_error
msgid "Cancel notification in failure"
msgstr ""

#. module: snailmail
#. openerp-web
#: code:addons/snailmail/static/src/components/snailmail_notification_popover/snailmail_notification_popover.js:0
#: model:ir.model.fields.selection,name:snailmail.selection__snailmail_letter__state__canceled
#, python-format
msgid "Canceled"
msgstr "لغو شد"

#. module: snailmail
#: model:ir.model.fields,field_description:snailmail.field_snailmail_letter__city
#: model:ir.model.fields,field_description:snailmail.field_snailmail_letter_missing_required_fields__city
#: model_terms:ir.ui.view,arch_db:snailmail.snailmail_letter_missing_required_fields
msgid "City"
msgstr "شهر"

#. module: snailmail
#. openerp-web
#: code:addons/snailmail/static/src/components/snailmail_error_dialog/snailmail_error_dialog.xml:0
#: model_terms:ir.ui.view,arch_db:snailmail.snailmail_letter_format_error
#: model_terms:ir.ui.view,arch_db:snailmail.snailmail_letter_missing_required_fields
#, python-format
msgid "Close"
msgstr "بستن"

#. module: snailmail
#: model:ir.model.fields,field_description:snailmail.field_res_company__snailmail_color
#: model:ir.model.fields,field_description:snailmail.field_snailmail_letter__color
msgid "Color"
msgstr "رنگ"

#. module: snailmail
#: model:ir.model,name:snailmail.model_res_company
msgid "Companies"
msgstr "شرکت‌ها"

#. module: snailmail
#: model:ir.model.fields,field_description:snailmail.field_snailmail_letter__company_id
msgid "Company"
msgstr "شرکت"

#. module: snailmail
#: model:ir.model,name:snailmail.model_res_config_settings
msgid "Config Settings"
msgstr "تنظیمات پیکربندی"

#. module: snailmail
#: model_terms:ir.ui.view,arch_db:snailmail.snailmail_confirm_view
msgid "Confirm"
msgstr "تایید"

#. module: snailmail
#: model:ir.model,name:snailmail.model_res_partner
msgid "Contact"
msgstr "مخاطب"

#. module: snailmail
#: model:ir.model.fields,field_description:snailmail.field_snailmail_letter__country_id
#: model:ir.model.fields,field_description:snailmail.field_snailmail_letter_missing_required_fields__country_id
#: model_terms:ir.ui.view,arch_db:snailmail.snailmail_letter_missing_required_fields
msgid "Country"
msgstr "کشور"

#. module: snailmail
#: model:ir.model.fields,field_description:snailmail.field_snailmail_letter__cover
msgid "Cover Page"
msgstr ""

#. module: snailmail
#: model:ir.model.fields,field_description:snailmail.field_snailmail_letter__create_uid
#: model:ir.model.fields,field_description:snailmail.field_snailmail_letter_cancel__create_uid
#: model:ir.model.fields,field_description:snailmail.field_snailmail_letter_format_error__create_uid
#: model:ir.model.fields,field_description:snailmail.field_snailmail_letter_missing_required_fields__create_uid
msgid "Created by"
msgstr "ایجاد توسط"

#. module: snailmail
#: model:ir.model.fields,field_description:snailmail.field_snailmail_letter__create_date
#: model:ir.model.fields,field_description:snailmail.field_snailmail_letter_cancel__create_date
#: model:ir.model.fields,field_description:snailmail.field_snailmail_letter_format_error__create_date
#: model:ir.model.fields,field_description:snailmail.field_snailmail_letter_missing_required_fields__create_date
msgid "Created on"
msgstr "ایجاد شده در"

#. module: snailmail
#: model_terms:ir.ui.view,arch_db:snailmail.snailmail_letter_cancel
msgid "Discard delivery failures"
msgstr ""

#. module: snailmail
#: model:ir.actions.act_window,name:snailmail.snailmail_letter_cancel_action
msgid "Discard snailmail delivery failures"
msgstr ""

#. module: snailmail
#: model:ir.model,name:snailmail.model_snailmail_letter_cancel
msgid "Dismiss notification for resend by model"
msgstr ""

#. module: snailmail
#: model:ir.model.fields,field_description:snailmail.field_ir_actions_report__display_name
#: model:ir.model.fields,field_description:snailmail.field_ir_qweb_field_contact__display_name
#: model:ir.model.fields,field_description:snailmail.field_mail_message__display_name
#: model:ir.model.fields,field_description:snailmail.field_mail_notification__display_name
#: model:ir.model.fields,field_description:snailmail.field_res_company__display_name
#: model:ir.model.fields,field_description:snailmail.field_res_config_settings__display_name
#: model:ir.model.fields,field_description:snailmail.field_res_partner__display_name
#: model:ir.model.fields,field_description:snailmail.field_snailmail_confirm__display_name
#: model:ir.model.fields,field_description:snailmail.field_snailmail_letter__display_name
#: model:ir.model.fields,field_description:snailmail.field_snailmail_letter_cancel__display_name
#: model:ir.model.fields,field_description:snailmail.field_snailmail_letter_format_error__display_name
#: model:ir.model.fields,field_description:snailmail.field_snailmail_letter_missing_required_fields__display_name
msgid "Display Name"
msgstr "نام نمایشی"

#. module: snailmail
#: model:ir.model.fields,field_description:snailmail.field_snailmail_letter__attachment_datas
#: model_terms:ir.ui.view,arch_db:snailmail.snailmail_letter_list
msgid "Document"
msgstr "سند"

#. module: snailmail
#: model:ir.model.fields,field_description:snailmail.field_snailmail_letter__res_id
msgid "Document ID"
msgstr "آیدی سند"

#. module: snailmail
#: selection:snailmail.letter,state:0
msgid "Draft"
msgstr "پیش‌نویس"

#. module: snailmail
#: selection:snailmail.letter,state:0
msgid "Error"
msgstr "خطا"

#. module: snailmail
#: model:ir.model.fields.selection,name:snailmail.selection__snailmail_letter__error_code__format_error
msgid "FORMAT_ERROR"
msgstr ""

#. module: snailmail
#. openerp-web
#: code:addons/snailmail/static/src/components/snailmail_error_dialog/snailmail_error_dialog.js:0
#: model:ir.actions.act_window,name:snailmail.snailmail_letter_missing_required_fields_action
#, python-format
msgid "Failed letter"
msgstr ""

#. module: snailmail
#: model:ir.model.fields,field_description:snailmail.field_mail_notification__failure_type
msgid "Failure type"
msgstr "نوع شکست"

#. module: snailmail
#: model:ir.actions.act_window,name:snailmail.snailmail_letter_format_error_action
msgid "Format Error"
msgstr ""

#. module: snailmail
#: model:ir.model,name:snailmail.model_snailmail_letter_format_error
msgid "Format Error Sending a Snailmail Letter"
msgstr ""

#. module: snailmail
#: model:ir.model.fields,field_description:snailmail.field_snailmail_letter_cancel__help_message
msgid "Help message"
msgstr "پیام راهنما"

#. module: snailmail
#: model:ir.model.fields,field_description:snailmail.field_ir_actions_report__id
#: model:ir.model.fields,field_description:snailmail.field_ir_qweb_field_contact__id
#: model:ir.model.fields,field_description:snailmail.field_mail_message__id
#: model:ir.model.fields,field_description:snailmail.field_mail_notification__id
#: model:ir.model.fields,field_description:snailmail.field_res_company__id
#: model:ir.model.fields,field_description:snailmail.field_res_config_settings__id
#: model:ir.model.fields,field_description:snailmail.field_res_partner__id
#: model:ir.model.fields,field_description:snailmail.field_snailmail_confirm__id
#: model:ir.model.fields,field_description:snailmail.field_snailmail_letter__id
#: model:ir.model.fields,field_description:snailmail.field_snailmail_letter_cancel__id
#: model:ir.model.fields,field_description:snailmail.field_snailmail_letter_format_error__id
#: model:ir.model.fields,field_description:snailmail.field_snailmail_letter_missing_required_fields__id
msgid "ID"
msgstr "شناسه"

#. module: snailmail
#: model_terms:ir.ui.view,arch_db:snailmail.snailmail_letter_cancel
msgid ""
"If you want to re-send them, click Cancel now, then click on the "
"notification and review them one by one by clicking on the red paper-plane "
"next to each message."
msgstr ""

#. module: snailmail
#: model:ir.model.fields.selection,name:snailmail.selection__snailmail_letter__state__pending
msgid "In Queue"
msgstr ""

#. module: snailmail
#: model:ir.model.fields,field_description:snailmail.field_snailmail_letter__info_msg
msgid "Information"
msgstr "اطلاعات"

#. module: snailmail
#: model:ir.model.fields,field_description:snailmail.field_ir_actions_report____last_update
#: model:ir.model.fields,field_description:snailmail.field_ir_qweb_field_contact____last_update
#: model:ir.model.fields,field_description:snailmail.field_mail_message____last_update
#: model:ir.model.fields,field_description:snailmail.field_mail_notification____last_update
#: model:ir.model.fields,field_description:snailmail.field_res_company____last_update
#: model:ir.model.fields,field_description:snailmail.field_res_config_settings____last_update
#: model:ir.model.fields,field_description:snailmail.field_res_partner____last_update
#: model:ir.model.fields,field_description:snailmail.field_snailmail_confirm____last_update
#: model:ir.model.fields,field_description:snailmail.field_snailmail_letter____last_update
#: model:ir.model.fields,field_description:snailmail.field_snailmail_letter_cancel____last_update
#: model:ir.model.fields,field_description:snailmail.field_snailmail_letter_format_error____last_update
#: model:ir.model.fields,field_description:snailmail.field_snailmail_letter_missing_required_fields____last_update
msgid "Last Modified on"
msgstr "آخرین تغییر در"

#. module: snailmail
#: model:ir.model.fields,field_description:snailmail.field_snailmail_letter__write_uid
#: model:ir.model.fields,field_description:snailmail.field_snailmail_letter_cancel__write_uid
#: model:ir.model.fields,field_description:snailmail.field_snailmail_letter_format_error__write_uid
#: model:ir.model.fields,field_description:snailmail.field_snailmail_letter_missing_required_fields__write_uid
msgid "Last Updated by"
msgstr "آخرین به روز رسانی توسط"

#. module: snailmail
#: model:ir.model.fields,field_description:snailmail.field_snailmail_letter__write_date
#: model:ir.model.fields,field_description:snailmail.field_snailmail_letter_cancel__write_date
#: model:ir.model.fields,field_description:snailmail.field_snailmail_letter_format_error__write_date
#: model:ir.model.fields,field_description:snailmail.field_snailmail_letter_missing_required_fields__write_date
msgid "Last Updated on"
msgstr "آخرین به‌روزرسانی در"

#. module: snailmail
#: model:ir.model.fields,field_description:snailmail.field_mail_mail__letter_ids
#: model:ir.model.fields,field_description:snailmail.field_mail_message__letter_ids
#: model:ir.model.fields,field_description:snailmail.field_snailmail_letter_missing_required_fields__letter_id
msgid "Letter"
msgstr ""

#. module: snailmail
#: code:addons/snailmail/models/snailmail_letter.py:0
#, python-format
msgid "Letter sent by post with Snailmail"
msgstr ""

#. module: snailmail
#: model_terms:ir.ui.view,arch_db:snailmail.snailmail_letter_list
msgid "Letters"
msgstr ""

#. module: snailmail
#: model:ir.model.fields.selection,name:snailmail.selection__snailmail_letter__error_code__missing_required_fields
msgid "MISSING_REQUIRED_FIELDS"
msgstr ""

#. module: snailmail
#: model:ir.model,name:snailmail.model_mail_message
#: model:ir.model.fields,field_description:snailmail.field_snailmail_letter_format_error__message_id
msgid "Message"
msgstr "پیام"

#. module: snailmail
#: model:ir.model,name:snailmail.model_mail_notification
msgid "Message Notifications"
msgstr ""

#. module: snailmail
#: model:ir.model.fields,help:snailmail.field_mail_mail__message_type
#: model:ir.model.fields,help:snailmail.field_mail_message__message_type
msgid ""
"Message type: email for email message, notification for system message, "
"comment for other messages such as user replies"
msgstr ""

#. module: snailmail
#: model:ir.model.fields,field_description:snailmail.field_snailmail_letter__model
#: model:ir.model.fields,field_description:snailmail.field_snailmail_letter_cancel__model
msgid "Model"
msgstr "مدل"

#. module: snailmail
#: model:ir.model.fields,field_description:snailmail.field_snailmail_confirm__model_name
msgid "Model Name"
msgstr "نام مدل"

#. module: snailmail
#: model:ir.model.fields.selection,name:snailmail.selection__snailmail_letter__error_code__no_price_available
msgid "NO_PRICE_AVAILABLE"
msgstr ""

#. module: snailmail
#: model:ir.model.fields,field_description:snailmail.field_mail_notification__notification_type
msgid "Notification Type"
msgstr ""

#. module: snailmail
#: model:ir.model.fields,field_description:snailmail.field_snailmail_letter__notification_ids
msgid "Notifications"
msgstr "اعلان‌ها"

#. module: snailmail
#: code:addons/snailmail/models/snailmail_letter.py:0
#, python-format
msgid "One or more required fields are empty."
msgstr ""

#. module: snailmail
#: model:ir.model.fields,field_description:snailmail.field_snailmail_letter__report_template
msgid "Optional report to print and attach"
msgstr ""

#. module: snailmail
#: model_terms:ir.ui.view,arch_db:snailmail.snailmail_letter_format_error
msgid ""
"Our service cannot read your letter due to its format.<br/>\n"
"                Please modify the format of the template or update your settings\n"
"                to automatically add a blank cover page to all letters."
msgstr ""

#. module: snailmail
#: model:ir.model.fields,field_description:snailmail.field_snailmail_letter_missing_required_fields__partner_id
msgid "Partner"
msgstr "همکار"

#. module: snailmail
#: model:ir.model.fields,field_description:snailmail.field_res_config_settings__snailmail_duplex
msgid "Print Both sides"
msgstr ""

#. module: snailmail
#: model:ir.model.fields,field_description:snailmail.field_res_config_settings__snailmail_color
msgid "Print In Color"
msgstr ""

#. module: snailmail
#: model:ir.model,name:snailmail.model_ir_qweb_field_contact
msgid "Qweb Field Contact"
msgstr ""

#. module: snailmail
#. openerp-web
#: code:addons/snailmail/static/src/components/snailmail_error_dialog/snailmail_error_dialog.xml:0
#, python-format
msgid "Re-send letter"
msgstr ""

#. module: snailmail
#: model:ir.model.fields,field_description:snailmail.field_snailmail_letter__partner_id
msgid "Recipient"
msgstr "دریافت کننده"

#. module: snailmail
#: model:ir.model.fields,field_description:snailmail.field_snailmail_letter__reference
msgid "Related Record"
msgstr ""

#. module: snailmail
#: model:ir.model,name:snailmail.model_ir_actions_report
msgid "Report Action"
msgstr "اکشن گزارش"

#. module: snailmail
#: model_terms:ir.ui.view,arch_db:snailmail.snailmail_letter_form
msgid "Send Now"
msgstr "هم اکنون ارسال شود"

#. module: snailmail
#. openerp-web
#: code:addons/snailmail/static/src/components/snailmail_notification_popover/snailmail_notification_popover.js:0
#: model:ir.model.fields.selection,name:snailmail.selection__snailmail_letter__state__sent
#, python-format
msgid "Sent"
msgstr "ارسال شد"

#. module: snailmail
#: model:ir.model.fields,field_description:snailmail.field_snailmail_letter__user_id
msgid "Sent by"
msgstr ""

#. module: snailmail
#: code:addons/snailmail/wizard/snailmail_confirm.py:0
#: model:ir.model.fields.selection,name:snailmail.selection__mail_message__message_type__snailmail
#: model:ir.model.fields.selection,name:snailmail.selection__mail_notification__notification_type__snail
#, python-format
msgid "Snailmail"
msgstr ""

#. module: snailmail
#: model:ir.model,name:snailmail.model_snailmail_confirm
msgid "Snailmail Confirm"
msgstr ""

#. module: snailmail
#: model_terms:ir.ui.view,arch_db:snailmail.snailmail_confirm_view
msgid "Snailmail Confirmation"
msgstr ""

#. module: snailmail
#: model:ir.model.fields.selection,name:snailmail.selection__mail_notification__failure_type__sn_credit
msgid "Snailmail Credit Error"
msgstr ""

#. module: snailmail
#. openerp-web
#: code:addons/snailmail/static/src/models/notification_group/notification_group.js:0
#, python-format
msgid "Snailmail Failures"
msgstr ""

#. module: snailmail
#: model:ir.model.fields.selection,name:snailmail.selection__mail_notification__failure_type__sn_format
msgid "Snailmail Format Error"
msgstr ""

#. module: snailmail
#: model:ir.model,name:snailmail.model_snailmail_letter
#: model:ir.model.fields,field_description:snailmail.field_mail_notification__letter_id
msgid "Snailmail Letter"
msgstr ""

#. module: snailmail
#: model:ir.actions.act_window,name:snailmail.action_mail_letters
#: model:ir.ui.menu,name:snailmail.menu_snailmail_letters
msgid "Snailmail Letters"
msgstr ""

#. module: snailmail
#: model:ir.model.fields.selection,name:snailmail.selection__mail_notification__failure_type__sn_fields
msgid "Snailmail Missing Required Fields"
msgstr ""

#. module: snailmail
#: model:ir.model.fields.selection,name:snailmail.selection__mail_notification__failure_type__sn_price
msgid "Snailmail No Price Available"
msgstr ""

#. module: snailmail
#: model:ir.model.fields,field_description:snailmail.field_snailmail_letter__message_id
msgid "Snailmail Status Message"
msgstr ""

#. module: snailmail
#: model:ir.model.fields.selection,name:snailmail.selection__mail_notification__failure_type__sn_trial
msgid "Snailmail Trial Error"
msgstr ""

#. module: snailmail
#: model:ir.model.fields.selection,name:snailmail.selection__mail_notification__failure_type__sn_error
msgid "Snailmail Unknown Error"
msgstr ""

#. module: snailmail
#: model:ir.model.fields,field_description:snailmail.field_mail_mail__snailmail_error
#: model:ir.model.fields,field_description:snailmail.field_mail_message__snailmail_error
msgid "Snailmail message in error"
msgstr ""

#. module: snailmail
#: model:ir.actions.server,name:snailmail.snailmail_print_ir_actions_server
#: model:ir.cron,cron_name:snailmail.snailmail_print
#: model:ir.cron,name:snailmail.snailmail_print
msgid "Snailmail: process letters queue"
msgstr ""

#. module: snailmail
#: model:ir.model.fields,field_description:snailmail.field_snailmail_letter__state_id
#: model:ir.model.fields,field_description:snailmail.field_snailmail_letter_missing_required_fields__state_id
#: model_terms:ir.ui.view,arch_db:snailmail.snailmail_letter_missing_required_fields
msgid "State"
msgstr "مرحله"

#. module: snailmail
#: model:ir.model.fields,field_description:snailmail.field_snailmail_letter__state
msgid "Status"
msgstr "وضعیت"

#. module: snailmail
#: model:ir.model.fields,field_description:snailmail.field_snailmail_letter__street
#: model:ir.model.fields,field_description:snailmail.field_snailmail_letter_missing_required_fields__street
msgid "Street"
msgstr "خیابان"

#. module: snailmail
#: model_terms:ir.ui.view,arch_db:snailmail.snailmail_letter_missing_required_fields
msgid "Street 2..."
msgstr "خیابان 2 ..."

#. module: snailmail
#: model_terms:ir.ui.view,arch_db:snailmail.snailmail_letter_missing_required_fields
msgid "Street..."
msgstr "خیابان ..."

#. module: snailmail
#: model:ir.model.fields,field_description:snailmail.field_snailmail_letter__street2
#: model:ir.model.fields,field_description:snailmail.field_snailmail_letter_missing_required_fields__street2
msgid "Street2"
msgstr "خیابان۲"

#. module: snailmail
#: model:ir.model.fields.selection,name:snailmail.selection__snailmail_letter__error_code__trial_error
msgid "TRIAL_ERROR"
msgstr ""

#. module: snailmail
#: code:addons/snailmail/models/snailmail_letter.py:0
#, python-format
msgid "The address of the recipient is not complete"
msgstr ""

#. module: snailmail
#: code:addons/snailmail/models/snailmail_letter.py:0
#, python-format
msgid ""
"The attachment of the letter could not be sent. Please check its content and "
"contact the support if the problem persists."
msgstr ""

#. module: snailmail
#: code:addons/snailmail/models/snailmail_letter.py:0
#, python-format
msgid "The country of the partner is not covered by Snailmail."
msgstr ""

#. module: snailmail
#. openerp-web
#: code:addons/snailmail/static/src/components/snailmail_error_dialog/snailmail_error_dialog.xml:0
#, python-format
msgid ""
"The country to which you want to send the letter is not supported by our "
"service."
msgstr ""

#. module: snailmail
#: model_terms:ir.ui.view,arch_db:snailmail.snailmail_letter_missing_required_fields
msgid ""
"The customer address is not complete. Update the address here and re-send "
"the letter."
msgstr ""

#. module: snailmail
#: code:addons/snailmail/models/snailmail_letter.py:0
#, python-format
msgid "The document was correctly sent by post.<br>The tracking id is %s"
msgstr ""

#. module: snailmail
#. openerp-web
#: code:addons/snailmail/static/src/components/snailmail_error_dialog/snailmail_error_dialog.xml:0
#, python-format
msgid ""
"The letter could not be sent due to insufficient credits on your IAP "
"account."
msgstr ""

#. module: snailmail
#: model:ir.model.fields,field_description:snailmail.field_mail_mail__message_type
#: model:ir.model.fields,field_description:snailmail.field_mail_message__message_type
msgid "Type"
msgstr "نوع"

#. module: snailmail
#: model:ir.model.fields.selection,name:snailmail.selection__snailmail_letter__error_code__unknown_error
msgid "UNKNOWN_ERROR"
msgstr ""

#. module: snailmail
#: model_terms:ir.ui.view,arch_db:snailmail.snailmail_letter_format_error
msgid "Update Config and Re-send"
msgstr ""

#. module: snailmail
#: model_terms:ir.ui.view,arch_db:snailmail.snailmail_letter_missing_required_fields
msgid "Update address and re-send"
msgstr ""

#. module: snailmail
#: model:ir.model,name:snailmail.model_snailmail_letter_missing_required_fields
msgid "Update address of partner"
msgstr ""

#. module: snailmail
#: model:ir.model.fields,help:snailmail.field_snailmail_letter__state
msgid ""
"When a letter is created, the status is 'Pending'.\n"
"If the letter is correctly sent, the status goes in 'Sent',\n"
"If not, it will got in state 'Error' and the error message will be displayed "
"in the field 'Error Message'."
msgstr ""

#. module: snailmail
#: model_terms:ir.ui.view,arch_db:snailmail.snailmail_confirm_view
msgid "You are about to send this"
msgstr ""

#. module: snailmail
#: code:addons/snailmail/models/snailmail_letter.py:0
#, python-format
msgid ""
"You don't have an IAP account registered for this service.<br>Please go to "
"<a href=%s target=\"new\">iap.odoo.com</a> to claim your free credits."
msgstr ""

#. module: snailmail
#: code:addons/snailmail/models/snailmail_letter.py:0
#, python-format
msgid ""
"You don't have enough credits to perform this operation.<br>Please go to "
"your <a href=%s target=\"new\">iap account</a>."
msgstr ""

#. module: snailmail
#. openerp-web
#: code:addons/snailmail/static/src/components/snailmail_error_dialog/snailmail_error_dialog.xml:0
#, python-format
msgid "You need credits on your IAP account to send a letter."
msgstr ""

#. module: snailmail
#: model_terms:ir.ui.view,arch_db:snailmail.snailmail_letter_missing_required_fields
msgid "ZIP"
msgstr "کد پستی"

#. module: snailmail
#: model:ir.model.fields,field_description:snailmail.field_snailmail_letter__zip
#: model:ir.model.fields,field_description:snailmail.field_snailmail_letter_missing_required_fields__zip
msgid "Zip"
msgstr "کدپستی"

#. module: snailmail
#: model_terms:ir.ui.view,arch_db:snailmail.snailmail_confirm_view
msgid "by post. Are you sure you want to continue?"
msgstr ""

#. module: snailmail
#. openerp-web
#: code:addons/snailmail/static/src/components/snailmail_error_dialog/snailmail_error_dialog.xml:0
#, python-format
msgid "for further assistance."
msgstr ""

#. module: snailmail
#. openerp-web
#: code:addons/snailmail/static/src/components/snailmail_error_dialog/snailmail_error_dialog.xml:0
#, python-format
msgid "support"
msgstr ""<|MERGE_RESOLUTION|>--- conflicted
+++ resolved
@@ -3,19 +3,11 @@
 # * snailmail
 #
 # Translators:
-<<<<<<< HEAD
-# Martin Trigaux, 2018
-# Hamid Darabi, 2018
-# Hamed Mohammadi <hamed@dehongi.com>, 2018
-# سید محمد آذربرا <mohammadazarbara98@gmail.com>, 2018
-#
-=======
 # Martin Trigaux, 2020
 # Hamid Darabi, 2020
 # Hamed Mohammadi <hamed@dehongi.com>, 2020
 # fardin fa <fardin2689@gmail.com>, 2021
 # 
->>>>>>> ae16e479
 msgid ""
 msgstr ""
 "Project-Id-Version: Odoo Server 14.0\n"
