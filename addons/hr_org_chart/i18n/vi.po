# Translation of Odoo Server.
# This file contains the translation of the following modules:
# 	* hr_org_chart
#
# Translators:
# thanhnguyen.icsc <thanhnguyen.icsc@gmail.com>, 2020
# Dao Nguyen <trucdao.uel@gmail.com>, 2020
# Uyen Vo <uyen@trobz.com>, 2020
# Trần Hà <tranthuha13590@gmail.com>, 2021
<<<<<<< HEAD
#
=======
# Duy BQ <duybq86@gmail.com>, 2021
# 
>>>>>>> f7461a66
msgid ""
msgstr ""
"Project-Id-Version: Odoo Server saas~13.5\n"
"Report-Msgid-Bugs-To: \n"
"POT-Creation-Date: 2020-09-01 07:29+0000\n"
"PO-Revision-Date: 2020-09-07 08:13+0000\n"
"Last-Translator: Duy BQ <duybq86@gmail.com>, 2021\n"
"Language-Team: Vietnamese (https://www.transifex.com/odoo/teams/41243/vi/)\n"
"Language: vi\n"
"MIME-Version: 1.0\n"
"Content-Type: text/plain; charset=UTF-8\n"
"Content-Transfer-Encoding: \n"
"Plural-Forms: nplurals=1; plural=0;\n"

#. module: hr_org_chart
#: model:ir.model,name:hr_org_chart.model_hr_employee_base
msgid "Basic Employee"
msgstr "Người dùng cơ bản"

#. module: hr_org_chart
#: model:ir.model.fields,help:hr_org_chart.field_hr_employee__subordinate_ids
#: model:ir.model.fields,help:hr_org_chart.field_hr_employee_public__subordinate_ids
msgid "Direct and indirect subordinates"
msgstr "Direct and indirect subordinates"

#. module: hr_org_chart
#. openerp-web
#: code:addons/hr_org_chart/static/src/xml/hr_org_chart.xml:0
#, python-format
msgid "Direct subordinates"
msgstr "Cấp dưới trực tiếp"

#. module: hr_org_chart
#: model:ir.model.fields,field_description:hr_org_chart.field_hr_employee__display_name
#: model:ir.model.fields,field_description:hr_org_chart.field_hr_employee_base__display_name
#: model:ir.model.fields,field_description:hr_org_chart.field_hr_employee_public__display_name
msgid "Display Name"
msgstr "Tên hiển thị"

#. module: hr_org_chart
#: model:ir.model,name:hr_org_chart.model_hr_employee
msgid "Employee"
msgstr "Người lao động"

#. module: hr_org_chart
#: model:ir.model.fields,field_description:hr_org_chart.field_hr_employee__id
#: model:ir.model.fields,field_description:hr_org_chart.field_hr_employee_base__id
#: model:ir.model.fields,field_description:hr_org_chart.field_hr_employee_public__id
msgid "ID"
msgstr "ID"

#. module: hr_org_chart
#. openerp-web
#: code:addons/hr_org_chart/static/src/xml/hr_org_chart.xml:0
#, python-format
msgid "In order to get an organigram, set a manager and save the record."
msgstr ""
"Để hiển thị sơ đồ tổ chức, hãy thiết lập một người quản lý và lưu lại bản "
"ghi này."

#. module: hr_org_chart
#: model:ir.model.fields,field_description:hr_org_chart.field_hr_employee__child_all_count
#: model:ir.model.fields,field_description:hr_org_chart.field_hr_employee_base__child_all_count
#: model:ir.model.fields,field_description:hr_org_chart.field_hr_employee_public__child_all_count
msgid "Indirect Subordinates Count"
msgstr "Indirect Subordinates Count"

#. module: hr_org_chart
#. openerp-web
#: code:addons/hr_org_chart/static/src/xml/hr_org_chart.xml:0
#, python-format
msgid "Indirect subordinates"
msgstr "Cấp dưới gián tiếp"

#. module: hr_org_chart
#: model:ir.model.fields,field_description:hr_org_chart.field_hr_employee____last_update
#: model:ir.model.fields,field_description:hr_org_chart.field_hr_employee_base____last_update
#: model:ir.model.fields,field_description:hr_org_chart.field_hr_employee_public____last_update
msgid "Last Modified on"
msgstr "Sửa lần cuối vào"

#. module: hr_org_chart
#. openerp-web
#: code:addons/hr_org_chart/static/src/xml/hr_org_chart.xml:0
#: code:addons/hr_org_chart/static/src/xml/hr_org_chart.xml:0
#, python-format
msgid "More managers"
msgstr "Thêm người quản lý"

#. module: hr_org_chart
#. openerp-web
#: code:addons/hr_org_chart/static/src/xml/hr_org_chart.xml:0
#, python-format
msgid "No hierarchy position."
msgstr "Không có cây tổ chức"

#. module: hr_org_chart
#: model_terms:ir.ui.view,arch_db:hr_org_chart.hr_employee_public_view_form_inherit_org_chart
#: model_terms:ir.ui.view,arch_db:hr_org_chart.hr_employee_view_form_inherit_org_chart
#: model_terms:ir.ui.view,arch_db:hr_org_chart.res_users_view_form
msgid "Organization Chart"
msgstr "Sơ đồ Tổ chức"

#. module: hr_org_chart
#: model:ir.model,name:hr_org_chart.model_hr_employee_public
msgid "Public Employee"
msgstr "Public Employee"

#. module: hr_org_chart
#. openerp-web
#: code:addons/hr_org_chart/static/src/xml/hr_org_chart.xml:0
#: code:addons/hr_org_chart/static/src/xml/hr_org_chart.xml:0
#, python-format
msgid "Redirect"
msgstr "Chuyển hướng"

#. module: hr_org_chart
#. openerp-web
#: code:addons/hr_org_chart/static/src/xml/hr_org_chart.xml:108
#, python-format
msgid "See All"
msgstr ""

#. module: hr_org_chart
#: model:ir.model.fields,field_description:hr_org_chart.field_hr_employee__subordinate_ids
#: model:ir.model.fields,field_description:hr_org_chart.field_hr_employee_public__subordinate_ids
msgid "Subordinates"
msgstr "Nhân viên cấp dưới"

#. module: hr_org_chart
#. openerp-web
#: code:addons/hr_org_chart/static/src/js/hr_org_chart.js:181
#, python-format
msgid "Team"
msgstr "Đội"

#. module: hr_org_chart
#. openerp-web
#: code:addons/hr_org_chart/static/src/xml/hr_org_chart.xml:0
#, python-format
msgid "This employee has no manager or subordinate."
msgstr "Nhân viên này không có quản lý cấp trên hay nhân viên cấp dưới."

#. module: hr_org_chart
#. openerp-web
#: code:addons/hr_org_chart/static/src/xml/hr_org_chart.xml:0
#, python-format
msgid "Total"
msgstr "Tổng"<|MERGE_RESOLUTION|>--- conflicted
+++ resolved
@@ -1,18 +1,14 @@
 # Translation of Odoo Server.
 # This file contains the translation of the following modules:
 # 	* hr_org_chart
-#
+# 
 # Translators:
 # thanhnguyen.icsc <thanhnguyen.icsc@gmail.com>, 2020
 # Dao Nguyen <trucdao.uel@gmail.com>, 2020
 # Uyen Vo <uyen@trobz.com>, 2020
 # Trần Hà <tranthuha13590@gmail.com>, 2021
-<<<<<<< HEAD
-#
-=======
 # Duy BQ <duybq86@gmail.com>, 2021
 # 
->>>>>>> f7461a66
 msgid ""
 msgstr ""
 "Project-Id-Version: Odoo Server saas~13.5\n"
@@ -21,10 +17,10 @@
 "PO-Revision-Date: 2020-09-07 08:13+0000\n"
 "Last-Translator: Duy BQ <duybq86@gmail.com>, 2021\n"
 "Language-Team: Vietnamese (https://www.transifex.com/odoo/teams/41243/vi/)\n"
-"Language: vi\n"
 "MIME-Version: 1.0\n"
 "Content-Type: text/plain; charset=UTF-8\n"
 "Content-Transfer-Encoding: \n"
+"Language: vi\n"
 "Plural-Forms: nplurals=1; plural=0;\n"
 
 #. module: hr_org_chart
@@ -55,7 +51,7 @@
 #. module: hr_org_chart
 #: model:ir.model,name:hr_org_chart.model_hr_employee
 msgid "Employee"
-msgstr "Người lao động"
+msgstr "Nhân viên"
 
 #. module: hr_org_chart
 #: model:ir.model.fields,field_description:hr_org_chart.field_hr_employee__id
