--- conflicted
+++ resolved
@@ -24,41 +24,10 @@
     margin-bottom: 2px; }
 
 
-<<<<<<< HEAD
-.oe_project_border{
-  border-right: groove;
-  border-left: groove;
-}
-.oe_project_font:hover{
-  text-decoration: underline;
-}
-.oe_project_members{
-  padding-left: 5px !important;
-  text-align: left;
-}
-.oe_project_desc{
-  width: 250px;
-}
-.progress{
-  width: auto;
-}
-.oe_project_font{
-  color: #000000;
-  padding-left: 5px !important;
-  
-}
-.sequence {
- 
-  border-right: groove;
-  /*font-size: 20px;*/
-  text-align: center;
-}
-=======
 .i {
   font-family: "mnmliconsRegular" !important;
   font-size: 21px;
   font-weight: 300 !important; }
->>>>>>> abf8934f
 
 .dropdown-menu {
   display: none;
@@ -87,66 +56,6 @@
   .open .dropdown-menu {
     display: block; }
 
-<<<<<<< HEAD
-.project_table{
-  width:350px;
-}
-.td_image{
-  width:60px;
-  text-align:center;
-  vertical-align:top;
-}
-.avatar{
-    height:40px;
-    width:40px;
-}
-.td_name{
-    text-align:left;
-    vertical-align:middle;
-    width:220px;
-}
-.td_deadline{
-    width:70px;
-    text-align:left;
-}
-.td_member{
-    text-align:right;
-    vertical-align:bottom;
-    width:130px;
-    height:20px;
-}
-.td_member_img{
-    height:22px;
-    width:22px;
-}
-.img_member{
-    height:35px;
-    width:35px;
-}
-.td_hours{
-    text-align:center;
-    vertical-align:bottom;
-    width:120px
-}
-.task{
-    text-align:left;
-    vertical-align:middle;
-}
-.invoiced{
-  font-size: 10px;
-}
-.oe_project {
-  width: 55px; 
-}
-.user {
-  color:rgb(192,192,192);
-  font-size: 10px;
-}
-.manager {
-  font-size: 9px;
-}
-=======
->>>>>>> abf8934f
 
 a.oe_kanban_action {
   position: absolute;
