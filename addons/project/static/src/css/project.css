
.oe_kanban_project_avatars img {
    width: 30px;
    border-radius: 2px;
    -moz-box-shadow: 0 1px 2px rgba(0, 0, 0, 0.2);
    -webkit-box-shadow: 0 1px 2px rgba(0, 0, 0, 0.2);
    -box-shadow: 0 1px 2px rgba(0, 0, 0, 0.2);
<<<<<<< HEAD
}
.oe_form_gantt_avatars:after {
  font-family: "mnmliconsRegular" !important;
  font-size: 21px;
  font-weight: 300 !important;
  content: "y";
  top: 3px;
  position: relative;
}

.openerp .oe_kanban_view .oe_kanban_project {
  width: 290px;
  min-height: 150px;
  cursor: default;
}

.openerp .oe_percent strong:after {
  content: "%";
}

.openerp .oe_margin_top_8 {
  margin-top: 8px;
}
.openerp .oe_kanban_project .oe_kanban_project_tags{
  text-align: right;
}
.openerp .oe_kanban_project .oe_kanban_project_tags .label{
  margin: 3px 2px;
}

=======
}
.oe_form_gantt_avatars:after {
  font-family: "mnmliconsRegular" !important;
  font-size: 21px;
  font-weight: 300 !important;
  content: "y";
  top: 3px;
  position: relative;
}

.openerp .oe_kanban_view .oe_kanban_project {
  width: 250px;
  min-height: 160px !important;
  cursor: default;
}

.openerp .oe_percent strong:after {
  content: "%";
}

.openerp .oe_margin_top_8 {
  margin-top: 8px;
}
.openerp .oe_kanban_project .oe_kanban_project_list .col-md-6 a{
  margin-left: 5px;
}

/* Kanban status as label in project stage form view */
>>>>>>> 4bef17cc
.openerp label.oe_project_kanban_legend {
  min-width: inherit !important;
  margin-top: 6px;
  margin-right: 8px;
}<|MERGE_RESOLUTION|>--- conflicted
+++ resolved
@@ -5,38 +5,6 @@
     -moz-box-shadow: 0 1px 2px rgba(0, 0, 0, 0.2);
     -webkit-box-shadow: 0 1px 2px rgba(0, 0, 0, 0.2);
     -box-shadow: 0 1px 2px rgba(0, 0, 0, 0.2);
-<<<<<<< HEAD
-}
-.oe_form_gantt_avatars:after {
-  font-family: "mnmliconsRegular" !important;
-  font-size: 21px;
-  font-weight: 300 !important;
-  content: "y";
-  top: 3px;
-  position: relative;
-}
-
-.openerp .oe_kanban_view .oe_kanban_project {
-  width: 290px;
-  min-height: 150px;
-  cursor: default;
-}
-
-.openerp .oe_percent strong:after {
-  content: "%";
-}
-
-.openerp .oe_margin_top_8 {
-  margin-top: 8px;
-}
-.openerp .oe_kanban_project .oe_kanban_project_tags{
-  text-align: right;
-}
-.openerp .oe_kanban_project .oe_kanban_project_tags .label{
-  margin: 3px 2px;
-}
-
-=======
 }
 .oe_form_gantt_avatars:after {
   font-family: "mnmliconsRegular" !important;
@@ -65,7 +33,6 @@
 }
 
 /* Kanban status as label in project stage form view */
->>>>>>> 4bef17cc
 .openerp label.oe_project_kanban_legend {
   min-width: inherit !important;
   margin-top: 6px;
