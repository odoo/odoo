# -*- coding: utf-8 -*-
# Part of Odoo. See LICENSE file for full copyright and licensing details.

from odoo import api, fields, models
from odoo.exceptions import ValidationError

from calendar import monthrange
from dateutil.relativedelta import relativedelta
from dateutil.rrule import rrule, rruleset, DAILY, WEEKLY, MONTHLY, YEARLY, MO, TU, WE, TH, FR, SA, SU

MONTHS = {
    'january': 31,
    'february': 28,
    'march': 31,
    'april': 30,
    'may': 31,
    'june': 30,
    'july': 31,
    'august': 31,
    'september': 30,
    'october': 31,
    'november': 30,
    'december': 31,
}

DAYS = {
    'mon': MO,
    'tue': TU,
    'wed': WE,
    'thu': TH,
    'fri': FR,
    'sat': SA,
    'sun': SU,
}

WEEKS = {
    'first': 1,
    'second': 2,
    'third': 3,
    'last': 4,
}

class ProjectTaskRecurrence(models.Model):
    _name = 'project.task.recurrence'
    _description = 'Task Recurrence'

    task_ids = fields.One2many('project.task', 'recurrence_id', copy=False)
    next_recurrence_date = fields.Date()
    recurrence_left = fields.Integer(string="Number of Tasks Left to Create", copy=False)

    repeat_interval = fields.Integer(string='Repeat Every', default=1)
    repeat_unit = fields.Selection([
        ('day', 'Days'),
        ('week', 'Weeks'),
        ('month', 'Months'),
        ('year', 'Years'),
    ], default='week')
    repeat_type = fields.Selection([
        ('forever', 'Forever'),
        ('until', 'End Date'),
        ('after', 'Number of Repetitions'),
    ], default="forever", string="Until")
    repeat_until = fields.Date(string="End Date")
    repeat_number = fields.Integer(string="Repetitions")

    repeat_on_month = fields.Selection([
        ('date', 'Date of the Month'),
        ('day', 'Day of the Month'),
    ])

    repeat_on_year = fields.Selection([
        ('date', 'Date of the Year'),
        ('day', 'Day of the Year'),
    ])

    mon = fields.Boolean(string="Mon")
    tue = fields.Boolean(string="Tue")
    wed = fields.Boolean(string="Wed")
    thu = fields.Boolean(string="Thu")
    fri = fields.Boolean(string="Fri")
    sat = fields.Boolean(string="Sat")
    sun = fields.Boolean(string="Sun")

    repeat_day = fields.Selection([
        (str(i), str(i)) for i in range(1, 32)
    ])
    repeat_week = fields.Selection([
        ('first', 'First'),
        ('second', 'Second'),
        ('third', 'Third'),
        ('last', 'Last'),
    ])
    repeat_weekday = fields.Selection([
        ('mon', 'Monday'),
        ('tue', 'Tuesday'),
        ('wed', 'Wednesday'),
        ('thu', 'Thursday'),
        ('fri', 'Friday'),
        ('sat', 'Saturday'),
        ('sun', 'Sunday'),
    ], string='Day Of The Week', readonly=False)
    repeat_month = fields.Selection([
        ('january', 'January'),
        ('february', 'February'),
        ('march', 'March'),
        ('april', 'April'),
        ('may', 'May'),
        ('june', 'June'),
        ('july', 'July'),
        ('august', 'August'),
        ('september', 'September'),
        ('october', 'October'),
        ('november', 'November'),
        ('december', 'December'),
    ])

    @api.constrains('repeat_unit', 'mon', 'tue', 'wed', 'thu', 'fri', 'sat', 'sun')
    def _check_recurrence_days(self):
        for project in self.filtered(lambda p: p.repeat_unit == 'week'):
            if not any([project.mon, project.tue, project.wed, project.thu, project.fri, project.sat, project.sun]):
                raise ValidationError('You should select a least one day')

    @api.constrains('repeat_interval')
    def _check_repeat_interval(self):
        if self.filtered(lambda t: t.repeat_interval <= 0):
            raise ValidationError('The interval should be greater than 0')

    @api.constrains('repeat_number', 'repeat_type')
    def _check_repeat_number(self):
        if self.filtered(lambda t: t.repeat_type == 'after' and t.repeat_number <= 0):
            raise ValidationError('Should repeat at least once')

    @api.constrains('repeat_type', 'repeat_until')
    def _check_repeat_until_date(self):
        today = fields.Date.today()
        if self.filtered(lambda t: t.repeat_type == 'until' and t.repeat_until < today):
            raise ValidationError('The end date should be in the future')

    @api.constrains('repeat_unit', 'repeat_on_month', 'repeat_day', 'repeat_type', 'repeat_until')
    def _check_repeat_until_month(self):
        if self.filtered(lambda r: r.repeat_type == 'until' and r.repeat_unit == 'month' and r.repeat_until and r.repeat_on_month == 'date' and int(r.repeat_day) > r.repeat_until.day):
            raise ValidationError('The end date should be after the day of the month')

    @api.model
    def _get_recurring_fields(self):
        return ['message_partner_ids', 'company_id', 'description', 'displayed_image_id', 'email_cc',
                'parent_id', 'partner_email', 'partner_id', 'partner_phone', 'planned_hours',
                'project_id', 'display_project_id', 'project_privacy_visibility', 'sequence', 'tag_ids', 'recurrence_id',
                'name', 'recurring_task', 'analytic_account_id']

    def _get_weekdays(self, n=1):
        self.ensure_one()
        if self.repeat_unit == 'week':
            return [fn(n) for day, fn in DAYS.items() if self[day]]
        return [DAYS.get(self.repeat_weekday)(n)]

    @api.model
    def _get_next_recurring_dates(self, date_start, repeat_interval, repeat_unit, repeat_type, repeat_until, repeat_on_month, repeat_on_year, weekdays, repeat_day, repeat_week, repeat_month, **kwargs):
        count = kwargs.get('count', 1)
        rrule_kwargs = {'interval': repeat_interval or 1, 'dtstart': date_start}
        repeat_day = int(repeat_day)
        start = False
        dates = []
        if repeat_type == 'until':
            rrule_kwargs['until'] = repeat_until if repeat_until else fields.Date.today()
        else:
            rrule_kwargs['count'] = count

        if repeat_unit == 'week'\
            or (repeat_unit == 'month' and repeat_on_month == 'day')\
            or (repeat_unit == 'year' and repeat_on_year == 'day'):
            rrule_kwargs['byweekday'] = weekdays

        if repeat_unit == 'day':
            rrule_kwargs['freq'] = DAILY
        elif repeat_unit == 'month':
            rrule_kwargs['freq'] = MONTHLY
            if repeat_on_month == 'date':
                start = date_start - relativedelta(days=1)
                if repeat_type == 'until' and repeat_until > date_start:
                    delta = relativedelta(repeat_until, date_start)
                    count = delta.years * 12 + delta.months
                for i in range(count):
                    start = start.replace(day=min(repeat_day, monthrange(start.year, start.month)[1]))
                    if i == 0 and start < date_start:
                        # Ensure the next recurrence is in the future
                        start += relativedelta(months=repeat_interval)
                    dates.append(start)
                    start += relativedelta(months=repeat_interval)
                return dates
        elif repeat_unit == 'year':
            rrule_kwargs['freq'] = YEARLY
            month = list(MONTHS.keys()).index(repeat_month) + 1
            rrule_kwargs['bymonth'] = month
            if repeat_on_year == 'date':
                rrule_kwargs['bymonthday'] = min(repeat_day, MONTHS.get(repeat_month))
                rrule_kwargs['bymonth'] = month
        else:
            rrule_kwargs['freq'] = WEEKLY

        rules = rrule(**rrule_kwargs)
        return list(rules) if rules else []

    def _new_task_values(self, task):
        self.ensure_one()
        fields_to_copy = self._get_recurring_fields()
        task_values = task.read(fields_to_copy).pop()
        create_values = {
            field: value[0] if isinstance(value, tuple) else value for field, value in task_values.items()
        }
        create_values['stage_id'] = task.project_id.type_ids[0].id if task.project_id.type_ids else task.stage_id.id
        create_values['user_ids'] = False
        return create_values

    def _create_subtasks(self, task, new_task, depth=3):
        if depth == 0 or not task.child_ids:
            return
        children = []
        child_recurrence = []
        # copy the subtasks of the original task
        for child in task.child_ids:
            if child.recurrence_id and child.recurrence_id.id in child_recurrence:
                # The subtask has been generated by another subtask in the childs
                # This subtasks is skipped as it will be meant to be a copy of the first
                # task of the recurrence we just created.
                continue
            child_values = self._new_task_values(child)
            child_values['parent_id'] = new_task.id
            if child.recurrence_id:
                # The subtask has a recurrence, the recurrence is thus copied rather than used
                # with raw reference in order to decouple the recurrence of the initial subtask
                # from the recurrence of the copied subtask which will live its own life and generate
                # subsequent tasks.
                child_recurrence += [child.recurrence_id.id]
                child_values['recurrence_id'] = child.recurrence_id.copy().id
            if child.child_ids and depth > 1:
                # If child has childs in the following layer and we will have to copy layer, we have to
                # first create the new_child record in order to have a new parent_id reference for the
                # "grandchildren" tasks
                new_child = self.env['project.task'].sudo().create(child_values)
                self._create_subtasks(child, new_child, depth=depth - 1)
            else:
                children.append(child_values)
<<<<<<< HEAD
        self.env['project.task'].sudo().create(children)
=======
        children_tasks = self.env['project.task'].sudo().create(children)
>>>>>>> 4d11cb0e

    def _create_next_task(self):
        for recurrence in self:
            task = recurrence.sudo().task_ids[-1]
            create_values = recurrence._new_task_values(task)
            new_task = self.env['project.task'].sudo().create(create_values)
            recurrence._create_subtasks(task, new_task, depth=3)

    def _set_next_recurrence_date(self):
        today = fields.Date.today()
        tomorrow = today + relativedelta(days=1)
        for recurrence in self.filtered(
            lambda r:
            r.repeat_type == 'after' and r.recurrence_left >= 0
            or r.repeat_type == 'until' and r.repeat_until >= today
            or r.repeat_type == 'forever'
        ):
            if recurrence.repeat_type == 'after' and recurrence.recurrence_left == 0:
                recurrence.next_recurrence_date = False
            else:
                next_date = self._get_next_recurring_dates(tomorrow, recurrence.repeat_interval, recurrence.repeat_unit, recurrence.repeat_type, recurrence.repeat_until, recurrence.repeat_on_month, recurrence.repeat_on_year, recurrence._get_weekdays(), recurrence.repeat_day, recurrence.repeat_week, recurrence.repeat_month, count=1)
                recurrence.next_recurrence_date = next_date[0] if next_date else False

    @api.model
    def _cron_create_recurring_tasks(self):
        if not self.env.user.has_group('project.group_project_recurring_tasks'):
            return
        today = fields.Date.today()
        recurring_today = self.search([('next_recurrence_date', '<=', today)])
        recurring_today._create_next_task()
        for recurrence in recurring_today.filtered(lambda r: r.repeat_type == 'after'):
            recurrence.recurrence_left -= 1
        recurring_today._set_next_recurrence_date()

    @api.model
    def create(self, vals):
        if vals.get('repeat_number'):
            vals['recurrence_left'] = vals.get('repeat_number')
        res = super(ProjectTaskRecurrence, self).create(vals)
        res._set_next_recurrence_date()
        return res

    def write(self, vals):
        if vals.get('repeat_number'):
            vals['recurrence_left'] = vals.get('repeat_number')

        res = super(ProjectTaskRecurrence, self).write(vals)

        if 'next_recurrence_date' not in vals:
            self._set_next_recurrence_date()
        return res<|MERGE_RESOLUTION|>--- conflicted
+++ resolved
@@ -241,11 +241,7 @@
                 self._create_subtasks(child, new_child, depth=depth - 1)
             else:
                 children.append(child_values)
-<<<<<<< HEAD
-        self.env['project.task'].sudo().create(children)
-=======
         children_tasks = self.env['project.task'].sudo().create(children)
->>>>>>> 4d11cb0e
 
     def _create_next_task(self):
         for recurrence in self:
