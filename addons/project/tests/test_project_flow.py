--- conflicted
+++ resolved
@@ -25,15 +25,9 @@
 
 
 EMAIL_TPL = """Return-Path: <whatever-2a840@postmaster.twitter.com>
-<<<<<<< HEAD
-X-Original-To: {email_to}
-Delivered-To: {email_to}
-To: {email_to}
-=======
 X-Original-To: {to}
 Delivered-To: {to}
 To: {to}
->>>>>>> 4bef17cc
 cc: {cc}
 Received: by mail1.openerp.com (Postfix, from userid 10002)
     id 5DF9ABFB2A; Fri, 10 Aug 2012 16:16:39 +0200 (CEST)
@@ -98,31 +92,8 @@
         new_project = pigs.copy()
         self.assertEqual(len(new_project.tasks), 2, 'project: copied project should have copied task')
         # Cancel the project
-<<<<<<< HEAD
-        self.project_project.set_cancel(cr, user_projectmanager_id, [project_pigs_id])
-        self.assertEqual(project.state, 'cancelled', 'project: cancelled project should be in cancel state')
-
-    def test_10_task_process(self):
-        """ Testing task creation and management """
-        cr, uid, user_projectuser_id, user_projectmanager_id, project_pigs_id = self.cr, self.uid, self.user_projectuser_id, self.user_projectmanager_id, self.project_pigs_id
-
-        # create new partner
-        self.partner_id = self.registry('res.partner').create(cr, uid, {
-            'name': 'Pigs',
-            'email': 'otherid@gmail.com',
-        }, {'mail_create_nolog': True})
-
-        def format_and_process(template, email_to='project+pigs@mydomain.com, other@gmail.com', cc='otherid@gmail.com', subject='Frogs',
-                               email_from='Patrick Ratatouille <patrick.ratatouille@agrolait.com>',
-                               msg_id='<1198923581.41972151344608186760.JavaMail@agrolait.com>'):
-            self.assertEqual(self.project_task.search(cr, uid, [('name', '=', subject)]), [])
-            mail = template.format(email_to=email_to, cc=cc, subject=subject, email_from=email_from, msg_id=msg_id)
-            self.mail_thread.message_process(cr, uid, None, mail)
-            return self.project_task.search(cr, uid, [('name', '=', subject)])
-=======
         pigs.set_cancel()
         self.assertEqual(pigs.state, 'cancelled', 'project: cancelled project should be in cancel state')
->>>>>>> 4bef17cc
 
     @mute_logger('openerp.addons.mail.mail_thread')
     def test_task_process(self):
@@ -134,21 +105,9 @@
             target_model='project.task')
 
         # Test: one task created by mailgateway administrator
-<<<<<<< HEAD
-        self.assertEqual(len(frogs), 1, 'project: message_process: a new project.task should have been created')
-        task = self.project_task.browse(cr, user_projectuser_id, frogs[0])
-        
-        # Test: check partner in message followers
-        self.assertTrue((self.partner_id in [follower.id for follower in task.message_follower_ids]),"Partner in message cc is not added as a task followers.")
-        
-        res = self.project_task.get_metadata(cr, uid, [task.id])[0].get('create_uid') or [None]
-        self.assertEqual(res[0], uid,
-                         'project: message_process: task should have been created by uid as alias_user_id is False on the alias')
-=======
         self.assertEqual(len(task), 1, 'project: message_process: a new project.task should have been created')
         # Test: check partner in message followers
         self.assertIn(self.partner_2, task.message_follower_ids, "Partner in message cc is not added as a task followers.")
->>>>>>> 4bef17cc
         # Test: messages
         self.assertEqual(len(task.message_ids), 2,
                          'project: message_process: newly created task should have 2 messages: creation and email')
