<?xml version="1.0" encoding="utf-8"?>
<openerp>
    <data>

        <!-- My task -->
        <record id="view_task_tree" model="ir.ui.view">
            <field name="name">project.task.tree</field>
            <field name="model">project.task</field>
            <field name="type">tree</field>
            <field eval="99" name="priority"/>
            <field name="arch" type="xml">
                  <tree colors="red:date_deadline&lt;current_date;blue:date_deadline==current_date;black:date_deadline&gt;current_date" string="My Tasks">
                    <field name="name"/>
                    <field name="project_id"/>
                    <field name="date_deadline"/>
                    <field name="priority"/>
                    <field name="planned_hours" widget="float_time"/>
                    <field name="effective_hours" widget="float_time"/>
                    <field name="progress" widget="progressbar"/>
<<<<<<< HEAD
                    <field name="state" invisible="context.get('set_visible',False)"/>
=======
                    <field name="stage_id" invisible="context.get('set_visible',False)"/>
                    <field name="state" invisible="context.get('set_visible',False)" groups="base.group_no_one"/>
                    <button name="do_open" string="Start Task" type="object"
                            states="draft,pending" icon="gtk-go-forward" invisible="context.get('set_visible',False)"/>
                    <button name="action_close" string="Done" type="object"
                            states="draft,open,pending" icon="gtk-apply" invisible="context.get('set_visible',False)"/>
                    <button name="do_cancel" string="Cancel" type="object"
                            states="open,draft,pending" icon="gtk-cancel" invisible="context.get('set_visible',False)"/>
                    <button name="%(action_project_task_delegate)d" string="Delegate" type="action"
                            states="pending,open,draft" icon="gtk-sort-descending"/>
>>>>>>> f9e6b60c
                </tree>
            </field>
        </record>

        <record id="view_delegated_task_tree" model="ir.ui.view">
            <field name="name">project.task.delegated.tree</field>
            <field name="model">project.task</field>
            <field name="type">tree</field>
            <field eval="99" name="priority"/>
            <field name="arch" type="xml">
                  <tree colors="red:date_deadline&lt;current_date" string="My Delegated Tasks">
                    <field name="name"/>
                    <field name="project_id"/>
                    <field name="delegated_user_id"/>
                    <field name="date_deadline"/>
                    <field name="total_hours" widget="float_time"/>
                    <field name="progress" widget="progressbar"/>
<<<<<<< HEAD
                    <field name="state" invisible="context.get('set_visible',False)"/>
=======
                    <field name="stage_id" invisible="context.get('set_visible',False)"/>
                    <field name="state" invisible="context.get('set_visible',False)" groups="base.group_no_one"/>
                    <button name="do_open" string="Start Task" type="object"
                            states="draft,pending" icon="gtk-go-forward" invisible="context.get('set_visible',False)"/>
                    <button name="action_close" string="Done" type="object"
                            states="draft,open,pending" icon="gtk-apply" invisible="context.get('set_visible',False)"/>
                    <button name="do_cancel" string="Cancel" type="object"
                            states="open,draft,pending" icon="gtk-cancel" invisible="context.get('set_visible',False)"/>
>>>>>>> f9e6b60c
                </tree>
            </field>
        </record>


        <record id="my_open_tasks_action" model="ir.actions.act_window">
            <field name="name">My Open Tasks</field>
            <field name="res_model">project.task</field>
            <field name="view_type">form</field>
            <field name="view_mode">tree,form</field>
            <field name="domain">[('user_id','=',uid),('state','=','open')]</field>
            <field name="view_id" ref="view_task_tree"/>
        </record>

        <record id="action_view_delegate_task_tree" model="ir.actions.act_window">
            <field name="name">My Delegated Tasks</field>
            <field name="res_model">project.task</field>
            <field name="view_type">form</field>
            <field name="view_mode">tree,form</field>
            <field name="domain">[('parent_ids.user_id','=',uid),('state', 'in', ('draft','open','pending'))]</field>
            <field name="view_id" ref="view_delegated_task_tree"/>
        </record>

        <record id="action_view_task_tree_deadline" model="ir.actions.act_window">
            <field name="name">My Task's Deadlines</field>
            <field name="res_model">project.task</field>
            <field name="view_type">form</field>
            <field name="view_mode">tree,form</field>
            <field name="domain">[('user_id','=',uid),('state','=','open'),('date_deadline','&lt;&gt;',False)]</field>
            <field name="view_id" ref="view_task_tree"/>
        </record>

        <record id="board_project_form" model="ir.ui.view">
            <field name="name">board.project.form</field>
            <field name="model">board.board</field>
            <field name="type">form</field>
            <field name="arch" type="xml">
                <form string="My Board" layout="manual">
                    <board style="2-1">
                        <column>
                            <action name="%(my_open_tasks_action)d" string="My Open Tasks" creatable="true"/>
                            <action name="%(action_view_delegate_task_tree)d" string="My Delegated Tasks"/>
                        </column>
                        <column>
                            <action name="%(project.action_project_vs_remaining_hours_graph)d" string="My Remaining Hours by Project"/>
                        </column>
                    </board>
                </form>
            </field>
        </record>

        <record id="open_board_project" model="ir.actions.act_window">
            <field name="name">Project Dashboard</field>
            <field name="res_model">board.board</field>
            <field name="view_type">form</field>
            <field name="view_mode">form</field>
            <field name="usage">menu</field>
            <field name="view_id" ref="board_project_form"/>
        </record>

        <menuitem
            id="menu_project_dashboard"
            name="Project"
            sequence="20"
            parent="base.menu_reporting_dashboard"
            />

        <menuitem
            action="open_board_project"
            icon="terp-graph"
            id="menu_board_project"
            parent="menu_project_dashboard"
            sequence="1"/>

    </data>
</openerp><|MERGE_RESOLUTION|>--- conflicted
+++ resolved
@@ -17,20 +17,8 @@
                     <field name="planned_hours" widget="float_time"/>
                     <field name="effective_hours" widget="float_time"/>
                     <field name="progress" widget="progressbar"/>
-<<<<<<< HEAD
-                    <field name="state" invisible="context.get('set_visible',False)"/>
-=======
                     <field name="stage_id" invisible="context.get('set_visible',False)"/>
                     <field name="state" invisible="context.get('set_visible',False)" groups="base.group_no_one"/>
-                    <button name="do_open" string="Start Task" type="object"
-                            states="draft,pending" icon="gtk-go-forward" invisible="context.get('set_visible',False)"/>
-                    <button name="action_close" string="Done" type="object"
-                            states="draft,open,pending" icon="gtk-apply" invisible="context.get('set_visible',False)"/>
-                    <button name="do_cancel" string="Cancel" type="object"
-                            states="open,draft,pending" icon="gtk-cancel" invisible="context.get('set_visible',False)"/>
-                    <button name="%(action_project_task_delegate)d" string="Delegate" type="action"
-                            states="pending,open,draft" icon="gtk-sort-descending"/>
->>>>>>> f9e6b60c
                 </tree>
             </field>
         </record>
@@ -48,18 +36,8 @@
                     <field name="date_deadline"/>
                     <field name="total_hours" widget="float_time"/>
                     <field name="progress" widget="progressbar"/>
-<<<<<<< HEAD
-                    <field name="state" invisible="context.get('set_visible',False)"/>
-=======
                     <field name="stage_id" invisible="context.get('set_visible',False)"/>
                     <field name="state" invisible="context.get('set_visible',False)" groups="base.group_no_one"/>
-                    <button name="do_open" string="Start Task" type="object"
-                            states="draft,pending" icon="gtk-go-forward" invisible="context.get('set_visible',False)"/>
-                    <button name="action_close" string="Done" type="object"
-                            states="draft,open,pending" icon="gtk-apply" invisible="context.get('set_visible',False)"/>
-                    <button name="do_cancel" string="Cancel" type="object"
-                            states="open,draft,pending" icon="gtk-cancel" invisible="context.get('set_visible',False)"/>
->>>>>>> f9e6b60c
                 </tree>
             </field>
         </record>
