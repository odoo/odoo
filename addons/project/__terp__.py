--- conflicted
+++ resolved
@@ -22,7 +22,6 @@
 
 
 {
-<<<<<<< HEAD
     "name" : "Project Management",
     "version": "1.1",
     "author" : "Tiny",
@@ -40,25 +39,6 @@
         "project_view.xml", 
         "project_report.xml", 
         "process/task_process.xml"
-=======
-    'name': 'Project Management',
-    'version': '1.0',
-    'category': 'Generic Modules/Projects & Services',
-    'description': """Project management module that track multi-level projects, tasks, works done on tasks, eso. It is able to render planning,
-    order tasks, delegate task, print gantt chart eso.""",
-    'author': 'Tiny',
-    'website': 'http://www.openerp.com',
-    'depends': ['product', 'account', 'hr', 'process'],
-    'init_xml': [],
-    'update_xml': [
-        'security/project_security.xml',
-        'security/ir.model.access.csv',
-        'project_data.xml',
-        'project_wizard.xml',
-        'project_view.xml',
-        'project_report.xml',
-        'process/task_process.xml'
->>>>>>> 74a6e400
     ],
     'demo_xml': ['project_demo.xml'],
     'installable': True,
