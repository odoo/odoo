--- conflicted
+++ resolved
@@ -255,15 +255,10 @@
                     domain="[('activity_ids.date_deadline', '&gt;', context_today().strftime('%Y-%m-%d'))]"/>
                 <group expand="0" string="Group By">
                     <filter string="Stage" name="stage" context="{'group_by': 'stage_id'}"/>
-<<<<<<< HEAD
-                    <filter string="Assignees" name="user" context="{'group_by': 'user_ids'}"/>
-                    <filter string="Project" name="project" context="{'group_by': 'project_id'}"/>
-=======
                     <!-- TODO: [XBO] remove me in master -->
                     <filter string="Assignees" name="user" context="{'group_by': 'user_ids'}" invisible="1"/>
                     <!-- [XBO] TODO: remove me in master -->
                     <filter string="Project" name="project" context="{'group_by': 'project_id'}" invisible="1"/>
->>>>>>> 4d11cb0e
                     <filter string="Customer" name="customer" context="{'group_by': 'partner_id'}"/>
                     <filter string="Kanban State" name="kanban_state" context="{'group_by': 'kanban_state'}"/>
                     <filter string="Deadline" name="date_deadline" context="{'group_by': 'date_deadline'}"/>
