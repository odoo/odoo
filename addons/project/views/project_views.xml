<?xml version="1.0" encoding="utf-8"?>
<odoo>

        <!-- Top menu item -->
        <menuitem name="Project"
            id="menu_main_pm"
            groups="group_project_manager,group_project_user"
            web_icon="project,static/description/icon.png"
            sequence="70"/>

        <menuitem id="menu_project_config" name="Configuration" parent="menu_main_pm"
            sequence="100" groups="project.group_project_manager"/>

        <record id="view_task_search_form" model="ir.ui.view">
            <field name="name">project.task.search.form</field>
            <field name="model">project.task</field>
            <field name="arch" type="xml">
               <search string="Tasks">
                    <field name="name" string="Task"/>
                    <field name="tag_ids"/>
                    <field name="user_ids" filter_domain="[('user_ids', 'ilike', self), ('user_ids.active', 'in', [True, False])]"/>
                    <field string="Project" name="display_project_id"/>
                    <field name="stage_id"/>
                    <field name="partner_id" operator="child_of"/>
                    <field name="parent_id"/>
                    <filter string="My Tasks" name="my_tasks" domain="[('user_ids', 'in', uid)]"/>
                    <filter string="Unassigned" name="unassigned" domain="[('user_ids', '=', False)]"/>
                    <separator/>
                    <filter string="Starred" name="starred" domain="[('priority', 'in', [0, 1])]"/>
                    <separator/>
                    <filter string="Late Tasks" name="late" domain="[('date_deadline', '&lt;', context_today().strftime('%Y-%m-%d')), ('is_closed', '=', False)]"/>
                    <separator/>
                    <filter string="Rated Tasks" name="rating_task" domain="[('rating_last_value', '!=', 0.0)]" groups="project.group_project_rating"/>
                    <separator/>
                    <filter string="Unread Messages" name="message_needaction" domain="[('message_needaction', '=', True)]"/>
                    <separator/>
                    <filter string="Archived" name="inactive" domain="[('active', '=', False)]"/>
                    <separator/>
                    <filter invisible="1" string="Late Activities" name="activities_overdue"
                        domain="[('my_activity_date_deadline', '&lt;', context_today().strftime('%Y-%m-%d'))]"
                        help="Show all records which has next action date is before today"/>
                    <filter invisible="1" string="Today Activities" name="activities_today"
                        domain="[('my_activity_date_deadline', '=', context_today().strftime('%Y-%m-%d'))]"/>
                    <filter invisible="1" string="Future Activities" name="activities_upcoming_all"
                        domain="[('my_activity_date_deadline', '&gt;', context_today().strftime('%Y-%m-%d'))]"/>
                    <group expand="0" string="Group By">
                        <filter string="Stage" name="stage" context="{'group_by': 'stage_id'}"/>
                        <filter string="Personal Stage" name="personal_stage" context="{'group_by': 'personal_stage_type_ids'}"/>
                        <filter string="Assignees" name="user" context="{'group_by': 'user_ids'}"/>
                        <filter string="Project" name="project" context="{'group_by': 'project_id'}"/>
                        <filter string="Customer" name="customer" context="{'group_by': 'partner_id'}"/>
                        <filter string="Kanban State" name="kanban_state" context="{'group_by': 'kanban_state'}"/>
                        <filter string="Deadline" name="date_deadline" context="{'group_by': 'date_deadline'}"/>
                        <filter string="Creation Date" name="group_create_date" context="{'group_by': 'create_date'}"/>
                    </group>
                </search>
            </field>
        </record>

        <record id="view_task_search_form_extended" model="ir.ui.view">
            <field name="name">project.task.search.form.extended</field>
            <field name="model">project.task</field>
            <field name="inherit_id" ref="view_task_search_form"></field>
            <field name="mode">primary</field>
            <field name="arch" type="xml">
               <xpath expr="//filter[@name='unassigned']" position="after">
                    <separator/>
                    <filter string="My Projects" name="my_projects" domain="[('project_id.user_id', '=', uid)]"/>
                    <filter string="My Favorite Projects" name="my_favorite_projects" domain="[('project_id.favorite_user_ids', 'in', [uid])]"/>
                    <filter string="Followed Projects" name="my_followed_projects" domain="[('project_id.message_is_follower', '=', True)]"/>
                </xpath>
            </field>
        </record>

        <record id="act_project_project_2_project_task_all" model="ir.actions.act_window">
            <field name="name">Tasks</field>
            <field name="res_model">project.task</field>
            <field name="view_mode">kanban,tree,form,calendar,pivot,graph,activity</field>
            <field name="domain">[('display_project_id', '=', active_id)]</field>
            <field name="context">{
                'pivot_row_groupby': ['user_ids'],
                'default_project_id': active_id,
                'show_project_update': True,
            }</field>
            <field name="search_view_id" ref="view_task_search_form"/>
            <field name="help" type="html">
                <p class="o_view_nocontent_smiling_face">
                    No tasks found. Let's create one!
                </p><p>
                    To get things done, use activities and status on tasks.<br/>
                    Chat in real-time or by email to collaborate efficiently.
                </p>
            </field>
        </record>

        <!-- Task types -->
        <record id="task_type_search" model="ir.ui.view">
            <field name="name">project.task.type.search</field>
            <field name="model">project.task.type</field>
            <field name="arch" type="xml">
                <search string="Tasks Stages">
                   <field name="name" string="Name"/>
                    <filter string="Archived" name="inactive" domain="[('active', '=', False)]"/>
                </search>
            </field>
        </record>

        <record id="task_type_edit" model="ir.ui.view">
            <field name="name">project.task.type.form</field>
            <field name="model">project.task.type</field>
            <field name="arch" type="xml">
                <form string="Task Stage" delete="0">
                    <field name="active" invisible="1" />
                    <sheet>
                        <widget name="web_ribbon" title="Archived" bg_color="bg-danger" attrs="{'invisible': [('active', '=', True)]}" />
                        <group>
                            <group>
                                <field name="name"/>
                                <field name="mail_template_id" context="{'default_model': 'project.task'}"/>
                                <field name="rating_template_id" groups="project.group_project_rating" context="{'default_model': 'project.task'}"/>
                                <field name="sequence" groups="base.group_no_one"/>
                                <div class="alert alert-warning" role="alert" colspan='2' attrs="{'invisible': ['|', ('rating_template_id','=', False), ('disabled_rating_warning', '=', False)]}">
                                    <i class="fa fa-warning" title="Customer disabled on projects"/><b> Customer Ratings</b> are disabled on the following project(s) : <br/>
                                    <field name="disabled_rating_warning" class="mb-0" />
                                </div>
                                <field name="auto_validation_kanban_state" attrs="{'invisible': [('rating_template_id','=', False)]}" groups="project.group_project_rating"/>
                            </group>
                            <group>
                                <field name="fold"/>
                                <field name="is_closed" groups="base.group_no_one"/>
                                <field name="project_ids" widget="many2many_tags" options="{'color_field': 'color'}" groups="base.group_no_one"/>
                            </group>
                        </group>
                        <group string="Stage Description and Tooltips">
                            <group>
                                <p class="text-muted" colspan="2">
                                    At each stage, employees can block tasks or mark them as ready for the next step.
                                    You can customize here the labels for each state.
                                </p>
                                <div class="row ml-1" colspan="2">
                                    <label for="legend_normal" string=" " class="o_status mt4"
                                        title="Task in progress. Click to block or set as done."
                                        aria-label="Task in progress. Click to block or set as done." role="img"/>
                                    <div class="col-11 pl-0">
                                        <field name="legend_normal"/>
                                    </div>
                                </div>
                                <div class="row ml-1" colspan="2">
                                    <label for="legend_blocked" string=" " class="o_status o_status_red mt4"
                                        title="Task is blocked. Click to unblock or set as done."
                                        aria-label="Task is blocked. Click to unblock or set as done." role="img"/>
                                    <div class="col-11 pl-0">
                                        <field name="legend_blocked"/>
                                    </div>
                                </div>
                                <div class="row ml-1" colspan="2">
                                    <label for="legend_done" string=" " class="o_status o_status_green mt4"
                                        title="This step is done. Click to block or set in progress."
                                        aria-label="This step is done. Click to block or set in progress." role="img"/>
                                    <div class="col-11 pl-0">
                                        <field name="legend_done"/>
                                    </div>
                                </div>

                                <p class="text-muted mt-2" colspan="2">
                                    You can also add a description to help your coworkers understand the meaning and purpose of the stage.
                                </p>
                                <field name="description" placeholder="Add a description..." nolabel="1" colspan="2"/>
                            </group>
                        </group>
                    </sheet>
                </form>
            </field>
        </record>

        <record id="personal_task_type_edit" model="ir.ui.view">
            <field name="name">project.task.type.form</field>
            <field name="model">project.task.type</field>
            <field name="arch" type="xml">
                <form string="Task Stage" delete="0">
                    <field name="active" invisible="1" />
                    <sheet>
                        <widget name="web_ribbon" title="Archived" bg_color="bg-danger" attrs="{'invisible': [('active', '=', True)]}" />
                        <group>
                            <group>
                                <field name="name"/>
                                <field name="sequence" groups="base.group_no_one"/>
                            </group>
                            <group>
                                <field name="fold"/>
                            </group>
                        </group>
                        <group>
                            <group>
                                <field name="description" placeholder="Add a description..." nolabel="1" colspan="2"/>
                            </group>
                        </group>
                    </sheet>
                </form>
            </field>
        </record>

        <record id="task_type_tree" model="ir.ui.view">
            <field name="name">project.task.type.tree</field>
            <field name="model">project.task.type</field>
            <field name="arch" type="xml">
                <tree string="Task Stage" delete="0" sample="1" multi_edit="1">
                    <field name="sequence" widget="handle" optional="show"/>
                    <field name="name"/>
                    <field name="mail_template_id" optional="hide"/>
                    <field name="rating_template_id" optional="hide" groups="project.group_project_rating"/>
                    <field name="project_ids" optional="show" widget="many2many_tags" options="{'color_field': 'color'}" />
                    <field name="fold" optional="show"/>
                    <field name="user_id" optional="show"/>
                </tree>
            </field>
        </record>

        <record id="view_project_task_type_kanban" model="ir.ui.view">
            <field name="name">project.task.type.kanban</field>
            <field name="model">project.task.type</field>
            <field name="arch" type="xml">
                <kanban class="o_kanban_mobile" sample="1">
                    <field name="name"/>
                    <field name="fold"/>
                    <field name="description"/>
                    <templates>
                        <t t-name="kanban-box">
                            <div t-attf-class="oe_kanban_global_click">
                                <div class="row">
                                    <div class="col-12">
                                        <strong><t t-esc="record.name.value"/></strong>
                                    </div>
                                </div>
                                <field name="project_ids" widget="many2many_tags" options="{'color_field': 'color'}"/>
                                <t t-if="record.description.value">
                                    <hr class="mt8 mb8"/>
                                    <t t-esc="record.description.value"/>
                                </t>
                            </div>
                        </t>
                    </templates>
                </kanban>
            </field>
        </record>

        <record id="open_task_type_form" model="ir.actions.act_window">
            <field name="name">Task Stages</field>
            <field name="res_model">project.task.type</field>
            <field name="view_mode">tree,kanban,form</field>
            <field name="view_id" ref="task_type_tree"/>
            <field name="help" type="html">
              <p class="o_view_nocontent_smiling_face">
                No stages found. Let's create one!
              </p><p>
                Track the progress of your tasks from their creation to their closing.
              </p>
            </field>
        </record>

        <record id="open_task_type_form_domain" model="ir.actions.act_window">
            <field name="name">Task Stages</field>
            <field name="res_model">project.task.type</field>
            <field name="view_mode">tree,kanban,form</field>
            <field name="domain">[('project_ids','=', project_id)]</field>
            <field name="view_id" ref="task_type_tree"/>
            <field name="help" type="html">
                <p class="o_view_nocontent_smiling_face">
                Create a new stage in the task pipeline
                </p><p>
                Define the steps that will be used in the project from the
                creation of the task, up to the closing of the task or issue.
                You will use these stages in order to track the progress in
                solving a task or an issue.
                </p>
            </field>
        </record>

        <record id="unlink_task_type_action" model="ir.actions.server">
            <field name="name">Delete</field>
            <field name="model_id" ref="project.model_project_task_type"/>
            <field name="binding_model_id" ref="project.model_project_task_type"/>
            <field name="binding_view_types">form,list</field>
            <field name="state">code</field>
            <field name="code">action = records.unlink_wizard(stage_view=True)</field>
        </record>

        <!-- Project -->
        <record id="edit_project" model="ir.ui.view">
            <field name="name">project.project.form</field>
            <field name="model">project.project</field>
            <field name="arch" type="xml">
                <form string="Project" class="o_form_project_project" delete="0">
                    <header>
                        <button name="%(project.project_share_wizard_action)d" string="Share Readonly" type="action" class="oe_highlight" groups="project.group_project_manager"
                        attrs="{'invisible': [('privacy_visibility', '!=', 'portal')]}" context="{'default_access_mode': 'read'}"/>
                        <button name="%(project.project_share_wizard_action)d" string="Share Editable" type="action" class="oe_highlight" groups="project.group_project_manager"
                        attrs="{'invisible': [('privacy_visibility', '!=', 'portal')]}" context="{'default_access_mode': 'edit'}"/>
                        <field name="stage_id" widget="statusbar" options="{'clickable': '1', 'fold_field': 'fold'}" groups="project.group_project_stages"/>
                    </header>
                <sheet string="Project">
                    <div class="oe_button_box" name="button_box" groups="base.group_user">
                        <field name="currency_id" invisible="1"/>
                        <button class="oe_stat_button" type="action"
                            name="%(act_project_project_2_project_task_all)d" icon="fa-tasks">
                            <field string="Tasks In Progress" name="task_count" widget="statinfo" options="{'label_field': 'label_tasks'}"/>
                        </button>
                        <button class="oe_stat_button" name="%(project.project_milestone_all)d" type="action" icon="fa-check-square-o">
                            <div class="o_field_widget o_stat_info">
                                <span class="o_stat_value">
                                    <field name="milestone_count" nolabel="1"/>
                                </span>
                                <span class="o_stat_text">
                                    Milestones
                                </span>
                            </div>
                        </button>
                        <button name="action_view_all_rating" type="object" attrs="{'invisible': ['|', ('rating_active', '=', False), ('rating_percentage_satisfaction', '=', -1)]}" class="oe_stat_button oe_read_only" icon="fa-smile-o" groups="project.group_project_rating">
                            <div class="o_field_widget o_stat_info">
                                <span class="o_stat_value">
                                    <field name="rating_percentage_satisfaction" nolabel="1"/>
                                    %
                                </span>
                                <span class="o_stat_text">
                                    Customer Satisfaction
                                </span>
                            </div>
                        </button>
                        <button name="%(action_project_task_burndown_chart_report)d" type="action" class="oe_stat_button" icon="fa-area-chart" groups="project.group_project_manager">
                            <span class="o_stat_text">
                                Burndown Chart
                            </span>
                        </button>
                        <button class="oe_stat_button" type="object" name="action_view_analytic_account_entries" icon="fa-usd" attrs="{'invisible': [('analytic_account_id', '=', False)]}" groups="analytic.group_analytic_accounting">
                            <div class="o_form_field o_stat_info">
                                <span class="o_stat_value">
                                    <field name="analytic_account_balance"/>
                                </span>
                                <span class="o_stat_text">Gross Margin</span>
                            </div>
                        </button>
                        <button class="oe_stat_button" name="%(project.project_collaborator_action)d" type="action" icon="fa-users" groups="project.group_project_manager">
                            <div class="o_field_widget o_stat_info">
                                <span class="o_stat_value">
                                    <field name="collaborator_count" nolabel="1"/>
                                </span>
                                <span class="o_stat_text">
                                    Collaborators
                                </span>
                            </div>
                        </button>
                        <button class="oe_stat_button" name="%(project.project_update_all_action)d" type="action" groups="project.group_project_manager">
                            <div class="pl-4">
                                <field name="last_update_color" invisible="1"/>
                                <field name="last_update_status" widget="status_with_color" options="{'color_field': 'last_update_color'}"/>
                            </div>
                        </button>
                        <button class="oe_stat_button o_project_not_clickable" disabled="disabled" groups="!project.group_project_manager">
                            <div class="pl-4">
                                <field name="last_update_color" invisible="1"/>
                                <field name="last_update_status" widget="status_with_color" options="{'color_field': 'last_update_color', 'no_quick_edit': 1}"/>
                            </div>
                        </button>
                    </div>
                    <widget name="web_ribbon" title="Archived" bg_color="bg-danger" attrs="{'invisible': [('active', '=', True)]}"/>
                    <div class="oe_title">
                        <h1>
                            <field name="name" class="text-break" placeholder="Project Name"/>
                        </h1>
                    </div>
                    <group>
                        <group>
                            <field name="label_tasks" string="Name of the tasks"/>
                            <field name="partner_id" widget="res_partner_many2one"/>
                            <field name="tag_ids" widget="many2many_tags" options="{'color_field': 'color'}"/>
                        </group>
                        <group>
                            <field name="active" invisible="1"/>
                            <field name="user_id" string="Project Manager" widget="many2one_avatar_user" attrs="{'readonly':[('active','=',False)]}" domain="[('share', '=', False)]"/>
                            <label for="date_start" string="Dates"/>
                            <div name="dates" class="o_row">
                                <field name="date_start" widget="daterange" options='{"related_end_date": "date"}'/>
                                <i class="fa fa-long-arrow-right mx-2 oe_edit_only" aria-label="Arrow icon" title="Arrow"/>
                                <i class="fa fa-long-arrow-right mx-2 oe_read_only" aria-label="Arrow icon" title="Arrow" attrs="{'invisible': [('date_start', '=', False), ('date', '=', False)]}"/>
                                <field name="date" widget="daterange" options='{"related_start_date": "date_start"}'/>
                            </div>
                            <field name="company_id" groups="base.group_multi_company"/>
                        </group>
                    </group>
                    <notebook>
                        <page name="description" string="Description">
                            <field name="description"/>
                        </page>
                        <page name="settings" string="Settings">
                            <group>
                                <group>
                                    <field name="analytic_account_id" domain="['|', ('company_id', '=', company_id), ('company_id', '=', False)]" context="{'default_partner_id': partner_id}" groups="analytic.group_analytic_accounting"/>
                                    <field name="privacy_visibility" widget="radio"/>
                                </group>
                                <group>
                                    <div name="alias_def" colspan="2" class="pb-2" attrs="{'invisible': [('alias_domain', '=', False)]}">
                                        <!-- Always display the whole alias in edit mode. It depends in read only -->
                                        <field name="alias_enabled" invisible="1"/>
                                        <span class="font-weight-bold oe_read_only" attrs="{'invisible': [('alias_name', '!=', False)]}" style="opacity: 0.7;">Create tasks by sending an email to </span>
                                        <span class="font-weight-bold oe_read_only text-dark" attrs="{'invisible': [('alias_name', '=', False)]}">Create tasks by sending an email to </span>
                                        <span class="font-weight-bold oe_edit_only text-dark">Create tasks by sending an email to </span>
                                            <field name="alias_value" class="oe_read_only d-inline" readonly="1" widget="email" attrs="{'invisible':  [('alias_name', '=', False)]}" />
                                            <span class="oe_edit_only">
                                                <field name="alias_name" class="oe_inline"/>@<field name="alias_domain" class="oe_inline" readonly="1"/>
                                            </span>
                                    </div>
                                    <!-- the alias contact must appear when the user start typing and it must disappear
                                        when the string is deleted. -->
                                    <field name="alias_contact" class="oe_inline" string="Accept Emails From"
                                           attrs="{'invisible': ['|', ('alias_name', '=', ''), ('alias_name', '=', False)]}"/>
                                </group>
                                <group name="extra_settings">
                                </group>
                            </group>
                            <div class="row mt16 o_settings_container">
                                <div id="rating_settings" class="col-lg-6 o_setting_box" groups="project.group_project_rating">
                                    <div class="o_setting_left_pane">
                                        <field name="rating_active"/>
                                    </div>
                                    <div class="o_setting_right_pane">
                                        <label for="rating_active" />
                                        <div class="text-muted">
                                            Get customer feedback
                                        </div>
                                        <div class="mt16" attrs="{'invisible':[('rating_active','==',False)]}">
                                            <field name="rating_status" widget="radio" />
                                            <div  attrs="{'required': [('rating_status','=','periodic')], 'invisible': [('rating_status','!=','periodic')]}">
                                                <label for="rating_status_period"/>
                                                <field name="rating_status_period"/>
                                            </div>
                                            <div class="content-group">
                                                    <div class="mt8">
                                                        <button name="%(project.open_task_type_form_domain)d" context="{'project_id':id}" icon="fa-arrow-right" type="action" string="Set a Rating Email Template on Stages" class="btn-link"/>
                                                    </div>
                                            </div>
                                        </div>
                                    </div>
                                </div>
                                <div class="col-lg-6 o_setting_box"  id="subtask_settings" groups="project.group_subtask_project">
                                    <div class="o_setting_left_pane">
                                        <field name="allow_subtasks" />
                                    </div>
                                    <div class="o_setting_right_pane">
                                        <label for="allow_subtasks" />
                                        <div class="text-muted">
                                            Split your tasks to organize your work into sub-milestones
                                        </div>
                                    </div>
                                </div>
                                <div class="col-lg-6 o_setting_box"  id="recurring_tasks_setting" groups="project.group_project_recurring_tasks">
                                    <div class="o_setting_left_pane">
                                        <field name="allow_recurring_tasks" />
                                    </div>
                                    <div class="o_setting_right_pane">
                                        <label for="allow_recurring_tasks" />
                                        <div class="text-muted">
                                            Auto-generate tasks for regular activities
                                        </div>
                                    </div>
                                </div>
                                <div class="col-lg-6 o_setting_box" id="task_dependencies_setting" groups="project.group_project_task_dependencies">
                                    <div class="o_setting_left_pane">
                                        <field name="allow_task_dependencies"/>
                                    </div>
                                    <div class="o_setting_right_pane">
                                        <label for="allow_task_dependencies"/>
                                        <div class="text-muted">
                                            Determine the order in which to perform tasks
                                        </div>
                                    </div>
                                </div>
                            </div>
                        </page>
                    </notebook>
                </sheet>
                <div class="oe_chatter">
                    <field name="message_follower_ids" options="{'post_refresh':True}" help="Follow this project to automatically track the events associated to tasks and issues of this project." groups="base.group_user"/>
                    <field name="activity_ids"/>
                    <field name="message_ids"/>
                </div>
                </form>
            </field>
        </record>

        <record id="view_project_project_filter" model="ir.ui.view">
            <field name="name">project.project.select</field>
            <field name="model">project.project</field>
            <field name="arch" type="xml">
                <search string="Search Project">
                    <field name="name" string="Project"/>
                    <field name="user_id" string="Project Manager"/>
                    <field name="partner_id" string="Customer" filter_domain="[('partner_id', 'child_of', self)]"/>
                    <field name="analytic_account_id"/>
                    <field name="stage_id" groups="project.group_project_stages"/>
                    <field name="tag_ids"/>
                    <filter string="My Favorites" name="my_projects" domain="[('favorite_user_ids', 'in', uid)]"/>
                    <separator/>
                    <filter string="Followed" name="followed_by_me" domain="[('message_is_follower', '=', True)]"/>
                    <filter string="My Projects" name="own_projects" domain="[('user_id', '=', uid)]"/>
                    <separator/>
                    <filter string="Open" name="open" domain="[('stage_id.fold', '=', False)]" groups="project.group_project_stages"/>
                    <separator/>
                    <filter string="Archived" name="inactive" domain="[('active', '=', False)]"/>
                    <group expand="0" string="Group By">
                        <filter string="Project Manager" name="Manager" context="{'group_by': 'user_id'}"/>
                        <filter string="Customer" name="Partner" context="{'group_by': 'partner_id'}"/>
                        <filter string="Status" name="status" context="{'group_by': 'last_update_status'}"/>
                        <filter string="Stage" name="groupby_stage" context="{'group_by': 'stage_id'}" groups="project.group_project_stages"/>
                    </group>
                </search>
            </field>
        </record>

        <record id="view_project" model="ir.ui.view">
            <field name="name">project.project.tree</field>
            <field name="model">project.project</field>
            <field name="arch" type="xml">
                <tree decoration-muted="active == False" string="Projects" delete="0" multi_edit="1" sample="1">
                    <field name="sequence" optional="show" widget="handle"/>
                    <field name="message_needaction" invisible="1"/>
                    <field name="active" invisible="1"/>
                    <field name="name" string="Name" class="font-weight-bold"/>
                    <field name="partner_id" optional="show" string="Customer"/>
                    <field name="privacy_visibility" optional="hide"/>
                    <field name="company_id" optional="show"  groups="base.group_multi_company" options="{'no_create': True, 'no_create_edit': True}"/>
                    <field name="analytic_account_id" optional="hide" groups="analytic.group_analytic_accounting"/>
                    <field name="date_start" string="Start Date" widget="daterange" options="{'related_end_date': 'date'}"/>
                    <field name="date" string="End Date" widget="daterange" options="{'related_start_date': 'date_start'}"/>
                    <field name="user_id" optional="show" string="Project Manager" widget="many2one_avatar_user" options="{'no_open':True, 'no_create': True, 'no_create_edit': True}"/>
                    <field name="last_update_color" invisible="1"/>
                    <field name="tag_ids" widget="many2many_tags" options="{'color_field': 'color'}" optional="hide"/>
                    <field name="last_update_status" string="Status" optional="show" widget="status_with_color" options="{'color_field': 'last_update_color'}"/>
                    <field name="stage_id" options="{'no_open': True}" optional="show"/>
                </tree>
            </field>
        </record>

        <record id="project_view_kanban" model="ir.ui.view">
            <field name="name">project.project.kanban</field>
            <field name="model">project.project</field>
            <field name="arch" type="xml">
                <kanban class="o_kanban_mobile">
                    <field name="user_id" string="Project Manager"/>
                    <templates>
                        <t t-name="kanban-box">
                            <div t-attf-class="oe_kanban_content oe_kanban_global_click o_kanban_get_form">
                                <div class="row">
                                    <div class="col-12">
                                        <strong><field name="name" string="Project Name"/></strong>
                                    </div>
                                </div>
                                <div class="row">
                                    <div class="col-8">
                                        <field name="partner_id" string="Contact"/>
                                    </div>
                                    <div class="col-4">
                                        <div class="oe_kanban_bottom_right float-right">
                                            <field name="user_id" widget="many2one_avatar_user"/>
                                        </div>
                                    </div>
                                </div>
                            </div>
                        </t>
                    </templates>
                </kanban>
            </field>
        </record>

        <record id="project_project_view_form_simplified" model="ir.ui.view">
            <field name="name">project.project.view.form.simplified</field>
            <field name="model">project.project</field>
            <field name="arch" type="xml">
                <form string="Project">
                    <group>
                        <field name="name" class="o_project_name oe_inline"
                            string="Project Name" placeholder="e.g. Office Party"/>
                        <field name="user_id" invisible="1"/>
                    </group>
                    <div name="alias_def" colspan="2" attrs="{'invisible': [('alias_domain', '=', False)]}">
                        <label for="alias_name" class="oe_inline" string="Create tasks by sending an email to"/>
                        <field name="alias_enabled" invisible="1"/>
                        <span>
                            <field name="alias_name" class="oe_inline" placeholder="e.g. office-party"/>@<field name="alias_domain" class="oe_inline" readonly="1" />
                        </span>
                    </div>
                </form>
            </field>
        </record>

        <record id="project_project_view_form_simplified_footer" model="ir.ui.view">
            <field name="name">project.project.view.form.simplified</field>
            <field name="model">project.project</field>
            <field name="inherit_id" ref="project.project_project_view_form_simplified"/>
            <field name="mode">primary</field>
            <field name="arch" type="xml">
                <xpath expr="//group" position="after">
                    <footer>
                        <button string="Create" name="action_view_tasks" type="object" class="btn-primary o_open_tasks" data-hotkey="q"/>
                        <button string="Discard" class="btn-secondary" special="cancel" data-hotkey="z"/>
                    </footer>
                </xpath>
            </field>
        </record>

        <record id="open_create_project" model="ir.actions.act_window">
            <field name="name">Create a Project</field>
            <field name="res_model">project.project</field>
            <field name="view_mode">form</field>
            <field name="view_id" ref="project_project_view_form_simplified_footer"/>
            <field name="target">new</field>
            <field name="context">{"default_allow_billable": 1}</field>
        </record>

        <record model="ir.ui.view" id="view_project_kanban">
            <field name="name">project.project.kanban</field>
            <field name="model">project.project</field>
            <field name="arch" type="xml">
                <kanban class="oe_background_grey o_kanban_dashboard o_project_kanban o_emphasize_colors" on_create="project.open_create_project" js_class="project_project_kanban" sample="1">
                    <field name="name"/>
                    <field name="partner_id"/>
                    <field name="commercial_partner_id"/>
                    <field name="color"/>
                    <field name="task_count"/>
                    <field name="label_tasks"/>
                    <field name="alias_id"/>
                    <field name="alias_name"/>
                    <field name="alias_domain"/>
                    <field name="is_favorite"/>
                    <field name="rating_percentage_satisfaction"/>
                    <field name="rating_status"/>
                    <field name="rating_active" />
                    <field name="analytic_account_id"/>
                    <field name="date"/>
                    <field name="doc_count"/>
                    <field name="privacy_visibility"/>
                    <field name="last_update_color"/>
                    <field name="last_update_status"/>
                    <field name="tag_ids"/>
                    <progressbar field="last_update_status" colors='{"on_track": "success", "at_risk": "warning", "off_track": "danger", "on_hold": "info"}'/>
                    <templates>
                        <t t-name="kanban-box">
                            <div t-attf-class="#{kanban_color(record.color.raw_value)} oe_kanban_global_click o_has_icon oe_kanban_content oe_kanban_card">
                                <div class="o_project_kanban_main ">
                                    <div class="o_kanban_card_content mw-100">
                                        <div class="o_kanban_primary_left">
                                            <div class="o_primary">
                                                <span class="o_text_overflow"><t t-esc="record.name.value"/></span>
                                                <span class="o_text_overflow text-muted" t-if="record.partner_id.value">
                                                    <span class="fa fa-user mr-2" aria-label="Partner" title="Partner"></span><t t-esc="record.partner_id.value"/>
                                                </span>
                                                <div t-if="record.date.raw_value or record.date_start.raw_value" class="text-muted o_row">
                                                    <span class="fa fa-clock-o mr-2" title="Dates"></span><field name="date_start"/>
                                                    <i t-if="record.date.raw_value and record.date_start.raw_value" class="fa fa-long-arrow-right mx-2 oe_read_only" aria-label="Arrow icon" title="Arrow"/>
                                                    <field name="date"/>
                                                </div>
                                                <div t-if="record.alias_name.value and record.alias_domain.value" class="text-muted">
                                                    <span class="fa fa-envelope-o mr-2" aria-label="Domain Alias" title="Domain Alias"></span><t t-esc="record.alias_id.value"/>
                                                </div>
                                                <div t-if="record.rating_active.raw_value" class="text-muted" title="Percentage of happy ratings over the past 30 days." groups="project.group_project_rating">
                                                    <b>
                                                        <t t-if="record.rating_percentage_satisfaction.value != -1">
                                                            <i class="fa fa-smile-o" role="img" aria-label="Percentage of satisfaction" title="Percentage of satisfaction"/> <t t-esc="record.rating_percentage_satisfaction.value"/>%
                                                        </t>
                                                    </b>
                                                </div>
                                                <field name="tag_ids" widget="many2many_tags" options="{'color_field': 'color'}"/>
                                            </div>
                                        </div>
                                    </div>
                                    <div class="container o_kanban_card_manage_pane dropdown-menu" role="menu" groups="base.group_user">
                                        <div class="row">
                                            <div class="col-6 o_kanban_card_manage_section o_kanban_manage_view">
                                                <div role="menuitem" class="o_kanban_card_manage_title">
                                                    <span>View</span>
                                                </div>
                                                <div role="menuitem">
                                                    <a name="action_view_tasks" type="object">Tasks</a>
                                                </div>
                                                <div role="menuitem" t-if="record.doc_count.raw_value">
                                                    <a name="attachment_tree_view" type="object">Documents</a>
                                                </div>
                                            </div>
                                            <div class="col-6 o_kanban_card_manage_section o_kanban_manage_reporting" groups="project.group_project_manager">
                                                <div role="menuitem" class="o_kanban_card_manage_title">
                                                    <span>Reporting</span>
                                                </div>
                                                <div role="menuitem">
                                                    <a name="action_view_tasks_analysis" type="object">Tasks Analysis</a>
                                                </div>
                                                <div role="menuitem">
                                                    <a name="%(action_project_task_burndown_chart_report)d" type="action">Burndown Chart</a>
                                                </div>
                                            </div>
                                        </div>
                                        <div class="o_kanban_card_manage_settings row" groups="project.group_project_manager">
                                            <div role="menuitem" aria-haspopup="true" class="col-8">
                                                <ul class="oe_kanban_colorpicker" data-field="color" role="popup"/>
                                            </div>
                                            <div role="menuitem" class="col-4">
                                                <a t-if="record.privacy_visibility.raw_value == 'portal'" class="dropdown-item" role="menuitem" name="%(project.project_share_wizard_action)d" type="action">Share</a>
                                                <!-- [XBO] TODO: remove the name attribute in this a tag in master -->
                                                <a class="dropdown-item" role="menuitem" type="edit" name="action_view_kanban_project">Edit</a>
                                            </div>
                                        </div>
                                    </div>
                                    <a class="o_kanban_manage_toggle_button o_dropdown_kanban" href="#" groups="base.group_user">
                                        <i class="fa fa-ellipsis-v" role="img" aria-label="Manage" title="Manage"/>
                                    </a>
                                    <span>
                                       <field name="is_favorite" widget="boolean_favorite" nolabel="1" force_save="1" />
                                    </span>
                                </div>
                                <div class="o_kanban_record_bottom mt-3">
                                    <div class="oe_kanban_bottom_left">
                                        <div class="o_project_kanban_boxes">
                                            <a class="o_project_kanban_box" name="action_view_tasks" type="object">
                                                <div>
                                                    <span class="o_value"><t t-esc="record.task_count.value"/></span>
                                                    <span class="o_label"><t t-esc="record.label_tasks.value"/></span>
                                                </div>
                                            </a>
                                        </div>
                                        <field name="activity_ids" widget="kanban_activity"/>
                                    </div>
                                    <div class="oe_kanban_bottom_right">
                                        <span t-att-class="'o_status_bubble mx-0 o_color_bubble_' + record.last_update_color.value" t-att-title="record.last_update_status.value"></span>
                                        <field name="user_id" widget="many2one_avatar_user" t-if="record.user_id.raw_value"/>
                                    </div>
                                </div>
                            </div>
                        </t>
                    </templates>
                </kanban>
            </field>
        </record>

        <!-- Please update both act_window when modifying one (open_view_project_all or open_view_project_all_group_stage) as one or the other is used in the menu menu_project_config -->
        <record id="open_view_project_all" model="ir.actions.act_window">
            <field name="name">Projects</field>
            <field name="res_model">project.project</field>
            <field name="domain">[]</field>
            <field name="view_mode">kanban,form</field>
            <field name="view_id" ref="view_project_kanban"/>
            <field name="search_view_id" ref="view_project_project_filter"/>
            <field name="target">main</field>
            <field name="help" type="html">
                <p class="o_view_nocontent_smiling_face">
                    No projects found. Let's create one!
                </p><p>
                    Projects regroup tasks on the same topic, and each has its dashboard.
                </p>
            </field>
        </record>

        <record id="open_view_project_all_group_stage" model="ir.actions.act_window">
            <field name="name">Projects</field>
            <field name="res_model">project.project</field>
            <field name="domain">[]</field>
            <field name="view_mode">kanban,form</field>
            <field name="view_id" ref="view_project_kanban"/>
            <field name="search_view_id" ref="view_project_project_filter"/>
            <field name="target">main</field>
            <field name="context">{'search_default_groupby_stage': 1}</field>
            <field name="help" type="html">
                <p class="o_view_nocontent_smiling_face">
                    No projects found. Let's create one!
                </p><p>
                    Projects regroup tasks on the same topic, and each has its dashboard.
                </p>
            </field>
        </record>

        <record id="open_view_project_all_config" model="ir.actions.act_window">
            <field name="name">Projects</field>
            <field name="res_model">project.project</field>
            <field name="domain">[]</field>
            <field name="view_mode">tree,kanban,form</field>
            <field name="view_ids" eval="[(5, 0, 0),
                (0, 0, {'view_mode': 'tree', 'view_id': ref('view_project')}),
                (0, 0, {'view_mode': 'kanban', 'view_id': ref('view_project_kanban')})]"/>
            <field name="search_view_id" ref="view_project_project_filter"/>
            <field name="context">{}</field>
            <field name="help" type="html">
                <p class="o_view_nocontent_smiling_face">
                   No projects found. Let's create one!
                </p><p>
                    Projects regroup tasks on the same topic, and each has its dashboard.
                </p>
            </field>
        </record>

        <!-- Task -->
        <record id="view_task_form2" model="ir.ui.view">
            <field name="name">project.task.form</field>
            <field name="model">project.task</field>
            <field eval="2" name="priority"/>
            <field name="arch" type="xml">
                <form string="Task" class="o_form_project_tasks" js_class="project_form">
                    <field name="allow_subtasks" invisible="1" />
                    <field name="is_closed" invisible="1" />
                    <field name="allow_recurring_tasks" invisible="1" />
                    <field name="repeat_show_dow" invisible="1" />
                    <field name="repeat_show_day" invisible="1" />
                    <field name="repeat_show_week" invisible="1" />
                    <field name="repeat_show_month" invisible="1" />
                    <field name="recurrence_id" invisible="1" />
                    <field name="allow_task_dependencies" invisible="1" />
                    <header>
                        <button name="action_assign_to_me" string="Assign to Me" type="object" class="oe_highlight"
<<<<<<< HEAD
                            attrs="{'invisible' : [('user_ids', '!=', [])]}" data-hotkey="q"/>
=======
                            attrs="{'invisible' : &quot;[('user_ids', 'in', uid)]&quot;}" data-hotkey="q"/>
>>>>>>> 4d11cb0e
                        <field name="stage_id" widget="statusbar" options="{'clickable': '1', 'fold_field': 'fold'}" attrs="{'invisible': [('project_id', '=', False), ('stage_id', '=', False)]}"/>
                    </header>
                    <div class="alert alert-info oe_edit_only mb-0" role="status" attrs="{'invisible': ['|', ('recurring_task', '=', False), ('recurrence_id', '=', False)]}">
                        <p>Edit recurring task</p>
                        <field name="recurrence_update" widget="radio"/>
                    </div>
                    <sheet string="Task">
                    <div class="oe_button_box" name="button_box">
                        <button name="action_open_parent_task" type="object" class="oe_stat_button" icon="fa-tasks" string="Parent Task" attrs="{'invisible': ['|', ('allow_subtasks', '=', False), ('parent_id', '=', False)]}" groups="project.group_subtask_project"/>
                        <button name="%(rating_rating_action_task)d" type="action" attrs="{'invisible': [('rating_count', '=', 0)]}" class="oe_stat_button" icon="fa-smile-o" groups="project.group_project_rating">
                            <field name="rating_count" string="Rating" widget="statinfo"/>
                        </button>
                        <button name="action_recurring_tasks" type="object" attrs="{'invisible': [('recurrence_id', '=', False)]}" class="oe_stat_button" icon="fa-repeat" groups="project.group_project_recurring_tasks">
                            <div class="o_field_widget o_stat_info">
                                <span class="o_stat_value">
                                    <field name="recurring_count" widget="statinfo" nolabel="1" />
                                    Tasks
                                </span>
                                <span class="o_stat_text">in Recurrence</span>
                            </div>
                        </button>
                        <button name="action_dependent_tasks" type="object" attrs="{'invisible': [('dependent_tasks_count', '=', 0)]}" class="oe_stat_button" icon="fa-tasks" groups="project.group_project_task_dependencies">
                            <div class="o_field_widget o_stat_info">
                                <span class="o_stat_text">Blocking</span>
                                <span class="o_stat_value ">
                                    <field name="dependent_tasks_count" widget="statinfo" nolabel="1" />
                                    Tasks
                                </span>
                            </div>
                        </button>
                    </div>
                    <widget name="web_ribbon" title="Archived" bg_color="bg-danger" attrs="{'invisible': [('active', '=', True)]}"/>
                    <div class="oe_title pr-0">
                        <h1 class="d-flex flex-row justify-content-between">
                            <field name="priority" widget="priority" class="mr-3"/>
                            <field name="name" class="o_task_name text-truncate" placeholder="Task Title..." default_focus="1" />
                            <field name="kanban_state" widget="state_selection" class="ml-auto"/>
                        </h1>
                    </div>
                    <group>
                        <group>
                            <label for="project_id" attrs="{'invisible': [('parent_id', '!=', False)]}" class="oe_read_only"/>
                            <div colspan="1" class="oe_read_only">
                                <i class="o_project_task_project_field text-danger" attrs="{'invisible': [('project_id', '!=', False)]}">Private</i>
                                <field name="project_id" attrs="{'invisible': ['|', ('parent_id', '!=', False), ('project_id', '=', False)]}" nolabel="1"/>
                            </div>
                            <field name="project_id" attrs="{'invisible': [('parent_id', '!=', False)]}" domain="[('active', '=', True), ('company_id', '=', company_id)]"
                                placeholder="Private" class="o_project_task_project_field oe_edit_only"/>
                            <field name="display_project_id" string="Project" attrs="{'invisible': [('parent_id', '=', False)]}" domain="[('active', '=', True), ('company_id', '=', company_id)]"/>
                            <field name="user_ids"
                                class="o_task_user_field"
                                options="{'no_open': True}"
                                widget="many2many_avatar_user"
                                domain="[('share', '=', False), ('active', '=', True)]"/>
                            <field name="parent_id"
                                attrs="{'invisible' : [('allow_subtasks', '=', False)]}"
                                groups="base.group_no_one"
                            />
                        </group>
                        <group>
                            <field name="active" invisible="1"/>
                            <field name="partner_id" widget="res_partner_many2one" class="o_task_customer_field"/>
                            <field name="partner_phone" widget="phone" attrs="{'invisible': True}"/>
                            <field name="date_deadline" attrs="{'invisible': [('is_closed', '=', True)]}"/>
                            <field name="tag_ids" widget="many2many_tags" options="{'color_field': 'color', 'no_create_edit': True}"/>
<<<<<<< HEAD
                            <field name="recurring_task" attrs="{'invisible': [('allow_recurring_tasks', '=', False)]}" />
=======
                            <field name="recurring_task" attrs="{'invisible': ['|', ('allow_recurring_tasks', '=', False), ('active', '=', False)]}" />
>>>>>>> 4d11cb0e
                            <field name="legend_blocked" invisible="1"/>
                            <field name="legend_normal" invisible="1"/>
                            <field name="legend_done" invisible="1"/>
                        </group>
                    </group>
                    <notebook>
                        <page name="description_page" string="Description">
                            <field name="description" type="html" options="{'collaborative': true}"/>
                        </page>
                        <page name="sub_tasks_page" string="Sub-tasks" attrs="{'invisible': [('allow_subtasks', '=', False)]}">
                            <field name="child_ids" context="{'default_project_id': project_id if not parent_id or not display_project_id else display_project_id, 'default_user_ids': user_ids, 'default_parent_id': id, 'default_partner_id': partner_id}">
                                <tree editable="bottom">
                                    <field name="project_id" invisible="1"/>
                                    <field name="is_closed" invisible="1"/>
                                    <field name="sequence" widget="handle"/>
                                    <field name="name"/>
                                    <field name="display_project_id" string="Project" optional="hide"/>
                                    <field name="partner_id" optional="hide"/>
                                    <field name="user_ids" widget="many2many_avatar_user" optional="show" domain="[('share', '=', False), ('active', '=', True)]"/>
                                    <field name="company_id" groups="base.group_multi_company" optional="hide"/>
                                    <field name="activity_ids" widget="list_activity" optional="hide"/>
                                    <field name="date_deadline" attrs="{'invisible': [('is_closed', '=', True)]}" optional="show"/>
                                    <field name="tag_ids" widget="many2many_tags" options="{'color_field': 'color'}" optional="hide"/>
                                    <field name="kanban_state" widget="state_selection" optional="hide"/>
                                    <field name="stage_id" optional="show" context="{'default_project_id': project_id}"/>
                                    <button name="action_open_task" type="object" title="View Task" string="View Task" class="btn btn-link pull-right"/>
                                </tree>
                            </field>
                        </page>
                        <page name="task_dependencies" string="Blocked By" attrs="{'invisible': [('allow_task_dependencies', '=', False)]}" groups="project.group_project_task_dependencies">
                            <field name="depend_on_ids" nolabel="1">
                                <tree editable="bottom">
                                    <field name="is_closed" invisible="1" />
                                    <field name="name" />
                                    <field name="project_id" optional="hide" />
                                    <field name="user_ids" widget="many2many_avatar_user" optional="show" domain="[('share', '=', False), ('active', '=', True)]"/>
                                    <field name="company_id" optional="hide" groups="base.group_multi_company" />
                                    <field name="activity_ids" widget="list_activity" optional="hide"/>
                                    <field name="date_deadline" attrs="{'invisible': [('is_closed', '=', True)]}" optional="show" />
                                    <field name="tag_ids" widget="many2many_tags" options="{'color_field': 'color'}" optional="hide"/>
                                    <field name="kanban_state" widget="state_selection" optional="hide" />
                                    <field name="stage_id" optional="show" />
                                    <button class="oe_link float-right" string="View Task" name="action_open_task" type="object"/>
                                </tree>
                            </field>
                        </page>
                        <page name="recurrence" string="Recurrence" attrs="{'invisible': [('recurring_task', '=', False)]}">
                            <group>
                                <group>
                                    <label for="repeat_interval" />
                                    <div class="o_col">
                                        <div class="o_row">
                                            <field name="repeat_interval" attrs="{'required': [('recurring_task', '=', True)]}" />
                                            <field name="repeat_unit" attrs="{'required': [('recurring_task', '=', True)]}" />
                                        </div>
                                        <widget name="week_days" attrs="{'invisible': [('repeat_show_dow', '=', False)]}"/>
                                    </div>

                                    <label for="repeat_on_month" string="Repeat On" attrs="{'invisible': [('repeat_unit', 'not in', ('month', 'year'))]}" />
                                    <div class="o_row">
                                        <field name="repeat_on_month" attrs="{'invisible': [('repeat_unit', '!=', 'month')], 'required': [('repeat_unit', '=', 'month')]}" />
                                        <field name="repeat_on_year" attrs="{'invisible': [('repeat_unit', '!=', 'year')], 'required': [('repeat_unit', '=', 'year')]}" />

                                        <field name="repeat_day" attrs="{'invisible': [('repeat_show_day', '=', False)], 'required': [('repeat_show_day', '=', True)]}" />
                                        <field name="repeat_week" attrs="{'invisible': [('repeat_show_week', '=', False)], 'required': [('repeat_show_week', '=', True)]}" />
                                        <field name="repeat_weekday" attrs="{'invisible': [('repeat_show_week', '=', False)], 'required': [('repeat_show_week', '=', True)]}" />
                                        <span attrs="{'invisible': ['|', ('repeat_show_week', '=', False), ('repeat_show_month', '=', False)]}">of</span>
                                        <field name="repeat_month" attrs="{'invisible': [('repeat_show_month', '=', False)], 'required': [('repeat_show_month', '=', True)]}" />
                                    </div>
                                    <!-- Those fields are added to trigger the compute method for the recurrence feature. -->
                                    <field name="mon" invisible="1"/>
                                    <field name="tue" invisible="1"/>
                                    <field name="wed" invisible="1"/>
                                    <field name="thu" invisible="1"/>
                                    <field name="fri" invisible="1"/>
                                    <field name="sat" invisible="1"/>
                                    <field name="sun" invisible="1"/>

                                    <label for="repeat_type" />
                                    <div class="o_row">
                                        <field name="repeat_type" attrs="{'required': [('recurring_task', '=', True)]}" />
                                        <field name="repeat_until" attrs="{'invisible': [('repeat_type', '!=', 'until')], 'required': [('repeat_type', '=', 'until')]}" />
                                        <field name="repeat_number" attrs="{'invisible': [('repeat_type', '!=', 'after')], 'required': [('repeat_type', '=', 'after')]}" />
                                    </div>
                                </group>
                            </group>
                            <group attrs="{'invisible': ['|', ('recurring_task', '=', False), ('recurrence_message', '=', False)]}">
                                <div class="alert alert-success o_form_project_recurrence_message" role="status">
                                    <field name="recurrence_message" widget="html" class="mb-0" />
                                </div>
                            </group>
                        </page>
                        <page name="extra_info" string="Extra Info" groups="base.group_no_one">
                            <group>
                                <group>
                                    <field name="analytic_account_id" groups="analytic.group_analytic_accounting" context="{'default_partner_id': partner_id}"/>
                                    <field name="analytic_tag_ids" groups="analytic.group_analytic_tags" widget="many2many_tags"/>
                                    <field name="sequence" groups="base.group_no_one"/>
                                    <field name="email_from" invisible="1"/>
                                    <field name="email_cc" groups="base.group_no_one"/>
                                    <field name="company_id" groups="base.group_multi_company" options="{'no_create': True}"/>
                                    <field name="displayed_image_id" groups="base.group_no_one" options="{'no_create': True}"/>
                                </group>
                                <group>
                                    <field name="date_assign" groups="base.group_no_one"/>
                                    <field name="date_last_stage_update" groups="base.group_no_one"/>
                                </group>
                                <group string="Working Time to Assign" attrs="{'invisible': [('working_hours_open', '=', 0.0)]}">
                                    <field name="working_hours_open" string="Hours"/>
                                    <field name="working_days_open" string="Days"/>
                                </group>
                                <group string="Working Time to Close" attrs="{'invisible': [('working_hours_close', '=', 0.0)]}">
                                    <field name="working_hours_close" string="Hours"/>
                                    <field name="working_days_close" string="Days"/>
                                </group>
                            </group>
                        </page>
                    </notebook>
                    </sheet>
                    <div class="oe_chatter">
                        <field name="message_follower_ids" options="{'post_refresh':True}" groups="base.group_user"/>
                        <field name="activity_ids"/>
                        <field name="message_ids"/>
                    </div>
                </form>
            </field>
        </record>

        <record id="portal_share_action" model="ir.actions.act_window">
            <field name="name">Share</field>
            <field name="res_model">portal.share</field>
            <field name="view_mode">form</field>
            <field name="target">new</field>
            <field name="binding_model_id" ref="model_project_task"/>
            <field name="binding_view_types">form</field>
        </record>

        <record id="unlink_project_action" model="ir.actions.server">
            <field name="name">Delete</field>
            <field name="model_id" ref="project.model_project_project"/>
            <field name="binding_model_id" ref="project.model_project_project"/>
            <field name="binding_view_types">form,list</field>
            <field name="state">code</field>
            <field name="code">action = records.action_unlink()</field>
        </record>

        <record id="quick_create_task_form" model="ir.ui.view">
            <field name="name">project.task.form.quick_create</field>
            <field name="model">project.task</field>
            <field name="priority">1000</field>
            <field name="arch" type="xml">
                <form>
                    <group>
                        <field name="name" string = "Task Title" placeholder="e.g. New Design"/>
                        <field name="user_ids" options="{'no_open': True,'no_create': True}" domain="[('share', '=', False), ('active', '=', True)]"
                            widget="many2many_tags"/>
                        <field name="company_id" invisible="1"/>
                        <field name="parent_id" invisible="1" groups="base.group_no_one"/>
                    </group>
                </form>
            </field>
        </record>

        <!-- Project Task Kanban View -->
        <record model="ir.ui.view" id="view_task_kanban">
            <field name="name">project.task.kanban</field>
            <field name="model">project.task</field>
            <field name="arch" type="xml">
                <kanban default_group_by="stage_id" class="o_kanban_small_column o_kanban_project_tasks" on_create="quick_create"
                    quick_create_view="project.quick_create_task_form" examples="project" js_class="project_task_kanban" sample="1">
                    <field name="color"/>
                    <field name="priority"/>
                    <field name="stage_id" options='{"group_by_tooltip": {"description": "Description"}}'/>
                    <field name="user_ids"/>
                    <field name="partner_id"/>
                    <field name="sequence"/>
                    <field name="is_closed"/>
                    <field name="partner_is_company"/>
                    <field name="displayed_image_id"/>
                    <field name="active"/>
                    <field name="legend_blocked"/>
                    <field name="legend_normal"/>
                    <field name="legend_done"/>
                    <field name="activity_ids"/>
                    <field name="activity_state"/>
                    <field name="rating_last_value"/>
                    <field name="rating_ids"/>
                    <field name="allow_subtasks"/>
                    <field name="child_text"/>
                    <field name="is_private"/>
                    <progressbar field="kanban_state" colors='{"done": "success", "blocked": "danger", "normal": "muted"}'/>
                    <templates>
                    <t t-name="kanban-box">
                        <div t-attf-class="{{!selection_mode ? 'oe_kanban_color_' + kanban_getcolor(record.color.raw_value) : ''}} oe_kanban_card oe_kanban_global_click">
                            <div class="oe_kanban_content">
                                <div class="o_kanban_record_top">
                                    <div class="o_kanban_record_headings">
                                        <strong class="o_kanban_record_title">
                                            <s t-if="!record.active.raw_value"><field name="name" widget="name_with_subtask_count"/></s>
                                            <t t-else=""><field name="name" widget="name_with_subtask_count"/></t>
                                        </strong>
                                        <t t-if="!record.is_private.raw_value">
                                            <span invisible="context.get('default_project_id', False)"><br/><field name="project_id" required="1"/></span>
                                        </t>
                                        <t t-else="">
                                            <br/>
                                            <span class="fa fa-lock text-muted"/><span class="text-muted"> Private</span>
                                        </t>
                                        <br />
                                        <t t-if="record.partner_id.value">
                                            <span t-if="!record.partner_is_company.raw_value">
                                                <field name="commercial_partner_id"/>
                                            </span>
                                            <span t-else="">
                                                <field name="partner_id"/>
                                            </span>
                                        </t>
                                        <t t-else="record.email_from.raw_value"><span><field name="email_from"/></span></t>
                                    </div>
                                    <div class="o_dropdown_kanban dropdown" t-if="!selection_mode" groups="base.group_user">
                                        <a role="button" class="dropdown-toggle o-no-caret btn" data-toggle="dropdown" data-display="static" href="#" aria-label="Dropdown menu" title="Dropdown menu">
                                            <span class="fa fa-ellipsis-v"/>
                                        </a>
                                        <div class="dropdown-menu" role="menu">
                                            <a t-if="widget.editable" role="menuitem" type="set_cover" class="dropdown-item" data-field="displayed_image_id">Set Cover Image</a>
                                            <a name="%(portal.portal_share_action)d" role="menuitem" type="action" class="dropdown-item">Share</a>
                                            <a t-if="widget.editable" role="menuitem" type="edit" class="dropdown-item">Edit</a>
                                            <div role="separator" class="dropdown-divider"></div>
                                            <ul class="oe_kanban_colorpicker" data-field="color"/>
                                        </div>
                                    </div>
                                </div>
                                <div class="o_kanban_record_body">
                                    <field name="tag_ids" widget="many2many_tags" options="{'color_field': 'color'}"/>
                                    <div t-if="record.date_deadline.raw_value" name="date_deadline" attrs="{'invisible': [('is_closed', '=', True)]}">
                                        <field name="date_deadline" widget="remaining_days"/>
                                    </div>
                                    <div t-if="record.displayed_image_id.value">
                                        <field name="displayed_image_id" widget="attachment_image"/>
                                    </div>
                                </div>
                                <div class="o_kanban_record_bottom" t-if="!selection_mode">
                                    <div class="oe_kanban_bottom_left">
                                        <field name="priority" widget="priority"/>
                                        <field name="activity_ids" widget="kanban_activity"/>
                                        <b t-if="record.rating_ids.raw_value.length">
                                            <span style="font-weight:bold;" class="fa fa-fw mt4 fa-smile-o text-success" t-if="record.rating_last_value.value == 5" title="Latest Rating: Satisfied" role="img" aria-label="Happy face"/>
                                            <span style="font-weight:bold;" class="fa fa-fw mt4 fa-meh-o text-warning" t-if="record.rating_last_value.value == 3" title="Latest Rating: Okay" role="img" aria-label="Neutral face"/>
                                            <span style="font-weight:bold;" class="fa fa-fw mt4 fa-frown-o text-danger" t-if="record.rating_last_value.value == 1" title="Latest Rating: Dissatisfied" role="img" aria-label="Sad face"/>
                                        </b>
                                    </div>
                                    <div class="oe_kanban_bottom_right" t-if="!selection_mode">
                                        <field name="kanban_state" widget="state_selection" groups="base.group_user" invisible="context.get('fsm_mode', False)"/>
                                        <t t-if="record.user_ids.raw_value"><field name="user_ids" widget="many2many_avatar_user"/></t>
                                    </div>
                                </div>
                            </div>
                            <div class="oe_clear"></div>
                        </div>
                    </t>
                    </templates>
                </kanban>
            </field>
         </record>

        <record id="view_task_tree2" model="ir.ui.view">
            <field name="name">project.task.tree</field>
            <field name="model">project.task</field>
            <field eval="2" name="priority"/>
            <field name="arch" type="xml">
                <tree string="Tasks" multi_edit="1" sample="1" js_class="project_list">
                    <field name="message_needaction" invisible="1" readonly="1"/>
                    <field name="is_closed" invisible="1" />
                    <field name="allow_subtasks" invisible="1" />
                    <field name="sequence" invisible="1" readonly="1"/>
                    <field name="priority" widget="priority" optional="show" nolabel="1"/>
                    <field name="name" widget="name_with_subtask_count"/>
                    <field name="child_text" invisible="1"/>
                    <field name="project_id" optional="show" readonly="1"/>
                    <field name="partner_id" optional="hide"/>
                    <field name="parent_id" optional="hide" attrs="{'invisible': [('allow_subtasks', '=', False)]}" groups="base.group_no_one"/>
                    <field name="user_ids" optional="show" widget="many2many_avatar_user" domain="[('share', '=', False), ('active', '=', True)]"/>
                    <field name="company_id" groups="base.group_multi_company" optional="show"/>
                    <field name="activity_ids" widget="list_activity" optional="show"/>
                    <field name="date_deadline" optional="hide" widget="remaining_days" attrs="{'invisible': [('is_closed', '=', True)]}"/>
                    <field name="tag_ids" widget="many2many_tags" options="{'color_field': 'color'}" optional="show"/>
                    <field name="kanban_state" widget="selection" optional="hide" />
                    <field name="stage_id" invisible="context.get('set_visible',False)" optional="show" readonly="not context.get('default_project_id')"/>
                    <field name="recurrence_id" invisible="1" />
                </tree>
            </field>
        </record>

        <record id="project_task_view_tree_activity" model="ir.ui.view">
            <field name="name">project.task.tree.activity</field>
            <field name="model">project.task</field>
            <field name="arch" type="xml">
                <tree string="Next Activities" decoration-danger="not is_closed and activity_date_deadline &lt; current_date" default_order="activity_date_deadline" multi_edit="1">
                    <field name="is_closed"/>
                    <field name="name"/>
                    <field name="project_id"/>
                    <field name="activity_date_deadline"/>
                    <field name="activity_type_id"/>
                    <field name="activity_summary"/>
                    <field name="stage_id"/>
                </tree>
            </field>
        </record>

        <record id="view_task_calendar" model="ir.ui.view">
            <field name="name">project.task.calendar</field>
            <field name="model">project.task</field>
            <field eval="2" name="priority"/>
            <field name="arch" type="xml">
                <calendar date_start="date_deadline" string="Tasks" mode="month" color="user_ids" event_limit="5"
                          hide_time="true" js_class="project_calendar" event_open_popup="true" quick_add="false">
                    <field name="project_id" filters="1"/>
                    <field name="user_ids" widget="many2many_avatar_user"/>
                    <field name="partner_id" attrs="{'invisible': [('partner_id', '=', False)]}"/>
                    <field name="priority" widget="priority"/>
                    <field name="date_deadline"/>
                    <field name="tag_ids" widget="many2many_tags" attrs="{'invisible': [('tag_ids', '=', [])]}"/>
                    <field name="stage_id"/>
                    <field name="kanban_state"/>
                </calendar>
            </field>
        </record>

        <record id="view_project_task_pivot" model="ir.ui.view">
            <field name="name">project.task.pivot</field>
            <field name="model">project.task</field>
            <field name="arch" type="xml">
                <pivot string="Tasks" sample="1" js_class="project_pivot">
                    <field name="project_id" type="row"/>
                    <field name="stage_id" type="col"/>
                    <field name="color" invisible="1"/>
                    <field name="rating_last_value" type="measure" string="Rating (/5)"/>
                    <field name="sequence" invisible="1"/>
                    <field name="planned_hours" widget="float_time"/>
                    <field name="working_hours_close" widget="float_time"/>
                    <field name="working_hours_open" widget="float_time"/>
                </pivot>
            </field>
        </record>

        <record id="view_project_task_graph" model="ir.ui.view">
            <field name="name">project.task.graph</field>
            <field name="model">project.task</field>
            <field name="arch" type="xml">
                <graph string="Tasks" sample="1" js_class="project_graph">
                    <field name="project_id"/>
                    <field name="stage_id"/>
                    <field name="color" invisible="1"/>
                    <field name="sequence" invisible="1"/>
                    <field name="rating_last_value" type="measure" string="Rating (/5)"/>
                </graph>
            </field>
        </record>

        <record id="project_task_view_activity" model="ir.ui.view">
            <field name="name">project.task.activity</field>
            <field name="model">project.task</field>
            <field name="arch" type="xml">
                <activity string="Project Tasks" js_class="project_activity">
                    <field name="user_ids"/>
                    <templates>
                        <div class="justify-content-between" t-name="activity-box">
                            <field name="user_ids" widget="many2many_avatar_user"/>
                            <div class="text-right">
                                <span t-att-title="record.name.value">
                                    <field name="name" display="full"/>
                                </span>
                                <span t-att-title="record.project_id.value">
                                    <field name="project_id" muted="1" display="full" invisible="context.get('default_project_id', False)"/>
                                </span>
                            </div>
                        </div>
                    </templates>
                </activity>
            </field>
        </record>

        <record id="action_view_task" model="ir.actions.act_window">
            <field name="name">Tasks</field>
            <field name="res_model">project.task</field>
            <field name="view_mode">kanban,tree,form,calendar,pivot,graph,activity</field>
            <field name="context">{'search_default_my_tasks': 1}</field>
            <field name="domain">[('display_project_id', '!=', False)]</field>
            <field name="search_view_id" ref="view_task_search_form"/>
            <field name="help" type="html">
                <p class="o_view_nocontent_smiling_face">
                    No tasks found. Let's create one!
                </p><p>
                    To get things done, use activities and status on tasks.<br/>
                    Chat in real-time or by email to collaborate efficiently.
                </p>
            </field>
        </record>

        <record id="action_view_all_task" model="ir.actions.act_window">
            <field name="name">My Tasks</field>
            <field name="res_model">project.task</field>
            <field name="view_mode">kanban,tree,form,calendar,pivot,graph,activity</field>
            <field name="context">{'search_default_my_tasks': 1, 'search_default_personal_stage': 1, 'all_task': 0}</field>
            <field name="search_view_id" ref="view_task_search_form_extended"/>
            <field name="help" type="html">
                <p class="o_view_nocontent_smiling_face">
                    No tasks found. Let's create one!
                </p><p>
                     To get things done, use activities and status on tasks.<br/>
                    Chat in real-time or by email to collaborate efficiently.
                </p>
            </field>
        </record>

        <record id="open_view_task_list_kanban" model="ir.actions.act_window.view">
            <field name="sequence" eval="0"/>
            <field name="view_mode">kanban</field>
            <field name="act_window_id" ref="action_view_task"/>
        </record>
        <record id="open_view_task_list_tree" model="ir.actions.act_window.view">
            <field name="sequence" eval="1"/>
            <field name="view_mode">tree</field>
            <field name="act_window_id" ref="action_view_task"/>
        </record>

        <menuitem name="My Tasks" id="menu_project_management" parent="menu_main_pm"
            action="action_view_all_task" sequence="2" groups="base.group_no_one,group_project_user"/>

        <record id="project_task_action_from_partner" model="ir.actions.act_window">
            <field name="name">Tasks</field>
            <field name="res_model">project.task</field>
            <field name="view_mode">kanban,tree,form</field>
            <field name="search_view_id" ref="view_task_search_form_extended"/>
        </record>

        <record id="action_view_task_overpassed_draft" model="ir.actions.act_window">
            <field name="name">Overpassed Tasks</field>
            <field name="res_model">project.task</field>
            <field name="view_mode">tree,form,calendar,graph,kanban</field>
            <field name="domain">[('is_closed', '=', False), ('date_deadline','&lt;',time.strftime('%Y-%m-%d')), ('display_project_id', '!=', False)]</field>
            <field name="filter" eval="True"/>
            <field name="search_view_id" ref="view_task_search_form_extended"/>
        </record>

        <!-- Opening task when double clicking on project -->
        <record id="dblc_proj" model="ir.actions.act_window">
            <field name="res_model">project.task</field>
            <field name="name">Project's tasks</field>
            <field name="view_mode">tree,form,calendar,graph,kanban</field>
            <field name="domain">[('project_id', '=', active_id)]</field>
            <field name="context">{'project_id':active_id}</field>
        </record>

        <!-- Menu item for project -->
        <menuitem id="menu_tasks_config" name="GTD" parent="menu_project_config" sequence="2"/>

        <menuitem action="project_project_stage_configure" id="menu_project_config_project_stage" name="Project Stages" parent="menu_project_config" sequence="9" groups="project.group_project_stages"/>

        <menuitem action="open_task_type_form" id="menu_project_config_project" name="Task Stages" parent="menu_project_config" sequence="10" groups="base.group_no_one"/>

        <menuitem action="open_view_project_all" id="menu_projects" name="Projects" parent="menu_main_pm" sequence="1"/>
        <menuitem action="open_view_project_all_group_stage" id="menu_projects_group_stage" name="Projects" parent="menu_main_pm" sequence="1" groups="project.group_project_stages"/>
        <menuitem action="open_view_project_all_config" id="menu_projects_config" name="Projects" parent="menu_project_config" sequence="5"/>

        <!-- User Form -->
        <record id="act_res_users_2_project_task_opened" model="ir.actions.act_window">
            <field name="name">Assigned Tasks</field>
            <field name="res_model">project.task</field>
            <field name="view_mode">tree,form,calendar,graph</field>
            <field name="context">{'search_default_user_ids': [active_id], 'default_user_ids': [(6, 0, [active_id])]}</field>
            <field name="domain">[('display_project_id', '!=', False)]</field>
            <field name="binding_model_id" ref="base.model_res_users"/>
            <field name="binding_view_types">form</field>
        </record>

        <!-- Tags -->
        <record model="ir.ui.view" id="project_tags_search_view">
            <field name="name">Tags</field>
            <field name="model">project.tags</field>
            <field name="arch" type="xml">
                <search string="Issue Version">
                    <field name="name"/>
                </search>
            </field>
        </record>

        <record model="ir.ui.view" id="project_tags_form_view">
            <field name="name">Tags</field>
            <field name="model">project.tags</field>
            <field name="arch" type="xml">
                <form string="Tags">
                    <sheet>
                        <group>
                            <field name="name"/>
                            <field name="color" widget="color_picker"/>
                        </group>
                    </sheet>
                </form>
            </field>
        </record>

        <record model="ir.ui.view" id="project_tags_tree_view">
            <field name="name">Tags</field>
            <field name="model">project.tags</field>
            <field name="arch" type="xml">
                <tree string="Tags" editable="top" sample="1">
                    <field name="name"/>
                    <field name="color" widget="color_picker" optional="show"/>
                </tree>
            </field>
        </record>

        <record id="project_tags_action" model="ir.actions.act_window">
            <field name="name">Tags</field>
            <field name="res_model">project.tags</field>
            <field name="help" type="html">
              <p class="o_view_nocontent_smiling_face">
                No tags found. Let's create one!
              </p>
              <p>
                  Use tags to categorize your tasks.
              </p>
            </field>
        </record>
        <menuitem action="project_tags_action" id="menu_project_tags_act" parent="menu_project_config"/>

        <!-- Reporting menus -->
        <menuitem id="menu_project_report" name="Reporting"
            groups="project.group_project_manager"
            parent="menu_main_pm" sequence="99"/>

        <menuitem id="menu_project_report_task_analysis"
            name="Tasks Analysis"
            action="project.action_project_task_user_tree"
            parent="menu_project_report"
            sequence="10"/>

        <menuitem id="rating_rating_menu_project"
            action="rating_rating_action_project_report"
            parent="menu_project_report"
            groups="project.group_project_rating"
            sequence="40"/>

        <record id="project_view_kanban_inherit_project" model="ir.ui.view">
            <field name="name">project.kanban.inherit.project</field>
            <field name="model">project.project</field>
            <field name="inherit_id" ref="project.view_project_kanban"/>
            <field name="priority">200</field>
            <field name="arch" type="xml">
                <xpath expr="/kanban" position="inside">
                    <field name="id"/>
                </xpath>
                <xpath expr="//div[hasclass('o_kanban_manage_view')]" position="inside">
                    <div role="menuitem" groups="project.group_project_manager">
                        <a name="%(project.project_update_all_action)d" type="action" t-attf-context="{'active_id': #{record.id.raw_value}}">Project Updates</a>
                    </div>
                </xpath>
            </field>
        </record>
</odoo><|MERGE_RESOLUTION|>--- conflicted
+++ resolved
@@ -812,11 +812,7 @@
                     <field name="allow_task_dependencies" invisible="1" />
                     <header>
                         <button name="action_assign_to_me" string="Assign to Me" type="object" class="oe_highlight"
-<<<<<<< HEAD
-                            attrs="{'invisible' : [('user_ids', '!=', [])]}" data-hotkey="q"/>
-=======
                             attrs="{'invisible' : &quot;[('user_ids', 'in', uid)]&quot;}" data-hotkey="q"/>
->>>>>>> 4d11cb0e
                         <field name="stage_id" widget="statusbar" options="{'clickable': '1', 'fold_field': 'fold'}" attrs="{'invisible': [('project_id', '=', False), ('stage_id', '=', False)]}"/>
                     </header>
                     <div class="alert alert-info oe_edit_only mb-0" role="status" attrs="{'invisible': ['|', ('recurring_task', '=', False), ('recurrence_id', '=', False)]}">
@@ -882,11 +878,7 @@
                             <field name="partner_phone" widget="phone" attrs="{'invisible': True}"/>
                             <field name="date_deadline" attrs="{'invisible': [('is_closed', '=', True)]}"/>
                             <field name="tag_ids" widget="many2many_tags" options="{'color_field': 'color', 'no_create_edit': True}"/>
-<<<<<<< HEAD
-                            <field name="recurring_task" attrs="{'invisible': [('allow_recurring_tasks', '=', False)]}" />
-=======
                             <field name="recurring_task" attrs="{'invisible': ['|', ('allow_recurring_tasks', '=', False), ('active', '=', False)]}" />
->>>>>>> 4d11cb0e
                             <field name="legend_blocked" invisible="1"/>
                             <field name="legend_normal" invisible="1"/>
                             <field name="legend_done" invisible="1"/>
