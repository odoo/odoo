--- conflicted
+++ resolved
@@ -14,7 +14,7 @@
 # thanhnguyen.icsc <thanhnguyen.icsc@gmail.com>, 2019
 # Duy BQ <duybq86@gmail.com>, 2019
 # Dung Nguyen Thi <dungnt@trobz.com>, 2019
-#
+# 
 msgid ""
 msgstr ""
 "Project-Id-Version: Odoo Server 13.0\n"
@@ -63,7 +63,7 @@
 #. module: project
 #: model_terms:ir.ui.view,arch_db:project.edit_project
 msgid "% On"
-msgstr ""
+msgstr "% Ở"
 
 #. module: project
 #: code:addons/project/models/project.py:0
@@ -2958,22 +2958,14 @@
 msgstr "Không có dự án."
 
 #. module: project
-<<<<<<< HEAD
+#: model_terms:ir.actions.act_window,help:project.rating_rating_action_view_project_rating
+msgid "There are no ratings for this object at the moment"
+msgstr "Chưa có đánh giá cho dự án này ở thời điểm này"
+
+#. module: project
 #: model_terms:ir.ui.view,arch_db:project.portal_my_tasks
 msgid "There are no tasks."
 msgstr "Không có Nhiệm vụ."
-
-#. module: project
-=======
->>>>>>> 1e8ea4f5
-#: model_terms:ir.actions.act_window,help:project.rating_rating_action_view_project_rating
-msgid "There are no ratings for this object at the moment"
-msgstr ""
-
-#. module: project
-#: model_terms:ir.ui.view,arch_db:project.portal_my_tasks
-msgid "There are no tasks."
-msgstr "Ở đây không có tác vụ."
 
 #. module: project
 #: model:ir.model.fields,help:project.field_project_task__email_from
@@ -3228,12 +3220,12 @@
 #. module: project
 #: model_terms:ir.ui.view,arch_db:project.view_task_form2
 msgid "Working Time to Assign"
-msgstr "Thời gian để phân công"
+msgstr "Thời gian làm việc đến lúc phân công"
 
 #. module: project
 #: model_terms:ir.ui.view,arch_db:project.view_task_form2
 msgid "Working Time to Close"
-msgstr "Thời gian làm việc để Đóng"
+msgstr "Thời gian làm việc đến lúc Đóng"
 
 #. module: project
 #: model:ir.model.fields,field_description:project.field_project_task__working_days_open
@@ -3284,24 +3276,12 @@
 #. module: project
 #: code:addons/project/models/project.py:0
 #, python-format
-msgid "You cannot create recursive tasks."
-msgstr "Bạn không thể tạo các nhiệm vụ đệ quy."
-
-#. module: project
-#: code:addons/project/models/project.py:0
-#, python-format
 msgid ""
 "You cannot delete a project containing tasks. You can either archive it or "
 "first delete all of its tasks."
 msgstr ""
 "Bạn không thể xóa một dự án có chứa các nhiệm vụ. Bạn có thể lưu trữ nó "
 "hoặcđầu tiên xóa tất cả các nhiệm vụ của nó."
-
-#. module: project
-#: code:addons/project/models/project.py:0
-#, python-format
-msgid "Your task must be in the same company as its project."
-msgstr "Nhiệm vụ phải thuộc về công ty tương ứng với dự án của nó"
 
 #. module: project
 #: model_terms:ir.actions.act_window,help:project.open_view_project_all
