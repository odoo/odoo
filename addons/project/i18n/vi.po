--- conflicted
+++ resolved
@@ -1432,11 +1432,7 @@
 #: code:addons/project/static/src/js/tour.js:90
 #, python-format
 msgid "Configuration options are available in the Settings app."
-<<<<<<< HEAD
 msgstr "Các tuỳ chọn cấu hình khả dụng ở ứng dụng Thiết lập."
-=======
-msgstr "Cấu hình các tùy chọn có ở trong phần phân hệ Thiết lập."
->>>>>>> 6941de18
 
 #. module: project
 #: model:ir.ui.view,arch_db:project.project_planner
