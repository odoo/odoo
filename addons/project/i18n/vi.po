# Translation of Odoo Server.
# This file contains the translation of the following modules:
# * project
#
# Translators:
# Martin Trigaux <mat@odoo.com>, 2017
# fanha99 <fanha99@hotmail.com>, 2017
# Thang Duong Bao <nothingctrl@gmail.com>, 2017
# thanh nguyen <thanhnguyen.icsc@gmail.com>, 2017
# son dang <son.dang@doda100.com>, 2017
# Tuan Tran <tmtuan.projects@gmail.com>, 2017
# Phạm Lân <phamquanglan@gmail.com>, 2017
# Su Pham Nghiep Vu <nghiepvusupham58@gmail.com>, 2017
# Thong Dong <thongdong7@gmail.com>, 2017
# Hoang Loc Le Huu <loclhh@gmail.com>, 2017
# sao sang <saosangmo@yahoo.com>, 2017
# lam nguyen <lamev.inc@gmail.com>, 2017
# Duc Dao <blakice12@gmail.com>, 2017
# Binh Lam <ltb0374@gmail.com>, 2017
# Le Thi Van Thu <thu.ltv@komit-consulting.com>, 2018
msgid ""
msgstr ""
"Project-Id-Version: Odoo Server 11.0\n"
"Report-Msgid-Bugs-To: \n"
"POT-Creation-Date: 2017-11-30 13:11+0000\n"
"PO-Revision-Date: 2017-11-30 13:11+0000\n"
"Last-Translator: Le Thi Van Thu <thu.ltv@komit-consulting.com>, 2018\n"
"Language-Team: Vietnamese (https://www.transifex.com/odoo/teams/41243/vi/)\n"
"MIME-Version: 1.0\n"
"Content-Type: text/plain; charset=UTF-8\n"
"Content-Transfer-Encoding: \n"
"Language: vi\n"
"Plural-Forms: nplurals=1; plural=0;\n"

#. module: project
#: model:mail.template,body_html:project.mail_template_data_module_install_project
msgid ""
"\n"
"            <div style=\"margin: 10px auto;\">\n"
"            % set last_created_project = user.env['project.project'].search([('alias_id','!=',False)], order=\"create_date desc\")[0]\n"
"            <table cellspacing=\"0\" cellpadding=\"0\" style=\"width:100%;\">\n"
"                <tbody>\n"
"                    <tr>\n"
"                        <td style=\"padding:2px;width:30%;\">\n"
"                            <img src=\"web/static/src/img/logo.png\"/>\n"
"                        </td>\n"
"                        <td style=\"vertical-align: top; padding: 8px 10px;text-align: left;font-size: 14px;\">\n"
"                            <a href=\"web/login\" style=\"float:right ;margin:15px auto;background: #875A7B;border-radius: 5px;color: #ffffff;font-size: 16px;padding: 10px 20px 10px 20px;text-decoration: none;\">Auto Login</a>\n"
"                        </td>\n"
"                    </tr>\n"
"                </tbody>\n"
"            </table>\n"
"            <table style=\"width:100%;text-align:justify;margin:0 auto;border-collapse:collapse;border-top:1px solid lightgray\"\">\n"
"                <tbody>\n"
"                    <tr>\n"
"                        <td style=\"padding:15px 10px;font-size:20px\">\n"
"                            <p dir=\"ltr\" style=\"font-size:15px;margin-top:0pt;margin-bottom:0pt;\">\n"
"                                <span>Your Odoo Project application is up and running</span></p><br>\n"
"                            <p dir=\"ltr\" style=\"margin-top:0pt;margin-bottom:8pt;\">\n"
"                                <span style=\"font-size:13px;font-weight:bold;\">What’s next?</span></p>\n"
"                            <ul style=\"margin-top:0pt;margin-bottom:0pt;font-size:13px;list-style-type:disc;\">\n"
"                                % if last_created_project:\n"
"                                    <li dir=\"ltr\">\n"
"                                        <p dir=\"ltr\" style=\"margin-top:0pt;margin-bottom:0pt;\">\n"
"                                            <span>Try creating a task by sending an email to </span>\n"
"                                            <a href=\"mailto:${last_created_project.alias_id.name_get()[0][1] if last_created_project.alias_id.alias_domain else user.company_id.email}\">\n"
"                                                <span style=\"font-weight:bold; text-decoration:underline;\">${last_created_project.alias_id.name_get()[0][1] if last_created_project.alias_id.alias_domain else user.company_id.email}</span>\n"
"                                            </a>\n"
"                                        </p>\n"
"                                    </li>\n"
"                                % endif\n"
"                                <li dir=\"ltr\">\n"
"                                    <p dir=\"ltr\" style=\"margin-top:0pt;margin-bottom:8pt;\">\n"
"                                        <span><a href=\"/web#view_type=list&model=res.users&action=base.action_res_users\">\n"
"                                            <span style=\"font-weight:bold; text-decoration:underline;\">Invite new users</span></a></span>\n"
"                                        <span>to collaborate</span>\n"
"                                    </p>\n"
"                                </li>\n"
"                            </ul> <br>\n"
"                            <p dir=\"ltr\" style=\"font-size:13px;margin-top:0pt;margin-bottom:8pt;\">\n"
"                                <span style=\"font-weight:bold;\">Discover the </span>\n"
"                                <span><a href=\"/web#view_type=kanban&model=project.project&action=project.open_view_project_all\">\n"
"                                    <span style=\"font-weight:bold; text-decoration:underline;\">project planner</span></a></span>\n"
"                                <span> to activate extra features</span>\n"
"                                <span style=\"color:#875A7B;margin:0;font-weight:bold\">(${user.env['web.planner'].get_planner_progress('planner_project')}% done)</span>\n"
"                            </p>\n"
"                            <ul style=\"margin-top:0pt;margin-bottom:0pt;font-size:13px;list-style-type:disc;\">\n"
"                                <li dir=\"ltr\">\n"
"                                    <p dir=\"ltr\" style=\"margin-top:0pt;margin-bottom:0pt;\">\n"
"                                        <span>Track hours with timesheets,</span>\n"
"                                    </p>\n"
"                                </li>\n"
"                                <li dir=\"ltr\">\n"
"                                    <p dir=\"ltr\" style=\"margin-top:0pt;margin-bottom:0pt;\">\n"
"                                        <span>Plan tasks and resources with forecasts,</span>\n"
"                                    </p>\n"
"                                </li>\n"
"                                <li dir=\"ltr\">\n"
"                                    <p dir=\"ltr\" style=\"margin-top:0pt;margin-bottom:0pt;\">\n"
"                                        <span>Get smart reporting and accurate dashboards,</span>\n"
"                                    </p>\n"
"                                </li>\n"
"                                <li dir=\"ltr\">\n"
"                                    <p dir=\"ltr\" style=\"margin-top:0pt;margin-bottom:0pt;\">\n"
"                                        <span>Bill time on tasks or issues,</span>\n"
"                                    </p>\n"
"                                </li>\n"
"                                <li dir=\"ltr\">\n"
"                                    <p dir=\"ltr\" style=\"margin-top:0pt;margin-bottom:8pt;\">\n"
"                                        <span>And much more...</span>\n"
"                                    </p>\n"
"                                </li>\n"
"                            </ul>\n"
"                            <br>\n"
"                            <p dir=\"ltr\" style=\"font-size:13px;line-height:1.3;margin-top:0pt;margin-bottom:8pt;\">\n"
"                                <span style=\"font-weight:bold;\">Need Help?</span>\n"
"                                <span style=\"font-style:italic;\">You’re not alone</span>\n"
"                            </p>\n"
"                            <p dir=\"ltr\" style=\"font-size:13px;margin-top:0pt;margin-bottom:8pt;\">\n"
"                                <span>We would be delighted to assist you along the way. Contact us through our\n"
"                                <a href=\"https://www.odoo.com/help\">support form</a> if you have any question.\n"
"                                You can also discover how to get the best out of Odoo Project with our </span>\n"
"                                <a target=\"_blank\" href=\"https://www.odoo.com/documentation/user/10.0/project.html\">\n"
"                                <span style=\"text-decoration:underline;\">User Documentation</span></a>\n"
"                                </span><span> or with our </span>\n"
"                                <a target=\"_blank\" href=\"https://www.odoo.com/documentation\">\n"
"                                <span style=\"text-decoration:underline;\">API Documentation</span></a>\n"
"                            </p>\n"
"                            <br>\n"
"                            <p dir=\"ltr\" style=\"font-size:13px;margin-top:0pt;margin-bottom:8pt;\"><span>Enjoy your Odoo experience,</span></p>\n"
"                        </td>\n"
"                    </tr>\n"
"                </tbody>\n"
"            </table>\n"
"            <div dir=\"ltr\" style=\"font-size:13px;margin-top:0pt;margin-bottom:8pt;color:grey\">\n"
"                <span><br/>-- <br/>The Odoo Team<br/>PS: People love Odoo, check </span><a target=\"_blank\" href=\"https://twitter.com/odoo/favorites\"><span style=\"text-decoration:underline;\">what they say about it.</span></a></span>\n"
"            </div>\n"
"        </div>"
msgstr ""

#. module: project
#: model:mail.template,body_html:project.mail_template_data_project_task
msgid ""
"\n"
"<p>Dear ${object.partner_id.name or 'customer'},</p>\n"
"<p>Thank you for your enquiry.<br /></p>\n"
"<p>If you have any questions, please let us know.</p>\n"
"<p>Best regards,</p>"
msgstr ""
"\n"
"<p>Dear ${object.partner_id.name or 'customer'},</p>\n"
"<p>Cám ơn bạn đã enquiry.<br /></p>\n"
"<p>Nếu bạn có bất kỳ câu hỏi, đừng ngần ngại cho chúng tôi biết.</p>\n"
"<p>Trân trọng,</p>"

#. module: project
#: model:ir.model.fields,field_description:project.field_report_project_task_user_delay_endings_days
msgid "# Days to Deadline"
msgstr "Số Ngày đến lúc Hạn chót"

#. module: project
#: model:ir.model.fields,field_description:project.field_res_partner_task_count
#: model:ir.model.fields,field_description:project.field_res_users_task_count
msgid "# Tasks"
msgstr "SL Nhiệm vụ"

#. module: project
#: model:ir.model.fields,field_description:project.field_report_project_task_user_working_days_open
msgid "# Working Days to Assign"
msgstr ""

#. module: project
#: model:ir.model.fields,field_description:project.field_report_project_task_user_working_days_close
msgid "# Working Days to Close"
msgstr ""

#. module: project
#: model:ir.model.fields,field_description:project.field_report_project_task_user_nbr
msgid "# of Tasks"
msgstr "Số Nhiệm vụ"

#. module: project
#: code:addons/project/models/project.py:244
#: code:addons/project/models/project.py:533
#, python-format
msgid "%s (copy)"
msgstr "%s (bản sao)"

#. module: project
#: model:ir.ui.view,arch_db:project.edit_project
msgid ""
"(Un)archiving a project automatically (un)archives its tasks and issues. Do "
"you want to proceed?"
msgstr ""
"Lưu trữ/Thôi lưu trữ một dự án sẽ tự động lưu trữ/thôi lưu trữ các nhiệm vụ "
"và phát sinh trong nó. Bạn có muốn tiếp tục?"

#. module: project
#: model:ir.ui.view,arch_db:project.project_planner
msgid "- The Odoo Team"
msgstr "- The Odoo ERPOnline Team"

#. module: project
#: model:ir.ui.view,arch_db:project.project_planner
msgid "1. Learn about Tasks and Timesheets."
msgstr ""

#. module: project
#: model:ir.ui.view,arch_db:project.project_planner
msgid ""
"2. Now, take some time to list <strong>the Projects you'll need:</strong>"
msgstr ""
"2. Bây giờ, hãy bỏ chút thời gian để liệt kê <strong>các Dự án mà bạn sẽ "
"cần:</strong>"

#. module: project
#. openerp-web
#: code:addons/project/static/src/js/tour.js:69
#, python-format
msgid ""
"<b>Assign the task</b> to someone. <i>You can create and invite a new user "
"on the fly.</i>"
msgstr ""
"<b>Phân công nhiệm vụ</b> cho ai đó. <i>Bạn có thể tạo và mời một người dùng"
" mới bất kỳ lúc nào.</i>"

#. module: project
#. openerp-web
#: code:addons/project/static/src/js/tour.js:80
#, python-format
msgid "<b>Click the save button</b> to apply your changes to the task."
msgstr "<b>Bấm nút lưu</b> để cập nhật sự thay đổi của bạn lên nhiệm vụ."

#. module: project
#. openerp-web
#: code:addons/project/static/src/js/tour.js:48
#, python-format
msgid "<b>Drag &amp; drop tasks</b> between columns as you work on them."
msgstr ""
"<b>Kéo &amp; thả các nhiệm vụ</b> giữa các cột khi bạn làm việc với chúng."

#. module: project
#. openerp-web
#: code:addons/project/static/src/js/tour.js:94
#, python-format
msgid ""
"<b>Invite coworkers</b> via email.<br/><i>Enter one email per line.</i>"
msgstr "<b>Mời cộng sự</b> qua email.<br/><i>Nhập mỗi dòng một email</i>."

#. module: project
#. openerp-web
#: code:addons/project/static/src/js/tour.js:54
#, python-format
msgid "<b>Star tasks</b> to mark team priorities."
msgstr "<b>Gắn sao Nhiệm vụ</b> để đánh dấu mức ưu tiên cho nó trong đội."

#. module: project
#: model:ir.ui.view,arch_db:project.project_planner
msgid "<i class=\"fa fa-user\"/> Person Responsible"
msgstr "<i class=\"fa fa-user\"/> Người chịu trách nhiệm"

#. module: project
#: code:addons/project/models/project.py:116
#, python-format
msgid ""
"<p class=\"oe_view_nocontent_create\">\n"
"                        Documents are attached to the tasks and issues of your project.</p><p>\n"
"                        Send messages or log internal notes with attachments to link\n"
"                        documents to your project.\n"
"                    </p>"
msgstr ""
"<p class=\"oe_view_nocontent_create\">\n"
"                        Các tài liệu được đính kèm vào nhiệm vụ và phát sinh của dự án.</p><p>\n"
"                        Gửi các thông điệp hoặc ghi một ghi chú nội bộ chứa đính kèm để liên kết\n"
"                        các tài liệu với dự án.\n"
"                    </p>"

#. module: project
#: code:addons/project/models/project.py:144
#, python-format
msgid "<p class=\"oe_view_nocontent_create\">Click to create a new project.</p>"
msgstr "<p class=\"oe_view_nocontent_create\">Bấm để tạo mới một dự án.</p>"

#. module: project
#: model:ir.ui.view,arch_db:project.project_planner
msgid "<span class=\"fa fa-arrow-circle-o-down\"/> Install now"
msgstr "<span class=\"fa fa-arrow-circle-o-down\"/> Cài ngay"

#. module: project
#: model:ir.ui.view,arch_db:project.project_planner
msgid "<span class=\"fa fa-comment-o\"/> Website Live Chat"
msgstr "<span class=\"fa fa-comment-o\"/> Chat trực tiếp trên Website"

#. module: project
#: model:ir.ui.view,arch_db:project.project_planner
msgid "<span class=\"fa fa-comment-o\"/> Website Live Chat on"
msgstr "<span class=\"fa fa-comment-o\"/> Website Live Chat bật"

#. module: project
#: model:ir.ui.view,arch_db:project.project_planner
msgid "<span class=\"fa fa-envelope-o\"/> Email Our Project Expert"
msgstr ""
"<span class=\"fa fa-envelope-o\"/> Gửi email cho Chuyên gia dự án của chúng "
"tôi"

#. module: project
#: model:ir.ui.view,arch_db:project.project_planner
msgid ""
"<span class=\"fa fa-thumbs-o-down\"/> The <strong> Wrong Way</strong> to use"
" projects:"
msgstr ""
"<span class=\"fa fa-thumbs-o-down\"/><strong> Cách thức sai lầm</strong> khi"
" sử dụng dự án:"

#. module: project
#: model:ir.ui.view,arch_db:project.project_planner
msgid ""
"<span class=\"fa fa-thumbs-o-up\"/> The <strong>Right Way</strong> to use "
"projects:"
msgstr ""
"<span class=\"fa fa-thumbs-o-up\"/><strong>Cách thức đúng đắn</strong> khi "
"sử dụng dự án:"

#. module: project
#: model:ir.ui.view,arch_db:project.project_planner
msgid ""
"<span class=\"panel-title\">\n"
"                                            <span class=\"fa fa-laptop\"/>\n"
"                                            <strong> Screen Customization</strong>\n"
"                                        </span>"
msgstr ""
"<span class=\"panel-title\">\n"
"                                            <span class=\"fa fa-laptop\"/>\n"
"                                            <strong> Tuỳ biến Giao diện</strong>\n"
"                                        </span>"

#. module: project
#: model:ir.ui.view,arch_db:project.project_planner
msgid ""
"<span class=\"panel-title\">\n"
"                                            <span class=\"fa fa-mobile\"/>\n"
"                                            <strong> From your Mobile phone</strong>\n"
"                                        </span>"
msgstr ""
"<span class=\"panel-title\">\n"
"                                            <span class=\"fa fa-mobile\"/>\n"
"                                            <strong> Từ điện thoai di động của bạn</strong>\n"
"                                        </span>"

#. module: project
#: model:ir.ui.view,arch_db:project.project_planner
msgid ""
"<span class=\"panel-title\">\n"
"                                            <span class=\"fa fa-pencil-square-o\"/>\n"
"                                            <strong> Create Custom Reports</strong>\n"
"                                        </span>"
msgstr ""
"<span class=\"panel-title\">\n"
"                                            <span class=\"fa fa-pencil-square-o\"/>\n"
"                                            <strong> Tạo các báo cáo tuỳ ý</strong>\n"
"                                        </span>"

#. module: project
#: model:ir.ui.view,arch_db:project.project_planner
msgid ""
"<span class=\"panel-title\">\n"
"                                            <span class=\"fa fa-puzzle-piece\"/>\n"
"                                            <strong> Via Chrome extension</strong>\n"
"                                        </span>"
msgstr ""
"<span class=\"panel-title\">\n"
"                                            <span class=\"fa fa-puzzle-piece\"/>\n"
"                                            <strong> Thông qua Chrome Extension</strong>\n"
"                                        </span>"

#. module: project
#: model:ir.ui.view,arch_db:project.project_planner
msgid ""
"<span class=\"panel-title\">\n"
"                                            <span class=\"fa fa-sitemap\"/>\n"
"                                            <strong> Workflow Customization</strong>\n"
"                                        </span>"
msgstr ""
"<span class=\"panel-title\">\n"
"                                            <span class=\"fa fa-sitemap\"/>\n"
"                                            <strong> Tuỳ biến Workflow</strong>\n"
"                                        </span>"

#. module: project
#: model:ir.ui.view,arch_db:project.project_planner
msgid ""
"<span class=\"panel-title\">\n"
"                                            <span class=\"fa fa-tasks\"/>\n"
"                                            <strong> Directly in Odoo</strong>\n"
"                                        </span>"
msgstr ""
"<span class=\"panel-title\">\n"
"                                            <span class=\"fa fa-tasks\"/>\n"
"                                            <strong> Trực tiếp Odoo</strong>\n"
"                                        </span>"

#. module: project
#: model:ir.ui.view,arch_db:project.project_planner
msgid ""
"<span class=\"panel-title\">\n"
"                                            <span class=\"fa fa-thumb-tack\"/>\n"
"                                            <strong> Exercise 1</strong><br/>\n"
"                                            <span class=\"small\">Check Workload</span>\n"
"                                        </span>"
msgstr ""
"<span class=\"panel-title\">\n"
"                                            <span class=\"fa fa-thumb-tack\"/>\n"
"                                            <strong> Bài thực hành 1</strong><br/>\n"
"                                            <span class=\"small\">Kiểm tra Áp lực công việc</span>\n"
"                                        </span>"

#. module: project
#: model:ir.ui.view,arch_db:project.project_planner
msgid ""
"<span class=\"panel-title\">\n"
"                                            <span class=\"fa fa-thumb-tack\"/>\n"
"                                            <strong> Exercise 2</strong><br/>\n"
"                                            <span class=\"small\">Delay to close an Task</span>\n"
"                                        </span>"
msgstr ""

#. module: project
#: model:ir.ui.view,arch_db:project.project_planner
msgid ""
"<span class=\"panel-title\">\n"
"                                        <span class=\"fa fa-check-square-o\"/>\n"
"                                        <strong> Tasks</strong>\n"
"                                    </span>"
msgstr ""
"<span class=\"panel-title\">\n"
"                                        <span class=\"fa fa-check-square-o\"/>\n"
"                                        <strong> Nhiệm vụ</strong>\n"
"                                    </span>"

#. module: project
#: model:ir.ui.view,arch_db:project.project_planner
msgid ""
"<span class=\"panel-title\">\n"
"                                        <span class=\"fa fa-clock-o\"/>\n"
"                                        <strong> Timesheets</strong>\n"
"                                    </span>"
msgstr ""
"<span class=\"panel-title\">\n"
"                                        <span class=\"fa fa-clock-o\"/>\n"
"                                        <strong> Bảng chấm công</strong>\n"
"                                    </span>"

#. module: project
#: model:ir.ui.view,arch_db:project.project_task_merge_wizard_form
msgid ""
"<span class=\"text-muted\">NB: This will archive the selected tasks (Except "
"the destination task)</span>"
msgstr ""

#. module: project
#: model:ir.ui.view,arch_db:project.project_planner
msgid ""
"<span><strong>Contact us to customize your application:</strong><br/>\n"
"                                    We have special options for unlimited number of customizations !\n"
"                                    </span>"
msgstr ""
"<span><strong>Liên hệ chúng tôi để tuỳ biến ứng dụng của bạn:</strong><br/>\n"
"                                    Chúng tôi có khuyến mại đặc biệt đối với dịch vụ triển khai & tuỳ biến trọn gói, chìa khoá trao tay!\n"
"                                    </span>"

#. module: project
#: model:ir.ui.view,arch_db:project.project_planner
msgid ""
"<span><strong>We are here to help you:</strong> if you don't succeed in achieving your favorite KPIs, contact us and we can help you create your custom reports.\n"
"                                    </span>"
msgstr ""
"<span><strong>Chúng tôi ở đây để giúp bạn:</strong> nếu bạn không thành công trong việc đạt được KPI mong muốn, liên hệ với chúng tôi và chúng tôi có thể giúp bạn tạo tạo các báo cáo tuỳ ý.\n"
"                                    </span>"

#. module: project
#: model:ir.ui.view,arch_db:project.project_planner
msgid ""
"<strong> Adjourn (5 min)</strong>\n"
"                                Conclude the meeting with upbeat statements and positive input on project accomplishments. Always reinforce teamwork and encourage all member to watch out for each other to ensure the project is successful."
msgstr ""
"<strong> Kết luận (5 phút)</strong>\n"
"                                Kết luận cuộc họp với một tuyên bố rõ ràng và tích cực về sự hoàn thành dự án. Luôn luôn củng cố làm việc nhóm và khuyến khích toàn bộ thành viên quan sát lẫn nhau để đảm bảo rằng dự án được thành công."

#. module: project
#: model:ir.ui.view,arch_db:project.project_planner
msgid ""
"<strong> Critical items (10 min)</strong>\n"
"                                Upon completing the project status review session, summarize the critical items."
msgstr ""
"<strong> Các hạng mục nghiêm trọng (critical) (10 phút)</strong>\n"
"                                Ngay khi kết thúc phiên xem xét tình trạng dự án, hãy tóm tắt lại các hạng mục nghiêm trọng."

#. module: project
#: model:ir.ui.view,arch_db:project.project_planner
msgid ""
"<strong> New business tasks (5 min)</strong>\n"
"                                You may have learned something during the week that affects the project.  Share the news early in the meeting to help team members consider the  task as you walk through the project status session. Not every task warrants spending time here, so keep discussions to a minimum."
msgstr ""

#. module: project
#: model:ir.ui.view,arch_db:project.project_planner
msgid "<strong> Prepare an agenda (and keep to it)</strong>"
msgstr "<strong> Chuẩn bị một chương trình nghị sư (và theo sát nó)</strong>"

#. module: project
#: model:ir.ui.view,arch_db:project.project_planner
msgid ""
"<strong> Project plan status review (20 min) </strong>\n"
"                                Walk through your project plan and allow each team member to provide a brief status of assignments due this week and tasks planned for the next two  weeks. You want to know whether tasks are on track and if any will miss  their projected deadline. You also want to allow the team member to share  any special considerations that might affect other tasks or members of  the project. Carefully manage this part because some team members will  want to pontificate and spend more time than is really needed. Remember, you’re the project manager."
msgstr ""
"<strong> Xem xét lại tình trạng kế hoạch dự án (20 phút) </strong>\n"
"                                Duyệt hết toàn bộ kế hoạch dự án và cho phép từng thành phiên cung cấp tình trạng vắn tắt của công việc được phân công phải hoàn thành tuần này và các nhiệm vụ được lập cho hai tuần tiếp theo. Bạn muốn biết các nhiệm vụ có nằm trong tầm theo dõi không và có bất cứ cái nào bị nhỡ so với hạn chót không. Bạn cũng sẽ muốn cho phép thành viên đội chia sẻ bất cứ yếu tố đặc biệt nào mà ảnh hưởng đến các nhiệm vụ khác hãy các thành viên dự án. Hãy cần thận với phần này bởi vì một số thành viên dự án sẽ muốn tham gia và tiêu tốn nhiều thời gian hơn cần thiết thực sự. Hãy nhớ, bạn là chủ nhiệm dự án."

#. module: project
#: model:ir.ui.view,arch_db:project.project_planner
msgid ""
"<strong> Q&amp;A and discussion time (10 min)</strong>\n"
"                                Always give your team time to ask questions on tasks that were not discussed. This gives you another opportunity to reinforce key points that you've picked up during the week or discovered during the meeting."
msgstr ""

#. module: project
#: model:ir.ui.view,arch_db:project.project_planner
msgid ""
"<strong> Roll call (5 min)</strong>\n"
"                                Let everyone know who is in attendance before starting. This is important  for remote team members who have dialled in and will save you time later."
msgstr ""
"<strong> Điểm danh (5 phút)</strong>\n"
"                                Cho mọi người biết ai tham dự trước khi bắt đầu. Điều này quan trọng đối với các thành viên đội và sẽ tiết kiệm thời gian của bạn sau này."

#. module: project
#: model:ir.ui.view,arch_db:project.project_planner
msgid ""
"<strong> Summary and follow-up items (5 min)</strong>\n"
"                                Always wrap up with a project status summary and a list of action items  dentified in the meeting to help move the project along."
msgstr ""
"<strong> Tóm tắt và các Hạng mục bám sát (5 phút)</strong>\n"
"                                Hãy luôn có bản tóm tắt lại tình trạng dự án và một danh sách các hạng mục cần có hành động được nhận diện trong buổi họp để giúp thúc đẩy sự tiến triển của dự án."

#. module: project
#: model:ir.ui.view,arch_db:project.project_planner
msgid ""
"<strong>A great feature in Odoo is the integration of a Collaborative Notepad called Etherpad.</strong><br/>\n"
"                            It replaces the standard Description area in Tasks and is extremely useful for several cases."
msgstr ""

#. module: project
#: model:ir.ui.view,arch_db:project.project_planner
msgid "<strong>About Employees:</strong>"
msgstr "<strong>Về các Nhân viên:</strong>"

#. module: project
#: model:ir.ui.view,arch_db:project.project_planner
msgid ""
"<strong>Add a Deadline</strong><br/>\n"
"                                    The deadline will help you determine if a task is progressing as expected  and to anticipate its next update."
msgstr ""

#. module: project
#: model:ir.ui.view,arch_db:project.project_planner
msgid ""
"<strong>An internal activity</strong> that should be done within a defined "
"period of time."
msgstr ""
"<strong>Một hoạt động nội bộ</strong> mà phải được thực hiện trong phạm vi "
"thời gian xác định trước."

#. module: project
#: model:ir.ui.view,arch_db:project.project_planner
msgid "<strong>Analyze reports</strong> (every a year)"
msgstr "<strong>Phân tích các báo cáo</strong> (mỗi năm một lần)"

#. module: project
#: model:ir.ui.view,arch_db:project.project_planner
msgid ""
"<strong>Ask participants to prepare</strong><br/>\n"
"                                To run an effective meeting, prepare participants beforehand. Inform them of how they are expected to contribute."
msgstr ""
"<strong>Yêu cầu người tham dự có sự chuẩn bị</strong><br/>\n"
"                                Để vận hành một buổi họp hiệu quả, hãy làm cho những người tham dự có sự chuẩn bị và sẵn sàng. Thông báo cho họ làm thế nào để họ đóng góp được vào dự án."

#. module: project
#: model:ir.ui.view,arch_db:project.portal_my_task
msgid "<strong>Assigned to</strong>"
msgstr ""

#. module: project
#: model:ir.ui.view,arch_db:project.project_planner
msgid ""
"<strong>Be careful about the messages you send</strong><br/>\n"
"                                    Sending a message through Odoo will automatically send an email containing your message to all the followers including internal employees, external users or customers."
msgstr ""
"<strong>Hãy cẩn thận về những thông điệp mà bạn gửi đi</strong><br/>\n"
"                                    Gửi một thông điệp bằng Odoo sẽ tự động gửi email chứa thông điệp của bạn đến tất cả những người dõi theo tài liệu bao gồm cả các nhận viên và người dùng bên ngoài hoặc khách hàng."

#. module: project
#: model:ir.ui.view,arch_db:project.project_planner
msgid "<strong>Billing</strong>"
msgstr "<strong>Xuất hoá đơn</strong>"

#. module: project
#: model:ir.ui.view,arch_db:project.project_planner
msgid ""
"<strong>Choose the right day</strong><br/>\n"
"                                    Avoid Monday mornings as your regular meeting day; choosing to meet later in the week gives participants time to get ready for the meeting and to work toward specific objectives in the days that follow."
msgstr ""
"<strong>Chọn ngày phù hợp</strong><br/>\n"
"                                    Tránh các buổi sáng Thứ Hai vì thường là ngày họp định kỳ của công ty bạn; việc họp sau đó trong tuần cho phép những người tham gia có thời gian chuẩn bị để sẵn sàng họp và để hoàn thành các mục tiêu trong các ngày tiếp theo."

#. module: project
#: model:ir.ui.view,arch_db:project.project_planner
msgid ""
"<strong>Click on 'Reporting' on the main menu</strong> and generate "
"statistics relevent to each profiles:"
msgstr ""
"<strong>Bấm vào 'Báo cáo' ở trình đơn chính</strong> và tạo các thông kê ứng"
" với từng hồ sơ:"

#. module: project
#: model:ir.ui.view,arch_db:project.project_planner
msgid "<strong>Contact us now:</strong><br/>"
msgstr "<strong>Liên hệ với chúng tôi ngay:</strong><br/>"

#. module: project
#: model:ir.ui.view,arch_db:project.project_planner
msgid ""
"<strong>Create tasks by email</strong><br/>\n"
"                                In Odoo, every project has an email alias. If you send an email to this alias, it will automatically create a task in the first stage of the project, with all the email recipients as its default followers."
msgstr ""

#. module: project
#: model:ir.ui.view,arch_db:project.portal_my_project
msgid "<strong>Customer</strong>"
msgstr ""

#. module: project
#: model:ir.ui.view,arch_db:project.portal_my_task
msgid "<strong>Date:</strong>"
msgstr ""

#. module: project
#: model:ir.ui.view,arch_db:project.portal_my_task
msgid "<strong>Deadline:</strong>"
msgstr ""

#. module: project
#: model:ir.ui.view,arch_db:project.project_planner
msgid ""
"<strong>Define a Naming Convention</strong><br/>\n"
"                                    Add keywords in the 'Task title' field, for example [Customer name] or [Website]. This will help you navigate and search through the dozens of tasks in your project."
msgstr ""
"<strong>Xác định Quy ước Đặt tên</strong><br/>\n"
"                                    Đặt các từ khoá vào trường 'Tiêu đề nhiệm vụ', ví dụ [Tên khách hàng] hoặc [Website]. Điều này sẽ giúp bạn nhanh chóng tìm kiếm và nhận diện các nhiệm vụ trong hàng trăm nhiệm vụ của dự án."

#. module: project
#: model:ir.ui.view,arch_db:project.portal_my_task
msgid "<strong>Description</strong>"
msgstr "<strong>Mô tả</strong>"

#. module: project
#: model:ir.ui.view,arch_db:project.project_planner
msgid "<strong>Enter your activities</strong> (every day)"
msgstr "<strong>Nhập các hoạt động của bạn</strong> (hàng ngày)"

#. module: project
#: model:ir.ui.view,arch_db:project.project_planner
msgid "<strong>Example: </strong>"
msgstr "<strong>Ví dụ: </strong>"

#. module: project
#: model:ir.ui.view,arch_db:project.project_planner
msgid ""
"<strong>Exercise:</strong> Try to create a graph with the monthly evolution "
"of the 'Average delay to close'  of Tasks."
msgstr ""

#. module: project
#: model:ir.ui.view,arch_db:project.project_planner
msgid ""
"<strong>Exercise:</strong> Try to get a view of the workload for this week "
"for all your employees (planned hours)."
msgstr ""
"<strong>Thực hành:</strong> Hãy thử tạo một giao diện áp lực công việc cho "
"tuần này đối với tất cả các nhân viên (giờ theo kế hoạch)."

#. module: project
#: model:ir.ui.view,arch_db:project.project_planner
msgid ""
"<strong>Follow every meeting with a recap email</strong>\n"
"                                    As soon as the meeting is over, publish meeting minutes and distribute them along with the updated project schedule, task/action item matrix, and  any other appropriate documents. Try to use the same template throughout meetings and improve it continuously."
msgstr ""

#. module: project
#: model:ir.ui.view,arch_db:project.project_planner
msgid ""
"<strong>Follow only what you need</strong><br/>\n"
"                                    The simplest way to use notifications is to follow a whole project: you will receive notifications for all the new and existing tasks of a project."
msgstr ""

#. module: project
#: model:ir.ui.view,arch_db:project.project_planner
msgid "<strong>For tasks:</strong>"
msgstr "<strong>Đối với các nhiệm vụ:</strong>"

#. module: project
#: model:ir.ui.view,arch_db:project.project_planner
msgid "<strong>Getting reports</strong> on what your employees are working on"
msgstr "<strong>Có báo cáo rõ ràng</strong> về việc mà nhân viên bạn đang làm"

#. module: project
#: model:ir.ui.view,arch_db:project.project_planner
msgid ""
"<strong>Getting statistics</strong> on how much time a task takes to be "
"completed"
msgstr ""
"<strong>Có thống kê</strong> về lượng thời gian mà một nhiệm vụ tiêu tốn đến"
" khi hoàn thành"

#. module: project
#: model:ir.ui.view,arch_db:project.project_planner
msgid ""
"<strong>Have Clear Responsibilities</strong><br/>\n"
"                                    The person assigned to a task is responsible for its progress and their avatar is displayed in Kanban view for quick reference. Of course, the responsibility for a task can change depending on its stage."
msgstr ""
"<strong>Có sự Rõ ràng hơn về Trách nhiệm</strong><br/>\n"
"                                    Người được phân công cho một nhiệm vụ thì chịu trách nhiệm cho tiến trình của nhiệm vụ và avatar của họ được hiển thị ở giao diện Kanban để nhận diện nhanh. Dĩ nhiên, trách nhiệm đối với mỗi nhiệm vụ có thể thay đổi tuỳ theo giai đoạn của nhiệm vụ."

#. module: project
#: model:ir.ui.view,arch_db:project.project_planner
msgid ""
"<strong>In 'Pull' mode</strong>, tasks ready to progress to the next stage "
"are just marked  as 'Ready for next stage (using the status icon) by the "
"person responsible for the current stage. Then, the person responsible for "
"the next stage  takes the task and moves it to the next stage. This is the "
"best way to work if you have diluted responsibilities for your Kanban "
"stages."
msgstr ""
"<strong>Trong chế độ 'Kéo'</strong>, các nhiệm vụ mà sẵn sàng chuyển sang "
"giai đoạn kế tiếp sẽ được đánh dấu là 'Sẵn sàng cho giai đoạn kế tiếp' (sử "
"dụng hình tượng tình trạng) bởi người chịu trách nhiệm giai đoạn hiện hành. "
"Sau đó, người chịu trách nhiệm cho giai đoạn kế tiếp sẽ chuyển nó sang giai "
"đoạn kế tiếp của anh/cô ta. Đây là cách tốt nhất để làm việc nếu bạn phân "
"chia trách nhiệm ở mỗi giai đoạn cho mỗi người khác nhau."

#. module: project
#: model:ir.ui.view,arch_db:project.project_planner
msgid ""
"<strong>In 'Push' mode</strong>, tasks are pushed into the next stage (once "
"they satisfy all requirements) by the person responsible for the current "
"stage. This is a simple way to work but only functions well if you work "
"alone."
msgstr ""
"<strong>Trong chế độ 'Đẩy'</strong>, các nhiệm vụ được đẩy sang giai đoạn "
"tiếp theo (một khi chúng thoả mãn tất cả các yêu cầu) bởi người chịu trách "
"nhiệm cho giai đoạn hiện hành. Đây là cách làm đơn giản nhưng chỉ phù hợp "
"với các nhiệm vụ do mình bạn phụ trách tất cả các giai đoạn (bạn làm việc "
"một mình)."

#. module: project
#: model:ir.ui.view,arch_db:project.project_planner
msgid "<strong>Invoice your customers</strong> (every month)"
msgstr "<strong>Xuất hoá đơn cho khách hàng</strong> (hàng tháng)"

#. module: project
#: model:ir.ui.view,arch_db:project.project_planner
msgid ""
"<strong>Invoicing your customers</strong> on Time &amp; Material projects"
msgstr ""
"<strong>Xuất hoá đơn khách hàng</strong> căn cứ theo Thời gian &amp; Vật tư "
"tiêu thụ cho dự án"

#. module: project
#: model:ir.ui.view,arch_db:project.portal_my_project
#: model:ir.ui.view,arch_db:project.portal_my_task
msgid "<strong>Message and communication history</strong>"
msgstr ""

#. module: project
#: model:ir.ui.view,arch_db:project.project_planner
msgid "<strong>Need help to structure your projects?</strong><br/>"
msgstr "<strong>Cần giúp đỡ để kiến trúc các dự án của bạn?</strong><br/>"

#. module: project
#: model:ir.ui.view,arch_db:project.project_planner
msgid ""
"<strong>Need help with Timesheets management? Contact us now:</strong><br/>"
msgstr ""
"<strong>Cần giúp đỡ về quản lý Bảng chấm công? Liên hệ chúng tôi "
"ngay:</strong><br/>"

#. module: project
#: model:ir.ui.view,arch_db:project.project_planner
msgid ""
"<strong>Need help with defining your Projects? Contact us now.</strong><br/>"
msgstr ""
"<strong>Càn giúp đỡ về việc xác định các Dự án của bạn? Liên hệ chúng tôi "
"ngay.</strong><br/>"

#. module: project
#: model:ir.ui.view,arch_db:project.project_planner
msgid "<strong>Notes</strong>"
msgstr "<strong>Ghi chú</strong>"

#. module: project
#: model:ir.ui.view,arch_db:project.project_planner
msgid ""
"<strong>Prepare yourself as well</strong><br/>\n"
"                                As project manager, you also need to be fully prepared. There should be no surprises during the meeting. Surprises can undermine your ability to manage the project and cause team members to lose confidence in you."
msgstr ""
"<strong>Bạn cũng cần có sự chuẩn bị tốt</strong><br/>\n"
"                                Trong vai trò chủ nhiệm dự án, bạn cũng cần phải được chuẩn bị đầy đủ. Đừng để xảy ra những ngạc nhiên và bất ngờ trong suốt cuộc họp. Những điều bất ngờ có thể làm xói mòn khả năng quản lý dự án và làm cho các thành viên dự án mất niềm tin vào bạn."

#. module: project
#: model:ir.ui.view,arch_db:project.portal_my_project
msgid "<strong>Project Manager</strong>"
msgstr ""

#. module: project
#: model:ir.ui.view,arch_db:project.portal_my_task
msgid "<strong>Project:</strong>"
msgstr ""

#. module: project
#: model:ir.ui.view,arch_db:project.project_planner
msgid "<strong>Recommended actions:</strong>"
msgstr "<strong>Hành động được khuyến nghị:</strong>"

#. module: project
#: model:ir.ui.view,arch_db:project.project_planner
msgid ""
"<strong>Rely on the chatter</strong><br/>\n"
"                                    Below every Task (or more generally, below every Document in Odoo) is an area called Chatter."
msgstr ""

#. module: project
#: model:ir.ui.view,arch_db:project.portal_my_task
msgid "<strong>Reported by</strong>"
msgstr ""

#. module: project
#: model:ir.ui.view,arch_db:project.project_planner
msgid ""
"<strong>Set Priorities</strong><br/>\n"
"                                    The <i class=\"fa fa-star\"/> is used to indicate priority: in Kanban views, high priority Tasks will be displayed on top. This is particulary useful if you use a Scrum methodology to indicate the tasks for the week. Similarly to Status, you can change the meaning of the Star indicator from the Project Stages tab."
msgstr ""

#. module: project
#: model:ir.ui.view,arch_db:project.project_planner
msgid "<strong>Stages and Requirements</strong> for next stage:"
msgstr "<strong>Các Giai đoạn và Yêu cầu</strong> cho giai đoạn tiếp theo:"

#. module: project
#: model:ir.ui.view,arch_db:project.project_planner
msgid ""
"<strong>Start with an answer.</strong><br/>\n"
"                                The worst question to ask is, \"What did you do this week?\" It invariably  generates unnecessary, time-consuming dialogue from team members. Plus, you should already know what everyone on the team did during the week."
msgstr ""
"<strong>Bắt đầu với một trả lời.</strong><br/>\n"
"                                Câu hỏi tồi tệ nhất là hỏi, \"Bạn đã làm gì tuần này?\". Điều đó hoàn toàn vô nghĩa và gây ra các tranh luận mất thời gian, không cần thiết từ các thành viên dự án. Thêm vào đó, chính bạn nên phải biết rõ công việc mà đội đã làm trong tuần."

#. module: project
#: model:ir.ui.view,arch_db:project.project_planner
msgid "<strong>There are two ways of managing your Kanban stages:</strong>"
msgstr "<strong>Có hai cách để quản lý các giai đoạn Kanban:</strong>"

#. module: project
#: model:ir.ui.view,arch_db:project.project_planner
msgid ""
"<strong>To increase the efficiency of your Projects</strong>, you should "
"have a look at some of our other apps:"
msgstr ""
"<strong>Để tăng cường hiệu của cho các dự án của bạn</strong>, bạn nên xem "
"thêm một số các phân hệ khác của chúng tôi:"

#. module: project
#: model:ir.ui.view,arch_db:project.project_planner
msgid ""
"<strong>To use Collaborative Notepads</strong>, simply activate the "
"corresponding option in your"
msgstr ""
"<strong>Để sử dụng Notepads cộng tác</strong>, chỉ cần đơn giản là kích hoạt"
" tuỳ chọn tương ứng ở"

#. module: project
#: model:ir.ui.view,arch_db:project.project_planner
msgid ""
"<strong>Use Status Indicator</strong><br/>\n"
"                                    The Status indicator helps you manage Tasks by giving them one of 3 different colour: Grey, Green or Red. The meaning of these Statuses can be freely configured, for example:"
msgstr ""

#. module: project
#: model:ir.ui.view,arch_db:project.project_planner
msgid ""
"<strong>Use Tags</strong><br/>\n"
"                                    Tags  are complementary to your project stages: they can work as a second  level categorization which is very useful if you have a lot of Tasks to manage. Also, it becomes very easy to find Tasks by typing  the Tag into the main Search bar."
msgstr ""

#. module: project
#: model:ir.ui.view,arch_db:project.project_planner
msgid "<strong>What Activities</strong> would you like to manage?"
msgstr "<strong>Hoạt động gì</strong> mà bạn sẽ muốn quản lý?"

#. module: project
#: model:ir.ui.view,arch_db:project.project_planner
msgid "<strong>What do you expect</strong> from using Odoo Project?"
msgstr "<strong>Bạn mong đợi điều gì</strong> từ việc sử dụng Odoo Project?"

#. module: project
#: model:ir.ui.view,arch_db:project.project_planner
msgid ""
"<strong>You have different users writing Tasks descriptions</strong><br/>\n"
"                            It can quickly become messy if everyone uses his own layout. Etherpad will allow you to create a basic template with a few titles and bullet points, making it much easier for everyone."
msgstr ""
"<strong>Bạn có nhiều người làm nhiệm vụ viết các Mô tả Nhiệm vụ</strong><br/>\n"
"                            Việc này sẽ làm cho mọi thứ sớm trở nên lộn xộn nếu mỗi người soạn thảo lại có cách bố cục của riêng mình. Etherpad được tích hợp sẽ cho phép bạn tạo ra các mẫu cơ bản với một vài tiêu đề, các tiêu đề lớn nhỏ (bullet & numbering), làm cho việc soạn thảo theo mẫu chung trở nên dễ dàng hơn với tất cả mọi người."

#. module: project
#: model:ir.ui.view,arch_db:project.project_planner
msgid ""
"<strong>You have to manage versions and track changes</strong><br/>\n"
"                            Etherpad auto-saves the document at regular short intervals and users can permanently save specific versions at any time. Plus, a \"time slider\" feature also allows anyone to explore the history of the pad."
msgstr ""
"<strong>Bạn phải quản lý nhiều phiên bản tài liệu và theo dõi sự thay đổi</strong><br/>\n"
"                            Etherpad tự động lưu tài liệu theo từng khoảng thời gian ngắn và người sử dụng có thể lưu vĩnh viễn một phiên bản bất kỳ lúc nào. Thêm vào đó, một tính năng \"time slider\" cũng cho phép bất kỳ ai có thể thám hiểm lại lịch sử của pad soạn thảo."

#. module: project
#: model:ir.ui.view,arch_db:project.project_planner
msgid ""
"<strong>You organize distant meetings</strong><br/>\n"
"                            Etherpad allows users to simultaneously edit a text document, see all of the edits in real-time and with the ability to display each author's text in their own color."
msgstr ""
"<strong>Bạn tổ chức các cuộc họp từ xa</strong><br/>\n"
"                            Etherpad cho phép nhiều người soạn thảo văn bản đồng thời, xem tất cả các chỉnh sửa theo thời gian thực và với khả năng hiển thị nội dung của từng người theo từng màu sắc khác nhau."

#. module: project
#: model:ir.model.fields,help:project.field_project_project_alias_defaults
msgid ""
"A Python dictionary that will be evaluated to provide default values when "
"creating new records for this alias."
msgstr ""
"Một Python dictionary mà sẽ được biểu thị/đánh giá để cung cấp các giá trị "
"mặc định khi tạo mới các bản ghi cho bí danh này."

#. module: project
#: model:ir.ui.view,arch_db:project.project_planner
msgid ""
"A project usually involves many stakeholders, be it the project's sponsor, resources, customers or external contractors. But the most important person in a project is usually the Project Manager.<br/>\n"
"                    In Odoo, the Project Managers have the responsibility of managing the Kanban view: they ensure smooth progression of the projects, minimal downtime between stages and optimal work distribution between resources."
msgstr ""
"Một dự án thường liên quan đến nhiều bên, nhiều đối tượng, có thể là nhà tài trợ, các nguồn lực, khách hàng, các nhà thầu phụ, v.v. Nhưng người quan trọng nhất trong một dự án thì thường là Chủ nhiệm dự án (Project Manager - PM).<br/>\n"
"                    Trong Odoo, PM có trách nhiệm quản lý giao diện Kanban: để chắc chắn rằng mọi thứ đang tiến triển mượt mà, tối thiểu hoá thời gian chết giữa các giai đoạn và tôi ưu việc phân phối giữa các nguồn tài nguyên."

#. module: project
#: model:ir.model.fields,help:project.field_project_task_kanban_state
msgid ""
"A task's kanban state indicates special situations affecting it:\n"
" * Grey is the default situation\n"
" * Red indicates something is preventing the progress of this task\n"
" * Green indicates the task is ready to be pulled to the next stage"
msgstr ""

#. module: project
#: model:ir.ui.view,arch_db:project.edit_project
msgid "Accept Emails From"
msgstr "Chấp nhận email đến từ"

#. module: project
#: model:ir.ui.view,arch_db:project.project_planner
msgid "Account Preferences"
msgstr "Tuỳ chọn Tài khoản người dùng"

#. module: project
#. openerp-web
#: code:addons/project/static/src/js/web_planner_project.js:39
#, python-format
msgid "Action has a clear description"
msgstr "Hành động có một sự mô tả rõ ràng"

#. module: project
#: model:ir.ui.view,arch_db:project.project_planner
msgid ""
"Activate 'Allow invoicing based on timesheets' from the <i>Human Resources "
"Settings</i>."
msgstr ""
"Kích hoạt 'Cho phép xuất hoá đơn dựa trên bảng chấm công' từ <i>Thiết lập "
"Nhân lực</i>."

#. module: project
#: model:ir.model.fields,field_description:project.field_project_project_active
#: model:ir.model.fields,field_description:project.field_project_task_active
msgid "Active"
msgstr "Hiệu lực"

#. module: project
#: model:ir.ui.view,arch_db:project.project_planner
msgid "Activities"
msgstr "Các hoạt động"

#. module: project
#: model:ir.actions.act_window,name:project.mail_activity_type_action_config_project_types
#: model:ir.ui.menu,name:project.project_menu_config_activity_type
msgid "Activity Types"
msgstr ""

#. module: project
#: model:ir.ui.view,arch_db:project.task_type_edit
msgid "Add a description..."
msgstr "Thêm mô tả"

#. module: project
#. openerp-web
#: code:addons/project/static/src/js/tour.js:38
#, python-format
msgid ""
"Add columns to configure <b>stages for your tasks</b>.<br/><i>e.g. "
"Specification &gt; Development &gt; Done</i>"
msgstr ""
"Thêm các cột để cấu hình các <b>giai đoạn cho các nhiệm vụ</b>.<br/><i>vd: "
"Phân tích &gt; Phát triển &gt; Hoàn thành</i>"

#. module: project
#. openerp-web
#: code:addons/project/static/src/js/web_planner_project.js:56
#, python-format
msgid "Added in current sprint"
msgstr "Đã được thêm trong sprint hiện hành"

#. module: project
#: model:project.task.type,name:project.project_stage_data_2
msgid "Advanced"
msgstr "Nâng cao"

#. module: project
#: model:ir.model.fields,field_description:project.field_project_project_alias_id
msgid "Alias"
msgstr "Bí danh"

#. module: project
#: model:ir.model.fields,field_description:project.field_project_project_alias_contact
msgid "Alias Contact Security"
msgstr "An ninh về Bí danh liên hệ"

#. module: project
#: model:ir.model.fields,field_description:project.field_project_project_alias_name
msgid "Alias Name"
msgstr "Tên bí danh"

#. module: project
#: model:ir.model.fields,field_description:project.field_project_project_alias_domain
msgid "Alias domain"
msgstr "Miền bí danh"

#. module: project
#: model:ir.model.fields,field_description:project.field_project_project_alias_model_id
msgid "Aliased Model"
msgstr ""

#. module: project
#: code:addons/project/controllers/portal.py:89
#, python-format
msgid "All"
msgstr "Tất cả"

#. module: project
#: model:ir.ui.view,arch_db:project.project_planner
msgid ""
"Also, lead by example. When your team members see how prepared you are it "
"will  reinforce the need for each of them to be prepared for status "
"meetings."
msgstr ""
"Đồng thời, hãy lãnh đạo và dẫn đầu. Khi thành viên dự án của bạn nhìn thấy "
"bạn đã chuẩn bị tốt thế nào, điều đó sẽ củng cố sự cần thiết phải có chuẩn "
"bị đối từng thành viên viên trước khi tham gia cuộc họp tình trạng."

#. module: project
#: model:ir.ui.view,arch_db:project.project_planner
msgid ""
"Alternatively, Timesheets can be added directly from Tasks by activating "
"<strong>'Log work activities on tasks'</strong> in the"
msgstr ""
"Ngoài ra, Bảng chấm công cũng có thể được thêm trực tiếp từ các Nhiệm vụ "
"bằng cách kích hoạt <strong>'Ghi lại công việc cụ thể trên Nhiệm "
"vụ'</strong> ở"

#. module: project
#: model:ir.ui.view,arch_db:project.project_planner
msgid ""
"An internal message will not send any email notification, but your message "
"will still be displayed to every user that has access to the page."
msgstr ""
"Một thông điệp nội bộ sẽ không kích hoạt việc gửi thông báo bằng email, "
"nhưng thông điệp này sẽ được hiển thị cho tất cả mọi người mà có quyền truy "
"cấp vào trang đó."

#. module: project
#: model:ir.model,name:project.model_account_analytic_account
#: model:ir.model.fields,field_description:project.field_project_project_name
msgid "Analytic Account"
msgstr "Tài khoản quản trị"

#. module: project
#: model:ir.model.fields,field_description:project.field_project_project_line_ids
msgid "Analytic Lines"
msgstr "Phát sinh KT Quản trị"

#. module: project
#: model:ir.ui.view,arch_db:project.project_planner
msgid ""
"Another good way to limit the number of notifications you receive is to only"
" follow your Project's 'Task Assigned' events.  Then you'll be notified when"
" a Task is created, and can  manually decide if you want to be notified for "
"its other events too."
msgstr ""

#. module: project
#: model:ir.ui.view,arch_db:project.view_project_project_filter
#: model:ir.ui.view,arch_db:project.view_task_search_form
msgid "Archived"
msgstr "Đã lưu "

#. module: project
#: model:ir.ui.view,arch_db:project.view_task_form2
msgid "Assign to Me"
msgstr ""

#. module: project
#: model:ir.model.fields,field_description:project.field_report_project_task_user_date_start
msgid "Assignation Date"
msgstr "Ngày giao"

#. module: project
#: model:ir.ui.view,arch_db:project.view_task_project_user_search
msgid "Assignation Month"
msgstr "Tháng Phân công"

#. module: project
#: model:ir.actions.act_window,name:project.act_res_users_2_project_task_opened
msgid "Assigned Tasks"
msgstr "Nhiệm vụ đã được Phân công"

#. module: project
#: model:ir.model.fields,field_description:project.field_report_project_task_user_user_id
msgid "Assigned To"
msgstr "Phân công cho"

#. module: project
#: model:ir.model.fields,field_description:project.field_project_task_merge_wizard_user_id
#: model:ir.model.fields,field_description:project.field_project_task_user_id
#: model:ir.ui.view,arch_db:project.view_task_project_user_search
#: model:ir.ui.view,arch_db:project.view_task_search_form
msgid "Assigned to"
msgstr "Phân công cho"

#. module: project
#: model:ir.model.fields,field_description:project.field_project_task_date_assign
msgid "Assigning Date"
msgstr "Ngày Phân công"

#. module: project
#: model:ir.ui.view,arch_db:project.task_type_edit
msgid ""
"At each stage employees can block or make task/issue ready for next stage.\n"
"                                You can define here labels that will be displayed for the state instead\n"
"                                of the default labels."
msgstr ""
"Tại mỗi giai đoạn, nhân viên có thể phong toả hoặc làm cho nhiệm vụ/phát sinh sẵn sàng cho giai đoạn kế tiếp.\n"
"                                Bạn có thể định nghĩa các nhãn ở đây để mà sẽ được hiển thị làm trạng thái, thay cho\n"
"                                nhãn mặc định."

#. module: project
#: model:ir.ui.view,arch_db:project.portal_my_task
msgid "Attachment"
msgstr "Đính kèm"

#. module: project
#: model:ir.model.fields,help:project.field_project_task_attachment_ids
msgid "Attachment that don't come from message."
msgstr ""

#. module: project
#: code:addons/project/models/project.py:109
#: model:ir.ui.view,arch_db:project.portal_my_task
#, python-format
msgid "Attachments"
msgstr "Đính kèm"

#. module: project
#: model:ir.ui.view,arch_db:project.project_planner
msgid "Available on the Apple Store"
msgstr "Có sẵn ở Apple Store"

#. module: project
#: model:ir.ui.view,arch_db:project.project_planner
msgid ""
"Back at the office, the manager splits the customer's requests into several "
"tasks and delegates them to several employees."
msgstr ""
"Quay về văn phòng, người quản lý tách yêu cầu của khách hàng ra thành một số"
" các nhiệm vụ và uỷ thác cho một vài nhân viên thực hiện."

#. module: project
#. openerp-web
#: code:addons/project/static/src/js/web_planner_project.js:32
#: code:addons/project/static/src/js/web_planner_project.js:48
#: code:addons/project/static/src/js/web_planner_project.js:64
#, python-format
msgid "Backlog"
msgstr "Chưa thực hiện"

#. module: project
#: model:ir.model.fields,field_description:project.field_project_project_balance
msgid "Balance"
msgstr "Số dư"

#. module: project
#: model:project.task.type,name:project.project_stage_data_1
msgid "Basic"
msgstr "Cơ bản"

#. module: project
#: model:ir.ui.view,arch_db:project.project_planner
msgid "Basic Management"
msgstr "Quản lý Cơ bản"

#. module: project
#: model:ir.ui.view,arch_db:project.project_planner
msgid ""
"Be aware of the team’s productivity and time: try to keep meetings to one "
"hour or less."
msgstr ""
"Hãy cẩn thận với thời gian và công việc phải làm của đội: hãy cố gắng để "
"buổi họp với thời lượng phù hợp (một giờ hoặc ít hơn)."

#. module: project
#: model:project.task,legend_blocked:project.project_task_15
#: model:project.task,legend_blocked:project.project_task_16
#: model:project.task,legend_blocked:project.project_task_18
#: model:project.task,legend_blocked:project.project_task_19
#: model:project.task,legend_blocked:project.project_task_24
#: model:project.task,legend_blocked:project.project_task_3
#: model:project.task,legend_blocked:project.project_task_8
#: model:project.task,legend_blocked:project.project_task_data_0
#: model:project.task,legend_blocked:project.project_task_data_1
#: model:project.task,legend_blocked:project.project_task_data_11
#: model:project.task,legend_blocked:project.project_task_data_12
#: model:project.task,legend_blocked:project.project_task_data_13
#: model:project.task,legend_blocked:project.project_task_data_14
#: model:project.task,legend_blocked:project.project_task_data_2
#: model:project.task,legend_blocked:project.project_task_data_4
#: model:project.task,legend_blocked:project.project_task_data_5
#: model:project.task,legend_blocked:project.project_task_data_6
#: model:project.task,legend_blocked:project.project_task_data_7
#: model:project.task,legend_blocked:project.project_task_data_8
#: model:project.task,legend_blocked:project.project_task_data_9
#: model:project.task.type,legend_blocked:project.project_stage_2
#: model:project.task.type,legend_blocked:project.project_stage_3
#: model:project.task.type,legend_blocked:project.project_stage_data_0
#: model:project.task.type,legend_blocked:project.project_stage_data_1
#: model:project.task.type,legend_blocked:project.project_stage_data_2
#: selection:report.project.task.user,state:0
msgid "Blocked"
msgstr "Bị phong tỏa"

#. module: project
#: model:ir.ui.view,arch_db:project.project_planner
msgid ""
"But because change is never easy, we've created this Planner to guide you.<br/>\n"
"                        For example, you'll understand why you shouldn’t use Odoo to plan but instead to\n"
"                        collaborate, or why organizing your projects by role is wrong."
msgstr ""
"Nhưng mọi sự thay đổi đều không bao giờ dễ dàng. Ví thế chúng tôi đã tạo hướng dẫn này\n"
"                        để hướng dẫn bạn từng bước ứng dụng. Ví dụ, bạn sẽ hiểu tại sao bạn không\n"
"                        dùng Odoo để lập kế hoạch mà thay vào đó là làm việc cộng tác, hay tạo sao\n"
"                        tổ chức các dự án theo vai trò lại đi đến thất bại."

#. module: project
#: model:project.task,legend_done:project.project_task_10
#: model:project.task,legend_done:project.project_task_11
#: model:project.task,legend_done:project.project_task_13
#: model:project.task,legend_done:project.project_task_14
#: model:project.task,legend_done:project.project_task_17
#: model:project.task,legend_done:project.project_task_2
#: model:project.task,legend_done:project.project_task_21
#: model:project.task,legend_done:project.project_task_22
#: model:project.task,legend_done:project.project_task_23
#: model:project.task,legend_done:project.project_task_4
#: model:project.task,legend_done:project.project_task_5
#: model:project.task,legend_done:project.project_task_6
#: model:project.task,legend_done:project.project_task_7
#: model:project.task.type,legend_done:project.project_stage_1
msgid "Buzz or set as done"
msgstr ""

#. module: project
#: model:ir.filters,name:project.filter_task_report_responsible
msgid "By Responsible"
msgstr "Bởi người chuyên trách"

#. module: project
#: model:ir.ui.view,arch_db:project.project_task_merge_wizard_form
msgid "Cancel"
msgstr "Hủy"

#. module: project
#. openerp-web
#: code:addons/project/static/src/js/web_planner_project.js:70
#: code:addons/project/static/src/js/web_planner_project.js:85
#: code:addons/project/static/src/js/web_planner_project.js:99
#: model:project.task.type,name:project.project_stage_3
#, python-format
msgid "Cancelled"
msgstr "Đã hủy"

#. module: project
#: model:ir.ui.view,arch_db:project.project_planner
msgid "Change their Stages in the Project Stages tab"
msgstr "Thay đổi các Giai đoạn của chúng trong tab Giai đoạn Dự án"

#. module: project
#. openerp-web
#: code:addons/project/static/src/js/tour.js:23
#, python-format
msgid ""
"Choose a <b>project name</b>. (e.g. Website Launch, Product Development, "
"Office Party, etc.)"
msgstr ""
"Chọn một <b>tên dự án</b>. (vd: Khởi động Website, Phát triển Sản phẩm, Tiệc"
" Văn phòng, v.v.)"

#. module: project
#: model:ir.ui.view,arch_db:project.project_project_view_form_simplified
msgid "Choose a Project Email"
msgstr "Chọn một Email Dự án"

#. module: project
#: model:ir.model.fields,help:project.field_project_project_subtask_project_id
#: model:ir.model.fields,help:project.field_project_task_subtask_project_id
msgid ""
"Choosing a sub-tasks project will both enable sub-tasks and set their "
"default project (possibly the project itself)"
msgstr ""

#. module: project
#. openerp-web
#: code:addons/project/static/src/js/web_planner_project.js:55
#, python-format
msgid "Clear description and purpose"
msgstr "Mục tiêu và mô tả rõ ràng"

#. module: project
#. openerp-web
#: code:addons/project/static/src/js/tour.js:59
#, python-format
msgid "Click on a card to get the details of the task."
msgstr "Bấm vào card để xem chi tiết về nhiệm vụ."

#. module: project
#. openerp-web
#: code:addons/project/static/src/js/tour.js:31
#, python-format
msgid ""
"Click on the card to <b>go to your project</b> and start organizing tasks."
msgstr ""
"Bấm vào card để <b>đến dự án của bạn</b> và bắt đầu tổ chức các nhiệm vụ."

#. module: project
#. openerp-web
#: code:addons/project/static/src/js/tour.js:64
#, python-format
msgid "Click on this button to modify the task."
msgstr "Bấm vào nút này để chỉnh sửa nhiệm vụ."

#. module: project
#: model:ir.actions.act_window,help:project.project_tags_action
msgid "Click to add a new tag."
msgstr "Bấm để tạo mới một tag"

#. module: project
#: model:ir.actions.act_window,help:project.open_task_type_form
msgid "Click to add a stage in the task pipeline."
msgstr "Bấm để thêm một giai đoạn trong pipeline nhiệm vụ."

#. module: project
#: model:ir.actions.act_window,help:project.open_view_project_all
msgid "Click to create a new project.<br>"
msgstr "Bấm để tạo mới một dự án.<br>"

#. module: project
#: model:ir.model.fields,field_description:project.field_project_project_color
#: model:ir.model.fields,field_description:project.field_project_tags_color
#: model:ir.model.fields,field_description:project.field_project_task_color
msgid "Color Index"
msgstr "Mã màu"

#. module: project
#: model:ir.ui.view,arch_db:project.project_planner
msgid "Communication campaign"
msgstr "Chiến dịch truyền thông"

#. module: project
#: model:ir.model,name:project.model_res_company
msgid "Companies"
msgstr "Công ty"

#. module: project
#: model:ir.model.fields,field_description:project.field_project_project_company_id
#: model:ir.model.fields,field_description:project.field_project_task_company_id
#: model:ir.model.fields,field_description:project.field_report_project_task_user_company_id
#: model:ir.ui.view,arch_db:project.view_task_project_user_search
#: model:ir.ui.view,arch_db:project.view_task_search_form
msgid "Company"
msgstr "Công ty"

#. module: project
#: model:ir.model.fields,field_description:project.field_account_analytic_account_company_uom_id
#: model:ir.model.fields,field_description:project.field_project_project_company_uom_id
msgid "Company UOM"
msgstr "Đơn vị đo lường trong Cty"

#. module: project
#: model:ir.ui.menu,name:project.menu_project_config
#: model:ir.ui.view,arch_db:project.edit_project
msgid "Configuration"
msgstr "Cấu hình"

#. module: project
#. openerp-web
#: code:addons/project/static/src/js/tour.js:90
#, python-format
msgid "Configuration options are available in the Settings app."
msgstr "Các tuỳ chọn cấu hình khả dụng ở ứng dụng Thiết lập."

#. module: project
#: model:ir.ui.view,arch_db:project.project_planner
msgid ""
"Congratulations on choosing Odoo Project to help running your company more "
"efficiently!"
msgstr ""
"Chúc mừng bạn đã lựa chọn Odoo Project để giúp vận hành công ty của bạn hiệu"
" quả hơn!"

#. module: project
#: model:ir.ui.view,arch_db:project.project_planner
msgid "Congratulations, you're done !"
msgstr "Chúc mừng, bạn đã hoàn thành!"

#. module: project
#: model:ir.ui.view,arch_db:project.project_planner
msgid "Consulting mission"
msgstr "Nhiệm vụ tư vấn"

#. module: project
#: model:ir.model,name:project.model_res_partner
#: model:ir.model.fields,field_description:project.field_report_project_task_user_partner_id
#: model:ir.ui.view,arch_db:project.project_view_kanban
#: model:ir.ui.view,arch_db:project.view_project
#: model:ir.ui.view,arch_db:project.view_project_project_filter
msgid "Contact"
msgstr "Liên hệ"

#. module: project
#: model:ir.model.fields,field_description:project.field_project_project_analytic_account_id
msgid "Contract/Analytic"
msgstr "Hợp đồng/Tài khoản quản trị"

#. module: project
#: model:ir.ui.view,arch_db:project.project_planner
msgid "Control projects quality and satisfaction"
msgstr "Kiểm soát chất lượng dự án và sự hài lòng"

#. module: project
#. openerp-web
#: code:addons/project/static/src/js/web_planner_project.js:34
#, python-format
msgid "Copywriting / Design"
msgstr "Bản quyền / Thiết kế"

#. module: project
#: model:ir.model.fields,field_description:project.field_project_task_displayed_image_id
msgid "Cover Image"
msgstr ""

#. module: project
#: model:ir.ui.view,arch_db:project.project_project_view_form_simplified
msgid "Create"
msgstr "Tạo"

#. module: project
#: model:ir.ui.view,arch_db:project.project_project_view_form_simplified
msgid "Create & Edit"
msgstr ""

#. module: project
#: model:ir.model.fields,field_description:project.field_project_task_create_date
msgid "Create Date"
msgstr "Create Date"

#. module: project
#: model:ir.ui.view,arch_db:project.project_planner
msgid "Create a Gantt chart with your projects tasks and deadlines"
msgstr "Tạo một biểu đồ Gantt chứa các nhiệm vụ dự án và hạn chót"

#. module: project
#: model:ir.actions.act_window,name:project.open_create_project
msgid "Create a Project"
msgstr "Tạo một Dự án"

#. module: project
#: model:ir.actions.act_window,help:project.open_view_project_all_config
msgid "Create a new project."
msgstr "Tạo mới một dự án."

#. module: project
#: model:ir.model.fields,field_description:project.field_project_task_merge_wizard_create_new_task
msgid "Create a new task"
msgstr ""

#. module: project
#: model:ir.ui.view,arch_db:project.project_planner
msgid ""
"Create a task by sending an email to a project alias with one of your "
"colleagues in copy"
msgstr ""
"Tạo mới một nhiệm vụ bằng cách gửi một email đến một bí danh dự án có copy "
"(CC) cho một trong số các đồng nghiệp của bạn"

#. module: project
#: model:ir.ui.view,arch_db:project.project_planner
msgid "Create at least 3 tasks"
msgstr "Tạo ít nhất 3 nhiệm vụ"

#. module: project
#: model:ir.ui.view,arch_db:project.project_planner
msgid "Create bills automatically based on Time &amp; Material."
msgstr "Tự động tạo hoá đơn dữ trên Thời gian &amp; Vật tư."

#. module: project
#: model:ir.ui.view,arch_db:project.project_planner
msgid "Create the Projects"
msgstr "Tạo các Dự án"

#. module: project
#: model:ir.model.fields,field_description:project.field_project_project_create_uid
#: model:ir.model.fields,field_description:project.field_project_tags_create_uid
#: model:ir.model.fields,field_description:project.field_project_task_create_uid
#: model:ir.model.fields,field_description:project.field_project_task_merge_wizard_create_uid
#: model:ir.model.fields,field_description:project.field_project_task_type_create_uid
msgid "Created by"
msgstr "Được tạo bởi"

#. module: project
#: model:ir.model.fields,field_description:project.field_project_project_create_date
#: model:ir.model.fields,field_description:project.field_project_tags_create_date
#: model:ir.model.fields,field_description:project.field_project_task_merge_wizard_create_date
#: model:ir.model.fields,field_description:project.field_project_task_type_create_date
msgid "Created on"
msgstr "Được tạo vào"

#. module: project
#: model:ir.ui.view,arch_db:project.project_planner
msgid ""
"Creating Tasks is the next step in managing your Projects.<br/>\n"
"                        In Odoo, it is pretty straightforward, but here are some explanations you may find useful."
msgstr ""

#. module: project
#: model:ir.ui.view,arch_db:project.view_task_project_user_search
msgid "Creation Date"
msgstr "Ngày tạo"

#. module: project
#: model:ir.model.fields,field_description:project.field_project_project_credit
msgid "Credit"
msgstr "Có"

#. module: project
#: model:ir.filters,name:project.filter_task_report_cumulative_flow
msgid "Cumulative Flow"
msgstr "Dòng lũy kế"

#. module: project
#: model:ir.model.fields,field_description:project.field_project_project_currency_id
msgid "Currency"
msgstr "Tiền tệ"

#. module: project
#: model:ir.ui.view,arch_db:project.project_planner
msgid "Current Timesheet"
msgstr "Bảng chấm công hiện hành"

#. module: project
#: model:ir.ui.view,arch_db:project.portal_my_tasks
msgid "Current stage of the task"
msgstr ""

#. module: project
#: model:ir.ui.view,arch_db:project.portal_my_task
msgid "Current stage of this task"
msgstr ""

#. module: project
#: model:ir.actions.act_window,help:project.project_task_action_activity
msgid "Currently there are not any activity scheduled."
msgstr ""

#. module: project
#: code:addons/project/models/project.py:818
#: model:ir.model.fields,field_description:project.field_project_project_partner_id
#: model:ir.model.fields,field_description:project.field_project_task_partner_id
#: model:ir.ui.view,arch_db:project.edit_project
#, python-format
msgid "Customer"
msgstr "Khách hàng"

#. module: project
#: code:addons/project/models/project.py:818
#, python-format
msgid "Customer Email"
msgstr "Email khách hàng"

#. module: project
#: model:ir.ui.view,arch_db:project.project_planner
msgid "Customer Service"
msgstr "Dịch vụ khách hàng"

#. module: project
#. openerp-web
#: code:addons/project/static/src/js/web_planner_project.js:74
#, python-format
msgid "Customer feedback has been requested"
msgstr "Phản hồi của khách hàng đã được yêu cầu"

#. module: project
#. openerp-web
#: code:addons/project/static/src/js/web_planner_project.js:92
#, python-format
msgid "Customer has cancelled repair"
msgstr "Khách hàng đã huỷ sửa chữa"

#. module: project
#. openerp-web
#: code:addons/project/static/src/js/web_planner_project.js:72
#, python-format
msgid "Customer has reported new issue"
msgstr "Khách hàng đã báo cáo một phát sinh"

#. module: project
#. openerp-web
#: code:addons/project/static/src/js/web_planner_project.js:71
#, python-format
msgid "Customer service has found new issue"
msgstr "Dịch vụ khách hàng đã tìm thấy một phát sinh"

#. module: project
#: model:ir.ui.view,arch_db:project.project_planner
msgid "Customer support tickets"
msgstr "Các yêu cầu hỗ trợ của khách hàng"

#. module: project
#: model:ir.ui.view,arch_db:project.project_planner
msgid "Customization"
msgstr "Tuỳ biến / Tuỳ chỉnh"

#. module: project
#: model:ir.ui.menu,name:project.menu_projects
msgid "Dashboard"
msgstr "Bảng thông tin"

#. module: project
#: model:ir.ui.view,arch_db:project.view_task_form2
msgid "Days"
msgstr "Ngày"

#. module: project
#: model:ir.model.fields,field_description:project.field_project_task_date_deadline
#: model:ir.model.fields,field_description:project.field_report_project_task_user_date_deadline
msgid "Deadline"
msgstr "Hạn chót"

#. module: project
#: model:ir.model.fields,field_description:project.field_project_project_debit
msgid "Debit"
msgstr "Nợ"

#. module: project
#: model:ir.model.fields,field_description:project.field_project_project_alias_defaults
msgid "Default Values"
msgstr "Giá trị mặc định"

#. module: project
#: model:ir.actions.act_window,help:project.open_task_type_form
msgid ""
"Define the steps that will be used in the project from the\n"
"                creation of the task, up to the closing of the task or issue.\n"
"                You will use these stages in order to track the progress in\n"
"                solving a task or an issue."
msgstr ""
"Định nghĩa các bước mà sẽ được sử dụng ở dự án từ lúc khởi tạo nhiệm vụ\n"
"                đến lúc đóng nhiệm vụ hoặc phát sinh. Bạn sẽ sử dụng các giai\n"
"                đoạn này để theo dõi tiến triển trong việc thực hiện nhiệm vụ\n"
"                hoặc giải quyết các phát sinh."

#. module: project
#: model:ir.ui.view,arch_db:project.view_task_kanban
msgid "Delete"
msgstr "Xoá"

#. module: project
#: model:ir.ui.view,arch_db:project.project_planner
msgid ""
"Depending on what you need and how you want to operate, there are several "
"ways to work with Odoo. First, decide if you want to think in terms of "
"tasks. Then, activate the Timesheets app if you need it."
msgstr ""

#. module: project
#: model:ir.ui.view,arch_db:project.project_planner
msgid "Deploy"
msgstr "Triển khai"

#. module: project
#. openerp-web
#: code:addons/project/static/src/js/web_planner_project.js:20
#, python-format
msgid "Deployment"
msgstr "Triển khai"

#. module: project
#: model:ir.model.fields,field_description:project.field_project_task_description
#: model:ir.model.fields,field_description:project.field_project_task_type_description
#: model:ir.ui.view,arch_db:project.view_task_form2
msgid "Description"
msgstr "Miêu tả"

#. module: project
#. openerp-web
#: code:addons/project/static/src/js/web_planner_project.js:18
#, python-format
msgid "Development"
msgstr "Phát triển"

#. module: project
#: model:ir.ui.view,arch_db:project.project_planner
msgid "Development Process"
msgstr "Quy trình phát triển"

#. module: project
#. openerp-web
#: code:addons/project/static/src/js/project.js:71
#: model:ir.ui.view,arch_db:project.project_project_view_form_simplified
#, python-format
msgid "Discard"
msgstr "Huỷ bỏ"

#. module: project
#: model:ir.model.fields,field_description:project.field_project_project_display_name
#: model:ir.model.fields,field_description:project.field_project_tags_display_name
#: model:ir.model.fields,field_description:project.field_project_task_display_name
#: model:ir.model.fields,field_description:project.field_project_task_merge_wizard_display_name
#: model:ir.model.fields,field_description:project.field_project_task_type_display_name
#: model:ir.model.fields,field_description:project.field_report_project_task_user_display_name
msgid "Display Name"
msgstr "Tên hiển thị"

#. module: project
#. openerp-web
#: code:addons/project/static/src/js/web_planner_project.js:35
#, python-format
msgid "Distribute"
msgstr "Phân phối"

#. module: project
#. openerp-web
#: code:addons/project/static/src/js/web_planner_project.js:43
#, python-format
msgid "Distribution is completed"
msgstr "Việc phân phối được hoàn thành"

#. module: project
#. openerp-web
#: code:addons/project/static/src/js/web_planner_project.js:51
#, python-format
msgid "Documentation"
msgstr "Tài liệu"

#. module: project
#: model:ir.ui.view,arch_db:project.edit_project
msgid "Documents"
msgstr "Tài liệu"

#. module: project
#: model:ir.ui.view,arch_db:project.project_planner
msgid ""
"Don't create a Project for different locations (this could isolate teams "
"that work at different locations)."
msgstr ""
"Đừng tạo dự án cho các địa điểm khác nhau (điều này có thể làm cách ly các "
"đội ở các địa điểm khác nhau)."

#. module: project
#: model:ir.ui.view,arch_db:project.project_planner
msgid ""
"Don't create a Project for each of your customers - this will be too "
"complicated to manage properly."
msgstr ""
"Đừng tạo một dự án cho từng khách hàng của bạn - điều này quá phức tạp để có"
" thể quản lý đúng cách."

#. module: project
#: model:ir.ui.view,arch_db:project.project_planner
msgid "Don't hesitate to"
msgstr "Đừng ngần ngại"

#. module: project
#: model:ir.ui.view,arch_db:project.project_planner
msgid "Don't hesitate to select only the events you are interested in!"
msgstr "Đừng ngại trong việc chỉ lựa chọn những sự kiện mà bạn quan tâm!"

#. module: project
#. openerp-web
#: code:addons/project/static/src/js/web_planner_project.js:36
#: code:addons/project/static/src/js/web_planner_project.js:69
#: code:addons/project/static/src/js/web_planner_project.js:84
#: code:addons/project/static/src/js/web_planner_project.js:98
#: model:project.task.type,name:project.project_stage_2
#, python-format
msgid "Done"
msgstr "Hoàn thành"

#. module: project
#: model:ir.ui.view,arch_db:project.project_planner
msgid ""
"During a meeting, a customer asks a manager for a few modifications to a "
"project."
msgstr ""
"Trong một buộc họp/gặp mặt, một khách hàng đề nghị người quản lý thực hiện "
"một số điều chỉnh cho một dự án."

#. module: project
#: model:ir.ui.view,arch_db:project.project_planner
msgid ""
"Each employee will have his own task, while the manager will be able to "
"follow the global progress in the Kanban view of the project."
msgstr ""
"Mỗi nhân viên sẽ có nhiệm vụ của chính họ, trong khi người quản lý vẫn theo "
"sát được tiến trình toàn cục trong giao diện Kanban của hệ thống."

#. module: project
#: model:ir.ui.view,arch_db:project.portal_my_task
#: model:ir.ui.view,arch_db:project.view_task_kanban
msgid "Edit Task"
msgstr "Sửa Nhiệm vụ"

#. module: project
#: model:ir.model.fields,field_description:project.field_project_task_email_from
msgid "Email"
msgstr "Tên đăng nhập / Email"

#. module: project
#: model:ir.ui.view,arch_db:project.edit_project
msgid "Email Alias"
msgstr "Email bí danh"

#. module: project
#: model:ir.model.fields,field_description:project.field_project_task_type_mail_template_id
msgid "Email Template"
msgstr "Mẫu Email"

#. module: project
#: model:ir.ui.view,arch_db:project.edit_project
msgid "Emails"
msgstr "Emails"

#. module: project
#: model:ir.ui.view,arch_db:project.project_planner
msgid "End"
msgstr "Kết thúc"

#. module: project
#: model:ir.model.fields,field_description:project.field_project_task_date_end
#: model:ir.model.fields,field_description:project.field_report_project_task_user_date_end
msgid "Ending Date"
msgstr "Ngày kết thúc"

#. module: project
#: sql_constraint:project.project:0
msgid "Error! project start-date must be lower than project end-date."
msgstr "Lỗi! Ngày bắt đầu dự án phải trước ngày kết thúc dự án."

#. module: project
#: model:ir.model.fields,help:project.field_project_task_planned_hours
msgid ""
"Estimated time to do the task, usually set by the project manager when the "
"task is in draft state."
msgstr ""
"Thời gian dự kiến để đóng nhiệm vụ này, thường được thiết lập bởi chủ nhiệm "
"dự án khi một nhiệm vụ đang trong trạng thái dự thảo."

#. module: project
#: model:ir.ui.view,arch_db:project.project_planner
msgid ""
"Even if there is no specific field in Odoo, it's important to define a person responsible for each stage of your Project.<br/>\n"
"                        This person will have the responsibility for validating each stage and ensuring that the requirements to move to the next stage are met."
msgstr ""
"Thậm chí nếu không có một trường chuyên biệt trong Odoo, việc giao cho từng người phụ trách từng giai đoạn là cực kỳ quan trọng.<br/>\n"
"                        Người này sẽ chịu trách nhiệm cho việc thẩm định mỗi giai đoạn và chắc chắn rằng yêu cầu cần thiết để chuyển được sang giai đoạn tiếp theo đã được đáp ứng."

#. module: project
#: model:ir.ui.view,arch_db:project.project_planner
msgid ""
"Every business is different.<br/>\n"
"                    Odoo allows you to customize every application and it's usually a good idea to customize screens to fit your project needs."
msgstr ""
"Mọi công việc sản xuất kinh doanh đều khác biệt.<br/>\n"
"                    Odoo cho phép bạn tuỳ biến tất cả các ứng dụng và ý tưởng tốt thường là tuỳ biến giao diện để đáp ứng đặc thù dự án."

#. module: project
#: model:ir.ui.view,arch_db:project.project_planner
msgid "Examples"
msgstr "Ví dụ"

#. module: project
#. openerp-web
#: code:addons/project/static/src/js/web_planner_project.js:75
#, python-format
msgid "Expert advice has been requested"
msgstr "Một đề nghị tư vấn từ chuyên gia đã được tạo"

#. module: project
#: model:ir.model.fields,field_description:project.field_project_project_date
msgid "Expiration Date"
msgstr "Ngày hết hạn"

#. module: project
#: model:ir.model.fields,help:project.field_project_task_type_legend_priority
msgid ""
"Explanation text to help users using the star on tasks or issues in this "
"stage."
msgstr ""

#. module: project
#: model:ir.ui.view,arch_db:project.view_task_project_user_search
msgid "Extended Filters"
msgstr "Bộ lọc mở rộng..."

#. module: project
#: model:ir.ui.view,arch_db:project.view_task_form2
msgid "Extra Info"
msgstr "Thông tin thêm"

#. module: project
#: model:ir.ui.view,arch_db:project.project_planner
msgid "Extra useful for when you're with a customer or in a meeting."
msgstr "Cực kỳ hữu ích khi bạn đang gặp khách hàng hoặc đang họp."

#. module: project
#. openerp-web
#: code:addons/project/static/src/js/web_planner_project.js:89
#, python-format
msgid "Feedback from customer requested"
msgstr "Phản hồi từ khách hàng được yêu cầu"

#. module: project
#. openerp-web
#: code:addons/project/static/src/js/web_planner_project.js:27
#, python-format
msgid "Finally task is deployed"
msgstr "Nhiệm vụ cuối cùng cũng được triển khai"

#. module: project
#: model:ir.model.fields,field_description:project.field_project_task_type_fold
msgid "Folded in Kanban"
msgstr "Đóng trong Kanban"

#. module: project
#: model:ir.ui.view,arch_db:project.edit_project
msgid ""
"Follow this project to automatically track the events associated to tasks "
"and issues of this project."
msgstr ""
"Theo dõi dự án này để tự động theo dõi các sự kiện liên quan đến nhiệm vụ và"
" các vấn đề phát sinh của dự án."

#. module: project
#: model:ir.ui.view,arch_db:project.view_project_project_filter
msgid "Followed by Me"
msgstr "Được theo dõi bởi Tôi"

#. module: project
#: model:ir.ui.view,arch_db:project.project_planner
msgid "For employees, the"
msgstr "Đối với các nhân viên, giao diện"

#. module: project
#: model:ir.ui.view,arch_db:project.project_planner
msgid ""
"For example, risk and task owners should come prepared to share the status "
"of their item and, ideally, a path to resolution."
msgstr ""

#. module: project
#: model:ir.ui.view,arch_db:project.project_planner
msgid ""
"For the Odoo Team,<br/>\n"
"                            Fabien Pinckaers, Founder"
msgstr ""
"Thay mặt Odoo Team,<br/>\n"
"                            Fabien Pinckaers, Nhà sáng lập"

#. module: project
#: model:ir.ui.view,arch_db:project.project_planner
msgid ""
"For the same reason, don't create a Project based on weeks or time (example:"
" Scrum)."
msgstr ""
"Cùng một lý do như vậy, đừng tạo dự án dựa trên tuần hay thời gian (ví dụ: "
"Scrum)."

#. module: project
#: model:ir.model.fields,field_description:project.field_res_config_settings_module_project_forecast
msgid "Forecasts"
msgstr "Dự báo"

#. module: project
#: model:ir.ui.view,arch_db:project.view_task_search_form
msgid "Future Activities"
msgstr ""

#. module: project
#: model:ir.ui.menu,name:project.menu_tasks_config
msgid "GTD"
msgstr ""

#. module: project
#: model:ir.ui.view,arch_db:project.project_planner
msgid "Generate a timesheet report to attach to your customer invoices"
msgstr "Tạo các báo cáo bảng chấm công để đính kèm vào một hoá đơn khách hàng"

#. module: project
#: model:ir.ui.view,arch_db:project.project_planner
msgid "Get full synchronization with Odoo"
msgstr "Đồng bộ hoàn toàn dữ liệu với Odoo"

#. module: project
#: model:ir.ui.view,arch_db:project.project_planner
msgid "Get it on Google Play"
msgstr "Lấy về trên Google Play"

#. module: project
#: model:ir.ui.view,arch_db:project.project_planner
msgid "Get more apps"
msgstr "Cài thêm Ứng dụng"

#. module: project
#: model:ir.model.fields,help:project.field_project_project_label_tasks
msgid "Gives label to tasks on project's kanban view."
msgstr "Đưa nhãn vào các nhiệm vụ trên giao diện kanban của dự án."

#. module: project
#: model:ir.model.fields,help:project.field_project_project_sequence
msgid "Gives the sequence order when displaying a list of Projects."
msgstr "Chỉ ra thứ tự sắp xếp khi hiển thị danh sách dự án."

#. module: project
#: model:ir.model.fields,help:project.field_project_task_sequence
msgid "Gives the sequence order when displaying a list of tasks."
msgstr "Chỉ ra thứ tự sắp xếp khi hiển thị danh sách nhiệm vụ."

#. module: project
#. openerp-web
#: code:addons/project/static/src/js/tour.js:99
#, python-format
msgid ""
"Good job! Your completed the Project Management tour. You can continue with "
"the <b>implementation guide</b> to help you setup Project Management in your"
" company."
msgstr ""
"Tốt! Bạn đã hoàn thành tour Quản lý Dự án. Bạn có thể tiếp tục với <b>hướng "
"dẫn triển khai</b> để giúp bạn cài đặt ứng dụng Quản lý dự án cho công ty "
"bạn."

#. module: project
#: model:ir.ui.view,arch_db:project.project_planner
msgid "Good luck!"
msgstr "Chúc may mắn!"

#. module: project
#: selection:project.task,kanban_state:0
msgid "Green"
msgstr ""

#. module: project
#: model:ir.model.fields,field_description:project.field_project_task_type_legend_done
msgid "Green Kanban Label"
msgstr ""

#. module: project
#: model:ir.ui.view,arch_db:project.project_planner
msgid ""
"Green: the Task is ready for next stage (the job for this stage is complete)"
msgstr ""
"Xanh lá: Nhiệm vụ đã sẵn sàng cho giai đoạn tiếp theo (việc cho giai đoạn "
"này đã hoàn thành)"

#. module: project
#: selection:project.task,kanban_state:0
msgid "Grey"
msgstr ""

#. module: project
#: model:ir.model.fields,field_description:project.field_project_task_type_legend_normal
msgid "Grey Kanban Label"
msgstr ""

#. module: project
#: model:ir.ui.view,arch_db:project.project_planner
msgid "Grey: the Task is in progress (someone is working on it)"
msgstr "Xám: Nhiệm vụ đang được thực hiện (ai đó đang thực hiện nó)"

#. module: project
#: model:ir.ui.view,arch_db:project.view_project_project_filter
#: model:ir.ui.view,arch_db:project.view_task_project_user_search
#: model:ir.ui.view,arch_db:project.view_task_search_form
msgid "Group By"
msgstr "Nhóm theo"

#. module: project
#: model:ir.ui.view,arch_db:project.project_planner
msgid "Here are some of the <strong>available customizations</strong>"
msgstr "Dưới đây là một trong số <strong>các tuỳ biến khả dụng</strong>"

#. module: project
#: model:ir.actions.act_window,help:project.act_project_project_2_project_task_all
msgid "Here, you can create new tasks"
msgstr "Tại đây, bạn có thể tạo các nhiệm vụ mới"

#. module: project
#: selection:report.project.task.user,priority:0
msgid "High"
msgstr "Cao"

#. module: project
#: model:ir.model.fields,help:project.field_project_project_privacy_visibility
msgid ""
"Holds visibility of the tasks or issues that belong to the current project:\n"
"- On invitation only: Employees may only see the followed project, tasks or issues\n"
"- Visible by all employees: Employees may see all project, tasks or issues\n"
"- Visible by following customers: employees see everything;\n"
"   if website is activated, portal users may see project, tasks or issues followed by\n"
"   them or by someone of their company\n"
msgstr ""

#. module: project
#: model:ir.ui.view,arch_db:project.view_task_form2
msgid "Hours"
msgstr "Giờ"

#. module: project
#: code:addons/project/models/project.py:730
#, python-format
msgid "I take it"
msgstr "Tôi nhận nó"

#. module: project
#: model:ir.model.fields,field_description:project.field_project_project_id
#: model:ir.model.fields,field_description:project.field_project_tags_id
#: model:ir.model.fields,field_description:project.field_project_task_id
#: model:ir.model.fields,field_description:project.field_project_task_merge_wizard_id
#: model:ir.model.fields,field_description:project.field_project_task_type_id
#: model:ir.model.fields,field_description:project.field_report_project_task_user_id
msgid "ID"
msgstr "ID"

#. module: project
#: model:ir.model.fields,help:project.field_project_project_alias_parent_thread_id
msgid ""
"ID of the parent record holding the alias (example: project holding the task"
" creation alias)"
msgstr ""
"ID của bản ghi cha mà chứa bí danh (ví dụ: dự án chứa bí danh để tạo nhiệm "
"vụ)"

#. module: project
#. openerp-web
#: code:addons/project/static/src/js/web_planner_project.js:104
#, python-format
msgid "Idea has been transformed into concrete actions"
msgstr "Ý tưởng đã được biến thành các hành động cụ thể"

#. module: project
#. openerp-web
#: code:addons/project/static/src/js/web_planner_project.js:103
#, python-format
msgid "Idea is fully explained"
msgstr "Ý tưởng được giải thích đầy đủ"

#. module: project
#: model:ir.ui.view,arch_db:project.project_planner
msgid "Ideally, a person should only be responsible for one project."
msgstr ""
"Một cách lý tưởng, một người chỉ nên phụ trách một dự án tại một thời điểm."

#. module: project
#. openerp-web
#: code:addons/project/static/src/js/web_planner_project.js:96
#, python-format
msgid "Ideas"
msgstr "Các ý tưởng"

#. module: project
#: model:ir.ui.view,arch_db:project.project_planner
msgid "Identify problems and blocking points more easily"
msgstr "Nhận diện rắc rối và các điểm tắc dễ dàng hơn"

#. module: project
#: model:ir.model.fields,help:project.field_project_task_type_mail_template_id
msgid ""
"If set an email will be sent to the customer when the task or issue reaches "
"this step."
msgstr ""
"Nếu được thiết lập, một email sẽ được gửi cho khách hàng khi nhiệm vụ hoặc "
"phát sinh đạt đến bước này."

#. module: project
#: model:ir.model.fields,help:project.field_project_project_active
msgid ""
"If the active field is set to False, it will allow you to hide the project "
"without removing it."
msgstr ""
"Nếu không đánh dấu trường này, nó sẽ cho phép bạn ẩn dự án mà không xóa nó. "
"without removing it."

#. module: project
#: model:ir.ui.view,arch_db:project.project_planner
msgid ""
"If you don't want to receive email notifications, you can uncheck the option"
" in your"
msgstr ""
"Nếu bạn không muốn nhận các thông báo bằng email, bạn có thể bỏ dấu kiểm "
"nhận thông báo bằng email ở"

#. module: project
#: model:ir.ui.view,arch_db:project.project_planner
msgid ""
"If you want to limit access for certain users or customers, simply use the "
"Privacy / Visibility settings in the Project Settings."
msgstr ""
"Nếu bạn muốn giới hạn truy cập cho các người dùng hay khách hàng nhất đinh, "
"hãy đơn giản sử dụng các thiết lập Bảo mật trong phần Thiết lập của Dự án "
"đó."

#. module: project
#: model:ir.ui.view,arch_db:project.project_planner
msgid ""
"If you work on a Time &amp; Material project, you'll probably want to "
"extract a Timesheet of the tasks to invoice directly to the customer. To do "
"that:"
msgstr ""

#. module: project
#: model:ir.ui.view,arch_db:project.project_planner
msgid "Implement"
msgstr "Cấu hình"

#. module: project
#: model:ir.ui.view,arch_db:project.project_planner
msgid "Improve"
msgstr "Cải tiến"

#. module: project
#: model:ir.ui.view,arch_db:project.project_planner
msgid "Improve collaboration with customers"
msgstr "Cải thiện khả năng cộng tác với khách hàng"

#. module: project
#: model:project.task,legend_normal:project.project_task_1
#: model:project.task,legend_normal:project.project_task_10
#: model:project.task,legend_normal:project.project_task_11
#: model:project.task,legend_normal:project.project_task_12
#: model:project.task,legend_normal:project.project_task_13
#: model:project.task,legend_normal:project.project_task_14
#: model:project.task,legend_normal:project.project_task_15
#: model:project.task,legend_normal:project.project_task_16
#: model:project.task,legend_normal:project.project_task_17
#: model:project.task,legend_normal:project.project_task_18
#: model:project.task,legend_normal:project.project_task_19
#: model:project.task,legend_normal:project.project_task_2
#: model:project.task,legend_normal:project.project_task_20
#: model:project.task,legend_normal:project.project_task_21
#: model:project.task,legend_normal:project.project_task_22
#: model:project.task,legend_normal:project.project_task_23
#: model:project.task,legend_normal:project.project_task_24
#: model:project.task,legend_normal:project.project_task_25
#: model:project.task,legend_normal:project.project_task_26
#: model:project.task,legend_normal:project.project_task_3
#: model:project.task,legend_normal:project.project_task_4
#: model:project.task,legend_normal:project.project_task_5
#: model:project.task,legend_normal:project.project_task_6
#: model:project.task,legend_normal:project.project_task_7
#: model:project.task,legend_normal:project.project_task_8
#: model:project.task,legend_normal:project.project_task_9
#: model:project.task,legend_normal:project.project_task_data_0
#: model:project.task,legend_normal:project.project_task_data_1
#: model:project.task,legend_normal:project.project_task_data_11
#: model:project.task,legend_normal:project.project_task_data_12
#: model:project.task,legend_normal:project.project_task_data_13
#: model:project.task,legend_normal:project.project_task_data_14
#: model:project.task,legend_normal:project.project_task_data_2
#: model:project.task,legend_normal:project.project_task_data_4
#: model:project.task,legend_normal:project.project_task_data_5
#: model:project.task,legend_normal:project.project_task_data_6
#: model:project.task,legend_normal:project.project_task_data_7
#: model:project.task,legend_normal:project.project_task_data_8
#: model:project.task,legend_normal:project.project_task_data_9
#: model:project.task.type,legend_normal:project.project_stage_0
#: model:project.task.type,legend_normal:project.project_stage_1
#: model:project.task.type,legend_normal:project.project_stage_2
#: model:project.task.type,legend_normal:project.project_stage_3
#: model:project.task.type,legend_normal:project.project_stage_data_0
#: model:project.task.type,legend_normal:project.project_stage_data_1
#: model:project.task.type,legend_normal:project.project_stage_data_2
#: model:project.task.type,name:project.project_stage_1
#: selection:report.project.task.user,state:0
msgid "In Progress"
msgstr "Đang thực hiện"

#. module: project
#. openerp-web
#: code:addons/project/static/src/js/web_planner_project.js:33
#: code:addons/project/static/src/js/web_planner_project.js:66
#: code:addons/project/static/src/js/web_planner_project.js:81
#, python-format
msgid "In progress"
msgstr "Đang thực hiện"

#. module: project
#. openerp-web
#: code:addons/project/static/src/js/web_planner_project.js:80
#, python-format
msgid "Incoming"
msgstr "Sắp về"

#. module: project
#: model:ir.model.fields,field_description:project.field_project_task_planned_hours
msgid "Initially Planned Hours"
msgstr "Số giờ dự kiến ban đầu"

#. module: project
#: model:ir.model.fields,help:project.field_project_project_alias_id
msgid ""
"Internal email associated with this project. Incoming emails are "
"automatically synchronized with Tasks (or optionally Issues if the Issue "
"Tracker module is installed)."
msgstr ""
"Email nội bộ liên kết với dự án này. Các email gửi đến sẽ được tự động đồng "
"bộ với các Nhiệm vụ (hoặc tuỳ chọn với Phát sinh nếu có cài đặt module Theo "
"dõi Phát sinh)."

#. module: project
#: model:ir.ui.view,arch_db:project.project_planner
msgid ""
"Internal notes are messages that will appear in the Chatter but will not be "
"notified in Odoo's Inbox."
msgstr ""
"Các ghi chú nội bộ và thông điệp sẽ xuất hiện trong Chatter nhưng sẽ không "
"được thông báo trong Hộp thư đến"

#. module: project
#: model:ir.ui.view,arch_db:project.project_tags_search_view
msgid "Issue Version"
msgstr "Phiên bản Phát sinh"

#. module: project
#. openerp-web
#: code:addons/project/static/src/js/web_planner_project.js:73
#, python-format
msgid "Issue is being worked on"
msgstr "Phát sinh đang được xem xét"

#. module: project
#. openerp-web
#: code:addons/project/static/src/js/web_planner_project.js:76
#, python-format
msgid "Issue is resolved"
msgstr "Phát sinh được giải quyết xong"

#. module: project
#: model:ir.ui.view,arch_db:project.project_planner
msgid ""
"It is better to start with a \"project answer\", such as: \"We are two weeks"
" late\", \"We are at planned budget\" or \"We are 50% complete with the "
"process model\". Also if you can, start the meeting on a positive note, such"
" as milestones that have been met or are ahead of schedule. This will make "
"participants feel motivated to engage in the conversation."
msgstr ""
"Tốt hơn hết là hãy bắt đầu với một \"câu trả lời dự án\", kiểu như: \"Chúng "
"ta đã bị muộn hai tuần rồi\", \"Chúng ta vẫn đang ở trong ngân sách cho "
"phép\" hay \"Chúng ta đã hoàn thành 50% với mô hình xử lý abc\". Bạn có thể "
"thể bắt đầu buổi họp bằng một lưu ý tích cực, như các mốc đã đạt được hoặc "
"vượt kế hoạch. Điều này sẽ truyền cảm hứng kich thích sự gắn kết cảu những "
"người tham dự với nội dung thảo luận tới."

#. module: project
#: model:ir.ui.view,arch_db:project.project_planner
msgid ""
"It is time to think about how you will transform your activities into real projects in Odoo.<br/>\n"
"                        For that, the most important part is defining the stages of your projects. Stages are the different steps a task can go through, from its creation to its ending. They will appear in what we call the 'Kanban' view of your projects."
msgstr ""

#. module: project
#: model:ir.ui.view,arch_db:project.project_planner
msgid ""
"It's essential to be clear about why you want to use Odoo Project and what your goals are.\n"
"                        Indeed, there are many ways to manage a project, to find the best one for you, you need to know exactly what you want to achieve. And later on, we will hopefully transform your objectives into real improvements for your company."
msgstr ""
"Điều cực kỳ quan trọng là phải thật rõ ràng về lý do tại sao bạn muốn sử dụng Odoo Project và mục tiêu của bạn là gì.\n"
"                        Quả thực, có nhiều cách để quản lý một dự án, để tìm ra cách tốt nhất đối với bạn, bạn cần phải biết chính xác bạn cái mà bạn muốn đạt được. Và sau đó, Odoo sẽ chuyển đổi các mục tiêu đó thành những cải tiến thực tế cho công ty bạn."

#. module: project
#: model:ir.ui.view,arch_db:project.project_planner
msgid ""
"It's for logging every change, event or message related to the Document."
msgstr ""
"Nó sẽ ghi nhận lại mọi sự thay đổi, các sự kiện hay các thông điệp / email "
"liên quan đến Tài liệu đó."

#. module: project
#: model:ir.ui.view,arch_db:project.project_planner
msgid ""
"It's usually a good idea to take time to analyze your tasks once a year. "
"Here are some KPIs you should take a look at. Ask yourself 'How can they be "
"improved?'"
msgstr ""

#. module: project
#: model:ir.model.fields,field_description:project.field_project_task_legend_blocked
msgid "Kanban Blocked Explanation"
msgstr "Giải thích về Phong toả ở Kanban"

#. module: project
#: model:ir.model.fields,field_description:project.field_project_task_legend_normal
msgid "Kanban Ongoing Explanation"
msgstr ""

#. module: project
#: model:ir.ui.view,arch_db:project.project_planner
msgid "Kanban Stage"
msgstr "Giai đoạn Kanban"

#. module: project
#: model:ir.ui.view,arch_db:project.project_planner
msgid "Kanban Stages"
msgstr "Giai đoạn Kanban"

#. module: project
#: model:ir.model.fields,field_description:project.field_project_task_kanban_state
#: model:ir.model.fields,field_description:project.field_project_task_kanban_state_label
#: model:ir.model.fields,field_description:project.field_report_project_task_user_state
msgid "Kanban State"
msgstr "Giai đoạn Kanban"

#. module: project
#: model:ir.model.fields,field_description:project.field_project_task_legend_done
msgid "Kanban Valid Explanation"
msgstr ""

#. module: project
#: model:ir.ui.view,arch_db:project.project_planner
msgid "Keep track of messages and conversations"
msgstr "Theo dõi tất cả thông điệp và hội thoại"

#. module: project
#: model:ir.ui.view,arch_db:project.project_planner
msgid "Know what my employees are working on"
msgstr "Biết công việc mà nhân viên của tôi đang làm"

#. module: project
#: model:ir.ui.view,arch_db:project.view_task_search_form
msgid "Last Message"
msgstr "Thông điệp Cuối"

#. module: project
#: model:ir.model.fields,field_description:project.field_project_project___last_update
#: model:ir.model.fields,field_description:project.field_project_tags___last_update
#: model:ir.model.fields,field_description:project.field_project_task___last_update
#: model:ir.model.fields,field_description:project.field_project_task_merge_wizard___last_update
#: model:ir.model.fields,field_description:project.field_project_task_type___last_update
#: model:ir.model.fields,field_description:project.field_report_project_task_user___last_update
msgid "Last Modified on"
msgstr "Sửa lần cuối vào"

#. module: project
#: code:addons/project/controllers/portal.py:86
#: model:ir.model.fields,field_description:project.field_project_task_date_last_stage_update
#: model:ir.model.fields,field_description:project.field_report_project_task_user_date_last_stage_update
#, python-format
msgid "Last Stage Update"
msgstr "Cập nhật Giai đoạn Lần cuối"

#. module: project
#: model:ir.model.fields,field_description:project.field_project_project_write_uid
#: model:ir.model.fields,field_description:project.field_project_tags_write_uid
#: model:ir.model.fields,field_description:project.field_project_task_merge_wizard_write_uid
#: model:ir.model.fields,field_description:project.field_project_task_type_write_uid
#: model:ir.model.fields,field_description:project.field_project_task_write_uid
msgid "Last Updated by"
msgstr "Cập nhật lần cuối bởi"

#. module: project
#: model:ir.model.fields,field_description:project.field_project_project_write_date
#: model:ir.model.fields,field_description:project.field_project_tags_write_date
#: model:ir.model.fields,field_description:project.field_project_task_merge_wizard_write_date
#: model:ir.model.fields,field_description:project.field_project_task_type_write_date
msgid "Last Updated on"
msgstr "Cập nhật lần cuối"

#. module: project
#: model:ir.ui.view,arch_db:project.view_task_search_form
msgid "Late Activities"
msgstr ""

#. module: project
#: model:web.planner,tooltip_planner:project.planner_project
msgid ""
"Learn how to better organize your company using Projects, Tasks and "
"Timesheets."
msgstr ""

#. module: project
#. openerp-web
#: code:addons/project/static/src/js/tour.js:18
#, python-format
msgid "Let's create your first project."
msgstr "Hãy cùng tạo dự án đầu tiên của bạn."

#. module: project
#: model:ir.ui.view,arch_db:project.res_config_settings_view_form
msgid ""
"Lets the company customize which Pad installation should be used to link to "
"new pads (for example: http://etherpad.com/)."
msgstr ""

#. module: project
#: model:ir.model.fields,help:project.field_project_project_analytic_account_id
msgid ""
"Link this project to an analytic account if you need financial management on"
" projects. It enables you to connect projects with budgets, planning, cost "
"and revenue analysis, timesheets on projects, etc."
msgstr ""
"Liên kết dự án này tới một tài khoản quản trị nếu bạn cần quản lý tài chính "
"trên dụ án. Nó cho phép bạn kết nối dự án với ngân sách, kế hoạch, chi phí "
"vàvà phân tích lợi nhuận, thời gian làm việc trên dự án,..."

#. module: project
#: model:ir.ui.view,arch_db:project.project_planner
msgid "List, plan and track things to do"
msgstr "Lên danh sách, lập kế hoạch và theo dõi việc cần làm"

#. module: project
#: selection:project.task,priority:0
#: selection:report.project.task.user,priority:0
msgid "Low"
msgstr "Thấp"

#. module: project
#: model:ir.model.fields,field_description:project.field_project_task_attachment_ids
msgid "Main Attachments"
msgstr ""

#. module: project
#: model:ir.ui.view,arch_db:project.res_config_settings_view_form
msgid "Manage your resources with Gantt charts"
msgstr ""

#. module: project
#: model:ir.ui.view,arch_db:project.view_project_project_filter
#: model:res.groups,name:project.group_project_manager
msgid "Manager"
msgstr "Người quản lý"

#. module: project
#: model:ir.ui.view,arch_db:project.project_planner
msgid ""
"Managing a group of people, a team or a department (example: R&amp;D team, "
"HR Department, etc.)"
msgstr ""
"Quản lý một nhóm người, một đội hay một phòng bạn (ví dụ: đội R&amp;D, Phòng"
" Nhân sự, etc.)"

#. module: project
#: model:ir.ui.view,arch_db:project.project_planner
msgid ""
"Managing long projects that span over many months and/or need Timesheets."
msgstr "Quản lý các dự án mà trải dài qua nhiều tháng hoặc/và có chấm công."

#. module: project
#: model:ir.ui.view,arch_db:project.project_planner
msgid ""
"Managing notifications is essential: too few and you risk missing critical "
"information, too many and you will be  overloaded with unnecessary "
"information. The trick is to find the right balance between the projects, "
"stages and tasks you want to be informed about. Fortunately, Odoo Project "
"has many levels of notifications and messages you can choose from."
msgstr ""
"Quản lý các thông báo thì cực kỳ quan trọng và thiết yếu: quá ít thì bạn sẽ "
"rủi ro vì nhỡ một số thông tin quan trọng, quá nhiều thì bạn sẽ bị quá tải "
"với các thông tin không cần thiết.  Mẹo ở đây là phải tìm ra sự cân bằng "
"giữa các dự án, giai đoạn và nhiệm vụ mà bạn muốn được thông báo. May thay, "
"Odoo Project có nhiều cấp độ thông báo và gửi tin nhắn mà bạn có thể chọn "
"lựa."

#. module: project
#: model:ir.ui.view,arch_db:project.project_planner
msgid "Marketing Department"
msgstr "Bộ phận Marketing"

#. module: project
#: model:ir.model.fields,field_description:project.field_project_project_favorite_user_ids
msgid "Members"
msgstr "Thành viên"

#. module: project
#: model:ir.actions.act_window,name:project.project_task_actions_act_window_merge_tasks
msgid "Merge Selected Tasks"
msgstr ""

#. module: project
#: model:ir.ui.view,arch_db:project.project_task_merge_wizard_form
msgid "Merge Tasks"
msgstr ""

#. module: project
#: model:ir.model.fields,field_description:project.field_project_task_merge_wizard_target_task_id
msgid "Merge into an existing task"
msgstr ""

#. module: project
#: model:ir.ui.view,arch_db:project.project_planner
msgid "More efficient communication between employees"
msgstr "Thông tin liên lạc hiệu quả hơn giữa các nhân viên"

#. module: project
#: model:ir.ui.view,arch_db:project.view_task_search_form
msgid "My Activities"
msgstr ""

#. module: project
#: model:ir.ui.view,arch_db:project.view_project_project_filter
msgid "My Favorites"
msgstr "Ưa thích của Tôi"

#. module: project
#: model:ir.ui.view,arch_db:project.view_task_search_form
msgid "My Followed Tasks"
msgstr ""

#. module: project
#: model:ir.actions.act_window,name:project.project_task_action_activity
msgid "My Next Activities"
msgstr ""

#. module: project
#: model:ir.ui.view,arch_db:project.view_task_search_form
msgid "My Tasks"
msgstr "Nhiệm vụ của tôi"

#. module: project
#: code:addons/project/controllers/portal.py:31
#: model:ir.model.fields,field_description:project.field_project_tags_name
#: model:ir.ui.view,arch_db:project.portal_my_projects
#, python-format
msgid "Name"
msgstr "Tên"

#. module: project
#: model:ir.ui.view,arch_db:project.edit_project
msgid "Name of the tasks :"
msgstr ""

#. module: project
#: model:project.task,legend_blocked:project.project_task_10
#: model:project.task,legend_blocked:project.project_task_11
#: model:project.task,legend_blocked:project.project_task_13
#: model:project.task,legend_blocked:project.project_task_14
#: model:project.task,legend_blocked:project.project_task_17
#: model:project.task,legend_blocked:project.project_task_2
#: model:project.task,legend_blocked:project.project_task_21
#: model:project.task,legend_blocked:project.project_task_22
#: model:project.task,legend_blocked:project.project_task_23
#: model:project.task,legend_blocked:project.project_task_4
#: model:project.task,legend_blocked:project.project_task_5
#: model:project.task,legend_blocked:project.project_task_6
#: model:project.task,legend_blocked:project.project_task_7
#: model:project.task.type,legend_blocked:project.project_stage_1
msgid "Need functional or technical help"
msgstr "Cần trợ giúp về tính năng hoặc kỹ thuật"

#. module: project
#. openerp-web
#: code:addons/project/static/src/js/web_planner_project.js:65
#: model:ir.ui.view,arch_db:project.view_task_project_user_search
#: model:project.task.type,name:project.project_stage_data_0
#, python-format
msgid "New"
msgstr "Mới"

#. module: project
#. openerp-web
#: code:addons/project/static/src/js/web_planner_project.js:87
#, python-format
msgid "New repair added"
msgstr "Sửa chữa mới được thêm"

#. module: project
#: model:ir.model.fields,field_description:project.field_project_task_merge_wizard_target_task_name
msgid "New task name"
msgstr ""

#. module: project
#: code:addons/project/controllers/portal.py:30
#: code:addons/project/controllers/portal.py:83
#, python-format
msgid "Newest"
msgstr "Mới nhất"

#. module: project
#: model:ir.ui.menu,name:project.project_task_menu_activity
#: model:ir.ui.view,arch_db:project.project_task_view_tree_activity
msgid "Next Activities"
msgstr "Các Hoạt động tiếp theo"

#. module: project
#: code:addons/project/models/project.py:775
#, python-format
msgid "No Subject"
msgstr "Không chủ đề"

#. module: project
#: selection:project.task,priority:0
#: selection:report.project.task.user,priority:0
msgid "Normal"
msgstr "Bình thường"

#. module: project
#: model:project.task,legend_blocked:project.project_task_1
#: model:project.task,legend_blocked:project.project_task_12
#: model:project.task,legend_blocked:project.project_task_20
#: model:project.task,legend_blocked:project.project_task_25
#: model:project.task,legend_blocked:project.project_task_26
#: model:project.task,legend_blocked:project.project_task_9
#: model:project.task.type,legend_blocked:project.project_stage_0
msgid "Not validated"
msgstr "Chưa Thẩm định"

#. module: project
#: model:ir.model.fields,field_description:project.field_project_task_notes
msgid "Notes"
msgstr "Ghi chú"

#. module: project
#: model:ir.ui.view,arch_db:project.project_planner
msgid "Notifications"
msgstr "Thông báo"

#. module: project
#. openerp-web
#: code:addons/project/static/src/js/tour.js:43
#, python-format
msgid "Now that the project is set up, <b>create a few tasks</b>."
msgstr "Hiện dự án đã được thiết lập, <b>hãy tạo một vài nhiệm vụ</b>."

#. module: project
#: model:ir.model.fields,help:project.field_report_project_task_user_working_days_open
msgid "Number of Working Days to Open the task"
msgstr ""

#. module: project
#: model:ir.model.fields,help:project.field_report_project_task_user_working_days_close
msgid "Number of Working Days to close the task"
msgstr ""

#. module: project
#: model:ir.model.fields,field_description:project.field_project_project_doc_count
msgid "Number of documents attached"
msgstr "Số tài liệu được đính kèm"

#. module: project
#: model:ir.ui.view,arch_db:project.project_planner
msgid "Objectives"
msgstr ""

#. module: project
#: model:ir.ui.view,arch_db:project.project_planner
msgid ""
"Odoo Project is a super fast and easy way to make your activities and tasks visible to\n"
"                        everyone in your company. Follow how things progress, see when things are stuck, know\n"
"                        who's in charge, all in one place."
msgstr ""
"Odoo Project là cách đơn giản và siêu nhanh để làm cho các hoạt động và nhiệm vụ được thấy rõ bởi những\n"
"                        người có liên quan đến dự án trong công ty bạn. Theo sát tiến trình của mọi việc, nhận ra\n"
"                        các điểm bế tắc, biết ai chịu trách nhiệm, v.v. Tất cả đều ở cùng một nơi."

#. module: project
#: model:ir.actions.act_window,help:project.action_view_task
msgid ""
"Odoo's project management allows you to manage the pipeline of your tasks "
"efficiently. You can track progress, discuss on tasks, attach documents, "
"etc."
msgstr ""

#. module: project
#: code:addons/project/models/project.py:200
#: selection:project.project,privacy_visibility:0
#, python-format
msgid "On invitation only"
msgstr "Chỉ khi được mời"

#. module: project
#: model:ir.model.fields,help:project.field_project_project_alias_force_thread_id
msgid ""
"Optional ID of a thread (record) to which all incoming messages will be "
"attached, even if they did not reply to it. If set, this will disable the "
"creation of new records completely."
msgstr ""
"ID tuỳ chọn của một chủ đề/bản ghi (thread) mà tất cả các thông điệp đến sẽ "
"được gắn/đính vào, thâm chí nếu người ta không reply nó. Nếu được thiết lập,"
" điều này sẽ vô hiệu hoàn toàn việc tạo mới bản ghi."

#. module: project
#: model:ir.actions.act_window,help:project.open_view_project_all
msgid "Or"
msgstr "Hoặc"

#. module: project
#: model:ir.ui.view,arch_db:project.project_planner
msgid "Organize meetings"
msgstr "Tổ chức các cuộc gặp"

#. module: project
#: model:ir.actions.act_window,help:project.open_view_project_all_config
msgid ""
"Organize your activities (plan tasks, track issues, invoice timesheets) for "
"internal, personal or customer projects."
msgstr ""
"Tổ chức các hoạt động của bạn (lập kế hoạch nhiệm vụ, theo dõi các phát "
"sinh, xuất hoá đơn theo bảng chấm công) cho các dự án nội bộ, cá nhân hoặc "
"dự án khách hàng."

#. module: project
#: model:ir.ui.view,arch_db:project.project_planner
msgid ""
"Organize your company, from personal tasks to collaborative meeting minutes."
msgstr ""
"Tổ chức công ty của bạn, từ các nhiệm vụ cá nhân đến các cuộc họp cộng tác."

#. module: project
#: model:ir.actions.act_window,name:project.action_view_task_overpassed_draft
msgid "Overpassed Tasks"
msgstr "Nhiệm vụ quá hạn"

#. module: project
#: model:ir.model.fields,help:project.field_project_task_legend_blocked
#: model:ir.model.fields,help:project.field_project_task_type_legend_blocked
msgid ""
"Override the default value displayed for the blocked state for kanban "
"selection, when the task or issue is in that stage."
msgstr ""
"Ghi đè giá trị mặc định được hiển thị cho trạng thái phong toả trên menu lựa"
" chọn (selection) ở kanban, khi một nhiệm vụ hoặc phát sinh ở giai đoạn đó."

#. module: project
#: model:ir.model.fields,help:project.field_project_task_legend_done
#: model:ir.model.fields,help:project.field_project_task_type_legend_done
msgid ""
"Override the default value displayed for the done state for kanban "
"selection, when the task or issue is in that stage."
msgstr ""
"Ghi đè giá trị mặc định được hiển thị cho trạng thái hoàn thành trên menu "
"lựa chọn (selection) ở kanban, khi một nhiệm vụ hoặc phát sinh ở giai đoạn "
"đó."

#. module: project
#: model:ir.model.fields,help:project.field_project_task_legend_normal
#: model:ir.model.fields,help:project.field_project_task_type_legend_normal
msgid ""
"Override the default value displayed for the normal state for kanban "
"selection, when the task or issue is in that stage."
msgstr ""
"Ghi đè giá trị mặc định được hiển thị cho trạng thái bình thường trên menu "
"lựa chọn (selection) ở kanban, khi một nhiệm vụ hoặc phát sinh ở giai đoạn "
"đó."

#. module: project
#: model:ir.model.fields,field_description:project.field_project_project_alias_user_id
msgid "Owner"
msgstr "Chủ sở hữu"

#. module: project
#: model:ir.model.fields,field_description:project.field_project_project_alias_parent_model_id
msgid "Parent Model"
msgstr ""

#. module: project
#: model:ir.model.fields,field_description:project.field_project_project_alias_parent_thread_id
msgid "Parent Record Thread ID"
msgstr ""

#. module: project
#: code:addons/project/models/project.py:861
#: model:ir.model.fields,field_description:project.field_project_task_parent_id
#: model:ir.ui.view,arch_db:project.view_task_form2
#, python-format
msgid "Parent Task"
msgstr ""

#. module: project
#: model:ir.model.fields,help:project.field_project_project_alias_parent_model_id
msgid ""
"Parent model holding the alias. The model holding the alias reference is not"
" necessarily the model given by alias_model_id (example: project "
"(parent_model) and task (model))"
msgstr ""

#. module: project
#: model:ir.ui.view,arch_db:project.project_planner
msgid "Plan your activities for the day"
msgstr "Lập kế hoạch hoạt động trong ngày"

#. module: project
#: model:ir.model,name:project.model_web_planner
msgid "Planner"
msgstr "Trình Quy hoạch"

#. module: project
#: code:addons/project/models/project.py:887
#, python-format
msgid ""
"Please remove existing tasks in the project linked to the accounts you want "
"to delete."
msgstr ""
"Vui lòng xoá các tác vụ hiện tại trong dự án được liên kết đến các tài khoản"
" mà bạn muốn xoá."

#. module: project
#: model:ir.model.fields,help:project.field_project_project_alias_contact
msgid ""
"Policy to post a message on the document using the mailgateway.\n"
"- everyone: everyone can post\n"
"- partners: only authenticated partners\n"
"- followers: only followers of the related document or members of following channels\n"
msgstr ""
"Cho sách cho phép post các thông điệp lên tài liệu sử dụng.\n"
"- mọi người: Mọi người có thể post\n"
"- đối tác: Chỉ các đối tác đã xác thực\n"
"- đối tượng dõi theo: Chỉ những người ở trong danh sách dõi theo của tài liệu hoặc thành viên của các kênh sau đây\n"

#. module: project
#: model:ir.ui.view,arch_db:project.project_planner
msgid "Prepare"
msgstr "Chuẩn bị"

#. module: project
#: model:ir.model.fields,field_description:project.field_project_task_priority
#: model:ir.model.fields,field_description:project.field_report_project_task_user_priority
msgid "Priority"
msgstr "Mức độ ưu tiên"

#. module: project
#: model:ir.model.fields,field_description:project.field_project_project_privacy_visibility
msgid "Privacy"
msgstr "Tính riêng tư"

#. module: project
#: model:ir.ui.view,arch_db:project.project_planner
msgid "Product or software version"
msgstr "Sản phẩm hoặc phiên bản phần mềm"

#. module: project
#: code:addons/project/models/project.py:346
#: model:ir.model,name:project.model_project_project
#: model:ir.model.fields,field_description:project.field_project_task_project_id
#: model:ir.model.fields,field_description:project.field_report_project_task_user_project_id
#: model:ir.ui.menu,name:project.menu_main_pm
#: model:ir.ui.view,arch_db:project.edit_project
#: model:ir.ui.view,arch_db:project.project_project_view_form_simplified
#: model:ir.ui.view,arch_db:project.res_config_settings_view_form
#: model:ir.ui.view,arch_db:project.view_task_project_user_search
#: model:ir.ui.view,arch_db:project.view_task_search_form
#: model:res.request.link,name:project.req_link_project
#, python-format
msgid "Project"
msgstr "Dự án"

#. module: project
#: model:ir.ui.view,arch_db:project.portal_my_project
msgid "Project -"
msgstr ""

#. module: project
#: model:ir.model.fields,field_description:project.field_account_analytic_account_project_count
#: model:ir.model.fields,field_description:project.field_project_project_project_count
msgid "Project Count"
msgstr "Đếm Dự án"

#. module: project
#: model:ir.model.fields,field_description:project.field_project_project_user_id
#: model:ir.model.fields,field_description:project.field_project_task_manager_id
#: model:ir.ui.view,arch_db:project.edit_project
#: model:ir.ui.view,arch_db:project.project_view_kanban
#: model:ir.ui.view,arch_db:project.view_project
#: model:ir.ui.view,arch_db:project.view_project_project_filter
msgid "Project Manager"
msgstr "Chủ nhiệm Dự án"

#. module: project
#: model:ir.ui.view,arch_db:project.edit_project
#: model:ir.ui.view,arch_db:project.project_project_view_form_simplified
#: model:ir.ui.view,arch_db:project.project_view_kanban
#: model:ir.ui.view,arch_db:project.view_project
#: model:ir.ui.view,arch_db:project.view_project_project_filter
msgid "Project Name"
msgstr "Tên dự án"

#. module: project
#: model:ir.ui.view,arch_db:project.project_planner
msgid "Project Settings"
msgstr "Thiết lập dự án"

#. module: project
#: model:ir.ui.view,arch_db:project.project_planner
msgid "Project Settings."
msgstr "Thiết lập Dự án."

#. module: project
#: model:ir.ui.view,arch_db:project.view_project_task_graph
#: model:ir.ui.view,arch_db:project.view_project_task_pivot
msgid "Project Tasks"
msgstr "Nhiệm vụ"

#. module: project
#: model:ir.model.fields,field_description:project.field_res_company_project_time_mode_id
#: model:ir.model.fields,field_description:project.project_time_mode_id_duplicate_xmlid
msgid "Project Time Unit"
msgstr "Đơn vị thời gian dự án"

#. module: project
#: model:res.request.link,name:project.req_link_task
msgid "Project task"
msgstr "Nhiệm vụ"

#. module: project
#: model:ir.actions.act_window,name:project.dblc_proj
msgid "Project's tasks"
msgstr "Nhiệm vụ của dự án"

#. module: project
#: model:ir.actions.server,name:project.ir_actions_server_project_sample
msgid "Project: Activate Sample Project"
msgstr ""

#. module: project
#: model:ir.actions.act_window,name:project.open_view_project_all
#: model:ir.actions.act_window,name:project.open_view_project_all_config
#: model:ir.model.fields,field_description:project.field_account_analytic_account_project_ids
#: model:ir.model.fields,field_description:project.field_project_project_project_ids
#: model:ir.model.fields,field_description:project.field_project_task_type_project_ids
#: model:ir.ui.menu,name:project.menu_projects_config
#: model:ir.ui.view,arch_db:project.analytic_account_inherited_form
#: model:ir.ui.view,arch_db:project.portal_layout
#: model:ir.ui.view,arch_db:project.portal_my_home
#: model:ir.ui.view,arch_db:project.portal_my_projects
#: model:ir.ui.view,arch_db:project.project_planner
#: model:ir.ui.view,arch_db:project.view_project
msgid "Projects"
msgstr "Dự án"

#. module: project
#: model:mail.channel,name:project.mail_channel_project_task
msgid "Projects & Tasks"
msgstr "Dự án & Nhiệm vụ"

#. module: project
#: model:ir.model.fields,field_description:project.field_res_config_settings_module_rating_project
msgid "Rating on Tasks"
msgstr ""

#. module: project
#: model:project.task,legend_done:project.project_task_1
#: model:project.task,legend_done:project.project_task_12
#: model:project.task,legend_done:project.project_task_15
#: model:project.task,legend_done:project.project_task_18
#: model:project.task,legend_done:project.project_task_20
#: model:project.task,legend_done:project.project_task_24
#: model:project.task,legend_done:project.project_task_25
#: model:project.task,legend_done:project.project_task_26
#: model:project.task,legend_done:project.project_task_3
#: model:project.task,legend_done:project.project_task_8
#: model:project.task,legend_done:project.project_task_9
#: model:project.task,legend_done:project.project_task_data_0
#: model:project.task,legend_done:project.project_task_data_1
#: model:project.task,legend_done:project.project_task_data_11
#: model:project.task,legend_done:project.project_task_data_12
#: model:project.task,legend_done:project.project_task_data_13
#: model:project.task,legend_done:project.project_task_data_14
#: model:project.task,legend_done:project.project_task_data_2
#: model:project.task,legend_done:project.project_task_data_4
#: model:project.task,legend_done:project.project_task_data_5
#: model:project.task,legend_done:project.project_task_data_6
#: model:project.task,legend_done:project.project_task_data_7
#: model:project.task,legend_done:project.project_task_data_8
#: model:project.task,legend_done:project.project_task_data_9
#: model:project.task.type,legend_done:project.project_stage_0
#: model:project.task.type,legend_done:project.project_stage_2
#: model:project.task.type,legend_done:project.project_stage_data_0
#: model:project.task.type,legend_done:project.project_stage_data_1
#: model:project.task.type,legend_done:project.project_stage_data_2
msgid "Ready for Next Stage"
msgstr ""

#. module: project
#. openerp-web
#: code:addons/project/static/src/js/web_planner_project.js:41
#, python-format
msgid "Ready for layout / copywriting"
msgstr "Sẵn sàng lên bố cục / bản quyền"

#. module: project
#: selection:report.project.task.user,state:0
msgid "Ready for next stage"
msgstr "Sẵn sàng cho giai đoạn kế tiếp"

#. module: project
#. openerp-web
#: code:addons/project/static/src/js/web_planner_project.js:59
#, python-format
msgid "Ready for release"
msgstr "Sẵn sàng phát hành"

#. module: project
#. openerp-web
#: code:addons/project/static/src/js/web_planner_project.js:57
#, python-format
msgid "Ready for testing"
msgstr "Sẵn sàng kiểm thử"

#. module: project
#. openerp-web
#: code:addons/project/static/src/js/web_planner_project.js:42
#, python-format
msgid "Ready to be displayed, published or sent"
msgstr "Sẵn sàng được hiển thị, xuất bản hoặc gửi"

#. module: project
#: model:project.task,legend_done:project.project_task_16
#: model:project.task,legend_done:project.project_task_19
#: model:project.task.type,legend_done:project.project_stage_3
msgid "Ready to reopen"
msgstr "Sẵn sàng Mở lại"

#. module: project
#. openerp-web
#: code:addons/project/static/src/js/web_planner_project.js:77
#: code:addons/project/static/src/js/web_planner_project.js:106
#, python-format
msgid "Reason for cancellation has been documented"
msgstr "Lý do cho việc huỷ bỏ đã được lập thành tài liệu"

#. module: project
#: model:mail.template,subject:project.mail_template_data_project_task
msgid "Reception of ${object.name}"
msgstr ""

#. module: project
#: model:ir.model.fields,field_description:project.field_project_project_alias_force_thread_id
msgid "Record Thread ID"
msgstr ""

#. module: project
#: model:ir.ui.view,arch_db:project.view_task_kanban
msgid "Record's Colour"
msgstr ""

#. module: project
#: selection:project.task,kanban_state:0
msgid "Red"
msgstr "Đỏ"

#. module: project
#: model:ir.model.fields,field_description:project.field_project_task_type_legend_blocked
msgid "Red Kanban Label"
msgstr ""

#. module: project
#: model:ir.ui.view,arch_db:project.project_planner
msgid "Red: the Task is blocked (there's a problem)"
msgstr "Đỏ: Nhiệm vụ bị phong toả (có rắc rối)"

#. module: project
#: model:ir.model.fields,field_description:project.field_project_project_code
msgid "Reference"
msgstr "Tham chiếu"

#. module: project
#. openerp-web
#: code:addons/project/static/src/js/web_planner_project.js:52
#, python-format
msgid "Release"
msgstr "Phát hành"

#. module: project
#: model:ir.model.fields,field_description:project.field_project_task_remaining_hours
msgid "Remaining Hours"
msgstr "Số giờ còn lại"

#. module: project
#. openerp-web
#: code:addons/project/static/src/js/project.js:69
#, python-format
msgid "Remove Cover Image"
msgstr "Xoá bỏ Hình Cover"

#. module: project
#: model:ir.ui.view,arch_db:project.project_planner
msgid "Repair Workshop"
msgstr "Xưởng Sửa chữa"

#. module: project
#. openerp-web
#: code:addons/project/static/src/js/web_planner_project.js:88
#, python-format
msgid "Repair has started"
msgstr "Sửa chữa đã được khởi động"

#. module: project
#. openerp-web
#: code:addons/project/static/src/js/web_planner_project.js:91
#, python-format
msgid "Repair is completed"
msgstr "Sửa chữa đã hoàn thành"

#. module: project
#: model:ir.ui.menu,name:project.menu_project_report
#: model:ir.ui.view,arch_db:project.project_planner
msgid "Reporting"
msgstr "Báo cáo"

#. module: project
#. openerp-web
#: code:addons/project/static/src/js/web_planner_project.js:90
#, python-format
msgid "Request for parts has been sent"
msgstr ""

#. module: project
#: model:ir.ui.view,arch_db:project.project_planner
msgid "Responsibilities"
msgstr "Chịu trách nhiệm"

#. module: project
#: model:ir.ui.view,arch_db:project.project_planner
msgid "Responsibility"
msgstr "Chịu trách nhiệm"

#. module: project
#: model:ir.ui.view,arch_db:project.project_planner
msgid "Runs outside Odoo, always available"
msgstr "Chạy bên ngoài Odoo, luôn luôn khả dụng"

#. module: project
#: model:ir.ui.view,arch_db:project.project_planner
msgid "Scrum Methodology"
msgstr "Hệ Phương pháp Scrum"

#. module: project
#: model:ir.ui.menu,name:project.menu_project_management
msgid "Search"
msgstr "Tìm kiếm"

#. module: project
#: code:addons/project/controllers/portal.py:92
#, python-format
msgid "Search <span class=\"nolabel\"> (in Content)</span>"
msgstr ""

#. module: project
#: model:ir.ui.view,arch_db:project.view_project_project_filter
msgid "Search Project"
msgstr "Tìm kiếm Dự án"

#. module: project
#: code:addons/project/controllers/portal.py:96
#, python-format
msgid "Search in All"
msgstr ""

#. module: project
#: code:addons/project/controllers/portal.py:94
#, python-format
msgid "Search in Customer"
msgstr ""

#. module: project
#: code:addons/project/controllers/portal.py:93
#, python-format
msgid "Search in Messages"
msgstr ""

#. module: project
#: code:addons/project/controllers/portal.py:95
#, python-format
msgid "Search in Stages"
msgstr ""

#. module: project
#. openerp-web
#: code:addons/project/static/src/js/project.js:62
#, python-format
msgid "Select"
msgstr "Chọn"

#. module: project
#: model:ir.ui.view,arch_db:project.project_planner
msgid "Send an alert when a task is stuck in red for more than a few days"
msgstr ""
"Gửi một cảnh báo khi một nhiệm vụ bị bế tắc (màu đỏ) trong thời hạn nhiều "
"hơn xx ngày nào đó."

#. module: project
#: model:ir.ui.view,arch_db:project.project_planner
msgid ""
"Send an automatic confirmation to all emails sent to your customer support"
msgstr ""

#. module: project
#: model:ir.model.fields,field_description:project.field_project_project_sequence
#: model:ir.model.fields,field_description:project.field_project_task_sequence
#: model:ir.model.fields,field_description:project.field_project_task_type_sequence
msgid "Sequence"
msgstr "Trình tự"

#. module: project
#: model:ir.ui.view,arch_db:project.project_planner
msgid "Service Level Agreement (SLA)"
msgstr "Thoả thuận về Cấp độ Dịch vụ (SLA)"

#. module: project
#: model:ir.ui.view,arch_db:project.view_task_kanban
msgid "Set Cover Image"
msgstr "Đặt hình Đại diện"

#. module: project
#. openerp-web
#: code:addons/project/static/src/js/project.js:61
#, python-format
msgid "Set a Cover Image"
msgstr "Đặt một hình Đại diện"

#. module: project
#: model:ir.actions.act_window,name:project.project_config_settings_action
#: model:ir.ui.menu,name:project.project_config_settings_menu_action
#: model:ir.ui.view,arch_db:project.edit_project
#: model:ir.ui.view,arch_db:project.view_project_kanban
msgid "Settings"
msgstr "Thiết lập"

#. module: project
#: model:ir.ui.view,arch_db:project.project_planner
msgid "Severity"
msgstr "Sự khắc nghiệt"

#. module: project
#: model:ir.ui.view,arch_db:project.project_planner
msgid "Share files and manage versions"
msgstr "Chia sẻ tập tin và quản lý phiên bản"

#. module: project
#: model:ir.model.fields,field_description:project.field_project_project_is_favorite
msgid "Show Project on dashboard"
msgstr "Hiện Dự án ở bảng thông tin"

#. module: project
#: model:ir.ui.view,arch_db:project.view_task_search_form
msgid "Show all records which has next action date is before today"
msgstr ""

#. module: project
#: model:ir.ui.view,arch_db:project.project_planner
msgid ""
"So if you're looking for the history of a Task, or the latest message on a "
"Task, simply go to the corresponding Document and you'll find it!"
msgstr ""

#. module: project
#: model:ir.ui.view,arch_db:project.project_planner
msgid "Software development"
msgstr "Phát triển phần mềm"

#. module: project
#. openerp-web
#: code:addons/project/static/src/js/web_planner_project.js:16
#, python-format
msgid "Specification"
msgstr "Đặc điểm kỹ thuật"

#. module: project
#. openerp-web
#: code:addons/project/static/src/js/web_planner_project.js:24
#, python-format
msgid "Specification is validated"
msgstr "Thông số & đặc điểm kỹ thuật được thẩm định"

#. module: project
#. openerp-web
#: code:addons/project/static/src/js/web_planner_project.js:23
#, python-format
msgid "Specification of task is written"
msgstr "Thông số & đặc điểm kỹ thuật của nhiệm vụ được viết ra"

#. module: project
#: model:ir.ui.view,arch_db:project.res_config_settings_view_form
msgid "Split your tasks to organize your work into sub-milestones"
msgstr ""

#. module: project
#. openerp-web
#: code:addons/project/static/src/js/web_planner_project.js:49
#, python-format
msgid "Sprint"
msgstr ""

#. module: project
#: code:addons/project/controllers/portal.py:85
#: model:ir.model.fields,field_description:project.field_project_task_stage_id
#: model:ir.model.fields,field_description:project.field_report_project_task_user_stage_id
#: model:ir.ui.view,arch_db:project.portal_my_tasks
#: model:ir.ui.view,arch_db:project.view_task_project_user_search
#: model:ir.ui.view,arch_db:project.view_task_search_form
#, python-format
msgid "Stage"
msgstr "Giai đoạn"

#. module: project
#: model:mail.message.subtype,name:project.mt_task_stage
msgid "Stage Changed"
msgstr "Giai đoạn được Thay đổi"

#. module: project
#: model:ir.ui.view,arch_db:project.task_type_edit
msgid "Stage Description and Tooltips"
msgstr "Tooltip và Mô tả cho các giai đoạn"

#. module: project
#: model:ir.model.fields,field_description:project.field_project_task_type_name
msgid "Stage Name"
msgstr "Tên giai đoạn"

#. module: project
#: model:mail.message.subtype,description:project.mt_task_stage
msgid "Stage changed"
msgstr "Giai đoạn đã Thay đổi"

#. module: project
#: model:ir.actions.act_window,name:project.open_task_type_form
#: model:ir.ui.menu,name:project.menu_project_config_project
msgid "Stages"
msgstr "Giai đoạn"

#. module: project
#: model:ir.ui.view,arch_db:project.view_task_search_form
msgid "Starred"
msgstr "Được đánh sao"

#. module: project
#: model:ir.model.fields,field_description:project.field_project_task_type_legend_priority
msgid "Starred Explanation"
msgstr ""

#. module: project
#: model:ir.ui.view,arch_db:project.project_planner
msgid "Start / Stop a timer in one click"
msgstr "Bật / Tắt bộ đếm giờ chỉ với một click"

#. module: project
#: model:ir.model.fields,field_description:project.field_project_project_date_start
msgid "Start Date"
msgstr "Ngày bắt đầu"

#. module: project
#: model:ir.model.fields,field_description:project.field_project_task_date_start
msgid "Starting Date"
msgstr "Ngày bắt đầu"

#. module: project
#: model:ir.model.fields,field_description:project.field_project_project_subtask_project_id
#: model:ir.model.fields,field_description:project.field_project_task_subtask_project_id
msgid "Sub-task Project"
msgstr ""

#. module: project
#: model:ir.model.fields,field_description:project.field_project_task_subtask_count
msgid "Sub-task count"
msgstr ""

#. module: project
#: model:ir.actions.act_window,name:project.project_task_action_sub_task
#: model:ir.model.fields,field_description:project.field_project_task_child_ids
#: model:ir.model.fields,field_description:project.field_res_config_settings_group_subtask_project
#: model:ir.ui.view,arch_db:project.view_task_form2
msgid "Sub-tasks"
msgstr ""

#. module: project
#: sql_constraint:project.tags:0
msgid "Tag name already exists !"
msgstr "Tên thẻ đã tồn tại!"

#. module: project
#: model:ir.actions.act_window,name:project.project_tags_action
#: model:ir.model.fields,field_description:project.field_project_project_tag_ids
#: model:ir.model.fields,field_description:project.field_project_task_tag_ids
#: model:ir.ui.menu,name:project.menu_project_tags_act
#: model:ir.ui.view,arch_db:project.project_tags_form_view
msgid "Tags"
msgstr "Thẻ"

#. module: project
#: model:ir.model,name:project.model_project_tags
msgid "Tags of project's tasks"
msgstr ""

#. module: project
#: model:ir.model.fields,field_description:project.field_project_task_merge_wizard_target_project_id
msgid "Target Project"
msgstr ""

#. module: project
#: model:ir.model,name:project.model_project_task
#: model:ir.ui.view,arch_db:project.portal_my_tasks
#: model:ir.ui.view,arch_db:project.view_task_form2
#: model:ir.ui.view,arch_db:project.view_task_project_user_search
#: model:ir.ui.view,arch_db:project.view_task_search_form
msgid "Task"
msgstr "Nhiệm vụ"

#. module: project
#: model:ir.ui.view,arch_db:project.portal_my_task
msgid "Task -"
msgstr ""

#. module: project
#: model:ir.model.fields,field_description:project.field_project_project_tasks
msgid "Task Activities"
msgstr "Các Hoạt động Nhiệm vụ"

#. module: project
#: model:mail.message.subtype,name:project.mt_project_task_blocked
#: model:mail.message.subtype,name:project.mt_task_blocked
msgid "Task Blocked"
msgstr "Nhiệm vụ bị Phong tỏa"

#. module: project
#: model:ir.ui.view,arch_db:project.res_config_settings_view_form
msgid "Task Management"
msgstr ""

#. module: project
#: model:mail.message.subtype,name:project.mt_project_task_new
#: model:mail.message.subtype,name:project.mt_task_new
msgid "Task Opened"
msgstr "Nhiệm vụ Được mở"

#. module: project
#: model:ir.filters,name:project.filter_task_report_task_pipe
msgid "Task Pipe"
msgstr "Pipe Nhiệm vụ"

#. module: project
#: model:mail.message.subtype,name:project.mt_project_task_ready
#: model:mail.message.subtype,name:project.mt_task_ready
msgid "Task Ready"
msgstr "Nhiệm vụ Sẵn sàng"

#. module: project
#: model:ir.model,name:project.model_project_task_type
#: model:ir.ui.view,arch_db:project.task_type_edit
#: model:ir.ui.view,arch_db:project.task_type_tree
msgid "Task Stage"
msgstr "Trạng thái của Nhiệm vụ"

#. module: project
#: model:mail.message.subtype,name:project.mt_project_task_stage
msgid "Task Stage Changed"
msgstr "Giai đoạn của Nhiệm vụ được thay đổi"

#. module: project
#: model:ir.model.fields,field_description:project.field_project_task_name
#: model:ir.model.fields,field_description:project.field_report_project_task_user_name
msgid "Task Title"
msgstr "Tiêu đề Nhiệm vụ"

#. module: project
#: model:ir.ui.view,arch_db:project.view_task_form2
msgid "Task Title..."
msgstr "Tiêu đề Nhiệm vụ..."

#. module: project
#: model:mail.message.subtype,description:project.mt_task_blocked
msgid "Task blocked"
msgstr "Nhiệm vụ bị phong tỏa"

#. module: project
#. openerp-web
#: code:addons/project/static/src/js/web_planner_project.js:25
#, python-format
msgid "Task is Developed"
msgstr "Nhiệm vụ được Phát triển"

#. module: project
#. openerp-web
#: code:addons/project/static/src/js/web_planner_project.js:105
#, python-format
msgid "Task is completed"
msgstr "Nhiệm vụ hoàn thành"

#. module: project
#. openerp-web
#: code:addons/project/static/src/js/web_planner_project.js:26
#, python-format
msgid "Task is tested"
msgstr "Nhiệm vụ được kiểm thử"

#. module: project
#: model:mail.message.subtype,description:project.mt_task_new
msgid "Task opened"
msgstr "Nhiệm vụ được mở"

#. module: project
#: model:mail.message.subtype,description:project.mt_task_ready
msgid "Task ready for Next Stage"
msgstr "Nhiễm vụ sẵn sàng chuyển giai đoạn tiếp"

#. module: project
#: model:ir.actions.act_window,name:project.act_project_project_2_project_task_all
#: model:ir.actions.act_window,name:project.action_view_task
#: model:ir.actions.act_window,name:project.project_task_action_from_partner
#: model:ir.model.fields,field_description:project.field_project_project_task_count
#: model:ir.model.fields,field_description:project.field_project_project_task_ids
#: model:ir.model.fields,field_description:project.field_project_project_task_needaction_count
#: model:ir.model.fields,field_description:project.field_res_partner_task_ids
#: model:ir.model.fields,field_description:project.field_res_users_task_ids
#: model:ir.ui.menu,name:project.menu_action_view_task
#: model:ir.ui.view,arch_db:project.edit_project
#: model:ir.ui.view,arch_db:project.portal_layout
#: model:ir.ui.view,arch_db:project.portal_my_home
#: model:ir.ui.view,arch_db:project.portal_my_projects
#: model:ir.ui.view,arch_db:project.portal_my_tasks
#: model:ir.ui.view,arch_db:project.project_planner
#: model:ir.ui.view,arch_db:project.view_project_kanban
#: model:ir.ui.view,arch_db:project.view_task_calendar
#: model:ir.ui.view,arch_db:project.view_task_partner_info_form
#: model:ir.ui.view,arch_db:project.view_task_search_form
#: model:ir.ui.view,arch_db:project.view_task_tree2
msgid "Tasks"
msgstr "Nhiệm vụ"

#. module: project
#: model:ir.actions.act_window,name:project.action_project_task_user_tree
#: model:ir.actions.act_window,name:project.action_project_task_user_tree_filtered
#: model:ir.ui.menu,name:project.menu_project_report_task_analysis
#: model:ir.ui.view,arch_db:project.view_task_project_user_graph
#: model:ir.ui.view,arch_db:project.view_task_project_user_pivot
#: model:ir.ui.view,arch_db:project.view_task_project_user_search
msgid "Tasks Analysis"
msgstr "Phân tích Nhiệm vụ"

#. module: project
#: model:ir.model.fields,field_description:project.field_project_project_type_ids
#: model:ir.ui.view,arch_db:project.task_type_search
msgid "Tasks Stages"
msgstr "Giai đoạn Nhiệm vụ"

#. module: project
#: model:ir.ui.view,arch_db:project.project_planner
msgid "Tasks analysis"
msgstr "Phân tích nhiệm vụ"

#. module: project
#: model:ir.ui.view,arch_db:project.project_planner
msgid "Tasks are the main mechanism in Odoo and are activated by default."
msgstr ""
"Các nhiệm vụ là cơ chế chihs trong quản lý dự án và được kích hoạt tự động."

#. module: project
#: model:ir.model,name:project.model_report_project_task_user
msgid "Tasks by user and project"
msgstr "Nhiệm vụ theo người dùng và dự án"

#. module: project
#: model:ir.model.fields,field_description:project.field_project_task_merge_wizard_task_ids
msgid "Tasks to Merge"
msgstr ""

#. module: project
#. openerp-web
#: code:addons/project/static/src/js/web_planner_project.js:50
#, python-format
msgid "Test"
msgstr "Kiểm thử"

#. module: project
#. openerp-web
#: code:addons/project/static/src/js/web_planner_project.js:58
#, python-format
msgid "Test is OK, need to document"
msgstr "Kiểm thử OK, cần tài liệu hoá"

#. module: project
#. openerp-web
#: code:addons/project/static/src/js/web_planner_project.js:19
#, python-format
msgid "Testing"
msgstr "Kiểm tra"

#. module: project
#: model:ir.ui.view,arch_db:project.project_planner
msgid ""
"The Odoo Project app can be used to manage many activities, from the "
"development of a new product to the daily operations of a customer support. "
"With some creativity, it can even be used to manage your marketing "
"communications or personal projects. But just because it can be done doesn't"
" mean it's always a good idea: let's start by helping you understand what "
"can be a good project."
msgstr ""
"Ứng dụng Odoo Project có thể được sử dụng để quản lý nhiều hoạt động, từ "
"việc phát triển một sản phẩm mới đến các hoạt động hỗ trợ khách hàng hàng "
"ngày. Với sự sáng tạo, nó thậm chí có thể được sử dụng để quản lý các dự án "
"cá nhân và thông tin liên lạc marketing. Nhưng, nó có thể làm được không có "
"nghĩa đó luôn luôn là ý tưởng tốt: hãy bắt đầu bằng việc giúp bạn hiểu điều "
"gì có thể làm nên một dự án tốt."

#. module: project
#: model:ir.ui.view,arch_db:project.mail_template_task_merge
msgid "The following task has been merged into this one:"
msgstr ""

#. module: project
#: model:ir.ui.view,arch_db:project.mail_template_task_merge
msgid "The following tasks have been merged into this one:"
msgstr ""

#. module: project
#: model:ir.model.fields,help:project.field_project_project_alias_model_id
msgid ""
"The model (Odoo Document Kind) to which this alias corresponds. Any incoming"
" email that does not reply to an existing record will cause the creation of "
"a new record of this model (e.g. a Project Task)"
msgstr ""

#. module: project
#: model:ir.model.fields,help:project.field_project_project_alias_name
msgid ""
"The name of the email alias, e.g. 'jobs' if you want to catch emails for "
"<jobs@example.odoo.com>"
msgstr ""
"Tên của bí danh email, vd 'vieclam' nếu bạn muốn bắt thông điệp gửi đến địa "
"chỉ email <vieclam@vidu.odoo.com>"

#. module: project
#: model:ir.model.fields,help:project.field_project_project_alias_user_id
msgid ""
"The owner of records created upon receiving emails on this alias. If this "
"field is not set the system will attempt to find the right owner based on "
"the sender (From) address, or will use the Administrator account if no "
"system user is found for that address."
msgstr ""

#. module: project
#: model:ir.ui.view,arch_db:project.project_planner
msgid "The same features as the Chrome extension, but on your mobile phone!"
msgstr ""
"Giống hết các tính năng của Chrome extension, nhưng ở trên điện thoại di "
"động của bạn!"

#. module: project
#: model:ir.ui.view,arch_db:project.portal_my_projects
msgid "There are no projects."
msgstr ""

#. module: project
#: model:ir.ui.view,arch_db:project.portal_my_tasks
msgid "There are no tasks."
msgstr ""

#. module: project
#. openerp-web
#: code:addons/project/static/src/xml/project.xml:7
#, python-format
msgid ""
"There is no available image to be set as cover. Send a message on the task "
"with an attached image."
msgstr ""

#. module: project
#: model:ir.model.fields,help:project.field_project_task_email_cc
msgid ""
"These email addresses will be added to the CC field of all inbound\n"
"        and outbound emails for this record before being sent. Separate multiple email addresses with a comma"
msgstr ""

#. module: project
#: model:ir.model.fields,help:project.field_project_task_email_from
msgid "These people will receive email."
msgstr "Những người này sẽ nhận được email."

#. module: project
#: model:ir.ui.view,arch_db:project.project_planner
msgid ""
"This is particularly useful to manage help and support: all incoming email  "
"from customers will be transformed into a task that you'll be able to track "
"easily!"
msgstr ""

#. module: project
#: model:ir.ui.view,arch_db:project.res_config_settings_view_form
msgid ""
"This replaces task's description text field by a collaborative rich text "
"pad. This is advised if tasks involve several people."
msgstr ""

#. module: project
#: model:ir.actions.act_window,help:project.action_project_task_user_tree
#: model:ir.actions.act_window,help:project.action_project_task_user_tree_filtered
msgid ""
"This report allows you to analyse the performance of your projects and "
"users. You can analyse the quantities of tasks, the hours spent compared to "
"the planned hours, the average number of days to open or close a task, etc."
msgstr ""
"Báo cáo này cho phép bạn phân tích hiệu quả của dự án và người dùng Bạn có "
"thể phân tích số lượng nhiệm vụ, số giờ đã sử dụng so với số giờ dự kiến, số"
" ngày trung bình để mở hoặc đóng một nhiệm vụ,..."

#. module: project
#: model:ir.model.fields,help:project.field_project_task_type_fold
msgid ""
"This stage is folded in the kanban view when there are no records in that "
"stage to display."
msgstr ""
"Giai đoạn này sẽ hiện thị đóng ở giao diện Kanban khi không có bản ghi nào "
"thuộc giai đoạn này để hiển thị."

#. module: project
#: model:ir.ui.view,arch_db:project.mail_template_task_merge
msgid "This task has been merged into the following task:"
msgstr ""

#. module: project
#: model:ir.ui.view,arch_db:project.project_planner
msgid ""
"This whole process might take you a few hours, but don't worry, you can take a break and\n"
"                        return to it at any time: your progress is automatically saved."
msgstr ""
"Toàn bộ quá trình này sẽ lấy của bạn một vài giờ, nhưng đừng lo, bạn có thể nghỉ giải lao\n"
"                        và quay lại bất kỳ lúc nào: tiến trình của bạn sẽ tự động được lưu và ghi nhận."

#. module: project
#: model:ir.ui.view,arch_db:project.project_planner
msgid ""
"This will add an Invoice Tasks menu in the Project module, that can be used "
"to select the Timesheet to invoice."
msgstr ""
"Việc này sẽ tạo thêm một trình đơn Nhiệm vụ cần xuất hoá đơn ở phân hệ Dự "
"án, mà có thể được sử dụng để chọn Bảng chấm công để xuất hoá đơn."

#. module: project
#: model:ir.model.fields,help:project.field_account_analytic_account_company_uom_id
#: model:ir.model.fields,help:project.field_project_project_company_uom_id
#: model:ir.model.fields,help:project.field_res_company_project_time_mode_id
#: model:ir.model.fields,help:project.project_time_mode_id_duplicate_xmlid
msgid ""
"This will set the unit of measure used in projects and tasks.\n"
"If you use the timesheet linked to projects, don't forget to setup the right unit of measure in your employees."
msgstr ""
"Điều này sẽ thiết lập đơn vị đo lường được sử dụng trong các dự án và nhiệm vụ.\n"
"Nếu bạn sử dụng bảng chấm công liên kết đến các dự án, đừng quên thiết lập đơn vị đo lường đúng cho các nhân viên của bạn."

#. module: project
#: model:res.groups,name:project.group_time_work_estimation_tasks
msgid "Time Estimation on Tasks"
msgstr "Thời gian dự kiến trên Nhiệm vụ"

#. module: project
#: model:ir.ui.view,arch_db:project.res_config_settings_view_form
msgid "Time Management"
msgstr ""

#. module: project
#: model:ir.ui.view,arch_db:project.edit_project
msgid "Time Scheduling"
msgstr ""

#. module: project
#: model:ir.model.fields,field_description:project.field_res_config_settings_module_hr_timesheet
msgid "Timesheets"
msgstr "Chấm công"

#. module: project
#: model:ir.ui.view,arch_db:project.project_planner
msgid ""
"Timesheets are often essential for running a company.<br/>\n"
"                    They are also prone to human error, repetitive, annoying, and sometimes stressful to employees.<br/>\n"
"                    Fortunately, Odoo has several solutions to make them as efficient and painless as possible!<br/>"
msgstr ""
"Các Bảng chấm công đôi khi là nhu cầu thiết yếu để vận hành một doanh nghiệp.<br/>\n"
"                    Chúng cũng hay bị coi là nhiều thiếu sót do lỗi con người, hay gây bực mình và đôi khi đặt nhiều căng thẳng lên nhân viên.<br/>\n"
"                    Thật may, Odoo có vài giải pháp để làm cho chúng càng hiệu quả và càng ít phiền toán càng tốt!<br/>"

#. module: project
#: model:ir.ui.view,arch_db:project.project_planner
msgid "Timesheets can be used for several purposes:"
msgstr "Bảng chấm công có thể được sử dụng cho nhiều mục đích:"

#. module: project
#: model:ir.model.fields,help:project.field_project_project_resource_calendar_id
msgid "Timetable working hours to adjust the gantt diagram report"
msgstr ""

#. module: project
#: code:addons/project/controllers/portal.py:84
#, python-format
msgid "Title"
msgstr "Tiêu đề"

#. module: project
#. openerp-web
#: code:addons/project/static/src/js/web_planner_project.js:97
#: model:project.task.type,name:project.project_stage_0
#, python-format
msgid "To Do"
msgstr "Cần làm"

#. module: project
#: model:ir.ui.view,arch_db:project.project_planner
msgid ""
"To configure these Kanban Statuses, go to the 'Project Stages' tab of a "
"Project."
msgstr ""
"Để cấu hình các Tình trạng Kanban này, hãy đến tab 'Các Giai đoạn Dự án' của"
" một Dự án."

#. module: project
#: model:ir.ui.view,arch_db:project.project_planner
msgid "To use Timesheets, go to your"
msgstr "Để sử dụng Bảng chấm công, hãy đến"

#. module: project
#: model:ir.ui.view,arch_db:project.view_task_search_form
msgid "Today Activities"
msgstr ""

#. module: project
#: model:ir.model.fields,help:project.field_project_task_remaining_hours
msgid ""
"Total remaining time, can be re-estimated periodically by the assignee of "
"the task."
msgstr ""
"Tổng thời gian còn lại, có thể được dự kiến lại một cách định kỳ bởi người "
"được phân công nhiệm vụ."

#. module: project
#: model:ir.ui.view,arch_db:project.res_config_settings_view_form
msgid "Track customer satisfaction on tasks"
msgstr "Theo dõi mức độ hài lòng của khách hàng đối với các nhiệm vụ"

#. module: project
#: model:ir.ui.view,arch_db:project.res_config_settings_view_form
msgid "Track time spent on projects and tasks"
msgstr ""

#. module: project
#: model:ir.ui.view,arch_db:project.view_task_project_user_search
#: model:ir.ui.view,arch_db:project.view_task_search_form
msgid "Unassigned"
msgstr "Chưa được giao"

#. module: project
#: model:ir.ui.view,arch_db:project.view_task_kanban
#: model:ir.ui.view,arch_db:project.view_task_search_form
msgid "Unread Messages"
msgstr "Thông điệp chưa đọc"

#. module: project
#: model:res.groups,name:project.group_subtask_project
msgid "Use Subtask Project"
msgstr ""

#. module: project
#: model:ir.model.fields,field_description:project.field_project_project_label_tasks
msgid "Use Tasks as"
msgstr "Sử dụng Nhiệm vụ như là"

#. module: project
#: model:ir.ui.view,arch_db:project.project_planner
msgid "Use Timesheets"
msgstr "Sử dụng Bảng chấm công"

#. module: project
#: model:ir.ui.view,arch_db:project.res_config_settings_view_form
msgid "Use collaborative rich text pads on tasks"
msgstr ""

#. module: project
#: model:ir.ui.view,arch_db:project.project_planner
msgid ""
"Use separate meetings to solve big tasks or tasks that aren’t important for "
"the entire team."
msgstr ""

#. module: project
#. openerp-web
#: code:addons/project/static/src/js/tour.js:103
#, python-format
msgid ""
"Use the <b>implementation guide</b> to setup Project Management in your "
"company."
msgstr ""
"Sử dụng <b>hướng dẫn triển khai</b> để thiết lập Quản lý Dự án trong công ty"
" của bạn."

#. module: project
#. openerp-web
#: code:addons/project/static/src/js/tour.js:85
#, python-format
msgid "Use the breadcrumbs to <b>go back to your tasks pipeline</b>."
msgstr "Sử dụng breadcrumbs để <b>quay về pipeline nhiệm vụ</b>."

#. module: project
#: model:project.task.type,legend_priority:project.project_stage_0
msgid "Use the star for tasks related to gold customers"
msgstr ""

#. module: project
#: model:res.groups,name:project.group_project_user
msgid "User"
msgstr "Người dùng"

#. module: project
#: model:ir.model.fields,field_description:project.field_project_task_user_email
msgid "User Email"
msgstr "Email người dùng"

#. module: project
#: model:ir.ui.view,arch_db:project.project_planner
msgid ""
"Usually, a project's team members are managed through weekly (or monthly) status meetings.<br/>\n"
"                        Sometimes, these meetings can last hours and expose participants to an overly detailed review of the project.<br/>\n"
"                        Your team members will probably try to avoid those kind of meetings, or have to rush afterwards to meet their deadlines...<br/><br/>\n"
"                        So how can you, as project manager, structure a weekly status meeting where team members are engaged, informed and willing to contribute to the project's next steps? Here are some tips."
msgstr ""
"Thông thường, các thành viên của một dự án được quản lý thông qua các cuộc họp tình trạng hàng tuần.<br/>\n"
"                        Đôi khi, những cuộc họp này kéo dài vài giờ và lôi kéo những người tham dự và một sự xét lại dự án một cách quá chi tiết.<br/>\n"
"                        Các thành viên dự án của bạn chắc sẽ cố gắng tránh các cuộc họp như vậy, hoặc phải chạy thật nhanh sau đó để đảm bảo tiến độ không vượt ra khỏi phạm vi hạn chót...<br/><br/>\n"
"                        Vậy bạn có thể làm thế nào, với vai trò chủ nhiệm dự án, để kiến trúc nên một buổi họp tình trạng hàng tuần mà tất cả các thành viên dự án được gắn kết, có đủ thông tin và sẵn lòng đóng góp và bước tiếp theo của dự án? Dưới đây là một số lời khuyên."

#. module: project
#. openerp-web
#: code:addons/project/static/src/js/web_planner_project.js:17
#, python-format
msgid "Validation"
msgstr "Xác nhận"

#. module: project
#: model:ir.ui.view,arch_db:project.project_planner
msgid "View statistics (time spent, efficiency, etc.)"
msgstr "Xem các thống kê (thời gian tiêu hao, hiệu quả, v.v.)"

#. module: project
#: model:ir.ui.view,arch_db:project.project_planner
msgid "View statistics for the week"
msgstr "Xem thống kê của tuần"

#. module: project
#: code:addons/project/models/project.py:201
#: selection:project.project,privacy_visibility:0
#, python-format
msgid "Visible by all employees"
msgstr "Thấy được bởi Toàn bộ Nhân viên"

#. module: project
#: code:addons/project/models/project.py:202
#: selection:project.project,privacy_visibility:0
#, python-format
msgid "Visible by following customers"
msgstr "Thấy được bởi Khách hàng dưới đây"

#. module: project
#. openerp-web
#: code:addons/project/static/src/js/web_planner_project.js:67
#: code:addons/project/static/src/js/web_planner_project.js:82
#, python-format
msgid "Wait. Customer"
msgstr "Đợi Khách hàng"

#. module: project
#. openerp-web
#: code:addons/project/static/src/js/web_planner_project.js:68
#: code:addons/project/static/src/js/web_planner_project.js:83
#, python-format
msgid "Wait. Expert"
msgstr "Đợi Chuyên gia"

#. module: project
#. openerp-web
#: code:addons/project/static/src/js/tour.js:13
#, python-format
msgid ""
"Want a better way to <b>manage your projects</b>? <i>It starts here.</i>"
msgstr ""
"Muốn có cách thức tốt hơn để <b>quản lý các dự án</b>? <i>Bắt đầu từ "
"đây.</i>"

#. module: project
#: model:ir.model.fields,field_description:project.field_project_task_email_cc
msgid "Watchers Emails"
msgstr "Watchers Emails"

#. module: project
#: model:ir.ui.view,arch_db:project.project_planner
msgid "We can add fields related to your business on any screen, for example:"
msgstr ""
"Chúng tôi có thể thêm các trường liên quan đến đặc thù công việc của bạn "
"trên bất cứ giao diện nào, ví dụ:"

#. module: project
#: model:ir.ui.view,arch_db:project.project_planner
msgid "We can automate steps in your workflow, for example:"
msgstr ""
"Chúng tôi có thể tự động hoá các bước trong quy trình (workflow) của bạn, ví"
" dụ"

#. module: project
#: model:ir.ui.view,arch_db:project.project_planner
msgid ""
"We can implement custom reports based on your Word or GoogleDocs templates, "
"for example:"
msgstr ""
"Chúng tôi có thể triển khai thiết kế các báo cáo theo mẫu Word hoặc "
"GoogleDocs của bạn, ví dụ:"

#. module: project
#: model:ir.ui.view,arch_db:project.project_planner
msgid ""
"We hope this process helped you implement our project management "
"application."
msgstr ""
"Chúng tôi hy vọng quy trình này đã giúp bạn triển khai thành công ứng dụng "
"quản lý dự án của Odoo."

#. module: project
#: model:ir.ui.view,arch_db:project.project_planner
msgid ""
"We've developed a super simple and efficient Chrome extension to enter your "
"timesheets:<br/><br/>"
msgstr ""
"Chúng tôi đã phát triển một Chrome extension siêu đơn giản và hiệu quả để "
"giúp bạn nhập liệu vào bảng chấm công:<br/><br/>"

#. module: project
#: model:ir.ui.view,arch_db:project.project_planner
msgid "Welcome"
msgstr "Chào mừng"

#. module: project
#: model:ir.ui.view,arch_db:project.project_planner
msgid "What is the average number of working hours necessary to close a task?"
msgstr ""

#. module: project
#: model:ir.ui.view,arch_db:project.project_planner
msgid "What is the average time before a task is assigned / closed?"
msgstr ""

#. module: project
#: model:ir.ui.view,arch_db:project.project_planner
msgid ""
"What is the difference between initial time estimation and final time spent?"
msgstr ""
"Sự chênh lệch giữa thời gian kế hoạch ban đầu và thời gian tiêu thụ thực tế "
"cuối cùng là bao nhiêu?"

#. module: project
#: model:ir.ui.view,arch_db:project.project_planner
msgid "What is the number of missed deadlines?"
msgstr "Số lượng các hạng mục bị quá hạn chót là bao nhiêu?"

#. module: project
#: model:ir.ui.view,arch_db:project.project_planner
msgid "What is their average number of tasks worked on / closed?"
msgstr ""

#. module: project
#: model:ir.ui.view,arch_db:project.project_planner
msgid "What is their average number of working hours over the year?"
msgstr "Số lượng giờ làm việc trung bình của họ trong năm là bao nhiêu?"

#. module: project
#: model:ir.model.fields,help:project.field_project_project_is_favorite
msgid "Whether this project should be displayed on the dashboard or not"
msgstr "Có hiển thị dự án này ở bảng thông tin hay không"

#. module: project
#. openerp-web
#: code:addons/project/static/src/js/web_planner_project.js:40
#, python-format
msgid "Work has started"
msgstr "Công việc đã bắt đầu"

#. module: project
#: model:ir.model.fields,field_description:project.field_project_project_resource_calendar_id
msgid "Working Time"
msgstr "Giờ làm việc"

#. module: project
#: model:ir.ui.view,arch_db:project.view_task_form2
msgid "Working Time to Assign"
msgstr ""

#. module: project
#: model:ir.ui.view,arch_db:project.view_task_form2
msgid "Working Time to Close"
msgstr ""

#. module: project
#: model:ir.model.fields,field_description:project.field_project_task_working_days_open
msgid "Working days to assign"
msgstr ""

#. module: project
#: model:ir.model.fields,field_description:project.field_project_task_working_days_close
msgid "Working days to close"
msgstr ""

#. module: project
#: model:ir.model.fields,field_description:project.field_project_task_working_hours_open
msgid "Working hours to assign"
msgstr ""

#. module: project
#: model:ir.model.fields,field_description:project.field_project_task_working_hours_close
msgid "Working hours to close"
msgstr ""

#. module: project
#: model:ir.filters,name:project.filter_task_report_workload
msgid "Workload"
msgstr "Khối lượng công việc"

#. module: project
#: model:ir.model.fields,field_description:project.field_project_task_write_date
msgid "Write Date"
msgstr ""

#. module: project
#: model:ir.ui.view,arch_db:project.task_type_edit
msgid ""
"You can also add a description to help your coworkers understand the meaning"
" and purpose of the stage."
msgstr ""
"Bạn cũng có thể thêm một mô tả để giúp cộng sự của bạn hiểu về ý nghĩa và "
"mục đích của giai đoạn."

#. module: project
#: model:ir.ui.view,arch_db:project.task_type_edit
msgid ""
"You can also give a tooltip about the use of the stars available in the "
"kanban and form views."
msgstr ""
"Bạn cũng có thể thêm một tooltip về việc sử dụng các sao có ở trong giao "
"diện kanban và giao diện form"

#. module: project
#: model:ir.ui.view,arch_db:project.project_planner
msgid ""
"You can even include any report in your dashboard for permanent access!"
msgstr ""
"Bạn thậm chí có thể bao gồm bất kỳ báo cáo nào trong bảng thông tin của bạn "
"để dùng lại về sau!"

#. module: project
#: model:ir.ui.view,arch_db:project.project_planner
msgid ""
"You can learn more about Timesheets in the 'Use Timesheets' section of this "
"planner."
msgstr ""
"Bạn có thể học thêm về Bảng chấm công ở trong phần 'Sử dụng Bảng chấm công' "
"của chương trình hướng dẫn này."

#. module: project
#: model:ir.actions.act_window,help:project.act_project_project_2_project_task_all
msgid ""
"You can now manage your tasks in order to get things done efficiently. Track"
" progress, discuss, attach documents, etc."
msgstr ""
"Giờ bạn có thể quản lý các nhiệm vụ của bạn để hoàn thành mọi việc hiệu quả:"
" Theo dõi tiến trình, thảo luận, đính kèm tài liệu, v.v."

#. module: project
#: model:ir.ui.view,arch_db:project.project_planner
msgid ""
"You can reply directly to a message from you email software; the message and"
" its attachments will be added to the Chatter."
msgstr ""
"Bạn có thể trả lời trực tiêps một thông điệp từ phần mềm email của bạn; "
"thông điệp và đính kèm của nó sẽ được gắn vào Chatter."

#. module: project
#: model:ir.ui.view,arch_db:project.project_planner
msgid "You can save your reports to easily reuse it later"
msgstr ""
"Bạn có thể lưu lại các báo cáo để sử dụng lại sau này một cách dễ dàng"

#. module: project
#: code:addons/project/models/project.py:547
#, python-format
msgid ""
"You can't define a parent task if its project is not correctly configured. "
"The sub-task's project of the parent task's project should be this task's "
"project"
msgstr ""

#. module: project
#: code:addons/project/models/project.py:67
#, python-format
msgid ""
"You cannot delete a project containing tasks. You can either delete all the "
"project's tasks and then delete the project or simply deactivate the "
"project."
msgstr ""
"Bạn không thể xóa một dự án có chứa nhiệm vụ. Hoặc bạn có thể xóa tất cả các"
" nhiệm vụ rồi xóa dự án. Hay đơn giản hơn, bạn có thể giải hoạt dự án này."

#. module: project
#: model:ir.ui.view,arch_db:project.project_planner
msgid "Your Activities"
msgstr "Hoạt động của bạn"

#. module: project
#: model:ir.ui.view,arch_db:project.project_planner
msgid "Your Objectives"
msgstr "Các Mục tiêu của bạn"

#. module: project
#: model:mail.template,subject:project.mail_template_data_module_install_project
msgid "Your Odoo Project application is up and running"
msgstr "Ứng dụng Quản lý Dự án đã lên và đang hoạt động"

#. module: project
#: model:ir.ui.view,arch_db:project.project_planner
msgid "Your Projects"
msgstr "Dự án của Bạn"

#. module: project
#: model:ir.ui.view,arch_db:project.project_planner
msgid "Your Projects:"
msgstr "Dự án của bạn:"

#. module: project
#: model:ir.actions.act_window,help:project.open_view_project_all
msgid "activate a sample project"
msgstr "kích hoạt dự án mẫu"

#. module: project
#: model:ir.ui.view,arch_db:project.project_planner
msgid "and activate 'Log work activities on tasks'"
msgstr ""

#. module: project
#: model:ir.ui.view,arch_db:project.project_project_view_form_simplified
msgid "e.g. Office Party"
msgstr "vd: Tiệc Văn phòng"

#. module: project
#: model:ir.ui.view,arch_db:project.project_planner
msgid "etc.."
msgstr "v.v."

#. module: project
#: model:ir.ui.view,arch_db:project.view_task_kanban
msgid "oe_kanban_text_red"
msgstr ""

#. module: project
#: model:ir.model,name:project.model_project_task_merge_wizard
msgid "project.task.merge.wizard"
msgstr ""

#. module: project
#: model:ir.model,name:project.model_res_config_settings
msgid "res.config.settings"
msgstr ""

#. module: project
#: model:ir.ui.view,arch_db:project.project_planner
msgid "send us an email"
msgstr "gửi chúng tôi một email"

#. module: project
#: code:addons/project/models/project.py:595
#, python-format
msgid "tasks"
msgstr "nhiệm vụ"

#. module: project
#: model:ir.ui.view,arch_db:project.project_planner
msgid "to describe<br/> your experience or to suggest improvements !"
<<<<<<< HEAD
msgstr "để mô tả<br/> trải nghiệm của bạn hoặc đề nghị cải tiến!"
=======
msgstr "mô tả<br/> kinh nghiệm của bạn hoặc đề nghị cải tiến!"
>>>>>>> 348ba041

#. module: project
#: model:ir.actions.act_window,help:project.open_view_project_all
msgid "to play with."
msgstr "để trải nghiệm."

#. module: project
#: model:ir.ui.view,arch_db:project.project_planner
msgid "using the above recommendations"
msgstr "sử dụng khuyến nghị bên trên"

#. module: project
#: model:ir.ui.view,arch_db:project.project_planner
msgid ""
"view of the HR module is the main tool to check, modify and confirm "
"Timesheets."
msgstr ""
"của phân hệ Nhân sự là công cụ chính để kiểm tra, nhập liệu, điều chỉnh và "
"xác nhận các Bảng chấm công."

#. module: project
#: model:ir.ui.view,arch_db:project.project_planner
msgid "with Timesheet"
msgstr "có Bảng chấm công"

#. module: project
#: model:ir.ui.view,arch_db:project.project_planner
msgid "you listed on the previous step"
msgstr "bạn đã liệt kê ở bước trước"<|MERGE_RESOLUTION|>--- conflicted
+++ resolved
@@ -167,12 +167,12 @@
 #. module: project
 #: model:ir.model.fields,field_description:project.field_report_project_task_user_working_days_open
 msgid "# Working Days to Assign"
-msgstr ""
+msgstr "Số Ngày Làm việc để Phân công"
 
 #. module: project
 #: model:ir.model.fields,field_description:project.field_report_project_task_user_working_days_close
 msgid "# Working Days to Close"
-msgstr ""
+msgstr "Số Ngày Làm việc để Đóng"
 
 #. module: project
 #: model:ir.model.fields,field_description:project.field_report_project_task_user_nbr
@@ -4416,11 +4416,7 @@
 #. module: project
 #: model:ir.ui.view,arch_db:project.project_planner
 msgid "to describe<br/> your experience or to suggest improvements !"
-<<<<<<< HEAD
 msgstr "để mô tả<br/> trải nghiệm của bạn hoặc đề nghị cải tiến!"
-=======
-msgstr "mô tả<br/> kinh nghiệm của bạn hoặc đề nghị cải tiến!"
->>>>>>> 348ba041
 
 #. module: project
 #: model:ir.actions.act_window,help:project.open_view_project_all
