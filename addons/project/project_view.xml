--- conflicted
+++ resolved
@@ -122,12 +122,7 @@
                        <field name="user_id" string="Project Manager" default="1"/>
                        <field name="partner_id" string="Partner"/>
                    </group>
-<<<<<<< HEAD
-                   <newline/>
-                    <group expand="1" string="Group By..." colspan="4" col="20">
-=======
                     <group expand="1" string="Group By..." colspan="4" col="20" groups="base.group_extended">
->>>>>>> 2f1a084e
                         <filter string="Users" name="Users"  icon="terp-project" domain = "[]" context="{'group_by':'user_id'}"/>
                         <filter string="Partner" name="Partner"  icon="terp-project" domain = "[]" context="{'group_by':'partner_id'}"/>
                       </group>
