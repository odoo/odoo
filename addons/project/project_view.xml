<?xml version="1.0" encoding="utf-8"?>
<openerp>
    <data>

        <!-- Top menu item -->
        <menuitem name="Project"
            id="base.menu_main_pm"
            groups="group_project_manager,group_project_user"
            sequence="90"/>

        <menuitem id="menu_project_management" name="Project" parent="base.menu_main_pm" sequence="1"/>
        <menuitem id="base.menu_definitions" name="Configuration" parent="base.menu_main_pm" sequence="60"/>

        <act_window
            context="{'search_default_project_id': [active_id], 'default_project_id': active_id}"
            id="act_project_project_2_project_task_all"
            name="Tasks"
            res_model="project.task"
            src_model="project.project"
            view_mode="kanban,tree,form,calendar,graph"
            view_type="form"/>

        <!-- Project Read/Unread actions -->
        <record id="actions_server_project_unread" model="ir.actions.server">
            <field name="name">Mark unread</field>
            <field name="condition">True</field>
            <field name="type">ir.actions.server</field>
            <field name="model_id" ref="model_project_project"/>
            <field name="state">code</field>
            <field name="code">self.message_check_and_set_unread(cr, uid, context.get('active_ids'), context=context)</field>
        </record>
        <record id="action_project_unread" model="ir.values">
            <field name="name">action_project_unread</field>
            <field name="action_id" ref="actions_server_project_unread"/>
            <field name="value" eval="'ir.actions.server,' + str(ref('actions_server_project_unread'))"/>
            <field name="key">action</field>
            <field name="model_id" ref="model_project_project"/>
            <field name="model">project.project</field>
            <field name="key2">client_action_multi</field>
        </record>

        <record id="actions_server_project_read" model="ir.actions.server">
            <field name="name">Mark read</field>
            <field name="condition">True</field>
            <field name="type">ir.actions.server</field>
            <field name="model_id" ref="model_project_project"/>
            <field name="state">code</field>
            <field name="code">self.message_check_and_set_read(cr, uid, context.get('active_ids'), context=context)</field>
        </record>
        <record id="action_project_read" model="ir.values">
            <field name="name">action_project_read</field>
            <field name="action_id" ref="actions_server_project_read"/>
            <field name="value" eval="'ir.actions.server,' + str(ref('actions_server_project_read'))"/>
            <field name="key">action</field>
            <field name="model_id" ref="model_project_project"/>
            <field name="model">project.project</field>
            <field name="key2">client_action_multi</field>
        </record>

        <!-- Project -->
        <record id="edit_project" model="ir.ui.view">
            <field name="name">project.project.form</field>
            <field name="model">project.project</field>
            <field name="type">form</field>
            <field name="arch" type="xml">
                <form string="Project" version="7.0">
                <header>
                    <button name="set_done" string="Done" type="object" states="open,pending"/>
                    <button name="set_open" string="Re-open project" type="object" states="pending" class="oe_highlight"/>
                    <button name="set_open" string="Re-open project" type="object" states="cancelled,close"/>
                    <button name="set_pending" string="Pending" type="object" states="open"/>
                    <button name="set_template" string="Set as Template" type="object" states="open"/>
                    <button string="New Project Based on Template" name="duplicate_template"  type="object" states="template" context="{'parent_id':parent_id}" class="oe_highlight"/>
                    <button name="reset_project" string="Reset as Project" type="object" states="template" class="oe_highlight"/>
                    <button name="set_cancel" string="Cancel" type="object" states="open,pending"/>
                    <field name="state" widget="statusbar" statusbar_visible="open,close" statusbar_colors='{"pending":"blue"}' readonly="1"/>
                </header>
                <sheet string="Project">
                    <field name="analytic_account_id" invisible="1" required="0"/>
                    <label for="name" class="oe_edit_only" string="Project Name"/>
                    <h1>
                        <field name="name" string="Project Name"/>
                    </h1>
                    <group>
                        <group>
                            <field name="user_id" string="Project Manager" attrs="{'readonly':[('state','in',['close', 'cancelled'])]}"/>
                            <field name="partner_id" on_change="onchange_partner_id(partner_id)"/>
                            <field name="privacy_visibility"/>
                            <field name="analytic_account_id" invisible="1" required="0"/>
                        </group>
                        <group>
                            <table>
                                <tr name="use_tasks_row">
                                    <td><group><field name="use_tasks"/></group></td>
                                    <td><button icon="terp-gtk-go-back-rtl" name="%(act_project_project_2_project_task_all)d" string="Tasks" type="action" attrs="{'invisible':[('use_tasks','=', 0)]}"/></td>
                                </tr>
                                <tr name="use_attachment_row">
                                    <td/>
                                    <td><button icon="terp-gtk-go-back-rtl" class="oe_btn_width" name="%(base.action_attachment)d" string="Documents" type="action"/></td>
                                </tr>
                            </table>
                        </group>
                    </group>
                    <notebook>
                        <page string="Team" name="team">
                            <field colspan="4" name="members" widget="many2many_kanban">
                                <kanban quick_create="true" create="false">
                                    <field name="name"/>
                                    <templates>
                                        <t t-name="kanban-box">
                                            <div style="position: relative">
                                                <a t-if="! read_only_mode" type="delete" style="position: absolute; right: 0; padding: 4px; diplay: inline-block">X</a>
                                                <div class="oe_module_vignette">
                                                    <div class="oe_module_desc">
                                                        <field name="name"/>
                                                    </div>
                                                </div>
                                            </div>
                                        </t>
                                    </templates>
                                </kanban>
                            </field>
                        </page>
                        <page string="Other Info">
                            <group>
                                <group string="Administration">
                                    <field name="planned_hours" widget="float_time"/>
                                    <field name="effective_hours" widget="float_time"/>
                                    <field name="resource_calendar_id"/>
                                </group>
                                <group string="Miscellaneous" name="misc">
                                    <field name="company_id" groups="base.group_multi_company" widget="selection" required="1"/>
                                    <field name="priority"/>
                                    <field name="active" attrs="{'invisible':[('state','in',['open', 'pending', 'template'])]}"/>
                                    <field name="currency_id" groups="base.group_multi_company" required="1"/>
                                    <field name="parent_id" domain="[('id','!=',analytic_account_id)]" context="{'current_model': 'project.project'}"/>
                                </group>
                            </group>
                        </page>
                        <page string="Tasks Stages">
                             <field name="type_ids"/>
                        </page>
                    </notebook>
                </sheet>
                <div class="oe_chatter">
                    <field name="message_ids" widget="mail_thread"/>
                </div>
                </form>
            </field>
        </record>

       <record id="view_project_project_filter" model="ir.ui.view">
            <field name="name">project.project.select</field>
            <field name="model">project.project</field>
            <field name="type">search</field>
            <field name="arch" type="xml">
                <search string="Search Project">
<<<<<<< HEAD
                   <group>
                       <field name="complete_name" string="Project Name"/>
                       <separator orientation="vertical"/>
                       <filter icon="terp-mail-message-new"
                           string="Inbox" help="Unread messages"
                           name="needaction_pending"
                           domain="[('needaction_pending','=',True)]"/>
                       <separator orientation="vertical"/>
                       <filter icon="terp-check" string="Open" name="Current" domain="[('state', '=','open')]" help="Open Projects"/>
                       <filter icon="gtk-media-pause" string="Pending" name="Pending" domain="[('state', '=','pending')]" help="Pending Projects"/>
                       <filter icon="gtk-media-pause" string="Template" name="Template" domain="[('state', '=','template')]" help="Templates of Projects"/>
                       <filter icon="terp-personal+" string="Member" domain="['|',('user_id', '=', uid),('members', '=', uid)]" help="Projects in which I am a member."/>
                       <filter string="Project(s) Manager" domain="[('user_id','=',uid)]" help="Projects in which I am a manager" icon="terp-personal"/>
                       <separator orientation="vertical"/>
                       <field name="user_id" string="Project Manager"/>
                       <field name="partner_id" string="Partner"/>
                   </group>
                   <newline/>
                   <group expand="0" string="Group By...">
                       <filter string="Manager" name="Manager" icon="terp-personal" domain="[]" context="{'group_by':'user_id'}"/>
                       <filter string="Partner" name="Partner" icon="terp-partner" domain="[]" context="{'group_by':'partner_id'}"/>
                       <separator orientation="vertical"/>
                       <filter string="Parent" name="Parent" help="Parent" icon="terp-folder-blue" domain = "[]" context="{'group_by':'parent_id'}"/>
                   </group>
               </search>
=======
                    <group>
                        <field name="complete_name" string="Project Name"/>
                        <separator orientation="vertical"/>
                        <filter icon="terp-mail-message-new"
                           string="Inbox" help="Unread messages"
                           name="needaction_pending"
                           domain="[('needaction_pending','=',True)]"/>
                        <separator orientation="vertical"/>
                        <filter icon="terp-check" string="Open" name="Current" domain="[('state', '=','open')]" help="Open Projects"/>
                        <filter icon="gtk-media-pause" string="Pending" name="Pending" domain="[('state', '=','pending')]" help="Pending Projects"/>
                        <filter icon="gtk-media-pause" string="Template" name="Template" domain="[('state', '=','template')]" help="Templates of Projects"/>
                        <filter icon="terp-personal+" string="Member" domain="['|',('user_id', '=', uid),('members', '=', uid)]" help="Projects in which I am a member."/>
                        <filter string="Project(s) Manager" domain="[('user_id','=',uid)]" help="Projects in which I am a manager" icon="terp-personal"/>
                        <separator orientation="vertical"/>
                        <field name="user_id" string="Project Manager"/>
                        <field name="partner_id" string="Partner"/>
                    </group>
                    <newline/>
                    <group expand="0" string="Group By...">
                        <filter string="Manager" name="Manager" icon="terp-personal" domain="[]" context="{'group_by':'user_id'}"/>
                        <filter string="Partner" name="Partner" icon="terp-partner" domain="[]" context="{'group_by':'partner_id'}"/>
                        <separator orientation="vertical"/>
                        <filter string="Parent" name="Parent" help="Parent" icon="terp-folder-blue" domain = "[]" context="{'group_by':'parent_id'}"/>
                    </group>
                </search>
>>>>>>> 75abad6a
            </field>
        </record>

        <record id="view_project" model="ir.ui.view">
            <field name="name">project.project.tree</field>
            <field name="model">project.project</field>
            <field name="type">tree</field>
            <field name="field_parent">child_ids</field>
            <field name="arch" type="xml">
                <tree fonts="bold:needaction_pending==True" colors="red:date and (date&lt;current_date) and (state == 'open');blue:state in ('draft','pending');grey: state in ('close','cancelled')" string="Projects">
                    <field name="sequence" invisible="1"/>
                    <field name="needaction_pending" invisible="1"/>
                    <field name="date" invisible="1"/>
                    <field name="name" string="Project Name"/>
                    <field name="user_id" string="Project Manager"/>
                    <field name="partner_id" string="Partner"/>
                    <field name="parent_id" string="Parent" invisible="1"/>
                    <field name="planned_hours" widget="float_time"/>
                    <field name="total_hours" widget="float_time"/>
                    <field name="effective_hours" widget="float_time"/>
                    <field name="progress_rate" widget="progressbar"/>
                    <field name="state"/>
                </tree>
            </field>
        </record>

        <act_window
            context="{'search_default_project_id': active_id, 'default_project_id': active_id}"
            id="act_project_project_2_project_task_all"
            name="Tasks"
            res_model="project.task"
            src_model="project.project"
            view_mode="kanban,tree,form,calendar,graph"
            view_type="form"/>

        <record model="ir.ui.view" id="view_project_kanban">
            <field name="name">project.project.kanban</field>
            <field name="model">project.project</field>
            <field name="type">kanban</field>
            <field name="arch" type="xml">
                <kanban>
                    <field name="effective_hours"/>
                    <field name="planned_hours"/>
                    <field name="name"/>
                    <field name="members"/>
                    <field name="use_tasks"/>
                    <field name="user_id"/>
                    <field name="date"/>
                    <field name="color"/>
                    <field name="task_count"/>
                    <templates>
                        <t t-name="kanban-box">
                            <div t-attf-class="oe_kanban_color_#{kanban_getcolor(record.color.raw_value)} oe_kanban_card oe_kanban_project oe_kanban_auto_height oe_kanban_global_click">
                                <div class="oe_dropdown_toggle oe_dropdown_kanban">
                                    <span class="oe_e">í</span>
                                    <ul class="oe_dropdown_menu">
                                        <li><a type="edit">Edit...</a></li>
                                        <li><a type="delete">Delete</a></li>
                                        <li><ul class="oe_kanban_colorpicker" data-field="color"/></li>
                                    </ul>
                                </div>
                                <div class="oe_kanban_content">
                                    <h3 class="oe_kanban_ellipsis"><field name="name"/></h3>

                                    <div class="oe_kanban_project_list">
                                        <a t-if="record.use_tasks.raw_value"
                                            name="%(act_project_project_2_project_task_all)d" type="action">
                                            Tasks(<field name="task_count"/>)</a>
                                    </div>

                                    <div class="oe_kanban_project_fields oe_kanban_project_deadline" t-if="record.date.raw_value">
                                        <div>Deadline</div>
                                        <div><field name="date"/></div>
                                    </div>

                                    <div class="oe_kanban_project_fields oe_kanban_project_progress">
                                        <div>Progress</div>
                                        <div><t t-esc="Math.round(record.effective_hours.raw_value)"/> / <t t-esc="Math.round(record.planned_hours.raw_value)"/> <field name="company_uom_id"/></div>
                                    </div>

                                    <div class="oe_kanban_project_avatars">
                                        <t t-foreach="record.members.raw_value" t-as="member">
                                            <img t-att-src="kanban_image('res.users', 'avatar', member)" t-att-data-member_id="member"/>
                                        </t>
                                    </div>
                                </div>
                            </div>
                        </t>
                    </templates>
                </kanban>
            </field>
        </record>

       <record id="view_project_project_gantt" model="ir.ui.view">
            <field name="name">project.project.gantt</field>
            <field name="model">project.project</field>
            <field name="type">gantt</field>
            <field name="arch" type="xml">
                <gantt date_delay="planned_hours" date_start="date_start" string="Projects">
                </gantt>
            </field>
        </record>

        <record id="open_view_project_all" model="ir.actions.act_window">
            <field name="name">Projects</field>
            <field name="res_model">project.project</field>
            <field name="view_type">form</field>
            <field name="domain">[]</field>
            <field name="view_mode">kanban,tree,form,gantt</field>
            <field name="view_id" ref="view_project_kanban"/>
            <field name="search_view_id" ref="view_project_project_filter"/>
            <field name="context">{}</field>
            <field name="help" type="xml">
                <p>Click <i>'Create'</i> to <b>start a new project</b>.</p>
                <p>Projects are used to organize your activities; plan tasks,
                track issues, invoice timesheets. You can define internal
                projects (R&amp;D, Improve Sales Process), private projects (My
                Todos) or customer ones.</p>
                <p>
                    You will be able collaborate with internal users on
                    projects or invite customers to share your activities.
                </p>
            </field>
        </record>

        <record id="open_view_template_project" model="ir.actions.act_window">
            <field name="name">Templates of Projects</field>
            <field name="res_model">project.project</field>
            <field name="view_type">form</field>
            <field name="domain">[('state','=','template')]</field>
            <field name="view_id" ref="view_project"/>
        </record>

        <record id="view_task_work_form" model="ir.ui.view">
            <field name="name">project.task.work.form</field>
            <field name="model">project.task.work</field>
            <field name="type">form</field>
            <field name="arch" type="xml">
                <form string="Task Work" version="7.0">
                    <group col="4">
                        <field colspan="4" name="name"/>
                        <field name="hours" widget="float_time"/>
                        <field name="date"/>
                        <field name="user_id"/>
                        <field name="company_id" groups="base.group_multi_company" widget="selection"/>
                    </group>
                </form>
            </field>
        </record>

        <record id="view_task_work_tree" model="ir.ui.view">
            <field name="name">project.task.work.tree</field>
            <field name="model">project.task.work</field>
            <field name="type">tree</field>
            <field name="arch" type="xml">
                <tree editable="top" string="Task Work">
                    <field name="date"/>
                    <field name="name"/>
                    <field name="hours" widget="float_time"/>
                    <field name="user_id"/>
                </tree>
            </field>
        </record>

        <!-- Task -->

        <!-- Task Read/Unread actions -->
        <record id="actions_server_project_task_unread" model="ir.actions.server">
            <field name="name">Mark unread</field>
            <field name="condition">True</field>
            <field name="type">ir.actions.server</field>
            <field name="model_id" ref="model_project_task"/>
            <field name="state">code</field>
            <field name="code">self.message_check_and_set_unread(cr, uid, context.get('active_ids'), context=context)</field>
        </record>
        <record id="action_project_task_unread" model="ir.values">
            <field name="name">action_project_task_unread</field>
            <field name="action_id" ref="actions_server_project_task_unread"/>
            <field name="value" eval="'ir.actions.server,' + str(ref('actions_server_project_task_unread'))"/>
            <field name="key">action</field>
            <field name="model_id" ref="model_project_task"/>
            <field name="model">project.task</field>
            <field name="key2">client_action_multi</field>
        </record>

        <record id="actions_server_project_task_read" model="ir.actions.server">
            <field name="name">Mark read</field>
            <field name="condition">True</field>
            <field name="type">ir.actions.server</field>
            <field name="model_id" ref="model_project_task"/>
            <field name="state">code</field>
            <field name="code">self.message_check_and_set_read(cr, uid, context.get('active_ids'), context=context)</field>
        </record>
        <record id="action_project_task_read" model="ir.values">
            <field name="name">action_project_task_read</field>
            <field name="action_id" ref="actions_server_project_task_read"/>
            <field name="value" eval="'ir.actions.server,' + str(ref('actions_server_project_task_read'))"/>
            <field name="key">action</field>
            <field name="model_id" ref="model_project_task"/>
            <field name="model">project.task</field>
            <field name="key2">client_action_multi</field>
        </record>

        <record id="view_task_form2" model="ir.ui.view">
            <field name="name">project.task.form</field>
            <field name="model">project.task</field>
            <field name="type">form</field>
            <field eval="2" name="priority"/>
            <field name="arch" type="xml">
                <form string="Project" version="7.0">
                    <header>
                        <span groups="base.group_user">
                            <!--
                            <button name="do_open" string="Start Task" type="object"
                                    states="draft,pending" class="oe_highlight"/>
                            <button name="do_draft" string="Draft" type="object"
                                    states="cancel,done"/>
                            -->
                            <button name="%(action_project_task_reevaluate)d" string="Reactivate" type="action"
                                    states="cancelled,done" context="{'button_reactivate':True}"/>
                            <button name="action_close" string="Done" type="object"
                                    states="draft,open,pending" class="oe_highlight"/>
                            <button name="do_pending" string="Pending" type="object"
                                    states="open"/>
                            <button name="%(action_project_task_delegate)d" string="Delegate" type="action"
                                    states="pending,open,draft" groups="project.group_delegate_task"/>
                            <button name="do_cancel" string="Cancel" type="object"
                                    states="draft,open,pending"/>
                            <button name="stage_previous" string="Previous Stage" type="object"
                                    states="open,pending" icon="gtk-go-back" attrs="{'invisible': [('stage_id','=', False)]}"/>
                            <button name="stage_next" string="Next Stage" type="object" class="oe_highlight"
                                    states="open,pending" icon="gtk-go-forward" attrs="{'invisible': [('stage_id','=', False)]}"/>
                        </span>
                        <field name="stage_id" widget="statusbar"/>
                    </header>
                    <sheet string="Task">
                    <label for="name" class="oe_edit_only"/>
                    <h1>
                        <field name="name"/>
                    </h1>
                    <group>
                        <group>
                            <field name="project_id"  on_change="onchange_project(project_id)"/>
                            <field name="user_id" attrs="{'readonly':[('state','in',['done', 'cancelled'])]}"/>
                            <field name="company_id" groups="base.group_multi_company" widget="selection"/>
                        </group>
                        <group>
                            <field name="date_deadline" attrs="{'readonly':[('state','in',['done', 'cancelled'])]}"/>
                            <field name="progress" widget="progressbar"
                                groups="project.group_time_work_estimation_tasks"/>
                        </group>
                        <group>
                            <field name="categ_ids" widget="many2many_tags"/>
                        </group>
                    </group>
                    <notebook>
                        <page string="Description">
                            <field name="description" attrs="{'readonly':[('state','=','done')]}" placeholder="Add a Description..."/>
                            <field name="work_ids" groups="project.group_tasks_work_on_tasks">
                                <tree string="Task Work" editable="top">
                                    <field name="date"/>
                                    <field name="name"/>
                                    <field name="user_id"/>
                                    <field name="hours" widget="float_time" sum="Spent Hours"/>
                                </tree>
                            </field>
                            <group>
                             <group class="oe_subtotal_footer oe_right" name="project_hours" groups="project.group_time_work_estimation_tasks">
                                <field name="effective_hours" widget="float_time"/>
                                <label for="remaining_hours" string="Remaining" groups="project.group_time_work_estimation_tasks"/>
                                <div>
                                    <field name="remaining_hours" widget="float_time" attrs="{'readonly':[('state','in',('done','cancelled'))]}" groups="project.group_time_work_estimation_tasks"/>
                                </div>
                                <field name="total_hours" widget="float_time" class="oe_subtotal_footer_separator"/>
                             </group>
                            </group>
                            <div class="oe_clear"/>
                        </page>
                        <page string="Delegations History" groups="project.group_delegate_task">
                            <separator string="Parent Tasks"/>
                            <field name="parent_ids"/>
                            <separator string="Delegated tasks"/>
                            <field name="child_ids">
                                <tree string="Delegated tasks">
                                    <field name="name"/>
                                    <field name="user_id"/>
                                    <field name="stage_id"/>
                                    <field name="state" groups="base.group_no_one"/>
                                    <field name="effective_hours" widget="float_time"/>
                                    <field name="progress" widget="progressbar"/>
                                    <field name="remaining_hours" widget="float_time"/>
                                    <field name="date_deadline"/>
                                </tree>
                            </field>
                        </page>
                        <page string="Extra Info" attrs="{'readonly':[('state','=','done')]}">
                            <group col="4">
                                <field name="priority" groups="base.group_user"/>
                                <field name="sequence"/>
                                <field name="partner_id"/>
                                <field name="planned_hours" widget="float_time" attrs="{'readonly':[('state','!=','draft')]}"
                                    groups="project.group_time_work_estimation_tasks"
                                    on_change="onchange_planned(planned_hours, effective_hours)"/>
                                <field name="state" groups="base.group_no_one"/>
                            </group>
                        </page>
                    </notebook>
                    </sheet>
                    <div class="oe_chatter">
                        <field name="message_ids" widget="mail_thread"/>
                    </div>
                </form>
            </field>
        </record>

        <!-- Project Task Kanban View  -->
        <record model="ir.ui.view" id="view_task_kanban">
            <field name="name">project.task.kanban</field>
            <field name="model">project.task</field>
            <field name="type">kanban</field>
            <field name="arch" type="xml">
                <kanban default_group_by="stage_id" >
                    <field name="color"/>
                    <field name="priority" groups="base.group_user"/>
                    <field name="stage_id"/>
                    <field name="user_id"/>
                    <field name="user_email"/>
                    <field name="description"/>
                    <field name="sequence"/>
                    <field name="state" groups="base.group_no_one"/>
                    <field name="kanban_state"/>
                    <field name="remaining_hours" sum="Remaining Time" groups="project.group_time_work_estimation_tasks"/>
                    <field name="date_deadline"/>
                    <field name="message_summary"/>
                    <field name="needaction_pending"/>
                    <field name="categ_ids"/>
                    <templates>
                    <t t-name="kanban-box">
                        <div t-attf-class="oe_kanban_color_#{kanban_getcolor(record.color.raw_value)} oe_kanban_card oe_kanban_global_click">
                            <div class="oe_dropdown_toggle oe_dropdown_kanban">
                                <span class="oe_e">í</span>
                                <ul class="oe_dropdown_menu">
                                    <li><a type="edit" >Edit...</a></li>
                                    <li><a type="delete">Delete</a></li>
                                    <li>
                                      <ul class="oe_kanban_project_times">
                                        <li><a name="set_remaining_time_1" type="object" class="oe_kanban_button">1</a></li>
                                        <li><a name="set_remaining_time_2" type="object" class="oe_kanban_button">2</a></li>
                                        <li><a name="set_remaining_time_5" type="object" class="oe_kanban_button">5</a></li>
                                        <li><a name="set_remaining_time_10" type="object" class="oe_kanban_button">10</a></li>
                                        <li><a name="do_open" states="draft" string="Validate planned time" type="object" class="oe_kanban_button oe_kanban_button_active">!</a></li>
                                      </ul>
                                    </li>
                                    <li><ul class="oe_kanban_colorpicker" data-field="color"/></li>
                                </ul>
                            </div>

                            <div class="oe_kanban_content">
                                <div><b><field name="name"/></b></div>
                                <div>
                                    <field name="project_id"/>
                                    <t t-esc="kanban_text_ellipsis(record.description.value, 160)"/><br/>
                                    <i><field name="date_deadline"/></i>
                                </div>
                                <div class="oe_kanban_bottom_right">
                                    <a t-if="record.kanban_state.raw_value === 'normal'" type="object" string="" name="set_kanban_state_done" class="oe_kanban_status"> </a>
                                    <a t-if="record.kanban_state.raw_value === 'done'" type="object" string="Ready" name="set_kanban_state_blocked" class="oe_kanban_status oe_kanban_status_green"> </a>
                                    <a t-if="record.kanban_state.raw_value === 'blocked'" type="object" string="Blocked" name="set_kanban_state_normal" class="oe_kanban_status oe_kanban_status_red"> </a>
                                    <a t-if="record.priority.raw_value == 1" type="object" name="set_normal_priority" class="oe_e oe_star_on">7</a>
                                    <a t-if="record.priority.raw_value != 1" type="object" name="set_high_priority" class="oe_e oe_star_off">7</a>
                                    <img t-att-src="kanban_image('res.users', 'avatar', record.user_id.raw_value[0])" t-att-title="record.user_id.value" width="24" height="24" class="oe_kanban_avatar"/>
                                </div>
                                <div class="oe_kanban_footer_left">
                                    <span>
                                        <span class="oe_e">N</span>
                                        <t t-esc="Math.round(record.remaining_hours.raw_value)"/>
                                    </span>
                                </div>
                                <div class="oe_kanban_footer_left" style="margin-top:5px;">
                                    <div class="oe_left oe_tags">
                                        <t t-foreach="record.categ_ids.raw_value" t-as="categ_id">
                                            <span class="oe_tag" t-att-data-categ_id="categ_id"></span>
                                        </t>
                                    </div>
                                </div>
                            </div>
                            <div class="oe_clear"></div>
                        </div>
                    </t>
                    </templates>
                </kanban>
            </field>
         </record>

        <record id="view_task_tree2" model="ir.ui.view">
            <field name="name">project.task.tree</field>
            <field name="model">project.task</field>
            <field name="type">tree</field>
            <field eval="2" name="priority"/>
            <field name="arch" type="xml">
                <tree fonts="bold:needaction_pending==True" colors="grey:state in ('cancelled','done');blue:state == 'pending';red:date_deadline and (date_deadline&lt;current_date) and (state in ('draft','pending','open'))" string="Tasks">
                    <field name="needaction_pending" invisible="1"/>
                    <field name="sequence" invisible="not context.get('seq_visible', False)"/>
                    <field name="name"/>
                    <field name="project_id" icon="gtk-indent" invisible="context.get('user_invisible', False)"/>
                    <field name="user_id" invisible="context.get('user_invisible', False)"/>
                    <field name="delegated_user_id" invisible="context.get('show_delegated', True)"/>
                    <field name="total_hours" invisible="1"/>
                    <field name="planned_hours" invisible="context.get('set_visible',False)" groups="project.group_time_work_estimation_tasks"/>
                    <field name="effective_hours" widget="float_time" sum="Spent Hours" invisible="1"/>
                    <field name="remaining_hours" widget="float_time" sum="Remaining Hours" on_change="onchange_remaining(remaining_hours,planned_hours)" invisible="context.get('set_visible',False)" groups="project.group_time_work_estimation_tasks"/>
                    <field name="date_deadline" invisible="context.get('deadline_visible',True)"/>
                    <field name="stage_id" invisible="context.get('set_visible',False)"/>
                    <field name="state" invisible="context.get('set_visible',False)" groups="base.group_no_one"/>
                    <field name="date_start" invisible="1" groups="base.group_no_one"/>
                    <field name="date_end" invisible="1" groups="base.group_no_one"/>
                    <field name="progress" widget="progressbar" invisible="context.get('set_visible',False)"/>
                </tree>
            </field>
        </record>

        <record id="view_task_calendar" model="ir.ui.view">
            <field name="name">project.task.calendar</field>
            <field name="model">project.task</field>
            <field name="type">calendar</field>
            <field eval="2" name="priority"/>
            <field name="arch" type="xml">
                <calendar color="user_id" date_start="date_deadline" string="Tasks">
                    <field name="name"/>
                    <field name="project_id"/>
                </calendar>
            </field>
        </record>

        <record id="view_task_gantt" model="ir.ui.view">
            <field name="name">project.task.gantt</field>
            <field name="model">project.task</field>
            <field name="type">gantt</field>
            <field eval="2" name="priority"/>
            <field name="arch" type="xml">
                <gantt date_start="date_start" date_stop="date_end" string="Tasks" default_group_by="project_id">
                </gantt>
            </field>
        </record>

        <record id="view_project_task_graph" model="ir.ui.view">
            <field name="name">project.task.graph</field>
            <field name="model">project.task</field>
            <field name="type">graph</field>
            <field name="arch" type="xml">
                <graph string="Project Tasks" type="bar">
                    <field name="project_id"/>
                    <field name="planned_hours" operator="+"/>
                    <field name="delay_hours" operator="+"/>
                </graph>
            </field>
        </record>

        <record id="view_task_search_form" model="ir.ui.view">
            <field name="name">project.task.search.form</field>
            <field name="model">project.task</field>
            <field name="type">search</field>
            <field name="arch" type="xml">
               <search string="Tasks">
                    <group>
                        <field name="name" string="Tasks"/>
                        <separator orientation="vertical"/>
                        <filter icon="terp-mail-message-new"
                            string="Inbox" help="Unread messages"
                            name="needaction_pending"
                            domain="[('needaction_pending','=',True)]"/>
                        <separator orientation="vertical"/>
                        <filter name="draft" string="New" domain="[('state','=','draft')]" help="New Tasks" icon="terp-check"/>
                        <filter name="open" string="In Progress" domain="[('state','=','open')]" help="In Progress Tasks" icon="terp-camera_test"/>
                        <filter string="Pending" domain="[('state','=','pending')]" context="{'show_delegated':False}" help="Pending Tasks" icon="terp-gtk-media-pause"/>
                        <filter name="project" string="Project" domain="[('project_id.user_id','=',uid)]" help="My Projects" icon="terp-check"/>
                        <filter string="My Tasks" domain="[('user_id','=',uid)]"  help="My Tasks" icon="terp-personal"/>
                        <filter string="Unassigned Tasks" domain="[('user_id','=',False)]"  help="Unassigned Tasks" icon="terp-personal-"/>
                        <filter string="Deadlines" context="{'deadline_visible': False}" domain="[('date_deadline','&lt;&gt;',False)]"
                            help="Show only tasks having a deadline" icon="terp-gnome-cpu-frequency-applet+"/>
                        <separator orientation="vertical"/>
                        <field name="project_id"/>
                        <field name="user_id"/>
                    </group>
                    <newline/>
                    <group expand="0" string="Group By...">
                        <filter string="Users" name="group_user_id" icon="terp-personal" domain="[]"  context="{'group_by':'user_id'}"/>
                        <separator orientation="vertical"/>
                        <filter string="Project" name="group_project_id" icon="terp-folder-violet" domain="[]" context="{'group_by':'project_id'}"/>
                        <separator orientation="vertical"/>
                        <filter string="Stage" name="group_stage_id" icon="terp-stage" domain="[]" context="{'group_by':'stage_id'}"/>
                        <filter string="Status" name="group_state" icon="terp-stock_effects-object-colorize" domain="[]" context="{'group_by':'state'}"/>
                        <separator orientation="vertical"/>
                        <filter string="Deadline" icon="terp-gnome-cpu-frequency-applet+" domain="[]" context="{'group_by':'date_deadline'}"/>
                        <separator orientation="vertical" groups="base.group_no_one"/>
                        <filter string="Start Date" icon="terp-go-month" domain="[]" context="{'group_by':'date_start'}" groups="base.group_no_one"/>
                        <filter string="End Date" icon="terp-go-month" domain="[]" context="{'group_by':'date_end'}" groups="base.group_no_one"/>
                    </group>
                </search>
            </field>
        </record>

        <record id="analytic_account_inherited_form" model="ir.ui.view">
            <field name="name">account.analytic.account.form.inherit</field>
            <field name="model">account.analytic.account</field>
            <field name="type">form</field>
            <field name="inherit_id" ref="analytic.view_account_analytic_account_form"/>
            <field eval="18" name="priority"/>
            <field name="arch" type="xml">
                <xpath expr='//separator[@name="project_sep"]' position='replace'>
                    <separator colspan="4" string="Project Management" name="project_sep"/> <!-- removal of invisible attribute -->
                </xpath>
                <xpath expr='//separator[@name="project_sep"]' position='after'>
                    <field name="use_tasks"/>
                </xpath>
            </field>
        </record>

        <record id="action_view_task" model="ir.actions.act_window">
            <field name="name">Tasks</field>
            <field name="res_model">project.task</field>
            <field name="view_type">form</field>
            <field name="view_mode">kanban,tree,form,calendar,gantt,graph</field>
            <field eval="False" name="filter"/>
            <field name="view_id" eval="False"/>
            <field name="context">{}</field>
            <field name="search_view_id" ref="view_task_search_form"/>
            <field name="help">Tasks allow you to organize your work into a project. Click on button "Create" to create a new task.</field>
        </record>
        <record id="open_view_task_list_kanban" model="ir.actions.act_window.view">
            <field name="sequence" eval="0"/>
            <field name="view_mode">kanban</field>
            <field name="act_window_id" ref="action_view_task"/>
        </record>
        <record id="open_view_task_list_tree" model="ir.actions.act_window.view">
            <field name="sequence" eval="1"/>
            <field name="view_mode">tree</field>
            <field name="act_window_id" ref="action_view_task"/>
        </record>

        <menuitem action="action_view_task" id="menu_action_view_task" parent="project.menu_project_management" sequence="5"/>

        <record id="action_view_task_overpassed_draft" model="ir.actions.act_window">
            <field name="name">Overpassed Tasks</field>
            <field name="res_model">project.task</field>
            <field name="view_type">form</field>
            <field name="view_mode">tree,form,calendar,graph,kanban</field>
            <field name="domain">[('date_deadline','&lt;',time.strftime('%Y-%m-%d')),('state','in',('draft','pending','open'))]</field>
            <field name="filter" eval="True"/>
            <field name="search_view_id" ref="view_task_search_form"/>
        </record>

        <!-- Opening task when double clicking on project -->
        <record id="dblc_proj" model="ir.actions.act_window">
            <field name="res_model">project.task</field>
            <field name="name">Project's tasks</field>
            <field name="view_type">form</field>
            <field name="view_mode">tree,form,calendar,graph,gantt,kanban</field>
            <field name="domain">[('project_id', 'child_of', [active_id])]</field>
            <field name="context">{'project_id':active_id, 'active_test':False}</field>
        </record>

        <record id="ir_project_task_open" model="ir.values">
            <field eval=" 'tree_but_open'" name="key2"/>
            <field eval="'project.project'" name="model"/>
            <field name="name">View project's tasks</field>
            <field eval="'ir.actions.act_window,'+str(dblc_proj)" name="value"/>
        </record>

        <!-- Task types -->
        <record id="task_type_search" model="ir.ui.view">
            <field name="name">project.task.type.search</field>
            <field name="model">project.task.type</field>
            <field name="type">search</field>
            <field name="arch" type="xml">
                <search string="Tasks Stages">
                    <group>
                       <field name="name" string="Tasks Stages"/>
                       <separator orientation="vertical"/>
                       <filter icon="terp-check" string="Common" name="common" domain="[('case_default', '=', 1)]" help="Stages common to all projects"/>
                    </group>
                </search>
            </field>
        </record>

        <record id="task_type_edit" model="ir.ui.view">
            <field name="name">project.task.type.form</field>
            <field name="model">project.task.type</field>
            <field name="type">form</field>
            <field name="arch" type="xml">
                <form string="Task Stage" version="7.0">
                    <group>
                        <group>
                            <field name="name"/>
                            <field name="case_default"/>
                        </group>
                        <group>
                            <field name="state" string="Related State"/>
                            <field name="sequence"/>
                            <field name="fold"/>
                        </group>
                    </group>
                    <field name="description" placeholder="Add a description..."/>
                </form>
            </field>
        </record>

        <record id="task_type_tree" model="ir.ui.view">
            <field name="name">project.task.type.tree</field>
            <field name="model">project.task.type</field>
            <field name="type">tree</field>
            <field name="arch" type="xml">
                <tree string="Task Stage">
                    <field name="sequence"/>
                    <field name="name"/>
                    <field name="state"/>
                </tree>
            </field>
        </record>

        <record id="open_task_type_form" model="ir.actions.act_window">
            <field name="name">Stages</field>
            <field name="res_model">project.task.type</field>
            <field name="view_type">form</field>
            <field name="view_id" ref="task_type_tree"/>
            <field name="help">Define the steps that will be used in the project from the creation of the task, up to the closing of the task or issue. You will use these stages in order to track the progress in solving a task or an issue.</field>
        </record>

        <menuitem id="menu_tasks_config" name="GTD" parent="base.menu_definitions" sequence="1"/>

        <menuitem id="base.menu_project_config_project" name="Stages" parent="base.menu_definitions" sequence="1"/>

        <menuitem action="open_task_type_form" name="Task Stages" id="menu_task_types_view" parent="base.menu_project_config_project" sequence="2"/>
        <menuitem action="open_view_project_all" id="menu_projects" name="Projects" parent="menu_project_management" sequence="1"/>

        <act_window context="{'search_default_user_id': active_id, 'default_user_id': active_id}" id="act_res_users_2_project_project" name="User's projects" res_model="project.project" src_model="res.users" view_mode="tree,form" view_type="form"/>

         <record id="task_company" model="ir.ui.view">
            <field name="name">res.company.task.config</field>
            <field name="model">res.company</field>
            <field name="type">form</field>
            <field name="inherit_id" ref="base.view_company_form"/>
            <field name="arch" type="xml">
                <xpath expr="//group[@name='account_grp']" position="after">
                    <group name="project_grp" string="Projects">
                        <field name="project_time_mode_id" domain="[('category_id','=','Working Time')]"/>
                    </group>
                </xpath>
            </field>
        </record>

        <!-- User Form -->
        <act_window context="{'search_default_user_id': [active_id], 'default_user_id': active_id}" domain="[('state', '&lt;&gt;', 'cancelled'),('state', '&lt;&gt;', 'done')]" id="act_res_users_2_project_task_opened" name="Assigned Tasks" res_model="project.task" src_model="res.users" view_mode="tree,form,gantt,calendar,graph" view_type="form"/>

    </data>
</openerp><|MERGE_RESOLUTION|>--- conflicted
+++ resolved
@@ -155,33 +155,6 @@
             <field name="type">search</field>
             <field name="arch" type="xml">
                 <search string="Search Project">
-<<<<<<< HEAD
-                   <group>
-                       <field name="complete_name" string="Project Name"/>
-                       <separator orientation="vertical"/>
-                       <filter icon="terp-mail-message-new"
-                           string="Inbox" help="Unread messages"
-                           name="needaction_pending"
-                           domain="[('needaction_pending','=',True)]"/>
-                       <separator orientation="vertical"/>
-                       <filter icon="terp-check" string="Open" name="Current" domain="[('state', '=','open')]" help="Open Projects"/>
-                       <filter icon="gtk-media-pause" string="Pending" name="Pending" domain="[('state', '=','pending')]" help="Pending Projects"/>
-                       <filter icon="gtk-media-pause" string="Template" name="Template" domain="[('state', '=','template')]" help="Templates of Projects"/>
-                       <filter icon="terp-personal+" string="Member" domain="['|',('user_id', '=', uid),('members', '=', uid)]" help="Projects in which I am a member."/>
-                       <filter string="Project(s) Manager" domain="[('user_id','=',uid)]" help="Projects in which I am a manager" icon="terp-personal"/>
-                       <separator orientation="vertical"/>
-                       <field name="user_id" string="Project Manager"/>
-                       <field name="partner_id" string="Partner"/>
-                   </group>
-                   <newline/>
-                   <group expand="0" string="Group By...">
-                       <filter string="Manager" name="Manager" icon="terp-personal" domain="[]" context="{'group_by':'user_id'}"/>
-                       <filter string="Partner" name="Partner" icon="terp-partner" domain="[]" context="{'group_by':'partner_id'}"/>
-                       <separator orientation="vertical"/>
-                       <filter string="Parent" name="Parent" help="Parent" icon="terp-folder-blue" domain = "[]" context="{'group_by':'parent_id'}"/>
-                   </group>
-               </search>
-=======
                     <group>
                         <field name="complete_name" string="Project Name"/>
                         <separator orientation="vertical"/>
@@ -207,7 +180,6 @@
                         <filter string="Parent" name="Parent" help="Parent" icon="terp-folder-blue" domain = "[]" context="{'group_by':'parent_id'}"/>
                     </group>
                 </search>
->>>>>>> 75abad6a
             </field>
         </record>
 
