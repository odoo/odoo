<?xml version="1.0" encoding="utf-8"?>
<openerp>
    <data>

        <!-- Top menu item -->
        <menuitem name="Project"
            id="base.menu_main_pm"
            groups="group_project_manager,group_project_user"
            icon="fa-calendar"
            sequence="40"/>

        <menuitem name="Project"
            id="menu_project_management"
            parent="base.menu_main_pm"
            sequence="1"/>

        <menuitem name="Configuration"
            id="base.menu_definitions"
            parent="base.menu_main_pm"
            groups="group_project_manager"
            sequence="60"/>

        <record id="view_task_search_form" model="ir.ui.view">
            <field name="name">project.task.search.form</field>
            <field name="model">project.task</field>
            <field name="arch" type="xml">
               <search string="Tasks">
                    <field name="name" string="Tasks"/>
                    <field name="categ_ids"/>
                    <field name="partner_id"/>
                    <field name="project_id"/>
                    <field name="user_id"/>
                    <field name="stage_id"/>
                    <filter string="My Tasks" domain="[('user_id','=',uid)]"/>
                    <filter string="Unassigned" name="unassigned" domain="[('user_id', '=', False)]"/>
                    <separator/>
                    <filter string="New" name="draft" domain="[('stage_id.sequence', '&lt;=', 1)]"/>
                    <separator/>
                    <filter string="New Mail" name="message_unread" domain="[('message_unread','=',True)]"/>
                    <group expand="0" string="Group By">
                        <filter string="Project" name="project" context="{'group_by':'project_id'}"/>
                        <filter string="Task" context="{'group_by':'name'}"/>
                        <filter string="Assigned to" name="User" context="{'group_by':'user_id'}"/>
                        <filter string="Stage" name="Stage" context="{'group_by':'stage_id'}"/>
                        <filter string="Company" context="{'group_by':'company_id'}" groups="base.group_multi_company"/>
                        <separator/>
                        <filter string="Last Message" name="group_message_last_post" context="{'group_by':'message_last_post:week'}"/>
                        <filter string="Assignation Month" context="{'group_by':'date_start:month'}" help="Creation Date"/>
                    </group>
                </search>
            </field>
        </record>

        <record id="act_project_project_2_project_task_all" model="ir.actions.act_window">
            <field name="name">Tasks</field>
            <field name="res_model">project.task</field>
            <field name="view_mode">kanban,tree,form,calendar,gantt,pivot,graph</field>
            <field name="context">{
                'search_default_project_id': [active_id],
                'default_project_id': active_id,
                'active_test': False,
            }</field>
            <field name="search_view_id" ref="view_task_search_form"/>
            <field name="help" type="html">
                <p class="oe_view_nocontent_create">
                    Here, you can create new tasks
                </p>
                <p>
<<<<<<< HEAD
                    Here, you can create new tasks
                </p>
                <p>
=======
>>>>>>> 4bef17cc
                    You can now manage your tasks in order to get things done efficiently. Track progress, discuss, attach documents, etc.
                </p>
            </field>
        </record>

        <!-- Project -->
        <record id="edit_project" model="ir.ui.view">
            <field name="name">project.project.form</field>
            <field name="model">project.project</field>
            <field name="arch" type="xml">
                <form string="Project">
                <header>
                    <button name="set_open" string="Re-open project" type="object" states="pending" class="oe_highlight" groups="base.group_user"/>
                    <button name="set_open" string="Re-open project" type="object" states="cancelled,close" groups="base.group_user"/>
<<<<<<< HEAD
                    <button name="set_pending" string="Set as Pending" type="object" states="open" groups="base.group_user"/>
                    <button name="set_template" string="Set as Template" type="object" states="open" groups="base.group_user"/>
=======
                    <button name="set_template" string="Set as Template" type="object" states="open" groups="base.group_no_one"/>
>>>>>>> 4bef17cc
                    <button string="New Project Based on Template" name="duplicate_template"  type="object" states="template" context="{'parent_id':parent_id}" class="oe_highlight" groups="base.group_user"/>
                    <button name="reset_project" string="Reset as Project" type="object" states="template" class="oe_highlight" groups="base.group_user"/>
                    <button name="set_cancel" string="Cancel Project" type="object" states="open,pending" groups="base.group_user"/>
                    <field name="state" widget="statusbar" statusbar_visible="open,pending,close" statusbar_colors='{"pending":"blue"}' clickable="True"/>
                </header>
                <sheet string="Project">
                    <field name="analytic_account_id" invisible="1" required="0"/>
                    <div class="oe_title">
                        <label for="name" class="oe_edit_only" string="Project Name"/>
                        <h1>
                            <field name="name" string="Project Name"/>
                        </h1>
                        <div name="options_active" class="oe_edit_only">
                            <div>
                                <field name="use_tasks" class="oe_inline" string="Use Tasks"/>
                                <label for="use_tasks" class="oe_inline"/>
                                <span attrs="{'invisible':[('use_tasks', '=', False)]}">as</span>
                                <field name="label_tasks" class="oe_inline oe_input_align" attrs="{'invisible': [('use_tasks', '=', False)]}"/>
                            </div>
                        </div>
                    </div>
                    <div class="oe_right oe_button_box" name="buttons" groups="base.group_user">
                         <button class="oe_inline oe_stat_button" type="action" attrs="{'invisible':[('use_tasks','=', False)]}"
                            name="%(act_project_project_2_project_task_all)d" icon="fa-tasks">
                            <field string="Tasks" name="task_count" widget="statinfo" options="{'label_field': 'label_tasks'}"/>
                        </button>
                        <button  class="oe_inline oe_stat_button" name="attachment_tree_view"  type="object" icon="fa-files-o">
                            <field string="Documents" name="doc_count" widget="statinfo"/>
                        </button>
                    </div>
                    <notebook>
                        <page string="Emails" attrs="{'invisible': [('alias_domain', '=', False)]}">
                            <group name="group_alias">
                                <label for="alias_name" string="Email Alias"/>
                                <div name="alias_def">
                                    <field name="alias_id" class="oe_read_only oe_inline"
                                            string="Email Alias" required="0"/>
                                    <div class="oe_edit_only oe_inline" name="edit_alias" style="display: inline;" >
                                        <field name="alias_name" class="oe_inline"/>@<field name="alias_domain" class="oe_inline" readonly="1"/>
                                    </div>
                                </div>
                                <label for="alias_model" string="Incoming Emails create"/>
                                <field name="alias_model" class="oe_inline" nolabel="1"/>
                                <field name="alias_contact" class="oe_inline"
                                        string="Accept Emails From"/>
                            </group>
                        </page>
                        <page string="Team" name="team">
                            <field colspan="4" name="members" widget="many2many_kanban" context="{'default_groups_ref': ['base.group_user', 'base.group_partner_manager', 'project.group_project_user']}">
                                <kanban quick_create="false" create="true" delete="true">
                                    <field name="name"/>
                                    <templates>
                                        <t t-name="kanban-box">
                                            <div style="position: relative">
                                                <a t-if="! read_only_mode" type="delete" style="position: absolute; right: 0; padding: 4px; diplay: inline-block">X</a>
                                                <div class="oe_module_vignette">
                                                    <img t-att-src="kanban_image('res.users', 'image_small', record.id.value)" class="oe_avatar oe_kanban_avatar_smallbox"/>
                                                    <div class="oe_module_desc">
                                                        <field name="name"/>
                                                    </div>
                                                </div>
                                            </div>
                                        </t>
                                    </templates>
                                </kanban>
                            </field>
                        </page>
                        <page string="Other Info">
                            <group string="Administration">
                                <field name="partner_id" on_change="onchange_partner_id(partner_id)" string="Customer"/>
                                <field name="user_id" string="Project Manager"
                                        attrs="{'readonly':[('state','in',['close', 'cancelled'])]}"
                                        context="{'default_groups_ref': ['base.group_user', 'base.group_partner_manager', 'project.group_project_manager']}"/>
                                <field name="privacy_visibility" widget="radio"/>
                                <field name="planned_hours" widget="float_time"
                                        groups="project.group_time_work_estimation_tasks"/>
                                <field name="effective_hours" widget="float_time"
                                        groups="project.group_time_work_estimation_tasks"/>
                                <field name="resource_calendar_id"
                                        groups="project.group_time_work_estimation_tasks"/>
                            </group>
                            <group name="misc">
                                <field name="date_start" string="Start Date"/>
                                <field name="date" string="End Date"/>
                                <field name="sequence" groups="base.group_no_one"/>
                                <field name="active" attrs="{'invisible':[('state','in',['open', 'pending', 'template'])]}"/>
                                <field name="currency_id" groups="base.group_multi_currency" required="1"/>
                                <field name="parent_id" string="Parent" help="Append this project to another one using analytic accounts hierarchy" domain="[('id','!=',analytic_account_id)]" context="{'current_model': 'project.project'}" />
                            </group>
                        </page>
                        <page string="Project Stages" attrs="{'invisible': [('use_tasks', '=', False)]}" name="project_stages">
                            <p class="oe_grey">
                                Stages are defined globally and shared between projects.
                                You can "configure all available stages".Stages are used to organize work in steps inside a project.
                                In each step, you are able to change the status (validated, stopped) of the activity, no need to create specific stages for validation or blocked activities.
                            </p>
                            <field name="type_ids"/>
                        </page>
                    </notebook>
                </sheet>
                <div class="oe_chatter">
                    <field name="message_follower_ids" widget="mail_followers" help="Follow this project to automatically track the events associated to tasks and issues of this project." groups="base.group_user"/>
                    <field name="message_ids" widget="mail_thread"/>
                </div>
                </form>
            </field>
        </record>

        <record id="view_project_project_filter" model="ir.ui.view">
            <field name="name">project.project.select</field>
            <field name="model">project.project</field>
            <field name="arch" type="xml">
                <search string="Search Project">
                    <field name="name" string="Project Name"/>
                    <filter string="Open" name="Current" domain="[('state', '=','open')]"/>
                    <filter string="Pending" name="Pending" domain="[('state', '=','pending')]"/>
                    <filter string="Template" name="Template" domain="[('state', '=','template')]"/>
                    <separator/>
                    <filter string="Member" domain="['|',('user_id', '=', uid),('members', '=', uid)]"/>
                    <filter string="Manager" domain="[('user_id','=',uid)]"/>
                    <separator/>
                    <filter string="New Mail" name="message_unread" domain="[('message_unread','=',True)]"/>
                    <field name="user_id" string="Project Manager"/>
                    <field name="partner_id" string="Contact" filter_domain="[('partner_id', 'child_of', self)]"/>
                    <group expand="0" string="Group By">
                        <filter string="Manager" name="Manager" context="{'group_by':'user_id'}"/>
                        <filter string="Contact" name="Partner" context="{'group_by':'partner_id'}"/>
                        <filter string="Parent" name="Parent" help="Parent" context="{'group_by':'parent_id'}"/>
                    </group>
                </search>
            </field>
        </record>

        <record id="view_project" model="ir.ui.view">
            <field name="name">project.project.tree</field>
            <field name="model">project.project</field>
            <field name="field_parent">child_ids</field>
            <field name="arch" type="xml">
                <tree fonts="bold:message_unread==True" colors="red:date and (date&lt;current_date) and (state == 'open');blue:state in ('draft','pending');grey: state in ('close','cancelled')" string="Projects">
                    <field name="sequence" widget="handle"/>
                    <field name="message_unread" invisible="1"/>
                    <field name="date" invisible="1"/>
                    <field name="name" string="Project Name"/>
                    <field name="user_id" string="Project Manager"/>
                    <field name="partner_id" string="Contact"/>
                    <field name="parent_id" string="Parent" invisible="1"/>
                    <field name="planned_hours" widget="float_time"/>
                    <field name="total_hours" widget="float_time"/>
                    <field name="effective_hours" widget="float_time"/>
                    <field name="progress_rate" widget="progressbar"/>
                    <field name="state"/>
                </tree>
            </field>
        </record>

        <record model="ir.ui.view" id="view_project_kanban">
            <field name="name">project.project.kanban</field>
            <field name="model">project.project</field>
            <field name="arch" type="xml">
                <kanban class="oe_background_grey">
                    <field name="effective_hours"/>
                    <field name="planned_hours"/>
                    <field name="name"/>
                    <field name="members"/>
                    <field name="use_tasks"/>
                    <field name="user_id"/>
                    <field name="date"/>
                    <field name="color"/>
                    <field name="task_count"/>
                    <field name="task_ids"/>
                    <field name="alias_id"/>
                    <field name="alias_name"/>
                    <field name="alias_domain"/>
                    <field name="doc_count"/>
                    <templates>
                        <t t-name="kanban-box">
                            <div t-attf-class="oe_kanban_color_#{kanban_getcolor(record.color.raw_value)} oe_kanban_card oe_kanban_project oe_kanban_global_click oe_kanban_no_auto_height">
                                <div class="oe_dropdown_toggle oe_dropdown_kanban" groups="base.group_user">
                                    <i class="fa fa-bars fa-lg"/>
                                    <ul class="oe_dropdown_menu">
                                        <t t-if="widget.view.is_action_enabled('edit')"><li><a type="edit">Edit Project</a></li></t>
                                        <t t-if="widget.view.is_action_enabled('delete')"><li><a type="delete">Delete</a></li></t>
                                        <li><ul class="oe_kanban_colorpicker" data-field="color"/></li>
                                    </ul>
                                </div>
                                <div class="oe_project_kanban_content">
<<<<<<< HEAD
                                    <div class="row">
=======
                                    <div class="oe_kanban_content">
>>>>>>> 4bef17cc
                                        <h4 class="text-center">
                                            <field name="name"/>
                                        </h4>
                                        <div t-if="record.alias_name.value and record.alias_domain.value" class="text-center text-muted">
                                            <small>
                                                <i class="fa fa-envelope-o"></i> <field name="alias_id"/>
                                            </small>
                                        </div>
                                    </div>
                                    <div class="row oe_margin_top_8 oe_kanban_project_list">
<<<<<<< HEAD
                                        <div class="col-md-6">
                                            <a t-if="record.use_tasks.raw_value" name="%(act_project_project_2_project_task_all)d" type="action">
                                                <t t-raw="record.task_ids.raw_value.length" />
                                                <field name="label_tasks"/>
                                            </a>
                                        </div>
                                        <div class="col-md-6">
                                            <a t-if="record.doc_count.raw_value" name="attachment_tree_view" type="object">
                                                <field name="doc_count"/> Documents
                                            </a>
                                        </div>
                                        <div t-if="record.use_tasks.raw_value and record.task_count.raw_value lt 1" class="col-md-12">
                                            <img src="/project/static/src/img/top_left_arrow.png" style="margin-top: -8px; width: 22px;" />
                                            <span>No activity yet, click to enter in the project.</span>
                                        </div>
                                    </div>
                                    <div class="oe_margin_top_8 oe_kanban_project_avatars">
                                        <t t-foreach="record.members.raw_value.slice(0,12)" t-as="member">
                                            <img t-att-src="kanban_image('res.users', 'image_small', member)" t-att-data-member_id="member"/>
                                        </t>
=======
                                        <div t-if="record.use_tasks.raw_value" class="col-md-6">
                                            <a name="%(act_project_project_2_project_task_all)d" type="action">
                                                <t t-raw="record.task_count.raw_value" />
                                                <field name="label_tasks"/>
                                            </a>
                                        </div>
                                        <div t-if="record.use_tasks.raw_value and record.task_count.raw_value == 0" class="col-md-12">
                                            <img src="/project/static/src/img/top_left_arrow.png" style="margin-top: -8px; width: 22px;" />
                                            <span>No activity yet, click to enter in the project.</span>
                                        </div>
                                        <div t-if="record.doc_count.raw_value" class="col-md-6">
                                            <a name="attachment_tree_view" type="object">
                                                <field name="doc_count"/> Documents
                                            </a>
                                        </div>
                                    </div>
                                    <div class="row oe_margin_top_8 oe_kanban_project_avatars">
                                        <div class="col-md-12">
                                            <t t-foreach="record.members.raw_value.slice(0,12)" t-as="member">
                                                <img t-att-src="kanban_image('res.users', 'image_small', member)" t-att-data-member_id="member"/>
                                            </t>
                                        </div>
>>>>>>> 4bef17cc
                                    </div>
                                    <div class="clearfix"/>
                                </div>
                            </div>
                        </t>
                    </templates>
                </kanban>
            </field>
        </record>

       <record id="view_project_project_gantt" model="ir.ui.view">
            <field name="name">project.project.gantt</field>
            <field name="model">project.project</field>
            <field name="arch" type="xml">
                <gantt date_start="date_start" date_stop="date" progress="progress_rate" string="Projects">
                </gantt>
            </field>
        </record>

        <record id="open_view_project_all" model="ir.actions.act_window">
            <field name="name">Projects</field>
            <field name="res_model">project.project</field>
            <field name="view_type">form</field>
            <field name="domain">[]</field>
            <field name="view_mode">kanban,tree,form,gantt</field>
            <field name="view_id" ref="view_project_kanban"/>
            <field name="search_view_id" ref="view_project_project_filter"/>
            <field name="context">{'search_default_Current': 1}</field>
            <field name="help" type="html">
                <p class="oe_view_nocontent_create">
                    Create a new project.
                </p><p>
                    Organize your activities (plan tasks, track issues, invoice timesheets) for internal, personal or customer projects.
                </p>
            </field>
        </record>

        <record id="open_view_template_project" model="ir.actions.act_window">
            <field name="name">Templates of Projects</field>
            <field name="res_model">project.project</field>
            <field name="view_type">form</field>
            <field name="domain">[('state','=','template')]</field>
            <field name="view_id" ref="view_project"/>
        </record>

        <record id="view_task_work_form" model="ir.ui.view">
            <field name="name">project.task.work.form</field>
            <field name="model">project.task.work</field>
            <field name="arch" type="xml">
                <form string="Task Work">
                    <group col="4">
                        <field colspan="4" name="name"/>
                        <field name="hours" widget="float_time"/>
                        <field name="date"/>
                        <field name="user_id" options='{"no_open": True}' context="{'default_groups_ref': ['base.group_user', 'base.group_partner_manager', 'base.group_partner_manager', 'project.group_project_user']}"/>
                        <field name="company_id" groups="base.group_multi_company" options="{'no_create': True}"/>
                    </group>
                </form>
            </field>
        </record>

        <record id="view_task_work_tree" model="ir.ui.view">
            <field name="name">project.task.work.tree</field>
            <field name="model">project.task.work</field>
            <field name="arch" type="xml">
                <tree editable="top" string="Task Work">
                    <field name="date"/>
                    <field name="name"/>
                    <field name="hours" widget="float_time"/>
                    <field name="user_id" context="{'default_groups_ref': ['base.group_user', 'project.group_project_user']}"/>
                </tree>
            </field>
        </record>

        <!-- Task -->

        <record id="view_task_form2" model="ir.ui.view">
            <field name="name">project.task.form</field>
            <field name="model">project.task</field>
            <field eval="2" name="priority"/>
            <field name="arch" type="xml">
                <form string="Project">
                    <header>
                        <field name="stage_id" widget="statusbar" clickable="True"
                            options="{'fold_field': 'fold'}"/>
                    </header>
                    <sheet string="Task">
                    <div class="row">
                        <h1 class="col-xs-11">
                            <field class="oe_inline oe_left" name="priority" widget="priority"/>
                            <field name="name" placeholder="Task summary..." class="oe_inline"/>
                        </h1>
                        <div class="col-xs-1 text-right">
                            <field name="kanban_state" class="oe_inline" widget="kanban_state_selection"
                                options='{
                                "states_legend_field": "stage_id",
                                "states_legend": {"normal": "legend_normal", "blocked": "legend_blocked", "done": "legend_done"}}'/>
                        </div>
                    </div>
                    <group>
                        <group>
                            <field name="project_id" domain="[('state','not in', ('close', 'cancelled'))]" on_change="onchange_project(project_id)" context="{'default_use_tasks':1}"/>
                            <field name="user_id"
                                options='{"no_open": True}'
                                context="{'default_groups_ref': ['base.group_user', 'base.group_partner_manager', 'project.group_project_user']}"/>
                            <field name="planned_hours" widget="float_time"
                                    groups="project.group_time_work_estimation_tasks"
                                    on_change="onchange_planned(planned_hours, effective_hours)"/>
                        </group>
                        <group>
                            <field name="date_deadline"/>
                            <field name="categ_ids" widget="many2many_tags"/>
                            <field name="progress" widget="progressbar"
                                groups="project.group_time_work_estimation_tasks"/>
                        </group>
                    </group>
                    <notebook>
                        <page string="Description">
                            <field name="description" type="html"/>
                            <field name="work_ids" groups="project.group_tasks_work_on_tasks">
                                <tree string="Task Work" editable="top">
                                    <field name="name"/>
                                    <field name="hours" widget="float_time" sum="Spent Hours"/>
                                    <field name="date"/>
                                    <field name="user_id" context="{'default_groups_ref': ['base.group_user', 'base.group_partner_manager', 'project.group_project_user']}"/>
                                </tree>
                            </field>
                            <group>
                             <group class="oe_subtotal_footer oe_right" name="project_hours" groups="project.group_time_work_estimation_tasks">
                                <field name="effective_hours" widget="float_time"/>
                                <label for="remaining_hours" string="Remaining" groups="project.group_time_work_estimation_tasks"/>
                                <div>
                                    <field name="remaining_hours" widget="float_time" groups="project.group_time_work_estimation_tasks"/>
                                </div>
                                <field name="total_hours" widget="float_time" class="oe_subtotal_footer_separator"/>
                             </group>
                            </group>
                            <div class="oe_clear"/>
                        </page>
                        <page string="Delegation" groups="project.group_delegate_task">
                            <button name="%(action_project_task_delegate)d" string="Delegate" type="action"
                                    groups="project.group_delegate_task"/>
                            <separator string="Parent Tasks"/>
                            <field name="parent_ids"/>
                            <separator string="Delegated tasks"/>
                            <field name="child_ids">
                                <tree string="Delegated tasks">
                                    <field name="name"/>
                                    <field name="user_id"/>
                                    <field name="stage_id"/>
                                    <field name="effective_hours" widget="float_time"/>
                                    <field name="progress" widget="progressbar"/>
                                    <field name="remaining_hours" widget="float_time"/>
                                    <field name="date_deadline"/>
                                </tree>
                            </field>
                        </page>
                        <page string="Extra Info">
                            <group col="4">
                                <field name="sequence" groups="base.group_no_one"/>
                                <field name="partner_id"/>
                                <field name="company_id" groups="base.group_multi_company" options="{'no_create': True}"/>
                                <field name="date_last_stage_update" groups="base.group_no_one"/>
                            </group>
                            <group>
                                <group string="Gantt View">
                                    <p class="oe_grey" colspan='2'>
                                        Assign dates to make this task appear in the gantt chart ( <i class="fa fa-tasks"> </i> icon on the top right)
                                    </p>
                                    <field name="date_start"/>
                                    <field name="date_end"/>
                                </group>
                            </group>
                        </page>
                    </notebook>
                    </sheet>
                    <div class="oe_chatter">
                        <field name="message_follower_ids" widget="mail_followers" groups="base.group_user"/>
                        <field name="message_ids" widget="mail_thread"/>
                    </div>
                </form>
            </field>
        </record>

        <!-- Project Task Kanban View -->
        <record model="ir.ui.view" id="view_task_kanban">
            <field name="name">project.task.kanban</field>
            <field name="model">project.task</field>
            <field name="arch" type="xml">
                <kanban default_group_by="stage_id">
                    <field name="color"/>
                    <field name="priority"/>
                    <field name="stage_id" options='{"group_by_tooltip": {"description": "Stage Description", "legend_priority": "Use of stars"}}'/>
                    <field name="user_id"/>
                    <field name="user_email"/>
                    <field name="description"/>
                    <field name="sequence"/>
                    <field name="remaining_hours" groups="project.group_time_work_estimation_tasks"/>
                    <field name="date_deadline"/>
                    <field name="message_summary"/>
                    <field name="categ_ids"/>
                    <templates>
                    <t t-name="kanban-box">
                        <div t-attf-class="oe_kanban_color_#{kanban_getcolor(record.color.raw_value)} oe_kanban_card oe_kanban_global_click">
                            <div class="oe_dropdown_toggle oe_dropdown_kanban" groups="base.group_user">
                                <i class="fa fa-bars fa-lg"/>
                                <ul class="oe_dropdown_menu">
                                    <t t-if="widget.view.is_action_enabled('edit')"><li><a type="edit">Edit Task</a></li></t>
                                    <t t-if="widget.view.is_action_enabled('delete')"><li><a type="delete">Delete</a></li></t>
                                    <li>
                                      <ul class="oe_kanban_project_times" groups="project.group_time_work_estimation_tasks">
                                        <li><a name="set_remaining_time_1" type="object" class="oe_kanban_button">1</a></li>
                                        <li><a name="set_remaining_time_2" type="object" class="oe_kanban_button">2</a></li>
                                        <li><a name="set_remaining_time_5" type="object" class="oe_kanban_button">5</a></li>
                                        <li><a name="set_remaining_time_10" type="object" class="oe_kanban_button">10</a></li>
                                      </ul>
                                    </li>
                                    <br/>
                                    <li><ul class="oe_kanban_colorpicker" data-field="color"/></li>
                                </ul>
                            </div>

                            <div class="oe_kanban_content">
                                <div><b><field name="name"/></b></div>
                                <div>
                                    <field name="project_id" invisible="context.get('default_project_id', False)"/><br/>
                                    <t t-if="record.date_deadline.raw_value and record.date_deadline.raw_value lt (new Date())" t-set="red">oe_kanban_text_red</t>
                                    <span t-attf-class="#{red || ''}"><i><field name="date_deadline"/></i></span>
                                </div>
                                <div class="oe_kanban_footer_left" style="margin-top:5px;">
                                    <field name="categ_ids"/>
                                </div>
<<<<<<< HEAD
                                    <div class="oe_kanban_bottom_right">
                                        <img t-att-src="kanban_image('res.users', 'image_small', record.user_id.raw_value)" t-att-title="record.user_id.value" width="24" height="24" class="oe_kanban_avatar pull-right"/>
                                        <div class="pull-left" groups="base.group_user">
                                            <field name="kanban_state" widget="kanban_state_selection"
                                                options='{"states_legend": {"normal": "legend_normal", "blocked": "legend_blocked", "done": "legend_done"}}'/>
                                            <field name="priority" widget="priority"/>
                                        </div>
=======
                                <div class="oe_kanban_bottom_right">
                                    <img t-att-src="kanban_image('res.users', 'image_small', record.user_id.raw_value)" t-att-title="record.user_id.value" width="24" height="24" class="oe_kanban_avatar pull-right"/>
                                    <div class="pull-left" groups="base.group_user">
                                        <field name="kanban_state" widget="kanban_state_selection"
                                            options='{"states_legend": {"normal": "legend_normal", "blocked": "legend_blocked", "done": "legend_done"}}'/>
                                        <field name="priority" widget="priority"/>
>>>>>>> 4bef17cc
                                    </div>
                                </div>
                                <div class="oe_kanban_bottom_left">
                                    <t t-raw="record.message_summary.raw_value"/>
                                </div>
                            </div>
                            <div class="oe_clear"></div>
                        </div>
                    </t>
                    </templates>
                </kanban>
            </field>
         </record>

        <record id="view_task_tree2" model="ir.ui.view">
            <field name="name">project.task.tree</field>
            <field name="model">project.task</field>
            <field eval="2" name="priority"/>
            <field name="arch" type="xml">
                <tree fonts="bold:message_unread==True" colors="red:date_deadline and (date_deadline&lt;current_date)" string="Tasks">
                    <field name="message_unread" invisible="1"/>
                    <field name="sequence" invisible="not context.get('seq_visible', False)"/>
                    <field name="name"/>
                    <field name="project_id" invisible="context.get('user_invisible', False)"/>
                    <field name="user_id" invisible="context.get('user_invisible', False)"/>
                    <field name="delegated_user_id" invisible="context.get('show_delegated', True)"/>
                    <field name="total_hours" invisible="1"/>
                    <field name="planned_hours" invisible="context.get('set_visible',False)" groups="project.group_time_work_estimation_tasks"/>
                    <field name="effective_hours" widget="float_time" sum="Spent Hours" invisible="1"/>
                    <field name="remaining_hours" widget="float_time" sum="Remaining Hours" on_change="onchange_remaining(remaining_hours,planned_hours)" invisible="context.get('set_visible',False)" groups="project.group_time_work_estimation_tasks"/>
                    <field name="date_deadline" invisible="context.get('deadline_visible',True)"/>
                    <field name="stage_id" invisible="context.get('set_visible',False)"/>
                    <field name="date_start" groups="base.group_no_one"/>
                    <field name="date_end" groups="base.group_no_one"/>
                    <field name="progress" widget="progressbar" invisible="context.get('set_visible',False)"/>
                </tree>
            </field>
        </record>

        <record id="view_task_calendar" model="ir.ui.view">
            <field name="name">project.task.calendar</field>
            <field name="model">project.task</field>
            <field eval="2" name="priority"/>
            <field name="arch" type="xml">
                <calendar color="user_id" date_start="date_deadline" string="Tasks">
                    <field name="name"/>
                    <field name="project_id"/>
                </calendar>
            </field>
        </record>

        <record id="view_task_gantt" model="ir.ui.view">
            <field name="name">project.task.gantt</field>
            <field name="model">project.task</field>
            <field eval="2" name="priority"/>
            <field name="arch" type="xml">
                <gantt date_start="date_start" date_stop="date_end" progress="progress" string="Tasks" default_group_by="project_id">
                </gantt>
            </field>
        </record>

        <record id="view_project_task_pivot" model="ir.ui.view">
            <field name="name">project.task.pivot</field>
            <field name="model">project.task</field>
            <field name="arch" type="xml">
                <pivot string="Project Tasks">
                    <field name="project_id" type="row"/>
                    <field name="stage_id" type="col"/>
                </pivot>
            </field>
        </record>

        <record id="view_project_task_graph" model="ir.ui.view">
            <field name="name">project.task.graph</field>
            <field name="model">project.task</field>
            <field name="arch" type="xml">
                <graph string="Project Tasks">
                    <field name="project_id"/>
                    <field name="stage_id"/>
                </graph>
            </field>
        </record>

        <record id="analytic_account_inherited_form" model="ir.ui.view">
            <field name="name">account.analytic.account.form.inherit</field>
            <field name="model">account.analytic.account</field>
            <field name="inherit_id" ref="analytic.view_account_analytic_account_form"/>
            <field eval="18" name="priority"/>
            <field name="arch" type="xml">
                <xpath expr='//div[@name="project"]' position='inside'>
                    <field name="use_tasks"/>
                    <label for="use_tasks"/>
                </xpath>
            </field>
        </record>

        <record id="action_view_task" model="ir.actions.act_window">
            <field name="name">Tasks</field>
            <field name="res_model">project.task</field>
            <field name="view_mode">kanban,tree,form,calendar,gantt,pivot,graph</field>
            <field name="search_view_id" ref="view_task_search_form"/>
            <field name="help" type="html">
                <p>
                    Odoo's project management allows you to manage the pipeline of your tasks efficiently. You can track progress, discuss on tasks, attach documents, etc.
                </p>
            </field>
        </record>
        <record id="open_view_task_list_kanban" model="ir.actions.act_window.view">
            <field name="sequence" eval="0"/>
            <field name="view_mode">kanban</field>
            <field name="act_window_id" ref="action_view_task"/>
        </record>
        <record id="open_view_task_list_tree" model="ir.actions.act_window.view">
            <field name="sequence" eval="1"/>
            <field name="view_mode">tree</field>
            <field name="act_window_id" ref="action_view_task"/>
        </record>

        <menuitem action="action_view_task" id="menu_action_view_task" parent="project.menu_project_management" sequence="5"/>

        <record id="action_view_task_overpassed_draft" model="ir.actions.act_window">
            <field name="name">Overpassed Tasks</field>
            <field name="res_model">project.task</field>
            <field name="view_type">form</field>
            <field name="view_mode">tree,form,calendar,graph,kanban</field>
            <field name="domain">[('date_deadline','&lt;',time.strftime('%Y-%m-%d'))]</field>
            <field name="filter" eval="True"/>
            <field name="search_view_id" ref="view_task_search_form"/>
        </record>

        <!-- Opening task when double clicking on project -->
        <record id="dblc_proj" model="ir.actions.act_window">
            <field name="res_model">project.task</field>
            <field name="name">Project's tasks</field>
            <field name="view_type">form</field>
            <field name="view_mode">tree,form,calendar,graph,gantt,kanban</field>
            <field name="domain">[('project_id', 'child_of', [active_id])]</field>
            <field name="context">{'project_id':active_id, 'active_test':False}</field>
        </record>

        <record id="ir_project_task_open" model="ir.values">
            <field eval="'tree_but_open'" name="key2"/>
            <field eval="'project.project'" name="model"/>
            <field name="name">View project's tasks</field>
            <field eval="'ir.actions.act_window,'+str(dblc_proj)" name="value"/>
        </record>

        <!-- Task types -->
        <record id="task_type_search" model="ir.ui.view">
            <field name="name">project.task.type.search</field>
            <field name="model">project.task.type</field>
            <field name="arch" type="xml">
                <search string="Tasks Stages">
                   <field name="name" string="Tasks Stages"/>
                   <filter string="Common" name="common" domain="[('case_default', '=', 1)]" help="Stages common to all projects"/>
                </search>
            </field>
        </record>

        <record id="task_type_edit" model="ir.ui.view">
            <field name="name">project.task.type.form</field>
            <field name="model">project.task.type</field>
            <field name="arch" type="xml">
                <form string="Task Stage">
                    <group>
                        <group>
                            <field name="name"/>
                            <field name="case_default"/>
                            <field name="sequence" groups="base.group_no_one"/>
                        </group>
                        <group>
                            <field name="fold"/>
                        </group>
                    </group>
                    <group string="Stage Description and Tooltips">
                        <p class="text-muted" colspan="2">
                            At each stage employees can block or make task/issue ready for next stage.
                            You can define here labels that will be displayed for the state instead
                            of the default labels.
                        </p>
                        <label for="legend_normal" string=" " class="oe_kanban_status oe_project_kanban_legend"/>
                        <field name="legend_normal" nolabel="1"/>
                        <label for="legend_blocked" string=" " class="oe_kanban_status oe_kanban_status_red oe_project_kanban_legend"/>
                        <field name="legend_blocked" nolabel="1"/>
                        <label for="legend_done" string=" " class="oe_kanban_status oe_kanban_status_green oe_project_kanban_legend"/>
                        <field name="legend_done" nolabel="1"/>

                        <p class="text-muted" colspan="2">
                            You can also give a tooltip about the use of the stars available in the kanban and form views.
                        </p>
                        <label for="legend_priority" string=" " class="fa fa-star fa-lg oe_star_on oe_project_kanban_legend"/>
                        <field name="legend_priority" nolabel="1"/>

                        <p class="text-muted" colspan="2">
<<<<<<< HEAD
                            You can also add a description to help your coworkers understanding the meaning and purpose of the stage.
=======
                            You can also add a description to help your coworkers understand the meaning and purpose of the stage.
>>>>>>> 4bef17cc
                        </p>
                        <field name="description" placeholder="Add a description..." nolabel="1" colspan="2"/>
                    </group>
                </form>
            </field>
        </record>

        <record id="task_type_tree" model="ir.ui.view">
            <field name="name">project.task.type.tree</field>
            <field name="model">project.task.type</field>
            <field name="arch" type="xml">
                <tree string="Task Stage">
                    <field name="sequence" widget="handle" groups="base.group_no_one"/>
                    <field name="name"/>
                    <field name="fold"/>
                    <field name="description"/>
                </tree>
            </field>
        </record>

        <record id="open_task_type_form" model="ir.actions.act_window">
            <field name="name">Stages</field>
            <field name="res_model">project.task.type</field>
            <field name="view_type">form</field>
            <field name="view_id" ref="task_type_tree"/>
            <field name="help" type="html">
              <p class="oe_view_nocontent_create">
                Click to add a stage in the task pipeline.
              </p><p>
                Define the steps that will be used in the project from the
                creation of the task, up to the closing of the task or issue.
                You will use these stages in order to track the progress in
                solving a task or an issue.
              </p>
            </field>
        </record>

        <menuitem id="menu_tasks_config" name="GTD" parent="base.menu_definitions" sequence="1"/>

        <menuitem action="open_task_type_form" id="base.menu_project_config_project" name="Stages" parent="base.menu_definitions" sequence="1" groups="base.group_no_one"/>

        <menuitem action="open_view_project_all" id="menu_projects" name="Projects" parent="menu_project_management" sequence="1"/>

         <record id="product_search_form_view_procurment_consume" model="ir.ui.view">
            <field name="name">product.product.service.search</field>
            <field name="model">product.template</field>
            <field name="inherit_id" ref="product.product_template_search_view"/>
            <field name="arch" type="xml">
                <xpath expr="//filter[@name='services']" position="replace">
                    <filter string="Services" name="services" domain="[('type','=','service')]" invisible="context.get('consumable_services', False)"/>
                 </xpath>
                 <xpath expr="//filter[@name='consumable']" position="replace">
                     <filter string="Consumable" name="consumable" domain="[('type','=','consu')]" help="Consumable products" invisible="context.get('consumable_services', False)"/>
                 </xpath>
            </field>
        </record>

         <record id="task_company" model="ir.ui.view">
            <field name="name">res.company.task.config</field>
            <field name="model">res.company</field>
            <field name="inherit_id" ref="base.view_company_form"/>
            <field name="arch" type="xml">
                <xpath expr="//group[@name='account_grp']" position="after">
                    <group name="project_grp" string="Projects">
                        <field name="project_time_mode_id" domain="[('category_id','=','Working Time')]"/>
                    </group>
                </xpath>
            </field>
        </record>

        <!-- User Form -->
        <act_window context="{'search_default_user_id': [active_id], 'default_user_id': active_id}"
                    id="act_res_users_2_project_task_opened" name="Assigned Tasks"
                    res_model="project.task" src_model="res.users" view_mode="tree,form,gantt,calendar,graph" view_type="form"/>

        <!-- Tags -->
        <record model="ir.ui.view" id="project_category_search_view">
            <field name="name">Tags</field>
            <field name="model">project.category</field>
            <field name="arch" type="xml">
                <search string="Issue Version">
                    <field name="name"/>
                </search>
            </field>
        </record>
        <record model="ir.ui.view" id="project_category_form_view">
            <field name="name">Tags</field>
            <field name="model">project.category</field>
            <field name="arch" type="xml">
                <form string="Tags">
                    <group col="4">
                        <field name="name"/>
                    </group>
                </form>
            </field>
        </record>
        <record id="project_category_action" model="ir.actions.act_window">
            <field name="name">Tags</field>
            <field name="res_model">project.category</field>
            <field name="view_type">form</field>
            <field name="help" type="html">
              <p class="oe_view_nocontent_create">
                Click to add a new tag.
              </p>
            </field>
        </record>
        <menuitem action="project_category_action" id="menu_project_category_act" parent="base.menu_definitions" groups="base.group_no_one"/>

    </data>
</openerp><|MERGE_RESOLUTION|>--- conflicted
+++ resolved
@@ -66,12 +66,6 @@
                     Here, you can create new tasks
                 </p>
                 <p>
-<<<<<<< HEAD
-                    Here, you can create new tasks
-                </p>
-                <p>
-=======
->>>>>>> 4bef17cc
                     You can now manage your tasks in order to get things done efficiently. Track progress, discuss, attach documents, etc.
                 </p>
             </field>
@@ -86,12 +80,7 @@
                 <header>
                     <button name="set_open" string="Re-open project" type="object" states="pending" class="oe_highlight" groups="base.group_user"/>
                     <button name="set_open" string="Re-open project" type="object" states="cancelled,close" groups="base.group_user"/>
-<<<<<<< HEAD
-                    <button name="set_pending" string="Set as Pending" type="object" states="open" groups="base.group_user"/>
-                    <button name="set_template" string="Set as Template" type="object" states="open" groups="base.group_user"/>
-=======
                     <button name="set_template" string="Set as Template" type="object" states="open" groups="base.group_no_one"/>
->>>>>>> 4bef17cc
                     <button string="New Project Based on Template" name="duplicate_template"  type="object" states="template" context="{'parent_id':parent_id}" class="oe_highlight" groups="base.group_user"/>
                     <button name="reset_project" string="Reset as Project" type="object" states="template" class="oe_highlight" groups="base.group_user"/>
                     <button name="set_cancel" string="Cancel Project" type="object" states="open,pending" groups="base.group_user"/>
@@ -278,11 +267,7 @@
                                     </ul>
                                 </div>
                                 <div class="oe_project_kanban_content">
-<<<<<<< HEAD
-                                    <div class="row">
-=======
                                     <div class="oe_kanban_content">
->>>>>>> 4bef17cc
                                         <h4 class="text-center">
                                             <field name="name"/>
                                         </h4>
@@ -293,28 +278,6 @@
                                         </div>
                                     </div>
                                     <div class="row oe_margin_top_8 oe_kanban_project_list">
-<<<<<<< HEAD
-                                        <div class="col-md-6">
-                                            <a t-if="record.use_tasks.raw_value" name="%(act_project_project_2_project_task_all)d" type="action">
-                                                <t t-raw="record.task_ids.raw_value.length" />
-                                                <field name="label_tasks"/>
-                                            </a>
-                                        </div>
-                                        <div class="col-md-6">
-                                            <a t-if="record.doc_count.raw_value" name="attachment_tree_view" type="object">
-                                                <field name="doc_count"/> Documents
-                                            </a>
-                                        </div>
-                                        <div t-if="record.use_tasks.raw_value and record.task_count.raw_value lt 1" class="col-md-12">
-                                            <img src="/project/static/src/img/top_left_arrow.png" style="margin-top: -8px; width: 22px;" />
-                                            <span>No activity yet, click to enter in the project.</span>
-                                        </div>
-                                    </div>
-                                    <div class="oe_margin_top_8 oe_kanban_project_avatars">
-                                        <t t-foreach="record.members.raw_value.slice(0,12)" t-as="member">
-                                            <img t-att-src="kanban_image('res.users', 'image_small', member)" t-att-data-member_id="member"/>
-                                        </t>
-=======
                                         <div t-if="record.use_tasks.raw_value" class="col-md-6">
                                             <a name="%(act_project_project_2_project_task_all)d" type="action">
                                                 <t t-raw="record.task_count.raw_value" />
@@ -337,7 +300,6 @@
                                                 <img t-att-src="kanban_image('res.users', 'image_small', member)" t-att-data-member_id="member"/>
                                             </t>
                                         </div>
->>>>>>> 4bef17cc
                                     </div>
                                     <div class="clearfix"/>
                                 </div>
@@ -570,22 +532,12 @@
                                 <div class="oe_kanban_footer_left" style="margin-top:5px;">
                                     <field name="categ_ids"/>
                                 </div>
-<<<<<<< HEAD
-                                    <div class="oe_kanban_bottom_right">
-                                        <img t-att-src="kanban_image('res.users', 'image_small', record.user_id.raw_value)" t-att-title="record.user_id.value" width="24" height="24" class="oe_kanban_avatar pull-right"/>
-                                        <div class="pull-left" groups="base.group_user">
-                                            <field name="kanban_state" widget="kanban_state_selection"
-                                                options='{"states_legend": {"normal": "legend_normal", "blocked": "legend_blocked", "done": "legend_done"}}'/>
-                                            <field name="priority" widget="priority"/>
-                                        </div>
-=======
                                 <div class="oe_kanban_bottom_right">
                                     <img t-att-src="kanban_image('res.users', 'image_small', record.user_id.raw_value)" t-att-title="record.user_id.value" width="24" height="24" class="oe_kanban_avatar pull-right"/>
                                     <div class="pull-left" groups="base.group_user">
                                         <field name="kanban_state" widget="kanban_state_selection"
                                             options='{"states_legend": {"normal": "legend_normal", "blocked": "legend_blocked", "done": "legend_done"}}'/>
                                         <field name="priority" widget="priority"/>
->>>>>>> 4bef17cc
                                     </div>
                                 </div>
                                 <div class="oe_kanban_bottom_left">
@@ -780,11 +732,7 @@
                         <field name="legend_priority" nolabel="1"/>
 
                         <p class="text-muted" colspan="2">
-<<<<<<< HEAD
-                            You can also add a description to help your coworkers understanding the meaning and purpose of the stage.
-=======
                             You can also add a description to help your coworkers understand the meaning and purpose of the stage.
->>>>>>> 4bef17cc
                         </p>
                         <field name="description" placeholder="Add a description..." nolabel="1" colspan="2"/>
                     </group>
