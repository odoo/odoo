--- conflicted
+++ resolved
@@ -217,11 +217,7 @@
         'type_ids': fields.many2many('project.task.type', 'project_task_type_rel', 'project_id', 'type_id', 'Tasks Stages', states={'close':[('readonly',True)], 'cancelled':[('readonly',True)]}),
         'task_count': fields.function(_task_count, type='integer', string="Open Tasks"),
         'color': fields.integer('Color Index'),
-<<<<<<< HEAD
-=======
-        'company_uom_id': fields.related('company_id', 'project_time_mode_id', type='many2one', relation='product.uom'),
         'privacy_visility': fields.selection([('public','Public'), ('follower','Followers Only')], 'Privacy / Visility', select=True),
->>>>>>> 29835b5e
      }
     
     def dummy(self, cr, uid, ids, context):
