<<<<<<< HEAD
# Chinese (Simplified) translation for openobject-addons
# Copyright (c) 2014 Rosetta Contributors and Canonical Ltd 2014
# This file is distributed under the same license as the openobject-addons package.
# FIRST AUTHOR <EMAIL@ADDRESS>, 2014.
#
msgid ""
msgstr ""
"Project-Id-Version: openobject-addons\n"
"Report-Msgid-Bugs-To: FULL NAME <EMAIL@ADDRESS>\n"
"POT-Creation-Date: 2011-01-11 11:15+0000\n"
"PO-Revision-Date: 2014-10-14 02:15+0000\n"
"Last-Translator: FULL NAME <EMAIL@ADDRESS>\n"
"Language-Team: Chinese (Simplified) <zh_CN@li.org>\n"
=======
# Translation of OpenERP Server.
# This file contains the translation of the following modules:
# * l10n_ar
# 
# Translators:
# FIRST AUTHOR <EMAIL@ADDRESS>, 2014
# Jeffery Chenn <jeffery9@gmail.com>, 2016
# liAnGjiA <liangjia@qq.com>, 2015
# liAnGjiA <liangjia@qq.com>, 2015
# Talway <1473162392@qq.com>, 2015
# Talway <9010446@qq.com>, 2015
# Talway <9010446@qq.com>, 2015
# liAnGjiA <liangjia@qq.com>, 2015
msgid ""
msgstr ""
"Project-Id-Version: Odoo 8.0\n"
"Report-Msgid-Bugs-To: soporte@cubicerp.com\n"
"POT-Creation-Date: 2011-01-11 11:15:31+0000\n"
"PO-Revision-Date: 2016-06-21 22:11+0000\n"
"Last-Translator: liAnGjiA <liangjia@qq.com>\n"
"Language-Team: Chinese (China) (http://www.transifex.com/odoo/odoo-8/language/zh_CN/)\n"
>>>>>>> 297bbff6
"MIME-Version: 1.0\n"
"Content-Type: text/plain; charset=UTF-8\n"
"Content-Transfer-Encoding: 8bit\n"
"X-Launchpad-Export-Date: 2014-10-15 20:29+0000\n"
"X-Generator: Launchpad (build 17196)\n"

#. module: l10n_ar
#: model:ir.module.module,description:l10n_ar.module_meta_information
msgid ""
"\n"
"    Argentinian Accounting : chart of Account\n"
"    "
<<<<<<< HEAD
msgstr ""
=======
msgstr "\n阿根廷会计：科目表"
>>>>>>> 297bbff6

#. module: l10n_ar
#: model:ir.module.module,shortdesc:l10n_ar.module_meta_information
msgid "Argentinian Chart of Account"
msgstr "阿根廷科目表"

#. module: l10n_ar
#: model:ir.actions.todo,note:l10n_ar.config_call_account_template_in_minimal
msgid ""
<<<<<<< HEAD
"Generate Chart of Accounts from a Chart Template. You will be asked to pass "
"the name of the company, the chart template to follow, the no. of digits to "
"generate the code for your accounts and Bank account, currency to create "
"Journals. Thus,the pure copy of chart Template is generated.\n"
"\tThis is the same wizard that runs from Financial "
"Management/Configuration/Financial Accounting/Financial Accounts/Generate "
"Chart of Accounts from a Chart Template."
msgstr ""
=======
"Generate Chart of Accounts from a Chart Template. You will be asked to pass the name of the company, the chart template to follow, the no. of digits to generate the code for your accounts and Bank account, currency to create Journals. Thus,the pure copy of chart Template is generated.\n"
"\tThis is the same wizard that runs from Financial Management/Configuration/Financial Accounting/Financial Accounts/Generate Chart of Accounts from a Chart Template."
msgstr "从图表模板生成会计科目表。你会被要求通过该公司的名称，图表模板可循，没有。数字，为您的帐户和银行帐户，货币创造期刊的代码。因此，生成图表模板的纯副本。\n这是一个运行从财务管理会计从图表模板/配置/财务会计/金融账户/图生成同一个向导。"
>>>>>>> 297bbff6
<|MERGE_RESOLUTION|>--- conflicted
+++ resolved
@@ -1,18 +1,3 @@
-<<<<<<< HEAD
-# Chinese (Simplified) translation for openobject-addons
-# Copyright (c) 2014 Rosetta Contributors and Canonical Ltd 2014
-# This file is distributed under the same license as the openobject-addons package.
-# FIRST AUTHOR <EMAIL@ADDRESS>, 2014.
-#
-msgid ""
-msgstr ""
-"Project-Id-Version: openobject-addons\n"
-"Report-Msgid-Bugs-To: FULL NAME <EMAIL@ADDRESS>\n"
-"POT-Creation-Date: 2011-01-11 11:15+0000\n"
-"PO-Revision-Date: 2014-10-14 02:15+0000\n"
-"Last-Translator: FULL NAME <EMAIL@ADDRESS>\n"
-"Language-Team: Chinese (Simplified) <zh_CN@li.org>\n"
-=======
 # Translation of OpenERP Server.
 # This file contains the translation of the following modules:
 # * l10n_ar
@@ -34,12 +19,11 @@
 "PO-Revision-Date: 2016-06-21 22:11+0000\n"
 "Last-Translator: liAnGjiA <liangjia@qq.com>\n"
 "Language-Team: Chinese (China) (http://www.transifex.com/odoo/odoo-8/language/zh_CN/)\n"
->>>>>>> 297bbff6
 "MIME-Version: 1.0\n"
 "Content-Type: text/plain; charset=UTF-8\n"
-"Content-Transfer-Encoding: 8bit\n"
-"X-Launchpad-Export-Date: 2014-10-15 20:29+0000\n"
-"X-Generator: Launchpad (build 17196)\n"
+"Content-Transfer-Encoding: \n"
+"Language: zh_CN\n"
+"Plural-Forms: nplurals=1; plural=0;\n"
 
 #. module: l10n_ar
 #: model:ir.module.module,description:l10n_ar.module_meta_information
@@ -47,11 +31,7 @@
 "\n"
 "    Argentinian Accounting : chart of Account\n"
 "    "
-<<<<<<< HEAD
-msgstr ""
-=======
 msgstr "\n阿根廷会计：科目表"
->>>>>>> 297bbff6
 
 #. module: l10n_ar
 #: model:ir.module.module,shortdesc:l10n_ar.module_meta_information
@@ -61,17 +41,6 @@
 #. module: l10n_ar
 #: model:ir.actions.todo,note:l10n_ar.config_call_account_template_in_minimal
 msgid ""
-<<<<<<< HEAD
-"Generate Chart of Accounts from a Chart Template. You will be asked to pass "
-"the name of the company, the chart template to follow, the no. of digits to "
-"generate the code for your accounts and Bank account, currency to create "
-"Journals. Thus,the pure copy of chart Template is generated.\n"
-"\tThis is the same wizard that runs from Financial "
-"Management/Configuration/Financial Accounting/Financial Accounts/Generate "
-"Chart of Accounts from a Chart Template."
-msgstr ""
-=======
 "Generate Chart of Accounts from a Chart Template. You will be asked to pass the name of the company, the chart template to follow, the no. of digits to generate the code for your accounts and Bank account, currency to create Journals. Thus,the pure copy of chart Template is generated.\n"
 "\tThis is the same wizard that runs from Financial Management/Configuration/Financial Accounting/Financial Accounts/Generate Chart of Accounts from a Chart Template."
-msgstr "从图表模板生成会计科目表。你会被要求通过该公司的名称，图表模板可循，没有。数字，为您的帐户和银行帐户，货币创造期刊的代码。因此，生成图表模板的纯副本。\n这是一个运行从财务管理会计从图表模板/配置/财务会计/金融账户/图生成同一个向导。"
->>>>>>> 297bbff6
+msgstr "从图表模板生成会计科目表。你会被要求通过该公司的名称，图表模板可循，没有。数字，为您的帐户和银行帐户，货币创造期刊的代码。因此，生成图表模板的纯副本。\n这是一个运行从财务管理会计从图表模板/配置/财务会计/金融账户/图生成同一个向导。"