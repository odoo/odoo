--- conflicted
+++ resolved
@@ -221,11 +221,7 @@
             <field name="model">procurement.rule</field>
             <field eval="10" name="priority"/>
             <field name="arch" type="xml">
-<<<<<<< HEAD
-                <form string="Pull Rule">
-=======
                 <form string="Procurement Rule">
->>>>>>> 4bef17cc
                     <div class="oe_title">
                         <label for="name" class="oe_edit_only"/>
                         <h1><field name="name"/></h1>
