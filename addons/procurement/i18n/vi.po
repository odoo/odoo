# Translation of Odoo Server.
# This file contains the translation of the following modules:
#	* procurement
#
msgid ""
msgstr ""
"Project-Id-Version: Odoo Server 8.0\n"
"Report-Msgid-Bugs-To: \n"
<<<<<<< HEAD
"POT-Creation-Date: 2015-08-30 07:11+0000\n"
"PO-Revision-Date: 2015-08-30 07:11+0000\n"
"Last-Translator: <>\n"
"Language-Team: \n"
=======
"POT-Creation-Date: 2015-01-21 14:08+0000\n"
"PO-Revision-Date: 2015-12-29 08:13+0000\n"
"Last-Translator: fanha99 <fanha99@hotmail.com>\n"
"Language-Team: Vietnamese (http://www.transifex.com/odoo/odoo-8/language/vi/)\n"
>>>>>>> 7ad626f8
"MIME-Version: 1.0\n"
"Content-Type: text/plain; charset=UTF-8\n"
"Content-Transfer-Encoding: \n"
"Plural-Forms: \n"

#. module: procurement
#: model:ir.actions.act_window,help:procurement.procurement_exceptions
msgid "<p class=\"oe_view_nocontent_create\">\n"
"                 Click to create a Procurement.\n"
"              </p>\n"
"              <p>\n"
"                <b>Procurement Orders</b> represent the need for a certain quantity of products, at a given time, in a given location.\n"
"              </p>\n"
"              <p>\n"
"                <b>Sales Orders</b> are one typical source of Procurement Orders (but these are distinct documents). \n"
"                <br/>Depending on the procurement parameters and the product configuration, the procurement engine will attempt to satisfy the need by reserving products from stock, ordering products from a supplier, or passing a manufacturing order, etc...\n"
"              </p>\n"
"              <p>\n"
"                A <b>Procurement Exception</b> occurs when the system cannot find a way to fulfill a procurement. Some exceptions will resolve themselves automatically, but others require manual intervention (those are identified by a specific error message in the chatter).\n"
"              </p>\n"
"            "
msgstr "<p class=\"oe_view_nocontent_create\">\n"
"                 Bấm để tạo mới một nhu cầu cung ứng.\n"
"              </p>\n"
"              <p>\n"
"                <b>Các Lênh yêu cầu cung ứng</b> thể hiện nhu cầu đối với một sản phẩm nào đó, vào một thời điểm nhất định, ở một địa điểm kho nhất định.\n"
"              </p>\n"
"              <p>\n"
"                <b>Các đơn hàng bán</b> chính là các nguồn điển hình cho các Lệnh cung ứng (mặc dù đây chỉ là một trường hợp đặc thù). \n"
"                <br/>Phụ thuộc vào các thông số thiết lập đối với từng sản phẩm, cỗ máy cung ứng sẽ tìm cách để thỏa mãn bằng cách dành riêng/xí phần các sản phẩm từ kho, đặt mua từ một nhà cung cấp, hoặc tự tạo một lệnh sản xuất, v.v...\n"
"              </p>\n"
"              <p>\n"
"                A <b>Ngoại lệ cung ứng</b> xảy ra khi hệ thống không thể tìm ra được một cách để đáp ứng nhu cầu cung ứng. Một số ngoại lệ sẽ tự động được xử lý, trong khi một số khác sẽ cần phải có sự can thiệp thủ công (those are identified by a specific error message in the chatter).\n"
"              </p>\n"
"            "

#. module: procurement
#: model:ir.actions.act_window,help:procurement.procurement_action
msgid "<p class=\"oe_view_nocontent_create\">\n"
"                 Click to create a procurement order.  \n"
"              </p>\n"
"              <p>\n"
"                A <b>procurement order</b> is used to record a need for a specific\n"
"                product at a specific location. Procurement orders are usually\n"
"                created automatically from <i>sales orders, pull logistic rules or\n"
"                minimum stock rules.</i>\n"
"              </p>\n"
"              <p>\n"
"                When the procurement order is confirmed, it automatically\n"
"                creates the necessary operations to fullfil the need: purchase\n"
"                order proposition, manufacturing order, etc.\n"
"              </p>\n"
"            "
msgstr "<p class=\"oe_view_nocontent_create\">\n"
"                Bấm để tạo mới một lệnh mua sắm / cung ứng.  \n"
"              </p>\n"
"              <p>\n"
"                Một <b>lệnh mua sắm / cung ứng</b> được sử dụng để ghi nhận một nhu cầu đối với một\n"
"                sản phẩm / mặt hàng cụ thể tại một địa điểm cụ thể. Các lệnh cung ứng thường\n"
"                được tạo tự động từ <i>các đơn hàng, các quy tắc logistic kiểu pull hoặc\n"
"                các quy tắc tồn kho tối thiểu.</i>\n"
"              </p>\n"
"              <p>\n"
"                Khi một lệnh cung ứng được xác nhận, nó tự động tạo các hoạt động\n"
"                cần thiết để đáp ứng nhu cầu. Ví dụ: Đề xuất mua sắm, Lệnh sản xuất, v.v.\n"
"              </p>\n"
"            "

#. module: procurement
#: field:procurement.rule,action:0
msgid "Action"
msgstr "Hành động"

#. module: procurement
#: field:procurement.rule,active:0
msgid "Active"
msgstr "Đang hoạt động"

#. module: procurement
#: selection:procurement.group,move_type:0
msgid "All at once"
msgstr "Tất cả cùng lúc"

#. module: procurement
#: view:procurement.order.compute.all:procurement.view_compute_schedulers_wizard
msgid "Cancel"
msgstr "Hủy bỏ"

#. module: procurement
#: view:procurement.order:procurement.procurement_form_view
msgid "Cancel Procurement"
msgstr "Hủy cung ứng"

#. module: procurement
#: selection:procurement.order,state:0
msgid "Cancelled"
msgstr "Đã hủy"

#. module: procurement
#: code:addons/procurement/procurement.py:156
#, python-format
msgid "Cannot delete Procurement Order(s) which are in %s state."
msgstr "Không thể xóa các Lệnh cung ứng mà ở trạng thái %s."

#. module: procurement
#: view:procurement.order:procurement.procurement_form_view
msgid "Check Procurement"
msgstr "Kiểm tra cung ứng"

#. module: procurement
#: help:procurement.order,rule_id:0
msgid "Chosen rule for the procurement resolution. Usually chosen by the system but can be manually set by the procurement manager to force an unusual behavior."
msgstr "Chosen rule for the procurement resolution. Usually chosen by the system but can be manually set by the procurement manager to force an unusual behavior."

#. module: procurement
#: field:procurement.order,company_id:0
#: field:procurement.rule,company_id:0
msgid "Company"
msgstr "Công ty"

#. module: procurement
#: view:procurement.order.compute.all:procurement.view_compute_schedulers_wizard
msgid "Compute all procurements in the background."
msgstr "Tính toán tất cả các trình lập thời biểu bằng dịch vụ chạy nền."

#. module: procurement
#: model:ir.model,name:procurement.model_procurement_order_compute_all
msgid "Compute all schedulers"
msgstr "Tính toán tất cả các trình lập thời biểu"

#. module: procurement
#: selection:procurement.order,state:0
msgid "Confirmed"
msgstr "Đã xác nhận"

#. module: procurement
#: field:procurement.group,create_uid:0
#: field:procurement.order,create_uid:0
#: field:procurement.order.compute.all,create_uid:0
#: field:procurement.rule,create_uid:0
msgid "Created by"
msgstr "Tạo bởi"

#. module: procurement
#: field:procurement.group,create_date:0
#: field:procurement.order,create_date:0
#: field:procurement.order.compute.all,create_date:0
#: field:procurement.rule,create_date:0
msgid "Created on"
msgstr "Tạo vào"

#. module: procurement
#: help:procurement.order,message_last_post:0
msgid "Date of the last message posted on the record."
<<<<<<< HEAD
msgstr "Date of the last message posted on the record."
=======
msgstr "Ngày gần nhất của thông điệp được vào sổ trên bản ghi này."
>>>>>>> 7ad626f8

#. module: procurement
#: field:procurement.group,move_type:0
msgid "Delivery Method"
msgstr "Phương thức bàn giao"

#. module: procurement
#: field:procurement.order,name:0
msgid "Description"
msgstr "Mô tả"

#. module: procurement
#: selection:procurement.order,state:0
msgid "Done"
msgstr "Hoàn tất"

#. module: procurement
#: selection:procurement.order,state:0
msgid "Exception"
msgstr "Ngoại lệ"

#. module: procurement
#: view:procurement.order:procurement.view_procurement_filter
msgid "Exceptions"
msgstr "Ngoại lệ"

#. module: procurement
#: view:procurement.order:procurement.procurement_form_view
msgid "External note..."
msgstr "Ghi chú ngoài..."

#. module: procurement
#: view:procurement.order:procurement.procurement_form_view
msgid "Extra Information"
msgstr "Thông tin bổ sung"

#. module: procurement
#: selection:procurement.rule,group_propagation_option:0
msgid "Fixed"
msgstr "Fixed"

#. module: procurement
#: field:procurement.rule,group_id:0
msgid "Fixed Procurement Group"
msgstr "Fixed Procurement Group"

#. module: procurement
#: field:procurement.order,message_follower_ids:0
msgid "Followers"
msgstr "Người theo dõi"

#. module: procurement
#: view:procurement.rule:procurement.view_procurement_rule_form
msgid "General Information"
msgstr "Thông tin chung"

#. module: procurement
#: view:procurement.order:procurement.view_procurement_filter
msgid "Group By"
msgstr "Nhóm theo"

#. module: procurement
#: model:ir.actions.act_window,name:procurement.do_view_procurements
#: view:procurement.order:procurement.procurement_form_view
msgid "Group's Procurements"
msgstr "Group's Procurements"

#. module: procurement
#: help:procurement.order,message_summary:0
msgid "Holds the Chatter summary (number of messages, ...). This summary is directly in html format in order to be inserted in kanban views."
msgstr "Holds the Chatter summary (number of messages, ...). This summary is directly in html format in order to be inserted in kanban views."

#. module: procurement
#: field:procurement.group,id:0
#: field:procurement.order,id:0
#: field:procurement.order.compute.all,id:0
#: field:procurement.rule,id:0
msgid "ID"
msgstr "ID"

#. module: procurement
#: help:procurement.order,message_unread:0
msgid "If checked new messages require your attention."
<<<<<<< HEAD
msgstr "If checked new messages require your attention."
=======
msgstr "Nếu đánh dấu kiểm, các thông điệp mới yêu cầu sự có mặt của bạn."
>>>>>>> 7ad626f8

#. module: procurement
#: help:procurement.rule,active:0
msgid "If unchecked, it will allow you to hide the rule without removing it."
<<<<<<< HEAD
msgstr "Nếu không đánh dấu, bạn có thể cho phép ẩn quy tắc thay vì xóa nó đi."
=======
msgstr "Nếu bỏ chọn, nó sẽ cho phép bạn ẩn quy tắc mà không cần xóa bỏ nó."
>>>>>>> 7ad626f8

#. module: procurement
#: code:addons/procurement/procurement.py:155
#, python-format
msgid "Invalid Action!"
msgstr "Hành động không hợp lệ!"

#. module: procurement
#: field:procurement.order,message_is_follower:0
msgid "Is a Follower"
<<<<<<< HEAD
msgstr "Là Người theo dõi"
=======
msgstr "Là một Người dõi theo"
>>>>>>> 7ad626f8

#. module: procurement
#: field:procurement.order,message_last_post:0
msgid "Last Message Date"
<<<<<<< HEAD
msgstr "Last Message Date"
=======
msgstr "Ngày thông điệp gần nhất"
>>>>>>> 7ad626f8

#. module: procurement
#: field:procurement.group,write_uid:0
#: field:procurement.order,write_uid:0
#: field:procurement.order.compute.all,write_uid:0
#: field:procurement.rule,write_uid:0
msgid "Last Updated by"
msgstr "Cập nhật lần cuối bởi"

#. module: procurement
#: field:procurement.group,write_date:0
#: field:procurement.order,write_date:0
#: field:procurement.order.compute.all,write_date:0
#: field:procurement.rule,write_date:0
msgid "Last Updated on"
<<<<<<< HEAD
msgstr "Cập nhật lần cuối vào"
=======
msgstr "Cập nhật lần cuối"
>>>>>>> 7ad626f8

#. module: procurement
#: view:procurement.order:procurement.view_procurement_filter
msgid "Late"
<<<<<<< HEAD
msgstr "Muộn"
=======
msgstr "Trễ"
>>>>>>> 7ad626f8

#. module: procurement
#: selection:procurement.rule,group_propagation_option:0
msgid "Leave Empty"
msgstr "Để trống"

#. module: procurement
#: view:res.company:procurement.mrp_company
msgid "Logistics"
msgstr "Logistics"

#. module: procurement
#: field:procurement.order,message_ids:0
msgid "Messages"
msgstr "Thông điệp"

#. module: procurement
#: help:procurement.order,message_ids:0
msgid "Messages and communication history"
<<<<<<< HEAD
msgstr "Messages and communication history"
=======
msgstr "Lịch sử thông điệp và liên lạc"
>>>>>>> 7ad626f8

#. module: procurement
#: field:procurement.rule,name:0
msgid "Name"
msgstr "Tên"

#. module: procurement
#: code:addons/procurement/procurement.py:212
#, python-format
msgid "No rule matching this procurement"
msgstr "Không có quy tắc nào khớp với nhu cầu cung ứng này"

#. module: procurement
#: selection:procurement.order,priority:0
msgid "Normal"
msgstr "Bình thường"

#. module: procurement
#: selection:procurement.order,priority:0
msgid "Not urgent"
msgstr "Không gấp"

#. module: procurement
#: view:procurement.order:procurement.procurement_form_view
msgid "Notes"
msgstr "Các ghi chú"

#. module: procurement
#: selection:procurement.group,move_type:0
msgid "Partial"
<<<<<<< HEAD
msgstr "Từng phần"
=======
msgstr "Một phần"
>>>>>>> 7ad626f8

#. module: procurement
#: field:procurement.order,priority:0
msgid "Priority"
msgstr "Độ ưu tiên"

#. module: procurement
#: model:ir.model,name:procurement.model_procurement_order
#: view:procurement.order:procurement.procurement_form_view
#: view:procurement.order:procurement.view_procurement_filter
msgid "Procurement"
msgstr "Nhu cầu cung ứng"

#. module: procurement
#: model:ir.actions.act_window,name:procurement.procurement_action5
#: view:procurement.order:procurement.view_procurement_filter
msgid "Procurement Exceptions"
msgstr "Ngoại lệ cung ứng"

#. module: procurement
#: field:procurement.order,group_id:0
msgid "Procurement Group"
<<<<<<< HEAD
msgstr "Nhóm cung ứng"
=======
msgstr "Nhóm Thu mua"
>>>>>>> 7ad626f8

#. module: procurement
#: view:procurement.order:procurement.procurement_tree_view
msgid "Procurement Lines"
msgstr "Procurement Lines"

#. module: procurement
#: model:ir.actions.act_window,name:procurement.procurement_action
msgid "Procurement Orders"
msgstr "Lệnh cung ứng"

#. module: procurement
#: model:ir.model,name:procurement.model_procurement_group
msgid "Procurement Requisition"
<<<<<<< HEAD
msgstr "Procurement Requisition"
=======
msgstr "Yêu cầu thu mua"
>>>>>>> 7ad626f8

#. module: procurement
#: model:ir.model,name:procurement.model_procurement_rule
msgid "Procurement Rule"
<<<<<<< HEAD
msgstr "Quy tắc cung ứng"
=======
msgstr "Quy tắc thu mua"
>>>>>>> 7ad626f8

#. module: procurement
#: view:procurement.group:procurement.procurement_group_form_view
msgid "Procurement group"
<<<<<<< HEAD
msgstr "Nhóm cung ứng"
=======
msgstr "Nhóm thu mua"
>>>>>>> 7ad626f8

#. module: procurement
#: view:procurement.order:procurement.view_procurement_filter
msgid "Procurement started late"
msgstr "Procurement started late"

#. module: procurement
#: model:ir.actions.act_window,name:procurement.procurement_exceptions
#: view:procurement.group:procurement.procurement_group_form_view
#: field:procurement.group,procurement_ids:0
msgid "Procurements"
msgstr "Procurements"

#. module: procurement
#: view:procurement.order:procurement.view_procurement_filter
#: field:procurement.order,product_id:0
msgid "Product"
msgstr "Sản phẩm"

#. module: procurement
#: field:procurement.order,product_uom:0
msgid "Product Unit of Measure"
msgstr "Đơn vị đo lường"

#. module: procurement
#: field:procurement.order,product_uos:0
msgid "Product UoS"
msgstr "Đơn vị bán sản phẩm"

#. module: procurement
#: selection:procurement.rule,group_propagation_option:0
msgid "Propagate"
msgstr "Propagate"

#. module: procurement
#: view:procurement.rule:procurement.view_procurement_rule_form
msgid "Propagation Options"
msgstr "Propagation Options"

#. module: procurement
#: field:procurement.rule,group_propagation_option:0
msgid "Propagation of Procurement Group"
msgstr "Propagation of Procurement Group"

#. module: procurement
#: view:procurement.rule:procurement.view_procurement_rule_form
msgid "Pull Rule"
msgstr "Quy tắc Kéo"

#. module: procurement
#: view:procurement.rule:procurement.view_procurement_rule_tree
msgid "Pull Rules"
msgstr "Quy tắc Kéo"

#. module: procurement
#: field:procurement.order,product_qty:0
msgid "Quantity"
msgstr "Số lượng"

#. module: procurement
#: view:procurement.order:procurement.procurement_form_view
msgid "Reconfirm Procurement"
msgstr "Xác nhận lại nhu cầu cung ứng"

#. module: procurement
#: field:procurement.group,name:0
msgid "Reference"
msgstr "Tham chiếu"

#. module: procurement
#: help:procurement.order,origin:0
msgid "Reference of the document that created this Procurement.\n"
"This is automatically completed by Odoo."
msgstr "Reference of the document that created this Procurement.\n"
"This is automatically completed by Odoo."

#. module: procurement
#: field:procurement.order,rule_id:0
msgid "Rule"
msgstr "Quy tắc"

#. module: procurement
#: view:procurement.order:procurement.procurement_form_view
msgid "Run Procurement"
msgstr "Chạy Nhu cầu cung ứng"

#. module: procurement
#: model:ir.actions.act_window,name:procurement.action_compute_schedulers
#: view:procurement.order.compute.all:procurement.view_compute_schedulers_wizard
msgid "Run Schedulers"
msgstr "Chạy các Trình lập lịch biểu"

#. module: procurement
#: selection:procurement.order,state:0
msgid "Running"
msgstr "Đang chạy"

#. module: procurement
#: field:procurement.order,date_planned:0
msgid "Scheduled Date"
msgstr "Ngày dự kiến"

#. module: procurement
#: view:procurement.order:procurement.view_procurement_filter
msgid "Scheduled Month"
<<<<<<< HEAD
msgstr "Tháng dự kiến"
=======
msgstr "Tháng ấn định sẵn"
>>>>>>> 7ad626f8

#. module: procurement
#: view:procurement.order.compute.all:procurement.view_compute_schedulers_wizard
msgid "Scheduler Parameters"
msgstr "Scheduler Parameters"

#. module: procurement
#: view:procurement.order:procurement.procurement_form_view
msgid "Scheduling"
msgstr "Đang lên lịch"

#. module: procurement
#: view:procurement.order:procurement.view_procurement_filter
msgid "Search Procurement"
msgstr "Search Procurement"

#. module: procurement
#: field:procurement.rule,sequence:0
msgid "Sequence"
msgstr "Trình tự"

#. module: procurement
#: field:procurement.order,origin:0
msgid "Source Document"
msgstr "Tài liệu gốc"

#. module: procurement
#: view:procurement.order:procurement.view_procurement_filter
#: field:procurement.order,state:0
msgid "Status"
msgstr "Tình trạng"

#. module: procurement
#: field:procurement.order,message_summary:0
msgid "Summary"
msgstr "Tóm tắt"

#. module: procurement
#: help:procurement.rule,name:0
msgid "This field will fill the packing origin and the name of its moves"
msgstr "This field will fill the packing origin and the name of its moves"

#. module: procurement
#: view:procurement.order:procurement.procurement_tree_view
msgid "Unit of Measure"
msgstr "Đơn vị đo lường"

#. module: procurement
#: field:procurement.order,message_unread:0
msgid "Unread Messages"
msgstr "Các tin chưa đọc"

#. module: procurement
#: field:procurement.order,product_uos_qty:0
msgid "UoS Quantity"
msgstr "Số lượng theo Đơn vị bán"

#. module: procurement
#: selection:procurement.order,priority:0
msgid "Urgent"
msgstr "Khẩn cấp"

#. module: procurement
#: selection:procurement.order,priority:0
msgid "Very Urgent"
msgstr "Rất khẩn cấp"

#. module: procurement
#: view:procurement.order:procurement.procurement_form_view
msgid "e.g. SO005"
msgstr "vd: SO005"

#. module: procurement
#: view:procurement.order.compute.all:procurement.view_compute_schedulers_wizard
msgid "or"
msgstr "hoặc"<|MERGE_RESOLUTION|>--- conflicted
+++ resolved
@@ -6,25 +6,20 @@
 msgstr ""
 "Project-Id-Version: Odoo Server 8.0\n"
 "Report-Msgid-Bugs-To: \n"
-<<<<<<< HEAD
 "POT-Creation-Date: 2015-08-30 07:11+0000\n"
 "PO-Revision-Date: 2015-08-30 07:11+0000\n"
 "Last-Translator: <>\n"
 "Language-Team: \n"
-=======
-"POT-Creation-Date: 2015-01-21 14:08+0000\n"
-"PO-Revision-Date: 2015-12-29 08:13+0000\n"
-"Last-Translator: fanha99 <fanha99@hotmail.com>\n"
-"Language-Team: Vietnamese (http://www.transifex.com/odoo/odoo-8/language/vi/)\n"
->>>>>>> 7ad626f8
 "MIME-Version: 1.0\n"
 "Content-Type: text/plain; charset=UTF-8\n"
 "Content-Transfer-Encoding: \n"
-"Plural-Forms: \n"
+"Language: vi\n"
+"Plural-Forms: nplurals=1; plural=0;\n"
 
 #. module: procurement
 #: model:ir.actions.act_window,help:procurement.procurement_exceptions
-msgid "<p class=\"oe_view_nocontent_create\">\n"
+msgid ""
+"<p class=\"oe_view_nocontent_create\">\n"
 "                 Click to create a Procurement.\n"
 "              </p>\n"
 "              <p>\n"
@@ -171,11 +166,7 @@
 #. module: procurement
 #: help:procurement.order,message_last_post:0
 msgid "Date of the last message posted on the record."
-<<<<<<< HEAD
 msgstr "Date of the last message posted on the record."
-=======
-msgstr "Ngày gần nhất của thông điệp được vào sổ trên bản ghi này."
->>>>>>> 7ad626f8
 
 #. module: procurement
 #: field:procurement.group,move_type:0
@@ -245,34 +236,26 @@
 
 #. module: procurement
 #: help:procurement.order,message_summary:0
-msgid "Holds the Chatter summary (number of messages, ...). This summary is directly in html format in order to be inserted in kanban views."
-msgstr "Holds the Chatter summary (number of messages, ...). This summary is directly in html format in order to be inserted in kanban views."
-
-#. module: procurement
-#: field:procurement.group,id:0
-#: field:procurement.order,id:0
-#: field:procurement.order.compute.all,id:0
-#: field:procurement.rule,id:0
+msgid ""
+"Holds the Chatter summary (number of messages, ...). This summary is "
+"directly in html format in order to be inserted in kanban views."
+msgstr ""
+
+#. module: procurement
+#: field:procurement.group,id:0 field:procurement.order,id:0
+#: field:procurement.order.compute.all,id:0 field:procurement.rule,id:0
 msgid "ID"
 msgstr "ID"
 
 #. module: procurement
 #: help:procurement.order,message_unread:0
 msgid "If checked new messages require your attention."
-<<<<<<< HEAD
-msgstr "If checked new messages require your attention."
-=======
 msgstr "Nếu đánh dấu kiểm, các thông điệp mới yêu cầu sự có mặt của bạn."
->>>>>>> 7ad626f8
 
 #. module: procurement
 #: help:procurement.rule,active:0
 msgid "If unchecked, it will allow you to hide the rule without removing it."
-<<<<<<< HEAD
 msgstr "Nếu không đánh dấu, bạn có thể cho phép ẩn quy tắc thay vì xóa nó đi."
-=======
-msgstr "Nếu bỏ chọn, nó sẽ cho phép bạn ẩn quy tắc mà không cần xóa bỏ nó."
->>>>>>> 7ad626f8
 
 #. module: procurement
 #: code:addons/procurement/procurement.py:155
@@ -283,20 +266,12 @@
 #. module: procurement
 #: field:procurement.order,message_is_follower:0
 msgid "Is a Follower"
-<<<<<<< HEAD
 msgstr "Là Người theo dõi"
-=======
-msgstr "Là một Người dõi theo"
->>>>>>> 7ad626f8
 
 #. module: procurement
 #: field:procurement.order,message_last_post:0
 msgid "Last Message Date"
-<<<<<<< HEAD
 msgstr "Last Message Date"
-=======
-msgstr "Ngày thông điệp gần nhất"
->>>>>>> 7ad626f8
 
 #. module: procurement
 #: field:procurement.group,write_uid:0
@@ -312,20 +287,12 @@
 #: field:procurement.order.compute.all,write_date:0
 #: field:procurement.rule,write_date:0
 msgid "Last Updated on"
-<<<<<<< HEAD
 msgstr "Cập nhật lần cuối vào"
-=======
-msgstr "Cập nhật lần cuối"
->>>>>>> 7ad626f8
 
 #. module: procurement
 #: view:procurement.order:procurement.view_procurement_filter
 msgid "Late"
-<<<<<<< HEAD
 msgstr "Muộn"
-=======
-msgstr "Trễ"
->>>>>>> 7ad626f8
 
 #. module: procurement
 #: selection:procurement.rule,group_propagation_option:0
@@ -335,7 +302,7 @@
 #. module: procurement
 #: view:res.company:procurement.mrp_company
 msgid "Logistics"
-msgstr "Logistics"
+msgstr ""
 
 #. module: procurement
 #: field:procurement.order,message_ids:0
@@ -345,11 +312,7 @@
 #. module: procurement
 #: help:procurement.order,message_ids:0
 msgid "Messages and communication history"
-<<<<<<< HEAD
-msgstr "Messages and communication history"
-=======
 msgstr "Lịch sử thông điệp và liên lạc"
->>>>>>> 7ad626f8
 
 #. module: procurement
 #: field:procurement.rule,name:0
@@ -380,11 +343,7 @@
 #. module: procurement
 #: selection:procurement.group,move_type:0
 msgid "Partial"
-<<<<<<< HEAD
 msgstr "Từng phần"
-=======
-msgstr "Một phần"
->>>>>>> 7ad626f8
 
 #. module: procurement
 #: field:procurement.order,priority:0
@@ -407,11 +366,7 @@
 #. module: procurement
 #: field:procurement.order,group_id:0
 msgid "Procurement Group"
-<<<<<<< HEAD
 msgstr "Nhóm cung ứng"
-=======
-msgstr "Nhóm Thu mua"
->>>>>>> 7ad626f8
 
 #. module: procurement
 #: view:procurement.order:procurement.procurement_tree_view
@@ -426,41 +381,29 @@
 #. module: procurement
 #: model:ir.model,name:procurement.model_procurement_group
 msgid "Procurement Requisition"
-<<<<<<< HEAD
-msgstr "Procurement Requisition"
-=======
-msgstr "Yêu cầu thu mua"
->>>>>>> 7ad626f8
+msgstr "Yêu cầu mua / cung ứng"
 
 #. module: procurement
 #: model:ir.model,name:procurement.model_procurement_rule
 msgid "Procurement Rule"
-<<<<<<< HEAD
 msgstr "Quy tắc cung ứng"
-=======
-msgstr "Quy tắc thu mua"
->>>>>>> 7ad626f8
 
 #. module: procurement
 #: view:procurement.group:procurement.procurement_group_form_view
 msgid "Procurement group"
-<<<<<<< HEAD
 msgstr "Nhóm cung ứng"
-=======
-msgstr "Nhóm thu mua"
->>>>>>> 7ad626f8
 
 #. module: procurement
 #: view:procurement.order:procurement.view_procurement_filter
 msgid "Procurement started late"
-msgstr "Procurement started late"
+msgstr ""
 
 #. module: procurement
 #: model:ir.actions.act_window,name:procurement.procurement_exceptions
 #: view:procurement.group:procurement.procurement_group_form_view
 #: field:procurement.group,procurement_ids:0
 msgid "Procurements"
-msgstr "Procurements"
+msgstr "Cung ứng"
 
 #. module: procurement
 #: view:procurement.order:procurement.view_procurement_filter
@@ -481,12 +424,12 @@
 #. module: procurement
 #: selection:procurement.rule,group_propagation_option:0
 msgid "Propagate"
-msgstr "Propagate"
+msgstr ""
 
 #. module: procurement
 #: view:procurement.rule:procurement.view_procurement_rule_form
 msgid "Propagation Options"
-msgstr "Propagation Options"
+msgstr ""
 
 #. module: procurement
 #: field:procurement.rule,group_propagation_option:0
@@ -520,10 +463,12 @@
 
 #. module: procurement
 #: help:procurement.order,origin:0
-msgid "Reference of the document that created this Procurement.\n"
+msgid ""
+"Reference of the document that created this Procurement.\n"
 "This is automatically completed by Odoo."
-msgstr "Reference of the document that created this Procurement.\n"
-"This is automatically completed by Odoo."
+msgstr ""
+"Tham chiếu đến tài liệu mà tạo ra Nhu cầu cung ứng này.\n"
+"Tham chiếu thường được tạo tự động bởi Odoo"
 
 #. module: procurement
 #: field:procurement.order,rule_id:0
@@ -539,7 +484,7 @@
 #: model:ir.actions.act_window,name:procurement.action_compute_schedulers
 #: view:procurement.order.compute.all:procurement.view_compute_schedulers_wizard
 msgid "Run Schedulers"
-msgstr "Chạy các Trình lập lịch biểu"
+msgstr "Chạy các Trình ấn định lịch"
 
 #. module: procurement
 #: selection:procurement.order,state:0
@@ -549,16 +494,12 @@
 #. module: procurement
 #: field:procurement.order,date_planned:0
 msgid "Scheduled Date"
-msgstr "Ngày dự kiến"
+msgstr "Ngày ấn định"
 
 #. module: procurement
 #: view:procurement.order:procurement.view_procurement_filter
 msgid "Scheduled Month"
-<<<<<<< HEAD
-msgstr "Tháng dự kiến"
-=======
-msgstr "Tháng ấn định sẵn"
->>>>>>> 7ad626f8
+msgstr "Tháng ấn định"
 
 #. module: procurement
 #: view:procurement.order.compute.all:procurement.view_compute_schedulers_wizard
@@ -573,7 +514,7 @@
 #. module: procurement
 #: view:procurement.order:procurement.view_procurement_filter
 msgid "Search Procurement"
-msgstr "Search Procurement"
+msgstr ""
 
 #. module: procurement
 #: field:procurement.rule,sequence:0
@@ -583,7 +524,7 @@
 #. module: procurement
 #: field:procurement.order,origin:0
 msgid "Source Document"
-msgstr "Tài liệu gốc"
+msgstr "Tài liệu nguồn"
 
 #. module: procurement
 #: view:procurement.order:procurement.view_procurement_filter
@@ -599,7 +540,7 @@
 #. module: procurement
 #: help:procurement.rule,name:0
 msgid "This field will fill the packing origin and the name of its moves"
-msgstr "This field will fill the packing origin and the name of its moves"
+msgstr ""
 
 #. module: procurement
 #: view:procurement.order:procurement.procurement_tree_view
