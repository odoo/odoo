--- conflicted
+++ resolved
@@ -1,16 +1,12 @@
 # Translation of Odoo Server.
 # This file contains the translation of the following modules:
 # 	* website_sale_digital
-#
+# 
 # Translators:
 # Nancy Momoland <thanhnguyen.icsc@gmail.com>, 2019
 # Dao Nguyen <trucdao.uel@gmail.com>, 2019
-<<<<<<< HEAD
-#
-=======
 # Duy BQ <duybq86@gmail.com>, 2020
 # 
->>>>>>> 26fac2af
 msgid ""
 msgstr ""
 "Project-Id-Version: Odoo Server 13.0\n"
