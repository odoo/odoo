--- conflicted
+++ resolved
@@ -11,27 +11,16 @@
             <t t-foreach="p['lines']" t-as="l">
                 <tr>
                     <td><span t-field="l.name"/></td>
-<<<<<<< HEAD
                     <td class="text-right">
                         <span t-field="l.quantity"/>
                         <span t-field="l.uos_id"  groups="product.group_uom"/>
                     </td>
-=======
->>>>>>> 4bef17cc
-                    <td class="text-right">
-                        <span t-field="l.quantity"/>
-                        <span t-field="l.uos_id"  groups="product.group_uom"/>
-                    </td>
-<<<<<<< HEAD
-                    <td groups="sale.group_discount_per_so_line"><span t-field="l.discount"/></td>
-=======
                     <td class="text-right">
                         <span t-field="l.price_unit"/>
                     </td>
                     <td t-if="display_discount" class="text-right" groups="sale.group_discount_per_so_line">
                         <span t-field="l.discount"/>
                     </td>
->>>>>>> 4bef17cc
                     <td>
                         <span t-esc="', '.join(map(lambda x: x.name, l.invoice_line_tax_id))"/>
                     </td>
@@ -62,11 +51,7 @@
                             <th>Description</th>
                             <th class="text-right">Quantity</th>
                             <th class="text-right">Unit Price</th>
-<<<<<<< HEAD
-                            <th groups="sale.group_discount_per_so_line">Disc.(%)</th>
-=======
                             <th t-if="display_discount" groups="sale.group_discount_per_so_line">Disc.(%)</th>
->>>>>>> 4bef17cc
                             <th>Taxes</th>
                             <th class="text-right">Price</th>
                         </tr>
