--- conflicted
+++ resolved
@@ -1,6 +1,4 @@
-#!/usr/bin/env python
 
-from openerp import netsvc
 from openerp.osv import osv, fields
 from openerp.tools.translate import _
 
@@ -30,20 +28,14 @@
         data = self.browse(cr, uid, ids[0], context=context)
         context['active_id'] = data.pos_session_id.id
         return {
-            'type' : 'ir.actions.client',
-            'name' : _('Start Point Of Sale'),
-            'tag' : 'pos.ui',
-            'context' : context
+            'type' : 'ir.actions.act_url',
+            'url':   '/pos/web/',
+            'target': 'self',
         }
 
     def open_existing_session_cb_close(self, cr, uid, ids, context=None):
-        wf_service = netsvc.LocalService("workflow")
         wizard = self.browse(cr, uid, ids[0], context=context)
-<<<<<<< HEAD
-        wf_service.trg_validate(uid, 'pos.session', wizard.pos_session_id.id, 'cashbox_control', cr)
-=======
         wizard.pos_session_id.signal_workflow('cashbox_control')
->>>>>>> d08651d2
         return self.open_session_cb(cr, uid, ids, context)
 
     def open_session_cb(self, cr, uid, ids, context=None):
@@ -92,6 +84,7 @@
         session_ids = proxy.search(cr, uid, [
             ('state', '!=', 'closed'),
             ('config_id', '=', config_id),
+            ('user_id', '=', uid),
         ], context=context)
         if session_ids:
             session = proxy.browse(cr, uid, session_ids[0], context=context)
@@ -120,5 +113,4 @@
         return {
             'pos_config_id' : result,
             'show_config' : show_config,
-        }
-pos_session_opening()+        }