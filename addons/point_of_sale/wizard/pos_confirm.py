--- conflicted
+++ resolved
@@ -19,7 +19,6 @@
 #
 ##############################################################################
 
-from openerp import netsvc
 from openerp.osv import osv
 
 
@@ -28,7 +27,6 @@
     _description = 'Post POS Journal Entries'
 
     def action_confirm(self, cr, uid, ids, context=None):
-        wf_service = netsvc.LocalService("workflow")
         order_obj = self.pool.get('pos.order')
         ids = order_obj.search(cr, uid, [('state','=','paid')], context=context)
         for order in order_obj.browse(cr, uid, ids, context=context):
@@ -38,11 +36,7 @@
                     todo = False
                     break
             if todo:
-<<<<<<< HEAD
-                wf_service.trg_validate(uid, 'pos.order', order.id, 'done', cr)
-=======
                 order.signal_workflow('done')
->>>>>>> d08651d2
 
         # Check if there is orders to reconcile their invoices
         ids = order_obj.search(cr, uid, [('state','=','invoiced'),('invoice_id.state','=','open')], context=context)
@@ -54,6 +48,5 @@
                     data_lines += [x.id for x in move.line_id if x.account_id.id == invoice.account_id.id]
                     self.pool.get('account.move.line').reconcile(cr, uid, data_lines, context=context)
         return {}
-pos_confirm()
 
-# vim:expandtab:smartindent:tabstop=4:softtabstop=4:shiftwidth=4:
+# vim:expandtab:smartindent:tabstop=4:softtabstop=4:shiftwidth=4: