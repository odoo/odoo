--- conflicted
+++ resolved
@@ -21,11 +21,9 @@
 
 import time
 
-import pos_box_entries
-
-from openerp import netsvc
 from openerp.osv import osv, fields
 from openerp.tools.translate import _
+
 
 class account_journal(osv.osv):
     _inherit = 'account.journal'
@@ -44,6 +42,7 @@
 
         return super(account_journal, self).search(cr, uid, args, offset=offset, limit=limit, order=order, context=context, count=count)
 
+
 class pos_make_payment(osv.osv_memory):
     _name = 'pos.make.payment'
     _description = 'Point of Sale Payment'
@@ -54,7 +53,6 @@
         """
         context = context or {}
         order_obj = self.pool.get('pos.order')
-        obj_partner = self.pool.get('res.partner')
         active_id = context and context.get('active_id', False)
 
         order = order_obj.browse(cr, uid, active_id, context=context)
@@ -67,12 +65,7 @@
             order_obj.add_payment(cr, uid, active_id, data, context=context)
 
         if order_obj.test_paid(cr, uid, [active_id]):
-<<<<<<< HEAD
-            wf_service = netsvc.LocalService("workflow")
-            wf_service.trg_validate(uid, 'pos.order', active_id, 'paid', cr)
-=======
             order_obj.signal_workflow(cr, uid, [active_id], 'paid')
->>>>>>> d08651d2
             return {'type' : 'ir.actions.act_window_close' }
 
         return self.launch_payment(cr, uid, ids, context=context)
@@ -133,7 +126,4 @@
         'amount': _default_amount,
     }
 
-pos_make_payment()
-
-
 # vim:expandtab:smartindent:tabstop=4:softtabstop=4:shiftwidth=4: