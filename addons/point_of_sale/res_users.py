--- conflicted
+++ resolved
@@ -11,9 +11,6 @@
     _columns = {
         'pos_security_pin': fields.char('Security PIN',size=32, help='A Security PIN used to protect sensible functionality in the Point of Sale'),
         'pos_config' : fields.many2one('pos.config', 'Default Point of Sale', domain=[('state', '=', 'active')]),
-<<<<<<< HEAD
-    }
-=======
     }
 
     def _check_pin(self, cr, uid, ids, context=None):
@@ -24,5 +21,4 @@
 
     _constraints = [
         (_check_pin, "Security PIN can only contain digits",['pos_security_pin']),
-    ]
->>>>>>> 4bef17cc
+    ]