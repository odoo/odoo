<?xml version="1.0" encoding="utf-8"?>
<openerp>
    <data>


<template id="index" name="POS Index">&lt;!DOCTYPE html&gt;
<html>
    <head>
        <title>Odoo POS</title>

        <meta http-equiv="X-UA-Compatible" content="IE=edge,chrome=1"/>
        <meta http-equiv="content-type" content="text/html, charset=utf-8" />

        <meta name="viewport" content=" width=1024, user-scalable=no"/>
        <meta name="apple-mobile-web-app-capable" content="yes"/>
        <meta name="mobile-web-app-capable" content="yes"/>

        <link rel="shortcut icon"    sizes="196x196" href="/point_of_sale/static/src/img/touch-icon-196.png"/>
        <link rel="shortcut icon"    sizes="128x128" href="/point_of_sale/static/src/img/touch-icon-128.png"/>
        <link rel="apple-touch-icon"                 href="/point_of_sale/static/src/img/touch-icon-iphone.png"/>
        <link rel="apple-touch-icon" sizes="76x76"   href="/point_of_sale/static/src/img/touch-icon-ipad.png"/>
        <link rel="apple-touch-icon" sizes="120x120" href="/point_of_sale/static/src/img/touch-icon-iphone-retina.png"/>
        <link rel="apple-touch-icon" sizes="152x152" href="/point_of_sale/static/src/img/touch-icon-ipad-retina.png"/>

        <style> body { background: #222; } </style> 

        <link rel="shortcut icon" href="/web/static/src/img/favicon.ico" type="image/x-icon"/>

        <t t-call-assets="web.assets_common" t-css="false" />
        <t t-call-assets="web.assets_backend" t-css="false" />
        <t t-call-assets="point_of_sale.assets"/>
<<<<<<< HEAD

        <script type="text/javascript" id="loading-script" t-raw="init">
            $(function() {
                var s = new openerp.init();
                var wc = new s.web.WebClient();

                wc.show_application = function() {
                    wc.action_manager.do_action("pos.ui");
                };

                wc.setElement($(document.body));
                wc.start();
=======

        <script type="text/javascript" id="loading-script" t-raw="init">
            odoo.define('web.web_client', function (require) {
                var WebClient = require('web.WebClient');
                var web_client = new WebClient();

                web_client._title_changed = function() {};
                web_client.show_application = function() {
                    web_client.action_manager.do_action("pos.ui");
                };

                $(function () {
                    web_client.setElement($(document.body));
                    web_client.start();
                });
                return web_client;
>>>>>>> 4bef17cc
            });
            odoo.init();

        </script>

    </head>
    <body>
        <div class='openerp openerp_webclient_container'>
            <table class='oe_webclient'>
                <tr>
                    <td class='oe_application' />
                </tr>
            </table>
        </div>
    </body>
</html>
</template>

    </data>
</openerp><|MERGE_RESOLUTION|>--- conflicted
+++ resolved
@@ -29,20 +29,6 @@
         <t t-call-assets="web.assets_common" t-css="false" />
         <t t-call-assets="web.assets_backend" t-css="false" />
         <t t-call-assets="point_of_sale.assets"/>
-<<<<<<< HEAD
-
-        <script type="text/javascript" id="loading-script" t-raw="init">
-            $(function() {
-                var s = new openerp.init();
-                var wc = new s.web.WebClient();
-
-                wc.show_application = function() {
-                    wc.action_manager.do_action("pos.ui");
-                };
-
-                wc.setElement($(document.body));
-                wc.start();
-=======
 
         <script type="text/javascript" id="loading-script" t-raw="init">
             odoo.define('web.web_client', function (require) {
@@ -59,7 +45,6 @@
                     web_client.start();
                 });
                 return web_client;
->>>>>>> 4bef17cc
             });
             odoo.init();
 
