<?xml version="1.0" encoding="utf-8"?>
<odoo>

    <!--Account cashbox line-->

    <record id="account_cashbox_line_view_tree" model="ir.ui.view">
        <field name="name">account.cashbox.line.tree</field>
        <field name="model">account.cashbox.line</field>
        <field name="arch" type="xml">
            <tree string="Cashbox balance" editable="top">
                <field name="coin_value"/>
                <field name="number"/>
                <field name="subtotal"/>
            </tree>
        </field>
    </record>

    <record id="account_cashbox_line_action" model="ir.actions.act_window">
        <field name="name">Opening/Closing Values</field>
        <field name="type">ir.actions.act_window</field>
        <field name="res_model">account.cashbox.line</field>
        <field name="view_mode">tree,form</field>
        <field name="view_id" ref="account_cashbox_line_view_tree"/>
    </record>

    <record id="pos_config_view_form" model="ir.ui.view">
        <field name="name">pos.config.form.view</field>
        <field name="model">pos.config</field>
        <field name="arch" type="xml">
            <form string="Point of Sale Configuration" js_class="pos_config_form">
                <sheet>
                    <widget name="web_ribbon" title="Archived" bg_color="bg-danger" attrs="{'invisible': [('active', '=', True)]}"/>
                    <field name="active" invisible="1"/>
                    <field name="currency_id" invisible="1"/>
                    <field name="selectable_categ_ids" invisible="1"/>
                    <field name="is_installed_account_accountant" invisible="1"/>
                    <field name="company_has_template" invisible="1"/>
                    <field name="allowed_pricelist_ids" invisible="1"/>
                    <field name="has_active_session" invisible="1"/>
                    <div class="oe_title" id="title">
                        <label for="name"/>
                        <h1><field name="name" placeholder="e.g. NYC Shop"/></h1>
                    </div>
                    <div class="o_notification_alert alert alert-warning" attrs="{'invisible':[('has_active_session','=', False)]}" role="alert">
                        A session is currently opened for this PoS. Some settings can only be changed after the session is closed.
                        <button class="btn" style="padding:0" name="open_ui" type="object">Click here to close the session</button>
                    </div>
                    <div class="row mt16 o_settings_container">
                        <div id="company" class="col-12 col-lg-6 o_setting_box" groups="base.group_multi_company">
                            <div class="o_setting_right_pane">
                                <label for="company_id"/>
                                <div><field name="company_id" readonly="1"/></div>
                                <div class="o_notification_alert alert alert-warning" attrs="{'invisible':[('company_has_template','=',True)]}" role="alert">
                                  There is no Chart of Accounts configured on the company. Please go to the invoicing settings to install a Chart of Accounts.
                                </div>
                            </div>
                        </div>
                    </div>
                    <div class="row mt16 o_settings_container">
                      <div class="col-12 col-lg-6 o_setting_box">
                        <div class="o_setting_left_pane">
                          <field name="module_pos_restaurant" attrs="{'readonly': [('has_active_session','=', True)]}"/>
                        </div>
                        <div class="o_setting_right_pane">
                          <label for="module_pos_restaurant"/>
                          <div class="content-group" id="warning_text_pos_restaurant" attrs="{'invisible': [('module_pos_restaurant','=',False)]}">
                            <div class="text-warning mt16 mb4">
                                Save this page and come back here to set up the feature.
                            </div>
                          </div>
                        </div>
                      </div>
                        <div class="col-12 col-lg-6 o_setting_box"
                             title="Employees can scan their badge or enter a PIN to log in to a PoS session. These credentials are configurable in the *HR Settings* tab of the employee form.">
                            <div class="o_setting_left_pane">
                                <field name="module_pos_hr" attrs="{'readonly': [('has_active_session','=', True)]}"/>
                            </div>
                            <div class="o_setting_right_pane" id="login_with_employees">
                                <span class="o_form_label">Authorized Employees</span>
                                <div class="text-muted">
                                    Use employee credentials to log in to the PoS session and switch cashier
                                </div>
                                <div class="content-group" id="warning_text_employees" attrs="{'invisible': [('module_pos_hr','=',False)]}">
                                    <div class="text-warning mt16 mb4">
                                        Save this page and come back here to set up the feature.
                                    </div>
                                </div>
                            </div>
                        </div>
                    </div>
                    <h2 name="order">PoS Interface</h2>
                    <div class="row mt16 o_settings_container">
                        <div class="col-12 col-lg-6 o_setting_box" groups="product.group_product_variant" >
                            <div class="o_setting_left_pane">
                                <field name="product_configurator" />
                            </div>
                            <div class="o_setting_right_pane">
                                <label for="product_configurator" />
                                <div class="text-muted">
                                    Select product attributes
                                </div>
                            </div>
                        </div>
                        <div class="col-12 col-lg-6 o_setting_box" id="iface_orderline_customer_notes">
                            <div class="o_setting_left_pane">
                                <field name="iface_orderline_customer_notes"/>
                            </div>
                            <div class="o_setting_right_pane">
                                <label for="iface_orderline_customer_notes"/>
                                <div class="text-muted">
                                    Add notes on order lines to be printed on receipt and invoice
                                </div>
                            </div>
                        </div>
                        <div id="category_reference" class="col-12 col-lg-6 o_setting_box">
                            <div class="o_setting_left_pane">
                                <field name="iface_display_categ_images"/>
                            </div>
                            <div class="o_setting_right_pane">
                                <label for="iface_display_categ_images" string="Category Pictures"/>
                                <div class="text-muted">
                                    Display pictures of product categories
                                </div>
                                <div class="content-group mt16" attrs="{'invisible': [('iface_display_categ_images', '=', False)]}">
                                    <button name="%(product_pos_category_action)d" icon="fa-arrow-right" type="action" string="PoS Product Categories" class="btn-link"/>
                                </div>
                            </div>
                        </div>
                        <div class="col-12 col-lg-6 o_setting_box" >
                            <div class="o_setting_left_pane">
                                <field name="limit_categories" attrs="{'readonly': [('has_active_session','=', True)]}"/>
                            </div>
                            <div class="o_setting_right_pane">
                                <label for="limit_categories"/>
                                <div class="text-muted">
                                    Pick which product categories are available
                                </div>
                                <div class="content-group mt16" attrs="{'invisible': [('limit_categories', '=', False)]}">
                                    <field name="iface_available_categ_ids" widget="many2many_tags" attrs="{'readonly': [('has_active_session','=', True)]}"/>
                                </div>
                                <div class="content-group mt16" attrs="{'invisible': [('limit_categories', '=', False)]}">
                                    <button name="%(product_pos_category_action)d" icon="fa-arrow-right" type="action" string="PoS Product Categories" class="btn-link"/>
                                </div>
                            </div>
                        </div>
                        <div class="col-12 col-lg-6 o_setting_box">
                            <div class="o_setting_left_pane">
                                <field name="start_category"/>
                            </div>
                            <div class="o_setting_right_pane">
                                <label for="start_category"/>
                                <div class="text-muted">
                                    Start selling from a default product category
                                </div>
                                <div class="content-group mt16" attrs="{'invisible': [('start_category', '=', False)]}">
                                    <field name="iface_start_categ_id" domain="[('id','in',selectable_categ_ids)]"/>
                                </div>
                            </div>
                        </div>
                        <div class="col-12 col-lg-6 o_setting_box" id="iface_big_scrollbars">
                            <div class="o_setting_left_pane">
                                <field name="iface_big_scrollbars"/>
                            </div>
                            <div class="o_setting_right_pane">
                                <label for="iface_big_scrollbars"/>
                                <div class="text-muted">
                                    Improve navigation for imprecise industrial touchscreens
                                </div>
                            </div>
                        </div>
                        <div class="col-12 col-lg-6 o_setting_box">
                            <div class="o_setting_left_pane">
                                <field name="limited_partners_loading"/>
                            </div>
                            <div class="o_setting_right_pane">
                                <label for="limited_partners_loading" string="Limited Partners Loading"/>
                                <div class="text-muted">
                                    Only load a limited number of customers at the opening of the PoS.
                                </div>
                                <div class="content-group mt16" attrs="{'invisible' : [('limited_partners_loading', '=', False)]}">
                                    <div groups="base.group_no_one">
                                        <label for="limited_partners_amount" string="Number of Partners Loaded"/>
                                        <field name="limited_partners_amount" class="oe_inline"/>
                                    </div>
                                    <div>
                                        <field name="partner_load_background" class="oe_inline"/>
                                        <label for="partner_load_background" string="Load all remaining partners in the background" class="oe_inline"/>
                                    </div>
                                </div>
                            </div>
                        </div>
                    </div>
                    <h2>Connected Devices</h2>
                    <div class="row mt16 o_settings_container" id="posbox_reference">
                        <div class="col-12 col-lg-6 o_setting_box">
                            <div class="o_setting_left_pane">
                                <field name="is_posbox"/>
                            </div>
                            <div class="o_setting_right_pane">
                                <label for="is_posbox" string="IoT Box"/>
                                <div class="text-muted mb16">
                                    Connect devices using an IoT Box
                                </div>
                                <div class="content-group pos_iot_config" attrs="{'invisible' : [('is_posbox', '=', False)]}">
                                    <div class="row">
                                        <label string="IoT Box IP Address" for="proxy_ip" class="col-lg-4 o_light_label"/>
                                        <field name="proxy_ip"/>
                                    </div>
                                    <div class="row iot_barcode_scanner">
                                        <label string="Barcode Scanner/Card Reader" for="iface_scan_via_proxy" class="col-lg-4 o_light_label"/>
                                        <field name="iface_scan_via_proxy"/>
                                    </div>
                                    <div class="row">
                                        <label string="Electronic Scale" for="iface_electronic_scale" class="col-lg-4 o_light_label"/>
                                        <field name="iface_electronic_scale"/>
                                    </div>
                                    <div class="row">
                                        <label string="Receipt Printer" for="iface_print_via_proxy" class="col-lg-4 o_light_label"/>
                                        <field name="iface_print_via_proxy"/>
                                    </div>
                                    <div class="row" attrs="{'invisible': [('iface_print_via_proxy', '=', False)]}">
                                        <label string="Cashdrawer" for="iface_cashdrawer" class="col-lg-4 o_light_label"/>
                                        <field name="iface_cashdrawer"/>
                                    </div>
                                    <div class="row">
                                        <label string="Customer Display" for="iface_customer_facing_display_via_proxy" class="col-lg-4 o_light_label"/>
                                        <field name="iface_customer_facing_display_via_proxy"/>
                                    </div>
                                </div>
                            </div>
                        </div>
                        <div class="col-12 col-lg-6 o_setting_box" id="other_devices">
                            <div class="o_setting_left_pane">
                                <field name="other_devices"/>
                            </div>
                            <div class="o_setting_right_pane">
                                <label for="other_devices" string="Direct Devices"/>
                                <div class="text-muted mb16">
                                    Connect devices to your PoS directly without an IoT Box
                                </div>
                            </div>
                        </div>
                        <div id="customer_display" class="col-12 col-lg-6 o_setting_box">
                            <div class="o_setting_left_pane">
                                <field name="iface_customer_facing_display_local"/>
                            </div>
                            <div class="o_setting_right_pane">
                                <label for="iface_customer_facing_display_local" string="Customer Display"/>
                                <div class="text-muted">
                                    Show checkout to customers through a second display
                                </div>
                            </div>
                        </div>
                        <div id="barcode_scanner" class="col-12 col-lg-6 o_setting_box">
                            <div class="o_setting_left_pane">
                            </div>
                            <div class="o_setting_right_pane">
                                <span class="o_form_label">Barcodes</span>
                                <div class="text-muted">
                                    Use barcodes to scan products, customer cards, etc.
                                </div>
                                <div class="content-group mt16 row">
                                    <label for="barcode_nomenclature_id" string="Barcode Nomenclature" class="col-lg-3 o_light_label"/>
                                    <field name="barcode_nomenclature_id"/>
                                </div>
                            </div>
                        </div>
                    </div>
                    <h2>Taxes</h2>
                    <div class="row mt16 o_settings_container">
                        <div class="col-12 col-lg-6 o_setting_box" title="Choose a specific fiscal position at the order depending on the kind of customer (tax exempt, onsite vs. takeaway, etc.).">
                            <div class="o_setting_left_pane">
                                <field name="tax_regime_selection"/>
                            </div>
                            <div class="o_setting_right_pane">
                                <label for="tax_regime_selection" string="Fiscal Position per Order"/>
                                <div class="text-muted">
                                    Choose among fiscal positions when processing an order
                                </div>
                                <div class="content-group" attrs="{'invisible': [('tax_regime_selection', '=', False)]}">
                                    <div class="mt16">
                                        <field name="fiscal_position_ids" widget="many2many_tags" options="{'no_create': True}" domain="['|',('company_id', '=', company_id),('company_id', '=', False)]"/>
                                    </div>
                                    <div>
                                        <button name="%(account.action_account_fiscal_position_form)d" icon="fa-arrow-right" type="action" string="Fiscal Positions" class="btn-link"/>
                                    </div>
                                </div>
                            </div>
                        </div>
                        <div class="col-12 col-lg-6 o_setting_box">
                            <div class="o_setting_left_pane">
                                <field name="tax_regime"/>
                            </div>
                            <div class="o_setting_right_pane">
                                <label for="tax_regime" string="Fiscal Position"/>
                                <div class="text-muted">
                                    Use a default specific tax regime
                                </div>
                                <div class="content-group" attrs="{'invisible': [('tax_regime', '=', False)]}">
                                    <div class="mt16">
                                        <field name="default_fiscal_position_id" attrs="{'required': [('tax_regime', '=', True)]}" domain="['|',('company_id', '=', company_id),('company_id', '=', False)]"/>
                                    </div>
                                </div>
                            </div>
                        </div>
                    </div>
                    <h2>Pricing</h2>
                    <div class="row mt16 o_settings_container" id="pricing">
                        <div class="col-12 col-lg-6 o_setting_box" id="default_pricelist_setting" groups="base.group_multi_currency,product.group_product_pricelist">
                            <div class="o_setting_right_pane">
                                <span class="o_form_label">Default Pricelist</span>
                                <div class="content-group mt16">
                                    <field name="pricelist_id" domain="[('id', 'in', allowed_pricelist_ids)]" options="{'no_create': True}"/>
                                </div>
                                <div>
                                    <button name="%(product.product_pricelist_action2)d" icon="fa-arrow-right" type="action" string="Pricelists" class="btn-link"/>
                                </div>
                            </div>
                        </div>
                        <div class="col-12 col-lg-6 o_setting_box" id="pricelist_setting" groups="product.group_product_pricelist">
                            <div class="o_setting_left_pane">
                                <field name="use_pricelist" attrs="{'readonly': [('has_active_session','=', True)]}"/>
                            </div>
                            <div class="o_setting_right_pane">
                                <label for="use_pricelist" string="Advanced Pricelists"/>
                                <div class="text-muted">
                                    Set shop-specific prices, seasonal discounts, etc.
                                </div>
                                <div class="content-group mt16" attrs="{'invisible': [('use_pricelist','=',False)], 'required' : [('use_pricelist', '=', True)]}">
                                    <div class="row mt16">
                                        <label string="Available Pricelists" for="available_pricelist_ids" class="col-lg-3 o_light_label"/>
                                        <field name="available_pricelist_ids" widget="many2many_tags" domain="['|',('company_id', '=', company_id),('company_id', '=', False)]" attrs="{'readonly': [('has_active_session','=', True)]}"/>
                                    </div>
                                </div>
                            </div>
                        </div>
                        <div class="col-xs-12 col-lg-6 o_setting_box" id="product_prices">
                            <div class="o_setting_right_pane">
                                <label for="iface_tax_included" string="Product Prices"/>
                                <div class="text-muted">
                                    Product prices on receipts
                                </div>
                                <div class="content-group">
                                    <div class="mt16">
                                        <field name="iface_tax_included" class="o_light_label" widget="radio"/>
                                    </div>
                                    <a attrs="{'invisible': [('iface_tax_included', '!=', 'total')]}"
                                        href="https://www.odoo.com/documentation/15.0/applications/finance/accounting/taxation/taxes/B2B_B2C.html"
                                        target="_blank" class="oe-link"><i class="fa fa-fw fa-arrow-right"/>How to manage tax-included prices</a>
                                </div>
                            </div>
                        </div>
                        <div class="col-xs-12 col-lg-6 o_setting_box" >
                            <div class="o_setting_left_pane">
                                <field name="module_pos_discount" attrs="{'readonly': [('has_active_session','=', True)]}"/>
                            </div>
                            <div class="o_setting_right_pane">
                                <label for="module_pos_discount"/>
                                <div class="text-muted">
                                    Allow global discounts on orders
                                </div>
                                <div class="content-group" id="warning_text_pos_discount" attrs="{'invisible':[('module_pos_discount','=',False)]}">
                                    <div class="text-warning mt16 mb4">
                                        Save this page and come back here to set up the feature.
                                    </div>
                                </div>
                            </div>
                        </div>
                        <div class="col-xs-12 col-lg-6 o_setting_box" >
                            <div class="o_setting_left_pane">
                                <field name="manual_discount"/>
                            </div>
                            <div class="o_setting_right_pane">
                                <label for="manual_discount"/>
                                <div class="text-muted">
                                    Allow discounts per line
                                </div>
                            </div>
                        </div>
                        <div class="col-12 col-lg-6 o_setting_box" id="pos-loyalty">
                            <div class="o_setting_left_pane">
                                <field name="module_pos_loyalty" widget="upgrade_boolean" nolabel="1"/>
                            </div>
                            <div class="o_setting_right_pane" title="Loyalty program to use for this point of sale. ">
                                <label for="module_pos_loyalty"/>
                                <div class="text-muted" id="loyalty_program">
                                    Give customer rewards, free samples, etc.
                                </div>
                                <div class="content-group" attrs="{'invisible': [('module_pos_loyalty', '=', False)]}">
                                    <div class="text-warning mt16 mb4"  id="warning_text_pos_loyalty">
                                        Save this page and come back here to set up the feature.
                                    </div>
                                </div>
                            </div>
                        </div>
                        <div class="col-12 col-lg-6 o_setting_box price_control" title="Only users with Manager access rights for PoS app can modify the product prices on orders.">
                            <div class="o_setting_left_pane">
                                <field name="restrict_price_control"/>
                            </div>
                            <div class="o_setting_right_pane">
                                <label for="restrict_price_control" string="Price Control"/>
                                <div class="text-muted">
                                    Restrict price modification to managers
                                </div>
                            </div>
                        </div>
                    </div>
                    <h2>Payments</h2>
                    <div class="row mt16 o_settings_container">
                        <div class="col-12 col-lg-6 o_setting_box" id="payment_methods_new">
                            <div class="o_setting_right_pane">
                                <span class="o_form_label">Payment Methods</span>
                                <div class="text-muted">
                                    Payment methods available
                                </div>
                                <div class="content-group mt16">
                                    <field name="payment_method_ids" colspan="4" nolabel="1" widget="many2many_tags" required="1" attrs="{'readonly': [('has_active_session','=', True)]}" options="{'no_create': True}" />
                                </div>
                                <div>
                                    <button name="%(action_payment_methods_tree)d" icon="fa-arrow-right" type="action" string="Payment Methods" class="btn-link"/>
                                </div>
                            </div>
                        </div>
                        <div class="col-12 col-lg-6 o_setting_box" groups="account.group_cash_rounding">
                            <div class="o_setting_left_pane">
                                <field name="cash_rounding"/>
                            </div>
                            <div class="o_setting_right_pane">
                                <label for="cash_rounding"/>
                                <div class="text-muted">
                                    Define the smallest coinage of the currency used to pay
                                </div>
                                <div class="content-group mt16" attrs="{'invisible': [('cash_rounding', '=', False)]}">
                                    <div class="row mt16">
                                        <label string="Rounding Method" for="rounding_method" class="col-lg-3 o_light_label" />
                                        <field name="rounding_method" attrs="{'required' : [('cash_rounding', '=', True)]}" domain="[('company_id', '=', company_id)]"/>
                                    </div>
                                    <div class="row mt16">
                                        <label string="Only on cash methods" for="only_round_cash_method" class="col-lg-3 o_light_label" />
                                        <field name="only_round_cash_method"/>
                                    </div>
                                </div>
                            </div>
                        </div>
<<<<<<< HEAD
                        <div class="col-12 col-lg-6 o_setting_box" attrs="{'invisible': [('cash_control', '=', False)]}">
=======
                        <div class="col-12 col-lg-6 o_setting_box">
>>>>>>> 4d11cb0e
                            <field name="cash_control" invisible="1" />
                            <div class="o_setting_left_pane">
                                <field name="set_maximum_difference" />
                            </div>
                            <div class="o_setting_right_pane">
                                <label for="set_maximum_difference" />
                                <div class="text-muted">
<<<<<<< HEAD
                                    Set a maximum difference allowed between the expected and counted cash during the closing of the session
=======
                                    Set a maximum difference allowed between the expected and counted money during the closing of the session
>>>>>>> 4d11cb0e
                                </div>
                                <div class="content-group mt16" attrs="{'invisible': [('set_maximum_difference', '=', False)]}">
                                    <label for="amount_authorized_diff" string="Authorized Difference" class="font-weight-normal"/>
                                    <field name="amount_authorized_diff"/>
                                </div>
                            </div>
                        </div>
                        <div class="col-12 col-lg-6 o_setting_box" attrs="{'invisible': [('cash_control', '=', False)]}">
                            <div class="o_setting_right_pane">
                                <label for="default_bill_ids" string="Coins/Bills" />
                                <div class="text-muted">
                                    Set of coins/bills that will be used in opening and closing control
                                </div>
                                <div class="content-group mt16">
                                    <field name="default_bill_ids" colspan="4" widget="many2many_tags" options="{'no_create_edit': True}" context="{'default_pos_config_ids':[(6, False, active_ids)]}"/>
                                </div>
                            </div>
                        </div>
                        <div class="col-12 col-lg-6 o_setting_box"
                             id="iface_tipproduct"
                             title="This product is used as reference on customer receipts.">
                            <div class="o_setting_left_pane">
                                <field name="iface_tipproduct" attrs="{'readonly': [('has_active_session','=', True)]}"/>
                            </div>
                            <div class="o_setting_right_pane">
                                <label for="iface_tipproduct" string="Tips"/>
                                <div class="text-muted">
                                    Accept customer tips or convert their change to a tip
                                </div>
                                <div class="content-group" attrs="{'invisible': [('iface_tipproduct', '=', False)]}">
                                    <div class="mt16" id="tip_product">
                                        <label string="Tip Product" for="tip_product_id" class="o_light_label"/>
                                        <field name="tip_product_id"/>
                                    </div>
                                </div>
                            </div>
                        </div>
                    </div>
                    <h2>Bills &amp; Receipts</h2>
                    <div class="row mt16 o_settings_container" id="receipt">
                        <div id="order_reference" class="col-12 col-lg-6 o_setting_box" groups="base.group_no_one">
                            <div class="o_setting_right_pane">
                                <span class="o_form_label">Order Reference</span>
                                <div class="text-muted">
                                    Generation of your order references
                                </div>
                                <div class="content-group mt16">
                                    <field name="sequence_id" readonly="1"/>
                                </div>
                            </div>
                        </div>
                        <div class="col-12 col-lg-6 o_setting_box">
                            <div class="o_setting_left_pane">
                                <field name="is_header_or_footer"/>
                            </div>
                            <div class="o_setting_right_pane">
                                <label for="is_header_or_footer"/>
                                <div class="text-muted">
                                    Add a custom message to header and footer
                                </div>
                                <div class="content-group mt16" attrs="{'invisible' : [('is_header_or_footer', '=', False)]}">
                                    <div>
                                        <label string="Header" for="receipt_header" class="col-lg-2 o_light_label"/>
                                        <field name="receipt_header" placeholder="e.g. Company Address, Website"/>
                                    </div>
                                    <div>
                                        <label string="Footer" for="receipt_footer" class="col-lg-2 o_light_label"/>
                                        <field name="receipt_footer" placeholder="e.g. Return Policy, Thanks for shopping with us!"/>
                                    </div>
                                </div>
                            </div>
                        </div>
                        <div class="col-12 col-lg-6 o_setting_box" id="auto_printing">
                            <div class="o_setting_left_pane">
                                <field name="iface_print_auto"/>
                            </div>
                            <div class="o_setting_right_pane">
                                <label for="iface_print_auto"/>
                                <div class="text-muted">
                                    Print receipts automatically once the payment is registered
                                </div>
                                <div class="content-group mt16" attrs="{'invisible' : ['|', ('iface_print_auto', '=', False), '&amp;', ('is_posbox', '=', False), ('other_devices', '=', False)]}">
                                    <div>
                                        <field name="iface_print_skip_screen" class="oe_inline"/><span class="oe_inline"><b>Skip Preview Screen</b></span>
                                    </div>
                                </div>
                            </div>
                        </div>
                        <div class="col-12 col-lg-6 o_setting_box" id="iface_invoicing">
                            <div class="o_setting_left_pane">
                                <field name="module_account"/>
                            </div>
                            <div class="o_setting_right_pane">
                                <label for="module_account"/>
                                <div class="text-muted" id="invoice_journal">
                                   Print invoices on customer request
                                </div>
                                <div class="content-group mt16" attrs="{'invisible': [('module_account', '=', False)]}">
                                    <div class="row mt16">
                                        <label string="Invoice Journal" for="invoice_journal_id" class="col-lg-3 o_light_label"/>
                                        <field name="invoice_journal_id"
                                                domain="[('company_id', '=', company_id), ('type', '=', 'sale')]"
                                               attrs="{'required': [('module_account', '=', True)]}"
                                               context="{'default_company_id': company_id, 'default_type': 'sale'}"/>
                                    </div>
                                </div>
                            </div>
                        </div>
                    </div>
                    <h2>Inventory</h2>
                    <div class="row mt16 o_settings_container" id="inventory_location">
                        <div class="col-12 col-lg-6 o_setting_box" title="Operation types show up in the Inventory dashboard.">
                            <div class="o_setting_right_pane">
                                <label for="picking_type_id" string="Operation Type"/>
                                <div class="text-muted">
                                    Operation type used to record product pickings <br/>
                                    Products will be taken from the default source location of this operation type
                                </div>
                                <div class="content-group mt16">
                                    <field name="picking_type_id" required="1" domain="[('company_id', '=', company_id)]"/>
                                </div>
                            </div>
                        </div>
                        <div class="col-12 col-lg-6 o_setting_box">
                          <div class="o_setting_left_pane">
                              <field name="ship_later"/>
                          </div>
                            <div class="o_setting_right_pane">
                                <label for="ship_later" string="Ship Later"/>
                                <div class="text-muted">
                                    Sell products and deliver them later.
                                </div>
                                <div attrs="{'invisible' : [('ship_later', '=', False)]}">
                                    <div>
                                        <label for="warehouse_id" string="Warehouse" class="font-weight-normal"/>
                                        <field name="warehouse_id" attrs="{'required': [('ship_later', '=', True)]}"/>
                                    </div>
                                    <div groups="stock.group_adv_location">
                                        <label for="route_id" string="Specific route" class="font-weight-normal"/>
                                        <field name="route_id"/>
                                    </div>
                                    <div>
                                        <label for="picking_policy" class="font-weight-normal"/>
                                        <field name="picking_policy" attrs="{'required': [('ship_later', '=', True)]}"/>
                                    </div>
                                </div>
                            </div>
                        </div>
                        <div class="col-12 col-lg-6 o_setting_box">
                            <div class="o_setting_left_pane">
                                <field name="limited_products_loading"/>
                            </div>
                            <div class="o_setting_right_pane">
                                <label for="limited_products_loading" string="Limited Products Loading"/>
                                <div class="text-muted">
                                    Only load most common products at the opening of the PoS.
                                </div>
                                <div class="content-group mt16" attrs="{'invisible' : [('limited_products_loading', '=', False)]}">
                                    <div groups="base.group_no_one">
                                        <label for="limited_products_amount" string="Number of Products Loaded"/>
                                        <field name="limited_products_amount" class="oe_inline"/>
                                    </div>
                                    <div>
                                        <field name="product_load_background" class="oe_inline"/>
                                        <label for="product_load_background" string="Load all remaining products in the background" class="oe_inline"/>
                                    </div>
                                </div>
                            </div>
                        </div>

                    </div>
                    <h2>Accounting</h2>
                    <div class="row mt16 o_settings_container" id="accounting_section">
                        <div class="col-12 col-lg-6 o_setting_box">
                            <div class="o_setting_right_pane">
                                <span class="o_form_label">Journal Entries</span>
                                <div class="text-muted">
                                    Configuration for journal entries of PoS orders
                                </div>
                                <div class="content-group">
                                    <div class="row mt16" title="Whenever you close a session, one entry is generated in the following accounting journal for all the orders not invoiced. Invoices are recorded in accounting separately.">
                                        <label string="Sales Journal" for="journal_id" class="col-lg-3 o_light_label" options="{'no_open': True, 'no_create': True}"/>
                                        <field name="journal_id" required="1" domain="[('company_id', '=', company_id), ('type', 'in', ('general', 'sale'))]" context="{'default_company_id': company_id, 'default_type': 'general'}"/>
                                    </div>
                                </div>
                            </div>
                        </div>
                    </div>
                </sheet>

            </form>
        </field>
    </record>

    <record id="view_pos_config_tree" model="ir.ui.view">
        <field name="name">pos.config.tree.view</field>
        <field name="model">pos.config</field>
        <field name="arch" type="xml">
            <tree string="Point of Sale Configuration">
                <field name="name" />
                <field name="company_id"  options="{'no_create': True}" groups="base.group_multi_company"/>
            </tree>
        </field>
    </record>

    <record id="view_pos_config_search" model="ir.ui.view">
        <field name="name">pos.config.search.view</field>
        <field name="model">pos.config</field>
        <field name="arch" type="xml">
            <search string="Point of Sale Config">
                <field name="name"/>
                <field name="picking_type_id" />
                <filter string="Archived" name="inactive" domain="[('active', '=', False)]"/>
            </search>
        </field>
    </record>

    <record id="action_pos_config_pos" model="ir.actions.act_window">
        <field name="name">Point of Sale</field>
        <field name="type">ir.actions.act_window</field>
        <field name="res_model">pos.config</field>
        <field name="view_mode">tree,form</field>
        <field name="search_view_id" ref="view_pos_config_search" />
    </record>

    <menuitem
        id="menu_pos_config_pos"
        name="Point of Sale"
        parent="menu_point_config_product"
        sequence="1"
        action="action_pos_config_pos"
        groups="group_pos_manager"/>

    <record id="action_pos_config_kanban" model="ir.actions.act_window">
        <field name="name">Point of Sale</field>
        <field name="type">ir.actions.act_window</field>
        <field name="res_model">pos.config</field>
        <field name="view_mode">kanban,tree,form</field>
        <field name="domain"></field>
        <field name="search_view_id" ref="view_pos_config_search" />
        <field name="help" type="html">
            <p class="o_view_nocontent_smiling_face">
                Create a new PoS
            </p><p>
                Configure at least one Point of Sale.
            </p>
        </field>
    </record>

    <!-- Products sub Category -->
    <menuitem id="menu_products_pos_category"
        action="point_of_sale.product_pos_category_action"
        parent="point_of_sale.pos_menu_products_configuration"
        sequence="1"/>
    <menuitem id="pos_menu_products_attribute_action"
        action="product.attribute_action"
        parent="point_of_sale.pos_menu_products_configuration"  groups="product.group_product_variant" sequence="2"/>

    <menuitem id="menu_pos_dashboard" action="action_pos_config_kanban" parent="menu_point_root" name="Dashboard" sequence="1"/>
</odoo><|MERGE_RESOLUTION|>--- conflicted
+++ resolved
@@ -442,11 +442,7 @@
                                 </div>
                             </div>
                         </div>
-<<<<<<< HEAD
-                        <div class="col-12 col-lg-6 o_setting_box" attrs="{'invisible': [('cash_control', '=', False)]}">
-=======
-                        <div class="col-12 col-lg-6 o_setting_box">
->>>>>>> 4d11cb0e
+                        <div class="col-12 col-lg-6 o_setting_box">
                             <field name="cash_control" invisible="1" />
                             <div class="o_setting_left_pane">
                                 <field name="set_maximum_difference" />
@@ -454,11 +450,7 @@
                             <div class="o_setting_right_pane">
                                 <label for="set_maximum_difference" />
                                 <div class="text-muted">
-<<<<<<< HEAD
-                                    Set a maximum difference allowed between the expected and counted cash during the closing of the session
-=======
                                     Set a maximum difference allowed between the expected and counted money during the closing of the session
->>>>>>> 4d11cb0e
                                 </div>
                                 <div class="content-group mt16" attrs="{'invisible': [('set_maximum_difference', '=', False)]}">
                                     <label for="amount_authorized_diff" string="Authorized Difference" class="font-weight-normal"/>
