--- conflicted
+++ resolved
@@ -373,12 +373,8 @@
           <para style="terp_default_Bold_9">Total discount</para>
         </td>
         <td>
-<<<<<<< HEAD
-          <para style="terp_default_Right_9_Bold">[[ formatLang(getsumdisc(data['form']), dp='Sale Price') ]] [[ company.currency_id.symbol ]]</para>
-=======
-          <para style="terp_default_Right_9_Bold">[[ formatLang(getsumdisc(), dp='Sale Price', currency_obj =  company.currency_id) ]]</para>
->>>>>>> daa7ed0f
-        </td>
+          <para style="terp_default_Right_9_Bold">[[ formatLang(getsumdisc(data['form']), dp='Sale Price', currency_obj =  company.currency_id) ]]</para>
+>>      </td>
       </tr>
       <tr>
         <td>
