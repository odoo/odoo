# Translation of Odoo Server.
# This file contains the translation of the following modules:
# 	* point_of_sale
# 
# Translators:
# Leonardo J. Caballero G. <leonardocaballero@gmail.com>, 2022
# Óscar Fonseca <tecnico@extreme-micro.com>, 2023
# Martin Trigaux, 2023
# Pedro M. Baeza <pedro.baeza@tecnativa.com>, 2023
# 
msgid ""
msgstr ""
"Project-Id-Version: Odoo Server 16.0\n"
"Report-Msgid-Bugs-To: \n"
"POT-Creation-Date: 2023-02-02 10:33+0000\n"
"PO-Revision-Date: 2022-09-22 05:53+0000\n"
"Last-Translator: Pedro M. Baeza <pedro.baeza@tecnativa.com>, 2023\n"
"Language-Team: Spanish (https://www.transifex.com/odoo/teams/41243/es/)\n"
"MIME-Version: 1.0\n"
"Content-Type: text/plain; charset=UTF-8\n"
"Content-Transfer-Encoding: \n"
"Language: es\n"
"Plural-Forms: nplurals=3; plural=n == 1 ? 0 : n != 0 && n % 1000000 == 0 ? 1 : 2;\n"

#. module: point_of_sale
#. odoo-python
#: code:addons/point_of_sale/models/pos_order.py:0
#: code:addons/point_of_sale/models/pos_order.py:0
#: code:addons/point_of_sale/models/pos_order.py:0
#, python-format
msgid " REFUND"
msgstr "REEMBOLSO"

#. module: point_of_sale
#. odoo-javascript
#: code:addons/point_of_sale/static/src/xml/Screens/ProductScreen/NumpadWidget.xml:0
#, python-format
msgid "% Disc"
msgstr "% Desc"

#. module: point_of_sale
#. odoo-python
#: code:addons/point_of_sale/models/pos_config.py:0
#, python-format
msgid "%(pos_name)s (not used)"
msgstr "%(pos_name)s (no usado)"

#. module: point_of_sale
#. odoo-python
#: code:addons/point_of_sale/models/pos_session.py:0
#, python-format
msgid "%s POS payment of %s in %s"
msgstr "%s Pago de PdV %s en %s"

#. module: point_of_sale
#. odoo-javascript
#: code:addons/point_of_sale/static/src/js/Screens/PartnerListScreen/PartnerListScreen.js:0
#, python-format
msgid "%s customer(s) found for \"%s\"."
msgstr "%s no se encontraron clientes para \"%s\"."

#. module: point_of_sale
#. odoo-javascript
#: code:addons/point_of_sale/static/src/js/Screens/TicketScreen/TicketScreen.js:0
#, python-format
msgid ""
"%s has a total amount of %s, are you sure you want to delete this order ?"
msgstr ""
"%s tiene una cantidad total de %s, ¿está seguro de que desea eliminar este "
"pedido?"

#. module: point_of_sale
#. odoo-javascript
#: code:addons/point_of_sale/static/src/js/Screens/ProductScreen/ProductsWidgetControlPanel.js:0
#, python-format
msgid "%s product(s) found for \"%s\"."
msgstr "%s se encontraron productos para \"%s\"."

#. module: point_of_sale
#. odoo-javascript
#: code:addons/point_of_sale/static/src/xml/Screens/ReceiptScreen/ReceiptScreen.xml:0
#, python-format
msgid "& invoice"
msgstr "y factura"

#. module: point_of_sale
#. odoo-javascript
#: code:addons/point_of_sale/static/src/xml/Screens/ReceiptScreen/ReceiptScreen.xml:0
#, python-format
msgid "(Both will be sent by email)"
msgstr "(Ambos se enviarán por correo electrónico)"

#. module: point_of_sale
#. odoo-python
#: code:addons/point_of_sale/models/pos_order.py:0
#, python-format
msgid "(RESCUE FOR %(session)s)"
msgstr "(RESCATE DE %(session)s)"

#. module: point_of_sale
#. odoo-javascript
#: code:addons/point_of_sale/static/src/xml/Popups/ProductInfoPopup.xml:0
#, python-format
msgid "(as of opening)"
msgstr "(desde la apertura)"

#. module: point_of_sale
#: model_terms:ir.ui.view,arch_db:point_of_sale.view_pos_pos_form
msgid "(update)"
msgstr "(actualizar)"

#. module: point_of_sale
#: model_terms:ir.ui.view,arch_db:point_of_sale.res_config_settings_view_form
msgid "+ New Shop"
msgstr "+ Nueva tienda"

#. module: point_of_sale
#: model_terms:ir.ui.view,arch_db:point_of_sale.view_pos_config_kanban
msgid "<i class=\"fa fa-ellipsis-v\" role=\"img\" aria-label=\"Manage\" title=\"Manage\"/>"
msgstr "<i class=\"fa fa-ellipsis-v\" role=\"img\" aria-label=\"Manage\" title=\"Manage\"/>"

#. module: point_of_sale
#: model_terms:ir.ui.view,arch_db:point_of_sale.res_config_settings_view_form
msgid "<i class=\"fa fa-fw fa-arrow-right\"/>How to manage tax-included prices"
msgstr ""
"<i class=\"fa fa-fw fa-arrow-right\"/>Cómo gestionar precios con impuestos "
"incluidos"

#. module: point_of_sale
#: model_terms:ir.ui.view,arch_db:point_of_sale.view_partner_pos_kanban
msgid ""
"<i class=\"fa fa-fw fa-shopping-bag\" role=\"img\" aria-label=\"Shopping "
"cart\" title=\"Shopping cart\"/>"
msgstr ""
"<i class=\"fa fa-fw fa-shopping-bag\" role=\"img\" aria-label=\"Shopping "
"cart\" title=\"Shopping cart\"/>"

#. module: point_of_sale
#: model_terms:ir.ui.view,arch_db:point_of_sale.res_config_settings_view_form
msgid ""
"<i class=\"fa fa-info-circle me-1\" title=\"This setting is common to all "
"PoS.\" pos-data-toggle=\"tooltip\"/>"
msgstr ""
"<i class=\"fa fa-info-circle me-1\" title=\"This setting is common to all "
"PoS.\" pos-data-toggle=\"tooltip\"/>"

#. module: point_of_sale
#: model_terms:ir.ui.view,arch_db:point_of_sale.ticket_validation_screen
msgid "<i class=\"fa fa-pencil\"/> Edit"
msgstr "<i class=\"fa fa-pencil\"/>Editar"

#. module: point_of_sale
#. odoo-python
#: code:addons/point_of_sale/models/pos_order.py:0
#, python-format
msgid "<p>Dear %s,<br/>Here is your electronic ticket for the %s. </p>"
msgstr "<p>Estimado %s,<br/> Aquí tiene su recibo electrónico para %s. </p>"

#. module: point_of_sale
#. odoo-javascript
#: code:addons/point_of_sale/static/src/backend/tours/point_of_sale.js:0
#, python-format
msgid ""
"<p>Ready to have a look at the <b>POS Interface</b>? Let's start our first "
"session.</p>"
msgstr ""
"<p> ¿Listo para echar un vistazo a la <b>interfaz POS</b>? Comencemos "
"nuestra primera sesión. </p>"

#. module: point_of_sale
#: model_terms:ir.ui.view,arch_db:point_of_sale.view_pos_pos_form
msgid ""
"<span attrs=\"{'invisible': [('is_total_cost_computed','=', "
"True)]}\">TBD</span>"
msgstr ""
"<span attrs=\"{'invisible': [('is_total_cost_computed','=', True)]}\">Por "
"definir</span>"

#. module: point_of_sale
#: model_terms:ir.ui.view,arch_db:point_of_sale.res_config_settings_view_form
msgid ""
"<span class=\"fa fa-lg fa-building-o\" title=\"Values set here are company-"
"specific.\" aria-label=\"Values set here are company-specific.\" "
"groups=\"base.group_multi_company\" role=\"img\"/>"
msgstr ""
"<span class=\"fa fa-lg fa-building-o\" title=\"Los valores establecidos aquí"
" son específicos de la empresa.\" aria-label=\"Los valores establecidos aquí"
" son específicos de la empresa.\" groups=\"base.group_multi_company\" "
"role=\"img\"/>"

#. module: point_of_sale
#: model_terms:ir.ui.view,arch_db:point_of_sale.res_config_settings_view_form
msgid ""
"<span class=\"o_form_label\">Barcodes</span>\n"
"                                    <i class=\"fa fa-info-circle me-1\" title=\"This setting is common to all PoS.\" pos-data-toggle=\"tooltip\"/>"
msgstr ""
"<span class=\"o_form_label\">Códigos de barras</span>\n"
"                                    <i class=\"fa fa-info-circle me-1\" title=\"This setting is common to all PoS.\" pos-data-toggle=\"tooltip\"/>"

#. module: point_of_sale
#: model_terms:ir.ui.view,arch_db:point_of_sale.res_config_settings_view_form
msgid "<span class=\"o_form_label\">Default Journals</span>"
msgstr "<span class=\"o_form_label\">Diarios predeterminados</span>"

#. module: point_of_sale
#: model_terms:ir.ui.view,arch_db:point_of_sale.pos_config_view_form
#: model_terms:ir.ui.view,arch_db:point_of_sale.res_config_settings_view_form
msgid "<span class=\"o_form_label\">Multi Employees per Session</span>"
msgstr "<span class=\"o_form_label\">Múltiples empleados por sesión</span>"

#. module: point_of_sale
#: model_terms:ir.ui.view,arch_db:point_of_sale.res_config_settings_view_form
msgid "<span class=\"o_form_label\">Order Reference</span>"
msgstr "<span class=\"o_form_label\">Refencia de Orden</span>"

#. module: point_of_sale
#: model_terms:ir.ui.view,arch_db:point_of_sale.res_config_settings_view_form
msgid "<span class=\"o_form_label\">Payment Methods</span>"
msgstr "<span class=\"o_form_label\">Métodos de Pago</span>"

#. module: point_of_sale
#: model_terms:ir.ui.view,arch_db:point_of_sale.res_config_settings_view_form
msgid "<span class=\"oe_inline\"><b>Skip Preview Screen</b></span>"
msgstr "<span class=\"oe_inline\"><b/></span>"

#. module: point_of_sale
#: model_terms:ir.ui.view,arch_db:point_of_sale.view_pos_config_kanban
msgid "<span>Last Closing Cash Balance</span>"
msgstr "<span>Último balance de cierre de efectivo</span>"

#. module: point_of_sale
#: model_terms:ir.ui.view,arch_db:point_of_sale.view_pos_config_kanban
msgid "<span>Last Closing Date</span>"
msgstr "<span>Última Fecha de Cierre</span>"

#. module: point_of_sale
#: model_terms:ir.ui.view,arch_db:point_of_sale.view_pos_config_kanban
msgid "<span>Reporting</span>"
msgstr "<span>Informes</span>"

#. module: point_of_sale
#: model_terms:ir.ui.view,arch_db:point_of_sale.view_pos_config_kanban
msgid "<span>View</span>"
msgstr "<span>Ver</span>"

#. module: point_of_sale
#: model_terms:ir.ui.view,arch_db:point_of_sale.pos_payment_method_view_form
msgid ""
"<strong> &gt; Payment Terminals</strong>\n"
"                                    in order to install a Payment Terminal and make a fully integrated payment method."
msgstr ""
"<strong>Terminales de pago</strong>\n"
"                                    con el fin de| instalar una terminal de pago y crear un método de pago totalmente integrado."

#. module: point_of_sale
#: model_terms:ir.ui.view,arch_db:point_of_sale.ticket_validation_screen
msgid "<strong>Amounting to:</strong>"
msgstr "<strong>Por un importe de:</strong>"

#. module: point_of_sale
#. odoo-javascript
#: code:addons/point_of_sale/static/src/js/Screens/PaymentScreen/PaymentScreen.js:0
#, python-format
msgid "? Clicking \"Confirm\" will validate the payment."
msgstr "? Dando click en \"Confirmar\" validara el pago."

#. module: point_of_sale
#. odoo-javascript
#: code:addons/point_of_sale/static/src/js/Screens/PartnerListScreen/PartnerDetailsEdit.js:0
#, python-format
msgid "A Customer Name Is Required"
msgstr "Se requiere el nombre de cliente"

#. module: point_of_sale
#: model:ir.model.fields,help:point_of_sale.field_pos_config__uuid
msgid ""
"A globally unique identifier for this pos configuration, used to prevent "
"conflicts in client-generated data."
msgstr ""
"Un identificador único global para esta configuración del POS, usado para "
"prevenir conflictos en datos generados por el cliente."

#. module: point_of_sale
#: model:ir.model.fields,help:point_of_sale.field_pos_session__login_number
msgid ""
"A sequence number that is incremented each time a user resumes the pos "
"session"
msgstr ""
"Un número de secuencia que se incrementa cada vez que un usuario reanuda la "
"sesión de TPV"

#. module: point_of_sale
#: model:ir.model.fields,help:point_of_sale.field_pos_session__sequence_number
msgid "A sequence number that is incremented with each order"
msgstr "Un número de secuencia que se incrementa con cada pedido"

#. module: point_of_sale
#: model_terms:ir.actions.act_window,help:point_of_sale.action_pos_session
msgid ""
"A session is a period of time, usually one day, during which you sell "
"through the Point of Sale."
msgstr ""
"Una sesión es un periodo de tiempo, usualmente un día, durante el cual "
"vendes a través del Punto de Venta."

#. module: point_of_sale
#: model_terms:ir.ui.view,arch_db:point_of_sale.pos_config_view_form
#: model_terms:ir.ui.view,arch_db:point_of_sale.res_config_settings_view_form
msgid ""
"A session is currently opened for this PoS. Some settings can only be "
"changed after the session is closed."
msgstr ""
"Actualmente hay una sesión abierta para este POS. Algunas configuraciones "
"solo se pueden cambiar después de que se cierra la sesión."

#. module: point_of_sale
#: model:ir.model.fields,help:point_of_sale.field_pos_order__sequence_number
msgid "A session-unique sequence number for the order"
msgstr "Un número de secuencia único por sesión para el pedido"

#. module: point_of_sale
#: model:ir.model.fields,help:point_of_sale.field_pos_config__receipt_footer
msgid "A short text that will be inserted as a footer in the printed receipt."
msgstr ""
"Un texto corto que se insertará como pie de página en el recibo impreso."

#. module: point_of_sale
#: model:ir.model.fields,help:point_of_sale.field_pos_config__receipt_header
msgid "A short text that will be inserted as a header in the printed receipt."
msgstr ""
"Un texto corto que se insertará como encabezado de página en el recibo "
"impreso."

#. module: point_of_sale
#. odoo-javascript
#: code:addons/point_of_sale/static/src/xml/Popups/CashMoveReceipt.xml:0
#, python-format
msgid "AMOUNT"
msgstr "IMPORTE"

#. module: point_of_sale
#: model_terms:ir.ui.view,arch_db:point_of_sale.res_config_settings_view_form
msgid "Accept customer tips or convert their change to a tip"
msgstr "Aceptar propinas de los clientes o convertir su cambio en una propina"

#. module: point_of_sale
#: model_terms:ir.ui.view,arch_db:point_of_sale.res_config_settings_view_form
msgid "Accept payments with a Six payment terminal"
msgstr "Acepte pagos con una terminal de pago Six"

#. module: point_of_sale
#: model_terms:ir.ui.view,arch_db:point_of_sale.res_config_settings_view_form
msgid "Accept payments with a Stripe payment terminal"
msgstr "Aceptar pagos con una terminal de pago de Stripe"

#. module: point_of_sale
#: model_terms:ir.ui.view,arch_db:point_of_sale.res_config_settings_view_form
msgid "Accept payments with a Vantiv payment terminal"
msgstr "Aceptar pagos con un terminal de pago Vantiv"

#. module: point_of_sale
#: model_terms:ir.ui.view,arch_db:point_of_sale.res_config_settings_view_form
msgid "Accept payments with an Adyen payment terminal"
msgstr "Aceptar pagos con una terminal de pago Adyen"

#. module: point_of_sale
#: model:ir.model.fields,field_description:point_of_sale.field_pos_order__access_warning
msgid "Access warning"
msgstr "Alerta de acceso"

#. module: point_of_sale
#: model_terms:ir.ui.view,arch_db:point_of_sale.pos_payment_method_view_search
msgid "Account"
msgstr "Cuenta"

#. module: point_of_sale
#: model:ir.model,name:point_of_sale.model_account_cash_rounding
msgid "Account Cash Rounding"
msgstr "Redondeo para cuenta de efectivo"

#. module: point_of_sale
#: model:ir.model,name:point_of_sale.model_account_chart_template
msgid "Account Chart Template"
msgstr "Plantilla de Plan de Cuentas"

#. module: point_of_sale
#: model:ir.model.fields,field_description:point_of_sale.field_pos_payment__account_move_id
msgid "Account Move"
msgstr "Movimiento de cuenta"

#. module: point_of_sale
#: model:ir.model.fields,help:point_of_sale.field_pos_session__bank_payment_ids
msgid "Account payments representing aggregated and bank split payments."
msgstr ""
"Pagos de cuenta que representan pagos agregados y divididos por banco."

#. module: point_of_sale
#: model_terms:ir.ui.view,arch_db:point_of_sale.res_config_settings_view_form
#: model_terms:ir.ui.view,arch_db:point_of_sale.view_pos_pos_form
msgid "Accounting"
msgstr "Contabilidad"

#. module: point_of_sale
#: model:ir.model.fields,help:point_of_sale.field_pos_config__invoice_journal_id
#: model:ir.model.fields,help:point_of_sale.field_res_config_settings__pos_invoice_journal_id
msgid "Accounting journal used to create invoices."
msgstr "Diario contable utilizado para crear facturas."

#. module: point_of_sale
#: model:ir.model.fields,help:point_of_sale.field_pos_config__journal_id
#: model:ir.model.fields,help:point_of_sale.field_pos_order__sale_journal
#: model:ir.model.fields,help:point_of_sale.field_res_config_settings__pos_journal_id
msgid ""
"Accounting journal used to post POS session journal entries and POS invoice "
"payments."
msgstr ""
"Diario contable utilizado para publicar asientos de diario de sesiones de "
"PdV y pagos de factura de PdV."

#. module: point_of_sale
#: model:ir.model.fields,field_description:point_of_sale.field_pos_session__message_needaction
msgid "Action Needed"
msgstr "Acción requerida"

#. module: point_of_sale
#: model:ir.model.fields,field_description:point_of_sale.field_pos_config__active
#: model:ir.model.fields,field_description:point_of_sale.field_pos_payment_method__active
msgid "Active"
msgstr "Activo"

#. module: point_of_sale
#: model:ir.model.fields,field_description:point_of_sale.field_pos_session__activity_ids
msgid "Activities"
msgstr "Actividades"

#. module: point_of_sale
#: model:ir.model.fields,field_description:point_of_sale.field_pos_session__activity_exception_decoration
msgid "Activity Exception Decoration"
msgstr "Decoración de Actividad  de Excepción"

#. module: point_of_sale
#: model:ir.model.fields,field_description:point_of_sale.field_pos_session__activity_state
msgid "Activity State"
msgstr "Estado de la actividad"

#. module: point_of_sale
#: model:ir.model.fields,field_description:point_of_sale.field_pos_session__activity_type_icon
msgid "Activity Type Icon"
msgstr "Ícono de tipo de actvidad"

#. module: point_of_sale
#. odoo-javascript
#: code:addons/point_of_sale/static/src/xml/Popups/ProductConfiguratorPopup.xml:0
#, python-format
msgid "Add"
msgstr "Añadir"

#. module: point_of_sale
#. odoo-javascript
#: code:addons/point_of_sale/static/src/js/Screens/ProductScreen/ControlButtons/OrderlineCustomerNoteButton.js:0
#, python-format
msgid "Add Customer Note"
msgstr "Agregar nota de cliente"

#. module: point_of_sale
#. odoo-javascript
#: code:addons/point_of_sale/static/src/js/Screens/PaymentScreen/PaymentScreen.js:0
#, python-format
msgid "Add Tip"
msgstr "Añadir Propina"

#. module: point_of_sale
#: model:ir.model.fields,help:point_of_sale.field_res_company__point_of_sale_use_ticket_qr_code
#: model:ir.model.fields,help:point_of_sale.field_res_config_settings__point_of_sale_use_ticket_qr_code
msgid ""
"Add a QR code on the ticket, which the user can scan to request the invoice "
"linked to its order."
msgstr ""
"Agregar un código QR en el recibo, el cual el usuario puede escanear para "
"solicitar la factura vinculada a su orden."

#. module: point_of_sale
#. odoo-javascript
#: code:addons/point_of_sale/static/src/xml/Popups/ClosePosPopup.xml:0
#, python-format
msgid "Add a closing note..."
msgstr "Agregar una nota de cierre..."

#. module: point_of_sale
#: model_terms:ir.ui.view,arch_db:point_of_sale.res_config_settings_view_form
msgid "Add a custom message to header and footer"
msgstr "Añadir un mensaje personalizado en el encabezado y pie de página"

#. module: point_of_sale
#. odoo-javascript
#: code:addons/point_of_sale/static/src/xml/Screens/PartnerListScreen/PartnerListScreen.xml:0
#: code:addons/point_of_sale/static/src/xml/Screens/PartnerListScreen/PartnerListScreen.xml:0
#, python-format
msgid "Add a customer"
msgstr "Añada el cliente"

#. module: point_of_sale
#: model_terms:ir.actions.act_window,help:point_of_sale.action_pos_payment_method_form
msgid "Add a new payment method"
msgstr "Añadir un nuevo método de pago"

#. module: point_of_sale
#. odoo-javascript
#: code:addons/point_of_sale/static/src/xml/Popups/CashOpeningPopup.xml:0
#, python-format
msgid "Add an opening note..."
msgstr "Agregar una nota de apertura..."

#. module: point_of_sale
#: model_terms:ir.ui.view,arch_db:point_of_sale.view_pos_session_check_product_wizard
msgid "Add demo data"
msgstr "Agregar datos de demostración"

#. module: point_of_sale
#: model_terms:ir.ui.view,arch_db:point_of_sale.ticket_validation_screen
msgid "Additional required information:"
msgstr "Se requiere información adicional:"

#. module: point_of_sale
#: model_terms:ir.ui.view,arch_db:point_of_sale.ticket_validation_screen
msgid "Additional required invoicing information:"
msgstr "Se requiere información de facturación adicional:"

#. module: point_of_sale
#: model_terms:ir.ui.view,arch_db:point_of_sale.ticket_validation_screen
msgid "Additional required user information:"
msgstr "Se requiere información adicional del usuario:"

#. module: point_of_sale
#. odoo-javascript
#: code:addons/point_of_sale/static/src/xml/Screens/PartnerListScreen/PartnerListScreen.xml:0
#, python-format
msgid "Address"
msgstr "Dirección"

#. module: point_of_sale
#: model_terms:ir.ui.view,arch_db:point_of_sale.res_config_settings_view_form
msgid "Adds a button to set a global discount"
msgstr "Agrega un botón para configurar un descuento global"

#. module: point_of_sale
#: model:res.groups,name:point_of_sale.group_pos_manager
msgid "Administrator"
msgstr "Administrador"

#. module: point_of_sale
#: model:ir.model.fields,field_description:point_of_sale.field_pos_config__cash_control
#: model:ir.model.fields,field_description:point_of_sale.field_res_config_settings__pos_cash_control
msgid "Advanced Cash Control"
msgstr "Control de efectivo avanzado"

#. module: point_of_sale
#: model_terms:ir.ui.view,arch_db:point_of_sale.res_config_settings_view_form
msgid "Adyen"
msgstr "Adyen"

#. module: point_of_sale
#: model:ir.model.fields,field_description:point_of_sale.field_res_config_settings__module_pos_adyen
msgid "Adyen Payment Terminal"
msgstr "Terminal de pago Adyen"

#. module: point_of_sale
#. odoo-javascript
#: code:addons/point_of_sale/static/src/js/Screens/TicketScreen/TicketScreen.js:0
#, python-format
msgid "All active orders"
msgstr "Todas las órdenes activas"

#. module: point_of_sale
#. odoo-python
#: code:addons/point_of_sale/models/pos_config.py:0
#, python-format
msgid ""
"All available pricelists must be in the same currency as the company or as "
"the Sales Journal set on this point of sale if you use the Accounting "
"application."
msgstr ""
"Las listas de todos los precios disponibles tienen que estar en la misma "
"moneda de la empresa o del diario de ventas indicado en este punto de venta "
"para utilizar la aplicación de contabilidad."

#. module: point_of_sale
#. odoo-python
#: code:addons/point_of_sale/models/pos_config.py:0
#, python-format
msgid ""
"All payment methods must be in the same currency as the Sales Journal or the"
" company currency if that is not set."
msgstr ""
"Todos los métodos de pago tienen que estar en la misma moneda del diario de "
"ventas o de la empresa, si esta no se ha establecido."

#. module: point_of_sale
#: model:ir.actions.act_window,name:point_of_sale.action_pos_all_sales_lines
msgid "All sales lines"
msgstr "Todas las líneas de venta"

#. module: point_of_sale
#: model_terms:ir.ui.view,arch_db:point_of_sale.res_config_settings_view_form
msgid "Allow Ship Later"
msgstr "Permitir enviar más tarde"

#. module: point_of_sale
#: model_terms:ir.ui.view,arch_db:point_of_sale.res_config_settings_view_form
msgid "Allow cashiers to set a discount per line"
msgstr "Permitir a los cajeros configurar un descuento por línea"

#. module: point_of_sale
#: model_terms:ir.ui.view,arch_db:point_of_sale.pos_config_view_form
#: model_terms:ir.ui.view,arch_db:point_of_sale.res_config_settings_view_form
msgid "Allow to log and switch between selected Employees"
msgstr "Permitir registrar y cambiar entre empleados seleccionados"

#. module: point_of_sale
#: model_terms:ir.ui.view,arch_db:point_of_sale.res_config_settings_view_form
msgid "Allowed"
msgstr "Permitido"

#. module: point_of_sale
#: model:ir.model.fields,help:point_of_sale.field_pos_order__is_total_cost_computed
msgid ""
"Allows to know if all the total cost of the order lines have already been "
"computed"
msgstr ""
"Permite saber si ya se calculó el costo total de las líneas de la orden"

#. module: point_of_sale
#: model:ir.model.fields,help:point_of_sale.field_pos_order_line__is_total_cost_computed
msgid "Allows to know if the total cost has already been computed or not"
msgstr "Permite saber si ya se calculó el costo total"

#. module: point_of_sale
#: model:ir.model.fields,field_description:point_of_sale.field_pos_make_payment__amount
#: model:ir.model.fields,field_description:point_of_sale.field_pos_payment__amount
msgid "Amount"
msgstr "Importe"

#. module: point_of_sale
#: model:ir.model.fields,field_description:point_of_sale.field_pos_config__amount_authorized_diff
#: model:ir.model.fields,field_description:point_of_sale.field_res_config_settings__pos_amount_authorized_diff
msgid "Amount Authorized Difference"
msgstr "Importe de la diferencia permitida"

#. module: point_of_sale
#: model:ir.model.fields,field_description:point_of_sale.field_pos_close_session_wizard__amount_to_balance
msgid "Amount to balance"
msgstr "Importe por balancear"

#. module: point_of_sale
#: model_terms:ir.ui.view,arch_db:point_of_sale.view_pos_order_tree
msgid "Amount total"
msgstr "Importe total"

#. module: point_of_sale
#. odoo-javascript
#: code:addons/point_of_sale/static/src/js/Popups/ClosePosPopup.js:0
#, python-format
msgid ""
"An error has occurred when trying to close the session.\n"
"You will be redirected to the back-end to manually close the session."
msgstr ""
"Ocurrió un error al tratar de cerrar la sesión\n"
"Será redireccionado al backend para cerrar la sesión de forma manual."

#. module: point_of_sale
#. odoo-javascript
#: code:addons/point_of_sale/static/src/js/models.js:0
#, python-format
msgid ""
"An error occurred when loading product prices. Make sure all pricelists are "
"available in the POS."
msgstr ""
"Un error ocurrió cargando los precios de los productos. Asegurate que todas "
"las tarifas esten disponibles en el Punto de Venta."

#. module: point_of_sale
#: model:ir.model.fields,help:point_of_sale.field_pos_config__name
msgid "An internal identification of the point of sale."
msgstr "Identificación interna del punto de venta."

#. module: point_of_sale
#. odoo-javascript
#: code:addons/point_of_sale/static/src/js/ChromeWidgets/HeaderButton.js:0
#, python-format
msgid "An unknown error prevents us from getting closing information."
msgstr ""

#. module: point_of_sale
#. odoo-javascript
#: code:addons/point_of_sale/static/src/js/Screens/ProductScreen/ControlButtons/ProductInfoButton.js:0
#: code:addons/point_of_sale/static/src/js/Screens/ProductScreen/ProductItem.js:0
#, python-format
msgid "An unknown error prevents us from loading product information."
msgstr ""

#. module: point_of_sale
#. odoo-python
#: code:addons/point_of_sale/models/pos_session.py:0
#, python-format
msgid "Another session is already opened for this point of sale."
msgstr "Otra sesión ya está abierta para este punto de venta"

#. module: point_of_sale
#: model_terms:ir.ui.view,arch_db:point_of_sale.pos_config_view_form
#: model_terms:ir.ui.view,arch_db:point_of_sale.pos_payment_method_view_form
#: model_terms:ir.ui.view,arch_db:point_of_sale.pos_payment_method_view_search
#: model_terms:ir.ui.view,arch_db:point_of_sale.view_pos_config_search
msgid "Archived"
msgstr "Archivado"

#. module: point_of_sale
#. odoo-javascript
#: code:addons/point_of_sale/static/src/js/Screens/PaymentScreen/PaymentScreen.js:0
#, python-format
msgid "Are you sure that the customer wants to  pay"
msgstr "¿Está seguro que el cliente quiere pagar?"

#. module: point_of_sale
#: model:ir.model.fields.selection,name:point_of_sale.selection__pos_config__picking_policy__direct
msgid "As soon as possible"
msgstr "Lo antes posible"

#. module: point_of_sale
#: model:ir.model.fields.selection,name:point_of_sale.selection__res_company__point_of_sale_update_stock_quantities__closing
msgid "At the session closing"
msgstr "Al cierre de la sesión"

#. module: point_of_sale
#: model:ir.model.fields,help:point_of_sale.field_res_company__point_of_sale_update_stock_quantities
#: model:ir.model.fields,help:point_of_sale.field_res_config_settings__update_stock_quantities
msgid ""
"At the session closing: A picking is created for the entire session when it's closed\n"
" In real time: Each order sent to the server create its own picking"
msgstr ""
"Al cierre de la sesión: se crea un picking para toda la sesión cuando está cerrada\n"
"En tiempo real: cada pedido enviado al servidor crea su propio picking"

#. module: point_of_sale
#: model:ir.model.fields,field_description:point_of_sale.field_pos_session__message_attachment_count
msgid "Attachment Count"
msgstr "Nº de archivos adjuntos"

#. module: point_of_sale
#. odoo-javascript
#: code:addons/point_of_sale/static/src/xml/Popups/ProductInfoPopup.xml:0
#: model:ir.ui.menu,name:point_of_sale.pos_menu_products_attribute_action
#, python-format
msgid "Attributes"
msgstr "Atributos"

#. module: point_of_sale
#: model_terms:ir.ui.view,arch_db:point_of_sale.res_config_settings_view_form
msgid "Authorized Difference"
msgstr "Diferencia autorizada"

#. module: point_of_sale
#: model:ir.model.fields,help:point_of_sale.field_pos_session__rescue
msgid "Auto-generated session for orphan orders, ignored in constraints"
msgstr ""
"Sesión auto-generada para órdenes huérfanas, ignoradas en las restricciones"

#. module: point_of_sale
#: model:ir.model.fields,field_description:point_of_sale.field_pos_config__iface_print_auto
#: model:ir.model.fields,field_description:point_of_sale.field_res_config_settings__pos_iface_print_auto
msgid "Automatic Receipt Printing"
msgstr "Impresión automática del recibo"

#. module: point_of_sale
#: model:ir.model.fields,help:point_of_sale.field_pos_config__iface_cashdrawer
msgid "Automatically open the cashdrawer."
msgstr "Abrir automáticamente la caja registradora."

#. module: point_of_sale
#: model_terms:ir.ui.view,arch_db:point_of_sale.res_config_settings_view_form
msgid "Available"
msgstr "Disponible"

#. module: point_of_sale
#: model:ir.model.fields,field_description:point_of_sale.field_pos_config__iface_available_categ_ids
#: model:ir.model.fields,field_description:point_of_sale.field_res_config_settings__pos_iface_available_categ_ids
msgid "Available PoS Product Categories"
msgstr "Categorías de productos PoS disponibles"

#. module: point_of_sale
#: model:ir.model.fields,field_description:point_of_sale.field_pos_config__available_pricelist_ids
#: model:ir.model.fields,field_description:point_of_sale.field_res_config_settings__pos_available_pricelist_ids
msgid "Available Pricelists"
msgstr "Listas de Precio Disponibles"

#. module: point_of_sale
#: model:ir.model.fields,field_description:point_of_sale.field_product_product__available_in_pos
#: model:ir.model.fields,field_description:point_of_sale.field_product_template__available_in_pos
#: model_terms:ir.ui.view,arch_db:point_of_sale.product_template_search_view_pos
msgid "Available in POS"
msgstr "Disponible en TPV"

#. module: point_of_sale
#: model:ir.model.fields,field_description:point_of_sale.field_report_pos_order__average_price
msgid "Average Price"
msgstr "Precio medio"

#. module: point_of_sale
#. odoo-javascript
#: code:addons/point_of_sale/static/src/js/Popups/ControlButtonPopup.js:0
#: code:addons/point_of_sale/static/src/xml/Screens/PaymentScreen/PaymentScreen.xml:0
#: code:addons/point_of_sale/static/src/xml/Screens/ProductScreen/ActionpadWidget.xml:0
#: code:addons/point_of_sale/static/src/xml/Screens/ScaleScreen/ScaleScreen.xml:0
#: code:addons/point_of_sale/static/src/xml/Screens/TicketScreen/ReprintReceiptScreen.xml:0
#: code:addons/point_of_sale/static/src/xml/Screens/TicketScreen/TicketScreen.xml:0
#, python-format
msgid "Back"
msgstr "Volver"

#. module: point_of_sale
#. odoo-javascript
#: code:addons/point_of_sale/static/src/xml/Popups/ClosePosPopup.xml:0
#, python-format
msgid "Backend"
msgstr "Backend"

#. module: point_of_sale
#. odoo-javascript
#: code:addons/point_of_sale/static/src/xml/Popups/NumberPopup.xml:0
#: code:addons/point_of_sale/static/src/xml/Screens/PaymentScreen/PaymentScreenNumpad.xml:0
#: code:addons/point_of_sale/static/src/xml/Screens/ProductScreen/NumpadWidget.xml:0
#, python-format
msgid "Backspace"
msgstr "Retroceso"

#. module: point_of_sale
#. odoo-javascript
#: code:addons/point_of_sale/static/src/xml/Screens/PartnerListScreen/PartnerListScreen.xml:0
#, python-format
msgid "Balance"
msgstr "Saldo"

#. module: point_of_sale
#. odoo-python
#: code:addons/point_of_sale/models/pos_config.py:0
#: model:ir.model.fields.selection,name:point_of_sale.selection__pos_payment_method__type__bank
#, python-format
msgid "Bank"
msgstr "Banco"

#. module: point_of_sale
#: model:ir.model.fields,field_description:point_of_sale.field_pos_session__bank_payment_ids
msgid "Bank Payments"
msgstr "Pagos bancarios"

#. module: point_of_sale
#: model:ir.model,name:point_of_sale.model_account_bank_statement_line
msgid "Bank Statement Line"
msgstr "Línea de extracto bancario"

#. module: point_of_sale
#. odoo-javascript
#: code:addons/point_of_sale/static/src/xml/Screens/PartnerListScreen/PartnerDetailsEdit.xml:0
#, python-format
msgid "Barcode"
msgstr "Código de barras"

#. module: point_of_sale
#: model_terms:ir.ui.view,arch_db:point_of_sale.res_config_settings_view_form
msgid "Barcode Nomenclature"
msgstr "Nomenclatura de código de barras"

#. module: point_of_sale
#: model:ir.model,name:point_of_sale.model_barcode_rule
msgid "Barcode Rule"
msgstr "Regla de código de barras"

#. module: point_of_sale
#. odoo-javascript
#: code:addons/point_of_sale/static/src/xml/ChromeWidgets/DebugWidget.xml:0
#, python-format
msgid "Barcode Scanner"
msgstr "Lector de códigos de barras"

#. module: point_of_sale
#: model_terms:ir.ui.view,arch_db:point_of_sale.pos_config_view_form
#: model_terms:ir.ui.view,arch_db:point_of_sale.res_config_settings_view_form
msgid "Barcode Scanner/Card Reader"
msgstr "Lector de código de barras / lector de tarjetas"

#. module: point_of_sale
#: model_terms:ir.ui.view,arch_db:point_of_sale.report_saledetails
msgid "Base Amount"
msgstr "Importe base"

#. module: point_of_sale
#: model:ir.model.fields,field_description:point_of_sale.field_pos_session__cash_register_difference
msgid "Before Closing Difference"
msgstr "Antes de cerrar la diferencia"

#. module: point_of_sale
#: model_terms:ir.ui.view,arch_db:point_of_sale.ticket_validation_screen
msgid "Billing address:"
msgstr "Dirección de facturación:"

#. module: point_of_sale
#: model_terms:ir.ui.view,arch_db:point_of_sale.view_pos_bill_form
#: model_terms:ir.ui.view,arch_db:point_of_sale.view_pos_bill_tree
msgid "Bills"
msgstr "Facturas"

#. module: point_of_sale
#: model_terms:ir.ui.view,arch_db:point_of_sale.res_config_settings_view_form
msgid "Bills &amp; Receipts"
msgstr "Facturas y recibos"

#. module: point_of_sale
#: model_terms:ir.ui.view,arch_db:point_of_sale.res_config_settings_view_form
msgid ""
"Boost your sales with multiple kinds of programs: Coupons, Promotions, Gift "
"Card, Loyalty. Specific conditions can be set (products, customers, minimum "
"purchase amount, period). Rewards can be discounts (% or amount) or free "
"products."
msgstr ""
"Aumente sus ventas con múltiples tipos de programas: cupones, promociones, "
"tarjetas de regalo y lealtad. Puede establecer condiciones específicas "
"(productos, clientes, importe de compra mínimo, periodo). Las recompensas "
"pueden ser descuentos (% o un importe) o productos gratis."

#. module: point_of_sale
#. odoo-javascript
#: code:addons/point_of_sale/static/src/xml/ChromeWidgets/DebugWidget.xml:0
#, python-format
msgid "Buffer:"
msgstr "Buffer:"

#. module: point_of_sale
#: model:ir.model.fields,help:point_of_sale.field_pos_config__limited_partners_loading
#: model:ir.model.fields,help:point_of_sale.field_res_config_settings__pos_limited_partners_loading
msgid ""
"By default, 100 partners are loaded.\n"
"When the session is open, we keep on loading all remaining partners in the background.\n"
"In the meantime, you can use the 'Load Customers' button to load partners from database."
msgstr ""
"Se cargan 100 partners de forma predeterminada.\n"
"Al abrir la sesión, seguimos cargado los partners restantes en segundo plano.\n"
"Mientras tanto, puede utilizar el botón de \"Cargar clientes\" para cargar partners desde la base de datos."

#. module: point_of_sale
#: model:ir.model.fields,help:point_of_sale.field_pos_config__iface_print_via_proxy
msgid "Bypass browser printing and prints via the hardware proxy."
msgstr ""
"Derivar la impresión del navegador e imprimir a través del proxy del "
"hardware."

#. module: point_of_sale
#. odoo-javascript
#: code:addons/point_of_sale/static/src/xml/Popups/CashMoveReceipt.xml:0
#, python-format
msgid "CASH"
msgstr "EFECTIVO"

#. module: point_of_sale
#. odoo-javascript
#: code:addons/point_of_sale/static/src/xml/Screens/ReceiptScreen/OrderReceipt.xml:0
#, python-format
msgid "CHANGE"
msgstr "CAMBIO"

#. module: point_of_sale
#. odoo-javascript
#: code:addons/point_of_sale/static/src/js/Screens/ProductScreen/ProductScreen.js:0
#, python-format
msgid "Can't change customer"
msgstr "No pude cambiar el cliente"

#. module: point_of_sale
#. odoo-javascript
#: code:addons/point_of_sale/static/src/js/Popups/CashMovePopup.js:0
#: code:addons/point_of_sale/static/src/js/Popups/ConfirmPopup.js:0
#: code:addons/point_of_sale/static/src/js/Popups/EditListPopup.js:0
#: code:addons/point_of_sale/static/src/js/Popups/ErrorBarcodePopup.js:0
#: code:addons/point_of_sale/static/src/js/Popups/ErrorTracebackPopup.js:0
#: code:addons/point_of_sale/static/src/js/Popups/NumberPopup.js:0
#: code:addons/point_of_sale/static/src/js/Popups/OfflineErrorPopup.js:0
#: code:addons/point_of_sale/static/src/js/Popups/SelectionPopup.js:0
#: code:addons/point_of_sale/static/src/js/Popups/TextAreaPopup.js:0
#: code:addons/point_of_sale/static/src/js/Popups/TextInputPopup.js:0
#: code:addons/point_of_sale/static/src/xml/Popups/EditListPopup.xml:0
#: code:addons/point_of_sale/static/src/xml/Popups/ProductConfiguratorPopup.xml:0
#: code:addons/point_of_sale/static/src/xml/Screens/PaymentScreen/PaymentScreenPaymentLines.xml:0
#: model_terms:ir.ui.view,arch_db:point_of_sale.view_form_pos_close_session_wizard
#: model_terms:ir.ui.view,arch_db:point_of_sale.view_pos_details_wizard
#: model_terms:ir.ui.view,arch_db:point_of_sale.view_pos_payment
#, python-format
msgid "Cancel"
msgstr "Cancelar"

#. module: point_of_sale
#. odoo-javascript
#: code:addons/point_of_sale/static/src/xml/Screens/PaymentScreen/PaymentScreenPaymentLines.xml:0
#, python-format
msgid "Cancel Payment Request"
msgstr "Cancelar solicitud de pago"

#. module: point_of_sale
#: model:ir.model.fields.selection,name:point_of_sale.selection__pos_order__state__cancel
#: model:ir.model.fields.selection,name:point_of_sale.selection__report_pos_order__state__cancel
msgid "Cancelled"
msgstr "Cancelado"

#. module: point_of_sale
#. odoo-javascript
#: code:addons/point_of_sale/static/src/js/Screens/ProductScreen/ControlButtons/ProductInfoButton.js:0
#: code:addons/point_of_sale/static/src/js/Screens/ProductScreen/ProductItem.js:0
#, python-format
msgid "Cannot access product information screen if offline."
msgstr ""
"No puede acceder a la pantalla de información de producto si no está en "
"línea."

#. module: point_of_sale
#. odoo-javascript
#: code:addons/point_of_sale/static/src/js/Popups/ClosePosPopup.js:0
#, python-format
msgid "Cannot close the session when offline."
msgstr "No se puede cerrar la sesión sin conexión."

#. module: point_of_sale
#. odoo-javascript
#: code:addons/point_of_sale/static/src/js/Screens/PaymentScreen/PaymentScreen.js:0
#, python-format
msgid "Cannot return change without a cash payment method"
msgstr "No se puede devolver cambio sin un método de pago de caja"

#. module: point_of_sale
#. odoo-javascript
#: code:addons/point_of_sale/static/src/js/Screens/TicketScreen/TicketScreen.js:0
#: code:addons/point_of_sale/static/src/xml/Screens/TicketScreen/TicketScreen.xml:0
#: code:addons/point_of_sale/static/src/xml/Screens/TicketScreen/TicketScreen.xml:0
#: model:ir.model.fields,field_description:point_of_sale.field_pos_payment__cardholder_name
#, python-format
msgid "Cardholder Name"
msgstr "Nombre del Titular de la Tarjeta"

#. module: point_of_sale
#. odoo-python
#: code:addons/point_of_sale/models/pos_config.py:0
#: model:ir.model.fields,field_description:point_of_sale.field_pos_payment_method__is_cash_count
#: model:ir.model.fields.selection,name:point_of_sale.selection__pos_payment_method__type__cash
#, python-format
msgid "Cash"
msgstr "Efectivo"

#. module: point_of_sale
#. odoo-javascript
#: code:addons/point_of_sale/static/src/xml/Popups/CashMovePopup.xml:0
#, python-format
msgid "Cash In"
msgstr "Entrada de efectivo"

#. module: point_of_sale
#. odoo-javascript
#: code:addons/point_of_sale/static/src/js/Popups/CashMovePopup.js:0
#: code:addons/point_of_sale/static/src/xml/ChromeWidgets/CashMoveButton.xml:0
#, python-format
msgid "Cash In/Out"
msgstr "Entrada / salida de efectivo"

#. module: point_of_sale
#: model:ir.model.fields,field_description:point_of_sale.field_pos_session__cash_journal_id
msgid "Cash Journal"
msgstr "Diario de caja"

#. module: point_of_sale
#: model:ir.model.fields,field_description:point_of_sale.field_pos_session__statement_line_ids
msgid "Cash Lines"
msgstr "Líneas de efectivo"

#. module: point_of_sale
#. odoo-javascript
#: code:addons/point_of_sale/static/src/xml/Popups/CashMovePopup.xml:0
#, python-format
msgid "Cash Out"
msgstr "Salida de efectivo"

#. module: point_of_sale
#: model_terms:ir.ui.view,arch_db:point_of_sale.view_pos_session_form
msgid "Cash Register"
msgstr "Registro de caja"

#. module: point_of_sale
#: model:ir.model.fields,field_description:point_of_sale.field_pos_config__cash_rounding
#: model_terms:ir.ui.view,arch_db:point_of_sale.res_config_settings_view_form
msgid "Cash Rounding"
msgstr "Redondeo de efectivo"

#. module: point_of_sale
#: model:ir.model.fields,field_description:point_of_sale.field_res_config_settings__pos_cash_rounding
msgid "Cash Rounding (PoS)"
msgstr "Redondeo de efectivo (PdV)"

#. module: point_of_sale
#: model_terms:ir.ui.view,arch_db:point_of_sale.res_config_settings_view_form
msgid "Cash Roundings"
msgstr "Redondeos de Efectivo"

#. module: point_of_sale
#. odoo-python
#: code:addons/point_of_sale/models/pos_session.py:0
#, python-format
msgid "Cash difference observed during the counting (Loss)"
msgstr "Diferencia de efectivo observada durante el conteo (pérdida)"

#. module: point_of_sale
#. odoo-python
#: code:addons/point_of_sale/models/pos_session.py:0
#, python-format
msgid "Cash difference observed during the counting (Profit)"
msgstr "Diferencia de efectivo observada durante el recuento (ganancia)"

#. module: point_of_sale
#. odoo-javascript
#: code:addons/point_of_sale/static/src/js/ChromeWidgets/CashMoveButton.js:0
#, python-format
msgid "Cash in/out of %s is ignored."
msgstr "Se ignora la entrada/salida de efectivo de %s "

#. module: point_of_sale
#. odoo-python
#: code:addons/point_of_sale/models/pos_session.py:0
#, python-format
msgid "Cash register"
msgstr "Caja registradora"

#. module: point_of_sale
#: model:ir.model.fields,field_description:point_of_sale.field_pos_config__rounding_method
#: model:ir.model.fields,field_description:point_of_sale.field_res_config_settings__pos_rounding_method
msgid "Cash rounding"
msgstr "Redondeo de efectivo"

#. module: point_of_sale
#: model:ir.model.fields,field_description:point_of_sale.field_pos_config__iface_cashdrawer
#: model:ir.model.fields,field_description:point_of_sale.field_res_config_settings__pos_iface_cashdrawer
#: model_terms:ir.ui.view,arch_db:point_of_sale.pos_config_view_form
#: model_terms:ir.ui.view,arch_db:point_of_sale.res_config_settings_view_form
msgid "Cashdrawer"
msgstr "Cajón de monedas"

#. module: point_of_sale
#. odoo-javascript
#: code:addons/point_of_sale/static/src/xml/Screens/TicketScreen/TicketScreen.xml:0
#: code:addons/point_of_sale/static/src/xml/Screens/TicketScreen/TicketScreen.xml:0
#: model:ir.model.fields.selection,name:point_of_sale.selection__barcode_rule__type__cashier
#: model_terms:ir.ui.view,arch_db:point_of_sale.view_pos_order_tree
#, python-format
msgid "Cashier"
msgstr "Cajero"

#. module: point_of_sale
#: model_terms:ir.actions.act_window,help:point_of_sale.product_pos_category_action
msgid ""
"Categories are used to browse your products through the\n"
"                touchscreen interface."
msgstr ""
"Las categorías son usadas para buscar productos a travez \n"
"de una interfaz táctil."

#. module: point_of_sale
#. odoo-javascript
#: code:addons/point_of_sale/static/src/xml/Screens/ProductScreen/CategoryButton.xml:0
#: model_terms:ir.ui.view,arch_db:point_of_sale.product_template_form_view
#: model_terms:ir.ui.view,arch_db:point_of_sale.view_pos_category_kanban
#, python-format
msgid "Category"
msgstr "Categoría"

#. module: point_of_sale
#: model:ir.model.fields,field_description:point_of_sale.field_pos_category__name
msgid "Category Name"
msgstr "Nombre de categoría"

#. module: point_of_sale
#: model:ir.model.fields,help:point_of_sale.field_product_product__pos_categ_id
#: model:ir.model.fields,help:point_of_sale.field_product_template__pos_categ_id
msgid "Category used in the Point of Sale."
msgstr "Categoría utilizada en el Punto de Venta."

#. module: point_of_sale
#: model:pos.category,name:point_of_sale.pos_category_chairs
msgid "Chairs"
msgstr "Sillas"

#. module: point_of_sale
#. odoo-javascript
#: code:addons/point_of_sale/static/src/xml/CustomerFacingDisplay/CustomerFacingDisplayOrder.xml:0
#: code:addons/point_of_sale/static/src/xml/Screens/PaymentScreen/PaymentScreenStatus.xml:0
#, python-format
msgid "Change"
msgstr "Cambio"

#. module: point_of_sale
#. odoo-javascript
#: code:addons/point_of_sale/static/src/js/Screens/PaymentScreen/PaymentScreen.js:0
#, python-format
msgid "Change Tip"
msgstr "Cambiar Propina"

#. module: point_of_sale
#: model:ir.model.fields,help:point_of_sale.field_product_product__to_weight
#: model:ir.model.fields,help:point_of_sale.field_product_template__to_weight
msgid ""
"Check if the product should be weighted using the hardware scale "
"integration."
msgstr ""
"Marque si el producto debe ser pesado usando la integración hardware de la "
"balanza"

#. module: point_of_sale
#: model:ir.model.fields,help:point_of_sale.field_product_product__available_in_pos
#: model:ir.model.fields,help:point_of_sale.field_product_template__available_in_pos
msgid "Check if you want this product to appear in the Point of Sale."
msgstr "Marque si quiere que este producto aparezca en el Punto de Venta"

#. module: point_of_sale
#: model:ir.model.fields,help:point_of_sale.field_uom_category__is_pos_groupable
#: model:ir.model.fields,help:point_of_sale.field_uom_uom__is_pos_groupable
msgid ""
"Check if you want to group products of this category in point of sale orders"
msgstr ""
"Indique si desea agrupar los productos de esta categoría en los pedidos del "
"punto de venta"

#. module: point_of_sale
#: model_terms:ir.ui.view,arch_db:point_of_sale.view_pos_session_check_product_wizard
msgid "Check products"
msgstr "Revisar productos"

#. module: point_of_sale
#: model:ir.model.fields,help:point_of_sale.field_pos_config__cash_control
#: model:ir.model.fields,help:point_of_sale.field_res_config_settings__pos_cash_control
msgid "Check the amount of the cashbox at opening and closing."
msgstr "Revisar la cantidad en caja al inicio y al cierre."

#. module: point_of_sale
#. odoo-javascript
#: code:addons/point_of_sale/static/src/js/Chrome.js:0
#: code:addons/point_of_sale/static/src/js/Chrome.js:0
#, python-format
msgid "Check the internet connection then try again."
msgstr "Compruebe la conexión a internet y vuelva a intentarlo."

#. module: point_of_sale
#. odoo-javascript
#: code:addons/point_of_sale/static/src/js/custom_hooks.js:0
#, python-format
msgid ""
"Check the internet connection then try to sync again by clicking on the red "
"wifi button (upper right of the screen)."
msgstr ""
"Verifique la conexión a Internet y luego intente sincronizar nuevamente "
"haciendo clic en el botón rojo de wifi (parte superior derecha de la "
"pantalla)."

#. module: point_of_sale
#: model:ir.model.fields,field_description:point_of_sale.field_pos_category__child_id
msgid "Children Categories"
msgstr "Categorías hijas"

#. module: point_of_sale
#: model_terms:ir.ui.view,arch_db:point_of_sale.res_config_settings_view_form
msgid ""
"Choose a specific fiscal position at the order depending on the kind of "
"customer (tax exempt, onsite vs. takeaway, etc.)."
msgstr ""
"Elija una posición fiscal específica en el pedido en función del tipo de "
"cliente (exento de impuestos, \"en el lugar\" vs. \"para llevar\", etc.)."

#. module: point_of_sale
#. odoo-javascript
#: code:addons/point_of_sale/static/src/xml/Screens/PartnerListScreen/PartnerDetailsEdit.xml:0
#: code:addons/point_of_sale/static/src/xml/Screens/PartnerListScreen/PartnerDetailsEdit.xml:0
#, python-format
msgid "City"
msgstr "Ciudad"

#. module: point_of_sale
#: model_terms:ir.ui.view,arch_db:point_of_sale.pos_config_view_form
#: model_terms:ir.ui.view,arch_db:point_of_sale.res_config_settings_view_form
msgid "Click here to close the session"
msgstr "Haga clic aquí para cerrar la sesión"

#. module: point_of_sale
#: model:ir.model.fields.selection,name:point_of_sale.selection__barcode_rule__type__client
msgid "Client"
msgstr "Cliente"

#. module: point_of_sale
#. odoo-javascript
#: code:addons/point_of_sale/static/src/xml/ChromeWidgets/HeaderButton.xml:0
#: code:addons/point_of_sale/static/src/xml/Popups/ProductInfoPopup.xml:0
#: model_terms:ir.ui.view,arch_db:point_of_sale.view_pos_config_kanban
#, python-format
msgid "Close"
msgstr "Cerrar"

#. module: point_of_sale
#. odoo-javascript
#: code:addons/point_of_sale/static/src/xml/Popups/ClosePosPopup.xml:0
#: model_terms:ir.ui.view,arch_db:point_of_sale.view_form_pos_close_session_wizard
#, python-format
msgid "Close Session"
msgstr "Cerrar sesión"

#. module: point_of_sale
#: model_terms:ir.ui.view,arch_db:point_of_sale.view_pos_session_form
msgid "Close Session & Post Entries"
msgstr "Cerrar sesión y publicar entradas"

#. module: point_of_sale
#: model:ir.model,name:point_of_sale.model_pos_close_session_wizard
msgid "Close Session Wizard"
msgstr "Asistente para cerrar sesión"

#. module: point_of_sale
#: model:ir.model.fields.selection,name:point_of_sale.selection__pos_session__state__closed
msgid "Closed & Posted"
msgstr "Cerrado y contabilizado"

#. module: point_of_sale
#: model:ir.model.fields.selection,name:point_of_sale.selection__pos_session__state__closing_control
#: model_terms:ir.ui.view,arch_db:point_of_sale.view_pos_config_kanban
msgid "Closing Control"
msgstr "Control de cierre"

#. module: point_of_sale
#: model:ir.model.fields,field_description:point_of_sale.field_pos_session__stop_at
#: model_terms:ir.ui.view,arch_db:point_of_sale.view_pos_session_search
msgid "Closing Date"
msgstr "Fecha de cierre"

#. module: point_of_sale
#. odoo-javascript
#: code:addons/point_of_sale/static/src/xml/Popups/ClosePosPopup.xml:0
#, python-format
msgid "Closing Session"
msgstr "Cerrar sesión"

#. module: point_of_sale
#. odoo-python
#: code:addons/point_of_sale/models/pos_session.py:0
#, python-format
msgid "Closing difference in %s (%s)"
msgstr "Diferencia de cierre en %s (%s)"

#. module: point_of_sale
#. odoo-javascript
#: code:addons/point_of_sale/static/src/js/Popups/ClosePosPopup.js:0
#, python-format
msgid "Closing session error"
msgstr "Error al cerrar sesión"

#. module: point_of_sale
#: model:ir.model.fields,field_description:point_of_sale.field_pos_bill__value
msgid "Coin/Bill Value"
msgstr "Valor de monedas y billetes"

#. module: point_of_sale
#. odoo-javascript
#: code:addons/point_of_sale/static/src/xml/Popups/MoneyDetailsPopup.xml:0
#: model:ir.actions.act_window,name:point_of_sale.action_pos_bill
#: model:ir.model,name:point_of_sale.model_pos_bill
#: model:ir.model.fields,field_description:point_of_sale.field_pos_config__default_bill_ids
#: model:ir.model.fields,field_description:point_of_sale.field_res_config_settings__pos_default_bill_ids
#: model:ir.ui.menu,name:point_of_sale.menu_pos_bill
#: model_terms:ir.ui.view,arch_db:point_of_sale.res_config_settings_view_form
#, python-format
msgid "Coins/Bills"
msgstr "Monedas/billetes"

#. module: point_of_sale
#. odoo-python
#: code:addons/point_of_sale/models/pos_session.py:0
#, python-format
msgid "Combine %s POS payments from %s"
msgstr "Combina %s pagos de PdV de  %s"

#. module: point_of_sale
#: model:ir.model,name:point_of_sale.model_res_company
msgid "Companies"
msgstr "Compañías"

#. module: point_of_sale
#: model:ir.model.fields,field_description:point_of_sale.field_pos_config__company_id
#: model:ir.model.fields,field_description:point_of_sale.field_pos_order__company_id
#: model:ir.model.fields,field_description:point_of_sale.field_pos_order_line__company_id
#: model:ir.model.fields,field_description:point_of_sale.field_pos_payment__company_id
#: model:ir.model.fields,field_description:point_of_sale.field_pos_payment_method__company_id
#: model:ir.model.fields,field_description:point_of_sale.field_pos_session__company_id
#: model:ir.model.fields,field_description:point_of_sale.field_report_pos_order__company_id
msgid "Company"
msgstr "Compañía"

#. module: point_of_sale
#: model:ir.model.fields,field_description:point_of_sale.field_pos_config__company_has_template
#: model:ir.model.fields,field_description:point_of_sale.field_res_config_settings__pos_company_has_template
msgid "Company has chart of accounts"
msgstr "La compañía tiene un plan contable"

#. module: point_of_sale
#: model:ir.model,name:point_of_sale.model_res_config_settings
msgid "Config Settings"
msgstr "Opciones de configuración"

#. module: point_of_sale
#: model:ir.ui.menu,name:point_of_sale.menu_point_config_product
msgid "Configuration"
msgstr "Configuración"

#. module: point_of_sale
#: model_terms:ir.ui.view,arch_db:point_of_sale.pos_config_view_form
#: model_terms:ir.ui.view,arch_db:point_of_sale.pos_payment_method_view_form
msgid "Configurations &gt; Settings"
msgstr "Configuración y ajustes"

#. module: point_of_sale
#: model_terms:ir.actions.act_window,help:point_of_sale.action_pos_config_kanban
msgid "Configure at least one Point of Sale."
msgstr "Configure al menos un Punto de Venta."

#. module: point_of_sale
#. odoo-javascript
#: code:addons/point_of_sale/static/src/xml/Popups/CashMovePopup.xml:0
#: code:addons/point_of_sale/static/src/xml/Popups/MoneyDetailsPopup.xml:0
#, python-format
msgid "Confirm"
msgstr "Confirmar"

#. module: point_of_sale
#. odoo-javascript
#: code:addons/point_of_sale/static/src/js/Popups/ConfirmPopup.js:0
#: code:addons/point_of_sale/static/src/js/Popups/NumberPopup.js:0
#, python-format
msgid "Confirm ?"
msgstr "¿Confirmar?"

#. module: point_of_sale
#: model_terms:ir.ui.view,arch_db:point_of_sale.pos_config_view_form
#: model_terms:ir.ui.view,arch_db:point_of_sale.res_config_settings_view_form
msgid "Connect device to your PoS without an IoT Box"
msgstr "Conecte el dispositivo a su PdV sin una Caja IoT"

#. module: point_of_sale
#: model:ir.model.fields,help:point_of_sale.field_pos_config__other_devices
#: model:ir.model.fields,help:point_of_sale.field_res_config_settings__pos_other_devices
msgid "Connect devices to your PoS without an IoT Box."
msgstr "Conecte dispositivos a su TPV sin una IoT Box."

#. module: point_of_sale
#: model_terms:ir.ui.view,arch_db:point_of_sale.pos_config_view_form
#: model_terms:ir.ui.view,arch_db:point_of_sale.res_config_settings_view_form
msgid "Connect devices using an IoT Box"
msgstr "Conectar dispositivos utilizando una IoT Box"

#. module: point_of_sale
#: model_terms:ir.ui.view,arch_db:point_of_sale.res_config_settings_view_form
msgid "Connected Devices"
msgstr "Dispositivos conectados"

#. module: point_of_sale
#. odoo-javascript
#: code:addons/point_of_sale/static/src/js/ChromeWidgets/CustomerFacingDisplayButton.js:0
#, python-format
msgid "Connected, Not Owned"
msgstr "Conectado, no en propiedad"

#. module: point_of_sale
#. odoo-javascript
#: code:addons/point_of_sale/static/src/xml/ChromeWidgets/ProxyStatus.xml:0
#: code:addons/point_of_sale/static/src/xml/ChromeWidgets/ProxyStatus.xml:0
#, python-format
msgid "Connecting to Proxy"
msgstr "Conectando al Proxy"

#. module: point_of_sale
#. odoo-javascript
#: code:addons/point_of_sale/static/src/xml/Chrome.xml:0
#, python-format
msgid "Connecting to devices"
msgstr "Conectándose a los dispositivos"

#. module: point_of_sale
#. odoo-javascript
#: code:addons/point_of_sale/static/src/js/Screens/PaymentScreen/PaymentScreen.js:0
#, python-format
msgid "Connection Error"
msgstr "Error de conexión"

#. module: point_of_sale
#. odoo-javascript
#: code:addons/point_of_sale/static/src/xml/Screens/PaymentScreen/PaymentScreenPaymentLines.xml:0
#, python-format
msgid "Connection error"
msgstr "Error de conexión"

#. module: point_of_sale
#. odoo-javascript
#: code:addons/point_of_sale/static/src/js/Chrome.js:0
#, python-format
msgid "Connection is aborted"
msgstr "Se perdió la conexión"

#. module: point_of_sale
#. odoo-javascript
#: code:addons/point_of_sale/static/src/js/Chrome.js:0
#, python-format
msgid "Connection is lost"
msgstr "Se perdió la conexión"

#. module: point_of_sale
#. odoo-javascript
#: code:addons/point_of_sale/static/src/js/printers.js:0
#: code:addons/point_of_sale/static/src/js/printers.js:0
#, python-format
msgid "Connection to IoT Box failed"
msgstr "La conexión a la caja IoT falló"

#. module: point_of_sale
#. odoo-javascript
#: code:addons/point_of_sale/static/src/js/printers.js:0
#: code:addons/point_of_sale/static/src/js/printers.js:0
#, python-format
msgid "Connection to the printer failed"
msgstr "Fallo en la conexión a la impresora"

#. module: point_of_sale
#. odoo-javascript
#: code:addons/point_of_sale/static/src/xml/Screens/PartnerListScreen/PartnerListScreen.xml:0
#: model:ir.model,name:point_of_sale.model_res_partner
#, python-format
msgid "Contact"
msgstr "Contacto"

#. module: point_of_sale
#: model_terms:ir.ui.view,arch_db:point_of_sale.view_pos_session_form
msgid "Continue Selling"
msgstr "Continuar venta"

#. module: point_of_sale
#: model_terms:ir.ui.view,arch_db:point_of_sale.view_pos_config_kanban
msgid "Continue selling"
msgstr "Continuar venta"

#. module: point_of_sale
#: model_terms:ir.ui.view,arch_db:point_of_sale.view_pos_session_check_product_wizard
msgid "Continue without Demo data"
msgstr "Continuar sin datos de demostración"

#. module: point_of_sale
#: model:ir.model.fields,field_description:point_of_sale.field_pos_payment__currency_rate
msgid "Conversion Rate"
msgstr "Tipo de cambio"

#. module: point_of_sale
#: model:ir.model.fields,help:point_of_sale.field_pos_payment__currency_rate
msgid "Conversion rate from company currency to order currency."
msgstr "Tasa de conversión de la moneda de la empresa a la moneda del pedido."

#. module: point_of_sale
#. odoo-javascript
#: code:addons/point_of_sale/static/src/xml/Popups/ProductInfoPopup.xml:0
#, python-format
msgid "Cost:"
msgstr "Costo:"

#. module: point_of_sale
#. odoo-javascript
#: code:addons/point_of_sale/static/src/xml/Popups/ClosePosPopup.xml:0
#, python-format
msgid "Counted"
msgstr "Contado"

#. module: point_of_sale
#. odoo-javascript
#: code:addons/point_of_sale/static/src/xml/Screens/PartnerListScreen/PartnerDetailsEdit.xml:0
#, python-format
msgid "Country"
msgstr "País"

#. module: point_of_sale
#. odoo-javascript
#: code:addons/point_of_sale/static/src/xml/Screens/PartnerListScreen/PartnerListScreen.xml:0
#, python-format
msgid "Create"
msgstr "Crear"

#. module: point_of_sale
#: model_terms:ir.actions.act_window,help:point_of_sale.action_pos_sale_graph
#: model_terms:ir.actions.act_window,help:point_of_sale.action_report_pos_order_all
#: model_terms:ir.actions.act_window,help:point_of_sale.action_report_pos_order_all_filtered
msgid "Create a new POS order"
msgstr "Crear un nuevo pedido de TPV"

#. module: point_of_sale
#: model_terms:ir.actions.act_window,help:point_of_sale.action_pos_config_kanban
msgid "Create a new PoS"
msgstr "Crear un nuevo TPV"

#. module: point_of_sale
#: model_terms:ir.actions.act_window,help:point_of_sale.product_product_action
msgid "Create a new product variant"
msgstr "Crear una nueva variante del producto"

#. module: point_of_sale
#: model:ir.model.fields,field_description:point_of_sale.field_pos_bill__create_uid
#: model:ir.model.fields,field_description:point_of_sale.field_pos_category__create_uid
#: model:ir.model.fields,field_description:point_of_sale.field_pos_close_session_wizard__create_uid
#: model:ir.model.fields,field_description:point_of_sale.field_pos_config__create_uid
#: model:ir.model.fields,field_description:point_of_sale.field_pos_details_wizard__create_uid
#: model:ir.model.fields,field_description:point_of_sale.field_pos_make_payment__create_uid
#: model:ir.model.fields,field_description:point_of_sale.field_pos_order__create_uid
#: model:ir.model.fields,field_description:point_of_sale.field_pos_order_line__create_uid
#: model:ir.model.fields,field_description:point_of_sale.field_pos_pack_operation_lot__create_uid
#: model:ir.model.fields,field_description:point_of_sale.field_pos_payment__create_uid
#: model:ir.model.fields,field_description:point_of_sale.field_pos_payment_method__create_uid
#: model:ir.model.fields,field_description:point_of_sale.field_pos_session__create_uid
#: model:ir.model.fields,field_description:point_of_sale.field_pos_session_check_product_wizard__create_uid
msgid "Created by"
msgstr "Creado por"

#. module: point_of_sale
#: model:ir.model.fields,field_description:point_of_sale.field_pos_bill__create_date
#: model:ir.model.fields,field_description:point_of_sale.field_pos_category__create_date
#: model:ir.model.fields,field_description:point_of_sale.field_pos_close_session_wizard__create_date
#: model:ir.model.fields,field_description:point_of_sale.field_pos_config__create_date
#: model:ir.model.fields,field_description:point_of_sale.field_pos_details_wizard__create_date
#: model:ir.model.fields,field_description:point_of_sale.field_pos_make_payment__create_date
#: model:ir.model.fields,field_description:point_of_sale.field_pos_order__create_date
#: model:ir.model.fields,field_description:point_of_sale.field_pos_order_line__create_date
#: model:ir.model.fields,field_description:point_of_sale.field_pos_pack_operation_lot__create_date
#: model:ir.model.fields,field_description:point_of_sale.field_pos_payment__create_date
#: model:ir.model.fields,field_description:point_of_sale.field_pos_payment_method__create_date
#: model:ir.model.fields,field_description:point_of_sale.field_pos_session__create_date
#: model:ir.model.fields,field_description:point_of_sale.field_pos_session_check_product_wizard__create_date
msgid "Created on"
msgstr "Creado el"

#. module: point_of_sale
#: model:ir.model.fields,field_description:point_of_sale.field_pos_config__currency_id
#: model:ir.model.fields,field_description:point_of_sale.field_pos_order__currency_id
#: model:ir.model.fields,field_description:point_of_sale.field_pos_order_line__currency_id
#: model:ir.model.fields,field_description:point_of_sale.field_pos_payment__currency_id
#: model:ir.model.fields,field_description:point_of_sale.field_pos_session__currency_id
msgid "Currency"
msgstr "Moneda"

#. module: point_of_sale
#: model:ir.model.fields,field_description:point_of_sale.field_pos_order__currency_rate
msgid "Currency Rate"
msgstr "Tasa monetaria"

#. module: point_of_sale
#: model:ir.model.fields,field_description:point_of_sale.field_pos_config__current_session_id
msgid "Current Session"
msgstr "Sesión actual"

#. module: point_of_sale
#: model:ir.model.fields,field_description:point_of_sale.field_pos_config__current_user_id
msgid "Current Session Responsible"
msgstr "Responsable de sesión actual"

#. module: point_of_sale
#: model:ir.model.fields,field_description:point_of_sale.field_pos_config__current_session_state
msgid "Current Session State"
msgstr "Estado de la sesión actual"

#. module: point_of_sale
#: model:product.attribute.value,name:point_of_sale.fabric_attribute_custom
msgid "Custom"
msgstr "Personalizado"

#. module: point_of_sale
#: model:ir.model.fields,field_description:point_of_sale.field_pos_config__is_header_or_footer
#: model:ir.model.fields,field_description:point_of_sale.field_res_config_settings__pos_is_header_or_footer
msgid "Custom Header & Footer"
msgstr "Encabezado y pie de página personalizado"

#. module: point_of_sale
#. odoo-javascript
#: code:addons/point_of_sale/static/src/js/Screens/TicketScreen/TicketScreen.js:0
#: code:addons/point_of_sale/static/src/xml/Screens/PaymentScreen/PaymentScreen.xml:0
#: code:addons/point_of_sale/static/src/xml/Screens/PaymentScreen/PaymentScreen.xml:0
#: code:addons/point_of_sale/static/src/xml/Screens/ProductScreen/ActionpadWidget.xml:0
#: code:addons/point_of_sale/static/src/xml/Screens/ProductScreen/ActionpadWidget.xml:0
#: code:addons/point_of_sale/static/src/xml/Screens/ProductScreen/ActionpadWidget.xml:0
#: code:addons/point_of_sale/static/src/xml/Screens/TicketScreen/TicketScreen.xml:0
#: code:addons/point_of_sale/static/src/xml/Screens/TicketScreen/TicketScreen.xml:0
#: model:ir.model.fields,field_description:point_of_sale.field_pos_order__partner_id
#: model:ir.model.fields,field_description:point_of_sale.field_pos_payment__partner_id
#: model:ir.model.fields,field_description:point_of_sale.field_report_pos_order__partner_id
#: model_terms:ir.ui.view,arch_db:point_of_sale.view_pos_order_filter
#, python-format
msgid "Customer"
msgstr "Cliente"

#. module: point_of_sale
#. odoo-python
#: code:addons/point_of_sale/models/pos_config.py:0
#: model:ir.model.fields.selection,name:point_of_sale.selection__pos_payment_method__type__pay_later
#, python-format
msgid "Customer Account"
msgstr "Cuenta de cliente"

#. module: point_of_sale
#: model_terms:ir.ui.view,arch_db:point_of_sale.pos_config_view_form
#: model_terms:ir.ui.view,arch_db:point_of_sale.res_config_settings_view_form
msgid "Customer Display"
msgstr "Pantalla del cliente"

#. module: point_of_sale
#: model:ir.model.fields,field_description:point_of_sale.field_pos_config__iface_customer_facing_display_via_proxy
#: model:ir.model.fields,field_description:point_of_sale.field_res_config_settings__pos_iface_customer_facing_display_via_proxy
msgid "Customer Facing Display"
msgstr "Pantalla orientada al cliente"

#. module: point_of_sale
#. odoo-python
#: code:addons/point_of_sale/models/pos_order.py:0
#: code:addons/point_of_sale/models/pos_order.py:0
#, python-format
msgid "Customer Invoice"
msgstr "Factura de cliente"

#. module: point_of_sale
#. odoo-javascript
#: code:addons/point_of_sale/static/src/xml/Screens/ProductScreen/ControlButtons/OrderlineCustomerNoteButton.xml:0
#: code:addons/point_of_sale/static/src/xml/Screens/ProductScreen/Orderline.xml:0
#: code:addons/point_of_sale/static/src/xml/Screens/ProductScreen/Orderline.xml:0
#: code:addons/point_of_sale/static/src/xml/Screens/TicketScreen/OrderlineDetails.xml:0
#: code:addons/point_of_sale/static/src/xml/Screens/TicketScreen/OrderlineDetails.xml:0
#: model:ir.model.fields,field_description:point_of_sale.field_pos_order_line__customer_note
#, python-format
msgid "Customer Note"
msgstr "Nota del Cliente"

#. module: point_of_sale
#: model:ir.model.fields,help:point_of_sale.field_pos_order__access_url
msgid "Customer Portal URL"
msgstr "URL del portal de cliente"

#. module: point_of_sale
#. odoo-javascript
#: code:addons/point_of_sale/static/src/js/Screens/PaymentScreen/PaymentScreen.js:0
#, python-format
msgid "Customer Required"
msgstr "Se Requiere Cliente"

#. module: point_of_sale
#. odoo-javascript
#: code:addons/point_of_sale/static/src/xml/ChromeWidgets/CustomerFacingDisplayButton.xml:0
#: code:addons/point_of_sale/static/src/xml/ChromeWidgets/CustomerFacingDisplayButton.xml:0
#, python-format
msgid "Customer Screen Connected"
msgstr "Pantalla de cliente conectada"

#. module: point_of_sale
#. odoo-javascript
#: code:addons/point_of_sale/static/src/xml/ChromeWidgets/CustomerFacingDisplayButton.xml:0
#: code:addons/point_of_sale/static/src/xml/ChromeWidgets/CustomerFacingDisplayButton.xml:0
#, python-format
msgid "Customer Screen Disconnected"
msgstr "Pantalla de cliente desconectada"

#. module: point_of_sale
#. odoo-javascript
#: code:addons/point_of_sale/static/src/js/ChromeWidgets/CustomerFacingDisplayButton.js:0
#, python-format
msgid "Customer Screen Unsupported. Please upgrade the IoT Box"
msgstr "La pantalla de cliente no es compatible. Actualice la Caja IoT"

#. module: point_of_sale
#. odoo-javascript
#: code:addons/point_of_sale/static/src/xml/ChromeWidgets/CustomerFacingDisplayButton.xml:0
#: code:addons/point_of_sale/static/src/xml/ChromeWidgets/CustomerFacingDisplayButton.xml:0
#, python-format
msgid "Customer Screen Warning"
msgstr "Advertencia de pantalla de cliente"

#. module: point_of_sale
#. odoo-javascript
#: code:addons/point_of_sale/static/src/js/Screens/PaymentScreen/PaymentScreen.js:0
#, python-format
msgid "Customer is required for %s payment method."
msgstr "Se requiere el cliente para %s el método de pago"

#. module: point_of_sale
#: model:ir.ui.menu,name:point_of_sale.menu_point_of_sale_customer
msgid "Customers"
msgstr "Clientes"

#. module: point_of_sale
#. odoo-javascript
#: code:addons/point_of_sale/static/src/xml/Screens/PartnerListScreen/PartnerLine.xml:0
#, python-format
msgid "DETAILS"
msgstr "DETALLES"

#. module: point_of_sale
#: model:ir.ui.menu,name:point_of_sale.menu_pos_dashboard
msgid "Dashboard"
msgstr "Tablero"

#. module: point_of_sale
#. odoo-javascript
#: code:addons/point_of_sale/static/src/js/Screens/TicketScreen/TicketScreen.js:0
#: code:addons/point_of_sale/static/src/xml/Screens/TicketScreen/TicketScreen.xml:0
#: code:addons/point_of_sale/static/src/xml/Screens/TicketScreen/TicketScreen.xml:0
#: model:ir.model.fields,field_description:point_of_sale.field_pos_order__date_order
#: model:ir.model.fields,field_description:point_of_sale.field_pos_payment__payment_date
#, python-format
msgid "Date"
msgstr "Fecha"

#. module: point_of_sale
#. odoo-javascript
#: code:addons/point_of_sale/static/src/xml/Popups/ProductInfoPopup.xml:0
#, python-format
msgid "Days"
msgstr "Días"

#. module: point_of_sale
#. odoo-javascript
#: code:addons/point_of_sale/static/src/xml/ChromeWidgets/DebugWidget.xml:0
#, python-format
msgid "Debug Window"
msgstr "Ventana de depuración"

#. module: point_of_sale
#: model_terms:ir.ui.view,arch_db:point_of_sale.res_config_settings_view_form
msgid "Default"
msgstr "Por defecto"

#. module: point_of_sale
#: model:ir.model.fields,field_description:point_of_sale.field_res_config_settings__account_default_pos_receivable_account_id
msgid "Default Account Receivable (PoS)"
msgstr "Cuenta por cobrar predeterminada (PdV)"

#. module: point_of_sale
#: model:ir.model.fields,field_description:point_of_sale.field_pos_config__default_fiscal_position_id
#: model:ir.model.fields,field_description:point_of_sale.field_res_config_settings__pos_default_fiscal_position_id
msgid "Default Fiscal Position"
msgstr "Posición fiscal por defecto"

#. module: point_of_sale
#: model:ir.model.fields,field_description:point_of_sale.field_pos_config__pricelist_id
#: model:ir.model.fields,field_description:point_of_sale.field_res_config_settings__pos_pricelist_id
msgid "Default Pricelist"
msgstr "Tarifa por defecto"

#. module: point_of_sale
#: model:ir.model.fields,field_description:point_of_sale.field_res_config_settings__sale_tax_id
msgid "Default Sale Tax"
msgstr "Impuesto de venta por defecto"

#. module: point_of_sale
#: model_terms:ir.ui.view,arch_db:point_of_sale.res_config_settings_view_form
msgid "Default Sales Tax"
msgstr "Impuesto de ventas predeterminado"

#. module: point_of_sale
#: model_terms:ir.ui.view,arch_db:point_of_sale.res_config_settings_view_form
msgid "Default Temporary Account"
msgstr "Cuenta temporal predeterminada"

#. module: point_of_sale
#: model_terms:ir.ui.view,arch_db:point_of_sale.res_config_settings_view_form
msgid "Default journals for orders and invoices"
msgstr "Diarios predeterminados para órdenes y facturas"

#. module: point_of_sale
#: model_terms:ir.ui.view,arch_db:point_of_sale.res_config_settings_view_form
msgid "Default sales tax for products"
msgstr "Impuesto de venta de productos por defecto"

#. module: point_of_sale
#: model:ir.model.fields,help:point_of_sale.field_pos_order_line__product_uom_id
msgid "Default unit of measure used for all stock operations."
msgstr ""
"Unidad de medida por defecto utilizada para todas las operaciones de stock"

#. module: point_of_sale
#: model_terms:ir.actions.act_window,help:point_of_sale.product_pos_category_action
msgid "Define a new category"
msgstr "Definir una nueva categoría"

#. module: point_of_sale
#: model_terms:ir.ui.view,arch_db:point_of_sale.res_config_settings_view_form
msgid "Define the smallest coinage of the currency used to pay by cash"
msgstr ""
"Definir la moneda más pequeña de la moneda utilizada para pagar en efectivo"

#. module: point_of_sale
#: model:ir.model.fields,help:point_of_sale.field_pos_payment_method__name
msgid ""
"Defines the name of the payment method that will be displayed in the Point "
"of Sale when the payments are selected."
msgstr ""
"Define el nombre del método de pago que se mostrará en el Punto de venta al "
"seleccionar el pago."

#. module: point_of_sale
#: model:ir.model.fields,field_description:point_of_sale.field_report_pos_order__delay_validation
msgid "Delay Validation"
msgstr "Retraso validación"

#. module: point_of_sale
#. odoo-javascript
#: code:addons/point_of_sale/static/src/xml/Screens/PaymentScreen/PaymentScreenPaymentLines.xml:0
#: code:addons/point_of_sale/static/src/xml/Screens/PaymentScreen/PaymentScreenPaymentLines.xml:0
#: code:addons/point_of_sale/static/src/xml/Screens/PaymentScreen/PaymentScreenPaymentLines.xml:0
#: code:addons/point_of_sale/static/src/xml/Screens/PaymentScreen/PaymentScreenPaymentLines.xml:0
#: code:addons/point_of_sale/static/src/xml/Screens/TicketScreen/TicketScreen.xml:0
#, python-format
msgid "Delete"
msgstr "Suprimir"

#. module: point_of_sale
#. odoo-javascript
#: code:addons/point_of_sale/static/src/xml/ChromeWidgets/DebugWidget.xml:0
#, python-format
msgid "Delete Paid Orders"
msgstr "Borrar Órdenes Pagadas"

#. module: point_of_sale
#. odoo-javascript
#: code:addons/point_of_sale/static/src/js/ChromeWidgets/DebugWidget.js:0
#, python-format
msgid "Delete Paid Orders ?"
msgstr "¿Borrar Órdenes Pagadas?"

#. module: point_of_sale
#. odoo-javascript
#: code:addons/point_of_sale/static/src/xml/ChromeWidgets/DebugWidget.xml:0
#, python-format
msgid "Delete Unpaid Orders"
msgstr "Borrar órdenes sin pagar"

#. module: point_of_sale
#. odoo-javascript
#: code:addons/point_of_sale/static/src/js/ChromeWidgets/DebugWidget.js:0
#, python-format
msgid "Delete Unpaid Orders ?"
msgstr "¿Borrar órdenes sin pagar?"

#. module: point_of_sale
#: model:product.template,name:point_of_sale.desk_organizer_product_template
msgid "Desk Organizer"
msgstr "Organizador de Escritorio"

#. module: point_of_sale
#: model:product.template,name:point_of_sale.desk_pad_product_template
msgid "Desk Pad"
msgstr "Alfombrilla de Escritorio"

#. module: point_of_sale
#: model:pos.category,name:point_of_sale.pos_category_desks
msgid "Desks"
msgstr "Escritorios"

#. module: point_of_sale
#: model:ir.model.fields,field_description:point_of_sale.field_pos_close_session_wizard__account_id
msgid "Destination account"
msgstr "Cuenta destino"

#. module: point_of_sale
#: model:ir.model.fields,field_description:point_of_sale.field_pos_close_session_wizard__account_readonly
msgid "Destination account is readonly"
msgstr "La cuenta destino es de solo lectura"

#. module: point_of_sale
#. odoo-javascript
#: code:addons/point_of_sale/static/src/xml/Popups/ClosePosPopup.xml:0
#, python-format
msgid "Difference"
msgstr "Diferencia"

#. module: point_of_sale
#. odoo-python
#: code:addons/point_of_sale/models/pos_session.py:0
#, python-format
msgid "Difference at closing PoS session"
msgstr "Diferencia al cerrar la sesión de POS"

#. module: point_of_sale
#: model:ir.model.fields,help:point_of_sale.field_pos_session__cash_register_difference
msgid ""
"Difference between the theoretical closing balance and the real closing "
"balance."
msgstr "Diferencia entre el saldo de cierre teórico y el saldo de cierre real"

#. module: point_of_sale
#: model:ir.model,name:point_of_sale.model_digest_digest
msgid "Digest"
msgstr "Resumen"

#. module: point_of_sale
#: model_terms:ir.ui.view,arch_db:point_of_sale.view_pos_pos_form
msgid "Disc.%"
msgstr "Desc.%"

#. module: point_of_sale
#: model_terms:ir.ui.view,arch_db:point_of_sale.report_saledetails
msgid "Disc:"
msgstr "Desc:"

#. module: point_of_sale
#. odoo-javascript
#: code:addons/point_of_sale/static/src/xml/Popups/ClosePosPopup.xml:0
#: code:addons/point_of_sale/static/src/xml/Popups/MoneyDetailsPopup.xml:0
#: code:addons/point_of_sale/static/src/xml/Screens/PartnerListScreen/PartnerListScreen.xml:0
#: model_terms:ir.ui.view,arch_db:point_of_sale.pos_config_view_form
#, python-format
msgid "Discard"
msgstr "Descartar"

#. module: point_of_sale
#. odoo-javascript
#: code:addons/point_of_sale/static/src/js/ChromeWidgets/CustomerFacingDisplayButton.js:0
#, python-format
msgid "Disconnected"
msgstr "Desconectado"

#. module: point_of_sale
#: model:product.template,name:point_of_sale.product_product_consumable_product_template
msgid "Discount"
msgstr "Descuento"

#. module: point_of_sale
#: model:ir.model.fields,field_description:point_of_sale.field_pos_order_line__discount
msgid "Discount (%)"
msgstr "Descuento (%)"

#. module: point_of_sale
#: model:ir.model.fields,field_description:point_of_sale.field_pos_order_line__notice
msgid "Discount Notice"
msgstr "Nota de descuento"

#. module: point_of_sale
#. odoo-javascript
#: code:addons/point_of_sale/static/src/xml/SaleDetailsReport.xml:0
#: code:addons/point_of_sale/static/src/xml/Screens/ReceiptScreen/OrderReceipt.xml:0
#, python-format
msgid "Discount:"
msgstr "Descuento:"

#. module: point_of_sale
#: model:ir.model.fields.selection,name:point_of_sale.selection__barcode_rule__type__discount
msgid "Discounted Product"
msgstr "Producto con descuento"

#. module: point_of_sale
#. odoo-javascript
#: code:addons/point_of_sale/static/src/xml/Screens/ReceiptScreen/OrderReceipt.xml:0
#, python-format
msgid "Discounts"
msgstr "Descuentos"

#. module: point_of_sale
#. odoo-javascript
#: code:addons/point_of_sale/static/src/xml/ChromeWidgets/DebugWidget.xml:0
#: code:addons/point_of_sale/static/src/xml/ChromeWidgets/DebugWidget.xml:0
#, python-format
msgid "Dismiss"
msgstr "Descartar"

#. module: point_of_sale
#: model:ir.model.fields,field_description:point_of_sale.field_pos_bill__display_name
#: model:ir.model.fields,field_description:point_of_sale.field_pos_category__display_name
#: model:ir.model.fields,field_description:point_of_sale.field_pos_close_session_wizard__display_name
#: model:ir.model.fields,field_description:point_of_sale.field_pos_config__display_name
#: model:ir.model.fields,field_description:point_of_sale.field_pos_details_wizard__display_name
#: model:ir.model.fields,field_description:point_of_sale.field_pos_make_payment__display_name
#: model:ir.model.fields,field_description:point_of_sale.field_pos_order__display_name
#: model:ir.model.fields,field_description:point_of_sale.field_pos_order_line__display_name
#: model:ir.model.fields,field_description:point_of_sale.field_pos_pack_operation_lot__display_name
#: model:ir.model.fields,field_description:point_of_sale.field_pos_payment__display_name
#: model:ir.model.fields,field_description:point_of_sale.field_pos_payment_method__display_name
#: model:ir.model.fields,field_description:point_of_sale.field_pos_session__display_name
#: model:ir.model.fields,field_description:point_of_sale.field_pos_session_check_product_wizard__display_name
#: model:ir.model.fields,field_description:point_of_sale.field_report_pos_order__display_name
msgid "Display Name"
msgstr "Nombre mostrado"

#. module: point_of_sale
#. odoo-python
#: code:addons/point_of_sale/models/digest.py:0
#, python-format
msgid "Do not have access, skip this data for user's digest email"
msgstr ""
"No tiene acceso, saltar esta información para el email de resumen del "
"usuario"

#. module: point_of_sale
#. odoo-javascript
#: code:addons/point_of_sale/static/src/js/Popups/ClosePosPopup.js:0
#, python-format
msgid ""
"Do you want to accept payments difference and post a profit/loss journal "
"entry?"
msgstr ""
"¿Desea aceptar diferencias de pago y publicar un asiento de diario de "
"pérdidas y ganancias?"

#. module: point_of_sale
#. odoo-javascript
#: code:addons/point_of_sale/static/src/js/Screens/TicketScreen/ControlButtons/InvoiceButton.js:0
#, python-format
msgid "Do you want to open the customer list to select customer?"
msgstr "¿Desea abrir la lista de clientes para seleccionar un cliente? "

#. module: point_of_sale
#: model_terms:ir.ui.view,arch_db:point_of_sale.res_config_settings_view_form
msgid "Documentation"
msgstr "Documentación"

#. module: point_of_sale
#. odoo-javascript
#: code:addons/point_of_sale/static/src/xml/Popups/OfflineErrorPopup.xml:0
#, python-format
msgid "Don't show again"
msgstr "No mostrar de nuevo"

#. module: point_of_sale
#. odoo-javascript
#: code:addons/point_of_sale/static/src/xml/Popups/CashMoveReceipt.xml:0
#, python-format
msgid "Done by"
msgstr "Hecho por"

#. module: point_of_sale
#. odoo-javascript
#: code:addons/point_of_sale/static/src/xml/ChromeWidgets/DebugWidget.xml:0
#, python-format
msgid "Download Paid Orders"
msgstr "Descargar Órdenes Pagadas"

#. module: point_of_sale
#. odoo-javascript
#: code:addons/point_of_sale/static/src/xml/ChromeWidgets/DebugWidget.xml:0
#, python-format
msgid "Download Unpaid Orders"
msgstr "Descargar Órdenes No Pagadas"

#. module: point_of_sale
#. odoo-javascript
#: code:addons/point_of_sale/static/src/xml/Popups/ClosePosPopup.xml:0
#, python-format
msgid "Download a report with all the sales of the current PoS Session"
msgstr "Descargar un reporte con todas las ventas de la sesión de PdV actual"

#. module: point_of_sale
#. odoo-javascript
#: code:addons/point_of_sale/static/src/xml/Popups/ErrorTracebackPopup.xml:0
#: code:addons/point_of_sale/static/src/xml/Popups/ErrorTracebackPopup.xml:0
#, python-format
msgid "Download error traceback"
msgstr "Descargar seguimiento de errores"

#. module: point_of_sale
#: model_terms:ir.ui.view,arch_db:point_of_sale.view_pos_config_kanban
msgid "Edit"
msgstr "Editar"

#. module: point_of_sale
#. odoo-javascript
#: code:addons/point_of_sale/static/src/js/Popups/OfflineErrorPopup.js:0
#, python-format
msgid "Either the server is inaccessible or browser is not connected online."
msgstr ""
"El servidor no es accesible o el navegador no está conectado a la red."

#. module: point_of_sale
#. odoo-javascript
#: code:addons/point_of_sale/static/src/xml/ChromeWidgets/DebugWidget.xml:0
#: model:ir.model.fields,field_description:point_of_sale.field_pos_config__iface_electronic_scale
#: model:ir.model.fields,field_description:point_of_sale.field_res_config_settings__pos_iface_electronic_scale
#: model_terms:ir.ui.view,arch_db:point_of_sale.pos_config_view_form
#: model_terms:ir.ui.view,arch_db:point_of_sale.res_config_settings_view_form
#, python-format
msgid "Electronic Scale"
msgstr "Balanza electrónica"

#. module: point_of_sale
#. odoo-javascript
#: code:addons/point_of_sale/static/src/xml/Screens/PartnerListScreen/PartnerDetailsEdit.xml:0
#, python-format
msgid "Email"
msgstr "Correo electrónico"

#. module: point_of_sale
#. odoo-javascript
#: code:addons/point_of_sale/static/src/xml/Screens/ReceiptScreen/ReceiptScreen.xml:0
#, python-format
msgid "Email Receipt"
msgstr "Recibo por email"

#. module: point_of_sale
#. odoo-javascript
#: code:addons/point_of_sale/static/src/js/Screens/ReceiptScreen/ReceiptScreen.js:0
#, python-format
msgid "Email sent."
msgstr "Email enviado."

#. module: point_of_sale
#: model_terms:ir.ui.view,arch_db:point_of_sale.pos_config_view_form
#: model_terms:ir.ui.view,arch_db:point_of_sale.res_config_settings_view_form
msgid ""
"Employees can scan their badge or enter a PIN to log in to a PoS session. "
"These credentials are configurable in the *HR Settings* tab of the employee "
"form."
msgstr ""
"Los empleados pueden escanear su credencial o ingresar un PIN para iniciar "
"sesión en una sesión de TPV. Estas credenciales se pueden configurar en la "
"pestaña * Configuración de recursos humanos * del formulario del empleado."

#. module: point_of_sale
#. odoo-javascript
#: code:addons/point_of_sale/static/src/js/Screens/PaymentScreen/PaymentScreen.js:0
#, python-format
msgid "Empty Order"
msgstr "Pedido vacío"

#. module: point_of_sale
#: model:ir.model.fields,help:point_of_sale.field_pos_config__iface_scan_via_proxy
msgid ""
"Enable barcode scanning with a remotely connected barcode scanner and card "
"swiping with a Vantiv card reader."
msgstr ""
"Habilite el escaneo de códigos de barras con un escáner de códigos de barras"
" conectado de forma remota y el deslizamiento de tarjetas con un lector de "
"tarjetas Vantiv."

#. module: point_of_sale
#: model:ir.model.fields,help:point_of_sale.field_pos_config__iface_electronic_scale
msgid "Enables Electronic Scale integration."
msgstr "Habilita la integración de una balanza electrónica."

#. module: point_of_sale
#. odoo-javascript
#: code:addons/point_of_sale/static/src/js/Screens/PartnerListScreen/PartnerDetailsEdit.js:0
#, python-format
msgid "Encountered error when loading image. Please try again."
msgstr "Error encontrado al cargar la imagen. Inténtalo de nuevo."

#. module: point_of_sale
#: model:ir.model.fields,field_description:point_of_sale.field_pos_details_wizard__end_date
msgid "End Date"
msgstr "Fecha final"

#. module: point_of_sale
#: model:ir.model.fields,field_description:point_of_sale.field_pos_session__cash_register_balance_end_real
msgid "Ending Balance"
msgstr "Saldo final"

#. module: point_of_sale
#. odoo-javascript
#: code:addons/point_of_sale/static/src/js/Popups/ErrorBarcodePopup.js:0
#: code:addons/point_of_sale/static/src/js/Popups/ErrorPopup.js:0
#: code:addons/point_of_sale/static/src/js/Screens/PaymentScreen/PaymentScreen.js:0
#, python-format
msgid "Error"
msgstr "Error"

#. module: point_of_sale
#. odoo-python
#: code:addons/point_of_sale/models/pos_category.py:0
#, python-format
msgid "Error ! You cannot create recursive categories."
msgstr "¡Error! No puede crear categorías recursivas."

#. module: point_of_sale
#. odoo-javascript
#: code:addons/point_of_sale/static/src/js/Popups/ErrorTracebackPopup.js:0
#, python-format
msgid "Error with Traceback"
msgstr "Error con rastreo"

#. module: point_of_sale
#. odoo-javascript
#: code:addons/point_of_sale/static/src/js/Screens/PaymentScreen/PaymentScreen.js:0
#, python-format
msgid "Error: no internet connection."
msgstr "Error: sin conexión a internet."

#. module: point_of_sale
#. odoo-javascript
#: code:addons/point_of_sale/static/src/js/Screens/TicketScreen/TicketScreen.js:0
#, python-format
msgid "Existing orderlines"
msgstr "Orden existente"

#. module: point_of_sale
#. odoo-javascript
#: code:addons/point_of_sale/static/src/js/Popups/ErrorTracebackPopup.js:0
#, python-format
msgid "Exit Pos"
msgstr "Salir del PdV"

#. module: point_of_sale
#. odoo-javascript
#: code:addons/point_of_sale/static/src/xml/Popups/ClosePosPopup.xml:0
#, python-format
msgid "Expected"
msgstr "Previsto"

#. module: point_of_sale
#. odoo-javascript
#: code:addons/point_of_sale/static/src/xml/ChromeWidgets/DebugWidget.xml:0
#, python-format
msgid "Export Paid Orders"
msgstr "Exportar órdenes pagadas"

#. module: point_of_sale
#. odoo-javascript
#: code:addons/point_of_sale/static/src/xml/ChromeWidgets/DebugWidget.xml:0
#, python-format
msgid "Export Unpaid Orders"
msgstr "Exportar órdenes no pagadas"

#. module: point_of_sale
#: model_terms:ir.ui.view,arch_db:point_of_sale.view_pos_pos_form
msgid "Extra Info"
msgstr "Información extra"

#. module: point_of_sale
#: model:product.attribute,name:point_of_sale.fabric_attribute
msgid "Fabric"
msgstr "Fabric"

#. module: point_of_sale
#: model:ir.model.fields,field_description:point_of_sale.field_pos_order__failed_pickings
#: model:ir.model.fields,field_description:point_of_sale.field_pos_session__failed_pickings
msgid "Failed Pickings"
msgstr "Pickings fallidos"

#. module: point_of_sale
#. odoo-javascript
#: code:addons/point_of_sale/static/src/xml/Popups/ProductInfoPopup.xml:0
#, python-format
msgid "Financials"
msgstr "Finanzas"

#. module: point_of_sale
#. odoo-javascript
#: code:addons/point_of_sale/static/src/xml/Popups/OrderImportPopup.xml:0
#, python-format
msgid "Finished Importing Orders"
msgstr "Finalizando importación de órdenes"

#. module: point_of_sale
#: model:ir.model.fields,field_description:point_of_sale.field_pos_order__fiscal_position_id
msgid "Fiscal Position"
msgstr "Posición fiscal"

#. module: point_of_sale
#: model:ir.model.fields,field_description:point_of_sale.field_pos_config__fiscal_position_ids
#: model:ir.model.fields,field_description:point_of_sale.field_res_config_settings__pos_fiscal_position_ids
#: model_terms:ir.ui.view,arch_db:point_of_sale.res_config_settings_view_form
msgid "Fiscal Positions"
msgstr "Posiciones fiscales"

#. module: point_of_sale
#. odoo-javascript
#: code:addons/point_of_sale/static/src/js/custom_hooks.js:0
#: code:addons/point_of_sale/static/src/js/custom_hooks.js:0
#, python-format
msgid "Fiscal data module error"
msgstr "Error del módulo de datos fiscales"

#. module: point_of_sale
#: model_terms:ir.ui.view,arch_db:point_of_sale.res_config_settings_view_form
msgid "Flexible Pricelists"
msgstr "Listas de precios flexibles"

#. module: point_of_sale
#: model_terms:ir.ui.view,arch_db:point_of_sale.res_config_settings_view_form
msgid "Flexible Taxes"
msgstr "Impuestos flexibles"

#. module: point_of_sale
#: model:ir.model.fields,field_description:point_of_sale.field_pos_session__message_follower_ids
msgid "Followers"
msgstr "Seguidores"

#. module: point_of_sale
#: model:ir.model.fields,field_description:point_of_sale.field_pos_session__message_partner_ids
msgid "Followers (Partners)"
msgstr "Seguidores (Contactos)"

#. module: point_of_sale
#: model:ir.model.fields,help:point_of_sale.field_pos_session__activity_type_icon
msgid "Font awesome icon e.g. fa-tasks"
msgstr "Icono de Font Awesome ej. fa-tasks"

#. module: point_of_sale
#: model_terms:ir.ui.view,arch_db:point_of_sale.res_config_settings_view_form
msgid "Footer"
msgstr "Pie de página"

#. module: point_of_sale
#: model:ir.model.fields,help:point_of_sale.field_pos_config__iface_big_scrollbars
#: model:ir.model.fields,help:point_of_sale.field_res_config_settings__pos_iface_big_scrollbars
msgid "For imprecise industrial touchscreens."
msgstr "Para pantallas táctiles industriales imprecisas"

#. module: point_of_sale
#. odoo-python
#: code:addons/point_of_sale/models/pos_session.py:0
#: model_terms:ir.ui.view,arch_db:point_of_sale.view_form_pos_close_session_wizard
#, python-format
msgid "Force Close Session"
msgstr "Forzar el cierre de sesión"

#. module: point_of_sale
#. odoo-javascript
#: code:addons/point_of_sale/static/src/xml/Screens/PaymentScreen/PaymentScreenPaymentLines.xml:0
#, python-format
msgid "Force Done"
msgstr "Forzar terminación"

#. module: point_of_sale
#. odoo-javascript
#: code:addons/point_of_sale/static/src/xml/Screens/PaymentScreen/PaymentScreenPaymentLines.xml:0
#, python-format
msgid "Force done"
msgstr "Forzar terminación"

#. module: point_of_sale
#: model:ir.model.fields,field_description:point_of_sale.field_account_payment__force_outstanding_account_id
msgid "Forced Outstanding Account"
msgstr "Cuenta pendiente forzada"

#. module: point_of_sale
#: model:ir.model.fields,help:point_of_sale.field_pos_payment_method__split_transactions
msgid ""
"Forces to set a customer when using this payment method and splits the "
"journal entries for each customer. It could slow down the closing process."
msgstr ""
"Obliga a establecer un cliente al utilizar este método de pago y divide los "
"asientos de diario para cada cliente. Podría ralentizar el proceso de "
"cierre."

#. module: point_of_sale
#. odoo-python
#: code:addons/point_of_sale/models/pos_session.py:0
#, python-format
msgid "From invoice payments"
msgstr "De los pagos de factura"

#. module: point_of_sale
#: model:ir.model.fields,field_description:point_of_sale.field_pos_order_line__full_product_name
msgid "Full Product Name"
msgstr "Nombre completo de producto"

#. module: point_of_sale
#: model_terms:ir.ui.view,arch_db:point_of_sale.res_config_settings_view_form
msgid "Generation of your order references"
msgstr "Creación de las referencias de su pedido"

#. module: point_of_sale
#: model_terms:ir.ui.view,arch_db:point_of_sale.ticket_validation_screen
msgid "Get my invoice"
msgstr "Obtener mi factura"

#. module: point_of_sale
#: model:ir.model.fields,help:point_of_sale.field_pos_category__sequence
msgid "Gives the sequence order when displaying a list of product categories."
msgstr ""
"Indica el orden de secuencia cuando se muestra una lista de categorías de "
"producto."

#. module: point_of_sale
#: model:ir.model.fields,field_description:point_of_sale.field_pos_config__module_pos_discount
#: model:ir.model.fields,field_description:point_of_sale.field_res_config_settings__pos_module_pos_discount
msgid "Global Discounts"
msgstr "Descuentos globales"

#. module: point_of_sale
#: model_terms:ir.ui.view,arch_db:point_of_sale.pos_payment_method_view_form
msgid "Go to"
msgstr "ir a"

#. module: point_of_sale
#. odoo-javascript
#: code:addons/point_of_sale/static/src/js/models.js:0
#, python-format
msgid "Greater than allowed"
msgstr "Mayor a lo permitido"

#. module: point_of_sale
#: model_terms:ir.ui.view,arch_db:point_of_sale.pos_payment_method_view_search
#: model_terms:ir.ui.view,arch_db:point_of_sale.view_pos_order_filter
#: model_terms:ir.ui.view,arch_db:point_of_sale.view_pos_payment_search
#: model_terms:ir.ui.view,arch_db:point_of_sale.view_pos_session_search
#: model_terms:ir.ui.view,arch_db:point_of_sale.view_report_pos_order_search
msgid "Group By"
msgstr "Agrupar por"

#. module: point_of_sale
#: model:ir.model.fields,field_description:point_of_sale.field_uom_category__is_pos_groupable
#: model:ir.model.fields,field_description:point_of_sale.field_uom_uom__is_pos_groupable
msgid "Group Products in POS"
msgstr "Productos grupales en punto de venta"

#. module: point_of_sale
#. odoo-javascript
#: code:addons/point_of_sale/static/src/js/Chrome.js:0
#, python-format
msgid "HTTPS connection to IoT Box failed"
msgstr "Falló la conexión HTTPS al IoT Box"

#. module: point_of_sale
#. odoo-javascript
#: code:addons/point_of_sale/static/src/xml/ChromeWidgets/DebugWidget.xml:0
#, python-format
msgid "Hardware Events"
msgstr "Eventos de hardware"

#. module: point_of_sale
#. odoo-javascript
#: code:addons/point_of_sale/static/src/xml/ChromeWidgets/DebugWidget.xml:0
#, python-format
msgid "Hardware Status"
msgstr "Estado del hardware"

#. module: point_of_sale
#: model:ir.model.fields,field_description:point_of_sale.field_pos_config__has_active_session
#: model:ir.model.fields,field_description:point_of_sale.field_res_config_settings__pos_has_active_session
msgid "Has Active Session"
msgstr "Tiene una sesión activa"

#. module: point_of_sale
#: model:ir.model.fields,field_description:point_of_sale.field_pos_session__cash_control
msgid "Has Cash Control"
msgstr "Tiene control de caja"

#. module: point_of_sale
#: model:ir.model.fields,field_description:point_of_sale.field_pos_category__has_image
msgid "Has Image"
msgstr "Tiene una imagen"

#. module: point_of_sale
#: model:ir.model.fields,field_description:point_of_sale.field_pos_session__has_message
msgid "Has Message"
msgstr "Tiene un mensaje"

#. module: point_of_sale
#: model:ir.model.fields,field_description:point_of_sale.field_pos_order__has_refundable_lines
msgid "Has Refundable Lines"
msgstr "Tiene líneas reembolsables"

#. module: point_of_sale
#: model_terms:ir.ui.view,arch_db:point_of_sale.res_config_settings_view_form
msgid "Header"
msgstr "Encabezado"

#. module: point_of_sale
#: model:ir.model.fields,field_description:point_of_sale.field_pos_payment_method__hide_use_payment_terminal
msgid "Hide Use Payment Terminal"
msgstr "Ocultar Usar terminal de pago"

#. module: point_of_sale
#. odoo-javascript
#: code:addons/point_of_sale/static/src/xml/Screens/ProductScreen/ProductsWidgetControlPanel.xml:0
#: code:addons/point_of_sale/static/src/xml/Screens/ProductScreen/ProductsWidgetControlPanel.xml:0
#, python-format
msgid "Home"
msgstr "Inicio"

#. module: point_of_sale
#. odoo-javascript
#: code:addons/point_of_sale/static/src/xml/Screens/ReceiptScreen/ReceiptScreen.xml:0
#, python-format
msgid "How would you like to receive your receipt"
msgstr "¿Cómo le gustaría recibir su recibo?"

#. module: point_of_sale
#: model:ir.model.fields,field_description:point_of_sale.field_pos_bill__id
#: model:ir.model.fields,field_description:point_of_sale.field_pos_category__id
#: model:ir.model.fields,field_description:point_of_sale.field_pos_close_session_wizard__id
#: model:ir.model.fields,field_description:point_of_sale.field_pos_config__id
#: model:ir.model.fields,field_description:point_of_sale.field_pos_details_wizard__id
#: model:ir.model.fields,field_description:point_of_sale.field_pos_make_payment__id
#: model:ir.model.fields,field_description:point_of_sale.field_pos_order__id
#: model:ir.model.fields,field_description:point_of_sale.field_pos_order_line__id
#: model:ir.model.fields,field_description:point_of_sale.field_pos_pack_operation_lot__id
#: model:ir.model.fields,field_description:point_of_sale.field_pos_payment__id
#: model:ir.model.fields,field_description:point_of_sale.field_pos_payment_method__id
#: model:ir.model.fields,field_description:point_of_sale.field_pos_session__id
#: model:ir.model.fields,field_description:point_of_sale.field_pos_session_check_product_wizard__id
#: model:ir.model.fields,field_description:point_of_sale.field_report_pos_order__id
msgid "ID"
msgstr "ID"

#. module: point_of_sale
#. odoo-javascript
#: code:addons/point_of_sale/static/src/js/Popups/ErrorTracebackPopup.js:0
#, python-format
msgid "IMPORTANT: Bug Report From Odoo Point Of Sale"
msgstr "IMPORTANTE: Informe de Error del Punto de Venta de Odoo"

#. module: point_of_sale
#: model:ir.model.fields,field_description:point_of_sale.field_pos_config__proxy_ip
#: model:ir.model.fields,field_description:point_of_sale.field_res_config_settings__pos_proxy_ip
msgid "IP Address"
msgstr "Dirección IP"

#. module: point_of_sale
#: model:ir.model.fields,field_description:point_of_sale.field_pos_session__activity_exception_icon
msgid "Icon"
msgstr "Icono"

#. module: point_of_sale
#: model:ir.model.fields,help:point_of_sale.field_pos_session__activity_exception_icon
msgid "Icon to indicate an exception activity."
msgstr "Icono para indicar una actividad de excepción."

#. module: point_of_sale
#: model:ir.model.fields,field_description:point_of_sale.field_pos_payment_method__split_transactions
msgid "Identify Customer"
msgstr "Identificar cliente"

#. module: point_of_sale
#: model:ir.model.fields,help:point_of_sale.field_pos_session__message_needaction
msgid "If checked, new messages require your attention."
msgstr "Si está marcado hay nuevos mensajes que requieren su atención."

#. module: point_of_sale
#: model:ir.model.fields,help:point_of_sale.field_pos_session__message_has_error
#: model:ir.model.fields,help:point_of_sale.field_pos_session__message_has_sms_error
msgid "If checked, some messages have a delivery error."
msgstr "Si se encuentra marcado, algunos mensajes tienen error de envío."

#. module: point_of_sale
#: model:ir.model.fields,help:point_of_sale.field_pos_order_line__refunded_orderline_id
msgid ""
"If this orderline is a refund, then the refunded orderline is specified in "
"this field."
msgstr ""
"Si esta línea de orden es un reembolso entonces se especifica la línea de "
"orden reembolsada en este campo."

#. module: point_of_sale
#: model:ir.model.fields,help:point_of_sale.field_pos_config__picking_policy
#: model:ir.model.fields,help:point_of_sale.field_res_config_settings__pos_picking_policy
msgid ""
"If you deliver all products at once, the delivery order will be scheduled "
"based on the greatest product lead time. Otherwise, it will be based on the "
"shortest."
msgstr ""
"Si entrega todos los productos a la vez, el pedido de entrega se programará "
"en función del mayor tiempo de entrega del producto. De lo contrario, se "
"basará en el más corto."

#. module: point_of_sale
#: model:ir.model.fields,field_description:point_of_sale.field_pos_config__iface_customer_facing_display
msgid "Iface Customer Facing Display"
msgstr "Interfaz de pantalla orientada al cliente"

#. module: point_of_sale
#: model:ir.model.fields,field_description:point_of_sale.field_pos_category__image_128
msgid "Image"
msgstr "Imagen"

#. module: point_of_sale
#. odoo-javascript
#: code:addons/point_of_sale/static/src/xml/ChromeWidgets/DebugWidget.xml:0
#, python-format
msgid "Import Orders"
msgstr "Importar pedidos"

#. module: point_of_sale
#: model_terms:ir.ui.view,arch_db:point_of_sale.res_config_settings_view_form
msgid "Improve navigation for imprecise industrial touchscreens"
msgstr "Mejorar la navegación en pantallas táctiles industriales imprecisas"

#. module: point_of_sale
#: model:ir.model.fields.selection,name:point_of_sale.selection__pos_session__state__opened
#: model_terms:ir.ui.view,arch_db:point_of_sale.view_pos_session_search
msgid "In Progress"
msgstr "En progreso"

#. module: point_of_sale
#. odoo-python
#: code:addons/point_of_sale/models/pos_order.py:0
#, python-format
msgid "In order to delete a sale, it must be new or cancelled."
msgstr "Para eliminar una venta, ésta debe ser nueva o cancelada"

#. module: point_of_sale
#: model:ir.model.fields.selection,name:point_of_sale.selection__res_company__point_of_sale_update_stock_quantities__real
msgid "In real time (recommended)"
msgstr "En tiempo real (recomendado)"

#. module: point_of_sale
#. odoo-javascript
#: code:addons/point_of_sale/static/src/js/Screens/PaymentScreen/PaymentScreen.js:0
#, python-format
msgid "Incorrect address for shipping"
msgstr "Dirección de envío incorrecta"

#. module: point_of_sale
#. odoo-javascript
#: code:addons/point_of_sale/static/src/js/Screens/PaymentScreen/PaymentScreen.js:0
#, python-format
msgid "Incorrect rounding"
msgstr "Redondeo incorrecto"

#. module: point_of_sale
#. odoo-javascript
#: code:addons/point_of_sale/static/src/xml/Screens/ProductScreen/ControlButtons/ProductInfoButton.xml:0
#: code:addons/point_of_sale/static/src/xml/Screens/ProductScreen/ControlButtons/ProductInfoButton.xml:0
#: code:addons/point_of_sale/static/src/xml/Screens/ProductScreen/ControlButtons/ProductInfoButton.xml:0
#, python-format
msgid "Info"
msgstr "Información"

#. module: point_of_sale
#: model:ir.model.fields,field_description:point_of_sale.field_pos_close_session_wizard__message
msgid "Information message"
msgstr "Mensaje de información"

#. module: point_of_sale
#: model:ir.model.fields,field_description:point_of_sale.field_pos_config__iface_start_categ_id
#: model:ir.model.fields,field_description:point_of_sale.field_res_config_settings__pos_iface_start_categ_id
msgid "Initial Category"
msgstr "Categoría inicial"

#. module: point_of_sale
#. odoo-javascript
#: code:addons/point_of_sale/static/src/js/Popups/CashMovePopup.js:0
#, python-format
msgid "Insert a negative amount with the Cash Out option."
msgstr "Inserte un importe negativo con la opción de sacar efectivo."

#. module: point_of_sale
#. odoo-javascript
#: code:addons/point_of_sale/static/src/js/Popups/CashMovePopup.js:0
#, python-format
msgid "Insert a positive amount with the Cash In option."
msgstr "Inserte un importe positivo con la opción de ingresar dinero."

#. module: point_of_sale
#: model_terms:ir.actions.act_window,help:point_of_sale.action_pos_payment_method_form
msgid ""
"Installing chart of accounts from the General Settings of\n"
"                Invocing/Accounting app will create Bank and Cash payment\n"
"                methods automatically."
msgstr ""
"La instalación del plan de cuentas desde la aplicación Configuración general \n"
"de facturación / contabilidad creará métodos de pago bancarios y en \n"
"efectivo automáticamente."

#. module: point_of_sale
#: model:ir.model.fields,field_description:point_of_sale.field_pos_config__module_pos_mercury
msgid "Integrated Card Payments"
msgstr "Pagos con tarjeta integrados"

#. module: point_of_sale
#: model:ir.model.fields,field_description:point_of_sale.field_pos_payment_method__receivable_account_id
msgid "Intermediary Account"
msgstr "Cuenta intermedia"

#. module: point_of_sale
#: model_terms:ir.ui.view,arch_db:point_of_sale.res_config_settings_view_form
msgid "Intermediary account used for unidentified customers."
msgstr "Cuenta intermediaria que se utiliza para clientes sin identificar."

#. module: point_of_sale
#: model:ir.actions.act_window,name:point_of_sale.product_category_action
msgid "Internal Categories"
msgstr "Categorías internas"

#. module: point_of_sale
#: model:ir.model.fields,field_description:point_of_sale.field_pos_order__note
msgid "Internal Notes"
msgstr "Notas internas"

#. module: point_of_sale
#. odoo-javascript
#: code:addons/point_of_sale/static/src/js/Screens/ProductScreen/ProductScreen.js:0
#, python-format
msgid "Invalid action"
msgstr "Acción no válida"

#. module: point_of_sale
#. odoo-javascript
#: code:addons/point_of_sale/static/src/js/Popups/CashMovePopup.js:0
#, python-format
msgid "Invalid amount"
msgstr "Importe Inválido"

#. module: point_of_sale
#. odoo-javascript
#: code:addons/point_of_sale/static/src/js/Screens/ReceiptScreen/ReceiptScreen.js:0
#, python-format
msgid "Invalid email."
msgstr "Email inválido."

#. module: point_of_sale
#. odoo-javascript
#: code:addons/point_of_sale/static/src/xml/Screens/ProductScreen/Orderline.xml:0
#: code:addons/point_of_sale/static/src/xml/Screens/ProductScreen/Orderline.xml:0
#, python-format
msgid "Invalid product lot"
msgstr "Lote de producto inválido"

#. module: point_of_sale
#. odoo-javascript
#: code:addons/point_of_sale/static/src/xml/Popups/ProductInfoPopup.xml:0
#: model_terms:ir.ui.view,arch_db:point_of_sale.res_config_settings_view_form
#, python-format
msgid "Inventory"
msgstr "Inventario"

#. module: point_of_sale
#: model_terms:ir.ui.view,arch_db:point_of_sale.res_config_settings_view_form
msgid "Inventory Management"
msgstr "Gestión de inventario"

#. module: point_of_sale
#. odoo-javascript
#: code:addons/point_of_sale/static/src/js/Screens/TicketScreen/ControlButtons/InvoiceButton.js:0
#: code:addons/point_of_sale/static/src/js/Screens/TicketScreen/ControlButtons/InvoiceButton.js:0
#: code:addons/point_of_sale/static/src/xml/Screens/PaymentScreen/PaymentScreen.xml:0
#: model:ir.model.fields,field_description:point_of_sale.field_pos_order__account_move
#: model_terms:ir.ui.view,arch_db:point_of_sale.view_pos_pos_form
#, python-format
msgid "Invoice"
msgstr "Facturas de clientes"

#. module: point_of_sale
#: model:ir.model.fields,field_description:point_of_sale.field_pos_config__invoice_journal_id
#: model:ir.model.fields,field_description:point_of_sale.field_res_config_settings__pos_invoice_journal_id
msgid "Invoice Journal"
msgstr "Diario de factura"

#. module: point_of_sale
#. odoo-python
#: code:addons/point_of_sale/models/pos_payment.py:0
#, python-format
msgid "Invoice payment for %s (%s) using %s"
msgstr "Pago de factura para %s (%s) utilizando %s"

#. module: point_of_sale
#: model:ir.model.fields,field_description:point_of_sale.field_report_pos_order__invoiced
#: model:ir.model.fields.selection,name:point_of_sale.selection__pos_order__state__invoiced
#: model:ir.model.fields.selection,name:point_of_sale.selection__report_pos_order__state__invoiced
#: model_terms:ir.ui.view,arch_db:point_of_sale.view_pos_order_filter
#: model_terms:ir.ui.view,arch_db:point_of_sale.view_report_pos_order_search
msgid "Invoiced"
msgstr "Facturado"

#. module: point_of_sale
#: model_terms:ir.ui.view,arch_db:point_of_sale.res_config_settings_view_form
msgid "Invoices"
msgstr "Facturas"

#. module: point_of_sale
#: model_terms:ir.ui.view,arch_db:point_of_sale.ticket_validation_screen
msgid "Invoicing confirmation"
msgstr "Confirmación de facturación"

#. module: point_of_sale
#: model_terms:ir.ui.view,arch_db:point_of_sale.pos_config_view_form
#: model_terms:ir.ui.view,arch_db:point_of_sale.res_config_settings_view_form
msgid "IoT Box"
msgstr "IoT Box"

#. module: point_of_sale
#: model_terms:ir.ui.view,arch_db:point_of_sale.pos_config_view_form
#: model_terms:ir.ui.view,arch_db:point_of_sale.res_config_settings_view_form
msgid "IoT Box IP Address"
msgstr "Dirección IP de la caja de IoT"

#. module: point_of_sale
#: model:ir.model.fields,field_description:point_of_sale.field_res_config_settings__is_default_pricelist_displayed
msgid "Is Default Pricelist Displayed"
msgstr "Se muestra la lista de precios predeterminada"

#. module: point_of_sale
#: model:ir.model.fields,field_description:point_of_sale.field_pos_session__message_is_follower
msgid "Is Follower"
msgstr "Es un seguidor"

#. module: point_of_sale
#: model:ir.model.fields,field_description:point_of_sale.field_pos_order__is_invoiced
msgid "Is Invoiced"
msgstr "Se factura"

#. module: point_of_sale
#: model:ir.model.fields,field_description:point_of_sale.field_pos_order__is_refunded
msgid "Is Refunded"
msgstr "Reembolsado"

#. module: point_of_sale
#: model:ir.model.fields,field_description:point_of_sale.field_pos_order__is_total_cost_computed
#: model:ir.model.fields,field_description:point_of_sale.field_pos_order_line__is_total_cost_computed
msgid "Is Total Cost Computed"
msgstr "Costo total calculado"

#. module: point_of_sale
#: model:ir.model.fields,field_description:point_of_sale.field_pos_session__is_in_company_currency
msgid "Is Using Company Currency"
msgstr "Está utilizando la moneda de la empresa"

#. module: point_of_sale
#: model:ir.model.fields,field_description:point_of_sale.field_pos_config__module_pos_restaurant
#: model:ir.model.fields,field_description:point_of_sale.field_res_config_settings__pos_module_pos_restaurant
msgid "Is a Bar/Restaurant"
msgstr "Es un bar/restaurante"

#. module: point_of_sale
#: model:ir.model.fields,field_description:point_of_sale.field_pos_config__is_installed_account_accountant
msgid "Is the Full Accounting Installed"
msgstr "Está instalada completamente la Contabilidad"

#. module: point_of_sale
#: model:ir.model.fields,field_description:point_of_sale.field_pos_order__is_tipped
msgid "Is this already tipped?"
msgstr "¿Se aplicó una propina?"

#. module: point_of_sale
#: model:ir.model.fields,field_description:point_of_sale.field_pos_payment__is_change
msgid "Is this payment change?"
msgstr "¿Es un cambio de pago?"

#. module: point_of_sale
#. odoo-python
#: code:addons/point_of_sale/models/account_tax.py:0
#, python-format
msgid ""
"It is forbidden to modify a tax used in a POS order not posted. You must "
"close the POS sessions before modifying the tax."
msgstr ""
"Está prohibido modificar un impuesto utilizado en una orden de TPV no "
"publicada. Debes cerrar las sesiones de TPV antes de modificar el impuesto."

#. module: point_of_sale
#. odoo-javascript
#: code:addons/point_of_sale/static/src/backend/debug_manager.js:0
#, python-format
msgid "JS Tests"
msgstr "Tests JS"

#. module: point_of_sale
#: model:ir.model,name:point_of_sale.model_account_journal
#: model:ir.model.fields,field_description:point_of_sale.field_pos_payment_method__journal_id
#: model:ir.model.fields,field_description:point_of_sale.field_report_pos_order__journal_id
msgid "Journal"
msgstr "Diario"

#. module: point_of_sale
#: model:ir.model,name:point_of_sale.model_account_move
#: model:ir.model.fields,field_description:point_of_sale.field_pos_session__move_id
msgid "Journal Entry"
msgstr "Asiento contable"

#. module: point_of_sale
#: model:ir.model,name:point_of_sale.model_account_move_line
msgid "Journal Item"
msgstr "Apunte contable"

#. module: point_of_sale
#. odoo-python
#: code:addons/point_of_sale/models/pos_session.py:0
#: model_terms:ir.ui.view,arch_db:point_of_sale.view_pos_session_form
#, python-format
msgid "Journal Items"
msgstr "Apuntes contables"

#. module: point_of_sale
#: model:ir.model.fields,field_description:point_of_sale.field_digest_digest__kpi_pos_total_value
msgid "Kpi Pos Total Value"
msgstr "Valor Total de KPI de TPV"

#. module: point_of_sale
#: model:product.template,name:point_of_sale.led_lamp_product_template
msgid "LED Lamp"
msgstr "Lámpara LED"

#. module: point_of_sale
#: model:ir.model.fields,field_description:point_of_sale.field_pos_payment__name
msgid "Label"
msgstr "Descripción"

#. module: point_of_sale
#. odoo-javascript
#: code:addons/point_of_sale/static/src/xml/Screens/PartnerListScreen/PartnerDetailsEdit.xml:0
#, python-format
msgid "Language"
msgstr "Idioma"

#. module: point_of_sale
#: model:ir.model.fields,field_description:point_of_sale.field_pos_config__iface_big_scrollbars
#: model:ir.model.fields,field_description:point_of_sale.field_res_config_settings__pos_iface_big_scrollbars
msgid "Large Scrollbars"
msgstr "Barras de desplazamiento grandes"

#. module: point_of_sale
#: model:ir.model.fields,field_description:point_of_sale.field_pos_bill____last_update
#: model:ir.model.fields,field_description:point_of_sale.field_pos_category____last_update
#: model:ir.model.fields,field_description:point_of_sale.field_pos_close_session_wizard____last_update
#: model:ir.model.fields,field_description:point_of_sale.field_pos_config____last_update
#: model:ir.model.fields,field_description:point_of_sale.field_pos_details_wizard____last_update
#: model:ir.model.fields,field_description:point_of_sale.field_pos_make_payment____last_update
#: model:ir.model.fields,field_description:point_of_sale.field_pos_order____last_update
#: model:ir.model.fields,field_description:point_of_sale.field_pos_order_line____last_update
#: model:ir.model.fields,field_description:point_of_sale.field_pos_pack_operation_lot____last_update
#: model:ir.model.fields,field_description:point_of_sale.field_pos_payment____last_update
#: model:ir.model.fields,field_description:point_of_sale.field_pos_payment_method____last_update
#: model:ir.model.fields,field_description:point_of_sale.field_pos_session____last_update
#: model:ir.model.fields,field_description:point_of_sale.field_pos_session_check_product_wizard____last_update
#: model:ir.model.fields,field_description:point_of_sale.field_report_pos_order____last_update
msgid "Last Modified on"
msgstr "Última modificación el"

#. module: point_of_sale
#: model:ir.model.fields,field_description:point_of_sale.field_pos_config__last_session_closing_cash
msgid "Last Session Closing Cash"
msgstr "Efectivo en el cierre de la última sesión"

#. module: point_of_sale
#: model:ir.model.fields,field_description:point_of_sale.field_pos_config__last_session_closing_date
msgid "Last Session Closing Date"
msgstr "Fecha del cierre de la última sesión"

#. module: point_of_sale
#: model:ir.model.fields,field_description:point_of_sale.field_pos_bill__write_uid
#: model:ir.model.fields,field_description:point_of_sale.field_pos_category__write_uid
#: model:ir.model.fields,field_description:point_of_sale.field_pos_close_session_wizard__write_uid
#: model:ir.model.fields,field_description:point_of_sale.field_pos_config__write_uid
#: model:ir.model.fields,field_description:point_of_sale.field_pos_details_wizard__write_uid
#: model:ir.model.fields,field_description:point_of_sale.field_pos_make_payment__write_uid
#: model:ir.model.fields,field_description:point_of_sale.field_pos_order__write_uid
#: model:ir.model.fields,field_description:point_of_sale.field_pos_order_line__write_uid
#: model:ir.model.fields,field_description:point_of_sale.field_pos_pack_operation_lot__write_uid
#: model:ir.model.fields,field_description:point_of_sale.field_pos_payment__write_uid
#: model:ir.model.fields,field_description:point_of_sale.field_pos_payment_method__write_uid
#: model:ir.model.fields,field_description:point_of_sale.field_pos_session__write_uid
#: model:ir.model.fields,field_description:point_of_sale.field_pos_session_check_product_wizard__write_uid
msgid "Last Updated by"
msgstr "Última actualización por"

#. module: point_of_sale
#: model:ir.model.fields,field_description:point_of_sale.field_pos_bill__write_date
#: model:ir.model.fields,field_description:point_of_sale.field_pos_category__write_date
#: model:ir.model.fields,field_description:point_of_sale.field_pos_close_session_wizard__write_date
#: model:ir.model.fields,field_description:point_of_sale.field_pos_config__write_date
#: model:ir.model.fields,field_description:point_of_sale.field_pos_details_wizard__write_date
#: model:ir.model.fields,field_description:point_of_sale.field_pos_make_payment__write_date
#: model:ir.model.fields,field_description:point_of_sale.field_pos_order__write_date
#: model:ir.model.fields,field_description:point_of_sale.field_pos_order_line__write_date
#: model:ir.model.fields,field_description:point_of_sale.field_pos_pack_operation_lot__write_date
#: model:ir.model.fields,field_description:point_of_sale.field_pos_payment__write_date
#: model:ir.model.fields,field_description:point_of_sale.field_pos_payment_method__write_date
#: model:ir.model.fields,field_description:point_of_sale.field_pos_session__write_date
#: model:ir.model.fields,field_description:point_of_sale.field_pos_session_check_product_wizard__write_date
msgid "Last Updated on"
msgstr "Última actualización el"

#. module: point_of_sale
#: model:product.attribute.value,name:point_of_sale.fabric_attribute_leather
msgid "Leather"
msgstr "Cuero"

#. module: point_of_sale
#: model_terms:ir.ui.view,arch_db:point_of_sale.pos_payment_method_view_form
msgid "Leave empty to use the default account from the company setting"
msgstr ""
"Dejar vacío para utilizar la cuenta predeterminada de los ajustes de la "
"empresa"

#. module: point_of_sale
#: model:ir.model.fields,help:point_of_sale.field_pos_payment_method__outstanding_account_id
msgid ""
"Leave empty to use the default account from the company setting.\n"
"Account used as outstanding account when creating accounting payment records for bank payments."
msgstr ""
"Deje vacío para utilizar la cuenta predeterminada de los ajustes de la empresa.\n"
"La cuenta que se utiliza como cuenta pendiente al crear registros de pagos contables para los pagos bancarios."

#. module: point_of_sale
#: model:ir.model.fields,help:point_of_sale.field_pos_payment_method__receivable_account_id
msgid ""
"Leave empty to use the default account from the company setting.\n"
"Overrides the company's receivable account (for Point of Sale) used in the journal entries."
msgstr ""
"Dejar vacío para utilizar la cuenta predeterminada de los ajustes de la empresa.\n"
"Anula la cuenta por cobrar de la empresa (para el punto de venta) utilizada en los asientos de diario."

#. module: point_of_sale
#: model_terms:ir.ui.view,arch_db:point_of_sale.pos_payment_method_view_form
msgid "Leave empty to use the receivable account of customer"
msgstr "Dejar vacío para utilizar la cuenta por cobrar del cliente"

#. module: point_of_sale
#: model:ir.model.fields,help:point_of_sale.field_pos_payment_method__journal_id
msgid ""
"Leave empty to use the receivable account of customer.\n"
"Defines the journal where to book the accumulated payments (or individual payment if Identify Customer is true) after closing the session.\n"
"For cash journal, we directly write to the default account in the journal via statement lines.\n"
"For bank journal, we write to the outstanding account specified in this payment method.\n"
"Only cash and bank journals are allowed."
msgstr ""
"Dejar vacío para utilizar la cuenta por cobrar del cliente.\n"
"Define el diario en el que se anotan los pagos acumulados (o el pago individual si Identificar cliente es verdadero) después de cerrar la sesión.\n"
"Para el diario de efectivo, escribimos directamente en la cuenta predeterminada del diario a través de las líneas de estado de cuenta.\n"
"Para el diario de bancos, escribimos en la cuenta pendiente especificada en este método de pago.\n"
"Solo se permiten los diarios de efectivo y de bancos."

#. module: point_of_sale
#: model:product.template,name:point_of_sale.letter_tray_product_template
msgid "Letter Tray"
msgstr "Bandeja de Cartas"

#. module: point_of_sale
#: model:ir.model.fields,field_description:point_of_sale.field_pos_config__limited_partners_amount
#: model:ir.model.fields,field_description:point_of_sale.field_res_config_settings__pos_limited_partners_amount
msgid "Limited Partners Amount"
msgstr "Importe de partners limitados"

#. module: point_of_sale
#: model:ir.model.fields,field_description:point_of_sale.field_pos_config__limited_partners_loading
#: model:ir.model.fields,field_description:point_of_sale.field_res_config_settings__pos_limited_partners_loading
#: model_terms:ir.ui.view,arch_db:point_of_sale.res_config_settings_view_form
msgid "Limited Partners Loading"
msgstr "Cargando partners limitados"

#. module: point_of_sale
#: model:ir.model.fields,field_description:point_of_sale.field_pos_config__limited_products_loading
#: model:ir.model.fields,field_description:point_of_sale.field_res_config_settings__pos_limited_products_loading
msgid "Limited Product Loading"
msgstr "Cargando producto limitado"

#. module: point_of_sale
#: model:ir.model.fields,field_description:point_of_sale.field_pos_config__limited_products_amount
#: model:ir.model.fields,field_description:point_of_sale.field_res_config_settings__pos_limited_products_amount
msgid "Limited Products Amount"
msgstr "Importe de productos limitados"

#. module: point_of_sale
#: model_terms:ir.ui.view,arch_db:point_of_sale.res_config_settings_view_form
msgid "Limited Products Loading"
msgstr "Cargando productos limitados"

#. module: point_of_sale
#: model:ir.model.fields,field_description:point_of_sale.field_pos_config__manual_discount
#: model:ir.model.fields,field_description:point_of_sale.field_res_config_settings__pos_manual_discount
msgid "Line Discounts"
msgstr "Línea de descuentos"

#. module: point_of_sale
#: model:ir.model.fields,field_description:point_of_sale.field_pos_order_line__name
msgid "Line No"
msgstr "Línea Nº"

#. module: point_of_sale
#: model_terms:ir.ui.view,arch_db:point_of_sale.res_config_settings_view_form
msgid "Load all remaining partners in the background"
msgstr "Cargar todos los partners restantes en el fondo"

#. module: point_of_sale
#: model_terms:ir.ui.view,arch_db:point_of_sale.res_config_settings_view_form
msgid "Load all remaining products in the background"
msgstr "Cargar todos los productos restantes en el fondo"

#. module: point_of_sale
#. odoo-javascript
#: code:addons/point_of_sale/static/src/js/Screens/PartnerListScreen/PartnerDetailsEdit.js:0
#, python-format
msgid "Loading Image Error"
msgstr "Error al cargar la imagen"

#. module: point_of_sale
#: model:ir.model.fields,field_description:point_of_sale.field_pos_config__iface_customer_facing_display_local
#: model:ir.model.fields,field_description:point_of_sale.field_res_config_settings__pos_iface_customer_facing_display_local
msgid "Local Customer Facing Display"
msgstr "Pantalla local orientada al cliente"

#. module: point_of_sale
#: model:ir.model.fields,field_description:point_of_sale.field_pos_session__login_number
msgid "Login Sequence Number"
msgstr "Nº de secuencia de ingreso"

#. module: point_of_sale
#. odoo-javascript
#: code:addons/point_of_sale/static/src/xml/Chrome.xml:0
#: code:addons/point_of_sale/static/src/xml/Popups/CashMoveReceipt.xml:0
#: code:addons/point_of_sale/static/src/xml/SaleDetailsReport.xml:0
#: code:addons/point_of_sale/static/src/xml/Screens/ReceiptScreen/OrderReceipt.xml:0
#, python-format
msgid "Logo"
msgstr "Logo"

#. module: point_of_sale
#: model:ir.model.fields,field_description:point_of_sale.field_pos_pack_operation_lot__lot_name
msgid "Lot Name"
msgstr "Nombre del lote"

#. module: point_of_sale
#. odoo-javascript
#: code:addons/point_of_sale/static/src/js/Screens/ProductScreen/OrderWidget.js:0
#: code:addons/point_of_sale/static/src/js/Screens/ProductScreen/ProductScreen.js:0
#, python-format
msgid "Lot/Serial Number(s) Required"
msgstr "Lote / Número(s) serial(es)  necesario(s)"

#. module: point_of_sale
#: model:ir.model.fields,field_description:point_of_sale.field_pos_order_line__pack_lot_ids
msgid "Lot/serial Number"
msgstr "Lote / Número serial"

#. module: point_of_sale
#: model:product.template,name:point_of_sale.magnetic_board_product_template
msgid "Magnetic Board"
msgstr "Pizarra Magnética"

#. module: point_of_sale
#: model:ir.model.fields,field_description:point_of_sale.field_pos_session__message_main_attachment_id
msgid "Main Attachment"
msgstr "Adjuntos principales"

#. module: point_of_sale
#: model_terms:ir.ui.view,arch_db:point_of_sale.view_pos_payment
msgid "Make Payment"
msgstr "Realizar pago"

#. module: point_of_sale
#: model:ir.model.fields,help:point_of_sale.field_pos_config__available_pricelist_ids
msgid ""
"Make several pricelists available in the Point of Sale. You can also apply a"
" pricelist to specific customers from their contact form (in Sales tab). To "
"be valid, this pricelist must be listed here as an available pricelist. "
"Otherwise the default pricelist will apply."
msgstr ""
"Disponer de varias listas de precios disponibles en el punto de venta. "
"También puede aplicar una lista de precios para clientes específicos desde "
"su formulario de contacto (en la pestaña de Ventas). Para ser válida, esta "
"lista de precios tiene que enumerarse aquí como una lista de los precios "
"disponibles. De lo contrario, se aplicará la lista de precios por defecto."

#. module: point_of_sale
#. odoo-javascript
#: code:addons/point_of_sale/static/src/js/Chrome.js:0
#, python-format
msgid ""
"Make sure you are using IoT Box v18.12 or higher. Navigate to %s to accept "
"the certificate of your IoT Box."
msgstr ""
"Asegúrese  de estar usando IoT Box v18.12 o mayor. Navegue a %s para aceptar"
" el certificado de su IoT Box."

#. module: point_of_sale
#: model_terms:ir.ui.view,arch_db:point_of_sale.res_config_settings_view_form
msgid "Manage promotion that will grant customers discounts or gifts"
msgstr ""
"Gestionar promoción que le otorgará a los clientes descuentos o regalos"

#. module: point_of_sale
#: model:ir.model.fields,field_description:point_of_sale.field_pos_order__margin
#: model:ir.model.fields,field_description:point_of_sale.field_pos_order_line__margin
#: model:ir.model.fields,field_description:point_of_sale.field_report_pos_order__margin
msgid "Margin"
msgstr "Margen"

#. module: point_of_sale
#: model:ir.model.fields,field_description:point_of_sale.field_pos_order__margin_percent
#: model:ir.model.fields,field_description:point_of_sale.field_pos_order_line__margin_percent
msgid "Margin (%)"
msgstr "Margen (%)"

#. module: point_of_sale
#. odoo-javascript
#: code:addons/point_of_sale/static/src/xml/Popups/ProductInfoPopup.xml:0
#, python-format
msgid "Margin:"
msgstr "Margen:"

#. module: point_of_sale
#: model:ir.model.fields,field_description:point_of_sale.field_pos_config__is_margins_costs_accessible_to_every_user
#: model:ir.model.fields,field_description:point_of_sale.field_res_config_settings__pos_is_margins_costs_accessible_to_every_user
#: model_terms:ir.ui.view,arch_db:point_of_sale.res_config_settings_view_form
msgid "Margins & Costs"
msgstr "Márgenes y costos"

#. module: point_of_sale
#. odoo-javascript
#: code:addons/point_of_sale/static/src/js/Screens/TicketScreen/TicketScreen.js:0
#, python-format
msgid "Maximum Exceeded"
msgstr "Se excedió el máximo"

#. module: point_of_sale
#. odoo-javascript
#: code:addons/point_of_sale/static/src/js/Screens/PaymentScreen/PaymentScreen.js:0
#, python-format
msgid "Maximum value reached"
msgstr "Valor máximo alcanzado"

#. module: point_of_sale
#: model:ir.model.fields,field_description:point_of_sale.field_pos_session__message_has_error
msgid "Message Delivery error"
msgstr "Error de Envío de Mensaje"

#. module: point_of_sale
#: model:ir.model.fields,field_description:point_of_sale.field_pos_session__message_ids
msgid "Messages"
msgstr "Mensajes"

#. module: point_of_sale
#: model:ir.model.fields,field_description:point_of_sale.field_pos_payment_method__name
msgid "Method"
msgstr "Método"

#. module: point_of_sale
#: model:pos.category,name:point_of_sale.pos_category_miscellaneous
msgid "Miscellaneous"
msgstr "Varios"

#. module: point_of_sale
#. odoo-javascript
#: code:addons/point_of_sale/static/src/js/Chrome.js:0
#, python-format
msgid "Missing barcode nomenclature"
msgstr ""

#. module: point_of_sale
#. odoo-javascript
#: code:addons/point_of_sale/static/src/xml/Screens/PartnerListScreen/PartnerDetailsEdit.xml:0
#, python-format
msgid "Mobile"
msgstr "Móvil"

#. module: point_of_sale
#: model:ir.model.fields,field_description:point_of_sale.field_pos_config__module_pos_hr
#: model:ir.model.fields,field_description:point_of_sale.field_res_config_settings__pos_module_pos_hr
msgid "Module Pos Hr"
msgstr "Módulo Punto de venta para Recursos humanos"

#. module: point_of_sale
#: model:product.template,name:point_of_sale.monitor_stand_product_template
msgid "Monitor Stand"
msgstr "Soporte de Monitor"

#. module: point_of_sale
#. odoo-javascript
#: code:addons/point_of_sale/static/src/xml/Screens/PartnerListScreen/PartnerListScreen.xml:0
#, python-format
msgid "More info"
msgstr "Más información"

#. module: point_of_sale
#: model_terms:ir.ui.view,arch_db:point_of_sale.pos_config_view_form
msgid "More settings:"
msgstr "Más ajustes"

#. module: point_of_sale
#. odoo-javascript
#: code:addons/point_of_sale/static/src/xml/Screens/ProductScreen/ProductScreen.xml:0
#, python-format
msgid "More..."
msgstr "Más..."

#. module: point_of_sale
#: model:ir.model.fields,field_description:point_of_sale.field_pos_session__my_activity_date_deadline
msgid "My Activity Deadline"
msgstr "Mi fecha límite de actividad"

#. module: point_of_sale
#: model_terms:ir.ui.view,arch_db:point_of_sale.view_pos_session_search
msgid "My Sessions"
msgstr "Mis sesiones"

#. module: point_of_sale
#. odoo-javascript
#: code:addons/point_of_sale/static/src/xml/Screens/PartnerListScreen/PartnerDetailsEdit.xml:0
#: code:addons/point_of_sale/static/src/xml/Screens/PartnerListScreen/PartnerListScreen.xml:0
#: model:ir.model.fields,field_description:point_of_sale.field_pos_bill__name
#: model_terms:ir.ui.view,arch_db:point_of_sale.report_saledetails
#, python-format
msgid "Name"
msgstr "Nombre"

#. module: point_of_sale
#. odoo-javascript
#: code:addons/point_of_sale/static/src/js/Screens/TicketScreen/ControlButtons/InvoiceButton.js:0
#, python-format
msgid "Need customer to invoice"
msgstr "Necesita un cliente para facturar"

#. module: point_of_sale
#. odoo-python
#: code:addons/point_of_sale/models/pos_session.py:0
#, python-format
msgid ""
"Need loss account for the following journals to post the lost amount: %s\n"
msgstr ""
"Necesita una cuenta de pérdidas para para publicar el importe perdido en los"
" siguientes diarios: %s\n"

#. module: point_of_sale
#. odoo-python
#: code:addons/point_of_sale/models/pos_session.py:0
#, python-format
msgid ""
"Need profit account for the following journals to post the gained amount: %s"
msgstr ""
"Necesita una cuenta de ganancias para publicar el importe ganado en los "
"siguientes diarios: %s"

#. module: point_of_sale
#. odoo-javascript
#: code:addons/point_of_sale/static/src/js/ChromeWidgets/HeaderButton.js:0
#: code:addons/point_of_sale/static/src/js/Popups/ClosePosPopup.js:0
#: code:addons/point_of_sale/static/src/js/Screens/ProductScreen/ControlButtons/ProductInfoButton.js:0
#: code:addons/point_of_sale/static/src/js/Screens/ProductScreen/ProductScreen.js:0
#: code:addons/point_of_sale/static/src/js/Screens/ProductScreen/ProductsWidgetControlPanel.js:0
#: code:addons/point_of_sale/static/src/js/Screens/TicketScreen/ControlButtons/InvoiceButton.js:0
#: code:addons/point_of_sale/static/src/js/Screens/TicketScreen/ControlButtons/InvoiceButton.js:0
#, python-format
msgid "Network Error"
msgstr "Error de red"

#. module: point_of_sale
#: model:ir.model.fields.selection,name:point_of_sale.selection__pos_order__state__draft
#: model:ir.model.fields.selection,name:point_of_sale.selection__report_pos_order__state__draft
msgid "New"
msgstr "Nuevo"

#. module: point_of_sale
#. odoo-javascript
#: code:addons/point_of_sale/static/src/xml/Screens/ReceiptScreen/ReceiptScreen.xml:0
#: code:addons/point_of_sale/static/src/xml/Screens/TicketScreen/TicketScreen.xml:0
#, python-format
msgid "New Order"
msgstr "Nuevo pedido"

#. module: point_of_sale
#: model_terms:ir.ui.view,arch_db:point_of_sale.view_pos_config_kanban
msgid "New Session"
msgstr "Nueva sesión"

#. module: point_of_sale
#: model:product.template,name:point_of_sale.newspaper_rack_product_template
msgid "Newspaper Rack"
msgstr "Estante de Periódico"

#. module: point_of_sale
#: model:ir.model.fields,field_description:point_of_sale.field_pos_session__activity_calendar_event_id
msgid "Next Activity Calendar Event"
msgstr "Siguiente evento en el calendario de actividades."

#. module: point_of_sale
#: model:ir.model.fields,field_description:point_of_sale.field_pos_session__activity_date_deadline
msgid "Next Activity Deadline"
msgstr "Siguiente plazo de actividad"

#. module: point_of_sale
#: model:ir.model.fields,field_description:point_of_sale.field_pos_session__activity_summary
msgid "Next Activity Summary"
msgstr "Resumen de la siguiente actividad"

#. module: point_of_sale
#: model:ir.model.fields,field_description:point_of_sale.field_pos_session__activity_type_id
msgid "Next Activity Type"
msgstr "Siguiente tipo de actividad"

#. module: point_of_sale
#. odoo-javascript
#: code:addons/point_of_sale/static/src/xml/Screens/TicketScreen/TicketScreen.xml:0
#: code:addons/point_of_sale/static/src/xml/Screens/TicketScreen/TicketScreen.xml:0
#, python-format
msgid "Next Order List"
msgstr "Siguiente lista de pedidos"

#. module: point_of_sale
#. odoo-javascript
#: code:addons/point_of_sale/static/src/js/Screens/ProductScreen/ProductScreen.js:0
#, python-format
msgid "No"
msgstr "No"

#. module: point_of_sale
#: model_terms:ir.ui.view,arch_db:point_of_sale.res_config_settings_view_form
msgid "No Point of Sale selected"
msgstr "No se seleccionó ningún punto de venta"

#. module: point_of_sale
#. odoo-python
#: code:addons/point_of_sale/models/pos_order.py:0
#, python-format
msgid "No Taxes"
msgstr "Sin Impuestos"

#. module: point_of_sale
#. odoo-python
#: code:addons/point_of_sale/models/pos_order.py:0
#, python-format
msgid ""
"No cash statement found for this session. Unable to record returned cash."
msgstr ""
"No se ha encontrado ningún extracto de caja para esta sesión. Imposible "
"registrar el efectivo devuelto."

#. module: point_of_sale
#. odoo-javascript
#: code:addons/point_of_sale/static/src/xml/Screens/PartnerListScreen/PartnerListScreen.xml:0
#: code:addons/point_of_sale/static/src/xml/Screens/PartnerListScreen/PartnerListScreen.xml:0
#, python-format
msgid "No customer found for"
msgstr "No se encontró ningún cliente o"

#. module: point_of_sale
#: model_terms:ir.actions.act_window,help:point_of_sale.action_pos_sale_graph
#: model_terms:ir.actions.act_window,help:point_of_sale.action_report_pos_order_all
#: model_terms:ir.actions.act_window,help:point_of_sale.action_report_pos_order_all_filtered
msgid "No data yet!"
msgstr "No hay información aún"

#. module: point_of_sale
#. odoo-python
#: code:addons/point_of_sale/report/pos_invoice.py:0
#, python-format
msgid "No link to an invoice for %s."
msgstr "Sin enlace a una factura para %s, "

#. module: point_of_sale
#. odoo-javascript
#: code:addons/point_of_sale/static/src/xml/Screens/TicketScreen/TicketScreen.xml:0
#: model_terms:ir.actions.act_window,help:point_of_sale.action_pos_payment_form
#: model_terms:ir.actions.act_window,help:point_of_sale.action_pos_pos_form
#, python-format
msgid "No orders found"
msgstr "Sin Órdenes Encontradas"

#. module: point_of_sale
#. odoo-javascript
#: code:addons/point_of_sale/static/src/xml/Screens/ProductScreen/ProductsWidget.xml:0
#, python-format
msgid "No product found for"
msgstr "No se encontraron productos para"

#. module: point_of_sale
#: model_terms:ir.actions.act_window,help:point_of_sale.action_pos_session
msgid "No sessions found"
msgstr "Sin sesiones encontradas"

#. module: point_of_sale
#: model:ir.model.fields,field_description:point_of_sale.field_res_config_settings__barcode_nomenclature_id
msgid "Nomenclature"
msgstr "Denominación"

#. module: point_of_sale
#. odoo-javascript
#: code:addons/point_of_sale/static/src/js/Screens/ProductScreen/ControlButtons/SetFiscalPositionButton.js:0
#: code:addons/point_of_sale/static/src/xml/Screens/PartnerListScreen/PartnerDetailsEdit.xml:0
#: code:addons/point_of_sale/static/src/xml/Screens/PartnerListScreen/PartnerDetailsEdit.xml:0
#, python-format
msgid "None"
msgstr "Ninguno"

#. module: point_of_sale
#: model_terms:ir.ui.view,arch_db:point_of_sale.view_report_pos_order_search
msgid "Not Invoiced"
msgstr "No facturado"

#. module: point_of_sale
#: model_terms:ir.ui.view,arch_db:point_of_sale.view_pos_pos_form
msgid "Notes"
msgstr "Notas"

#. module: point_of_sale
#: model:ir.model.fields,field_description:point_of_sale.field_pos_session__message_needaction_counter
msgid "Number of Actions"
msgstr "Número de acciones"

#. module: point_of_sale
#: model:ir.model.fields,field_description:point_of_sale.field_pos_config__number_of_opened_session
msgid "Number of Opened Session"
msgstr "Número de sesiones abiertas"

#. module: point_of_sale
#: model_terms:ir.ui.view,arch_db:point_of_sale.res_config_settings_view_form
msgid "Number of Partners Loaded"
msgstr "Número de partners cargados"

#. module: point_of_sale
#: model:ir.model.fields,field_description:point_of_sale.field_pos_order__nb_print
msgid "Number of Print"
msgstr "Número de copias"

#. module: point_of_sale
#: model_terms:ir.ui.view,arch_db:point_of_sale.res_config_settings_view_form
msgid "Number of Products Loaded"
msgstr "Número de productos cargados"

#. module: point_of_sale
#: model:ir.model.fields,field_description:point_of_sale.field_pos_order__refund_orders_count
msgid "Number of Refund Orders"
msgstr "Número de órdenes reembolsadas"

#. module: point_of_sale
#: model:ir.model.fields,field_description:point_of_sale.field_pos_session__message_has_error_counter
msgid "Number of errors"
msgstr "Numero de errores"

#. module: point_of_sale
#: model:ir.model.fields,help:point_of_sale.field_pos_order_line__refunded_qty
msgid "Number of items refunded in this orderline."
msgstr "Número de artículos reembolsados en esta línea de la orden"

#. module: point_of_sale
#: model:ir.model.fields,help:point_of_sale.field_pos_session__message_needaction_counter
msgid "Number of messages which requires an action"
msgstr "Número de mensajes que requieren una acción"

#. module: point_of_sale
#: model:ir.model.fields,help:point_of_sale.field_pos_session__message_has_error_counter
msgid "Number of messages with delivery error"
msgstr "Número de mensajes con error de envío"

#. module: point_of_sale
#. odoo-javascript
#: code:addons/point_of_sale/static/src/js/Popups/ClosePosPopup.js:0
#, python-format
msgid "OK"
msgstr "OK"

#. module: point_of_sale
#. odoo-javascript
#: code:addons/point_of_sale/static/src/xml/Popups/CashOpeningPopup.xml:0
#, python-format
msgid "OPENING CASH CONTROL"
msgstr "CONTROL DE EFECTIVO DE APERTURA"

#. module: point_of_sale
#. odoo-javascript
#: code:addons/point_of_sale/static/src/js/ChromeWidgets/ProxyStatus.js:0
#: code:addons/point_of_sale/static/src/js/Screens/PartnerListScreen/PartnerListScreen.js:0
#, python-format
msgid "Offline"
msgstr "Desconectado"

#. module: point_of_sale
#. odoo-javascript
#: code:addons/point_of_sale/static/src/js/Popups/OfflineErrorPopup.js:0
#, python-format
msgid "Offline Error"
msgstr "Error sin conexión"

#. module: point_of_sale
#. odoo-javascript
#: code:addons/point_of_sale/static/src/js/Chrome.js:0
#, python-format
msgid "Offline Orders"
msgstr "Pedidos fuera de línea"

#. module: point_of_sale
#. odoo-javascript
#: code:addons/point_of_sale/static/src/js/Screens/ProductScreen/ProductItem.js:0
#, python-format
msgid "OfflineErrorPopup"
msgstr ""

#. module: point_of_sale
#. odoo-javascript
#: code:addons/point_of_sale/static/src/js/Popups/ConfirmPopup.js:0
#: code:addons/point_of_sale/static/src/js/Popups/EditListPopup.js:0
#: code:addons/point_of_sale/static/src/js/Popups/ErrorBarcodePopup.js:0
#: code:addons/point_of_sale/static/src/js/Popups/ErrorPopup.js:0
#: code:addons/point_of_sale/static/src/js/Popups/ErrorTracebackPopup.js:0
#: code:addons/point_of_sale/static/src/js/Popups/NumberPopup.js:0
#: code:addons/point_of_sale/static/src/js/Popups/OfflineErrorPopup.js:0
#: code:addons/point_of_sale/static/src/js/Popups/OrderImportPopup.js:0
#: code:addons/point_of_sale/static/src/js/Popups/TextAreaPopup.js:0
#: code:addons/point_of_sale/static/src/js/Popups/TextInputPopup.js:0
#: code:addons/point_of_sale/static/src/xml/Popups/EditListPopup.xml:0
#: code:addons/point_of_sale/static/src/xml/Popups/ErrorBarcodePopup.xml:0
#: code:addons/point_of_sale/static/src/xml/Popups/OfflineErrorPopup.xml:0
#, python-format
msgid "Ok"
msgstr "Aceptar"

#. module: point_of_sale
#. odoo-javascript
#: code:addons/point_of_sale/static/src/js/Screens/TicketScreen/TicketScreen.js:0
#, python-format
msgid "Ongoing"
msgstr "En proceso"

#. module: point_of_sale
#. odoo-javascript
#: code:addons/point_of_sale/static/src/js/models.js:0
#, python-format
msgid ""
"Only a negative quantity is allowed for this refund line. Click on +/- to "
"modify the quantity to be refunded."
msgstr ""
"Solo se permite una cantidad negativa para esta línea de reembolso. Haga "
"clic en +/- para modificar la cantidad que se reembolsará."

#. module: point_of_sale
#: model:ir.model.fields,field_description:point_of_sale.field_pos_config__only_round_cash_method
#: model:ir.model.fields,field_description:point_of_sale.field_res_config_settings__pos_only_round_cash_method
msgid "Only apply rounding on cash"
msgstr "Solo aplique redondeo en efectivo"

#. module: point_of_sale
#: model_terms:ir.ui.view,arch_db:point_of_sale.res_config_settings_view_form
msgid "Only load a limited number of customers at the opening of the PoS."
msgstr "Solo cargue un número limitado de clientes al inicio del PdV."

#. module: point_of_sale
#: model_terms:ir.ui.view,arch_db:point_of_sale.res_config_settings_view_form
msgid "Only load most common products at the opening of the PoS."
msgstr "Solo cargue los productos más comunes al abrir el PdV."

#. module: point_of_sale
#: model_terms:ir.ui.view,arch_db:point_of_sale.res_config_settings_view_form
msgid "Only on cash methods"
msgstr "Solo para métodos de efectivo"

#. module: point_of_sale
#: model:ir.model.fields,help:point_of_sale.field_pos_config__restrict_price_control
#: model:ir.model.fields,help:point_of_sale.field_res_config_settings__pos_restrict_price_control
#: model_terms:ir.ui.view,arch_db:point_of_sale.res_config_settings_view_form
msgid ""
"Only users with Manager access rights for PoS app can modify the product "
"prices on orders."
msgstr ""
"Solo los usuarios con derechos de acceso de administrador pueden modificar "
"los precios de los productos en los pedidos."

#. module: point_of_sale
#. odoo-javascript
#: code:addons/point_of_sale/static/src/js/Screens/PartnerListScreen/PartnerDetailsEdit.js:0
#, python-format
msgid "Only web-compatible Image formats such as .png or .jpeg are supported."
msgstr ""
"Solo se admiten formatos de imagen compatibles con la web, como .png o "
".jpeg."

#. module: point_of_sale
#. odoo-javascript
#: code:addons/point_of_sale/static/src/xml/ChromeWidgets/DebugWidget.xml:0
#: code:addons/point_of_sale/static/src/xml/Screens/PaymentScreen/PaymentScreen.xml:0
#, python-format
msgid "Open Cashbox"
msgstr "Abrir caja"

#. module: point_of_sale
#: model:ir.model.fields,help:point_of_sale.field_pos_payment_method__open_session_ids
msgid "Open PoS sessions that are using this payment method."
msgstr "Sesiones de TPV abiertas que están utilizando este método de pago."

#. module: point_of_sale
#: model_terms:ir.ui.view,arch_db:point_of_sale.view_pos_config_kanban
msgid "Open Session"
msgstr "Abrir sesión"

#. module: point_of_sale
#. odoo-javascript
#: code:addons/point_of_sale/static/src/xml/Popups/CashOpeningPopup.xml:0
#, python-format
msgid "Open session"
msgstr "Abrir sesión"

#. module: point_of_sale
#. odoo-javascript
#: code:addons/point_of_sale/static/src/xml/Popups/CashOpeningPopup.xml:0
#: code:addons/point_of_sale/static/src/xml/Popups/ClosePosPopup.xml:0
#, python-format
msgid "Open the money details popup"
msgstr "Abrir la ventana emergente de detalles monetarios"

#. module: point_of_sale
#: model:ir.model.fields,field_description:point_of_sale.field_pos_session__user_id
#: model_terms:ir.ui.view,arch_db:point_of_sale.view_pos_session_search
msgid "Opened By"
msgstr "Abierta por"

#. module: point_of_sale
#. odoo-python
#: code:addons/point_of_sale/models/pos_config.py:0
#, python-format
msgid "Opened Sessions"
msgstr "Sesiones Abiertas"

#. module: point_of_sale
#: model_terms:ir.ui.view,arch_db:point_of_sale.view_pos_config_kanban
msgid "Opened by"
msgstr "Abierta por"

#. module: point_of_sale
#. odoo-javascript
#: code:addons/point_of_sale/static/src/xml/Popups/ClosePosPopup.xml:0
#, python-format
msgid "Opening"
msgstr "Apertura"

#. module: point_of_sale
#: model:ir.model.fields.selection,name:point_of_sale.selection__pos_session__state__opening_control
#: model_terms:ir.ui.view,arch_db:point_of_sale.view_pos_config_kanban
msgid "Opening Control"
msgstr "Control de apertura"

#. module: point_of_sale
#: model:ir.model.fields,field_description:point_of_sale.field_pos_session__start_at
#: model_terms:ir.ui.view,arch_db:point_of_sale.view_pos_session_search
msgid "Opening Date"
msgstr "Fecha de apertura"

#. module: point_of_sale
#: model:ir.model.fields,field_description:point_of_sale.field_pos_session__opening_notes
msgid "Opening Notes"
msgstr "Notas de apertura"

#. module: point_of_sale
#: model:ir.model.fields,help:point_of_sale.field_pos_session__cash_register_balance_end
msgid "Opening balance summed to all cash transactions."
msgstr "Balance de apertura sumado a todas las transacciones de efectivo."

#. module: point_of_sale
#. odoo-javascript
#: code:addons/point_of_sale/static/src/xml/Popups/CashOpeningPopup.xml:0
#, python-format
msgid "Opening cash"
msgstr "Efectivo de apertura"

#. module: point_of_sale
#: model:ir.model.fields,field_description:point_of_sale.field_pos_config__picking_type_id
#: model:ir.model.fields,field_description:point_of_sale.field_pos_order__picking_type_id
#: model:ir.model.fields,field_description:point_of_sale.field_res_config_settings__pos_picking_type_id
#: model_terms:ir.ui.view,arch_db:point_of_sale.res_config_settings_view_form
msgid "Operation Type"
msgstr "Tipo de operación"

#. module: point_of_sale
#: model_terms:ir.ui.view,arch_db:point_of_sale.res_config_settings_view_form
msgid "Operation types show up in the Inventory dashboard."
msgstr "Tipos de operación que se muestran en el tablero del inventario."

#. module: point_of_sale
#. odoo-javascript
#: code:addons/point_of_sale/static/src/xml/Popups/ProductInfoPopup.xml:0
#: code:addons/point_of_sale/static/src/xml/Screens/ScaleScreen/ScaleScreen.xml:0
#: model:ir.model.fields,field_description:point_of_sale.field_pos_payment__pos_order_id
#: model:ir.model.fields,field_description:point_of_sale.field_report_pos_order__order_id
#, python-format
msgid "Order"
msgstr "Pedido"

#. module: point_of_sale
#. odoo-javascript
#: code:addons/point_of_sale/static/src/js/models.js:0
#: code:addons/point_of_sale/static/src/js/models.js:0
#, python-format
msgid "Order %s"
msgstr "Orden %s"

#. module: point_of_sale
#. odoo-python
#: code:addons/point_of_sale/models/pos_order.py:0
#: code:addons/point_of_sale/models/pos_order.py:0
#, python-format
msgid "Order %s is not fully paid."
msgstr "El pedido %s no está totalmente pagado."

#. module: point_of_sale
#: model:ir.model.fields,field_description:point_of_sale.field_pos_session__order_count
msgid "Order Count"
msgstr "Recuento de pedidos"

#. module: point_of_sale
#: model:ir.model.fields,field_description:point_of_sale.field_report_pos_order__date
#: model_terms:ir.ui.view,arch_db:point_of_sale.view_pos_order_filter
#: model_terms:ir.ui.view,arch_db:point_of_sale.view_report_pos_order_search
msgid "Order Date"
msgstr "Fecha de pedido"

#. module: point_of_sale
#: model:ir.model.fields,field_description:point_of_sale.field_pos_config__sequence_id
#: model:ir.model.fields,field_description:point_of_sale.field_res_config_settings__pos_sequence_id
msgid "Order IDs Sequence"
msgstr "Secuencia de identificadores del pedido"

#. module: point_of_sale
#: model:ir.model.fields,field_description:point_of_sale.field_pos_config__sequence_line_id
msgid "Order Line IDs Sequence"
msgstr "Secuencia de los identificadores de la línea de pedido"

#. module: point_of_sale
#: model:ir.model.fields,field_description:point_of_sale.field_pos_order__lines
msgid "Order Lines"
msgstr "Líneas del pedido"

#. module: point_of_sale
#: model:ir.model.fields,field_description:point_of_sale.field_pos_order__name
#: model:ir.model.fields,field_description:point_of_sale.field_pos_order_line__order_id
#: model:ir.model.fields,field_description:point_of_sale.field_pos_pack_operation_lot__order_id
msgid "Order Ref"
msgstr "Ref. venta"

#. module: point_of_sale
#: model:ir.model.fields,field_description:point_of_sale.field_pos_session__sequence_number
msgid "Order Sequence Number"
msgstr "Nº de secuencia de pedido"

#. module: point_of_sale
#. odoo-javascript
#: code:addons/point_of_sale/static/src/xml/Screens/TicketScreen/OrderDetails.xml:0
#, python-format
msgid "Order is empty"
msgstr "El Pedido está vacío"

#. module: point_of_sale
#. odoo-javascript
#: code:addons/point_of_sale/static/src/js/Screens/PaymentScreen/PaymentScreen.js:0
#, python-format
msgid "Order is not synced. Check your internet connection"
msgstr "La orden no está sincronizada. Compruebe su conexión a internet."

#. module: point_of_sale
#: model_terms:ir.ui.view,arch_db:point_of_sale.view_pos_pos_form
msgid "Order lines"
msgstr "Líneas de venta"

#. module: point_of_sale
#: model:ir.model.fields,help:point_of_sale.field_pos_order_line__refund_orderline_ids
msgid "Orderlines in this field are the lines that refunded this orderline."
msgstr ""
"Las líneas de orden en este campo son las líneas que reembolsaron esta línea"
" de orden."

#. module: point_of_sale
#. odoo-javascript
#. odoo-python
#: code:addons/point_of_sale/models/pos_session.py:0
#: code:addons/point_of_sale/static/src/xml/ChromeWidgets/DebugWidget.xml:0
#: code:addons/point_of_sale/static/src/xml/ChromeWidgets/TicketButton.xml:0
#: model:ir.actions.act_window,name:point_of_sale.action_pos_order_filtered
#: model:ir.actions.act_window,name:point_of_sale.action_pos_pos_form
#: model:ir.actions.act_window,name:point_of_sale.action_pos_sale_graph
#: model:ir.model.fields,field_description:point_of_sale.field_pos_session__order_ids
#: model:ir.ui.menu,name:point_of_sale.menu_point_of_sale
#: model:ir.ui.menu,name:point_of_sale.menu_point_ofsale
#: model:ir.ui.menu,name:point_of_sale.menu_report_pos_order_all
#: model_terms:ir.ui.view,arch_db:point_of_sale.res_config_settings_view_form
#: model_terms:ir.ui.view,arch_db:point_of_sale.view_pos_config_kanban
#: model_terms:ir.ui.view,arch_db:point_of_sale.view_pos_session_form
#, python-format
msgid "Orders"
msgstr "Pedidos"

#. module: point_of_sale
#: model:ir.actions.act_window,name:point_of_sale.action_report_pos_order_all
#: model:ir.actions.act_window,name:point_of_sale.action_report_pos_order_all_filtered
msgid "Orders Analysis"
msgstr "Análisis de pedidos"

#. module: point_of_sale
#: model:ir.model.fields,field_description:point_of_sale.field_pos_config__other_devices
#: model:ir.model.fields,field_description:point_of_sale.field_res_config_settings__pos_other_devices
msgid "Other Devices"
msgstr "Otros dispositivos"

#. module: point_of_sale
#: model_terms:ir.ui.view,arch_db:point_of_sale.view_pos_pos_form
msgid "Other Information"
msgstr "Otra información"

#. module: point_of_sale
#. odoo-javascript
#: code:addons/point_of_sale/static/src/xml/ChromeWidgets/DebugWidget.xml:0
#, python-format
msgid "Others"
msgstr "Otros"

#. module: point_of_sale
#: model:ir.model.fields,field_description:point_of_sale.field_pos_payment_method__outstanding_account_id
msgid "Outstanding Account"
msgstr "Cuenta pendiente"

#. module: point_of_sale
#: model:ir.model.fields,field_description:point_of_sale.field_procurement_group__pos_order_id
msgid "POS Order"
msgstr "Orden del PdV"

#. module: point_of_sale
#. odoo-python
#: code:addons/point_of_sale/models/pos_config.py:0
#, python-format
msgid "POS Order %s"
msgstr "Pedido de TPV %s"

#. module: point_of_sale
#: model_terms:ir.ui.view,arch_db:point_of_sale.view_pos_order_line_form
msgid "POS Order line"
msgstr "Línea de pedido de TPV"

#. module: point_of_sale
#: model_terms:ir.ui.view,arch_db:point_of_sale.view_pos_order_line
msgid "POS Order lines"
msgstr "Líneas de pedido de TPV"

#. module: point_of_sale
#: model_terms:ir.ui.view,arch_db:point_of_sale.view_pos_order_tree
msgid "POS Orders"
msgstr "Pedidos de TPV"

#. module: point_of_sale
#: model_terms:ir.ui.view,arch_db:point_of_sale.view_pos_order_tree_all_sales_lines
msgid "POS Orders lines"
msgstr "Líneas de pedido de TPV"

#. module: point_of_sale
#: model:ir.model.fields,field_description:point_of_sale.field_account_payment__pos_payment_method_id
msgid "POS Payment Method"
msgstr "Método de pago de PdV"

#. module: point_of_sale
#: model_terms:ir.ui.view,arch_db:point_of_sale.product_product_tree_view
#: model_terms:ir.ui.view,arch_db:point_of_sale.product_template_search_view_pos
#: model_terms:ir.ui.view,arch_db:point_of_sale.product_template_tree_view
msgid "POS Product Category"
msgstr "Categoría de producto de PdV"

#. module: point_of_sale
#: model:ir.model.fields,field_description:point_of_sale.field_digest_digest__kpi_pos_total
msgid "POS Sales"
msgstr "Ventas de TPV"

#. module: point_of_sale
#: model:ir.model.fields,field_description:point_of_sale.field_account_payment__pos_session_id
msgid "POS Session"
msgstr "Sesión de TPV"

#. module: point_of_sale
#. odoo-python
#: code:addons/point_of_sale/models/pos_config.py:0
#, python-format
msgid "POS order line %s"
msgstr "Línea de pedido de TPV %s"

#. module: point_of_sale
#. odoo-javascript
#: code:addons/point_of_sale/static/src/js/Screens/TicketScreen/TicketScreen.js:0
#: code:addons/point_of_sale/static/src/js/Screens/TicketScreen/TicketScreen.js:0
#: model:ir.model.fields,field_description:point_of_sale.field_pos_order__amount_paid
#: model:ir.model.fields.selection,name:point_of_sale.selection__pos_order__state__paid
#: model:ir.model.fields.selection,name:point_of_sale.selection__report_pos_order__state__paid
#, python-format
msgid "Paid"
msgstr "Pagado"

#. module: point_of_sale
#: model:ir.model.fields,field_description:point_of_sale.field_pos_category__parent_id
msgid "Parent Category"
msgstr "Categoría padre"

#. module: point_of_sale
#. odoo-javascript
#: code:addons/point_of_sale/static/src/xml/Screens/PartnerListScreen/PartnerDetailsEdit.xml:0
#, python-format
msgid "Partner"
msgstr "Contacto"

#. module: point_of_sale
#: model:ir.model.fields,field_description:point_of_sale.field_pos_config__partner_load_background
#: model:ir.model.fields,field_description:point_of_sale.field_res_config_settings__pos_partner_load_background
msgid "Partner Load Background"
msgstr "Cargar fondo de partner"

#. module: point_of_sale
#. odoo-javascript
#: code:addons/point_of_sale/static/src/xml/Misc/MobileOrderWidget.xml:0
#: code:addons/point_of_sale/static/src/xml/Screens/PaymentScreen/PaymentScreen.xml:0
#: code:addons/point_of_sale/static/src/xml/Screens/PaymentScreen/PaymentScreen.xml:0
#: code:addons/point_of_sale/static/src/xml/Screens/ProductScreen/ActionpadWidget.xml:0
#: code:addons/point_of_sale/static/src/xml/Screens/ProductScreen/ActionpadWidget.xml:0
#: code:addons/point_of_sale/static/src/xml/Screens/ReceiptScreen/ReceiptScreen.xml:0
#: code:addons/point_of_sale/static/src/xml/Screens/ReceiptScreen/ReceiptScreen.xml:0
#, python-format
msgid "Pay"
msgstr "Pagar"

#. module: point_of_sale
#: model_terms:ir.ui.view,arch_db:point_of_sale.view_pos_payment
msgid "Pay Order"
msgstr "Pagar pedido"

#. module: point_of_sale
#. odoo-javascript
#. odoo-python
#: code:addons/point_of_sale/static/src/js/Screens/TicketScreen/TicketScreen.js:0
#: code:addons/point_of_sale/static/src/xml/Screens/PaymentScreen/PaymentScreen.xml:0
#: code:addons/point_of_sale/static/src/xml/Screens/ProductScreen/ProductScreen.xml:0
#: code:addons/point_of_sale/wizard/pos_payment.py:0
#: model:ir.actions.act_window,name:point_of_sale.action_pos_payment
#: model_terms:ir.ui.view,arch_db:point_of_sale.res_config_settings_view_form
#: model_terms:ir.ui.view,arch_db:point_of_sale.view_pos_pos_form
#, python-format
msgid "Payment"
msgstr "Pagos"

#. module: point_of_sale
#: model:ir.model.fields,field_description:point_of_sale.field_pos_make_payment__payment_date
msgid "Payment Date"
msgstr "Fecha de pago"

#. module: point_of_sale
#. odoo-javascript
#: code:addons/point_of_sale/static/src/xml/Popups/ClosePosPopup.xml:0
#: model:ir.model.fields,field_description:point_of_sale.field_pos_make_payment__payment_method_id
#: model:ir.model.fields,field_description:point_of_sale.field_pos_payment__payment_method_id
#: model_terms:ir.ui.view,arch_db:point_of_sale.view_pos_payment_search
#, python-format
msgid "Payment Method"
msgstr "Método de pago"

#. module: point_of_sale
#: model:ir.actions.act_window,name:point_of_sale.action_pos_payment_method_form
#: model:ir.model.fields,field_description:point_of_sale.field_pos_config__payment_method_ids
#: model:ir.model.fields,field_description:point_of_sale.field_pos_session__payment_method_ids
#: model:ir.model.fields,field_description:point_of_sale.field_res_config_settings__pos_payment_method_ids
#: model:ir.ui.menu,name:point_of_sale.menu_pos_payment_method
#: model_terms:ir.ui.view,arch_db:point_of_sale.pos_payment_method_view_form
#: model_terms:ir.ui.view,arch_db:point_of_sale.pos_payment_method_view_search
#: model_terms:ir.ui.view,arch_db:point_of_sale.pos_payment_method_view_tree
#: model_terms:ir.ui.view,arch_db:point_of_sale.res_config_settings_view_form
msgid "Payment Methods"
msgstr "Métodos de pago"

#. module: point_of_sale
#: model:ir.model.fields,field_description:point_of_sale.field_pos_payment__ticket
msgid "Payment Receipt Info"
msgstr "Información de Pagos recibidos"

#. module: point_of_sale
#: model:ir.model.fields,field_description:point_of_sale.field_pos_make_payment__payment_name
msgid "Payment Reference"
msgstr "Referencia del pago"

#. module: point_of_sale
#: model:ir.model.fields,field_description:point_of_sale.field_pos_payment__payment_status
msgid "Payment Status"
msgstr "Estado de Pago"

#. module: point_of_sale
#. odoo-javascript
#: code:addons/point_of_sale/static/src/xml/Screens/PaymentScreen/PaymentScreenPaymentLines.xml:0
#, python-format
msgid "Payment Successful"
msgstr "Pago exitoso"

#. module: point_of_sale
#: model_terms:ir.ui.view,arch_db:point_of_sale.res_config_settings_view_form
msgid ""
"Payment Terminals\n"
"                            <i class=\"fa fa-info-circle me-1\" title=\"Those settings are common to all PoS.\" pos-data-toggle=\"tooltip\"/>"
msgstr ""
"Terminales de pago\n"
"                            <i class=\"fa fa-info-circle me-1\" title=\"Those settings are common to all PoS.\" pos-data-toggle=\"tooltip\"/>"

#. module: point_of_sale
#: model:ir.model.fields,field_description:point_of_sale.field_pos_payment__transaction_id
msgid "Payment Transaction ID"
msgstr "ID de transacción de pago"

#. module: point_of_sale
#. odoo-javascript
#: code:addons/point_of_sale/static/src/xml/Screens/PaymentScreen/PaymentScreen.xml:0
#, python-format
msgid "Payment method"
msgstr "Método de pago"

#. module: point_of_sale
#: model_terms:ir.ui.view,arch_db:point_of_sale.res_config_settings_view_form
msgid "Payment methods available"
msgstr "Métodos de pago disponibles"

#. module: point_of_sale
#. odoo-javascript
#: code:addons/point_of_sale/static/src/xml/Screens/PaymentScreen/PaymentScreenPaymentLines.xml:0
#, python-format
msgid "Payment request pending"
msgstr "Solicitud de pago pendiente"

#. module: point_of_sale
#. odoo-javascript
#: code:addons/point_of_sale/static/src/xml/Screens/PaymentScreen/PaymentScreenPaymentLines.xml:0
#, python-format
msgid "Payment reversed"
msgstr "Pago revertido"

#. module: point_of_sale
#. odoo-python
#: code:addons/point_of_sale/models/pos_session.py:0
#: model:ir.actions.act_window,name:point_of_sale.action_pos_payment_form
#: model:ir.model,name:point_of_sale.model_account_payment
#: model:ir.model.fields,field_description:point_of_sale.field_pos_order__payment_ids
#: model:ir.ui.menu,name:point_of_sale.menu_pos_payment
#: model_terms:ir.ui.view,arch_db:point_of_sale.report_saledetails
#: model_terms:ir.ui.view,arch_db:point_of_sale.view_pos_payment_form
#: model_terms:ir.ui.view,arch_db:point_of_sale.view_pos_payment_search
#: model_terms:ir.ui.view,arch_db:point_of_sale.view_pos_payment_tree
#: model_terms:ir.ui.view,arch_db:point_of_sale.view_pos_pos_form
#: model_terms:ir.ui.view,arch_db:point_of_sale.view_pos_session_form
#, python-format
msgid "Payments"
msgstr "Pagos"

#. module: point_of_sale
#. odoo-javascript
#: code:addons/point_of_sale/static/src/js/Popups/ClosePosPopup.js:0
#: code:addons/point_of_sale/static/src/js/Popups/ClosePosPopup.js:0
#, python-format
msgid "Payments Difference"
msgstr "Diferencia de pagos"

#. module: point_of_sale
#: model:ir.actions.act_window,name:point_of_sale.action_payment_methods_tree
msgid "Payments Methods"
msgstr "Métodos de pago"

#. module: point_of_sale
#. odoo-javascript
#: code:addons/point_of_sale/static/src/xml/Popups/ClosePosPopup.xml:0
#, python-format
msgid "Payments in"
msgstr "Pagos en"

#. module: point_of_sale
#. odoo-javascript
#: code:addons/point_of_sale/static/src/xml/SaleDetailsReport.xml:0
#, python-format
msgid "Payments:"
msgstr "Pagos:"

#. module: point_of_sale
#: model:ir.model.fields,help:point_of_sale.field_pos_order__user_id
msgid ""
"Person who uses the cash register. It can be a reliever, a student or an "
"interim employee."
msgstr ""
"Persona que utiliza la caja registradora. Puede ser un sustituto, un "
"estudiante o un empleado interino."

#. module: point_of_sale
#. odoo-javascript
#: code:addons/point_of_sale/static/src/xml/Screens/PartnerListScreen/PartnerDetailsEdit.xml:0
#, python-format
msgid "Phone"
msgstr "Teléfono"

#. module: point_of_sale
#: model_terms:ir.ui.view,arch_db:point_of_sale.res_config_settings_view_form
msgid "Pick which product categories are available"
msgstr "Elija qué categorías de productos están disponibles"

#. module: point_of_sale
#: model:ir.model.fields,field_description:point_of_sale.field_pos_order__picking_ids
#: model:ir.model.fields,field_description:point_of_sale.field_pos_session__picking_ids
msgid "Picking"
msgstr "Albarán"

#. module: point_of_sale
#: model:ir.model.fields,field_description:point_of_sale.field_pos_order__picking_count
#: model:ir.model.fields,field_description:point_of_sale.field_pos_session__picking_count
msgid "Picking Count"
msgstr "Recuento de albaranes"

#. module: point_of_sale
#. odoo-python
#: code:addons/point_of_sale/models/stock_warehouse.py:0
#, python-format
msgid "Picking POS"
msgstr "Seleccionar punto de venta"

#. module: point_of_sale
#: model:ir.model,name:point_of_sale.model_stock_picking_type
msgid "Picking Type"
msgstr "Tipo de recolección"

#. module: point_of_sale
#. odoo-python
#: code:addons/point_of_sale/models/pos_order.py:0
#: code:addons/point_of_sale/models/pos_session.py:0
#: model_terms:ir.ui.view,arch_db:point_of_sale.view_pos_pos_form
#: model_terms:ir.ui.view,arch_db:point_of_sale.view_pos_session_form
#, python-format
msgid "Pickings"
msgstr "Albaranes"

#. module: point_of_sale
#. odoo-javascript
#: code:addons/point_of_sale/static/src/xml/Screens/PartnerListScreen/PartnerDetailsEdit.xml:0
#: code:addons/point_of_sale/static/src/xml/Screens/PartnerListScreen/PartnerDetailsEdit.xml:0
#, python-format
msgid "Picture"
msgstr "Foto"

#. module: point_of_sale
#: model:product.attribute.value,name:point_of_sale.fabric_attribute_plastic
msgid "Plastic"
msgstr "Plástico"

#. module: point_of_sale
#. odoo-javascript
#: code:addons/point_of_sale/static/src/js/Screens/PaymentScreen/PaymentScreen.js:0
#, python-format
msgid "Please Confirm Large Amount"
msgstr "Porfavor Confirme Cantidad Grande"

#. module: point_of_sale
#. odoo-javascript
#: code:addons/point_of_sale/static/src/js/printers.js:0
#: code:addons/point_of_sale/static/src/js/printers.js:0
#, python-format
msgid "Please check if the IoT Box is still connected."
msgstr "Verifique si la caja de IoT todavía está conectada."

#. module: point_of_sale
#. odoo-javascript
#: code:addons/point_of_sale/static/src/js/printers.js:0
#, python-format
msgid "Please check if the printer is still connected."
msgstr "Verifique si la impresora todavía está conectada."

#. module: point_of_sale
#. odoo-javascript
#: code:addons/point_of_sale/static/src/js/printers.js:0
#, python-format
msgid ""
"Please check if the printer is still connected. \n"
"Some browsers don't allow HTTP calls from websites to devices in the network (for security reasons). If it is the case, you will need to follow Odoo's documentation for 'Self-signed certificate for ePOS printers' and 'Secure connection (HTTPS)' to solve the issue"
msgstr ""
"Compruebe que la impresora sigue conectada. \n"
"Algunos navegadores no permiten llamadas HTTP desde sitios web a dispositivos en la red (por razones de seguridad). Si ese es el caso, consulte la documentación de Odoo para \"Certificados autofirmados para impresoras de PdV electrónicos\"' y \"Conexiones seguras (HTTPS)\" para resolver el problema"

#. module: point_of_sale
#. odoo-javascript
#: code:addons/point_of_sale/static/src/js/ChromeWidgets/HeaderButton.js:0
#, python-format
msgid "Please check your internet connection and try again."
msgstr "Compruebe su conexión a internet y vuelva a intentarlo."

#. module: point_of_sale
#. odoo-python
#: code:addons/point_of_sale/models/res_company.py:0
#, python-format
msgid ""
"Please close all the point of sale sessions in this period before closing "
"it. Open sessions are: %s "
msgstr ""
"Cierre todas las sesiones de punto de venta en este período antes de "
"cerrarlo. Las sesiones abiertas son:%s"

#. module: point_of_sale
#. odoo-python
#: code:addons/point_of_sale/models/pos_payment_method.py:0
#, python-format
msgid ""
"Please close and validate the following open PoS Sessions before modifying this payment method.\n"
"Open sessions: %s"
msgstr ""

#. module: point_of_sale
#. odoo-javascript
#: code:addons/point_of_sale/static/src/js/models.js:0
#, python-format
msgid "Please configure a payment method in your POS."
msgstr "Configure un método de pago en su TPV."

#. module: point_of_sale
#: model_terms:ir.ui.view,arch_db:point_of_sale.res_config_settings_view_form
msgid ""
"Please create/select a Point of Sale above to show the configuration "
"options."
msgstr ""
"Cree o seleccione un punto de venta para mostrar las opciones de "
"configuración."

#. module: point_of_sale
#. odoo-python
#: code:addons/point_of_sale/models/pos_session.py:0
#, python-format
msgid "Please define income account for this product: \"%s\" (id:%d)."
msgstr ""
"Defina por favor la cuenta de ingresos para este producto:\"%s\"(id: %dd)."

#. module: point_of_sale
#. odoo-python
#: code:addons/point_of_sale/models/pos_order.py:0
#, python-format
msgid "Please define income account for this product: '%s' (id:%d)."
msgstr "Defina la cuenta de ingresos para este producto: '%s' (id:%d)."

#. module: point_of_sale
#: model_terms:ir.ui.view,arch_db:point_of_sale.ticket_validation_screen
msgid ""
"Please enter your billing information <small class=\"text-muted\">or</small>"
msgstr ""
"Introduzca su información de facturación <small class=\"text-"
"muted\">o</small>"

#. module: point_of_sale
#. odoo-python
#: code:addons/point_of_sale/models/pos_session.py:0
#, python-format
msgid ""
"Please go on the %s journal and define a Loss Account. This account will be "
"used to record cash difference."
msgstr ""
"Dirígete al diario %s y define una cuenta de pérdidas. Esta cuenta se "
"utilizará para registrar la diferencia en efectivo."

#. module: point_of_sale
#. odoo-python
#: code:addons/point_of_sale/models/pos_session.py:0
#, python-format
msgid ""
"Please go on the %s journal and define a Profit Account. This account will "
"be used to record cash difference."
msgstr ""
"Dirígete al diario %s y define una cuenta de ganancias. Esta cuenta se "
"utilizará para registrar la diferencia en efectivo."

#. module: point_of_sale
#. odoo-javascript
#: code:addons/point_of_sale/static/src/js/custom_hooks.js:0
#, python-format
msgid "Please print the invoice from the backend"
msgstr "Por favor, imprima su factura desde el backend."

#. module: point_of_sale
#. odoo-python
#: code:addons/point_of_sale/models/pos_order.py:0
#, python-format
msgid "Please provide a partner for the sale."
msgstr "Por favor indique una empresa para la venta."

#. module: point_of_sale
#. odoo-javascript
#: code:addons/point_of_sale/static/src/xml/Screens/PaymentScreen/PaymentScreenStatus.xml:0
#, python-format
msgid "Please select a payment method."
msgstr "Por favor seleccione un método de pago"

#. module: point_of_sale
#. odoo-javascript
#: code:addons/point_of_sale/static/src/js/Screens/PaymentScreen/PaymentScreen.js:0
#, python-format
msgid "Please select the Customer"
msgstr "Por favor seleccione el Cliente"

#. module: point_of_sale
#: model:ir.model.fields,field_description:point_of_sale.field_report_pos_order__pos_categ_id
msgid "PoS Category"
msgstr "Categoría TPV"

#. module: point_of_sale
#: model_terms:ir.ui.view,arch_db:point_of_sale.res_config_settings_view_form
msgid "PoS Interface"
msgstr "Interfaz PoS"

#. module: point_of_sale
#. odoo-python
#: code:addons/point_of_sale/models/stock_warehouse.py:0
#: model_terms:ir.ui.view,arch_db:point_of_sale.view_partner_property_form
#: model_terms:ir.ui.view,arch_db:point_of_sale.view_pos_order_pivot
#, python-format
msgid "PoS Orders"
msgstr "Pedidos TPV"

#. module: point_of_sale
#: model:ir.actions.act_window,name:point_of_sale.product_pos_category_action
#: model:ir.ui.menu,name:point_of_sale.menu_products_pos_category
#: model_terms:ir.ui.view,arch_db:point_of_sale.res_config_settings_view_form
msgid "PoS Product Categories"
msgstr "Categorías TPV de producto"

#. module: point_of_sale
#: model_terms:ir.ui.view,arch_db:point_of_sale.product_pos_category_tree_view
msgid "PoS Product Category"
msgstr "Categoría TPV de producto"

#. module: point_of_sale
#: model_terms:ir.ui.view,arch_db:point_of_sale.view_partner_property_form
msgid "Point Of Sale"
msgstr "Punto de Venta"

#. module: point_of_sale
#: model:ir.actions.act_window,name:point_of_sale.action_pos_config_kanban
#: model:ir.model.fields,field_description:point_of_sale.field_pos_config__name
#: model:ir.model.fields,field_description:point_of_sale.field_pos_order__config_id
#: model:ir.model.fields,field_description:point_of_sale.field_pos_session__config_id
#: model:ir.model.fields,field_description:point_of_sale.field_report_pos_order__config_id
#: model:ir.model.fields,field_description:point_of_sale.field_res_config_settings__pos_config_id
#: model:ir.ui.menu,name:point_of_sale.menu_point_root
#: model_terms:ir.ui.view,arch_db:point_of_sale.digest_digest_view_form
#: model_terms:ir.ui.view,arch_db:point_of_sale.product_template_form_view
#: model_terms:ir.ui.view,arch_db:point_of_sale.res_config_settings_view_form
#: model_terms:ir.ui.view,arch_db:point_of_sale.view_account_journal_pos_user_form
#: model_terms:ir.ui.view,arch_db:point_of_sale.view_pos_session_search
#: model_terms:ir.ui.view,arch_db:point_of_sale.view_report_pos_order_search
msgid "Point of Sale"
msgstr "Punto de venta"

#. module: point_of_sale
#: model_terms:ir.ui.view,arch_db:point_of_sale.report_pos_order_view_tree
#: model_terms:ir.ui.view,arch_db:point_of_sale.view_report_pos_order_graph
#: model_terms:ir.ui.view,arch_db:point_of_sale.view_report_pos_order_pivot
#: model_terms:ir.ui.view,arch_db:point_of_sale.view_report_pos_order_search
msgid "Point of Sale Analysis"
msgstr "Análisis punto de venta"

#. module: point_of_sale
#: model:ir.model,name:point_of_sale.model_pos_category
#: model:ir.model.fields,field_description:point_of_sale.field_product_product__pos_categ_id
#: model:ir.model.fields,field_description:point_of_sale.field_product_template__pos_categ_id
msgid "Point of Sale Category"
msgstr "Categoría del TPV"

#. module: point_of_sale
#: model_terms:ir.ui.view,arch_db:point_of_sale.view_pos_config_search
msgid "Point of Sale Config"
msgstr "Configuración del TPV"

#. module: point_of_sale
#: model:ir.model,name:point_of_sale.model_pos_config
#: model:ir.model.fields,field_description:point_of_sale.field_pos_make_payment__config_id
#: model_terms:ir.ui.view,arch_db:point_of_sale.pos_config_view_form
#: model_terms:ir.ui.view,arch_db:point_of_sale.view_pos_config_tree
msgid "Point of Sale Configuration"
msgstr "Configuración del TPV"

#. module: point_of_sale
#: model:ir.model.fields,field_description:point_of_sale.field_pos_payment_method__config_ids
msgid "Point of Sale Configurations"
msgstr "Configuraciones de punto de venta"

#. module: point_of_sale
#: model:ir.model,name:point_of_sale.model_report_point_of_sale_report_saledetails
msgid "Point of Sale Details"
msgstr "Detalles del Punto de Venta"

#. module: point_of_sale
#: model:ir.model,name:point_of_sale.model_pos_details_wizard
msgid "Point of Sale Details Report"
msgstr "Informe de detalles del Punto de Venta"

#. module: point_of_sale
#: model:ir.model,name:point_of_sale.model_report_point_of_sale_report_invoice
msgid "Point of Sale Invoice Report"
msgstr "Informe de Facturas del Punto de Venta"

#. module: point_of_sale
#: model:ir.model.fields,field_description:point_of_sale.field_pos_config__journal_id
#: model:ir.model.fields,field_description:point_of_sale.field_res_config_settings__pos_journal_id
msgid "Point of Sale Journal"
msgstr "Diario de Punto de venta"

#. module: point_of_sale
#: model:ir.model,name:point_of_sale.model_pos_make_payment
msgid "Point of Sale Make Payment Wizard"
msgstr "Asistente de pago de punto de venta"

#. module: point_of_sale
#: model:ir.model.fields,field_description:point_of_sale.field_pos_config__group_pos_manager_id
msgid "Point of Sale Manager Group"
msgstr "Punto de Venta Grupo de Administrador"

#. module: point_of_sale
#: model:ir.model.fields,field_description:point_of_sale.field_stock_warehouse__pos_type_id
msgid "Point of Sale Operation Type"
msgstr "Tipo de operación de punto de venta"

#. module: point_of_sale
#: model:ir.model,name:point_of_sale.model_pos_order_line
msgid "Point of Sale Order Lines"
msgstr "Líneas de Orden de Punto de Venta"

#. module: point_of_sale
#: model:ir.model,name:point_of_sale.model_pos_order
#: model_terms:ir.ui.view,arch_db:point_of_sale.view_pos_order_search
#: model_terms:ir.ui.view,arch_db:point_of_sale.view_pos_pos_form
msgid "Point of Sale Orders"
msgstr "Pedidos del TPV"

#. module: point_of_sale
#: model:ir.model,name:point_of_sale.model_report_pos_order
msgid "Point of Sale Orders Report"
msgstr "Informe de Órdenes del Punto de Venta"

#. module: point_of_sale
#: model:ir.model,name:point_of_sale.model_pos_payment_method
#: model:ir.model.fields,field_description:point_of_sale.field_account_journal__pos_payment_method_ids
msgid "Point of Sale Payment Methods"
msgstr "Métodos de pago en el punto de venta "

#. module: point_of_sale
#: model:ir.model,name:point_of_sale.model_pos_payment
msgid "Point of Sale Payments"
msgstr "Pagos en puntos de venta"

#. module: point_of_sale
#: model:ir.model,name:point_of_sale.model_pos_session
#: model_terms:ir.ui.view,arch_db:point_of_sale.view_pos_session_form
#: model_terms:ir.ui.view,arch_db:point_of_sale.view_pos_session_search
#: model_terms:ir.ui.view,arch_db:point_of_sale.view_pos_session_tree
msgid "Point of Sale Session"
msgstr "Sesión TPV"

#. module: point_of_sale
#: model_terms:ir.ui.view,arch_db:point_of_sale.qunit_suite
msgid "Point of Sale Tests"
msgstr "Pruebas de punto de venta"

#. module: point_of_sale
#: model:ir.model.fields,field_description:point_of_sale.field_pos_config__group_pos_user_id
msgid "Point of Sale User Group"
msgstr "Punto de Venta Grupo de Usuario"

#. module: point_of_sale
#: model:ir.model.fields,field_description:point_of_sale.field_pos_bill__pos_config_ids
msgid "Point of Sales"
msgstr "Terminal punto de venta (TPV)"

#. module: point_of_sale
#: model:ir.model.fields,field_description:point_of_sale.field_pos_order__access_url
msgid "Portal Access URL"
msgstr "URL de acceso al portal"

#. module: point_of_sale
#: model:ir.model.fields,field_description:point_of_sale.field_res_config_settings__pos_allowed_pricelist_ids
msgid "Pos Allowed Pricelist"
msgstr "Lista de precios permitida en PdV"

#. module: point_of_sale
#: model:ir.model.fields,field_description:point_of_sale.field_pos_details_wizard__pos_config_ids
msgid "Pos Config"
msgstr "Configuración del punto de venta"

#. module: point_of_sale
#: model:ir.model.fields,field_description:point_of_sale.field_account_bank_statement_line__pos_order_ids
#: model:ir.model.fields,field_description:point_of_sale.field_account_move__pos_order_ids
#: model:ir.model.fields,field_description:point_of_sale.field_account_payment__pos_order_ids
#: model:ir.model.fields,field_description:point_of_sale.field_res_partner__pos_order_ids
#: model:ir.model.fields,field_description:point_of_sale.field_res_users__pos_order_ids
#: model:ir.model.fields,field_description:point_of_sale.field_stock_picking__pos_order_id
msgid "Pos Order"
msgstr "Pedido TPV"

#. module: point_of_sale
#: model:ir.model.fields,field_description:point_of_sale.field_res_partner__pos_order_count
#: model:ir.model.fields,field_description:point_of_sale.field_res_users__pos_order_count
msgid "Pos Order Count"
msgstr "Nº de pedidos de TPV"

#. module: point_of_sale
#: model:ir.model.fields,field_description:point_of_sale.field_pos_pack_operation_lot__pos_order_line_id
msgid "Pos Order Line"
msgstr "Línea de pedido TPV"

#. module: point_of_sale
#: model:ir.model.fields,field_description:point_of_sale.field_account_bank_statement_line__pos_payment_ids
#: model:ir.model.fields,field_description:point_of_sale.field_account_move__pos_payment_ids
#: model:ir.model.fields,field_description:point_of_sale.field_account_payment__pos_payment_ids
msgid "Pos Payment"
msgstr "Pago de PDV"

#. module: point_of_sale
#: model_terms:ir.ui.view,arch_db:point_of_sale.product_pos_category_form_view
msgid "Pos Product Categories"
msgstr "Categorías TPV de producto"

#. module: point_of_sale
#: model:ir.model.fields,field_description:point_of_sale.field_res_config_settings__pos_selectable_categ_ids
msgid "Pos Selectable Categ"
msgstr "Categoría seleccionable en PdV"

#. module: point_of_sale
#: model:ir.model.fields,field_description:point_of_sale.field_stock_picking__pos_session_id
msgid "Pos Session"
msgstr "Sesión de Punto de Venta"

#. module: point_of_sale
#: model:ir.model.fields,field_description:point_of_sale.field_pos_config__pos_session_duration
msgid "Pos Session Duration"
msgstr "Duración de la Sesión de TPV"

#. module: point_of_sale
#: model:ir.model.fields,field_description:point_of_sale.field_pos_config__pos_session_state
msgid "Pos Session State"
msgstr "Estado de la sesión del punto de venta"

#. module: point_of_sale
#: model:ir.model.fields,field_description:point_of_sale.field_pos_config__pos_session_username
msgid "Pos Session Username"
msgstr "Nombre de usuario de la sesión del punto de venta"

#. module: point_of_sale
#: model:ir.model.fields,field_description:point_of_sale.field_pos_payment_method__open_session_ids
msgid "Pos Sessions"
msgstr "Sesiones de TPV"

#. module: point_of_sale
#: model:ir.model.fields,field_description:point_of_sale.field_pos_config__is_posbox
#: model:ir.model.fields,field_description:point_of_sale.field_res_config_settings__pos_is_posbox
msgid "PosBox"
msgstr "PosBox"

#. module: point_of_sale
#. odoo-javascript
#: code:addons/point_of_sale/static/src/js/models.js:0
#, python-format
msgid "Positive quantity not allowed"
msgstr "No se permiten cantidades negativas"

#. module: point_of_sale
#. odoo-javascript
#: code:addons/point_of_sale/static/src/xml/Screens/PartnerListScreen/PartnerDetailsEdit.xml:0
#, python-format
msgid "Postcode"
msgstr "Código postal"

#. module: point_of_sale
#: model:ir.model.fields.selection,name:point_of_sale.selection__pos_order__state__done
#: model:ir.model.fields.selection,name:point_of_sale.selection__report_pos_order__state__done
#: model_terms:ir.ui.view,arch_db:point_of_sale.view_pos_order_filter
msgid "Posted"
msgstr "Publicado"

#. module: point_of_sale
#. odoo-javascript
#: code:addons/point_of_sale/static/src/xml/Screens/TicketScreen/TicketScreen.xml:0
#: code:addons/point_of_sale/static/src/xml/Screens/TicketScreen/TicketScreen.xml:0
#, python-format
msgid "Previous Order List"
msgstr "Anterior lista de pedidos"

#. module: point_of_sale
#. odoo-javascript
#: code:addons/point_of_sale/static/src/xml/CustomerFacingDisplay/CustomerFacingDisplayOrder.xml:0
#: code:addons/point_of_sale/static/src/xml/Screens/ProductScreen/NumpadWidget.xml:0
#, python-format
msgid "Price"
msgstr "Precio"

#. module: point_of_sale
#: model_terms:ir.ui.view,arch_db:point_of_sale.res_config_settings_view_form
msgid "Price Control"
msgstr "Control de precios"

#. module: point_of_sale
#: model_terms:ir.ui.view,arch_db:point_of_sale.report_saledetails
msgid "Price Unit"
msgstr "Unidad de precio"

#. module: point_of_sale
#. odoo-python
#: code:addons/point_of_sale/models/pos_order.py:0
#, python-format
msgid "Price discount from %s -> %s"
msgstr "Descuento del precio de %s -> %s"

#. module: point_of_sale
#. odoo-javascript
#: code:addons/point_of_sale/static/src/xml/Popups/ProductInfoPopup.xml:0
#, python-format
msgid "Price excl. VAT:"
msgstr "Precio sin incluir IVA:"

#. module: point_of_sale
#: model:ir.model.fields,field_description:point_of_sale.field_pos_order_line__price_extra
msgid "Price extra"
msgstr "Precio adicional"

#. module: point_of_sale
#. odoo-javascript
#: code:addons/point_of_sale/static/src/xml/Screens/ProductScreen/ControlButtons/SetPricelistButton.xml:0
#: code:addons/point_of_sale/static/src/xml/Screens/ProductScreen/ControlButtons/SetPricelistButton.xml:0
#, python-format
msgid "Price list"
msgstr "Tarifa"

#. module: point_of_sale
#: model:ir.model.fields.selection,name:point_of_sale.selection__barcode_rule__type__price
msgid "Priced Product"
msgstr "Producto con precio"

#. module: point_of_sale
#. odoo-javascript
#: code:addons/point_of_sale/static/src/js/Screens/ProductScreen/ControlButtons/SetPricelistButton.js:0
#: code:addons/point_of_sale/static/src/xml/Screens/PartnerListScreen/PartnerDetailsEdit.xml:0
#: model:ir.model.fields,field_description:point_of_sale.field_pos_order__pricelist_id
#: model:ir.model.fields,field_description:point_of_sale.field_report_pos_order__pricelist_id
#, python-format
msgid "Pricelist"
msgstr "Tarifa"

#. module: point_of_sale
#: model:ir.ui.menu,name:point_of_sale.pos_config_menu_action_product_pricelist
#: model_terms:ir.ui.view,arch_db:point_of_sale.res_config_settings_view_form
msgid "Pricelists"
msgstr "Tarifas"

#. module: point_of_sale
#: model_terms:ir.ui.view,arch_db:point_of_sale.res_config_settings_view_form
msgid "Pricing"
msgstr "Precio"

#. module: point_of_sale
#. odoo-javascript
#: code:addons/point_of_sale/static/src/xml/ChromeWidgets/SaleDetailsButton.xml:0
#: model_terms:ir.ui.view,arch_db:point_of_sale.view_pos_details_wizard
#, python-format
msgid "Print"
msgstr "Imprimir"

#. module: point_of_sale
#. odoo-javascript
#: code:addons/point_of_sale/static/src/xml/ChromeWidgets/DebugWidget.xml:0
#: code:addons/point_of_sale/static/src/xml/Screens/ReceiptScreen/ReceiptScreen.xml:0
#: code:addons/point_of_sale/static/src/xml/Screens/TicketScreen/ControlButtons/ReprintReceiptButton.xml:0
#: code:addons/point_of_sale/static/src/xml/Screens/TicketScreen/ReprintReceiptScreen.xml:0
#, python-format
msgid "Print Receipt"
msgstr "Imprimir recibo"

#. module: point_of_sale
#: model_terms:ir.ui.view,arch_db:point_of_sale.res_config_settings_view_form
msgid ""
"Print a QR code on the receipt to allow the user to easily request the "
"invoice for an order."
msgstr ""
"Imprimir un código QR en el recibo para permitir al usuario solicitar con "
"facilidad la factura de una orden."

#. module: point_of_sale
#. odoo-javascript
#: code:addons/point_of_sale/static/src/xml/ChromeWidgets/SaleDetailsButton.xml:0
#, python-format
msgid "Print a report with all the sales of the current PoS Session"
msgstr "Imprima un informe con todas las ventas de la sesión de TPV actual"

#. module: point_of_sale
#: model_terms:ir.ui.view,arch_db:point_of_sale.res_config_settings_view_form
msgid "Print receipts automatically once the payment is registered"
msgstr "Imprimir recibos automáticamente una vez registrado el pago"

#. module: point_of_sale
#: model:ir.model.fields,field_description:point_of_sale.field_pos_config__iface_print_via_proxy
#: model:ir.model.fields,field_description:point_of_sale.field_res_config_settings__pos_iface_print_via_proxy
msgid "Print via Proxy"
msgstr "Imprimir vía proxy"

#. module: point_of_sale
#. odoo-javascript
#: code:addons/point_of_sale/static/src/js/ChromeWidgets/ProxyStatus.js:0
#, python-format
msgid "Printer"
msgstr "Impresora"

#. module: point_of_sale
#. odoo-javascript
#: code:addons/point_of_sale/static/src/js/Misc/AbstractReceiptScreen.js:0
#, python-format
msgid "Printing is not supported on some browsers"
msgstr "La impresión no es compatible con algunos navegadores."

#. module: point_of_sale
#. odoo-javascript
#: code:addons/point_of_sale/static/src/js/Misc/AbstractReceiptScreen.js:0
#, python-format
msgid ""
"Printing is not supported on some browsers due to no default printing "
"protocol is available. It is possible to print your tickets by making use of"
" an IoT Box."
msgstr ""
"La impresión no es compatible con algunos navegadores debido a que no hay "
"disponible un protocolo de impresión predeterminado. Es posible imprimir sus"
" recibos haciendo uso de un IoT Box."

#. module: point_of_sale
#: model:ir.model,name:point_of_sale.model_procurement_group
#: model:ir.model.fields,field_description:point_of_sale.field_pos_order__procurement_group_id
msgid "Procurement Group"
msgstr "Grupo de abastecimiento"

#. module: point_of_sale
#: model:ir.model,name:point_of_sale.model_product_template
#: model:ir.model.fields,field_description:point_of_sale.field_pos_order_line__product_id
#: model:ir.model.fields,field_description:point_of_sale.field_pos_pack_operation_lot__product_id
#: model:ir.model.fields,field_description:point_of_sale.field_report_pos_order__product_id
#: model_terms:ir.ui.view,arch_db:point_of_sale.report_saledetails
#: model_terms:ir.ui.view,arch_db:point_of_sale.view_report_pos_order_search
msgid "Product"
msgstr "Producto"

#. module: point_of_sale
#: model:ir.model.fields,field_description:point_of_sale.field_report_pos_order__product_categ_id
#: model_terms:ir.ui.view,arch_db:point_of_sale.view_report_pos_order_search
msgid "Product Category"
msgstr "Categoría de producto"

#. module: point_of_sale
#: model:ir.model.fields,field_description:point_of_sale.field_pos_config__product_load_background
#: model:ir.model.fields,field_description:point_of_sale.field_res_config_settings__pos_product_load_background
msgid "Product Load Background"
msgstr "Cargar fondo de producto"

#. module: point_of_sale
#: model_terms:ir.ui.view,arch_db:point_of_sale.res_config_settings_view_form
msgid "Product Prices"
msgstr "Precios del Producto"

#. module: point_of_sale
#: model_terms:ir.ui.view,arch_db:point_of_sale.product_pos_category_tree_view
msgid "Product Product Categories"
msgstr "Categorías del producto"

#. module: point_of_sale
#: model:ir.model.fields,field_description:point_of_sale.field_report_pos_order__product_qty
msgid "Product Quantity"
msgstr "Cantidad producto"

#. module: point_of_sale
#: model:ir.model.fields,field_description:point_of_sale.field_report_pos_order__product_tmpl_id
msgid "Product Template"
msgstr "Plantilla de producto"

#. module: point_of_sale
#: model:ir.model,name:point_of_sale.model_uom_uom
msgid "Product Unit of Measure"
msgstr "Unidad de medida del producto"

#. module: point_of_sale
#: model:ir.model.fields,field_description:point_of_sale.field_pos_order_line__product_uom_id
msgid "Product UoM"
msgstr "UdM de producto"

#. module: point_of_sale
#: model:ir.model,name:point_of_sale.model_uom_category
msgid "Product UoM Categories"
msgstr "Categoria de productos UdM"

#. module: point_of_sale
#: model:ir.model,name:point_of_sale.model_product_product
msgid "Product Variant"
msgstr "Variantes de producto"

#. module: point_of_sale
#: model:ir.actions.act_window,name:point_of_sale.product_product_action
#: model:ir.ui.menu,name:point_of_sale.pos_config_menu_action_product_product
msgid "Product Variants"
msgstr "Variantes de producto"

#. module: point_of_sale
#. odoo-javascript
#: code:addons/point_of_sale/static/src/xml/Popups/ProductInfoPopup.xml:0
#, python-format
msgid "Product information"
msgstr "Información del producto"

#. module: point_of_sale
#. odoo-javascript
#: code:addons/point_of_sale/static/src/js/Screens/ProductScreen/ProductScreen.js:0
#: code:addons/point_of_sale/static/src/js/Screens/ProductScreen/ProductsWidgetControlPanel.js:0
#, python-format
msgid ""
"Product is not loaded. Tried loading the product from the server but there "
"is a network error."
msgstr ""
"No se cargó el producto. Se intentó cargar el producto desde el servidor "
"pero hay un error de red."

#. module: point_of_sale
#: model_terms:ir.ui.view,arch_db:point_of_sale.res_config_settings_view_form
msgid "Product prices on receipts"
msgstr "Precios de los productos en los recibos"

#. module: point_of_sale
#: model:ir.model.fields,field_description:point_of_sale.field_pos_config__iface_tipproduct
#: model:ir.model.fields,field_description:point_of_sale.field_res_config_settings__pos_iface_tipproduct
msgid "Product tips"
msgstr "Consejos de los productos"

#. module: point_of_sale
#: model:ir.actions.act_window,name:point_of_sale.product_template_action_pos_product
#: model:ir.ui.menu,name:point_of_sale.menu_pos_products
#: model:ir.ui.menu,name:point_of_sale.pos_config_menu_catalog
#: model:ir.ui.menu,name:point_of_sale.pos_menu_products_configuration
#: model_terms:ir.ui.view,arch_db:point_of_sale.report_saledetails
#: model_terms:ir.ui.view,arch_db:point_of_sale.view_pos_pos_form
msgid "Products"
msgstr "Productos"

#. module: point_of_sale
#: model_terms:ir.ui.view,arch_db:point_of_sale.ticket_validation_screen
msgid "Products:"
msgstr "Productos:"

#. module: point_of_sale
#: model_terms:ir.ui.view,arch_db:point_of_sale.res_config_settings_view_form
msgid "Promotions, Coupons, Gift Card & Loyalty Program"
msgstr "Promociones, cupones, tarjeta de regalo y programa de fidelidad"

#. module: point_of_sale
#. odoo-javascript
#: code:addons/point_of_sale/static/src/xml/ChromeWidgets/ProxyStatus.xml:0
#: code:addons/point_of_sale/static/src/xml/ChromeWidgets/ProxyStatus.xml:0
#, python-format
msgid "Proxy Connected"
msgstr "Proxy Conectado"

#. module: point_of_sale
#. odoo-javascript
#: code:addons/point_of_sale/static/src/xml/ChromeWidgets/ProxyStatus.xml:0
#: code:addons/point_of_sale/static/src/xml/ChromeWidgets/ProxyStatus.xml:0
#, python-format
msgid "Proxy Disconnected"
msgstr "Proxy Desconectado"

#. module: point_of_sale
#. odoo-javascript
#: code:addons/point_of_sale/static/src/xml/ChromeWidgets/ProxyStatus.xml:0
#: code:addons/point_of_sale/static/src/xml/ChromeWidgets/ProxyStatus.xml:0
#, python-format
msgid "Proxy Warning"
msgstr "Advertencia del Proxy"

#. module: point_of_sale
#. odoo-javascript
#: code:addons/point_of_sale/static/src/xml/Screens/ProductScreen/NumpadWidget.xml:0
#, python-format
msgid "Qty"
msgstr "Cant."

#. module: point_of_sale
#. odoo-javascript
#: code:addons/point_of_sale/static/src/xml/CustomerFacingDisplay/CustomerFacingDisplayOrder.xml:0
#: model:ir.model.fields,field_description:point_of_sale.field_pos_order_line__qty
#: model_terms:ir.ui.view,arch_db:point_of_sale.report_saledetails
#, python-format
msgid "Quantity"
msgstr "Cantidad"

#. module: point_of_sale
#. odoo-javascript
#: code:addons/point_of_sale/static/src/xml/Popups/CashMoveReceipt.xml:0
#, python-format
msgid "REASON"
msgstr "RAZÓN"

#. module: point_of_sale
#. odoo-javascript
#: code:addons/point_of_sale/static/src/xml/ChromeWidgets/DebugWidget.xml:0
#, python-format
msgid "Read Weighing Scale"
msgstr "Leer balanza"

#. module: point_of_sale
#. odoo-javascript
#: code:addons/point_of_sale/static/src/backend/tours/point_of_sale.js:0
#: code:addons/point_of_sale/static/src/backend/tours/point_of_sale.js:0
#, python-format
msgid "Ready to launch your <b>point of sale</b>?"
msgstr "¿Listo para lanzar su <b>punto de venta</b>?"

#. module: point_of_sale
#. odoo-javascript
#: code:addons/point_of_sale/static/src/xml/Popups/CashMovePopup.xml:0
#, python-format
msgid "Reason"
msgstr "Motivo"

#. module: point_of_sale
#. odoo-javascript
#: code:addons/point_of_sale/static/src/js/Screens/TicketScreen/TicketScreen.js:0
#, python-format
msgid "Receipt"
msgstr "Recepción"

#. module: point_of_sale
#. odoo-python
#: code:addons/point_of_sale/models/pos_order.py:0
#, python-format
msgid "Receipt %s"
msgstr "Recibo %s"

#. module: point_of_sale
#: model:ir.model.fields,field_description:point_of_sale.field_pos_config__receipt_footer
#: model:ir.model.fields,field_description:point_of_sale.field_res_config_settings__pos_receipt_footer
msgid "Receipt Footer"
msgstr "Pie del recibo"

#. module: point_of_sale
#: model:ir.model.fields,field_description:point_of_sale.field_pos_config__receipt_header
#: model:ir.model.fields,field_description:point_of_sale.field_res_config_settings__pos_receipt_header
msgid "Receipt Header"
msgstr "Cabecera del recibo"

#. module: point_of_sale
#. odoo-javascript
#: code:addons/point_of_sale/static/src/js/Screens/TicketScreen/TicketScreen.js:0
#: code:addons/point_of_sale/static/src/xml/Screens/TicketScreen/TicketScreen.xml:0
#: code:addons/point_of_sale/static/src/xml/Screens/TicketScreen/TicketScreen.xml:0
#: model:ir.model.fields,field_description:point_of_sale.field_pos_order__pos_reference
#, python-format
msgid "Receipt Number"
msgstr "Número de recibo"

#. module: point_of_sale
#: model_terms:ir.ui.view,arch_db:point_of_sale.pos_config_view_form
#: model_terms:ir.ui.view,arch_db:point_of_sale.res_config_settings_view_form
msgid "Receipt Printer"
msgstr "Impresora de recibos"

#. module: point_of_sale
#: model:ir.model.fields,help:point_of_sale.field_pos_payment_method__use_payment_terminal
msgid "Record payments with a terminal on this journal."
msgstr "Registre los pagos en este diario con un terminal."

#. module: point_of_sale
#: model:ir.model.fields,field_description:point_of_sale.field_pos_session__rescue
msgid "Recovery Session"
msgstr "Sesión de recuperación"

#. module: point_of_sale
#. odoo-javascript
#: code:addons/point_of_sale/static/src/xml/ChromeWidgets/DebugWidget.xml:0
#, python-format
msgid "Refresh Display"
msgstr "Actualizar la pantalla"

#. module: point_of_sale
#. odoo-javascript
#: code:addons/point_of_sale/static/src/xml/Screens/ProductScreen/ControlButtons/RefundButton.xml:0
#: code:addons/point_of_sale/static/src/xml/Screens/ProductScreen/ControlButtons/RefundButton.xml:0
#: code:addons/point_of_sale/static/src/xml/Screens/ProductScreen/ControlButtons/RefundButton.xml:0
#: code:addons/point_of_sale/static/src/xml/Screens/TicketScreen/TicketScreen.xml:0
#, python-format
msgid "Refund"
msgstr "Reembolso"

#. module: point_of_sale
#: model:ir.model.fields,field_description:point_of_sale.field_pos_order_line__refund_orderline_ids
msgid "Refund Order Lines"
msgstr "Líneas de orden de reembolso"

#. module: point_of_sale
#. odoo-python
#: code:addons/point_of_sale/models/pos_order.py:0
#, python-format
msgid "Refund Orders"
msgstr "Reembolsar Pedidos"

#. module: point_of_sale
#. odoo-javascript
#: code:addons/point_of_sale/static/src/xml/Screens/TicketScreen/OrderlineDetails.xml:0
#, python-format
msgid "Refunded"
msgstr "Reembolsado"

#. module: point_of_sale
#: model:ir.model.fields,field_description:point_of_sale.field_pos_order__refunded_order_ids
msgid "Refunded Order"
msgstr "Pedido Reembolsado"

#. module: point_of_sale
#: model:ir.model.fields,field_description:point_of_sale.field_pos_order_line__refunded_orderline_id
msgid "Refunded Order Line"
msgstr "Línea de orden reembolsada"

#. module: point_of_sale
#. odoo-python
#: code:addons/point_of_sale/models/pos_order.py:0
#: model_terms:ir.ui.view,arch_db:point_of_sale.view_pos_pos_form
#, python-format
msgid "Refunded Orders"
msgstr "Pedidos Reembolsados"

#. module: point_of_sale
#: model:ir.model.fields,field_description:point_of_sale.field_pos_order__refunded_orders_count
msgid "Refunded Orders Count"
msgstr "Número de órdenes reembolsadas"

#. module: point_of_sale
#: model:ir.model.fields,field_description:point_of_sale.field_pos_order_line__refunded_qty
msgid "Refunded Quantity"
msgstr "Cantidad Reembolsada"

#. module: point_of_sale
#. odoo-javascript
#: code:addons/point_of_sale/static/src/js/Screens/TicketScreen/OrderlineDetails.js:0
#, python-format
msgid "Refunding %s in "
msgstr "Reembolsando %s en"

#. module: point_of_sale
#: model_terms:ir.ui.view,arch_db:point_of_sale.view_pos_pos_form
msgid "Refunds"
msgstr "Reembolsos"

#. module: point_of_sale
#: model:ir.actions.client,name:point_of_sale.action_client_pos_menu
msgid "Reload POS Menu"
msgstr "Volver a cargar el menú de PdV"

#. module: point_of_sale
#. odoo-javascript
#: code:addons/point_of_sale/static/src/xml/Screens/PaymentScreen/PaymentScreenStatus.xml:0
#, python-format
msgid "Remaining"
msgstr "restantes"

#. module: point_of_sale
#. odoo-javascript
#: code:addons/point_of_sale/static/src/js/Screens/PaymentScreen/PaymentScreen.js:0
#, python-format
msgid "Remaining unsynced orders"
msgstr "Pedidos restantes sin sincronizar"

#. module: point_of_sale
#. odoo-javascript
#: code:addons/point_of_sale/static/src/xml/Popups/EditListInput.xml:0
#: code:addons/point_of_sale/static/src/xml/Popups/EditListInput.xml:0
#, python-format
msgid "Remove"
msgstr "Eliminar"

#. module: point_of_sale
#. odoo-javascript
#: code:addons/point_of_sale/static/src/xml/Popups/ProductInfoPopup.xml:0
#, python-format
msgid "Replenishment"
msgstr "Reposición"

#. module: point_of_sale
#: model:ir.ui.menu,name:point_of_sale.menu_point_rep
msgid "Reporting"
msgstr "Informes"

#. module: point_of_sale
#. odoo-javascript
#: code:addons/point_of_sale/static/src/js/Screens/TicketScreen/ControlButtons/InvoiceButton.js:0
#, python-format
msgid "Reprint Invoice"
msgstr "Reimprimir factura"

#. module: point_of_sale
#. odoo-javascript
#: code:addons/point_of_sale/static/src/xml/Screens/PaymentScreen/PaymentScreenPaymentLines.xml:0
#, python-format
msgid "Request sent"
msgstr "Solicitud enviada"

#. module: point_of_sale
#. odoo-javascript
#: code:addons/point_of_sale/static/src/xml/ChromeWidgets/DebugWidget.xml:0
#, python-format
msgid "Reset"
msgstr "Restablecer"

#. module: point_of_sale
#: model:ir.model.fields,field_description:point_of_sale.field_pos_order__user_id
msgid "Responsible"
msgstr "Responsable"

#. module: point_of_sale
#: model:ir.model.fields,field_description:point_of_sale.field_pos_session__activity_user_id
msgid "Responsible User"
msgstr "Usuario responsable"

#. module: point_of_sale
#: model:ir.model.fields,field_description:point_of_sale.field_pos_config__limit_categories
#: model:ir.model.fields,field_description:point_of_sale.field_res_config_settings__pos_limit_categories
msgid "Restrict Categories"
msgstr "Restringir categorías"

#. module: point_of_sale
#: model:ir.model.fields,field_description:point_of_sale.field_pos_config__restrict_price_control
#: model:ir.model.fields,field_description:point_of_sale.field_res_config_settings__pos_restrict_price_control
msgid "Restrict Price Modifications to Managers"
msgstr "Restringir las modificaciones de los precios a los responsables"

#. module: point_of_sale
#: model_terms:ir.ui.view,arch_db:point_of_sale.res_config_settings_view_form
msgid "Restrict price modification to managers"
msgstr "Restringir la modificación de los precios a los responsables"

#. module: point_of_sale
#. odoo-javascript
#: code:addons/point_of_sale/static/src/xml/Screens/PaymentScreen/PaymentScreenPaymentLines.xml:0
#, python-format
msgid "Retry"
msgstr "Reintentar"

#. module: point_of_sale
#. odoo-python
#: code:addons/point_of_sale/models/pos_order.py:0
#: model_terms:ir.ui.view,arch_db:point_of_sale.view_pos_pos_form
#, python-format
msgid "Return Products"
msgstr "Devolver productos"

#. module: point_of_sale
#: model:ir.model.fields,field_description:point_of_sale.field_pos_order__amount_return
msgid "Returned"
msgstr "Devuelto"

#. module: point_of_sale
#. odoo-python
#: code:addons/point_of_sale/models/pos_order.py:0
#, python-format
msgid "Reversal of POS closing entry %s for order %s from session %s"
msgstr ""
"Reversión de un asiento de cierre de PdV %s para la orden %s de la sesión %s"

#. module: point_of_sale
#. odoo-javascript
#: code:addons/point_of_sale/static/src/xml/Screens/PaymentScreen/PaymentScreenPaymentLines.xml:0
#, python-format
msgid "Reversal request sent to terminal"
msgstr "Solicitud de reversión enviada a la terminal"

#. module: point_of_sale
#. odoo-javascript
#: code:addons/point_of_sale/static/src/xml/Screens/PaymentScreen/PaymentScreenPaymentLines.xml:0
#, python-format
msgid "Reverse"
msgstr "Invertir"

#. module: point_of_sale
#. odoo-javascript
#: code:addons/point_of_sale/static/src/xml/Screens/PaymentScreen/PaymentScreenPaymentLines.xml:0
#, python-format
msgid "Reverse Payment"
msgstr "Pago reverso"

#. module: point_of_sale
#. odoo-javascript
#: code:addons/point_of_sale/static/src/xml/Misc/MobileOrderWidget.xml:0
#: code:addons/point_of_sale/static/src/xml/Screens/PaymentScreen/PaymentScreen.xml:0
#, python-format
msgid "Review"
msgstr "Revisión"

#. module: point_of_sale
#. odoo-javascript
#: code:addons/point_of_sale/static/src/xml/Screens/ReceiptScreen/OrderReceipt.xml:0
#, python-format
msgid "Rounding"
msgstr "Redondeo"

#. module: point_of_sale
#: model_terms:ir.ui.view,arch_db:point_of_sale.res_config_settings_view_form
msgid "Rounding Method"
msgstr "Método de redondeo"

#. module: point_of_sale
#. odoo-javascript
#: code:addons/point_of_sale/static/src/js/Screens/PaymentScreen/PaymentScreen.js:0
#, python-format
msgid "Rounding error in payment lines"
msgstr "Error de redondeo en líneas de pago"

#. module: point_of_sale
#. odoo-javascript
#: code:addons/point_of_sale/static/src/backend/debug_manager.js:0
#, python-format
msgid "Run Point of Sale JS Tests"
msgstr "Ejecutar pruebas JS en el punto de venta"

#. module: point_of_sale
#: model:ir.model.fields,field_description:point_of_sale.field_pos_session__message_has_sms_error
msgid "SMS Delivery error"
msgstr "Error de entrega del SMS"

#. module: point_of_sale
#. odoo-javascript
#: code:addons/point_of_sale/static/src/xml/Screens/ProductScreen/Orderline.xml:0
#: code:addons/point_of_sale/static/src/xml/Screens/ReceiptScreen/OrderReceipt.xml:0
#, python-format
msgid "SN"
msgstr "NS"

#. module: point_of_sale
#: model:ir.model.fields,field_description:point_of_sale.field_report_pos_order__nbr_lines
msgid "Sale Line Count"
msgstr "Conteo de Líneas de Venta"

#. module: point_of_sale
#: model:ir.actions.act_window,name:point_of_sale.action_pos_order_line
#: model:ir.actions.act_window,name:point_of_sale.action_pos_order_line_day
#: model:ir.actions.act_window,name:point_of_sale.action_pos_order_line_form
msgid "Sale line"
msgstr "Línea de venta"

#. module: point_of_sale
#: model:ir.actions.act_window,name:point_of_sale.action_report_pos_details
#: model:ir.actions.report,name:point_of_sale.sale_details_report
#: model:ir.ui.menu,name:point_of_sale.menu_report_order_details
#: model_terms:ir.ui.view,arch_db:point_of_sale.report_saledetails
#: model_terms:ir.ui.view,arch_db:point_of_sale.view_pos_details_wizard
msgid "Sales Details"
msgstr "Detalles de ventas"

#. module: point_of_sale
#: model:ir.model.fields,field_description:point_of_sale.field_pos_order__sale_journal
msgid "Sales Journal"
msgstr "Diario de ventas"

#. module: point_of_sale
#. odoo-javascript
#: code:addons/point_of_sale/static/src/xml/Screens/PartnerListScreen/PartnerListScreen.xml:0
#: model_terms:ir.ui.view,arch_db:point_of_sale.pos_config_view_form
#, python-format
msgid "Save"
msgstr "Guardar"

#. module: point_of_sale
#: model_terms:ir.ui.view,arch_db:point_of_sale.pos_config_view_form
#: model_terms:ir.ui.view,arch_db:point_of_sale.res_config_settings_view_form
msgid "Save this page and come back here to set up the feature."
msgstr ""
"Guarda esta página y luego regresa para que configures las características "
"habilitadas."

#. module: point_of_sale
#. odoo-javascript
#: code:addons/point_of_sale/static/src/js/ChromeWidgets/ProxyStatus.js:0
#, python-format
msgid "Scale"
msgstr "Balanza"

#. module: point_of_sale
#. odoo-javascript
#: code:addons/point_of_sale/static/src/xml/ChromeWidgets/DebugWidget.xml:0
#, python-format
msgid "Scan"
msgstr "Escanear"

#. module: point_of_sale
#. odoo-javascript
#: code:addons/point_of_sale/static/src/xml/ChromeWidgets/DebugWidget.xml:0
#, python-format
msgid "Scan EAN-13"
msgstr "Scanear  EAN-13"

#. module: point_of_sale
#. odoo-javascript
#: code:addons/point_of_sale/static/src/xml/Screens/ReceiptScreen/OrderReceipt.xml:0
#, python-format
msgid "Scan me to request an invoice for your purchase."
msgstr "Escanéeme para solicitar una factura de su compra."

#. module: point_of_sale
#: model:ir.model.fields,field_description:point_of_sale.field_pos_config__iface_scan_via_proxy
#: model:ir.model.fields,field_description:point_of_sale.field_res_config_settings__pos_iface_scan_via_proxy
msgid "Scan via Proxy"
msgstr "Escanear vía proxy"

#. module: point_of_sale
#. odoo-javascript
#: code:addons/point_of_sale/static/src/js/ChromeWidgets/ProxyStatus.js:0
#, python-format
msgid "Scanner"
msgstr "Escáner"

#. module: point_of_sale
#. odoo-javascript
#: code:addons/point_of_sale/static/src/xml/Screens/PartnerListScreen/PartnerListScreen.xml:0
#, python-format
msgid "Search Customers..."
msgstr "Buscar clientes..."

#. module: point_of_sale
#. odoo-javascript
#: code:addons/point_of_sale/static/src/xml/Screens/TicketScreen/TicketScreen.xml:0
#, python-format
msgid "Search Orders..."
msgstr "Buscar órdenes..."

#. module: point_of_sale
#. odoo-javascript
#: code:addons/point_of_sale/static/src/xml/Screens/ProductScreen/ProductsWidgetControlPanel.xml:0
#, python-format
msgid "Search Products..."
msgstr "Buscar productos..."

#. module: point_of_sale
#: model_terms:ir.ui.view,arch_db:point_of_sale.view_pos_order_filter
msgid "Search Sales Order"
msgstr "Buscar pedido de venta"

#. module: point_of_sale
#. odoo-javascript
#: code:addons/point_of_sale/static/src/xml/Screens/PartnerListScreen/PartnerListScreen.xml:0
#, python-format
msgid "Search database"
msgstr "Buscar base de datos"

#. module: point_of_sale
#: model:ir.model.fields,field_description:point_of_sale.field_pos_order__access_token
msgid "Security Token"
msgstr "Token de seguridad"

#. module: point_of_sale
#. odoo-javascript
#: code:addons/point_of_sale/static/src/js/Popups/SelectionPopup.js:0
#, python-format
msgid "Select"
msgstr "Seleccionar"

#. module: point_of_sale
#. odoo-javascript
#: code:addons/point_of_sale/static/src/js/Screens/ProductScreen/ControlButtons/SetFiscalPositionButton.js:0
#, python-format
msgid "Select Fiscal Position"
msgstr "Seleccionar posición fiscal"

#. module: point_of_sale
#. odoo-javascript
#: code:addons/point_of_sale/static/src/js/Screens/PaymentScreen/PaymentScreen.js:0
#, python-format
msgid "Select a payment method to validate the order."
msgstr "Seleccione un método de pago para validar la orden."

#. module: point_of_sale
#. odoo-javascript
#: code:addons/point_of_sale/static/src/xml/Screens/TicketScreen/OrderDetails.xml:0
#, python-format
msgid "Select an order"
msgstr "Seleccione un pedido"

#. module: point_of_sale
#. odoo-javascript
#: code:addons/point_of_sale/static/src/js/Popups/CashMovePopup.js:0
#, python-format
msgid "Select either Cash In or Cash Out before confirming."
msgstr "Seleccione entrada o salida de efectivo antes de confirmar."

#. module: point_of_sale
#. odoo-javascript
#: code:addons/point_of_sale/static/src/js/Screens/ProductScreen/ControlButtons/SetPricelistButton.js:0
#, python-format
msgid "Select the pricelist"
msgstr "Seleccione la tarifa"

#. module: point_of_sale
#. odoo-javascript
#: code:addons/point_of_sale/static/src/xml/Screens/TicketScreen/OrderDetails.xml:0
#, python-format
msgid "Select the product(s) to refund and set the quantity"
msgstr ""
"Seleccione el producto o producto(s) a reembolsar y establezca la cantidad"

#. module: point_of_sale
#: model_terms:ir.ui.view,arch_db:point_of_sale.res_config_settings_view_form
msgid "Sell products and deliver them later."
msgstr "Enviar productos y entregarlos después."

#. module: point_of_sale
#. odoo-javascript
#: code:addons/point_of_sale/static/src/xml/Screens/PaymentScreen/PaymentScreenPaymentLines.xml:0
#, python-format
msgid "Send"
msgstr "Enviar"

#. module: point_of_sale
#. odoo-javascript
#: code:addons/point_of_sale/static/src/xml/Screens/PaymentScreen/PaymentScreenPaymentLines.xml:0
#: code:addons/point_of_sale/static/src/xml/Screens/PaymentScreen/PaymentScreenPaymentLines.xml:0
#, python-format
msgid "Send Payment Request"
msgstr "Enviar solicitud de pago"

#. module: point_of_sale
#. odoo-javascript
#: code:addons/point_of_sale/static/src/xml/Popups/ErrorTracebackPopup.xml:0
#: code:addons/point_of_sale/static/src/xml/Popups/ErrorTracebackPopup.xml:0
#, python-format
msgid "Send by email"
msgstr "Enviar por correo"

#. module: point_of_sale
#. odoo-javascript
#: code:addons/point_of_sale/static/src/js/Screens/ReceiptScreen/ReceiptScreen.js:0
#, python-format
msgid "Sending email failed. Please try again."
msgstr ""
"Error al enviar el correo electrónico. Inténtelo nuevamente en unos minutos."

#. module: point_of_sale
#: model:ir.model.fields,field_description:point_of_sale.field_pos_category__sequence
msgid "Sequence"
msgstr "Secuencia"

#. module: point_of_sale
#: model:ir.model.fields,field_description:point_of_sale.field_pos_order__sequence_number
msgid "Sequence Number"
msgstr "Número de secuencia"

#. module: point_of_sale
#. odoo-javascript
#: code:addons/point_of_sale/static/src/xml/Popups/EditListInput.xml:0
#, python-format
msgid "Serial/Lot Number"
msgstr "Número de serie / de lote"

#. module: point_of_sale
#. odoo-javascript
#: code:addons/point_of_sale/static/src/xml/Screens/ReceiptScreen/OrderReceipt.xml:0
#, python-format
msgid "Served by"
msgstr "Servido por"

#. module: point_of_sale
#. odoo-javascript
#: code:addons/point_of_sale/static/src/js/Chrome.js:0
#: code:addons/point_of_sale/static/src/js/custom_hooks.js:0
#, python-format
msgid "Server Error"
msgstr "Error de Servidor"

#. module: point_of_sale
#. odoo-python
#: code:addons/point_of_sale/models/pos_config.py:0
#: model:ir.model.fields,field_description:point_of_sale.field_account_bank_statement_line__pos_session_id
#: model:ir.model.fields,field_description:point_of_sale.field_pos_order__session_id
#: model:ir.model.fields,field_description:point_of_sale.field_pos_payment__session_id
#: model:ir.model.fields,field_description:point_of_sale.field_report_pos_order__session_id
#: model_terms:ir.ui.view,arch_db:point_of_sale.view_pos_order_filter
#: model_terms:ir.ui.view,arch_db:point_of_sale.view_pos_payment_search
#, python-format
msgid "Session"
msgstr "Sesión"

#. module: point_of_sale
#: model:ir.model.fields,field_description:point_of_sale.field_pos_session__name
msgid "Session ID"
msgstr "Id. de sesión"

#. module: point_of_sale
#: model:ir.model.fields,field_description:point_of_sale.field_pos_order__session_move_id
msgid "Session Journal Entry"
msgstr "Entrada de diario de sesión"

#. module: point_of_sale
#. odoo-javascript
#: code:addons/point_of_sale/static/src/xml/Popups/OrderImportPopup.xml:0
#, python-format
msgid "Session ids:"
msgstr "ID de sesión :"

#. module: point_of_sale
#: model:mail.activity.type,name:point_of_sale.mail_activity_old_session
msgid "Session open over 7 days"
msgstr "Sesión abierta durante 7 días."

#. module: point_of_sale
#: model:ir.actions.act_window,name:point_of_sale.action_pos_session
#: model:ir.actions.act_window,name:point_of_sale.action_pos_session_filtered
#: model:ir.model.fields,field_description:point_of_sale.field_pos_config__session_ids
#: model:ir.ui.menu,name:point_of_sale.menu_pos_session_all
#: model_terms:ir.ui.view,arch_db:point_of_sale.view_pos_config_kanban
msgid "Sessions"
msgstr "Sesiones"

#. module: point_of_sale
#: model:ir.model.fields,field_description:point_of_sale.field_pos_config__set_maximum_difference
#: model:ir.model.fields,field_description:point_of_sale.field_res_config_settings__pos_set_maximum_difference
msgid "Set Maximum Difference"
msgstr "Establecer la diferencia máxima"

#. module: point_of_sale
#. odoo-javascript
#: code:addons/point_of_sale/static/src/xml/ChromeWidgets/DebugWidget.xml:0
#, python-format
msgid "Set Weight"
msgstr "Establecer peso"

#. module: point_of_sale
#: model_terms:ir.ui.view,arch_db:point_of_sale.res_config_settings_view_form
msgid ""
"Set a maximum difference allowed between the expected and counted money "
"during the closing of the session"
msgstr ""
"Establecer una diferencia máxima permitida entre el dinero esperado y el "
"dinero contado durante el cierre de la sesión"

#. module: point_of_sale
#: model:ir.model.fields,help:point_of_sale.field_pos_config__set_maximum_difference
#: model:ir.model.fields,help:point_of_sale.field_res_config_settings__pos_set_maximum_difference
msgid ""
"Set a maximum difference allowed between the expected and counted money "
"during the closing of the session."
msgstr ""
"Establecer una diferencia máxima permitida entre el dinero esperado y el "
"dinero contado durante el cierre de la sesión."

#. module: point_of_sale
#. odoo-javascript
#: code:addons/point_of_sale/static/src/xml/Screens/ProductScreen/ControlButtons/SetFiscalPositionButton.xml:0
#: code:addons/point_of_sale/static/src/xml/Screens/ProductScreen/ControlButtons/SetFiscalPositionButton.xml:0
#, python-format
msgid "Set fiscal position"
msgstr "Establecer posición fiscal"

#. module: point_of_sale
#: model_terms:ir.ui.view,arch_db:point_of_sale.res_config_settings_view_form
msgid "Set multiple prices per product, automated discounts, etc."
msgstr ""
"Establezca precios múltiples por producto, descuentos automáticos, etc."

#. module: point_of_sale
#: model_terms:ir.ui.view,arch_db:point_of_sale.res_config_settings_view_form
msgid "Set of coins/bills that will be used in opening and closing control"
msgstr ""
"Conjunto de monedas/billetes que se utilizarán en el control de apertura y "
"cierre"

#. module: point_of_sale
#. odoo-javascript
#: code:addons/point_of_sale/static/src/js/Screens/ProductScreen/ProductScreen.js:0
#, python-format
msgid "Set the new quantity"
msgstr "Establezca una nueva cantidad"

#. module: point_of_sale
#: model:ir.actions.act_window,name:point_of_sale.action_pos_configuration
#: model:ir.ui.menu,name:point_of_sale.menu_pos_global_settings
msgid "Settings"
msgstr "Ajustes"

#. module: point_of_sale
#: model_terms:ir.ui.view,arch_db:point_of_sale.res_config_settings_view_form
msgid "Settings on this page will apply to this point of sale."
msgstr "Los ajustes en esta página se aplicarán a este punto de venta."

#. module: point_of_sale
#. odoo-javascript
#: code:addons/point_of_sale/static/src/xml/Screens/PaymentScreen/PaymentScreen.xml:0
#: model:ir.model.fields,field_description:point_of_sale.field_pos_config__ship_later
#: model:ir.model.fields,field_description:point_of_sale.field_res_config_settings__pos_ship_later
#, python-format
msgid "Ship Later"
msgstr "Enviar más tarde"

#. module: point_of_sale
#: model:ir.model.fields,field_description:point_of_sale.field_pos_config__picking_policy
#: model:ir.model.fields,field_description:point_of_sale.field_res_config_settings__pos_picking_policy
msgid "Shipping Policy"
msgstr "Política de entrega"

#. module: point_of_sale
#. odoo-javascript
#: code:addons/point_of_sale/static/src/xml/Screens/ProductScreen/OrderWidget.xml:0
#: code:addons/point_of_sale/static/src/xml/Screens/ProductScreen/OrderWidget.xml:0
#: code:addons/point_of_sale/static/src/xml/Screens/TicketScreen/OrderDetails.xml:0
#: code:addons/point_of_sale/static/src/xml/Screens/TicketScreen/OrderDetails.xml:0
#: code:addons/point_of_sale/static/src/xml/Screens/TicketScreen/OrderDetails.xml:0
#: code:addons/point_of_sale/static/src/xml/Screens/TicketScreen/OrderDetails.xml:0
#: code:addons/point_of_sale/static/src/xml/Screens/TicketScreen/TicketScreen.xml:0
#: code:addons/point_of_sale/static/src/xml/Screens/TicketScreen/TicketScreen.xml:0
#, python-format
msgid "Shopping cart"
msgstr "Carro de compras"

#. module: point_of_sale
#: model_terms:ir.ui.view,arch_db:point_of_sale.res_config_settings_view_form
msgid "Show checkout to customers through a second display"
msgstr "Mostrar el pago a los clientes a través de una segunda pantalla"

#. module: point_of_sale
#: model:ir.model.fields,help:point_of_sale.field_pos_config__iface_customer_facing_display_via_proxy
msgid "Show checkout to customers with a remotely-connected screen."
msgstr ""
"Mostrar la compra a los clientes mediante una pantalla conectada remoto."

#. module: point_of_sale
#: model:ir.model.fields,help:point_of_sale.field_pos_config__iface_customer_facing_display_local
#: model:ir.model.fields,help:point_of_sale.field_res_config_settings__pos_iface_customer_facing_display_local
msgid "Show checkout to customers."
msgstr "Mostrar el pago a los clientes."

#. module: point_of_sale
#: model:ir.model.fields,help:point_of_sale.field_pos_config__module_pos_hr
#: model:ir.model.fields,help:point_of_sale.field_res_config_settings__pos_module_pos_hr
msgid "Show employee login screen"
msgstr "Mostrar pantalla de inicio de sesión de empleado"

#. module: point_of_sale
#: model_terms:ir.ui.view,arch_db:point_of_sale.res_config_settings_view_form
msgid "Show margins &amp; costs on product information"
msgstr "Mostrar márgenes y costos en la información de producto"

#. module: point_of_sale
#: model_terms:ir.ui.view,arch_db:point_of_sale.ticket_validation_screen
msgid "Sign in"
msgstr "Identificarse"

#. module: point_of_sale
#: model_terms:ir.ui.view,arch_db:point_of_sale.res_config_settings_view_form
msgid "Six"
msgstr "Six"

#. module: point_of_sale
#: model:ir.model.fields,field_description:point_of_sale.field_res_config_settings__module_pos_six
msgid "Six Payment Terminal"
msgstr "Terminal de Pago Six"

#. module: point_of_sale
#: model:product.attribute,name:point_of_sale.size_attribute
msgid "Size"
msgstr "Tamaño"

#. module: point_of_sale
#. odoo-javascript
#: code:addons/point_of_sale/static/src/xml/Chrome.xml:0
#, python-format
msgid "Skip"
msgstr "Saltar"

#. module: point_of_sale
#: model:ir.model.fields,field_description:point_of_sale.field_pos_config__iface_print_skip_screen
#: model:ir.model.fields,field_description:point_of_sale.field_res_config_settings__pos_iface_print_skip_screen
msgid "Skip Preview Screen"
msgstr "Saltar pantalla de vista previa"

#. module: point_of_sale
#: model:product.template,name:point_of_sale.small_shelf_product_template
msgid "Small Shelf"
msgstr "Estante Pequeño"

#. module: point_of_sale
#. odoo-javascript
#: code:addons/point_of_sale/static/src/js/Screens/ProductScreen/ProductScreen.js:0
#, python-format
msgid "Some Serial/Lot Numbers are missing"
msgstr "Faltan algunos números de serie/lote"

#. module: point_of_sale
#. odoo-javascript
#: code:addons/point_of_sale/static/src/js/Chrome.js:0
#, python-format
msgid ""
"Some orders could not be submitted to the server due to configuration "
"errors. You can exit the Point of Sale, but do not close the session before "
"the issue has been resolved."
msgstr ""
"Algunas órdenes no se pudieron enviar al servidor debido a errores de "
"configuración. Puede salir del punto de venta, pero no cierre la sesión "
"antes de que se resuelva el problema."

#. module: point_of_sale
#. odoo-javascript
#: code:addons/point_of_sale/static/src/js/Chrome.js:0
#, python-format
msgid ""
"Some orders could not be submitted to the server due to internet connection "
"issues. You can exit the Point of Sale, but do not close the session before "
"the issue has been resolved."
msgstr ""
"Algunos pedidos no se pudieron enviar al servidor debido a problemas de "
"conexión a Internet. Puede salir del punto de venta, pero no cierre la "
"sesión antes de que se resuelva el problema."

#. module: point_of_sale
#. odoo-javascript
#: code:addons/point_of_sale/static/src/js/Screens/PaymentScreen/PaymentScreen.js:0
#, python-format
msgid "Some, if not all, post-processing after syncing order failed."
msgstr ""
"Algunos, si no todos, los posprocesos después de la orden de sincronización "
"fallaron."

#. module: point_of_sale
#: model_terms:ir.ui.view,arch_db:point_of_sale.res_config_settings_view_form
msgid "Specific route"
msgstr "Ruta específica"

#. module: point_of_sale
#: model:ir.model,name:point_of_sale.model_pos_pack_operation_lot
msgid "Specify product lot/serial number in pos order line"
msgstr "Especifique el número de serie/lote en la línea del pedido TPV"

#. module: point_of_sale
#: model:ir.model.fields,field_description:point_of_sale.field_pos_config__route_id
#: model:ir.model.fields,field_description:point_of_sale.field_res_config_settings__pos_route_id
msgid "Spefic route for products delivered later."
msgstr "Especifique la ruta para entregar los productos más tarde."

#. module: point_of_sale
#: model:ir.model.fields,field_description:point_of_sale.field_pos_config__start_category
#: model:ir.model.fields,field_description:point_of_sale.field_res_config_settings__pos_start_category
msgid "Start Category"
msgstr "Categoría inicial"

#. module: point_of_sale
#: model:ir.model.fields,field_description:point_of_sale.field_pos_details_wizard__start_date
msgid "Start Date"
msgstr "Fecha de inicio"

#. module: point_of_sale
#. odoo-python
#: code:addons/point_of_sale/models/pos_config.py:0
#, python-format
msgid "Start category should belong in the available categories."
msgstr "La categoría de inicio debe pertenecer a las categorías disponibles."

#. module: point_of_sale
#: model_terms:ir.ui.view,arch_db:point_of_sale.res_config_settings_view_form
msgid "Start selling from a default product category"
msgstr "Comenzar la venta con una categoría de producto por defecto"

#. module: point_of_sale
#: model:ir.model.fields,field_description:point_of_sale.field_pos_session__cash_register_balance_start
msgid "Starting Balance"
msgstr "Saldo inicial"

#. module: point_of_sale
#. odoo-javascript
#: code:addons/point_of_sale/static/src/xml/Screens/PartnerListScreen/PartnerDetailsEdit.xml:0
#, python-format
msgid "State"
msgstr "Estado"

#. module: point_of_sale
#. odoo-javascript
#: code:addons/point_of_sale/static/src/xml/Screens/TicketScreen/TicketScreen.xml:0
#: code:addons/point_of_sale/static/src/xml/Screens/TicketScreen/TicketScreen.xml:0
#: model:ir.model.fields,field_description:point_of_sale.field_pos_order__state
#: model:ir.model.fields,field_description:point_of_sale.field_pos_session__state
#: model:ir.model.fields,field_description:point_of_sale.field_report_pos_order__state
#: model_terms:ir.ui.view,arch_db:point_of_sale.view_pos_order_filter
#: model_terms:ir.ui.view,arch_db:point_of_sale.view_pos_session_search
#, python-format
msgid "Status"
msgstr "Estado"

#. module: point_of_sale
#: model:ir.model.fields,help:point_of_sale.field_pos_session__activity_state
msgid ""
"Status based on activities\n"
"Overdue: Due date is already passed\n"
"Today: Activity date is today\n"
"Planned: Future activities."
msgstr ""
"Estado basado en actividades\n"
"Vencida: la fecha tope ya ha pasado\n"
"Hoy: La fecha tope es hoy\n"
"Planificada: futuras actividades."

#. module: point_of_sale
#: model:ir.model,name:point_of_sale.model_stock_move
msgid "Stock Move"
msgstr "Movimiento de inventario"

#. module: point_of_sale
#: model:ir.model,name:point_of_sale.model_stock_rule
msgid "Stock Rule"
msgstr "Regla de Inventario"

#. module: point_of_sale
#. odoo-python
#: code:addons/point_of_sale/models/pos_order.py:0
#, python-format
msgid "Stock input for %s"
msgstr "Entrada de existencias para %s"

#. module: point_of_sale
#. odoo-python
#: code:addons/point_of_sale/models/pos_order.py:0
#, python-format
msgid "Stock output for %s"
msgstr "Salida de existencias para %s"

#. module: point_of_sale
#: model:ir.model.fields,field_description:point_of_sale.field_pos_session__update_stock_at_closing
msgid "Stock should be updated at closing"
msgstr "El stock debe actualizarse al cierre"

#. module: point_of_sale
#. odoo-javascript
#: code:addons/point_of_sale/static/src/xml/Screens/PartnerListScreen/PartnerDetailsEdit.xml:0
#: code:addons/point_of_sale/static/src/xml/Screens/PartnerListScreen/PartnerDetailsEdit.xml:0
#, python-format
msgid "Street"
msgstr "Calle"

#. module: point_of_sale
#: model_terms:ir.ui.view,arch_db:point_of_sale.res_config_settings_view_form
msgid "Stripe"
msgstr "Stripe"

#. module: point_of_sale
#: model:ir.model.fields,field_description:point_of_sale.field_res_config_settings__module_pos_stripe
msgid "Stripe Payment Terminal"
msgstr "Terminal de pago de Stripe"

#. module: point_of_sale
#. odoo-javascript
#: code:addons/point_of_sale/static/src/xml/Screens/ReceiptScreen/OrderReceipt.xml:0
#: model:ir.model.fields,field_description:point_of_sale.field_pos_order_line__price_subtotal_incl
#, python-format
msgid "Subtotal"
msgstr "Subtotal"

#. module: point_of_sale
#: model:ir.model.fields,field_description:point_of_sale.field_pos_order_line__price_subtotal
msgid "Subtotal w/o Tax"
msgstr "Subtotal neto"

#. module: point_of_sale
#: model:ir.model.fields,field_description:point_of_sale.field_report_pos_order__price_sub_total
msgid "Subtotal w/o discount"
msgstr "Subtotal sin descuento"

#. module: point_of_sale
#. odoo-javascript
#: code:addons/point_of_sale/static/src/xml/Popups/OrderImportPopup.xml:0
#: code:addons/point_of_sale/static/src/xml/Popups/OrderImportPopup.xml:0
#, python-format
msgid "Successfully imported"
msgstr "Importado con éxito"

#. module: point_of_sale
#. odoo-javascript
#: code:addons/point_of_sale/static/src/js/ChromeWidgets/CashMoveButton.js:0
#, python-format
msgid "Successfully made a cash %s of %s."
msgstr "Se realizo un pago en efectivo%s de%scon éxito."

#. module: point_of_sale
#: model_terms:ir.ui.view,arch_db:point_of_sale.view_pos_order_line
msgid "Sum of subtotals"
msgstr "Suma de subtotales"

#. module: point_of_sale
#. odoo-javascript
#: code:addons/point_of_sale/static/src/xml/Screens/PaymentScreen/PaymentScreenPaymentLines.xml:0
#, python-format
msgid "Summary"
msgstr "Resumen"

#. module: point_of_sale
#. odoo-javascript
#: code:addons/point_of_sale/static/src/xml/ChromeWidgets/SyncNotification.xml:0
#: code:addons/point_of_sale/static/src/xml/ChromeWidgets/SyncNotification.xml:0
#, python-format
msgid "Synchronisation Connected"
msgstr "Sincronización Conectada"

#. module: point_of_sale
#. odoo-javascript
#: code:addons/point_of_sale/static/src/xml/ChromeWidgets/SyncNotification.xml:0
#: code:addons/point_of_sale/static/src/xml/ChromeWidgets/SyncNotification.xml:0
#, python-format
msgid "Synchronisation Connecting"
msgstr "Sincronización Conectando"

#. module: point_of_sale
#. odoo-javascript
#: code:addons/point_of_sale/static/src/xml/ChromeWidgets/SyncNotification.xml:0
#: code:addons/point_of_sale/static/src/xml/ChromeWidgets/SyncNotification.xml:0
#, python-format
msgid "Synchronisation Disconnected"
msgstr "Sincronización Desconectada"

#. module: point_of_sale
#. odoo-javascript
#: code:addons/point_of_sale/static/src/xml/ChromeWidgets/SyncNotification.xml:0
#: code:addons/point_of_sale/static/src/xml/ChromeWidgets/SyncNotification.xml:0
#, python-format
msgid "Synchronisation Error"
msgstr "Error de Sincronización"

#. module: point_of_sale
#. odoo-javascript
#: code:addons/point_of_sale/static/src/xml/CustomerFacingDisplay/CustomerFacingDisplayOrder.xml:0
#: code:addons/point_of_sale/static/src/xml/Screens/ReceiptScreen/OrderReceipt.xml:0
#, python-format
msgid "TOTAL"
msgstr "TOTAL"

#. module: point_of_sale
#. odoo-javascript
#: code:addons/point_of_sale/static/src/js/Screens/ProductScreen/ControlButtons/SetFiscalPositionButton.js:0
#: model:ir.model,name:point_of_sale.model_account_tax
#, python-format
msgid "Tax"
msgstr "Impuesto"

#. module: point_of_sale
#: model_terms:ir.ui.view,arch_db:point_of_sale.report_saledetails
msgid "Tax Amount"
msgstr "Importe impuesto"

#. module: point_of_sale
#: model:ir.model.fields,field_description:point_of_sale.field_pos_config__iface_tax_included
#: model:ir.model.fields,field_description:point_of_sale.field_res_config_settings__pos_iface_tax_included
msgid "Tax Display"
msgstr "Mostrar impuestos"

#. module: point_of_sale
#. odoo-javascript
#: code:addons/point_of_sale/static/src/js/models.js:0
#: code:addons/point_of_sale/static/src/xml/Screens/PartnerListScreen/PartnerDetailsEdit.xml:0
#, python-format
msgid "Tax ID"
msgstr "NIF"

#. module: point_of_sale
#: model:ir.model.fields,field_description:point_of_sale.field_pos_config__tax_regime_selection
#: model:ir.model.fields,field_description:point_of_sale.field_res_config_settings__pos_tax_regime_selection
msgid "Tax Regime Selection value"
msgstr "Valor de la selección de la posición fiscal"

#. module: point_of_sale
#: model:ir.model.fields.selection,name:point_of_sale.selection__pos_config__iface_tax_included__subtotal
msgid "Tax-Excluded Price"
msgstr "Precios sin impuestos"

#. module: point_of_sale
#: model:ir.model.fields.selection,name:point_of_sale.selection__pos_config__iface_tax_included__total
msgid "Tax-Included Price"
msgstr "Precio con Impuestos Incluidos"

#. module: point_of_sale
#: model:ir.model.fields,field_description:point_of_sale.field_pos_order__amount_tax
#: model:ir.model.fields,field_description:point_of_sale.field_pos_order_line__tax_ids
#: model:ir.ui.menu,name:point_of_sale.menu_action_tax_form_open
#: model_terms:ir.ui.view,arch_db:point_of_sale.report_saledetails
#: model_terms:ir.ui.view,arch_db:point_of_sale.res_config_settings_view_form
#: model_terms:ir.ui.view,arch_db:point_of_sale.view_pos_pos_form
msgid "Taxes"
msgstr "Impuestos"

#. module: point_of_sale
#: model:ir.model.fields,field_description:point_of_sale.field_pos_order_line__tax_ids_after_fiscal_position
msgid "Taxes to Apply"
msgstr "Impuestos para aplicar"

#. module: point_of_sale
#. odoo-javascript
#: code:addons/point_of_sale/static/src/xml/SaleDetailsReport.xml:0
#: code:addons/point_of_sale/static/src/xml/Screens/ProductScreen/OrderSummary.xml:0
#: code:addons/point_of_sale/static/src/xml/Screens/TicketScreen/OrderDetails.xml:0
#, python-format
msgid "Taxes:"
msgstr "Impuestos:"

#. module: point_of_sale
#: model_terms:ir.ui.view,arch_db:point_of_sale.res_config_settings_view_form
msgid "Technical"
msgstr "Técnico"

#. module: point_of_sale
#. odoo-javascript
#: code:addons/point_of_sale/static/src/xml/Popups/CashMoveReceipt.xml:0
#: code:addons/point_of_sale/static/src/xml/Screens/ReceiptScreen/OrderReceipt.xml:0
#, python-format
msgid "Tel:"
msgstr "Tel.:"

#. module: point_of_sale
#. odoo-python
#: code:addons/point_of_sale/controllers/main.py:0
#, python-format
msgid "The %s must be filled in your details."
msgstr "Debe completar %s en sus detalles."

#. module: point_of_sale
#. odoo-javascript
#: code:addons/point_of_sale/static/src/js/Popups/ErrorBarcodePopup.js:0
#, python-format
msgid ""
"The Point of Sale could not find any product, customer, employee or action "
"associated with the scanned barcode."
msgstr ""
"El Punto de venta no encontró ningún producto, cliente, empleado o acción "
"asociada con el código de barras escaneado."

#. module: point_of_sale
#: model_terms:ir.ui.view,arch_db:point_of_sale.pos_rounding_form_view_inherited
msgid ""
"The Point of Sale only supports the \"add a rounding line\" rounding "
"strategy."
msgstr ""
"El punto de venta solo admite la estrategia de redondeo \"agregar una línea "
"de redondeo\"."

#. module: point_of_sale
#. odoo-javascript
#: code:addons/point_of_sale/static/src/js/Screens/PaymentScreen/PaymentScreen.js:0
#, python-format
msgid ""
"The amount cannot be higher than the due amount if you don't have a cash "
"payment method configured."
msgstr ""
"El importe no puede ser superior al importe adeudado si no tiene un método "
"de pago de efectivo configurado."

#. module: point_of_sale
#. odoo-javascript
#: code:addons/point_of_sale/static/src/js/Screens/PaymentScreen/PaymentScreen.js:0
#, python-format
msgid ""
"The amount of your payment lines must be rounded to validate the "
"transaction."
msgstr ""
"El monto de sus líneas de pago debe redondearse para validar la transacción."

#. module: point_of_sale
#. odoo-javascript
#: code:addons/point_of_sale/static/src/js/Chrome.js:0
#, python-format
msgid ""
"The barcode nomenclature setting is not configured. Make sure to configure "
"it on your Point of Sale configuration settings"
msgstr ""

#. module: point_of_sale
#. odoo-python
#: code:addons/point_of_sale/models/pos_config.py:0
#, python-format
msgid ""
"The cash rounding strategy of the point of sale %(pos)s must be: '%(value)s'"
msgstr ""
"La estrategia de redondeo de efectivo del punto de venta %(pos)s debe ser: "
"'%(value)s'"

#. module: point_of_sale
#. odoo-python
#: code:addons/point_of_sale/models/pos_config.py:0
#, python-format
msgid "The default pricelist must be included in the available pricelists."
msgstr ""
"La lista de precios por defecto debe incluirse en las listas de los precios "
"disponibles."

#. module: point_of_sale
#. odoo-python
#: code:addons/point_of_sale/models/pos_config.py:0
#, python-format
msgid ""
"The default pricelist must belong to no company or the company of the point "
"of sale."
msgstr ""
"La lista de precios predeterminadas no deben pertenecer a ninguna empresa o "
"a la empresa del Punto de venta."

#. module: point_of_sale
#. odoo-python
#: code:addons/point_of_sale/models/pos_config.py:0
#, python-format
msgid ""
"The default tip product is missing. Please manually specify the tip product."
" (See Tips field.)"
msgstr ""
"Falta el producto de propina predeterminado. Especifique el producto de "
"propina de forma manual. (Vea el campo de Propinas)."

#. module: point_of_sale
#. odoo-javascript
#: code:addons/point_of_sale/static/src/js/custom_hooks.js:0
#, python-format
msgid ""
"The fiscal data module encountered an error while receiving your order."
msgstr ""
"El módulo de datos fiscales encontró un error al recibir su solicitud."

#. module: point_of_sale
#. odoo-python
#: code:addons/point_of_sale/models/pos_session.py:0
#, python-format
msgid "The function to load %s has not been implemented."
msgstr "La función para cargar %s no se implementó."

#. module: point_of_sale
#: model:ir.model.fields,help:point_of_sale.field_pos_config__proxy_ip
msgid ""
"The hostname or ip address of the hardware proxy, Will be autodetected if "
"left empty."
msgstr ""
"El nombre del equipo o la dirección IP del proxy del hardware se detectarán "
"automáticamente si estos se dejan vacíos."

#. module: point_of_sale
#. odoo-python
#: code:addons/point_of_sale/models/pos_config.py:0
#, python-format
msgid ""
"The invoice journal must be in the same currency as the Sales Journal or the"
" company currency if that is not set."
msgstr ""
"El registro de facturas tiene que estar en la misma moneda del diario de "
"ventas o de la empresa, si esta no se ha establecido."

#. module: point_of_sale
#. odoo-python
#: code:addons/point_of_sale/models/pos_config.py:0
#, python-format
msgid ""
"The invoice journal of the point of sale %s must belong to the same company."
msgstr ""
"El diario de factura del punto de venta %s debe pertenecer a la misma "
"empresa."

#. module: point_of_sale
#. odoo-javascript
#: code:addons/point_of_sale/static/src/js/Popups/ClosePosPopup.js:0
#, python-format
msgid ""
"The maximum difference allowed is %s.\n"
"\n"
"                        Please contact your manager to accept the closing difference."
msgstr ""
"La diferencia maxima permitida es %s.\n"
"\n"
"                        Contacte a su gerente para aceptar la diferencia de cierre."

#. module: point_of_sale
#: model:ir.model.constraint,message:point_of_sale.constraint_pos_session_uniq_name
msgid "The name of this POS Session must be unique !"
msgstr "El nombre de esta sesión de TPV debe ser único."

#. module: point_of_sale
#: model:ir.model.fields,help:point_of_sale.field_res_partner__pos_order_count
#: model:ir.model.fields,help:point_of_sale.field_res_users__pos_order_count
msgid "The number of point of sales orders related to this customer"
msgstr "El número de pedidos del punto de venta relacionados con este cliente"

#. module: point_of_sale
#. odoo-javascript
#: code:addons/point_of_sale/static/src/js/custom_hooks.js:0
#, python-format
msgid "The order could not be sent to the server due to an unknown error"
msgstr "El orden no se pudo enviar al servidor debido a un error desconocido."

#. module: point_of_sale
#. odoo-javascript
#: code:addons/point_of_sale/static/src/js/custom_hooks.js:0
#, python-format
msgid ""
"The order has been synchronized earlier. Please make the invoice from the "
"backend for the order: "
msgstr ""
"La venta ya ha sido sincronizada antes. Por favor, haga la factura desde el "
"backend para el pedido:"

#. module: point_of_sale
#. odoo-python
#: code:addons/point_of_sale/models/pos_payment.py:0
#, python-format
msgid ""
"The payment method selected is not allowed in the config of the POS session."
msgstr ""
"El método de pago seleccionado no está permitido en la configuración de la "
"sesión de POS."

#. module: point_of_sale
#. odoo-python
#: code:addons/point_of_sale/models/pos_config.py:0
#, python-format
msgid ""
"The payment methods for the point of sale %s must belong to its company."
msgstr ""
"Los métodos de pago para el punto de venta %s deben pertenecer a su empresa."

#. module: point_of_sale
#: model:ir.model.fields,help:point_of_sale.field_pos_config__iface_start_categ_id
msgid ""
"The point of sale will display this product category by default. If no "
"category is specified, all available products will be shown."
msgstr ""
"El punto de venta mostrará la categoría de este producto por defecto. Si no "
"se especifica ninguna categoría, se mostrarán todos los productos "
"disponibles."

#. module: point_of_sale
#: model:ir.model.fields,help:point_of_sale.field_pos_config__iface_available_categ_ids
msgid ""
"The point of sale will only display products which are within one of the "
"selected category trees. If no category is specified, all available products"
" will be shown"
msgstr ""
"El punto de venta solo mostrará productos que estén dentro de uno de los "
"árboles de categorías seleccionados. Si no se especifica ninguna categoría, "
"se mostrarán todos los productos disponibles."

#. module: point_of_sale
#: model:ir.model.fields,help:point_of_sale.field_pos_config__pricelist_id
msgid ""
"The pricelist used if no customer is selected or if the customer has no Sale"
" Pricelist configured."
msgstr ""
"La tarifa que se utiliza si no se selecciona ningún cliente o si el cliente "
"no tiene configurada ninguna tarifa de venta."

#. module: point_of_sale
#: model:ir.model.fields,help:point_of_sale.field_pos_order__currency_rate
msgid ""
"The rate of the currency to the currency of rate applicable at the date of "
"the order"
msgstr ""
"El tipo de cambio de la moneda a la moneda del tipo de cambio aplicable en "
"la fecha del pedido"

#. module: point_of_sale
#: model:ir.model.fields,help:point_of_sale.field_pos_config__iface_print_skip_screen
#: model:ir.model.fields,help:point_of_sale.field_res_config_settings__pos_iface_print_skip_screen
msgid ""
"The receipt screen will be skipped if the receipt can be printed "
"automatically."
msgstr ""
"Se omitirá la pantalla de recibo si el recibo se puede imprimir de forma "
"automática."

#. module: point_of_sale
#: model:ir.model.fields,help:point_of_sale.field_pos_config__iface_print_auto
#: model:ir.model.fields,help:point_of_sale.field_res_config_settings__pos_iface_print_auto
msgid "The receipt will automatically be printed at the end of each order."
msgstr "El recibo se imprimirá automáticamente al final de cada pedido."

#. module: point_of_sale
#. odoo-javascript
#: code:addons/point_of_sale/static/src/js/Screens/TicketScreen/TicketScreen.js:0
#, python-format
msgid ""
"The requested quantity to be refunded is higher than the ordered quantity. "
"%s is requested while only %s can be refunded."
msgstr ""
"La cantidad por reembolsar solicitada es mayor a la cantidad ordenada. Se "
"solicitan %s cuando solo se pueden reembolsar %s."

#. module: point_of_sale
#. odoo-javascript
#: code:addons/point_of_sale/static/src/js/models.js:0
#, python-format
msgid ""
"The requested quantity to be refunded is higher than the refundable quantity"
" of %s."
msgstr ""
"La cantidad por reembolsar solicitada es mayor a la cantidad reembolsable "
"de%s."

#. module: point_of_sale
#. odoo-python
#: code:addons/point_of_sale/models/pos_config.py:0
#, python-format
msgid "The sales journal of the point of sale %s must belong to its company."
msgstr ""
"El diario de ventas del punto de venta  %s debe pertenecer a su empresa."

#. module: point_of_sale
#. odoo-javascript
#: code:addons/point_of_sale/static/src/js/Screens/PaymentScreen/PaymentScreen.js:0
#, python-format
msgid "The selected customer needs an address."
msgstr "El cliente seleccionado necesita una dirección."

#. module: point_of_sale
#. odoo-python
#: code:addons/point_of_sale/models/pos_config.py:0
#, python-format
msgid ""
"The selected pricelists must belong to no company or the company of the "
"point of sale."
msgstr ""
"Las tarifas seleccionadas no deben pertenecer a ninguna compañía o a la "
"compañía del TPV."

#. module: point_of_sale
#. odoo-javascript
#: code:addons/point_of_sale/static/src/js/Chrome.js:0
#: code:addons/point_of_sale/static/src/js/custom_hooks.js:0
#, python-format
msgid "The server encountered an error while receiving your order."
msgstr "El servidor encontró un error al recibir su pedido."

#. module: point_of_sale
#: model_terms:ir.ui.view,arch_db:point_of_sale.view_pos_config_kanban
msgid ""
"The session has been opened for an unusually long period. Please consider "
"closing."
msgstr ""
"La sesión ha sido iniciada por un periodo inusualmente largo. Favor de "
"considerar cerrarla."

#. module: point_of_sale
#: model:ir.model.fields,help:point_of_sale.field_res_config_settings__module_pos_adyen
#: model_terms:ir.ui.view,arch_db:point_of_sale.res_config_settings_view_form
msgid ""
"The transactions are processed by Adyen. Set your Adyen credentials on the "
"related payment method."
msgstr ""
"Las transacciones son procesadas por Adyen. Establezca sus credenciales de "
"Adyen en el método de pago relacionado."

#. module: point_of_sale
#: model:ir.model.fields,help:point_of_sale.field_res_config_settings__module_pos_six
#: model_terms:ir.ui.view,arch_db:point_of_sale.res_config_settings_view_form
msgid ""
"The transactions are processed by Six. Set the IP address of the terminal on"
" the related payment method."
msgstr ""
"Six procesa las transacciones. Configure la dirección IP del terminal en el "
"método de pago relacionado."

#. module: point_of_sale
#: model:ir.model.fields,help:point_of_sale.field_res_config_settings__module_pos_stripe
#: model_terms:ir.ui.view,arch_db:point_of_sale.res_config_settings_view_form
msgid ""
"The transactions are processed by Stripe. Set your Stripe credentials on the"
" related payment method."
msgstr ""
"Stripe procesa las transacciones. Establezca sus credenciales de Stripe en "
"el método de pago relacionado."

#. module: point_of_sale
#: model:ir.model.fields,help:point_of_sale.field_res_config_settings__module_pos_mercury
#: model_terms:ir.ui.view,arch_db:point_of_sale.res_config_settings_view_form
msgid ""
"The transactions are processed by Vantiv. Set your Vantiv credentials on the"
" related payment method."
msgstr ""
"Las transacciones son procesadas por Vantiv. Establezca sus credenciales de "
"Vantiv en el método de pago relacionado."

#. module: point_of_sale
#: model:ir.model.fields,field_description:point_of_sale.field_pos_session__cash_register_balance_end
msgid "Theoretical Closing Balance"
msgstr "Saldo de cierre teórico"

#. module: point_of_sale
#: model_terms:ir.ui.view,arch_db:point_of_sale.view_pos_config_kanban
msgid "There are"
msgstr "Hay"

#. module: point_of_sale
#. odoo-javascript
#: code:addons/point_of_sale/static/src/xml/Screens/PartnerListScreen/PartnerListScreen.xml:0
#, python-format
msgid "There are no customers."
msgstr "No hay clientes. "

#. module: point_of_sale
#. odoo-javascript
#: code:addons/point_of_sale/static/src/xml/Screens/PartnerListScreen/PartnerListScreen.xml:0
#, python-format
msgid "There are no loaded customers."
msgstr "No se cargaron clientes."

#. module: point_of_sale
#. odoo-javascript
#: code:addons/point_of_sale/static/src/xml/Screens/ProductScreen/ProductsWidget.xml:0
#, python-format
msgid "There are no products in this category."
msgstr "No hay productos en esta categoría."

#. module: point_of_sale
#. odoo-python
#: code:addons/point_of_sale/models/pos_session.py:0
#, python-format
msgid ""
"There are still orders in draft state in the session. Pay or cancel the following orders to validate the session:\n"
"%s"
msgstr ""
"Todavía hay órdenes en estado borrador en la sesión. Pague o cancele las siguientes órdenes para validar la sesión:\n"
"%s"

#. module: point_of_sale
#. odoo-javascript
#: code:addons/point_of_sale/static/src/js/Screens/PaymentScreen/PaymentScreen.js:0
#, python-format
msgid "There are unsynced orders. Do you want to sync these orders?"
msgstr "Hay pedidos no sincronizados. ¿Desea sincronizarlos?"

#. module: point_of_sale
#. odoo-python
#: code:addons/point_of_sale/models/pos_session.py:0
#, python-format
msgid ""
"There is a difference between the amounts to post and the amounts of the "
"orders, it is probably caused by taxes or accounting configurations changes."
msgstr ""
"Hay una diferencia entre los importes por publicar y los importes de las "
"órdenes, probablemente se deba a los impuestos o a los cambios de "
"configuraciones contables."

#. module: point_of_sale
#. odoo-javascript
#: code:addons/point_of_sale/static/src/js/Screens/PaymentScreen/PaymentScreen.js:0
#, python-format
msgid "There is already an electronic payment in progress."
msgstr "Ya hay un pago electrónico en progreso."

#. module: point_of_sale
#: model_terms:ir.ui.view,arch_db:point_of_sale.pos_config_view_form
#: model_terms:ir.ui.view,arch_db:point_of_sale.res_config_settings_view_form
msgid ""
"There is no Chart of Accounts configured on the company. Please go to the "
"invoicing settings to install a Chart of Accounts."
msgstr ""
"No hay un plan de cuentas configurado en la empresa. Vaya a la configuración"
" de facturación para instalar un Plan de cuentas."

#. module: point_of_sale
#. odoo-javascript
#: code:addons/point_of_sale/static/src/js/Screens/PaymentScreen/PaymentScreen.js:0
#, python-format
msgid ""
"There is no cash payment method available in this point of sale to handle the change.\n"
"\n"
" Please pay the exact amount or add a cash payment method in the point of sale configuration"
msgstr ""
"No hay ningún método de pago de caja disponible en este TPV para manejar el cambio.\n"
"\n"
"Pague el importe exacto o añada un método de pago de caja en la configuración del TPV"

#. module: point_of_sale
#. odoo-python
#: code:addons/point_of_sale/models/pos_session.py:0
#, python-format
msgid "There is no cash payment method for this PoS Session"
msgstr "No hay un método de pago de efectivo para esta sesión de PdV"

#. module: point_of_sale
#. odoo-python
#: code:addons/point_of_sale/models/pos_session.py:0
#, python-format
msgid "There is no cash register in this session."
msgstr "No hay caja registradora en esta sesión."

#. module: point_of_sale
#. odoo-python
#: code:addons/point_of_sale/models/pos_config.py:0
#, python-format
msgid "There is no product linked to your PoS"
msgstr ""

#. module: point_of_sale
#. odoo-javascript
#: code:addons/point_of_sale/static/src/js/Screens/PaymentScreen/PaymentScreen.js:0
#, python-format
msgid ""
"There must be at least one product in your order before it can be validated "
"and invoiced."
msgstr ""
"Debe haber al menos un producto en su orden antes de poder validar y "
"facturarla."

#. module: point_of_sale
#: model:ir.model.fields,help:point_of_sale.field_pos_config__amount_authorized_diff
#: model:ir.model.fields,help:point_of_sale.field_res_config_settings__pos_amount_authorized_diff
msgid ""
"This field depicts the maximum difference allowed between the ending balance"
" and the theoretical cash when closing a session, for non-POS managers. If "
"this maximum is reached, the user will have an error message at the closing "
"of his session saying that he needs to contact his manager."
msgstr ""
"Este campo representa la diferencia máxima permitida entre el saldo final y "
"el efectivo teórico al cerrar una sesión, para usuarios no administradores "
"TPV . Si se alcanza este máximo, el usuario tendrá un mensaje de error en el"
" cierre de su sesión diciendo que él tiene que ponerse en contacto con su "
"manager ."

#. module: point_of_sale
#: model:ir.model.fields,help:point_of_sale.field_pos_config__group_pos_manager_id
msgid ""
"This field is there to pass the id of the pos manager group to the point of "
"sale client."
msgstr ""
"Este campo se encuentra aquí para pasar el identificador del grupo de "
"responsables del punto de venta al cliente del punto de venta."

#. module: point_of_sale
#: model:ir.model.fields,help:point_of_sale.field_pos_config__group_pos_user_id
msgid ""
"This field is there to pass the id of the pos user group to the point of "
"sale client."
msgstr ""
"Este campo se encuentra aquí para pasar el identificador del grupo de "
"usuarios del punto de venta al cliente del punto de venta."

#. module: point_of_sale
#. odoo-python
#: code:addons/point_of_sale/models/pos_order.py:0
#, python-format
msgid "This invoice has been created from the point of sale session: %s"
msgstr "Esta factura se creó desde una sesión de punto de venta: %s"

#. module: point_of_sale
#: model:ir.model.fields,help:point_of_sale.field_pos_config__fiscal_position_ids
msgid ""
"This is useful for restaurants with onsite and take-away services that imply"
" specific tax rates."
msgstr ""
"Esto es útil para los restaurantes que cuentan con servicio para llevar y "
"para consumir allí, y que suponen tasas de impuestos específicos."

#. module: point_of_sale
#. odoo-python
#: code:addons/point_of_sale/models/account_journal.py:0
#, python-format
msgid ""
"This journal is associated with a payment method. You cannot modify its type"
msgstr ""
"Este diario está asociado con un método de pago. No puede modificar su tipo."

#. module: point_of_sale
#. odoo-javascript
#: code:addons/point_of_sale/static/src/js/ChromeWidgets/DebugWidget.js:0
#, python-format
msgid ""
"This operation will destroy all unpaid orders in the browser. You will lose "
"all the unsaved data and exit the point of sale. This operation cannot be "
"undone."
msgstr ""
"Esta operación eliminará todos los pedidos pendientes de pago del navegador."
" Perderá todos los datos que no estén guardados y abandonará el punto de "
"venta. Esta operación no se puede deshacer."

#. module: point_of_sale
#. odoo-javascript
#: code:addons/point_of_sale/static/src/js/ChromeWidgets/DebugWidget.js:0
#, python-format
msgid ""
"This operation will permanently destroy all paid orders from the local "
"storage. You will lose all the data. This operation cannot be undone."
msgstr ""
"Esta operación destruirá permanentemente todos los pedidos pagados desde el "
"almacenamiento local. Perderá todos los datos. Esta operación no se puede "
"deshacer."

#. module: point_of_sale
#. odoo-javascript
#: code:addons/point_of_sale/static/src/js/Screens/ProductScreen/ProductScreen.js:0
#, python-format
msgid ""
"This order already has refund lines for %s. We can't change the customer "
"associated to it. Create a new order for the new customer."
msgstr ""
"Esta orden ya tiene líneas de reembolso para%s. No podemos cambiar el "
"cliente asociado a ella. Cree una nueva orden para el nuevo cliente."

#. module: point_of_sale
#. odoo-javascript
#: code:addons/point_of_sale/static/src/xml/Screens/ProductScreen/OrderWidget.xml:0
#, python-format
msgid "This order is empty"
msgstr "El pedido está vacío"

#. module: point_of_sale
#: model:ir.model.fields,help:point_of_sale.field_pos_config__tip_product_id
#: model_terms:ir.ui.view,arch_db:point_of_sale.res_config_settings_view_form
msgid "This product is used as reference on customer receipts."
msgstr "Este producto se utiliza como referencia en los recibos del cliente."

#. module: point_of_sale
#: model:ir.model.fields,help:point_of_sale.field_pos_config__sequence_line_id
msgid ""
"This sequence is automatically created by Odoo but you can change it to "
"customize the reference numbers of your orders lines."
msgstr ""
"Odoo crea esta secuencia de manera automática pero puede cambiarla para "
"personalizar los números de referencia de sus líneas de pedido."

#. module: point_of_sale
#: model:ir.model.fields,help:point_of_sale.field_pos_config__sequence_id
#: model:ir.model.fields,help:point_of_sale.field_res_config_settings__pos_sequence_id
msgid ""
"This sequence is automatically created by Odoo but you can change it to "
"customize the reference numbers of your orders."
msgstr ""
"La secuencia es creada automáticamente por Odoo, pero puede cambiarla para "
"personalizar los números de referencia de sus pedidos."

#. module: point_of_sale
#. odoo-python
#: code:addons/point_of_sale/models/pos_session.py:0
#: code:addons/point_of_sale/models/pos_session.py:0
#: code:addons/point_of_sale/models/pos_session.py:0
#: code:addons/point_of_sale/models/pos_session.py:0
#, python-format
msgid "This session is already closed."
msgstr "Esta sesión ya está cerrada."

#. module: point_of_sale
#: model_terms:ir.ui.view,arch_db:point_of_sale.res_config_settings_view_form
msgid "This tax is applied to any new product created in the catalog."
msgstr ""
"Este impuesto se aplica a todos los productos nuevos creados en el catálogo."

#. module: point_of_sale
#. odoo-javascript
#: code:addons/point_of_sale/static/src/xml/Screens/PaymentScreen/PaymentScreen.xml:0
#, python-format
msgid "Tip"
msgstr "Propina"

#. module: point_of_sale
#: model:ir.model.fields,field_description:point_of_sale.field_pos_order__tip_amount
msgid "Tip Amount"
msgstr "Importe de propina"

#. module: point_of_sale
#: model:ir.model.fields,field_description:point_of_sale.field_pos_config__tip_product_id
#: model:ir.model.fields,field_description:point_of_sale.field_res_config_settings__pos_tip_product_id
#: model_terms:ir.ui.view,arch_db:point_of_sale.res_config_settings_view_form
msgid "Tip Product"
msgstr "Producto Propina"

#. module: point_of_sale
#: model:product.template,name:point_of_sale.product_product_tip_product_template
#: model_terms:ir.ui.view,arch_db:point_of_sale.res_config_settings_view_form
msgid "Tips"
msgstr "Propinas"

#. module: point_of_sale
#: model_terms:ir.ui.view,arch_db:point_of_sale.pos_payment_method_view_form
msgid "Tips:"
msgstr "Consejos:"

#. module: point_of_sale
#: model_terms:ir.ui.view,arch_db:point_of_sale.view_pos_config_kanban
msgid "To Close"
msgstr "Para cerrar"

#. module: point_of_sale
#. odoo-javascript
#: code:addons/point_of_sale/static/src/xml/Screens/ReceiptScreen/OrderReceipt.xml:0
#, python-format
msgid "To Pay"
msgstr "Por pagar"

#. module: point_of_sale
#. odoo-javascript
#: code:addons/point_of_sale/static/src/js/Screens/TicketScreen/OrderlineDetails.js:0
#, python-format
msgid "To Refund: %s"
msgstr "Para reembolsar: %s"

#. module: point_of_sale
#: model:ir.model.fields,field_description:point_of_sale.field_product_product__to_weight
#: model:ir.model.fields,field_description:point_of_sale.field_product_template__to_weight
msgid "To Weigh With Scale"
msgstr "Para pesar con balanza"

#. module: point_of_sale
#: model:ir.model.fields,field_description:point_of_sale.field_pos_order__to_invoice
msgid "To invoice"
msgstr "A facturar"

#. module: point_of_sale
#: model_terms:ir.actions.act_window,help:point_of_sale.action_pos_payment_form
#: model_terms:ir.actions.act_window,help:point_of_sale.action_pos_pos_form
msgid "To record new orders, start a new session."
msgstr "Para registrar nuevas órdenes, iniciar una sesión nueva."

#. module: point_of_sale
#. odoo-python
#: code:addons/point_of_sale/models/pos_order.py:0
#, python-format
msgid "To return product(s), you need to open a session in the POS %s"
msgstr "Para devolver productos, debe abrir una sesión en el TPV %s"

#. module: point_of_sale
#: model:ir.model.fields,field_description:point_of_sale.field_pos_order__to_ship
msgid "To ship"
msgstr "Para enviar"

#. module: point_of_sale
#. odoo-javascript
#: code:addons/point_of_sale/static/src/xml/Popups/ClosePosPopup.xml:0
#: code:addons/point_of_sale/static/src/xml/Popups/MoneyDetailsPopup.xml:0
#: code:addons/point_of_sale/static/src/xml/Screens/TicketScreen/TicketScreen.xml:0
#: code:addons/point_of_sale/static/src/xml/Screens/TicketScreen/TicketScreen.xml:0
#: model:ir.model.fields,field_description:point_of_sale.field_pos_order__amount_total
#: model_terms:ir.ui.view,arch_db:point_of_sale.report_saledetails
#, python-format
msgid "Total"
msgstr "Total"

#. module: point_of_sale
#: model:ir.model.fields,field_description:point_of_sale.field_pos_session__cash_register_total_entry_encoding
msgid "Total Cash Transaction"
msgstr "Transacción de caja total"

#. module: point_of_sale
#. odoo-javascript
#: code:addons/point_of_sale/static/src/xml/Popups/ProductInfoPopup.xml:0
#, python-format
msgid "Total Cost:"
msgstr "Costo total:"

#. module: point_of_sale
#: model:ir.model.fields,field_description:point_of_sale.field_report_pos_order__total_discount
msgid "Total Discount"
msgstr "Descuento total"

#. module: point_of_sale
#. odoo-javascript
#: code:addons/point_of_sale/static/src/xml/Screens/PaymentScreen/PaymentScreenStatus.xml:0
#, python-format
msgid "Total Due"
msgstr "Adeudo Total"

#. module: point_of_sale
#. odoo-javascript
#: code:addons/point_of_sale/static/src/xml/Popups/ProductInfoPopup.xml:0
#, python-format
msgid "Total Margin:"
msgstr "Margen total:"

#. module: point_of_sale
#: model_terms:ir.ui.view,arch_db:point_of_sale.view_pos_pos_form
msgid "Total Paid (with rounding)"
msgstr "Total Pagado (con redondeo)"

#. module: point_of_sale
#: model:ir.model.fields,field_description:point_of_sale.field_pos_session__total_payments_amount
msgid "Total Payments Amount"
msgstr "Monto total de pagos"

#. module: point_of_sale
#: model:ir.model.fields,field_description:point_of_sale.field_report_pos_order__price_total
msgid "Total Price"
msgstr "Precio total"

#. module: point_of_sale
#. odoo-javascript
#: code:addons/point_of_sale/static/src/xml/Popups/ProductInfoPopup.xml:0
#, python-format
msgid "Total Price excl. VAT:"
msgstr "Precio total sin incluir IVA:"

#. module: point_of_sale
#. odoo-javascript
#: code:addons/point_of_sale/static/src/xml/Screens/ReceiptScreen/OrderReceipt.xml:0
#, python-format
msgid "Total Taxes"
msgstr "Total de Impuestos"

#. module: point_of_sale
#: model:ir.model.fields,help:point_of_sale.field_pos_payment__amount
msgid "Total amount of the payment."
msgstr "Importe total del pago."

#. module: point_of_sale
#: model:ir.model.fields,field_description:point_of_sale.field_pos_order_line__total_cost
msgid "Total cost"
msgstr "Costo total"

#. module: point_of_sale
#: model_terms:ir.ui.view,arch_db:point_of_sale.view_pos_order_line
msgid "Total qty"
msgstr "Ctd. total"

#. module: point_of_sale
#. odoo-javascript
#: code:addons/point_of_sale/static/src/xml/SaleDetailsReport.xml:0
#: code:addons/point_of_sale/static/src/xml/Screens/ProductScreen/OrderSummary.xml:0
#: code:addons/point_of_sale/static/src/xml/Screens/TicketScreen/OrderDetails.xml:0
#: model_terms:ir.ui.view,arch_db:point_of_sale.report_saledetails
#, python-format
msgid "Total:"
msgstr "Total:"

#. module: point_of_sale
#: model:ir.model.fields,field_description:point_of_sale.field_pos_session__cash_real_transaction
msgid "Transaction"
msgstr "Transacción"

#. module: point_of_sale
#. odoo-javascript
#: code:addons/point_of_sale/static/src/xml/Screens/PaymentScreen/PaymentScreenPaymentLines.xml:0
#, python-format
msgid "Transaction cancelled"
msgstr "Transacción cancelada"

#. module: point_of_sale
#: model:ir.model,name:point_of_sale.model_stock_picking
msgid "Transfer"
msgstr "Albarán"

#. module: point_of_sale
#: model:ir.model.fields,field_description:point_of_sale.field_barcode_rule__type
#: model:ir.model.fields,field_description:point_of_sale.field_pos_payment_method__type
msgid "Type"
msgstr "Tipo"

#. module: point_of_sale
#: model:ir.model.fields,field_description:point_of_sale.field_pos_payment__card_type
msgid "Type of card used"
msgstr "Tipo de tarjeta utilizada"

#. module: point_of_sale
#: model:ir.model.fields,help:point_of_sale.field_pos_session__activity_exception_decoration
msgid "Type of the exception activity on record."
msgstr "Tipo de actividad de excepción registrada."

#. module: point_of_sale
#. odoo-python
#. openerp-web
#: code:addons/point_of_sale/static/src/js/Screens/ReceiptScreen/ReceiptScreen.js:0
#, python-format
msgid ""
"This order is not yet synced to server. Make sure it is synced then try "
"again."
msgstr ""
<<<<<<< HEAD
"Esta comanda no está sincronizada con el servidor. Asegúrese de que esté "
"sincronizada e inténtelo de nuevo."
=======
"Este pedido no está sincronizado con el servidor. Asegúrese de que esté "
"sincronizado, e inténtelo de nuevo."
>>>>>>> 7691b543

#. module: point_of_sale
#: code:addons/point_of_sale/models/pos_session.py:0
#, python-format
msgid ""
"Unable to close and validate the session.\n"
"Please set corresponding tax account in each repartition line of the following taxes: \n"
"%s"
msgstr ""
"No se puede cerrar y validar la sesión.\n"
"Configure la cuenta de impuestos correspondiente en cada línea de reparto de los siguientes impuestos:\n"
"%s"

#. module: point_of_sale
#. odoo-javascript
#: code:addons/point_of_sale/static/src/js/Screens/TicketScreen/ControlButtons/InvoiceButton.js:0
#, python-format
msgid "Unable to download invoice."
msgstr "No se puede descargar la factura."

#. module: point_of_sale
#. odoo-javascript
#: code:addons/point_of_sale/static/src/js/Screens/TicketScreen/ControlButtons/InvoiceButton.js:0
#, python-format
msgid "Unable to invoice order."
msgstr "No se pudo facturar el pedido."

#. module: point_of_sale
#. odoo-python
#: code:addons/point_of_sale/models/pos_config.py:0
#, python-format
msgid ""
"Unable to modify this PoS Configuration because you can't modify %s while a "
"session is open."
msgstr ""
"No se puede cambiar esta configuración de POS %s mientras una sesión está "
"abierta."

#. module: point_of_sale
#. odoo-javascript
#: code:addons/point_of_sale/static/src/js/Screens/PartnerListScreen/PartnerListScreen.js:0
#, python-format
msgid "Unable to save changes."
msgstr "No se pueden guardar los cambios."

#. module: point_of_sale
#. odoo-javascript
#: code:addons/point_of_sale/static/src/js/Chrome.js:0
#, python-format
msgid "Unable to show information about this error."
msgstr "No hay información disponible sobre estos errores."

#. module: point_of_sale
#. odoo-javascript
#: code:addons/point_of_sale/static/src/js/custom_hooks.js:0
#, python-format
msgid "Unable to sync order"
msgstr "No se pudo sincronizar el pedido"

#. module: point_of_sale
#: model:ir.model.fields,field_description:point_of_sale.field_pos_order_line__price_unit
msgid "Unit Price"
msgstr "Precio unitario"

#. module: point_of_sale
#. odoo-javascript
#: code:addons/point_of_sale/static/src/xml/Popups/ErrorBarcodePopup.xml:0
#, python-format
msgid "Unknown Barcode"
msgstr "Código de barras desconocido"

#. module: point_of_sale
#. odoo-javascript
#: code:addons/point_of_sale/static/src/js/Chrome.js:0
#: code:addons/point_of_sale/static/src/js/ChromeWidgets/HeaderButton.js:0
#: code:addons/point_of_sale/static/src/js/custom_hooks.js:0
#, python-format
msgid "Unknown Error"
msgstr "Error desconocido"

#. module: point_of_sale
#. odoo-javascript
#: code:addons/point_of_sale/static/src/js/Screens/ProductScreen/ControlButtons/ProductInfoButton.js:0
#: code:addons/point_of_sale/static/src/js/Screens/ProductScreen/ProductItem.js:0
#, python-format
msgid "Unknown error"
msgstr "Error desconocido"

#. module: point_of_sale
#. odoo-javascript
#: code:addons/point_of_sale/static/src/js/Screens/PartnerListScreen/PartnerDetailsEdit.js:0
#, python-format
msgid "Unsupported File Format"
msgstr "Formato de archivo no soportado"

#. module: point_of_sale
#: model_terms:ir.ui.view,arch_db:point_of_sale.view_pos_pos_form
msgid "UoM"
msgstr "UdM"

#. module: point_of_sale
#: model:ir.model.fields,field_description:point_of_sale.field_res_company__point_of_sale_update_stock_quantities
#: model:ir.model.fields,field_description:point_of_sale.field_res_config_settings__update_stock_quantities
#: model_terms:ir.ui.view,arch_db:point_of_sale.res_config_settings_view_form
msgid "Update quantities in stock"
msgstr "Actualizar cantidades en stock"

#. module: point_of_sale
#: model:ir.model.fields,field_description:point_of_sale.field_res_company__point_of_sale_use_ticket_qr_code
#: model:ir.model.fields,field_description:point_of_sale.field_res_config_settings__point_of_sale_use_ticket_qr_code
msgid "Use QR code on ticket"
msgstr "Utilice el código QR en el recibo"

#. module: point_of_sale
#: model:ir.model.fields,field_description:point_of_sale.field_pos_payment_method__use_payment_terminal
msgid "Use a Payment Terminal"
msgstr "Use una terminal de pago"

#. module: point_of_sale
#: model:ir.model.fields,field_description:point_of_sale.field_pos_config__use_pricelist
#: model:ir.model.fields,field_description:point_of_sale.field_res_config_settings__pos_use_pricelist
msgid "Use a pricelist."
msgstr "Utilizar una lista de precios."

#. module: point_of_sale
#: model_terms:ir.ui.view,arch_db:point_of_sale.res_config_settings_view_form
msgid "Use barcodes to scan products, customer cards, etc."
msgstr ""
"Utilice códigos de barras para escanear productos, tarjetas de clientes, "
"etc."

#. module: point_of_sale
#: model_terms:ir.ui.view,arch_db:point_of_sale.res_config_settings_view_form
msgid "Use fiscal positions to get different taxes by order"
msgstr ""
"Utilice las posiciones fiscales para usar impuestos distintos por orden"

#. module: point_of_sale
#: model_terms:ir.ui.view,arch_db:point_of_sale.res_config_settings_view_form
msgid ""
"Used to record product pickings. Products are consumed from its default "
"source location."
msgstr ""
"Se utiliza para registrar la recolección de productos. Los productos se "
"consumen de su ubicación de origen predeterminada."

#. module: point_of_sale
#: model:ir.model.fields,field_description:point_of_sale.field_report_pos_order__user_id
#: model:res.groups,name:point_of_sale.group_pos_user
#: model_terms:ir.ui.view,arch_db:point_of_sale.view_pos_order_filter
#: model_terms:ir.ui.view,arch_db:point_of_sale.view_pos_pos_form
#: model_terms:ir.ui.view,arch_db:point_of_sale.view_report_pos_order_search
msgid "User"
msgstr "Usuario"

#. module: point_of_sale
#: model:ir.actions.report,name:point_of_sale.report_user_label
msgid "User Labels"
msgstr "Etiquetas de usuario"

#. module: point_of_sale
#: model:ir.model.fields,field_description:point_of_sale.field_pos_config__uuid
msgid "Uuid"
msgstr "Uuid"

#. module: point_of_sale
#. odoo-javascript
#: code:addons/point_of_sale/static/src/xml/Popups/CashMoveReceipt.xml:0
#: code:addons/point_of_sale/static/src/js/Screens/ReceiptScreen/ReceiptScreen.js:0
#, python-format, python-format
msgid "Unsynced order"
<<<<<<< HEAD
msgstr "Comanda no sincronizada."
=======
msgstr "Pedido no sincronizado"
>>>>>>> 7691b543

#. module: point_of_sale
#. odoo-javascript
#: code:addons/point_of_sale/static/src/xml/Screens/ProductScreen/Orderline.xml:0
#: code:addons/point_of_sale/static/src/xml/Screens/ProductScreen/Orderline.xml:0
#, python-format
msgid "Valid product lot"
msgstr "Lote de producto válido"

#. module: point_of_sale
#. odoo-javascript
#: code:addons/point_of_sale/static/src/xml/Screens/PaymentScreen/PaymentScreen.xml:0
#: code:addons/point_of_sale/static/src/xml/Screens/PaymentScreen/PaymentScreen.xml:0
#, python-format
msgid "Validate"
msgstr "Validar"

#. module: point_of_sale
#: model_terms:ir.ui.view,arch_db:point_of_sale.res_config_settings_view_form
msgid "Vantiv (US & Canada)"
msgstr "Tales como (EE. UU. y Canadá)"

#. module: point_of_sale
#: model:ir.model.fields,field_description:point_of_sale.field_res_config_settings__module_pos_mercury
msgid "Vantiv Payment Terminal"
msgstr "Terminal de pago de Vantiv"

#. module: point_of_sale
#: model:ir.model,name:point_of_sale.model_pos_session_check_product_wizard
msgid "Verify if there are any products for the PoS"
msgstr "Verifique si hay algún producto para el PdV"

#. module: point_of_sale
#. odoo-javascript
#: code:addons/point_of_sale/static/src/xml/Popups/ClosePosPopup.xml:0
#, python-format
msgid "Visit the Backend but keep session open"
msgstr "Visitar el backend pero mantenga la sesión abierta"

#. module: point_of_sale
#. odoo-javascript
#: code:addons/point_of_sale/static/src/xml/Screens/PaymentScreen/PaymentScreenPaymentLines.xml:0
#, python-format
msgid "Waiting for card"
msgstr "Esperando tarjeta"

#. module: point_of_sale
#: model:product.template,name:point_of_sale.wall_shelf_product_template
msgid "Wall Shelf Unit"
msgstr "Estantería de Pared"

#. module: point_of_sale
#: model:ir.model,name:point_of_sale.model_stock_warehouse
#: model:ir.model.fields,field_description:point_of_sale.field_pos_config__warehouse_id
#: model_terms:ir.ui.view,arch_db:point_of_sale.res_config_settings_view_form
msgid "Warehouse"
msgstr "Almacén"

#. module: point_of_sale
#: model:ir.model.fields,field_description:point_of_sale.field_res_config_settings__pos_warehouse_id
msgid "Warehouse (PoS)"
msgstr "Almacén (PdV)"

#. module: point_of_sale
#: model:ir.model.fields,field_description:point_of_sale.field_pos_session__website_message_ids
msgid "Website Messages"
msgstr "Mensajes del sitio web"

#. module: point_of_sale
#: model:ir.model.fields,help:point_of_sale.field_pos_session__website_message_ids
msgid "Website communication history"
msgstr "Historial de comunicaciones del sitio web"

#. module: point_of_sale
#. odoo-javascript
#: code:addons/point_of_sale/static/src/xml/ChromeWidgets/DebugWidget.xml:0
#, python-format
msgid "Weighing"
msgstr "Peso"

#. module: point_of_sale
#: model:ir.model.fields.selection,name:point_of_sale.selection__barcode_rule__type__weight
msgid "Weighted Product"
msgstr "Producto Pesado"

#. module: point_of_sale
#: model:ir.model.fields.selection,name:point_of_sale.selection__pos_config__picking_policy__one
msgid "When all products are ready"
msgstr "Cuando todos los productos estén listos"

#. module: point_of_sale
#: model:ir.model.fields,help:point_of_sale.field_pos_config__is_margins_costs_accessible_to_every_user
#: model:ir.model.fields,help:point_of_sale.field_res_config_settings__pos_is_margins_costs_accessible_to_every_user
msgid ""
"When disabled, only PoS manager can view the margin and cost of product "
"among the Product info."
msgstr ""
"Cuando se deshabilita, solo el gerente de PdV puede ver el margen y el costo"
" del producto entre la información del producto."

#. module: point_of_sale
#: model_terms:ir.ui.view,arch_db:point_of_sale.res_config_settings_view_form
msgid ""
"Whenever you close a session, one entry is generated in the following "
"accounting journal for all the orders not invoiced. Invoices are recorded in"
" accounting separately."
msgstr ""
"Cada vez que cierre una sesión, se genera una entrada en el siguiente "
"registro contable para todos los pedidos no facturados. Las facturas se "
"registran en la contabilidad por separado."

#. module: point_of_sale
#: model:product.template,name:point_of_sale.whiteboard_product_template
msgid "Whiteboard"
msgstr "Pizarra"

#. module: point_of_sale
#: model:product.template,name:point_of_sale.whiteboard_pen_product_template
msgid "Whiteboard Pen"
msgstr "Pluma de Pizarra"

#. module: point_of_sale
#. odoo-javascript
#: code:addons/point_of_sale/static/src/xml/Screens/ProductScreen/Orderline.xml:0
#, python-format
msgid "With a"
msgstr "Con un"

#. module: point_of_sale
#. odoo-javascript
#: code:addons/point_of_sale/static/src/js/Screens/ProductScreen/ProductScreen.js:0
#, python-format
msgid "Yes"
msgstr "Sí"

#. module: point_of_sale
#. odoo-python
#: code:addons/point_of_sale/models/pos_order.py:0
#, python-format
msgid ""
"You are not allowed to change the cash rounding configuration while a pos "
"session using it is already opened."
msgstr ""
"No tiene permitido cambiar la configuración de redondeo de efectivo mientras"
" una sesión TPV que lo usa esté abierta."

#. module: point_of_sale
#. odoo-javascript
#: code:addons/point_of_sale/static/src/js/Screens/ProductScreen/ProductScreen.js:0
#, python-format
msgid "You are not allowed to change this quantity"
msgstr "No se le permite cambiar esta cantidad"

#. module: point_of_sale
#. odoo-javascript
#: code:addons/point_of_sale/static/src/js/Screens/ProductScreen/ProductScreen.js:0
#, python-format
msgid ""
"You are trying to sell products with serial/lot numbers, but some of them are not set.\n"
"Would you like to proceed anyway?"
msgstr ""
"Está intentando vender productos con números de serie/lote, pero algunos de ellos no están configurados.\n"
"¿Quiere proceder de todos modos?"

#. module: point_of_sale
#: model_terms:ir.ui.view,arch_db:point_of_sale.view_pos_session_check_product_wizard
msgid ""
"You can add some from the Products menu, or linked any existing by flagging them as \"Available in PoS\".\n"
"                    Or you can add demo data for testing purpose. Please mind that this is an irreversible action."
msgstr ""
"Puede agregar algunos productos desde el menú de Productos, o vincular uno existente al marcarlo como \"Disponible en el PdV\".\n"
"                    O puede agregar datos de demostración con propósitos de prueba. Tenga en cuenta que esta es una acción irreversible."

#. module: point_of_sale
#. odoo-python
#: code:addons/point_of_sale/models/pos_config.py:0
#, python-format
msgid "You can only have one cash payment method."
msgstr ""

#. module: point_of_sale
#. odoo-python
#: code:addons/point_of_sale/models/pos_order.py:0
#, python-format
msgid ""
"You can't: create a pos order from the backend interface, or unset the "
"pricelist, or create a pos.order in a python test with Form tool, or edit "
"the form view in studio if no PoS order exist"
msgstr ""

#. module: point_of_sale
#. odoo-python
#: code:addons/point_of_sale/models/pos_session.py:0
#, python-format
msgid ""
"You cannot close the POS when invoices are not posted.\n"
"Invoices: %s"
msgstr ""
"No puede cerrar el TPV cuando las facturas no están contabilizadas.\n"
"Facturas: %s"

#. module: point_of_sale
#. odoo-python
#: code:addons/point_of_sale/models/pos_session.py:0
#: code:addons/point_of_sale/models/pos_session.py:0
#, python-format
msgid "You cannot close the POS when orders are still in draft"
msgstr "No puede cerrar el POS cuando los pedidos aún están en borrador"

#. module: point_of_sale
#. odoo-python
#: code:addons/point_of_sale/models/pos_session.py:0
#, python-format
msgid "You cannot create a session before the accounting lock date."
msgstr ""
"No puede crear una sesión antes de la fecha de bloqueo de contabilidad."

#. module: point_of_sale
#. odoo-python
#: code:addons/point_of_sale/models/account_bank_statement.py:0
#, python-format
msgid ""
"You cannot delete a bank statement line linked to Point of Sale session."
msgstr ""
"No puede eliminar una línea de estado de cuenta bancario vinculada a una "
"sesión de punto de venta."

#. module: point_of_sale
#. odoo-python
#: code:addons/point_of_sale/models/pos_category.py:0
#, python-format
msgid ""
"You cannot delete a point of sale category while a session is still opened."
msgstr ""
"No puede eliminar una categoría de punto de venta mientras una sesión aún "
"está abierta."

#. module: point_of_sale
#. odoo-python
#: code:addons/point_of_sale/models/product.py:0
#: code:addons/point_of_sale/models/product.py:0
#, python-format
msgid ""
"You cannot delete a product saleable in point of sale while a session is "
"still opened."
msgstr ""
"No puede borrar un producto vendible en el punto de venta mientras la sesión"
" esté abierta."

#. module: point_of_sale
#. odoo-python
#: code:addons/point_of_sale/models/res_partner.py:0
#, python-format
msgid ""
"You cannot delete contacts while there are active PoS sessions. Close the "
"session(s) %s first."
msgstr ""
"No puede eliminar contactos mientras haya sesiones activas de TPV. Cierre "
"las sesiones %s primero."

#. module: point_of_sale
#. odoo-python
#: code:addons/point_of_sale/models/pos_session.py:0
#, python-format
msgid ""
"You have enabled the \"Identify Customer\" option for %s payment method,but "
"the order %s does not contain a customer."
msgstr ""
"Habilitó la opción de \"Identificar cliente\" para el método de pago %s, "
"pero la orden %s no contiene un cliente."

#. module: point_of_sale
#. odoo-javascript
#: code:addons/point_of_sale/static/src/js/Screens/PaymentScreen/PaymentScreen.js:0
#, python-format
msgid "You have to round your payments lines. is not rounded."
msgstr ""
"Tienes que modificar las líneas de pago, porque el valor no está redondeado."

#. module: point_of_sale
#. odoo-python
#: code:addons/point_of_sale/models/pos_order.py:0
#, python-format
msgid ""
"You have to select a pricelist in the sale form !\n"
"Please set one before choosing a product."
msgstr ""
"¡Debe seleccionar una tarifa en el formulario de ventas!\n"
"Por favor seleccione una antes de seleccionar un producto."

#. module: point_of_sale
#. odoo-python
#: code:addons/point_of_sale/models/pos_order.py:0
#, python-format
msgid "You have to select a pricelist in the sale form."
msgstr "Tiene que seleccionar una tarifa en el formulario de ventas."

#. module: point_of_sale
#: model_terms:ir.actions.act_window,help:point_of_sale.product_product_action
msgid ""
"You must define a product for everything you sell through\n"
"                the point of sale interface."
msgstr ""
"Debe definir un producto para todo lo que usted vende a tráves\n"
"de TPV."

#. module: point_of_sale
#. odoo-python
#: code:addons/point_of_sale/models/pos_config.py:0
#, python-format
msgid ""
"You must have at least one payment method configured to launch a session."
msgstr ""
"Debe tener al menos un método de pago configurado para iniciar una sesión."

#. module: point_of_sale
#. odoo-python
#: code:addons/point_of_sale/models/pos_config.py:0
#, python-format
msgid "You need a loss and profit account on your cash journal."
msgstr "Necesita una cuenta de pérdidas y ganancias en su diario de caja."

#. module: point_of_sale
#. odoo-javascript
#: code:addons/point_of_sale/static/src/js/Screens/PaymentScreen/PaymentScreen.js:0
#, python-format
msgid ""
"You need to select the customer before you can invoice or ship an order."
msgstr ""
"Debe seleccionar el cliente antes de poder facturar o enviar una orden."

#. module: point_of_sale
#. odoo-python
#: code:addons/point_of_sale/models/pos_session.py:0
#, python-format
msgid "You should assign a Point of Sale to your session."
msgstr "Debe asignar un TPV a su sesión."

#. module: point_of_sale
#. odoo-python
#: code:addons/point_of_sale/models/pos_session.py:0
#, python-format
msgid ""
"Your PoS Session is open since %(date)s, we advise you to close it and to "
"create a new one."
msgstr ""
"Su sesión de POS está abierta desde %(date)s, le recomendamos que la cierre "
"y cree una nueva."

#. module: point_of_sale
#: model_terms:ir.ui.view,arch_db:point_of_sale.ticket_validation_screen
msgid ""
"Your address is missing or incomplete. <br/>\n"
"                                Please make sure to"
msgstr ""
"Falta su dirección o está incompleta. <br/>\n"
"                                Asegúrese de"

#. module: point_of_sale
#. odoo-javascript
#: code:addons/point_of_sale/static/src/xml/Screens/PartnerListScreen/PartnerDetailsEdit.xml:0
#: code:addons/point_of_sale/static/src/xml/Screens/PartnerListScreen/PartnerListScreen.xml:0
#, python-format
msgid "ZIP"
msgstr "C.P."

#. module: point_of_sale
#. odoo-javascript
#: code:addons/point_of_sale/static/src/xml/Screens/ProductScreen/Orderline.xml:0
#, python-format
msgid "at"
msgstr "en"

#. module: point_of_sale
#. odoo-javascript
#: code:addons/point_of_sale/static/src/xml/Popups/ProductInfoPopup.xml:0
#, python-format
msgid "available,"
msgstr "disponible,"

#. module: point_of_sale
#: model_terms:ir.ui.view,arch_db:point_of_sale.ticket_validation_screen
msgid "before continuing."
msgstr "antes de continuar."

#. module: point_of_sale
#. odoo-javascript
#: code:addons/point_of_sale/static/src/xml/Popups/OrderImportPopup.xml:0
#, python-format
msgid "belong to another session:"
msgstr "pertenecer a otra sesión :"

#. module: point_of_sale
#. odoo-javascript
#: code:addons/point_of_sale/static/src/xml/Screens/ProductScreen/Orderline.xml:0
#, python-format
msgid "discount"
msgstr "descuento"

#. module: point_of_sale
#: model_terms:ir.ui.view,arch_db:point_of_sale.pos_payment_method_view_form
msgid "e.g. Cash"
msgstr "ej. efectivo"

#. module: point_of_sale
#: model_terms:ir.ui.view,arch_db:point_of_sale.res_config_settings_view_form
msgid "e.g. Company Address, Website"
msgstr "p. ej.: dirección de la empresa, página web"

#. module: point_of_sale
#: model_terms:ir.ui.view,arch_db:point_of_sale.pos_config_view_form
msgid "e.g. NYC Shop"
msgstr "ej. Tienda en Nueva York"

#. module: point_of_sale
#: model_terms:ir.ui.view,arch_db:point_of_sale.res_config_settings_view_form
msgid "e.g. Return Policy, Thanks for shopping with us!"
msgstr "p. ej.: política de devoluciones, ¡Gracias por comprar con nosotros!"

#. module: point_of_sale
#: model_terms:ir.ui.view,arch_db:point_of_sale.product_pos_category_form_view
msgid "e.g. Soft Drinks"
msgstr "p.ej. Refrescos"

#. module: point_of_sale
#: model_terms:ir.ui.view,arch_db:point_of_sale.pos_config_view_form
#: model_terms:ir.ui.view,arch_db:point_of_sale.res_config_settings_view_form
msgid "ePos Printer"
msgstr "Impresora de ePos"

#. module: point_of_sale
#: model_terms:ir.ui.view,arch_db:point_of_sale.ticket_validation_screen
msgid "fill all relevant information"
msgstr "completar toda la información relevante"

#. module: point_of_sale
#: model_terms:ir.ui.view,arch_db:point_of_sale.ticket_validation_screen
msgid "for"
msgstr "para"

#. module: point_of_sale
#. odoo-javascript
#: code:addons/point_of_sale/static/src/js/Screens/PaymentScreen/PaymentScreen.js:0
#, python-format
msgid "for an order of"
msgstr "una orden de"

#. module: point_of_sale
#. odoo-javascript
#: code:addons/point_of_sale/static/src/xml/Popups/ProductInfoPopup.xml:0
#, python-format
msgid "forecasted"
msgstr "pronosticado"

#. module: point_of_sale
#. odoo-javascript
#: code:addons/point_of_sale/static/src/js/ChromeWidgets/CashMoveButton.js:0
#, python-format
msgid "in"
msgstr "en"

#. module: point_of_sale
#. odoo-javascript
#: code:addons/point_of_sale/static/src/xml/Screens/ProductScreen/ProductsWidget.xml:0
#, python-format
msgid "in this category."
msgstr "en esta categoría."

#. module: point_of_sale
#. odoo-javascript
#: code:addons/point_of_sale/static/src/xml/Misc/MobileOrderWidget.xml:0
#, python-format
msgid "items"
msgstr "artículos"

#. module: point_of_sale
#: model:mail.activity.type,summary:point_of_sale.mail_activity_old_session
msgid "note"
msgstr "Nota"

#. module: point_of_sale
#: model_terms:ir.ui.view,arch_db:point_of_sale.view_pos_config_kanban
msgid "open sessions"
msgstr "sesiones abiertas"

#. module: point_of_sale
#. odoo-javascript
#: code:addons/point_of_sale/static/src/xml/Popups/ClosePosPopup.xml:0
#, python-format
msgid "orders:"
msgstr "órdenes:"

#. module: point_of_sale
#. odoo-javascript
#: code:addons/point_of_sale/static/src/js/ChromeWidgets/CashMoveButton.js:0
#, python-format
msgid "out"
msgstr "salida"

#. module: point_of_sale
#. odoo-javascript
#: code:addons/point_of_sale/static/src/xml/Popups/OrderImportPopup.xml:0
#, python-format
msgid "paid orders"
msgstr "órdenes pagadas"

#. module: point_of_sale
#. odoo-python
#: code:addons/point_of_sale/models/pos_order.py:0
#, python-format
msgid "return"
msgstr "devolver"

#. module: point_of_sale
#. odoo-javascript
#: code:addons/point_of_sale/static/src/xml/Popups/OrderImportPopup.xml:0
#, python-format
msgid "unpaid orders"
msgstr "órdenes sin pagar"

#. module: point_of_sale
#. odoo-javascript
#: code:addons/point_of_sale/static/src/xml/Popups/OrderImportPopup.xml:0
#, python-format
msgid "unpaid orders could not be imported"
msgstr "pedidos pendientes de pago no pueden ser importados"

#. module: point_of_sale
#. odoo-javascript
#: code:addons/point_of_sale/static/src/xml/Screens/PartnerListScreen/PartnerLine.xml:0
#, python-format
msgid "unselect"
msgstr "deseleccionar"

#. module: point_of_sale
#: model_terms:ir.ui.view,arch_db:point_of_sale.report_invoice_document
msgid "using"
msgstr "usando"

#. module: point_of_sale
#: model:ir.model.fields,help:point_of_sale.field_pos_config__limited_products_loading
#: model:ir.model.fields,help:point_of_sale.field_res_config_settings__pos_limited_products_loading
msgid ""
"we load all starred products (favorite), all services, recent inventory movements of products, and the most recently updated products.\n"
"When the session is open, we keep on loading all remaining products in the background.\n"
"In the meantime, you can click on the 'database icon' in the searchbar to load products from database."
msgstr ""
"cargamos todos los productos destacados (favoritos), todos los servicios, los últimos movimientos de inventario de los productos y los productos actualizados más recientes.\n"
"Cuando la sesión está abierta, seguimos cargando los productos restantes en segundo plano.\n"
"Mientras tanto, puede hacer clic en el icono de la base de datos en la barra de búsqueda para cargar productos desde la base de datos."

#. module: point_of_sale
#. odoo-javascript
#: code:addons/point_of_sale/static/src/xml/Popups/OrderImportPopup.xml:0
#, python-format
msgid "were duplicates of existing orders"
msgstr "eran duplicados de órdenes existentes"<|MERGE_RESOLUTION|>--- conflicted
+++ resolved
@@ -7024,13 +7024,8 @@
 "This order is not yet synced to server. Make sure it is synced then try "
 "again."
 msgstr ""
-<<<<<<< HEAD
-"Esta comanda no está sincronizada con el servidor. Asegúrese de que esté "
-"sincronizada e inténtelo de nuevo."
-=======
 "Este pedido no está sincronizado con el servidor. Asegúrese de que esté "
 "sincronizado, e inténtelo de nuevo."
->>>>>>> 7691b543
 
 #. module: point_of_sale
 #: code:addons/point_of_sale/models/pos_session.py:0
@@ -7202,11 +7197,7 @@
 #: code:addons/point_of_sale/static/src/js/Screens/ReceiptScreen/ReceiptScreen.js:0
 #, python-format, python-format
 msgid "Unsynced order"
-<<<<<<< HEAD
-msgstr "Comanda no sincronizada."
-=======
 msgstr "Pedido no sincronizado"
->>>>>>> 7691b543
 
 #. module: point_of_sale
 #. odoo-javascript
