--- conflicted
+++ resolved
@@ -3,19 +3,6 @@
 # * point_of_sale
 #
 # Translators:
-<<<<<<< HEAD
-# Arash Sardari <arashss77@gmail.com>, 2018
-# Faraz Sadri Alamdari <ifarazir@gmail.com>, 2018
-# Sahar Daraye <sahar.daraye.1369@gmail.com>, 2018
-# سید محمد آذربرا <mohammadazarbara98@gmail.com>, 2018
-# mehdi samadi <mehsamadi@gmail.com>, 2018
-# Zahed Alfak <tamass4116@gmail.com>, 2018
-# Martin Trigaux, 2018
-# Hamid Darabi, 2018
-# Sepehr Khoshnood <sepehr.kho@gmail.com>, 2018
-# Hamed Mohammadi <hamed@dehongi.com>, 2018
-#
-=======
 # Faraz Sadri Alamdari <ifarazir@gmail.com>, 2020
 # Hamid Reza Kaveh <hamidrkp@riseup.net>, 2020
 # Sahar Daraye <sahar.daraye.1369@gmail.com>, 2020
@@ -29,20 +16,13 @@
 # Hamed Mohammadi <hamed@dehongi.com>, 2021
 # Far Hariri <fhari1234@gmail.com>, 2021
 # 
->>>>>>> 75697934
 msgid ""
 msgstr ""
 "Project-Id-Version: Odoo Server 12.0\n"
 "Report-Msgid-Bugs-To: \n"
-<<<<<<< HEAD
-"POT-Creation-Date: 2018-10-08 06:48+0000\n"
-"PO-Revision-Date: 2018-08-24 09:22+0000\n"
-"Last-Translator: Hamed Mohammadi <hamed@dehongi.com>, 2018\n"
-=======
 "POT-Creation-Date: 2021-01-26 09:03+0000\n"
 "PO-Revision-Date: 2020-09-07 08:16+0000\n"
 "Last-Translator: Far Hariri <fhari1234@gmail.com>, 2021\n"
->>>>>>> 75697934
 "Language-Team: Persian (https://www.transifex.com/odoo/teams/41243/fa/)\n"
 "Language: fa\n"
 "MIME-Version: 1.0\n"
@@ -3272,8 +3252,6 @@
 msgstr ""
 
 #. module: point_of_sale
-<<<<<<< HEAD
-=======
 #. openerp-web
 #: code:addons/point_of_sale/static/src/xml/Screens/PaymentScreen/PaymentScreenElectronicPayment.xml:0
 #, python-format
@@ -3320,7 +3298,6 @@
 msgstr "خطای تحویل پیامک"
 
 #. module: point_of_sale
->>>>>>> 75697934
 #: model:ir.model.fields,field_description:point_of_sale.field_report_pos_order__nbr_lines
 msgid "Sale Line Count"
 msgstr ""
@@ -3819,13 +3796,8 @@
 
 #. module: point_of_sale
 #: model:ir.actions.act_window,name:point_of_sale.action_pos_box_out
-<<<<<<< HEAD
-msgid "Take Money Out"
-msgstr "بیرون آوردن پول"
-=======
 msgid "Take Money In/Out"
 msgstr "گرفتن/دادن پول"
->>>>>>> 75697934
 
 #. module: point_of_sale
 #. openerp-web
