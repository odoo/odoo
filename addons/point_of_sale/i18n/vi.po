--- conflicted
+++ resolved
@@ -14,13 +14,8 @@
 # thanhnguyen.icsc <thanhnguyen.icsc@gmail.com>, 2021
 # Duy BQ <duybq86@gmail.com>, 2021
 # Trinh Tran Thi Phuong <trinhttp@trobz.com>, 2021
-<<<<<<< HEAD
-# Vo Thanh Thuy, 2021
-#
-=======
 # Vo Thanh Thuy, 2022
 # 
->>>>>>> 1ff58be8
 msgid ""
 msgstr ""
 "Project-Id-Version: Odoo Server 14.0\n"
@@ -104,7 +99,7 @@
 #. module: point_of_sale
 #: model_terms:ir.ui.view,arch_db:point_of_sale.view_pos_config_kanban
 msgid "<i class=\"fa fa-ellipsis-v\" role=\"img\" aria-label=\"Manage\" title=\"Manage\"/>"
-msgstr "<i class=\"fa fa-ellipsis-v\" role=\"img\" aria-label=\"Manage\" title=\"Quản lý\"/>"
+msgstr "<i class=\"fa fa-ellipsis-v\" role=\"img\" aria-label=\"Quản lý\" title=\"Quản lý\"/>"
 
 #. module: point_of_sale
 #: model_terms:ir.ui.view,arch_db:point_of_sale.pos_config_view_form
