--- conflicted
+++ resolved
@@ -4265,6 +4265,7 @@
 
 #. module: point_of_sale
 #. openerp-web
+#: code:addons/point_of_sale/static/src/js/models.js:0
 #: code:addons/point_of_sale/static/src/xml/pos.xml:0
 #: code:addons/point_of_sale/static/src/xml/pos.xml:0
 #, python-format
@@ -4447,7 +4448,7 @@
 "The payment method is of type cash. A cash statement will be automatically "
 "generated."
 msgstr ""
-"Phương thức thanh toán loại tiền mặt. Sao kê tiền mặt sẽ được tự động tạo "
+"Phương thức thanh toán là kiểu tiền mặt. Sao kê tiền mặt sẽ được tự động tạo "
 "ra."
 
 #. module: point_of_sale
@@ -4508,12 +4509,7 @@
 msgid ""
 "The rate of the currency to the currency of rate applicable at the date of "
 "the order"
-<<<<<<< HEAD
-msgstr ""
-"Tỷ giá tiền tệ so với tiền tệ của tỷ giá áp dụng được tại ngày đặt hàng"
-=======
-msgstr "Tỷ giá tiền tệ của loại tiền tệ đang dùng tại ngày đặt hàng"
->>>>>>> 5b85ca7c
+msgstr "Tỷ giá tiền tệ so với tiền tệ của tỷ giá áp dụng được tại ngày đặt hàng"
 
 #. module: point_of_sale
 #: model:ir.model.fields,help:point_of_sale.field_pos_config__iface_print_skip_screen
@@ -4608,7 +4604,7 @@
 "There are still orders in draft state in the session. Pay or cancel the following orders to validate the session:\n"
 "%s"
 msgstr ""
-"Đang có đơn hàng nháp trong phiên này. Vui lòng thanh toán hoặc hủy các đơn hàng dưới đây để xác nhận đóng phiên:\n"
+"Đang có đơn hàng dự thảo trong phiên này. Vui lòng thanh toán hoặc hủy các đơn hàng dưới đây để xác nhận đóng phiên:\n"
 "%s"
 
 #. module: point_of_sale
@@ -4665,6 +4661,15 @@
 msgid ""
 "This barcode is already assigned to another contact. Please make sure you "
 "assign a unique barcode to this contact."
+msgstr ""
+
+#. module: point_of_sale
+#. openerp-web
+#: code:addons/point_of_sale/static/src/js/screens.js:0
+#, python-format
+msgid ""
+"This customer does not have a valid email address, define one or do not send"
+" an email."
 msgstr ""
 
 #. module: point_of_sale
@@ -4776,7 +4781,7 @@
 #: code:addons/point_of_sale/models/pos_session.py:0
 #, python-format
 msgid "This session is already closed."
-msgstr ""
+msgstr "Phiên này đã bị đóng rồi."
 
 #. module: point_of_sale
 #: model_terms:ir.ui.view,arch_db:point_of_sale.res_config_settings_view_form
@@ -4926,6 +4931,11 @@
 #, python-format
 msgid "Transaction cancelled"
 msgstr "Giao dịch đã bị hủy"
+
+#. module: point_of_sale
+#: model:ir.model,name:point_of_sale.model_stock_picking
+msgid "Transfer"
+msgstr "Phiếu giao nhận"
 
 #. module: point_of_sale
 #: model:ir.model.fields,field_description:point_of_sale.field_barcode_rule__type
@@ -5333,6 +5343,14 @@
 "đơn bán."
 
 #. module: point_of_sale
+#. openerp-web
+#: code:addons/point_of_sale/static/src/js/screens.js:0
+#, python-format
+msgid ""
+"You need to select the customer before you can send the receipt via email."
+msgstr ""
+
+#. module: point_of_sale
 #: code:addons/point_of_sale/models/pos_session.py:0
 #, python-format
 msgid "You should assign a Point of Sale to your session."
