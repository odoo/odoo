# Translation of Odoo Server.
# This file contains the translation of the following modules:
# 	* point_of_sale
# 
# Translators:
# son dang <son.dang@doda100.com>, 2019
# file aio <fileaio@gmail.com>, 2019
# fanha99 <fanha99@hotmail.com>, 2019
# cef0acd66eac662fffb1f7344ac311b7_5e84ff2 <dc1db88e54aab416318660a1eb5bd2e5_695455>, 2019
# Dao Nguyen <trucdao.uel@gmail.com>, 2019
# Martin Trigaux, 2019
# Trinh Tran Thi Phuong <trinhttp@trobz.com>, 2019
# Phuc Tran Thanh <phuctran.odoo@gmail.com>, 2019
# Duy BQ <duybq86@gmail.com>, 2020
# Dung Nguyen Thi <dungnt@trobz.com>, 2020
# thanhnguyen.icsc <thanhnguyen.icsc@gmail.com>, 2020
# Trần Hà <tranthuha13590@gmail.com>, 2021
# Vo Thanh Thuy, 2021
# 
msgid ""
msgstr ""
"Project-Id-Version: Odoo Server 13.0\n"
"Report-Msgid-Bugs-To: \n"
"POT-Creation-Date: 2020-10-27 11:49+0000\n"
"PO-Revision-Date: 2019-08-26 09:12+0000\n"
"Last-Translator: Vo Thanh Thuy, 2021\n"
"Language-Team: Vietnamese (https://www.transifex.com/odoo/teams/41243/vi/)\n"
"MIME-Version: 1.0\n"
"Content-Type: text/plain; charset=UTF-8\n"
"Content-Transfer-Encoding: \n"
"Language: vi\n"
"Plural-Forms: nplurals=1; plural=0;\n"

#. module: point_of_sale
#: code:addons/point_of_sale/models/pos_order.py:0
#: code:addons/point_of_sale/models/pos_order.py:0
#: code:addons/point_of_sale/models/pos_order.py:0
#, python-format
msgid " REFUND"
msgstr " HOÀN TRẢ"

#. module: point_of_sale
#: model_terms:ir.ui.view,arch_db:point_of_sale.customer_facing_display_html
#: model_terms:pos.config,customer_facing_display_html:point_of_sale.pos_config_main
msgid "$ 3.12"
msgstr "$ 3.12"

#. module: point_of_sale
#: model_terms:ir.ui.view,arch_db:point_of_sale.customer_facing_display_html
#: model_terms:pos.config,customer_facing_display_html:point_of_sale.pos_config_main
msgid "$ 4.40"
msgstr "$ 4.40"

#. module: point_of_sale
#: model_terms:ir.ui.view,arch_db:point_of_sale.customer_facing_display_html
#: model_terms:pos.config,customer_facing_display_html:point_of_sale.pos_config_main
msgid "$ 4.50"
msgstr "$ 4.50"

#. module: point_of_sale
#: model_terms:ir.ui.view,arch_db:point_of_sale.customer_facing_display_html
#: model_terms:pos.config,customer_facing_display_html:point_of_sale.pos_config_main
msgid "$ 8.50"
msgstr "$ 8.50"

#. module: point_of_sale
#: code:addons/point_of_sale/models/pos_payment.py:0
#, python-format
msgid "%s %s"
msgstr "%s %s"

#. module: point_of_sale
#. openerp-web
#: code:addons/point_of_sale/static/src/xml/pos.xml:0
#: code:addons/point_of_sale/static/src/xml/pos.xml:0
#, python-format
msgid "&nbsp;"
msgstr "&nbsp;"

#. module: point_of_sale
#: model:ir.actions.report,print_report_name:point_of_sale.pos_invoice_report
msgid "'Invoice - %s' % (object.name)"
msgstr "'Hóa đơn - %s' % (object.name)"

#. module: point_of_sale
#: code:addons/point_of_sale/models/pos_order.py:0
#, python-format
msgid "(RESCUE FOR %(session)s)"
msgstr "(CỨU NẠN CHO PHIÊN %(session)s)"

#. module: point_of_sale
#: model_terms:ir.ui.view,arch_db:point_of_sale.view_pos_pos_form
msgid "(update)"
msgstr "(cập nhật)"

#. module: point_of_sale
#: model_terms:ir.ui.view,arch_db:point_of_sale.view_pos_session_form
msgid "+ Transactions"
msgstr "+ Giao dịch"

#. module: point_of_sale
#: code:addons/point_of_sale/models/pos_session.py:0
#, python-format
msgid ", we advise you to close it and to create a new one."
msgstr ", chúng tôi khuyên bạn nên đóng nó và tạo một cái mới"

#. module: point_of_sale
#: model_terms:ir.ui.view,arch_db:point_of_sale.view_pos_config_kanban
msgid "<i class=\"fa fa-ellipsis-v\" role=\"img\" aria-label=\"Manage\" title=\"Manage\"/>"
msgstr "<i class=\"fa fa-ellipsis-v\" role=\"img\" aria-label=\"Manage\" title=\"Quản lý\"/>"

#. module: point_of_sale
#: model_terms:ir.ui.view,arch_db:point_of_sale.pos_config_view_form
msgid "<i class=\"fa fa-fw fa-arrow-right\"/>How to manage tax-included prices"
msgstr "<i class=\"fa fa-fw fa-arrow-right\"/>Cách quản lý giá bao gồm thuế"

#. module: point_of_sale
#: model_terms:ir.ui.view,arch_db:point_of_sale.view_partner_pos_kanban
msgid ""
"<i class=\"fa fa-fw fa-shopping-bag\" role=\"img\" aria-label=\"Shopping "
"cart\" title=\"Shopping cart\"/>"
msgstr ""
"<i class=\"fa fa-fw fa-shopping-bag\" role=\"img\" aria-label=\"Giỏ hàng\" "
"title=\"Giỏ hàng\"/>"

#. module: point_of_sale
#: model_terms:ir.ui.view,arch_db:point_of_sale.view_pos_order_kanban
msgid "<i class=\"fa fa-money\" role=\"img\" aria-label=\"Amount\" title=\"Amount\"/>"
msgstr "<i class=\"fa fa-money\" role=\"img\" aria-label=\"Tổng tiền\" title=\"Tổng tiền\"/>"

#. module: point_of_sale
#. openerp-web
#: code:addons/point_of_sale/static/src/js/tours/point_of_sale.js:0
#, python-format
msgid ""
"<p>Click to start the point of sale interface. It <b>runs on tablets</b>, "
"laptops, or industrial hardware.</p><p>Once the session launched, the system"
" continues to run without an internet connection.</p>"
msgstr ""
"<p>Bấm để khởi động giao diện Điểm bán lẻ (PoS). Nó có thể <b>chạy trên "
"tablets</b>, laptops, hay bất cứ thiết bị công nghiệp nào có trình "
"duyệt.</p><p>Một khi phiên được khởi động, hệ thống sẽ tiếp tục hoạt động mà"
" không cần có kết nối Internet.</p>"

#. module: point_of_sale
#: code:addons/point_of_sale/models/pos_order.py:0
#, python-format
msgid "<p>Dear %s,<br/>Here is your electronic ticket for the %s. </p>"
msgstr "<p>Gửi %s,<br/>Đây là vé điện tử của bạn dùng cho %s. </p>"

#. module: point_of_sale
#: model_terms:ir.ui.view,arch_db:point_of_sale.pos_config_view_form
msgid "<span class=\"o_form_label\">Barcode Scanner</span>"
msgstr "<span class=\"o_form_label\">Máy quét mã vạch</span>"

#. module: point_of_sale
#: model_terms:ir.ui.view,arch_db:point_of_sale.pos_config_view_form
msgid "<span class=\"o_form_label\">Default Pricelist</span>"
msgstr "<span class=\"o_form_label\">Bảng giá mặc định</span>"

#. module: point_of_sale
#: model_terms:ir.ui.view,arch_db:point_of_sale.pos_config_view_form
msgid "<span class=\"o_form_label\">Journal Entries</span>"
msgstr "<span class=\"o_form_label\">Bút toán Kế toán</span>"

#. module: point_of_sale
#: model_terms:ir.ui.view,arch_db:point_of_sale.pos_config_view_form
msgid "<span class=\"o_form_label\">Login with Employees</span>"
msgstr "<span class=\"o_form_label\">Đăng nhập bằng Nhân viên</span>"

#. module: point_of_sale
#: model_terms:ir.ui.view,arch_db:point_of_sale.pos_config_view_form
msgid "<span class=\"o_form_label\">Order Reference</span>"
msgstr "<span class=\"o_form_label\">Tham chiếu Đơn hàng</span>"

#. module: point_of_sale
#: model_terms:ir.ui.view,arch_db:point_of_sale.pos_config_view_form
msgid "<span class=\"o_form_label\">Payment Methods</span>"
msgstr "<span class=\"o_form_label\">Phương thức Thanh toán</span>"

#. module: point_of_sale
#: model_terms:ir.ui.view,arch_db:point_of_sale.pos_config_view_form
msgid "<span class=\"oe_inline\"><b>Skip Preview Screen</b></span>"
msgstr "<span class=\"oe_inline\"><b>Bỏ qua Màn hình Xem trước</b></span>"

#. module: point_of_sale
#: model_terms:ir.ui.view,arch_db:point_of_sale.customer_facing_display_html
#: model_terms:pos.config,customer_facing_display_html:point_of_sale.pos_config_main
msgid "<span class=\"pos-change_amount\">$ 0.86</span>"
msgstr "<span class=\"pos-change_amount\">$ 0.86</span>"

#. module: point_of_sale
#: model_terms:ir.ui.view,arch_db:point_of_sale.customer_facing_display_html
#: model_terms:pos.config,customer_facing_display_html:point_of_sale.pos_config_main
msgid "<span class=\"pos-change_title\">Change</span>"
msgstr "<span class=\"pos-change_title\">Thối lại</span>"

#. module: point_of_sale
#: model_terms:ir.ui.view,arch_db:point_of_sale.customer_facing_display_html
#: model_terms:pos.config,customer_facing_display_html:point_of_sale.pos_config_main
msgid "<span class=\"total-amount-formatting\">TOTAL</span>"
msgstr "<span class=\"total-amount-formatting\">TỔNG</span>"

#. module: point_of_sale
#: model_terms:ir.ui.view,arch_db:point_of_sale.customer_facing_display_html
#: model_terms:pos.config,customer_facing_display_html:point_of_sale.pos_config_main
msgid "<span id=\"total-amount\" class=\"pos_total-amount\">$ 469.14</span>"
msgstr "<span id=\"total-amount\" class=\"pos_total-amount\">$ 469.14</span>"

#. module: point_of_sale
#: model_terms:ir.ui.view,arch_db:point_of_sale.customer_facing_display_html
#: model_terms:pos.config,customer_facing_display_html:point_of_sale.pos_config_main
msgid "<span>$ 470.00</span>"
msgstr "<span>$ 470.00</span>"

#. module: point_of_sale
#: model_terms:ir.ui.view,arch_db:point_of_sale.customer_facing_display_html
#: model_terms:pos.config,customer_facing_display_html:point_of_sale.pos_config_main
msgid "<span>Cash (USD):</span>"
msgstr "<span>Tiền mặt (USD):</span>"

#. module: point_of_sale
#: model_terms:ir.ui.view,arch_db:point_of_sale.view_pos_config_kanban
msgid "<span>Cash Balance</span>"
msgstr "<span>Số dư Tiền mặt</span>"

#. module: point_of_sale
#: model_terms:ir.ui.view,arch_db:point_of_sale.view_pos_config_kanban
msgid "<span>Last Closing Date</span>"
msgstr "<span>Ngày đóng gần nhất</span>"

#. module: point_of_sale
#: model_terms:ir.ui.view,arch_db:point_of_sale.view_pos_config_kanban
msgid "<span>Reporting</span>"
msgstr "<span>Báo cáo</span>"

#. module: point_of_sale
#: model_terms:ir.ui.view,arch_db:point_of_sale.closing_balance_confirm
msgid ""
"<span>There is a difference between the expected and actual closing in cash."
" Are you sure you want to close the session and post the accounting "
"entries?</span>"
msgstr ""
"<span>Có sự khác biệt về số tiền mặt mong đợi và thực tế khi đóng phiên. Bạn"
" có chắc chắn muốn đóng phiên và vào sổ kế toán?</span>"

#. module: point_of_sale
#: model_terms:ir.ui.view,arch_db:point_of_sale.view_pos_config_kanban
msgid "<span>View</span>"
msgstr "<span>Xem</span>"

#. module: point_of_sale
#: model_terms:ir.ui.view,arch_db:point_of_sale.view_pos_session_form
msgid "= Expected in Cash"
msgstr "= Tiền mặt lý thuyết"

#. module: point_of_sale
#. openerp-web
#: code:addons/point_of_sale/static/src/js/screens.js:0
#, python-format
msgid "? Clicking \"Confirm\" will validate the payment."
msgstr "? Bấm \"Xác nhận\" sẽ xác nhận khoản thanh toán."

#. module: point_of_sale
#. openerp-web
#: code:addons/point_of_sale/static/src/js/screens.js:0
#, python-format
msgid "A Customer Name Is Required"
msgstr "Tên khách hàng là Bắt buộc"

#. module: point_of_sale
#: model:ir.model.fields,help:point_of_sale.field_pos_config__uuid
msgid ""
"A globally unique identifier for this pos configuration, used to prevent "
"conflicts in client-generated data."
msgstr ""
"Một mã định danh toàn cục duy nhất cho cấu hình pos này, được sử dụng để "
"ngăn ngừa xung đột giữa các dữ liệu do client sinh ra."

#. module: point_of_sale
#: model:ir.model.fields,help:point_of_sale.field_pos_session__login_number
msgid ""
"A sequence number that is incremented each time a user resumes the pos "
"session"
msgstr "Một số thứ tự mà tự tăng mỗi lần người dùng khôi phục một phiên PoS"

#. module: point_of_sale
#: model:ir.model.fields,help:point_of_sale.field_pos_session__sequence_number
msgid "A sequence number that is incremented with each order"
msgstr "Số thứ tự được tăng lên theo từng đơn hàng"

#. module: point_of_sale
#: model_terms:ir.actions.act_window,help:point_of_sale.action_pos_session
msgid ""
"A session is a period of time, usually one day, during which you sell "
"through the Point of Sale."
msgstr ""
"Ca bán hàng là một khoảng thời gian, thông thường là trong một ngày, mà "
"người dùng bán hàng thông qua điểm bán lẻ."

#. module: point_of_sale
#: model:ir.model.fields,help:point_of_sale.field_pos_order__sequence_number
msgid "A session-unique sequence number for the order"
msgstr "Một số thứ tự duy nhất theo phiên cho đơn hàng"

#. module: point_of_sale
#: model:ir.model.fields,help:point_of_sale.field_pos_config__receipt_footer
msgid "A short text that will be inserted as a footer in the printed receipt."
msgstr "Một văn bản ngắn mà sẽ được chèn vào chân của trang in biên lai."

#. module: point_of_sale
#: model:ir.model.fields,help:point_of_sale.field_pos_config__receipt_header
msgid "A short text that will be inserted as a header in the printed receipt."
msgstr "Một văn bản ngắn mà sẽ được chèn vào đầu của trang in biên lai."

#. module: point_of_sale
#. openerp-web
#: code:addons/point_of_sale/static/src/xml/pos.xml:0
#, python-format
msgid "ABC"
msgstr "ABC"

#. module: point_of_sale
#: model_terms:ir.ui.view,arch_db:point_of_sale.pos_config_view_form
msgid "Accept customer tips or convert their change to a tip"
msgstr ""
"Chấp thuận tiền típ của khách hàng hoặc chuyển đổi tiền thừa thành típ"

#. module: point_of_sale
#: model_terms:ir.ui.view,arch_db:point_of_sale.res_config_settings_view_form
msgid "Accept payments with a Vantiv payment terminal"
msgstr "Chấp nhận thanh toán với thiết bị đầu cuối Vantiv"

#. module: point_of_sale
#: model_terms:ir.ui.view,arch_db:point_of_sale.res_config_settings_view_form
msgid "Accept payments with an Adyen payment terminal"
msgstr "Chấp nhận thanh toán với thiết bị đầu cuối Adyen"

#. module: point_of_sale
#: model_terms:ir.ui.view,arch_db:point_of_sale.pos_payment_method_view_search
msgid "Account"
msgstr "Tài khoản"

#. module: point_of_sale
#: model:ir.model,name:point_of_sale.model_account_chart_template
msgid "Account Chart Template"
msgstr "Bảng hệ thống tài khoản"

#. module: point_of_sale
#: model:ir.model.fields,help:point_of_sale.field_pos_payment_method__receivable_account_id
msgid ""
"Account used as counterpart of the income account in the accounting entry "
"representing the pos sales."
msgstr ""
"Tài khoản được sử dụng làm tài khoản đối ứng của tài khoản doanh thu trong bút toán kế toán "
"ghi nhận doanh thu pos."

#. module: point_of_sale
#: model_terms:ir.ui.view,arch_db:point_of_sale.pos_config_view_form
#: model_terms:ir.ui.view,arch_db:point_of_sale.view_pos_pos_form
msgid "Accounting"
msgstr "Kế toán"

#. module: point_of_sale
#: model:ir.model.fields,help:point_of_sale.field_pos_config__invoice_journal_id
msgid "Accounting journal used to create invoices."
msgstr "Sổ nhật ký Kế toán được sử dụng để tạo Hoá đơn."

#. module: point_of_sale
#: model:ir.model.fields,help:point_of_sale.field_pos_config__journal_id
#: model:ir.model.fields,help:point_of_sale.field_pos_order__sale_journal
msgid "Accounting journal used to post sales entries."
msgstr "Sổ nhật ý kế toán được sử dụng để vào sổ các bút toán."

#. module: point_of_sale
#: model:ir.model.fields,field_description:point_of_sale.field_pos_session__message_needaction
msgid "Action Needed"
msgstr "Hành động cần thiết"

#. module: point_of_sale
#: model:ir.model.fields,field_description:point_of_sale.field_pos_config__active
msgid "Active"
msgstr "Hiệu lực"

#. module: point_of_sale
#: model:ir.model.fields,field_description:point_of_sale.field_pos_session__activity_ids
msgid "Activities"
msgstr "Hoạt động"

#. module: point_of_sale
#: model:ir.model.fields,field_description:point_of_sale.field_pos_session__activity_exception_decoration
msgid "Activity Exception Decoration"
msgstr ""

#. module: point_of_sale
#: model:ir.model.fields,field_description:point_of_sale.field_pos_session__activity_state
msgid "Activity State"
msgstr "Trạng thái hoạt động"

#. module: point_of_sale
#: model_terms:ir.ui.view,arch_db:point_of_sale.view_pos_session_form
msgid "Actual in Cash"
msgstr "Tiền mặt thực tế"

#. module: point_of_sale
#. openerp-web
#: code:addons/point_of_sale/static/src/js/screens.js:0
#, python-format
msgid "Add Tip"
msgstr "Thêm Tip (boa)"

#. module: point_of_sale
#: model_terms:ir.ui.view,arch_db:point_of_sale.pos_config_view_form
msgid "Add a custom message to header and footer"
msgstr "Thêm một thông điệp riêng cho đầu và chân biên lai"

#. module: point_of_sale
#. openerp-web
#: code:addons/point_of_sale/static/src/xml/pos.xml:0
#, python-format
msgid "Add a customer"
msgstr "Chọn khách hàng"

#. module: point_of_sale
#: model_terms:ir.actions.act_window,help:point_of_sale.action_pos_payment_method_form
msgid "Add a new payment method"
msgstr "Chọn phương thức thanh toán"

#. module: point_of_sale
#. openerp-web
#: code:addons/point_of_sale/static/src/xml/pos.xml:0
#: code:addons/point_of_sale/static/src/xml/pos.xml:0
#, python-format
msgid "Address"
msgstr "Địa chỉ"

#. module: point_of_sale
#: model:res.groups,name:point_of_sale.group_pos_manager
msgid "Administrator"
msgstr "Quản trị viên"

#. module: point_of_sale
#: model_terms:ir.ui.view,arch_db:point_of_sale.pos_config_view_form
msgid "Advanced Pricelists"
msgstr "Bảng giá Nâng cao"

#. module: point_of_sale
#: model_terms:ir.ui.view,arch_db:point_of_sale.res_config_settings_view_form
msgid "Adyen"
msgstr "Adyen"

#. module: point_of_sale
#: model:ir.model.fields,field_description:point_of_sale.field_res_config_settings__module_pos_adyen
msgid "Adyen Payment Terminal"
msgstr "Trạm thanh toán Adyen"

#. module: point_of_sale
#: code:addons/point_of_sale/models/pos_config.py:0
#, python-format
msgid ""
"All available pricelists must be in the same currency as the company or as "
"the Sales Journal set on this point of sale if you use the Accounting "
"application."
msgstr ""
"Tất cả các bảng giá khả dụng cho PoS phải có cùng tiền tệ với tiền tệ của "
"công ty hoặc Sổ Nhật ký Bán hàng của PoS này nếu hệ thống của bạn bạn cài "
"phân hệ kế toán."

#. module: point_of_sale
#: code:addons/point_of_sale/models/pos_config.py:0
#, python-format
msgid ""
"All payment methods must be in the same currency as the Sales Journal or the"
" company currency if that is not set."
msgstr ""
"Tất cả các phương thức thanh toán phải được thiết lập cùng tiền tệ với Sổ "
"Nhật ký Bán hàng hoặc Công ty nếu chưa thiết lập sổ."

#. module: point_of_sale
#: model:ir.actions.act_window,name:point_of_sale.action_pos_all_sales_lines
msgid "All sales lines"
msgstr "Tất cả các dòng đơn hàng"

#. module: point_of_sale
#: model_terms:ir.ui.view,arch_db:point_of_sale.pos_config_view_form
msgid "Allow cashier to reprint receipts"
msgstr "Cho phép thu ngân in lại biên lai"

#. module: point_of_sale
#: model_terms:ir.ui.view,arch_db:point_of_sale.pos_config_view_form
msgid "Allow global discounts on orders"
msgstr "Cho phép Chiết khấu toàn cục trên đơn bán"

#. module: point_of_sale
#: model:ir.model.fields,field_description:point_of_sale.field_pos_config__allowed_pricelist_ids
msgid "Allowed Pricelists"
msgstr "Các bảng giá được cho phép"

#. module: point_of_sale
#: model:ir.model.fields,field_description:point_of_sale.field_pos_make_payment__amount
#: model:ir.model.fields,field_description:point_of_sale.field_pos_payment__amount
msgid "Amount"
msgstr "Tổng tiền"

#. module: point_of_sale
#: model:ir.model.fields,field_description:point_of_sale.field_pos_config__amount_authorized_diff
msgid "Amount Authorized Difference"
msgstr "Chênh lệch số tiền được phép"

#. module: point_of_sale
#: model_terms:ir.ui.view,arch_db:point_of_sale.view_pos_order_tree
msgid "Amount total"
msgstr "Tổng tiền"

#. module: point_of_sale
#. openerp-web
#: code:addons/point_of_sale/static/src/js/models.js:0
#, python-format
msgid ""
"An error occurred when loading product prices. Make sure all pricelists are "
"available in the POS."
msgstr ""
"Đã xảy ra lỗi khi tải giá sản phẩm. Đảm bảo tất cả bảng giá khả dụng trong "
"POS."

#. module: point_of_sale
#: model:ir.model.fields,help:point_of_sale.field_pos_config__name
msgid "An internal identification of the point of sale."
msgstr "Một định danh nội bộ cho điểm bán lẻ này."

#. module: point_of_sale
#: code:addons/point_of_sale/models/pos_session.py:0
#, python-format
msgid "Another session is already opened for this point of sale."
msgstr "Một phiên khác đã được mở cho điểm bán lẻ này rồi."

#. module: point_of_sale
#: model_terms:ir.ui.view,arch_db:point_of_sale.pos_config_view_form
#: model_terms:ir.ui.view,arch_db:point_of_sale.view_pos_config_search
msgid "Archived"
msgstr "Đã lưu trữ"

#. module: point_of_sale
#. openerp-web
#: code:addons/point_of_sale/static/src/js/screens.js:0
#, python-format
msgid "Are you sure that the customer wants to  pay"
msgstr "Bạn có chắc rằng khách hàng muốn thanh toán"

#. module: point_of_sale
#: model:ir.model.fields,field_description:point_of_sale.field_pos_session__message_attachment_count
msgid "Attachment Count"
msgstr "Số lượng tập tin đính kèm"

#. module: point_of_sale
#: model:ir.ui.menu,name:point_of_sale.pos_menu_products_attribute_action
msgid "Attributes"
msgstr "Thuộc tính"

#. module: point_of_sale
#: model_terms:ir.ui.view,arch_db:point_of_sale.pos_config_view_form
msgid "Authorized Difference"
msgstr "Chênh lệch được phép"

#. module: point_of_sale
#: model:ir.model.fields,help:point_of_sale.field_pos_session__rescue
msgid "Auto-generated session for orphan orders, ignored in constraints"
msgstr ""
"Phiên được sinh tự động cho các đơn bán mồ côi (không thuộc phiên nào), bị "
"bỏ qua trong các ràng buộc"

#. module: point_of_sale
#: model:ir.model.fields,field_description:point_of_sale.field_pos_config__iface_print_auto
msgid "Automatic Receipt Printing"
msgstr "In Biên lai Tự động"

#. module: point_of_sale
#: model:ir.model.fields,help:point_of_sale.field_pos_config__iface_cashdrawer
msgid "Automatically open the cashdrawer."
msgstr "Tự động mở két tiền mặt."

#. module: point_of_sale
#: model:ir.model.fields,field_description:point_of_sale.field_pos_config__iface_available_categ_ids
msgid "Available PoS Product Categories"
msgstr "Nhóm sản phẩm khả dụng tại POS"

#. module: point_of_sale
#: model:ir.model.fields,field_description:point_of_sale.field_pos_config__available_pricelist_ids
#: model_terms:ir.ui.view,arch_db:point_of_sale.pos_config_view_form
msgid "Available Pricelists"
msgstr "Bảng giá Khả dụng"

#. module: point_of_sale
#: model_terms:ir.ui.view,arch_db:point_of_sale.pos_config_view_form
msgid "Available Product Categories"
msgstr "Các Nhóm sản phẩm được phép"

#. module: point_of_sale
#: model:ir.model.fields,field_description:point_of_sale.field_product_product__available_in_pos
#: model:ir.model.fields,field_description:point_of_sale.field_product_template__available_in_pos
#: model_terms:ir.ui.view,arch_db:point_of_sale.product_template_search_view_pos
msgid "Available in POS"
msgstr "Khả dụng ở POS"

#. module: point_of_sale
#: model:ir.model.fields,field_description:point_of_sale.field_report_pos_order__average_price
msgid "Average Price"
msgstr "Giá trung bình"

#. module: point_of_sale
#. openerp-web
#: code:addons/point_of_sale/static/src/xml/pos.xml:0
#: code:addons/point_of_sale/static/src/xml/pos.xml:0
#, python-format
msgid "Back"
msgstr "Quay lại"

#. module: point_of_sale
#. openerp-web
#: code:addons/point_of_sale/static/src/xml/pos.xml:0
#: code:addons/point_of_sale/static/src/xml/pos.xml:0
#: code:addons/point_of_sale/static/src/xml/pos.xml:0
#, python-format
msgid "Backspace"
msgstr "Khoảng trắng"

#. module: point_of_sale
#: code:addons/point_of_sale/models/pos_session.py:0
#, python-format
msgid "Balance control"
msgstr "Kiểm soát số dư"

#. module: point_of_sale
#: code:addons/point_of_sale/models/pos_config.py:0
#, python-format
msgid "Bank"
msgstr "Ngân hàng"

#. module: point_of_sale
#: model:ir.model,name:point_of_sale.model_account_bank_statement
msgid "Bank Statement"
msgstr "Sao kê Ngân hàng"

#. module: point_of_sale
#: model:ir.model,name:point_of_sale.model_account_bank_statement_cashbox
msgid "Bank Statement Cashbox"
msgstr "Chi tiết sổ quỹ"

#. module: point_of_sale
#: model:ir.model,name:point_of_sale.model_account_bank_statement_line
msgid "Bank Statement Line"
msgstr "Cho tiết Sao kê ngân hàng"

#. module: point_of_sale
#. openerp-web
#: code:addons/point_of_sale/static/src/xml/pos.xml:0
#: code:addons/point_of_sale/static/src/xml/pos.xml:0
#: model:ir.model.fields,field_description:point_of_sale.field_res_partner__barcode
#: model_terms:ir.ui.view,arch_db:point_of_sale.report_userlabel
#, python-format
msgid "Barcode"
msgstr "Mã vạch"

#. module: point_of_sale
#: model:ir.model.fields,field_description:point_of_sale.field_pos_config__barcode_nomenclature_id
#: model_terms:ir.ui.view,arch_db:point_of_sale.pos_config_view_form
msgid "Barcode Nomenclature"
msgstr "Phép đặt Mã vạch"

#. module: point_of_sale
#: model:ir.model,name:point_of_sale.model_barcode_rule
msgid "Barcode Rule"
msgstr "Quy tắc Mã vạch"

#. module: point_of_sale
#. openerp-web
#: code:addons/point_of_sale/static/src/xml/pos.xml:0
#: model_terms:ir.ui.view,arch_db:point_of_sale.pos_config_view_form
#, python-format
msgid "Barcode Scanner"
msgstr "Máy quét mã vạch"

#. module: point_of_sale
#: model_terms:ir.ui.view,arch_db:point_of_sale.report_saledetails
msgid "Base Amount"
msgstr "Giá trị Cơ sở"

#. module: point_of_sale
#: model_terms:ir.ui.view,arch_db:point_of_sale.pos_config_view_form
msgid "Bills &amp; Receipts"
msgstr "Hoá đơn &amp; Biên lai"

#. module: point_of_sale
#. openerp-web
#: code:addons/point_of_sale/static/src/js/screens.js:0
#, python-format
msgid "Button"
msgstr "Nút"

#. module: point_of_sale
#: model:ir.model.fields,help:point_of_sale.field_pos_config__iface_print_via_proxy
msgid "Bypass browser printing and prints via the hardware proxy."
msgstr "Bỏ qua việc in ra trình duyệt và in thông qua proxy phần cứng."

#. module: point_of_sale
#. openerp-web
#: code:addons/point_of_sale/static/src/xml/pos.xml:0
#, python-format
msgid "CHANGE"
msgstr "TIỀN THỪA"

#. module: point_of_sale
#. openerp-web
#: code:addons/point_of_sale/static/src/xml/pos.xml:0
#: code:addons/point_of_sale/static/src/xml/pos.xml:0
#: code:addons/point_of_sale/static/src/xml/pos.xml:0
#: code:addons/point_of_sale/static/src/xml/pos.xml:0
#: code:addons/point_of_sale/static/src/xml/pos.xml:0
#: code:addons/point_of_sale/static/src/xml/pos.xml:0
#: code:addons/point_of_sale/static/src/xml/pos.xml:0
#: code:addons/point_of_sale/static/src/xml/pos.xml:0
#: model_terms:ir.ui.view,arch_db:point_of_sale.view_pos_details_wizard
#: model_terms:ir.ui.view,arch_db:point_of_sale.view_pos_payment
#, python-format
msgid "Cancel"
msgstr "Hủy"

#. module: point_of_sale
#. openerp-web
#: code:addons/point_of_sale/static/src/xml/pos.xml:0
#, python-format
msgid "Cancel Payment Request"
msgstr "Hủy yêu cầu thanh toán"

#. module: point_of_sale
#: model:ir.model.fields.selection,name:point_of_sale.selection__pos_order__state__cancel
#: model:ir.model.fields.selection,name:point_of_sale.selection__report_pos_order__state__cancel
msgid "Cancelled"
msgstr "Đã hủy"

#. module: point_of_sale
#. openerp-web
#: code:addons/point_of_sale/static/src/js/screens.js:0
#, python-format
msgid "Cannot return change without a cash payment method"
msgstr ""
"Không thể trả lại tiền thừa mà không có một phương thức thanh toán tiền mặt"

#. module: point_of_sale
#: code:addons/point_of_sale/models/pos_config.py:0
#: model:ir.model.fields,field_description:point_of_sale.field_pos_payment_method__is_cash_count
#, python-format
msgid "Cash"
msgstr "Tiền mặt"

#. module: point_of_sale
#: model:ir.model,name:point_of_sale.model_cash_box_out
msgid "Cash Box Out"
msgstr "Két tiền ra"

#. module: point_of_sale
#: code:addons/point_of_sale/models/pos_config.py:0
#: model:ir.model.fields,field_description:point_of_sale.field_pos_config__cash_control
#: model_terms:ir.ui.view,arch_db:point_of_sale.view_pos_session_form
#, python-format
msgid "Cash Control"
msgstr "Kiểm soát Tiền mặt"

#. module: point_of_sale
#: model_terms:ir.ui.view,arch_db:point_of_sale.view_pos_session_form
msgid "Cash In/Out"
msgstr "Thêm tiền / Rút tiền"

#. module: point_of_sale
#: model:ir.model.fields,field_description:point_of_sale.field_pos_payment_method__cash_journal_id
#: model:ir.model.fields,field_description:point_of_sale.field_pos_session__cash_journal_id
msgid "Cash Journal"
msgstr "Sổ Tiền mặt"

#. module: point_of_sale
#: model:ir.model.fields,field_description:point_of_sale.field_pos_session__cash_register_id
msgid "Cash Register"
msgstr "Két tiền mặt"

#. module: point_of_sale
#: model:ir.model.fields,field_description:point_of_sale.field_pos_session__statement_ids
msgid "Cash Statements"
msgstr "Sao kê tiền mặt"

#. module: point_of_sale
#: model_terms:ir.ui.view,arch_db:point_of_sale.account_cashbox_line_view_tree
msgid "Cashbox balance"
msgstr "Số dư Két tiền mặt"

#. module: point_of_sale
#: model:ir.model.fields,field_description:point_of_sale.field_pos_config__iface_cashdrawer
#: model_terms:ir.ui.view,arch_db:point_of_sale.pos_config_view_form
msgid "Cashdrawer"
msgstr "Két tiền"

#. module: point_of_sale
#: model:ir.model.fields.selection,name:point_of_sale.selection__barcode_rule__type__cashier
#: model_terms:ir.ui.view,arch_db:point_of_sale.view_pos_order_tree
msgid "Cashier"
msgstr "Thu ngân"

#. module: point_of_sale
#: model_terms:ir.actions.act_window,help:point_of_sale.product_pos_category_action
msgid ""
"Categories are used to browse your products through the\n"
"                touchscreen interface."
msgstr ""
"Các nhóm được sử dụng để duyệt qua lại các sản phẩm thông quan giao\n"
"                diện màn hình cảm ứng."

#. module: point_of_sale
#. openerp-web
#: code:addons/point_of_sale/static/src/xml/pos.xml:0
#: model_terms:ir.ui.view,arch_db:point_of_sale.product_template_form_view
#: model_terms:ir.ui.view,arch_db:point_of_sale.view_pos_category_kanban
#, python-format
msgid "Category"
msgstr "Nhóm"

#. module: point_of_sale
#: model:ir.model.fields,field_description:point_of_sale.field_pos_category__name
msgid "Category Name"
msgstr "Tên danh mục"

#. module: point_of_sale
#: model_terms:ir.ui.view,arch_db:point_of_sale.pos_config_view_form
msgid "Category Pictures"
msgstr "Hình Nhóm Sản phẩm"

#. module: point_of_sale
#: model:ir.model.fields,help:point_of_sale.field_product_product__pos_categ_id
#: model:ir.model.fields,help:point_of_sale.field_product_template__pos_categ_id
msgid "Category used in the Point of Sale."
msgstr "Loại sử dụng cho Điểm bán hàng"

#. module: point_of_sale
#: model:pos.category,name:point_of_sale.pos_category_chairs
msgid "Chairs"
msgstr "Ghế"

#. module: point_of_sale
#. openerp-web
#: code:addons/point_of_sale/static/src/xml/pos.xml:0
#, python-format
msgid "Change"
msgstr "Tiền thừa"

#. module: point_of_sale
#. openerp-web
#: code:addons/point_of_sale/static/src/js/screens.js:0
#, python-format
msgid "Change Customer"
msgstr "Đổi Khách hàng"

#. module: point_of_sale
#. openerp-web
#: code:addons/point_of_sale/static/src/js/screens.js:0
#, python-format
msgid "Change Tip"
msgstr "Đổi tiền Tip (boa)"

#. module: point_of_sale
#. openerp-web
#: code:addons/point_of_sale/static/src/xml/pos.xml:0
#: code:addons/point_of_sale/static/src/xml/pos.xml:0
#, python-format
msgid "Change:"
msgstr "Tiền thừa:"

#. module: point_of_sale
#. openerp-web
#: code:addons/point_of_sale/static/src/js/gui.js:0
#, python-format
msgid "Changes could not be saved"
msgstr "Các thay đổi đã không được lưu"

#. module: point_of_sale
#: model:ir.model.fields,help:point_of_sale.field_product_product__to_weight
#: model:ir.model.fields,help:point_of_sale.field_product_template__to_weight
msgid ""
"Check if the product should be weighted using the hardware scale "
"integration."
msgstr "Chọn nếu sản phẩm này cần cân trước khi thanh toán."

#. module: point_of_sale
#: model:ir.model.fields,help:point_of_sale.field_product_product__available_in_pos
#: model:ir.model.fields,help:point_of_sale.field_product_template__available_in_pos
msgid "Check if you want this product to appear in the Point of Sale."
msgstr "Chọn nếu bạn muốn sản phẩm hiển thị trên màn hình bán hàng"

#. module: point_of_sale
#: model:ir.model.fields,help:point_of_sale.field_uom_category__is_pos_groupable
#: model:ir.model.fields,help:point_of_sale.field_uom_uom__is_pos_groupable
msgid ""
"Check if you want to group products of this category in point of sale orders"
msgstr ""
"Đánh dấu nếu bạn muốn nhóm các sản phẩm của nhóm này ở các đơn bán ở điểm "
"bán lẻ"

#. module: point_of_sale
#: model:ir.model.fields,help:point_of_sale.field_pos_config__cash_control
msgid "Check the amount of the cashbox at opening and closing."
msgstr "Kiểm tra số tiền của hộp tiền mặt khi mở và đóng."

#. module: point_of_sale
#. openerp-web
#: code:addons/point_of_sale/static/src/js/screens.js:0
#, python-format
msgid "Check your internet connection and try again."
msgstr "Kiểm tra kết nối Internet của bạn và thử lại"

#. module: point_of_sale
#: model:ir.model.fields,field_description:point_of_sale.field_pos_category__child_id
msgid "Children Categories"
msgstr "Nhóm con"

#. module: point_of_sale
#: model_terms:ir.ui.view,arch_db:point_of_sale.pos_config_view_form
msgid ""
"Choose a specific fiscal position at the order depending on the kind of "
"customer (tax exempt, onsite vs. takeaway, etc.)."
msgstr ""
"Chọn một vị thế tài khóa cụ thể theo đơn đặt hàng tùy thuộc vào loại khách "
"hàng (được miễn thuế, tại chỗ so với mua, v.v.)."

#. module: point_of_sale
#: model_terms:ir.ui.view,arch_db:point_of_sale.pos_config_view_form
msgid "Choose among fiscal positions when processing an order"
msgstr ""
"Chọn trong số các vị thế tài khóa khi xử lý một đơn đặt hàng"

#. module: point_of_sale
#. openerp-web
#: code:addons/point_of_sale/static/src/xml/pos.xml:0
#: code:addons/point_of_sale/static/src/xml/pos.xml:0
#, python-format
msgid "City"
msgstr "Thành phố"

#. module: point_of_sale
#: model:ir.model.fields.selection,name:point_of_sale.selection__barcode_rule__type__client
msgid "Client"
msgstr "Máy khách"

#. module: point_of_sale
#. openerp-web
#: code:addons/point_of_sale/static/src/xml/pos.xml:0
#, python-format
msgid "Client Screen Connected"
msgstr "Màn hình khách hàng đã được kết nối"

#. module: point_of_sale
#. openerp-web
#: code:addons/point_of_sale/static/src/xml/pos.xml:0
#, python-format
msgid "Client Screen Disconnected"
msgstr "Màn hình khách hàng mất kết nối"

#. module: point_of_sale
#. openerp-web
#: code:addons/point_of_sale/static/src/js/chrome.js:0
#, python-format
msgid "Client Screen Unsupported. Please upgrade the IoT Box"
msgstr "Màn hình máy khách chưa được hỗ trợ. Hãy nâng cấp IoT Box"

#. module: point_of_sale
#. openerp-web
#: code:addons/point_of_sale/static/src/xml/pos.xml:0
#, python-format
msgid "Client Screen Warning"
msgstr "Cảnh báo màn hình khách hàng"

#. module: point_of_sale
#. openerp-web
#: code:addons/point_of_sale/static/src/js/chrome.js:0
#: code:addons/point_of_sale/static/src/js/chrome.js:0
#: model_terms:ir.ui.view,arch_db:point_of_sale.view_pos_config_kanban
#, python-format
msgid "Close"
msgstr "Đóng"

#. module: point_of_sale
#: model:ir.model.fields.selection,name:point_of_sale.selection__pos_session__state__closed
msgid "Closed & Posted"
msgstr "Đã đóng & Đã vào sổ"

#. module: point_of_sale
#. openerp-web
#: code:addons/point_of_sale/static/src/js/gui.js:0
#, python-format
msgid "Closing ..."
msgstr "Đang đóng ..."

#. module: point_of_sale
#: model:ir.model.fields.selection,name:point_of_sale.selection__pos_session__state__closing_control
#: model_terms:ir.ui.view,arch_db:point_of_sale.view_pos_config_kanban
msgid "Closing Control"
msgstr "Đóng kiểm soát"

#. module: point_of_sale
#: model:ir.model.fields,field_description:point_of_sale.field_pos_session__stop_at
msgid "Closing Date"
msgstr "Ngày đóng cửa"

#. module: point_of_sale
#: model:ir.model,name:point_of_sale.model_res_company
msgid "Companies"
msgstr "Công ty"

#. module: point_of_sale
#: model:ir.model.fields,field_description:point_of_sale.field_pos_config__company_id
#: model:ir.model.fields,field_description:point_of_sale.field_pos_order__company_id
#: model:ir.model.fields,field_description:point_of_sale.field_pos_order_line__company_id
#: model:ir.model.fields,field_description:point_of_sale.field_pos_payment__company_id
#: model:ir.model.fields,field_description:point_of_sale.field_pos_payment_method__company_id
#: model:ir.model.fields,field_description:point_of_sale.field_pos_session__company_id
#: model:ir.model.fields,field_description:point_of_sale.field_report_pos_order__company_id
msgid "Company"
msgstr "Công ty"

#. module: point_of_sale
#: model:ir.model.fields,field_description:point_of_sale.field_pos_config__company_has_template
msgid "Company has chart of accounts"
msgstr "Công ty đã có hệ thống tài khoản"

#. module: point_of_sale
#: model:ir.model,name:point_of_sale.model_res_config_settings
msgid "Config Settings"
msgstr "Thiết lập Cấu hình"

#. module: point_of_sale
#: model:ir.ui.menu,name:point_of_sale.menu_point_config_product
msgid "Configuration"
msgstr "Cấu hình"

#. module: point_of_sale
#: model_terms:ir.ui.view,arch_db:point_of_sale.pos_config_view_form
msgid "Configuration for journal entries of PoS orders"
msgstr "Cấu hình cho các bút toán sổ nhật ký của đơn bán lẻ"

#. module: point_of_sale
#: model_terms:ir.actions.act_window,help:point_of_sale.action_pos_config_kanban
msgid ""
"Configure at least one Point of Sale to be able to sell through the PoS "
"interface."
msgstr ""
"Cấu hình ít nhất một Điểm bán lẻ (PoS) để có thể bán thông qua giao diện "
"PoS."

#. module: point_of_sale
#. openerp-web
#: code:addons/point_of_sale/static/src/js/chrome.js:0
#: code:addons/point_of_sale/static/src/xml/pos.xml:0
#: model_terms:ir.ui.view,arch_db:point_of_sale.closing_balance_confirm
#, python-format
msgid "Confirm"
msgstr "Xác nhận"

#. module: point_of_sale
#: model_terms:ir.ui.view,arch_db:point_of_sale.pos_config_view_form
msgid "Connect Devices"
msgstr "Kết nối Thiết bị"

#. module: point_of_sale
#: model_terms:ir.ui.view,arch_db:point_of_sale.pos_config_view_form
msgid "Connect devices to your PoS"
msgstr "Kết nối các thiết bị đến PoS của bạn"

#. module: point_of_sale
#: model_terms:ir.ui.view,arch_db:point_of_sale.pos_config_view_form
msgid "Connect devices to your PoS through an IoT Box"
msgstr "Kết nối các thiết bị đến PoS của bạn thông qua IoT Box"

#. module: point_of_sale
#: model:ir.model.fields,help:point_of_sale.field_pos_config__other_devices
msgid "Connect devices to your PoS without an IoT Box."
msgstr "Kết nối thiết bị đến POS mà không cần IoT Box."

#. module: point_of_sale
#: model_terms:ir.ui.view,arch_db:point_of_sale.pos_config_view_form
msgid "Connected Devices"
msgstr "Các thiết bị đã kết nối"

#. module: point_of_sale
#. openerp-web
#: code:addons/point_of_sale/static/src/js/chrome.js:0
#, python-format
msgid "Connected, Not Owned"
msgstr "Đã kết nối, Chưa đăng nhập"

#. module: point_of_sale
#. openerp-web
#: code:addons/point_of_sale/static/src/xml/pos.xml:0
#, python-format
msgid "Connecting to Proxy"
msgstr "Kết nối đến Proxy"

#. module: point_of_sale
#. openerp-web
#: code:addons/point_of_sale/static/src/js/models.js:0
#, python-format
msgid "Connecting to the IoT Box"
msgstr "Kết nối đến IoT Box"

#. module: point_of_sale
#. openerp-web
#: code:addons/point_of_sale/static/src/xml/pos.xml:0
#, python-format
msgid "Connection error"
msgstr "Lỗi kết nối"

#. module: point_of_sale
#. openerp-web
#: code:addons/point_of_sale/static/src/js/printers.js:0
#, python-format
msgid "Connection to IoT Box failed"
msgstr "Kết nối đến IoT Box thất bại"

#. module: point_of_sale
#. openerp-web
#: code:addons/point_of_sale/static/src/js/printers.js:0
#, python-format
msgid "Connection to the printer failed"
msgstr "Kết nối đến máy in thất bại"

#. module: point_of_sale
#: model:ir.model,name:point_of_sale.model_res_partner
msgid "Contact"
msgstr "Liên hệ"

#. module: point_of_sale
#: model_terms:ir.ui.view,arch_db:point_of_sale.view_pos_session_form
msgid "Continue Selling"
msgstr "Tiếp tục Bán"

#. module: point_of_sale
#: model_terms:ir.ui.view,arch_db:point_of_sale.pos_config_view_form
msgid "Control cash box at opening and closing"
msgstr "Kiểm soát két tiền vào lúc đóng và mở phiên"

#. module: point_of_sale
#: model:ir.model.fields,field_description:point_of_sale.field_pos_payment__currency_rate
msgid "Conversion Rate"
msgstr "Tỉ lệ chuyển đổi"

#. module: point_of_sale
#: model:ir.model.fields,help:point_of_sale.field_pos_payment__currency_rate
msgid "Conversion rate from company currency to order currency."
msgstr ""
"Tỷ suất chuyển đổi từ đơn vị tiền tệ của công ty ra đơn vị tiền tệ của đơn "
"hàng"

#. module: point_of_sale
#. openerp-web
#: code:addons/point_of_sale/static/src/js/screens.js:0
#, python-format
msgid "Could Not Read Image"
msgstr "Không đọc được hình ảnh"

#. module: point_of_sale
#. openerp-web
#: code:addons/point_of_sale/static/src/xml/pos.xml:0
#, python-format
msgid "Country"
msgstr "Quốc gia"

#. module: point_of_sale
#: model_terms:ir.actions.act_window,help:point_of_sale.action_pos_config_kanban
msgid "Create a new PoS config"
msgstr "Tạo mới điểm bán hàng"

#. module: point_of_sale
#: model_terms:ir.actions.act_window,help:point_of_sale.product_product_action
msgid "Create a new product variant"
msgstr "Tạo biến thể sản phẩm mới"

#. module: point_of_sale
#: model:ir.model.fields,field_description:point_of_sale.field_closing_balance_confirm_wizard__create_uid
#: model:ir.model.fields,field_description:point_of_sale.field_pos_category__create_uid
#: model:ir.model.fields,field_description:point_of_sale.field_pos_config__create_uid
#: model:ir.model.fields,field_description:point_of_sale.field_pos_details_wizard__create_uid
#: model:ir.model.fields,field_description:point_of_sale.field_pos_make_payment__create_uid
#: model:ir.model.fields,field_description:point_of_sale.field_pos_order__create_uid
#: model:ir.model.fields,field_description:point_of_sale.field_pos_order_line__create_uid
#: model:ir.model.fields,field_description:point_of_sale.field_pos_pack_operation_lot__create_uid
#: model:ir.model.fields,field_description:point_of_sale.field_pos_payment__create_uid
#: model:ir.model.fields,field_description:point_of_sale.field_pos_payment_method__create_uid
#: model:ir.model.fields,field_description:point_of_sale.field_pos_session__create_uid
msgid "Created by"
msgstr "Được tạo bởi"

#. module: point_of_sale
#: model:ir.model.fields,field_description:point_of_sale.field_closing_balance_confirm_wizard__create_date
#: model:ir.model.fields,field_description:point_of_sale.field_pos_category__create_date
#: model:ir.model.fields,field_description:point_of_sale.field_pos_config__create_date
#: model:ir.model.fields,field_description:point_of_sale.field_pos_details_wizard__create_date
#: model:ir.model.fields,field_description:point_of_sale.field_pos_make_payment__create_date
#: model:ir.model.fields,field_description:point_of_sale.field_pos_order__create_date
#: model:ir.model.fields,field_description:point_of_sale.field_pos_order_line__create_date
#: model:ir.model.fields,field_description:point_of_sale.field_pos_pack_operation_lot__create_date
#: model:ir.model.fields,field_description:point_of_sale.field_pos_payment__create_date
#: model:ir.model.fields,field_description:point_of_sale.field_pos_payment_method__create_date
#: model:ir.model.fields,field_description:point_of_sale.field_pos_session__create_date
msgid "Created on"
msgstr "Thời điểm tạo"

#. module: point_of_sale
#: model_terms:ir.ui.view,arch_db:point_of_sale.res_config_settings_view_form
msgid "Currencies"
msgstr "Tiền tệ"

#. module: point_of_sale
#: model:ir.model.fields,field_description:point_of_sale.field_pos_config__currency_id
#: model:ir.model.fields,field_description:point_of_sale.field_pos_order__currency_id
#: model:ir.model.fields,field_description:point_of_sale.field_pos_order_line__currency_id
#: model:ir.model.fields,field_description:point_of_sale.field_pos_payment__currency_id
#: model:ir.model.fields,field_description:point_of_sale.field_pos_session__currency_id
msgid "Currency"
msgstr "Tiền tệ"

#. module: point_of_sale
#: model:ir.model.fields,field_description:point_of_sale.field_pos_order__currency_rate
msgid "Currency Rate"
msgstr "Tỷ giá"

#. module: point_of_sale
#: model:ir.model.fields,field_description:point_of_sale.field_pos_config__current_session_id
msgid "Current Session"
msgstr "Phiên hiện tại"

#. module: point_of_sale
#: model:ir.model.fields,field_description:point_of_sale.field_pos_config__current_user_id
msgid "Current Session Responsible"
msgstr "Người chịu trách nhiệm Phiên hiện hành"

#. module: point_of_sale
#: model:ir.model.fields,field_description:point_of_sale.field_pos_config__current_session_state
msgid "Current Session State"
msgstr "Trạng thái Phiên Hiện hành"

#. module: point_of_sale
#. openerp-web
#: code:addons/point_of_sale/static/src/js/screens.js:0
#: code:addons/point_of_sale/static/src/xml/pos.xml:0
#: code:addons/point_of_sale/static/src/xml/pos.xml:0
#: code:addons/point_of_sale/static/src/xml/pos.xml:0
#: code:addons/point_of_sale/static/src/xml/pos.xml:0
#: model:ir.model.fields,field_description:point_of_sale.field_pos_order__partner_id
#: model:ir.model.fields,field_description:point_of_sale.field_pos_payment__partner_id
#: model:ir.model.fields,field_description:point_of_sale.field_report_pos_order__partner_id
#: model_terms:ir.ui.view,arch_db:point_of_sale.view_pos_order_filter
#, python-format
msgid "Customer"
msgstr "Khách hàng"

#. module: point_of_sale
#: model_terms:ir.ui.view,arch_db:point_of_sale.pos_config_view_form
msgid "Customer Display"
msgstr "Hiển thị Khách hàng"

#. module: point_of_sale
#: model:ir.model.fields,field_description:point_of_sale.field_pos_config__iface_customer_facing_display
msgid "Customer Facing Display"
msgstr "Màn hình Đối diện Khách hàng"

#. module: point_of_sale
#: code:addons/point_of_sale/models/pos_order.py:0
#: code:addons/point_of_sale/models/pos_order.py:0
#, python-format
msgid "Customer Invoice"
msgstr "Hoá đơn khách hàng"

#. module: point_of_sale
#: model:ir.model.fields,field_description:point_of_sale.field_pos_config__customer_facing_display_html
msgid "Customer facing display content"
msgstr "Nội dung Màn hình Đối diện Khách hàng"

#. module: point_of_sale
#: model:ir.ui.menu,name:point_of_sale.menu_point_of_sale_customer
msgid "Customers"
msgstr "Khách hàng"

#. module: point_of_sale
#: model:ir.ui.menu,name:point_of_sale.menu_pos_dashboard
msgid "Dashboard"
msgstr "Bảng thông tin"

#. module: point_of_sale
#: model:ir.model.fields,field_description:point_of_sale.field_pos_order__date_order
#: model:ir.model.fields,field_description:point_of_sale.field_pos_payment__payment_date
msgid "Date"
msgstr "Ngày"

#. module: point_of_sale
#. openerp-web
#: code:addons/point_of_sale/static/src/xml/pos.xml:0
#, python-format
msgid "Debug Window"
msgstr "Cửa sổ Gỡ lỗi"

#. module: point_of_sale
#: model:ir.model.fields,field_description:point_of_sale.field_pos_config__default_cashbox_id
msgid "Default Balance"
msgstr "Số dư Mặc định"

#. module: point_of_sale
#: model:ir.model.fields,field_description:point_of_sale.field_account_bank_statement__account_id
msgid "Default Debit Account"
msgstr "Tài khoản ghi Nợ mặc định"

#. module: point_of_sale
#: model:ir.model.fields,field_description:point_of_sale.field_pos_config__default_fiscal_position_id
msgid "Default Fiscal Position"
msgstr "Vị thế Tài khoá Mặc định"

#. module: point_of_sale
#: model_terms:ir.ui.view,arch_db:point_of_sale.pos_config_view_form
msgid "Default Opening"
msgstr "Mở Mặc định"

#. module: point_of_sale
#: model:ir.model.fields,field_description:point_of_sale.field_pos_config__pricelist_id
msgid "Default Pricelist"
msgstr "Bảng giá mặc định"

#. module: point_of_sale
#: model:ir.model.fields,field_description:point_of_sale.field_res_config_settings__sale_tax_id
msgid "Default Sale Tax"
msgstr "Thuế bán hàng mặc định"

#. module: point_of_sale
#: model_terms:ir.ui.view,arch_db:point_of_sale.res_config_settings_view_form
msgid "Default Sales Tax"
msgstr "Thuế mặc định khi bán"

#. module: point_of_sale
#: model_terms:ir.ui.view,arch_db:point_of_sale.res_config_settings_view_form
msgid "Default sales tax for products"
msgstr "Thuế hàng bán mặc định cho sản phẩm"

#. module: point_of_sale
#: model:ir.model.fields,help:point_of_sale.field_pos_order_line__product_uom_id
msgid "Default unit of measure used for all stock operations."
msgstr "Đơn vị tình mặc định dùng cho tất cả hoạt động kho."

#. module: point_of_sale
#: model_terms:ir.actions.act_window,help:point_of_sale.product_pos_category_action
msgid "Define a new category"
msgstr "Định nghĩa loại mới"

#. module: point_of_sale
#: model:ir.model.fields,help:point_of_sale.field_pos_config__barcode_nomenclature_id
msgid ""
"Defines what kind of barcodes are available and how they are assigned to "
"products, customers and cashiers."
msgstr ""
"Định nghĩa các loại mã vạch khả dụng và cách chúng được gắn với các sản "
"phẩm, khách hàng và thu ngân."

#. module: point_of_sale
#: model:ir.model.fields,field_description:point_of_sale.field_report_pos_order__delay_validation
msgid "Delay Validation"
msgstr "Độ trễ Xác nhận"

#. module: point_of_sale
#. openerp-web
#: code:addons/point_of_sale/static/src/xml/pos.xml:0
#: code:addons/point_of_sale/static/src/xml/pos.xml:0
#: code:addons/point_of_sale/static/src/xml/pos.xml:0
#: code:addons/point_of_sale/static/src/xml/pos.xml:0
#, python-format
msgid "Delete"
msgstr "Xoá"

#. module: point_of_sale
#. openerp-web
#: code:addons/point_of_sale/static/src/xml/pos.xml:0
#, python-format
msgid "Delete Paid Orders"
msgstr "Xoá Đơn hàng Đã thanh toán"

#. module: point_of_sale
#. openerp-web
#: code:addons/point_of_sale/static/src/js/chrome.js:0
#, python-format
msgid "Delete Paid Orders ?"
msgstr "Xoá Đơn hàng Đã thanh toán?"

#. module: point_of_sale
#. openerp-web
#: code:addons/point_of_sale/static/src/xml/pos.xml:0
#, python-format
msgid "Delete Unpaid Orders"
msgstr "Xoá Đơn hàng Chưa thanh toán"

#. module: point_of_sale
#. openerp-web
#: code:addons/point_of_sale/static/src/js/chrome.js:0
#, python-format
msgid "Delete Unpaid Orders ?"
msgstr "Xoá Đơn hàng Chưa thanh toán?"

#. module: point_of_sale
#. openerp-web
#: code:addons/point_of_sale/static/src/xml/pos.xml:0
#, python-format
msgid "Delete order"
msgstr "Hủy đơn hàng"

#. module: point_of_sale
#. openerp-web
#: code:addons/point_of_sale/static/src/js/screens.js:0
#, python-format
msgid "Deselect Customer"
msgstr "Bỏ chọn Khách hàng"

#. module: point_of_sale
#: model_terms:ir.ui.view,arch_db:point_of_sale.customer_facing_display_html
#: model_terms:pos.config,customer_facing_display_html:point_of_sale.pos_config_main
#: model:product.product,name:point_of_sale.desk_organizer
#: model:product.template,name:point_of_sale.desk_organizer_product_template
msgid "Desk Organizer"
msgstr "Desk Organizer"

#. module: point_of_sale
#: model:product.product,name:point_of_sale.desk_pad
#: model:product.template,name:point_of_sale.desk_pad_product_template
msgid "Desk Pad"
msgstr "Desk Pad"

#. module: point_of_sale
#: model:pos.category,name:point_of_sale.pos_category_desks
msgid "Desks"
msgstr "Bàn"

#. module: point_of_sale
#. openerp-web
#: code:addons/point_of_sale/static/src/js/chrome.js:0
#, python-format
msgid "Destroy Current Order ?"
msgstr "Hủy đơn hàng hiện tại?"

#. module: point_of_sale
#: model:ir.model.fields,field_description:point_of_sale.field_pos_session__cash_register_difference
msgid "Difference"
msgstr "Chênh lệch"

#. module: point_of_sale
#: model:ir.model.fields,help:point_of_sale.field_pos_session__cash_register_difference
msgid ""
"Difference between the theoretical closing balance and the real closing "
"balance."
msgstr "Sự chênh lệch giữa số dư đóng theo lý thuyết và đóng thực tế"

#. module: point_of_sale
#: model:ir.model,name:point_of_sale.model_digest_digest
msgid "Digest"
msgstr "Tiêu"

#. module: point_of_sale
#. openerp-web
#: code:addons/point_of_sale/static/src/xml/pos.xml:0
#, python-format
msgid "Disc"
msgstr "C.Khấu"

#. module: point_of_sale
#: model_terms:ir.ui.view,arch_db:point_of_sale.view_pos_pos_form
msgid "Disc.%"
msgstr "CK. (%)"

#. module: point_of_sale
#: model_terms:ir.ui.view,arch_db:point_of_sale.report_saledetails
msgid "Disc:"
msgstr "CK:"

#. module: point_of_sale
#: model_terms:ir.ui.view,arch_db:point_of_sale.closing_balance_confirm
msgid "Discard"
msgstr "Huỷ bỏ"

#. module: point_of_sale
#. openerp-web
#: code:addons/point_of_sale/static/src/js/chrome.js:0
#, python-format
msgid "Disconnected"
msgstr "Bị ngắt kết nối"

#. module: point_of_sale
#: model:product.product,name:point_of_sale.product_product_consumable
#: model:product.template,name:point_of_sale.product_product_consumable_product_template
msgid "Discount"
msgstr "Chiết khấu"

#. module: point_of_sale
#: model:ir.model.fields,field_description:point_of_sale.field_pos_order_line__discount
msgid "Discount (%)"
msgstr "Chiết khấu (%)"

#. module: point_of_sale
#: model:ir.model.fields,field_description:point_of_sale.field_pos_order_line__notice
msgid "Discount Notice"
msgstr "Thông báo Chiết khấu"

#. module: point_of_sale
#. openerp-web
#: code:addons/point_of_sale/static/src/xml/pos.xml:0
#: code:addons/point_of_sale/static/src/xml/pos.xml:0
#, python-format
msgid "Discount:"
msgstr "Chiết khấu:"

#. module: point_of_sale
#: model:ir.model.fields.selection,name:point_of_sale.selection__barcode_rule__type__discount
msgid "Discounted Product"
msgstr "Sản phẩm được Chiết khấu"

#. module: point_of_sale
#. openerp-web
#: code:addons/point_of_sale/static/src/xml/pos.xml:0
#, python-format
msgid "Discounts"
msgstr "Chiết khấu"

#. module: point_of_sale
#. openerp-web
#: code:addons/point_of_sale/static/src/xml/pos.xml:0
#, python-format
msgid "Dismiss"
msgstr "Bỏ qua"

#. module: point_of_sale
#: model:ir.model.fields,field_description:point_of_sale.field_pos_config__iface_display_categ_images
msgid "Display Category Pictures"
msgstr "Hiện Hình của Nhóm sản phẩm"

#. module: point_of_sale
#: model:ir.model.fields,field_description:point_of_sale.field_closing_balance_confirm_wizard__display_name
#: model:ir.model.fields,field_description:point_of_sale.field_pos_category__display_name
#: model:ir.model.fields,field_description:point_of_sale.field_pos_config__display_name
#: model:ir.model.fields,field_description:point_of_sale.field_pos_details_wizard__display_name
#: model:ir.model.fields,field_description:point_of_sale.field_pos_make_payment__display_name
#: model:ir.model.fields,field_description:point_of_sale.field_pos_order__display_name
#: model:ir.model.fields,field_description:point_of_sale.field_pos_order_line__display_name
#: model:ir.model.fields,field_description:point_of_sale.field_pos_pack_operation_lot__display_name
#: model:ir.model.fields,field_description:point_of_sale.field_pos_payment__display_name
#: model:ir.model.fields,field_description:point_of_sale.field_pos_payment_method__display_name
#: model:ir.model.fields,field_description:point_of_sale.field_pos_session__display_name
#: model:ir.model.fields,field_description:point_of_sale.field_report_point_of_sale_report_invoice__display_name
#: model:ir.model.fields,field_description:point_of_sale.field_report_point_of_sale_report_saledetails__display_name
#: model:ir.model.fields,field_description:point_of_sale.field_report_pos_order__display_name
msgid "Display Name"
msgstr "Tên hiển thị"

#. module: point_of_sale
#: model_terms:ir.ui.view,arch_db:point_of_sale.pos_config_view_form
msgid "Display pictures of product categories"
msgstr "Hiển thị hình ảnh của nhóm sản phẩm"

#. module: point_of_sale
#: code:addons/point_of_sale/models/digest.py:0
#, python-format
msgid "Do not have access, skip this data for user's digest email"
msgstr ""
"Không có quyền truy cập, bỏ qua dữ liệu này cho email thông báo của người "
"dùng"

#. module: point_of_sale
#. openerp-web
#: code:addons/point_of_sale/static/src/xml/pos.xml:0
#, python-format
msgid "Don't show again"
msgstr "Không hiện nữa"

#. module: point_of_sale
#: model_terms:ir.ui.view,arch_db:point_of_sale.pos_config_view_form
msgid ""
"Don't turn this option on if you take orders on smartphones or tablets. Such"
" devices already benefit from a native keyboard."
msgstr ""
"Đừng bật tính năng này nếu bạn định đặt hàng trên smartphone hoặc máy tính "
"bảng. Các thiết bị như vậy đã có bàn phím rồi."

#. module: point_of_sale
#: model:ir.model.fields,help:point_of_sale.field_pos_config__iface_vkeyboard
msgid ""
"Don’t turn this option on if you take orders on smartphones or tablets. \n"
" Such devices already benefit from a native keyboard."
msgstr ""
"Đừng bật tính năng này nếu bạn định đặt hàng trên smartphone hoặc máy tính bảng. \n"
" Các thiết bị như vậy đã có bàn phím rồi."

#. module: point_of_sale
#. openerp-web
#: code:addons/point_of_sale/static/src/xml/pos.xml:0
#, python-format
msgid "Download"
msgstr "Tải xuống"

#. module: point_of_sale
#. openerp-web
#: code:addons/point_of_sale/static/src/xml/pos.xml:0
#, python-format
msgid "Download Paid Orders"
msgstr "Tải vể các Đơn Đã Thanh toán"

#. module: point_of_sale
#. openerp-web
#: code:addons/point_of_sale/static/src/xml/pos.xml:0
#, python-format
msgid "Download Unpaid Orders"
msgstr "Tải vể các Đơn Chưa Thanh toán"

#. module: point_of_sale
#. openerp-web
#: code:addons/point_of_sale/static/src/xml/pos.xml:0
#, python-format
msgid "Download error"
msgstr "Lỗi tải về"

#. module: point_of_sale
#. openerp-web
#: code:addons/point_of_sale/static/src/xml/pos.xml:0
#, python-format
msgid "Due"
msgstr "Đến hạn"

#. module: point_of_sale
#. openerp-web
#: code:addons/point_of_sale/static/src/xml/pos.xml:0
#, python-format
msgid "Edit"
msgstr "Sửa"

#. module: point_of_sale
#. openerp-web
#: code:addons/point_of_sale/static/src/xml/pos.xml:0
#: model:ir.model.fields,field_description:point_of_sale.field_pos_config__iface_electronic_scale
#: model_terms:ir.ui.view,arch_db:point_of_sale.pos_config_view_form
#, python-format
msgid "Electronic Scale"
msgstr "Cân điện tử"

#. module: point_of_sale
#. openerp-web
#: code:addons/point_of_sale/static/src/xml/pos.xml:0
#: code:addons/point_of_sale/static/src/xml/pos.xml:0
#: code:addons/point_of_sale/static/src/xml/pos.xml:0
#, python-format
msgid "Email"
msgstr "Thư điện tử"

#. module: point_of_sale
#: model_terms:ir.ui.view,arch_db:point_of_sale.pos_config_view_form
msgid ""
"Employees can scan their badge or enter a PIN to log in to a PoS session. "
"These credentials are configurable in the *HR Settings* tab of the employee "
"form."
msgstr ""
"Các nhân viên có thể quét thẻ hoặc nhập mã PIN để đăng nhập vào phiên PoS. "
"Những thông tin đăng nhập này được thiết lập ở mục *Thiết lập nhân sự* của "
"bảng thông tin nhân viên."

#. module: point_of_sale
#. openerp-web
#: code:addons/point_of_sale/static/src/js/screens.js:0
#, python-format
msgid "Empty Order"
msgstr "Đơn hàng rỗng"

#. module: point_of_sale
#. openerp-web
#: code:addons/point_of_sale/static/src/js/screens.js:0
#, python-format
msgid "Empty Serial/Lot Number"
msgstr "Số Lô/Seri rỗng"

#. module: point_of_sale
#: model:ir.model.fields,help:point_of_sale.field_pos_config__iface_scan_via_proxy
msgid "Enable barcode scanning with a remotely connected barcode scanner."
msgstr "Kích hoạt quét mã vạch với một máy quét mã vạch được kết nối từ xa."

#. module: point_of_sale
#: model:ir.model.fields,help:point_of_sale.field_pos_config__iface_electronic_scale
msgid "Enables Electronic Scale integration."
msgstr "Kích hoạt Tích hợp Cân Điện tử."

#. module: point_of_sale
#: model:ir.model.fields,help:point_of_sale.field_pos_config__module_account
#: model:ir.model.fields,help:point_of_sale.field_pos_order__invoice_group
msgid "Enables invoice generation from the Point of Sale."
msgstr "Kích hoạt tính năng xuất hoá đơn từ Điểm bán lẻ."

#. module: point_of_sale
#: model:ir.model.fields,field_description:point_of_sale.field_pos_details_wizard__end_date
msgid "End Date"
msgstr "Ngày kết thúc"

#. module: point_of_sale
#: model_terms:ir.ui.view,arch_db:point_of_sale.view_pos_session_form
msgid "End of Session"
msgstr "Cuối phiên"

#. module: point_of_sale
#: model:ir.model.fields,field_description:point_of_sale.field_pos_session__cash_register_balance_end_real
msgid "Ending Balance"
msgstr "Số dư Cuối phiên"

#. module: point_of_sale
#. openerp-web
#: code:addons/point_of_sale/static/src/js/screens.js:0
#, python-format
msgid "Error"
msgstr "Lỗi"

#. module: point_of_sale
#: code:addons/point_of_sale/models/pos_category.py:0
#, python-format
msgid "Error ! You cannot create recursive categories."
msgstr "Lỗi! Bạn không thể tạo nhóm với cấu trúc đệ quy lẫn nhau."

#. module: point_of_sale
#. openerp-web
#: code:addons/point_of_sale/static/src/js/screens.js:0
#, python-format
msgid "Error: Could not Save Changes"
msgstr "Lỗi: Không thể Lưu Thay đổi"

#. module: point_of_sale
#. openerp-web
#: code:addons/point_of_sale/static/src/xml/pos.xml:0
#, python-format
msgid "Export Paid Orders"
msgstr "Xuất Đơn hàng Đã thanh toán"

#. module: point_of_sale
#. openerp-web
#: code:addons/point_of_sale/static/src/xml/pos.xml:0
#, python-format
msgid "Export Unpaid Orders"
msgstr "Xuất Đơn hàng Chưa thanh toán"

#. module: point_of_sale
#: model_terms:ir.ui.view,arch_db:point_of_sale.view_pos_pos_form
msgid "Extra Info"
msgstr "Thông tin thêm"

#. module: point_of_sale
#. openerp-web
#: code:addons/point_of_sale/static/src/xml/pos.xml:0
#, python-format
msgid "Finished Importing Orders"
msgstr "Đã Hoàn tất Nhập Đơn hàng"

#. module: point_of_sale
#: model:ir.model.fields,field_description:point_of_sale.field_pos_order__fiscal_position_id
#: model_terms:ir.ui.view,arch_db:point_of_sale.pos_config_view_form
msgid "Fiscal Position"
msgstr "Vị thế tài khóa"

#. module: point_of_sale
#: model_terms:ir.ui.view,arch_db:point_of_sale.pos_config_view_form
msgid "Fiscal Position per Order"
msgstr "Vị thế Tài khoá theo từng Đơn bán"

#. module: point_of_sale
#: model:ir.model.fields,field_description:point_of_sale.field_pos_config__fiscal_position_ids
#: model_terms:ir.ui.view,arch_db:point_of_sale.pos_config_view_form
msgid "Fiscal Positions"
msgstr "Vị thế tài khóa"

#. module: point_of_sale
#: model:ir.model.fields,field_description:point_of_sale.field_pos_session__message_follower_ids
msgid "Followers"
msgstr "Người theo dõi"

#. module: point_of_sale
#: model:ir.model.fields,field_description:point_of_sale.field_pos_session__message_channel_ids
msgid "Followers (Channels)"
msgstr "Người theo dõi (Kênh)"

#. module: point_of_sale
#: model:ir.model.fields,field_description:point_of_sale.field_pos_session__message_partner_ids
msgid "Followers (Partners)"
msgstr "Người theo dõi (Đối tác)"

#. module: point_of_sale
#: model_terms:ir.ui.view,arch_db:point_of_sale.pos_config_view_form
msgid "Footer"
msgstr "Chân trang"

#. module: point_of_sale
#: model:ir.model.fields,help:point_of_sale.field_pos_config__iface_big_scrollbars
msgid "For imprecise industrial touchscreens."
msgstr "Cho các màn hình chạm công nghiệp ít chính xác."

#. module: point_of_sale
#. openerp-web
#: code:addons/point_of_sale/static/src/xml/pos.xml:0
#, python-format
msgid "Force Done"
msgstr "Cưỡng bức hoàn thành"

#. module: point_of_sale
#. openerp-web
#: code:addons/point_of_sale/static/src/xml/pos.xml:0
#, python-format
msgid "Force done"
msgstr "Cưỡng bức hoàn thành"

#. module: point_of_sale
#: model_terms:ir.ui.view,arch_db:point_of_sale.pos_config_view_form
msgid "Generation of your order references"
msgstr "Sinh các tham chiếu đơn hàng của bạn"

#. module: point_of_sale
#: model_terms:ir.ui.view,arch_db:point_of_sale.pos_config_view_form
msgid "Give customer rewards, free samples, etc."
msgstr "Tặng thưởng khách hàng, hàng mẫu miễn phí, v.v."

#. module: point_of_sale
#: model:ir.model.fields,help:point_of_sale.field_pos_category__sequence
msgid "Gives the sequence order when displaying a list of product categories."
msgstr "Cung cấp thứ tự hiển thị một danh sách nhóm sản phẩm."

#. module: point_of_sale
#: model:ir.model.fields,field_description:point_of_sale.field_pos_config__module_pos_discount
msgid "Global Discounts"
msgstr "Chiết khấu Toàn cục"

#. module: point_of_sale
#: model_terms:ir.ui.view,arch_db:point_of_sale.pos_payment_method_view_search
#: model_terms:ir.ui.view,arch_db:point_of_sale.view_pos_order_filter
#: model_terms:ir.ui.view,arch_db:point_of_sale.view_pos_payment_search
#: model_terms:ir.ui.view,arch_db:point_of_sale.view_pos_session_search
#: model_terms:ir.ui.view,arch_db:point_of_sale.view_report_pos_order_search
msgid "Group By"
msgstr "Nhóm theo"

#. module: point_of_sale
#: model:ir.model.fields,field_description:point_of_sale.field_uom_category__is_pos_groupable
#: model:ir.model.fields,field_description:point_of_sale.field_uom_uom__is_pos_groupable
msgid "Group Products in POS"
msgstr "Nhóm các Sản phẩm ở PoS"

#. module: point_of_sale
#. openerp-web
#: code:addons/point_of_sale/static/src/js/models.js:0
#, python-format
msgid "HTTPS connection to IoT Box failed"
msgstr "Kết nối đến IOT Box thất bại"

#. module: point_of_sale
#. openerp-web
#: code:addons/point_of_sale/static/src/xml/pos.xml:0
#, python-format
msgid "Hardware Events"
msgstr "Sự kiện Phần cứng"

#. module: point_of_sale
#. openerp-web
#: code:addons/point_of_sale/static/src/xml/pos.xml:0
#, python-format
msgid "Hardware Status"
msgstr "Tình trạng Phần cứng"

#. module: point_of_sale
#: model:ir.model.fields,field_description:point_of_sale.field_pos_session__cash_control
msgid "Has Cash Control"
msgstr "Có Kiểm soát Tiền mặt"

#. module: point_of_sale
#: model_terms:ir.ui.view,arch_db:point_of_sale.pos_config_view_form
msgid "Header"
msgstr "Đầu"

#. module: point_of_sale
#: model:ir.model.fields,field_description:point_of_sale.field_pos_config__is_header_or_footer
msgid "Header & Footer"
msgstr "Đầu & Chân trang in"

#. module: point_of_sale
#: model:ir.model.fields,field_description:point_of_sale.field_pos_payment_method__hide_use_payment_terminal
msgid "Hide Use Payment Terminal"
msgstr "Ẩn sử dụng thiết bị thanh toán đầu cuối"

#. module: point_of_sale
#. openerp-web
#: code:addons/point_of_sale/static/src/xml/pos.xml:0
#, python-format
msgid "Home"
msgstr "Trang chủ"

#. module: point_of_sale
#: model:ir.model.fields,field_description:point_of_sale.field_closing_balance_confirm_wizard__id
#: model:ir.model.fields,field_description:point_of_sale.field_pos_category__id
#: model:ir.model.fields,field_description:point_of_sale.field_pos_config__id
#: model:ir.model.fields,field_description:point_of_sale.field_pos_details_wizard__id
#: model:ir.model.fields,field_description:point_of_sale.field_pos_make_payment__id
#: model:ir.model.fields,field_description:point_of_sale.field_pos_order__id
#: model:ir.model.fields,field_description:point_of_sale.field_pos_order_line__id
#: model:ir.model.fields,field_description:point_of_sale.field_pos_pack_operation_lot__id
#: model:ir.model.fields,field_description:point_of_sale.field_pos_payment__id
#: model:ir.model.fields,field_description:point_of_sale.field_pos_payment_method__id
#: model:ir.model.fields,field_description:point_of_sale.field_pos_session__id
#: model:ir.model.fields,field_description:point_of_sale.field_report_point_of_sale_report_invoice__id
#: model:ir.model.fields,field_description:point_of_sale.field_report_point_of_sale_report_saledetails__id
#: model:ir.model.fields,field_description:point_of_sale.field_report_pos_order__id
msgid "ID"
msgstr "ID"

#. module: point_of_sale
#. openerp-web
#: code:addons/point_of_sale/static/src/js/popups.js:0
#, python-format
msgid "IMPORTANT: Bug Report From Odoo Point Of Sale"
msgstr "QUAN TRỌNG: Báo cáo Lỗi từ Điểm bán lẻ (PoS) trong Odoo"

#. module: point_of_sale
#: model:ir.model.fields,field_description:point_of_sale.field_pos_config__proxy_ip
msgid "IP Address"
msgstr "Địa chỉ IP"

#. module: point_of_sale
#: model:ir.model.fields,field_description:point_of_sale.field_pos_session__activity_exception_icon
msgid "Icon"
msgstr "Biểu tượng"

#. module: point_of_sale
#: model:ir.model.fields,help:point_of_sale.field_pos_session__activity_exception_icon
msgid "Icon to indicate an exception activity."
msgstr "Biểu tượng để chỉ ra một hoạt động ngoại lệ."

#. module: point_of_sale
#: model:ir.model.fields,help:point_of_sale.field_pos_session__message_needaction
#: model:ir.model.fields,help:point_of_sale.field_pos_session__message_unread
msgid "If checked, new messages require your attention."
msgstr "Nếu chọn, các tin nhắn mới yêu cầu sự có mặt của bạn."

#. module: point_of_sale
#: model:ir.model.fields,help:point_of_sale.field_pos_session__message_has_error
#: model:ir.model.fields,help:point_of_sale.field_pos_session__message_has_sms_error
msgid "If checked, some messages have a delivery error."
msgstr "Nếu đánh dấu thì một số thông điệp có lỗi."

#. module: point_of_sale
#: model:ir.model.fields,help:point_of_sale.field_pos_config__use_existing_lots
msgid ""
"If this is checked, you will be able to choose the Lots/Serial Numbers. You "
"can also decide to not put lots in this operation type.  This means it will "
"create stock with no lot or not put a restriction on the lot taken. "
msgstr ""
"Nếu đánh dấu chỗ này, bạn sẽ có thể chọn số lô/Seri. Bạn cũng có thể quyết "
"định không cho số lô cho kiểu hoạt động này này. Điều này có nghĩa là nó sẽ "
"tạo ra tồn kho mà không có lô hàng hoặc không đặt một hạn chế trên lô hàng "
"được lấy ra."

#. module: point_of_sale
#: model:ir.model.fields,help:point_of_sale.field_pos_payment_method__split_transactions
msgid ""
"If ticked, each payment will generate a separated journal item. Ticking that"
" option will slow the closing of the PoS."
msgstr ""
"Nếu chọn, mỗi thanh toán sẽ tạo một bút toán kế toán riêng biệt. Khi chọn sẽ"
" làm chậm tốc động đóng phiên của POS"

#. module: point_of_sale
#: model:ir.model.fields,field_description:point_of_sale.field_pos_category__image_128
msgid "Image"
msgstr "Hình ảnh"

#. module: point_of_sale
#. openerp-web
#: code:addons/point_of_sale/static/src/xml/pos.xml:0
#, python-format
msgid "Import Orders"
msgstr "Nhập Đơn bán"

#. module: point_of_sale
#: model_terms:ir.ui.view,arch_db:point_of_sale.pos_config_view_form
msgid "Improve navigation for imprecise industrial touchscreens"
msgstr ""
"Cải tiện việc điều hướng đối với các màn hình cảm ứng công nghiệp thiếu tính"
" chính xác"

#. module: point_of_sale
#: model:ir.model.fields.selection,name:point_of_sale.selection__pos_session__state__opened
#: model_terms:ir.ui.view,arch_db:point_of_sale.view_pos_session_search
msgid "In Progress"
msgstr "Đang thực hiện"

#. module: point_of_sale
#: code:addons/point_of_sale/models/pos_order.py:0
#, python-format
msgid "In order to delete a sale, it must be new or cancelled."
msgstr "Đơn bán phải ở trạng thái mới hoặc huỷ để có thể xoá được."

#. module: point_of_sale
#: model:ir.model.fields,field_description:point_of_sale.field_pos_config__iface_start_categ_id
msgid "Initial Category"
msgstr "Nhóm Ban đầu"

#. module: point_of_sale
#: model_terms:ir.actions.act_window,help:point_of_sale.action_pos_payment_method_form
msgid ""
"Installing chart of accounts from the General Settings of\n"
"                Invocing/Accounting app will create Bank and Cash payment\n"
"                methods automatically."
msgstr ""
"Cài đặt hệ thống tài khoản từ Cài đặt chung của ứng dụng\n"
"                Lập hóa đơn/Kế toán sẽ tự động tạo phương thức thanh toán\n"
"                Ngân hàng và Tiền mặt.."

#. module: point_of_sale
#: model:ir.model.fields,field_description:point_of_sale.field_pos_config__module_pos_mercury
msgid "Integrated Card Payments"
msgstr "Tích hợp Thanh toán Thẻ"

#. module: point_of_sale
#: model:ir.model.fields,field_description:point_of_sale.field_pos_payment_method__receivable_account_id
msgid "Intermediary Account"
msgstr "Tài khoản trung gian"

#. module: point_of_sale
#: model:ir.actions.act_window,name:point_of_sale.product_category_action
msgid "Internal Categories"
msgstr "Nhóm Nội bộ"

#. module: point_of_sale
#: model:ir.model.fields,field_description:point_of_sale.field_pos_order__note
msgid "Internal Notes"
msgstr "Ghi chú Nội bộ"

#. module: point_of_sale
#. openerp-web
#: code:addons/point_of_sale/static/src/xml/pos.xml:0
#, python-format
msgid "Invalid product lot"
msgstr "Lô sản phẩm không hợp lệ"

#. module: point_of_sale
#: model_terms:ir.ui.view,arch_db:point_of_sale.pos_config_view_form
#: model_terms:ir.ui.view,arch_db:point_of_sale.view_pos_pos_form
msgid "Inventory"
msgstr "Kho"

#. module: point_of_sale
#. openerp-web
#: code:addons/point_of_sale/static/src/xml/pos.xml:0
#: model:ir.actions.report,name:point_of_sale.pos_invoice_report
#: model:ir.model.fields,field_description:point_of_sale.field_pos_order__account_move
#: model_terms:ir.ui.view,arch_db:point_of_sale.view_pos_pos_form
#, python-format
msgid "Invoice"
msgstr "Hoá đơn"

#. module: point_of_sale
#: model:ir.model.fields,field_description:point_of_sale.field_pos_config__invoice_journal_id
#: model_terms:ir.ui.view,arch_db:point_of_sale.pos_config_view_form
msgid "Invoice Journal"
msgstr "Sổ nhật ký Hoá đơn"

#. module: point_of_sale
#: model:ir.model.fields,field_description:point_of_sale.field_report_pos_order__invoiced
#: model:ir.model.fields.selection,name:point_of_sale.selection__pos_order__state__invoiced
#: model:ir.model.fields.selection,name:point_of_sale.selection__report_pos_order__state__invoiced
#: model_terms:ir.ui.view,arch_db:point_of_sale.view_pos_order_filter
#: model_terms:ir.ui.view,arch_db:point_of_sale.view_report_pos_order_search
msgid "Invoiced"
msgstr "Đã xuất Hoá đơn"

#. module: point_of_sale
#: model:ir.model.fields,field_description:point_of_sale.field_pos_config__module_account
#: model:ir.model.fields,field_description:point_of_sale.field_pos_order__invoice_group
msgid "Invoicing"
msgstr "Xuất Hoá đơn"

#. module: point_of_sale
#: model_terms:ir.ui.view,arch_db:point_of_sale.pos_config_view_form
msgid "IoT Box Devices"
msgstr "Thiết bị IoT Box"

#. module: point_of_sale
#: model_terms:ir.ui.view,arch_db:point_of_sale.pos_config_view_form
msgid "IoT Box IP Address"
msgstr "Địa chỉ IP của IoT Box"

#. module: point_of_sale
#: model:ir.model.fields,field_description:point_of_sale.field_account_bank_statement_cashbox__is_a_template
msgid "Is A Template"
msgstr "Là một Template"

#. module: point_of_sale
#: model:ir.model.fields,field_description:point_of_sale.field_pos_session__message_is_follower
msgid "Is Follower"
msgstr "Trở thành người theo dõi"

#. module: point_of_sale
#: model:ir.model.fields,field_description:point_of_sale.field_pos_order__is_invoiced
msgid "Is Invoiced"
msgstr "Được xuất hóa đơn"

#. module: point_of_sale
#: model:ir.model.fields,field_description:point_of_sale.field_pos_session__is_in_company_currency
msgid "Is Using Company Currency"
msgstr "Sử dụng tiền tệ công ty hiện hành"

#. module: point_of_sale
#: model:ir.model.fields,field_description:point_of_sale.field_pos_config__module_pos_restaurant
msgid "Is a Bar/Restaurant"
msgstr "Là một Nhà hàng/Quầy Bar"

#. module: point_of_sale
#: model:ir.model.fields,field_description:point_of_sale.field_pos_config__is_installed_account_accountant
msgid "Is the Full Accounting Installed"
msgstr "Đã cài đặt đầy đủ kế toán chưa"

#. module: point_of_sale
#: model:ir.model.fields,help:point_of_sale.field_account_bank_statement__account_id
msgid "It acts as a default account for debit amount"
msgstr "Nó hoạt động như là một tài khoản mặc định cho tổng nợ"

#. module: point_of_sale
#: code:addons/point_of_sale/models/account_tax.py:0
#, python-format
msgid ""
"It is forbidden to modify a tax used in a POS order not posted. You must "
"close the POS sessions before modifying the tax."
msgstr ""
"Không được điều chỉnh thuế khi có đơn hàng chưa được ghi sổ. Bạn phải đóng "
"các ca bán hàng trước khi điều chỉnh thuế."

#. module: point_of_sale
#: model:ir.model,name:point_of_sale.model_account_journal
#: model:ir.model.fields,field_description:point_of_sale.field_report_pos_order__journal_id
msgid "Journal"
msgstr "Sổ nhật ký"

#. module: point_of_sale
#: model:ir.model,name:point_of_sale.model_account_move
msgid "Journal Entries"
msgstr "Bút toán Sổ nhật ký"

#. module: point_of_sale
#: model:ir.model.fields,field_description:point_of_sale.field_pos_session__move_id
msgid "Journal Entry"
msgstr "Bút toán sổ nhật ký"

#. module: point_of_sale
#: model:ir.model,name:point_of_sale.model_account_move_line
msgid "Journal Item"
msgstr "Bút toán"

#. module: point_of_sale
#: code:addons/point_of_sale/models/pos_session.py:0
#: model_terms:ir.ui.view,arch_db:point_of_sale.view_pos_session_form
#, python-format
msgid "Journal Items"
msgstr "Bút toán phát sinh"

#. module: point_of_sale
#: model:ir.model.fields,field_description:point_of_sale.field_digest_digest__kpi_pos_total_value
msgid "Kpi Pos Total Value"
msgstr "Tổng giá trị bán lẻ"

#. module: point_of_sale
#: model:product.product,name:point_of_sale.led_lamp
#: model:product.template,name:point_of_sale.led_lamp_product_template
msgid "LED Lamp"
msgstr "LED Lamp"

#. module: point_of_sale
#: model:ir.model.fields,field_description:point_of_sale.field_pos_payment__name
msgid "Label"
msgstr "Nhãn"

#. module: point_of_sale
#: model:ir.model.fields,field_description:point_of_sale.field_pos_config__iface_big_scrollbars
msgid "Large Scrollbars"
msgstr "Thanh cuộn Lớn"

#. module: point_of_sale
#: model:ir.model.fields,field_description:point_of_sale.field_closing_balance_confirm_wizard____last_update
#: model:ir.model.fields,field_description:point_of_sale.field_pos_category____last_update
#: model:ir.model.fields,field_description:point_of_sale.field_pos_config____last_update
#: model:ir.model.fields,field_description:point_of_sale.field_pos_details_wizard____last_update
#: model:ir.model.fields,field_description:point_of_sale.field_pos_make_payment____last_update
#: model:ir.model.fields,field_description:point_of_sale.field_pos_order____last_update
#: model:ir.model.fields,field_description:point_of_sale.field_pos_order_line____last_update
#: model:ir.model.fields,field_description:point_of_sale.field_pos_pack_operation_lot____last_update
#: model:ir.model.fields,field_description:point_of_sale.field_pos_payment____last_update
#: model:ir.model.fields,field_description:point_of_sale.field_pos_payment_method____last_update
#: model:ir.model.fields,field_description:point_of_sale.field_pos_session____last_update
#: model:ir.model.fields,field_description:point_of_sale.field_report_point_of_sale_report_invoice____last_update
#: model:ir.model.fields,field_description:point_of_sale.field_report_point_of_sale_report_saledetails____last_update
#: model:ir.model.fields,field_description:point_of_sale.field_report_pos_order____last_update
msgid "Last Modified on"
msgstr "Sửa lần cuối"

#. module: point_of_sale
#: model:ir.model.fields,field_description:point_of_sale.field_pos_config__last_session_closing_cash
msgid "Last Session Closing Cash"
msgstr "Tiền mặt Đóng phiên Lần Trước"

#. module: point_of_sale
#: model:ir.model.fields,field_description:point_of_sale.field_pos_config__last_session_closing_cashbox
msgid "Last Session Closing Cashbox"
msgstr "Két tiền Đóng ca của phiên gần nhất"

#. module: point_of_sale
#: model:ir.model.fields,field_description:point_of_sale.field_pos_config__last_session_closing_date
msgid "Last Session Closing Date"
msgstr "Ngày đóng phiên lần trước"

#. module: point_of_sale
#: model:ir.model.fields,field_description:point_of_sale.field_closing_balance_confirm_wizard__write_uid
#: model:ir.model.fields,field_description:point_of_sale.field_pos_category__write_uid
#: model:ir.model.fields,field_description:point_of_sale.field_pos_config__write_uid
#: model:ir.model.fields,field_description:point_of_sale.field_pos_details_wizard__write_uid
#: model:ir.model.fields,field_description:point_of_sale.field_pos_make_payment__write_uid
#: model:ir.model.fields,field_description:point_of_sale.field_pos_order__write_uid
#: model:ir.model.fields,field_description:point_of_sale.field_pos_order_line__write_uid
#: model:ir.model.fields,field_description:point_of_sale.field_pos_pack_operation_lot__write_uid
#: model:ir.model.fields,field_description:point_of_sale.field_pos_payment__write_uid
#: model:ir.model.fields,field_description:point_of_sale.field_pos_payment_method__write_uid
#: model:ir.model.fields,field_description:point_of_sale.field_pos_session__write_uid
msgid "Last Updated by"
msgstr "Cập nhật lần cuối bởi"

#. module: point_of_sale
#: model:ir.model.fields,field_description:point_of_sale.field_closing_balance_confirm_wizard__write_date
#: model:ir.model.fields,field_description:point_of_sale.field_pos_category__write_date
#: model:ir.model.fields,field_description:point_of_sale.field_pos_config__write_date
#: model:ir.model.fields,field_description:point_of_sale.field_pos_details_wizard__write_date
#: model:ir.model.fields,field_description:point_of_sale.field_pos_make_payment__write_date
#: model:ir.model.fields,field_description:point_of_sale.field_pos_order__write_date
#: model:ir.model.fields,field_description:point_of_sale.field_pos_order_line__write_date
#: model:ir.model.fields,field_description:point_of_sale.field_pos_pack_operation_lot__write_date
#: model:ir.model.fields,field_description:point_of_sale.field_pos_payment__write_date
#: model:ir.model.fields,field_description:point_of_sale.field_pos_payment_method__write_date
#: model:ir.model.fields,field_description:point_of_sale.field_pos_session__write_date
msgid "Last Updated on"
msgstr "Cập nhật lần cuối"

#. module: point_of_sale
#: model_terms:ir.ui.view,arch_db:point_of_sale.customer_facing_display_html
#: model_terms:pos.config,customer_facing_display_html:point_of_sale.pos_config_main
msgid "Led Lamp"
msgstr "Led Lamp"

#. module: point_of_sale
#: model:product.product,name:point_of_sale.letter_tray
#: model:product.template,name:point_of_sale.letter_tray_product_template
msgid "Letter Tray"
msgstr "Letter Tray"

#. module: point_of_sale
#: model:ir.model.fields,field_description:point_of_sale.field_pos_order_line__name
msgid "Line No"
msgstr "Dòng Số"

#. module: point_of_sale
#: code:addons/point_of_sale/wizard/pos_open_statement.py:0
#, python-format
msgid "List of Cash Registers"
msgstr "Danh mục trả tiền mặt"

#. module: point_of_sale
#. openerp-web
#: code:addons/point_of_sale/static/src/js/models.js:0
#: code:addons/point_of_sale/static/src/xml/pos.xml:0
#, python-format
msgid "Loading"
msgstr "Đang nạp"

#. module: point_of_sale
#: model:ir.model.fields,field_description:point_of_sale.field_pos_order__location_id
#: model:ir.model.fields,field_description:point_of_sale.field_report_pos_order__location_id
msgid "Location"
msgstr "Địa điểm"

#. module: point_of_sale
#: model:ir.model.fields,field_description:point_of_sale.field_pos_session__login_number
msgid "Login Sequence Number"
msgstr "Mã số Trình tự Đăng nhập"

#. module: point_of_sale
#. openerp-web
#: code:addons/point_of_sale/static/src/js/gui.js:0
#, python-format
msgid "Login as a Manager"
msgstr "Đăng nhập như Người quản lý"

#. module: point_of_sale
#. openerp-web
#: code:addons/point_of_sale/static/src/xml/pos.xml:0
#: code:addons/point_of_sale/static/src/xml/pos.xml:0
#: code:addons/point_of_sale/static/src/xml/pos.xml:0
#, python-format
msgid "Logo"
msgstr "Biểu tượng"

#. module: point_of_sale
#: model:ir.model.fields,field_description:point_of_sale.field_pos_pack_operation_lot__lot_name
msgid "Lot Name"
msgstr "Tên Lô"

#. module: point_of_sale
#. openerp-web
#: code:addons/point_of_sale/static/src/js/models.js:0
#, python-format
msgid "Lot/Serial Number(s) Required"
msgstr "Số Lô/Sê-ri là bắt buộc"

#. module: point_of_sale
#: model:ir.model.fields,field_description:point_of_sale.field_pos_order_line__pack_lot_ids
msgid "Lot/serial Number"
msgstr "Số Lô/Sê-ri"

#. module: point_of_sale
#: model:ir.model.fields,field_description:point_of_sale.field_pos_config__module_pos_loyalty
msgid "Loyalty Program"
msgstr "CT Khách hàng thân thiết"

#. module: point_of_sale
#: model_terms:ir.ui.view,arch_db:point_of_sale.pos_config_view_form
msgid "Loyalty program to use for this point of sale."
msgstr "Chương trình khách hàng thân thiết để sử dụng cho điểm bán hàng này."

#. module: point_of_sale
#: model:product.product,name:point_of_sale.magnetic_board
#: model:product.template,name:point_of_sale.magnetic_board_product_template
msgid "Magnetic Board"
msgstr "Magnetic Board"

#. module: point_of_sale
#: model:ir.model.fields,field_description:point_of_sale.field_pos_session__message_main_attachment_id
msgid "Main Attachment"
msgstr "Tệp đính kèm chính"

#. module: point_of_sale
#: model_terms:ir.ui.view,arch_db:point_of_sale.view_pos_payment
msgid "Make Payment"
msgstr "Tạo thanh toán"

#. module: point_of_sale
#: model:ir.model.fields,help:point_of_sale.field_pos_config__available_pricelist_ids
msgid ""
"Make several pricelists available in the Point of Sale. You can also apply a"
" pricelist to specific customers from their contact form (in Sales tab). To "
"be valid, this pricelist must be listed here as an available pricelist. "
"Otherwise the default pricelist will apply."
msgstr ""
"Thực hiện một số bảng giá có sẵn trong các điểm bán hàng. Bạn cũng có thể áp"
" dụng bảng giá cho các khách hàng cụ thể từ biểu mẫu liên hệ của họ (trong "
"tab Bán hàng). Để hợp lệ, bảng giá này phải được liệt kê ở đây dưới dạng "
"bảng giá có sẵn. Nếu không, bảng giá mặc định sẽ áp dụng"

#. module: point_of_sale
#. openerp-web
#: code:addons/point_of_sale/static/src/js/models.js:0
#, python-format
msgid ""
"Make sure you are using IoT Box v18.12 or higher. Navigate to %s to accept "
"the certificate of your IoT Box."
msgstr ""
"Chắc chắn là bạn đã sử dụng IoT Box v18.12 hoặc cao hơn. Điều hướng đến %s "
"để chấp nhận chứng chỉ của Hộp IoT của bạn."

#. module: point_of_sale
#: model:ir.model.fields,field_description:point_of_sale.field_pos_session__message_has_error
msgid "Message Delivery error"
msgstr "Thông báo gửi đi gặp lỗi"

#. module: point_of_sale
#: model:ir.model.fields,field_description:point_of_sale.field_pos_session__message_ids
msgid "Messages"
msgstr "Thông báo"

#. module: point_of_sale
#. openerp-web
#: code:addons/point_of_sale/static/src/xml/pos.xml:0
#, python-format
msgid "Method"
msgstr "Phương thức"

#. module: point_of_sale
#: model:pos.category,name:point_of_sale.pos_category_miscellaneous
msgid "Miscellaneous"
msgstr "Khác"

#. module: point_of_sale
#: model:ir.model.fields,field_description:point_of_sale.field_pos_config__module_pos_hr
msgid "Module Pos Hr"
msgstr "Ứng dụng POS-HR"

#. module: point_of_sale
#: model_terms:ir.ui.view,arch_db:point_of_sale.customer_facing_display_html
#: model_terms:pos.config,customer_facing_display_html:point_of_sale.pos_config_main
#: model:product.product,name:point_of_sale.monitor_stand
#: model:product.template,name:point_of_sale.monitor_stand_product_template
msgid "Monitor Stand"
msgstr "Monitor Stand"

#. module: point_of_sale
#: model_terms:ir.ui.view,arch_db:point_of_sale.view_pos_session_search
msgid "My Sessions"
msgstr "Các phiên của tôi"

#. module: point_of_sale
#. openerp-web
#: code:addons/point_of_sale/static/src/xml/pos.xml:0
#: code:addons/point_of_sale/static/src/xml/pos.xml:0
#: code:addons/point_of_sale/static/src/xml/pos.xml:0
#: code:addons/point_of_sale/static/src/xml/pos.xml:0
#: code:addons/point_of_sale/static/src/xml/pos.xml:0
#: code:addons/point_of_sale/static/src/xml/pos.xml:0
#, python-format
msgid "N/A"
msgstr "N/A"

#. module: point_of_sale
#. openerp-web
#: code:addons/point_of_sale/static/src/xml/pos.xml:0
#: code:addons/point_of_sale/static/src/xml/pos.xml:0
#: model_terms:ir.ui.view,arch_db:point_of_sale.report_saledetails
#, python-format
msgid "Name"
msgstr "Tên"

#. module: point_of_sale
#: model:ir.model.fields.selection,name:point_of_sale.selection__pos_order__state__draft
#: model:ir.model.fields.selection,name:point_of_sale.selection__report_pos_order__state__draft
msgid "New"
msgstr "Mới"

#. module: point_of_sale
#: model:ir.model.fields.selection,name:point_of_sale.selection__pos_session__state__new_session
#: model_terms:ir.ui.view,arch_db:point_of_sale.view_pos_config_kanban
msgid "New Session"
msgstr "Phiên mới"

#. module: point_of_sale
#. openerp-web
#: code:addons/point_of_sale/static/src/xml/pos.xml:0
#, python-format
msgid "New order"
msgstr "Đơn hàng mới"

#. module: point_of_sale
#: model_terms:ir.ui.view,arch_db:point_of_sale.view_pos_config_kanban
msgid "New session"
msgstr "Phiên mới"

#. module: point_of_sale
#: model:product.product,name:point_of_sale.newspaper_rack
#: model:product.template,name:point_of_sale.newspaper_rack_product_template
msgid "Newspaper Rack"
msgstr "Ngăn đựng tạp chí"

#. module: point_of_sale
#: model:ir.model.fields,field_description:point_of_sale.field_pos_session__activity_date_deadline
msgid "Next Activity Deadline"
msgstr "Hạn chót cho hành động kế tiếp"

#. module: point_of_sale
#: model:ir.model.fields,field_description:point_of_sale.field_pos_session__activity_summary
msgid "Next Activity Summary"
msgstr "Tóm tắt hoạt động tiếp theo"

#. module: point_of_sale
#: model:ir.model.fields,field_description:point_of_sale.field_pos_session__activity_type_id
msgid "Next Activity Type"
msgstr "Kiểu hoạt động kế tiếp"

#. module: point_of_sale
#. openerp-web
#: code:addons/point_of_sale/static/src/xml/pos.xml:0
#, python-format
msgid "Next Order"
msgstr "Đơn Kế tiếp"

#. module: point_of_sale
#: code:addons/point_of_sale/models/pos_order.py:0
#, python-format
msgid "No Taxes"
msgstr "Không thuế"

#. module: point_of_sale
#: code:addons/point_of_sale/models/pos_order.py:0
#, python-format
msgid ""
"No cash statement found for this session. Unable to record returned cash."
msgstr ""
"Không tìm thấy báo cáo tiền mặt cho phiên này. Không thể ghi lại tiền mặt "
"trả lại."

#. module: point_of_sale
#: code:addons/point_of_sale/report/pos_invoice.py:0
#, python-format
msgid "No link to an invoice for %s."
msgstr "Không có liên kết đến hoat đơn cho %s."

#. module: point_of_sale
#: model_terms:ir.actions.act_window,help:point_of_sale.action_pos_payment_form
#: model_terms:ir.actions.act_window,help:point_of_sale.action_pos_pos_form
msgid "No orders found"
msgstr "Không tìm thấy đơn hàng"

#. module: point_of_sale
#. openerp-web
#: code:addons/point_of_sale/static/src/xml/pos.xml:0
#, python-format
msgid "No results found for \""
msgstr "Không tìm thấy kết quả cho \""

#. module: point_of_sale
#: code:addons/point_of_sale/wizard/pos_open_statement.py:0
#, python-format
msgid "No sequence defined on the journal"
msgstr "Không có Trình tự được xác định cho sổ nhật ký"

#. module: point_of_sale
#: model_terms:ir.actions.act_window,help:point_of_sale.action_pos_session
msgid "No sessions found"
msgstr "Không tìm thấy ca bán hàng"

#. module: point_of_sale
#. openerp-web
#: code:addons/point_of_sale/static/src/js/screens.js:0
#: code:addons/point_of_sale/static/src/xml/pos.xml:0
#: code:addons/point_of_sale/static/src/xml/pos.xml:0
#, python-format
msgid "None"
msgstr "Không dùng"

#. module: point_of_sale
#: model_terms:ir.ui.view,arch_db:point_of_sale.view_report_pos_order_search
msgid "Not Invoiced"
msgstr "Chưa xuất hoá đơn"

#. module: point_of_sale
#: model_terms:ir.ui.view,arch_db:point_of_sale.view_pos_pos_form
msgid "Notes"
msgstr "Ghi chú"

#. module: point_of_sale
#: model:ir.model.fields,field_description:point_of_sale.field_pos_session__message_needaction_counter
msgid "Number of Actions"
msgstr "Số lượng hành động"

#. module: point_of_sale
#: model:ir.model.fields,field_description:point_of_sale.field_pos_order__nb_print
msgid "Number of Print"
msgstr "Số lượng in"

#. module: point_of_sale
#: model:ir.model.fields,field_description:point_of_sale.field_pos_session__message_has_error_counter
msgid "Number of errors"
msgstr "Số lượng lỗi"

#. module: point_of_sale
#: model:ir.model.fields,help:point_of_sale.field_pos_session__message_needaction_counter
msgid "Number of messages which requires an action"
msgstr "Số thông báo cần xử lý"

#. module: point_of_sale
#: model:ir.model.fields,help:point_of_sale.field_pos_session__message_has_error_counter
msgid "Number of messages with delivery error"
msgstr "Số lượng tin gửi đi bị lỗi"

#. module: point_of_sale
#: model:ir.model.fields,help:point_of_sale.field_pos_session__message_unread_counter
msgid "Number of unread messages"
msgstr "Số tin chưa đọc"

#. module: point_of_sale
#: model_terms:ir.ui.view,arch_db:point_of_sale.customer_facing_display_html
#: model_terms:pos.config,customer_facing_display_html:point_of_sale.pos_config_main
msgid "Odoo Logo"
msgstr "Logo hệ thống"

#. module: point_of_sale
#. openerp-web
#: code:addons/point_of_sale/static/src/js/chrome.js:0
#, python-format
msgid "Offline"
msgstr "Ngoại tuyến"

#. module: point_of_sale
#. openerp-web
#: code:addons/point_of_sale/static/src/js/gui.js:0
#, python-format
msgid "Offline Orders"
msgstr "Đơn Ngoại tuyến"

#. module: point_of_sale
#. openerp-web
#: code:addons/point_of_sale/static/src/xml/pos.xml:0
#: code:addons/point_of_sale/static/src/xml/pos.xml:0
#: code:addons/point_of_sale/static/src/xml/pos.xml:0
#: code:addons/point_of_sale/static/src/xml/pos.xml:0
#: code:addons/point_of_sale/static/src/xml/pos.xml:0
#: code:addons/point_of_sale/static/src/xml/pos.xml:0
#: code:addons/point_of_sale/static/src/xml/pos.xml:0
#: code:addons/point_of_sale/static/src/xml/pos.xml:0
#: code:addons/point_of_sale/static/src/xml/pos.xml:0
#: code:addons/point_of_sale/static/src/xml/pos.xml:0
#, python-format
msgid "Ok"
msgstr "Đồng ý"

#. module: point_of_sale
#. openerp-web
#: code:addons/point_of_sale/static/src/js/screens.js:0
#, python-format
msgid "One or more product(s) required serial/lot number."
msgstr "Một hay nhiều sản phẩm bắt buộc có số sê-ri/lô."

#. module: point_of_sale
#: model:ir.model.fields,help:point_of_sale.field_pos_config__restrict_price_control
msgid ""
"Only users with Manager access rights for PoS app can modify the product "
"prices on orders."
msgstr ""
"Chỉ những người dùng có quyền truy cập Trình quản lý cho ứng dụng PoS mới có"
" thể sửa đổi giá sản phẩm trên đơn đặt hàng."

#. module: point_of_sale
#. openerp-web
#: code:addons/point_of_sale/static/src/js/screens.js:0
#, python-format
msgid "Only web-compatible Image formats such as .png or .jpeg are supported"
msgstr "Chỉ hỗ trợ các định dạng ảnh tương thích với web như .png hoặc .jpeg"

#. module: point_of_sale
#. openerp-web
#: code:addons/point_of_sale/static/src/xml/pos.xml:0
#: code:addons/point_of_sale/static/src/xml/pos.xml:0
#, python-format
msgid "Open Cashbox"
msgstr "Mở Cashbox"

#. module: point_of_sale
#: model:ir.actions.client,name:point_of_sale.action_client_pos_menu
msgid "Open POS Menu"
msgstr "Mở trình đơn ĐBH"

#. module: point_of_sale
#: model:ir.model.fields,help:point_of_sale.field_pos_payment_method__open_session_ids
msgid "Open PoS sessions that are using this payment method."
msgstr "Các phiên POS đang mở mà đang sử dụng phương thức thanh toán này."

#. module: point_of_sale
#: model_terms:ir.ui.view,arch_db:point_of_sale.view_pos_config_kanban
#: model_terms:ir.ui.view,arch_db:point_of_sale.view_pos_session_form
msgid "Open Session"
msgstr "Mở Phiên"

#. module: point_of_sale
#: model_terms:ir.ui.view,arch_db:point_of_sale.view_pos_config_kanban
msgid "Opened by"
msgstr "Được mở bởi"

#. module: point_of_sale
#: model:ir.model.fields.selection,name:point_of_sale.selection__pos_session__state__opening_control
#: model_terms:ir.ui.view,arch_db:point_of_sale.view_pos_config_kanban
msgid "Opening Control"
msgstr "Mở điều khiển"

#. module: point_of_sale
#: model:ir.model.fields,field_description:point_of_sale.field_pos_session__start_at
#: model_terms:ir.ui.view,arch_db:point_of_sale.view_pos_session_search
msgid "Opening Date"
msgstr "Ngày mở"

#. module: point_of_sale
#: model:ir.actions.act_window,name:point_of_sale.account_cashbox_line_action
msgid "Opening/Closing Values"
msgstr "Giá trị Mở/Đóng"

#. module: point_of_sale
#: model:ir.model.fields,field_description:point_of_sale.field_pos_config__picking_type_id
#: model:ir.model.fields,field_description:point_of_sale.field_pos_order__picking_type_id
#: model_terms:ir.ui.view,arch_db:point_of_sale.pos_config_view_form
msgid "Operation Type"
msgstr "Kiểu Hoạt động"

#. module: point_of_sale
#: model_terms:ir.ui.view,arch_db:point_of_sale.pos_config_view_form
msgid ""
"Operation type used to record product pickings <br/>\n"
"                                    Products will be taken from the default source location of this operation type"
msgstr ""
"Loại hoạt động được sử dụng để ghi lại việc lấy sản phẩm <br/>\n"
"                                     Sản phẩm sẽ được lấy từ vị trí nguồn mặc định của loại hoạt động này"

#. module: point_of_sale
#: model_terms:ir.ui.view,arch_db:point_of_sale.pos_config_view_form
msgid "Operation types show up in the Inventory dashboard."
msgstr "Các Kiểu hoạt động được hiển thị ở Bảng thông tin Kho."

#. module: point_of_sale
#. openerp-web
#: code:addons/point_of_sale/static/src/xml/pos.xml:0
#: model:ir.model.fields,field_description:point_of_sale.field_pos_payment__pos_order_id
#: model:ir.model.fields,field_description:point_of_sale.field_report_pos_order__order_id
#, python-format
msgid "Order"
msgstr "Đơn bán"

#. module: point_of_sale
#. openerp-web
#: code:addons/point_of_sale/static/src/js/models.js:0
#: code:addons/point_of_sale/static/src/js/models.js:0
#, python-format
msgid "Order %s"
msgstr "Đơn bán %s"

#. module: point_of_sale
#: code:addons/point_of_sale/models/pos_order.py:0
#, python-format
msgid "Order %s is not fully paid."
msgstr "Đơn hàng %s chưa được thanh toán đủ."

#. module: point_of_sale
#: model:ir.model.fields,field_description:point_of_sale.field_pos_session__order_count
msgid "Order Count"
msgstr "Số đơn hàng"

#. module: point_of_sale
#: model:ir.model.fields,field_description:point_of_sale.field_report_pos_order__date
#: model_terms:ir.ui.view,arch_db:point_of_sale.view_pos_order_filter
#: model_terms:ir.ui.view,arch_db:point_of_sale.view_report_pos_order_search
msgid "Order Date"
msgstr "Ngày đặt hàng"

#. module: point_of_sale
#: model:ir.model.fields,field_description:point_of_sale.field_pos_config__sequence_id
msgid "Order IDs Sequence"
msgstr "ID thứ tự đơn hàng"

#. module: point_of_sale
#: model:ir.model.fields,field_description:point_of_sale.field_pos_config__sequence_line_id
msgid "Order Line IDs Sequence"
msgstr "ID thứ tự đơn hàng"

#. module: point_of_sale
#: model:ir.model.fields,field_description:point_of_sale.field_pos_order__lines
msgid "Order Lines"
msgstr "Chi tiết đơn hàng"

#. module: point_of_sale
#: model:ir.model.fields,field_description:point_of_sale.field_pos_order__name
#: model:ir.model.fields,field_description:point_of_sale.field_pos_order_line__order_id
#: model:ir.model.fields,field_description:point_of_sale.field_pos_pack_operation_lot__order_id
msgid "Order Ref"
msgstr "Tham chiếu đơn hàng"

#. module: point_of_sale
#: model:ir.model.fields,field_description:point_of_sale.field_pos_session__sequence_number
msgid "Order Sequence Number"
msgstr "Số Tham chiếu đơn hàng"

#. module: point_of_sale
#: model_terms:ir.ui.view,arch_db:point_of_sale.view_pos_pos_form
msgid "Order lines"
msgstr "Hạng mục đặt hàng"

#. module: point_of_sale
#. openerp-web
#: code:addons/point_of_sale/models/pos_session.py:0
#: code:addons/point_of_sale/static/src/xml/pos.xml:0
#: model:ir.actions.act_window,name:point_of_sale.action_pos_order_filtered
#: model:ir.actions.act_window,name:point_of_sale.action_pos_pos_form
#: model:ir.actions.act_window,name:point_of_sale.action_pos_sale_graph
#: model:ir.model.fields,field_description:point_of_sale.field_pos_session__order_ids
#: model:ir.ui.menu,name:point_of_sale.menu_point_of_sale
#: model:ir.ui.menu,name:point_of_sale.menu_point_ofsale
#: model:ir.ui.menu,name:point_of_sale.menu_report_pos_order_all
#: model_terms:ir.ui.view,arch_db:point_of_sale.view_pos_config_kanban
#: model_terms:ir.ui.view,arch_db:point_of_sale.view_pos_session_form
#, python-format
msgid "Orders"
msgstr "Đơn bán"

#. module: point_of_sale
#: model:ir.actions.act_window,name:point_of_sale.action_report_pos_order_all
#: model:ir.actions.act_window,name:point_of_sale.action_report_pos_order_all_filtered
msgid "Orders Analysis"
msgstr "Phân tích đơn hàng"

#. module: point_of_sale
#: model:ir.model.fields,field_description:point_of_sale.field_pos_config__other_devices
msgid "Other Devices"
msgstr "Các thiết bị khác"

#. module: point_of_sale
#: model_terms:ir.ui.view,arch_db:point_of_sale.view_pos_pos_form
msgid "Other Information"
msgstr "Thông tin khác"

#. module: point_of_sale
#: code:addons/point_of_sale/models/pos_config.py:0
#, python-format
msgid "POS Order %s"
msgstr "Các đơn hàng POS %s"

#. module: point_of_sale
#: model_terms:ir.ui.view,arch_db:point_of_sale.view_pos_order_line_form
msgid "POS Order line"
msgstr "Chi tiết đơn hàng POS"

#. module: point_of_sale
#: model_terms:ir.ui.view,arch_db:point_of_sale.view_pos_order_line
msgid "POS Order lines"
msgstr "Chi tiết đơn hàng POS"

#. module: point_of_sale
#: model_terms:ir.ui.view,arch_db:point_of_sale.view_pos_order_tree
msgid "POS Orders"
msgstr "Các đơn hàng POS"

#. module: point_of_sale
#: model_terms:ir.ui.view,arch_db:point_of_sale.view_pos_order_tree_all_sales_lines
msgid "POS Orders lines"
msgstr "Các Dòng Đơn hàng POS"

#. module: point_of_sale
#: model:ir.model.fields,field_description:point_of_sale.field_digest_digest__kpi_pos_total
msgid "POS Sales"
msgstr "Bán bán POS"

#. module: point_of_sale
#: code:addons/point_of_sale/models/pos_config.py:0
#, python-format
msgid "POS order line %s"
msgstr "Chi tiết đơn hàng %s"

#. module: point_of_sale
#: model:ir.model.fields,field_description:point_of_sale.field_account_bank_statement_line__pos_statement_id
msgid "POS statement"
msgstr "Giao dịch PoS"

#. module: point_of_sale
#: model:ir.model.fields,field_description:point_of_sale.field_pos_order__amount_paid
#: model:ir.model.fields.selection,name:point_of_sale.selection__pos_order__state__paid
#: model:ir.model.fields.selection,name:point_of_sale.selection__report_pos_order__state__paid
msgid "Paid"
msgstr "Đã thanh toán"

#. module: point_of_sale
#: model:ir.model.fields,field_description:point_of_sale.field_pos_category__parent_id
msgid "Parent Category"
msgstr "Nhóm cha"

#. module: point_of_sale
#. openerp-web
#: code:addons/point_of_sale/static/src/xml/pos.xml:0
#, python-format
msgid "Partner"
msgstr "Đối tác"

#. module: point_of_sale
#. openerp-web
#: code:addons/point_of_sale/static/src/xml/pos.xml:0
#, python-format
msgid "Partner logo"
msgstr "Logo đối tác"

#. module: point_of_sale
#. openerp-web
#: code:addons/point_of_sale/static/src/xml/pos.xml:0
#, python-format
msgid "Pay"
msgstr "Thanh toán"

#. module: point_of_sale
#: model_terms:ir.ui.view,arch_db:point_of_sale.view_pos_payment
msgid "Pay Order"
msgstr "Thanh toán Đơn hàng"

#. module: point_of_sale
#. openerp-web
#: code:addons/point_of_sale/static/src/xml/pos.xml:0
#: code:addons/point_of_sale/static/src/xml/pos.xml:0
#: code:addons/point_of_sale/wizard/pos_payment.py:0
#: model:ir.actions.act_window,name:point_of_sale.action_pos_payment
#: model_terms:ir.ui.view,arch_db:point_of_sale.view_pos_pos_form
#, python-format
msgid "Payment"
msgstr "Thanh toán"

#. module: point_of_sale
#: model:ir.model.fields,field_description:point_of_sale.field_pos_make_payment__payment_date
msgid "Payment Date"
msgstr "Ngày thanh toán"

#. module: point_of_sale
#: model:ir.model.fields,field_description:point_of_sale.field_pos_make_payment__payment_method_id
#: model:ir.model.fields,field_description:point_of_sale.field_pos_payment__payment_method_id
#: model:ir.model.fields,field_description:point_of_sale.field_pos_payment_method__name
#: model_terms:ir.ui.view,arch_db:point_of_sale.view_pos_payment_search
msgid "Payment Method"
msgstr "Phương thức thanh toán"

#. module: point_of_sale
#: model:ir.actions.act_window,name:point_of_sale.action_pos_payment_method_form
#: model:ir.model.fields,field_description:point_of_sale.field_pos_config__payment_method_ids
#: model:ir.model.fields,field_description:point_of_sale.field_pos_session__payment_method_ids
#: model:ir.ui.menu,name:point_of_sale.menu_pos_payment_method
#: model_terms:ir.ui.view,arch_db:point_of_sale.pos_config_view_form
#: model_terms:ir.ui.view,arch_db:point_of_sale.pos_payment_method_view_form
#: model_terms:ir.ui.view,arch_db:point_of_sale.pos_payment_method_view_search
#: model_terms:ir.ui.view,arch_db:point_of_sale.pos_payment_method_view_tree
msgid "Payment Methods"
msgstr "Phương thức Thanh toán"

#. module: point_of_sale
#: model:ir.model.fields,field_description:point_of_sale.field_pos_make_payment__payment_name
msgid "Payment Reference"
msgstr "Tham chiếu Thanh toán"

#. module: point_of_sale
#. openerp-web
#: code:addons/point_of_sale/static/src/xml/pos.xml:0
#: code:addons/point_of_sale/static/src/xml/pos.xml:0
#, python-format
msgid "Payment Successful"
msgstr "Thanh toán thành công"

#. module: point_of_sale
#: model_terms:ir.ui.view,arch_db:point_of_sale.res_config_settings_view_form
msgid "Payment Terminals"
msgstr "Các thiết bị thanh toán"

#. module: point_of_sale
#: model:ir.model.fields,field_description:point_of_sale.field_pos_payment__transaction_id
msgid "Payment Transaction ID"
msgstr "ID giao dịch thanh toán"

#. module: point_of_sale
#: model_terms:ir.ui.view,arch_db:point_of_sale.pos_config_view_form
msgid "Payment methods available"
msgstr "Các Phương thức Thanh toán khả dụng"

#. module: point_of_sale
#. openerp-web
#: code:addons/point_of_sale/static/src/xml/pos.xml:0
#, python-format
msgid "Payment request pending"
msgstr "Yêu cầu thanh toán đang treo"

#. module: point_of_sale
#. openerp-web
#: code:addons/point_of_sale/static/src/xml/pos.xml:0
#, python-format
msgid "Payment reversed"
msgstr "Thanh toán được hoàn lại"

#. module: point_of_sale
#: code:addons/point_of_sale/models/pos_session.py:0
#: model:ir.actions.act_window,name:point_of_sale.action_pos_payment_form
#: model:ir.model.fields,field_description:point_of_sale.field_pos_order__payment_ids
#: model:ir.ui.menu,name:point_of_sale.menu_pos_payment
#: model_terms:ir.ui.view,arch_db:point_of_sale.pos_config_view_form
#: model_terms:ir.ui.view,arch_db:point_of_sale.report_saledetails
#: model_terms:ir.ui.view,arch_db:point_of_sale.view_pos_payment_form
#: model_terms:ir.ui.view,arch_db:point_of_sale.view_pos_payment_search
#: model_terms:ir.ui.view,arch_db:point_of_sale.view_pos_payment_tree
#: model_terms:ir.ui.view,arch_db:point_of_sale.view_pos_pos_form
#: model_terms:ir.ui.view,arch_db:point_of_sale.view_pos_session_form
#, python-format
msgid "Payments"
msgstr "Thanh toán"

#. module: point_of_sale
#: model:ir.actions.act_window,name:point_of_sale.action_payment_methods_tree
msgid "Payments Methods"
msgstr "Các phương thức thanh toán"

#. module: point_of_sale
#. openerp-web
#: code:addons/point_of_sale/static/src/xml/pos.xml:0
#, python-format
msgid "Payments:"
msgstr "Thanh toán:"

#. module: point_of_sale
#: model:ir.filters,name:point_of_sale.filter_orders_per_session
msgid "Per session"
msgstr "Theo từng phiên"

#. module: point_of_sale
#: model:ir.model.fields,help:point_of_sale.field_pos_order__user_id
msgid ""
"Person who uses the cash register. It can be a reliever, a student or an "
"interim employee."
msgstr ""
"Người sử dụng máy tính tiền. Nó có thể là người hỗ trợ, sinh viên hoặc nhân "
"viên tạm thời."

#. module: point_of_sale
#. openerp-web
#: code:addons/point_of_sale/static/src/xml/pos.xml:0
#: code:addons/point_of_sale/static/src/xml/pos.xml:0
#: code:addons/point_of_sale/static/src/xml/pos.xml:0
#, python-format
msgid "Phone"
msgstr "Điện thoại"

#. module: point_of_sale
#: model:ir.model.fields,field_description:point_of_sale.field_pos_order__picking_id
msgid "Picking"
msgstr "Giao nhận"

#. module: point_of_sale
#: model:ir.model.fields,field_description:point_of_sale.field_pos_session__picking_count
msgid "Picking Count"
msgstr "Số lần chọn"

#. module: point_of_sale
#: model_terms:ir.ui.view,arch_db:point_of_sale.view_pos_session_form
msgid "Picking Errors"
msgstr "Lỗi Giao nhận"

#. module: point_of_sale
#: code:addons/point_of_sale/models/stock_warehouse.py:0
#, python-format
msgid "Picking POS"
msgstr ""

#. module: point_of_sale
#. openerp-web
#: code:addons/point_of_sale/static/src/xml/pos.xml:0
#, python-format
msgid "Picture"
msgstr "Ảnh"

#. module: point_of_sale
#. openerp-web
#: code:addons/point_of_sale/static/src/js/screens.js:0
#, python-format
msgid "Please Confirm Large Amount"
msgstr "Vui lòng xác nhận số tiền lớn"

#. module: point_of_sale
#. openerp-web
#: code:addons/point_of_sale/static/src/js/printers.js:0
#, python-format
msgid "Please check if the IoT Box is still connected."
msgstr "Vui lòng kiểm tra xem IoT Box của bạn có còn kết nối không."

#. module: point_of_sale
#. openerp-web
#: code:addons/point_of_sale/static/src/js/printers.js:0
#, python-format
msgid "Please check if the printer is still connected."
msgstr "Vui lòng kiểm tra xem máy in của bạn có còn kết nối không."

#. module: point_of_sale
#: code:addons/point_of_sale/models/res_company.py:0
#, python-format
msgid ""
"Please close all the point of sale sessions in this period before closing "
"it. Open sessions are: %s "
msgstr ""
"Hãy đóng tất cả các phiên làm việc của Điểm bán lẻ của chu kỳ này trước khi"
" đóng nó. Ca làm việc đang mở là: %s"

#. module: point_of_sale
#. openerp-web
#: code:addons/point_of_sale/static/src/js/models.js:0
#, python-format
msgid "Please configure a payment method in your POS."
msgstr "Hãy cấu hình một phương thức thanh toán cho điểm bán hàng của bạn."

#. module: point_of_sale
#: code:addons/point_of_sale/models/pos_session.py:0
#, python-format
msgid "Please define income account for this product: \"%s\" (id:%d)."
msgstr "Vui lòng xác định tài khoản doanh thu cho sản phẩm này: \"%s\" (id:%d)."

#. module: point_of_sale
#. openerp-web
#: code:addons/point_of_sale/static/src/js/screens.js:0
#, python-format
msgid "Please print the invoice from the backend"
msgstr "Hãy in hoá đơn trên backend"

#. module: point_of_sale
#: code:addons/point_of_sale/models/pos_order.py:0
#, python-format
msgid "Please provide a partner for the sale."
msgstr "Vui lòng chỉ ra một đối tác cho đơn bán."

#. module: point_of_sale
#. openerp-web
#: code:addons/point_of_sale/static/src/xml/pos.xml:0
#, python-format
msgid "Please select a payment method."
msgstr "Vui lòng chọn một phương thức thanh toán"

#. module: point_of_sale
#. openerp-web
#: code:addons/point_of_sale/static/src/js/screens.js:0
#, python-format
msgid "Please select the Customer"
msgstr "Vui lòng chọn một khách hàng"

#. module: point_of_sale
#: model:ir.model.fields,field_description:point_of_sale.field_report_pos_order__pos_categ_id
msgid "PoS Category"
msgstr "Nhóm PoS"

#. module: point_of_sale
#: model_terms:ir.ui.view,arch_db:point_of_sale.pos_config_view_form
msgid "PoS Interface"
msgstr "Giao diện PoS"

#. module: point_of_sale
#: code:addons/point_of_sale/models/stock_warehouse.py:0
#: model_terms:ir.ui.view,arch_db:point_of_sale.view_partner_property_form
#: model_terms:ir.ui.view,arch_db:point_of_sale.view_pos_order_pivot
#, python-format
msgid "PoS Orders"
msgstr "Các Đơn hàng POS"

#. module: point_of_sale
#: model:ir.actions.act_window,name:point_of_sale.product_pos_category_action
#: model:ir.ui.menu,name:point_of_sale.menu_products_pos_category
#: model_terms:ir.ui.view,arch_db:point_of_sale.pos_config_view_form
msgid "PoS Product Categories"
msgstr "Các Nhóm sản phẩm PoS"

#. module: point_of_sale
#: model_terms:ir.ui.view,arch_db:point_of_sale.product_pos_category_tree_view
msgid "PoS Product Category"
msgstr "Nhóm sản phẩm PoS"

#. module: point_of_sale
#: model_terms:ir.ui.view,arch_db:point_of_sale.view_partner_property_form
msgid "Point Of Sale"
msgstr "Điểm bán lẻ"

#. module: point_of_sale
#: model:ir.actions.act_window,name:point_of_sale.action_pos_config_kanban
#: model:ir.actions.act_window,name:point_of_sale.action_pos_config_pos
#: model:ir.model.fields,field_description:point_of_sale.field_pos_config__name
#: model:ir.model.fields,field_description:point_of_sale.field_pos_order__config_id
#: model:ir.model.fields,field_description:point_of_sale.field_pos_session__config_id
#: model:ir.model.fields,field_description:point_of_sale.field_report_pos_order__config_id
#: model:ir.ui.menu,name:point_of_sale.menu_point_root
#: model:ir.ui.menu,name:point_of_sale.menu_pos_config_pos
#: model_terms:ir.ui.view,arch_db:point_of_sale.digest_digest_view_form
#: model_terms:ir.ui.view,arch_db:point_of_sale.product_template_form_view
#: model_terms:ir.ui.view,arch_db:point_of_sale.res_config_settings_view_form
#: model_terms:ir.ui.view,arch_db:point_of_sale.view_account_journal_pos_user_form
#: model_terms:ir.ui.view,arch_db:point_of_sale.view_pos_session_search
#: model_terms:ir.ui.view,arch_db:point_of_sale.view_report_pos_order_search
msgid "Point of Sale"
msgstr "Điểm bán lẻ"

#. module: point_of_sale
#: model_terms:ir.ui.view,arch_db:point_of_sale.view_report_pos_order_graph
#: model_terms:ir.ui.view,arch_db:point_of_sale.view_report_pos_order_pivot
#: model_terms:ir.ui.view,arch_db:point_of_sale.view_report_pos_order_search
msgid "Point of Sale Analysis"
msgstr "Phân tích Điểm bán lẻ"

#. module: point_of_sale
#: model:ir.model,name:point_of_sale.model_pos_category
#: model:ir.model.fields,field_description:point_of_sale.field_product_product__pos_categ_id
#: model:ir.model.fields,field_description:point_of_sale.field_product_template__pos_categ_id
msgid "Point of Sale Category"
msgstr "Nhóm PoS"

#. module: point_of_sale
#: model_terms:ir.ui.view,arch_db:point_of_sale.view_pos_config_search
msgid "Point of Sale Config"
msgstr "Cấu hình PoS"

#. module: point_of_sale
#: model:ir.model,name:point_of_sale.model_pos_config
#: model:ir.model.fields,field_description:point_of_sale.field_pos_make_payment__config_id
#: model_terms:ir.ui.view,arch_db:point_of_sale.pos_config_view_form
#: model_terms:ir.ui.view,arch_db:point_of_sale.view_pos_config_tree
msgid "Point of Sale Configuration"
msgstr "Cấu hình Điểm bán lẻ"

#. module: point_of_sale
#: model:ir.model.fields,field_description:point_of_sale.field_pos_payment_method__config_ids
msgid "Point of Sale Configurations"
msgstr "Cấu hình Điểm bán lẻ"

#. module: point_of_sale
#: model:ir.model,name:point_of_sale.model_report_point_of_sale_report_saledetails
msgid "Point of Sale Details"
msgstr "Chi tiết điểm bán lẻ"

#. module: point_of_sale
#: model:ir.model,name:point_of_sale.model_pos_details_wizard
msgid "Point of Sale Details Report"
msgstr "Báo cáo chi tiết điểm bán lẻ"

#. module: point_of_sale
#: model:ir.model,name:point_of_sale.model_report_point_of_sale_report_invoice
msgid "Point of Sale Invoice Report"
msgstr "Báo cáo hoá đơn bán lẻ"

#. module: point_of_sale
#: model:ir.model,name:point_of_sale.model_pos_make_payment
msgid "Point of Sale Make Payment Wizard"
msgstr "Đồ thuật thanh toán ở Điểm bán lẻ"

#. module: point_of_sale
#: model:ir.model.fields,field_description:point_of_sale.field_pos_config__group_pos_manager_id
msgid "Point of Sale Manager Group"
msgstr "Nhóm Quản lý PoS"

#. module: point_of_sale
#: model:ir.model.fields,field_description:point_of_sale.field_stock_warehouse__pos_type_id
msgid "Point of Sale Operation Type"
msgstr "Kiểu Hoạt động kho cho Điểm bán lẻ"

#. module: point_of_sale
#: model:ir.model,name:point_of_sale.model_pos_order_line
msgid "Point of Sale Order Lines"
msgstr "Chi tiết đơn hàng bán lẻ"

#. module: point_of_sale
#: model:ir.model,name:point_of_sale.model_pos_order
#: model_terms:ir.ui.view,arch_db:point_of_sale.view_pos_order_search
#: model_terms:ir.ui.view,arch_db:point_of_sale.view_pos_pos_form
msgid "Point of Sale Orders"
msgstr "Đơn Bán Điểm bán lẻ"

#. module: point_of_sale
#: model:ir.model,name:point_of_sale.model_report_pos_order
msgid "Point of Sale Orders Report"
msgstr "Báo cáo đơn hàng bán lẻ"

#. module: point_of_sale
#: model:ir.model,name:point_of_sale.model_pos_payment_method
#: model:ir.model.fields,field_description:point_of_sale.field_account_journal__pos_payment_method_ids
msgid "Point of Sale Payment Methods"
msgstr "Phương thức thanh toán Điểm bán lẻ"

#. module: point_of_sale
#: model:ir.model,name:point_of_sale.model_pos_payment
msgid "Point of Sale Payments"
msgstr "Thanh toán Điểm bán lẻ"

#. module: point_of_sale
#: model:ir.model,name:point_of_sale.model_pos_session
#: model_terms:ir.ui.view,arch_db:point_of_sale.view_pos_session_form
#: model_terms:ir.ui.view,arch_db:point_of_sale.view_pos_session_search
#: model_terms:ir.ui.view,arch_db:point_of_sale.view_pos_session_tree
msgid "Point of Sale Session"
msgstr "Phiên Điểm bán lẻ"

#. module: point_of_sale
#: model:ir.model.fields,field_description:point_of_sale.field_pos_config__group_pos_user_id
msgid "Point of Sale User Group"
msgstr "Nhóm Người dùng PoS"

#. module: point_of_sale
#: model:ir.model.fields,field_description:point_of_sale.field_account_bank_statement_cashbox__pos_config_ids
#: model:ir.model.fields,field_description:point_of_sale.field_pos_details_wizard__pos_config_ids
msgid "Pos Config"
msgstr "Cấu hinh PoS"

#. module: point_of_sale
#: model:ir.model.fields,field_description:point_of_sale.field_account_move__pos_order_ids
#: model:ir.model.fields,field_description:point_of_sale.field_res_partner__pos_order_ids
#: model:ir.model.fields,field_description:point_of_sale.field_res_users__pos_order_ids
msgid "Pos Order"
msgstr "Đơn hàng POS"

#. module: point_of_sale
#: model:ir.model.fields,field_description:point_of_sale.field_res_partner__pos_order_count
#: model:ir.model.fields,field_description:point_of_sale.field_res_users__pos_order_count
msgid "Pos Order Count"
msgstr "Số đơn hàng POS"

#. module: point_of_sale
#: model:ir.model.fields,field_description:point_of_sale.field_pos_pack_operation_lot__pos_order_line_id
msgid "Pos Order Line"
msgstr "Chi tiết đơn hàng Pos"

#. module: point_of_sale
#: model_terms:ir.ui.view,arch_db:point_of_sale.product_pos_category_form_view
msgid "Pos Product Categories"
msgstr "Nhóm SP cho PoS"

#. module: point_of_sale
#: model:ir.model.fields,field_description:point_of_sale.field_pos_config__pos_session_duration
msgid "Pos Session Duration"
msgstr "Thời lượng của ca bán hàng"

#. module: point_of_sale
#: model:ir.model.fields,field_description:point_of_sale.field_pos_config__pos_session_state
msgid "Pos Session State"
msgstr "Trạng thái phiên POS"

#. module: point_of_sale
#: model:ir.model.fields,field_description:point_of_sale.field_pos_config__pos_session_username
msgid "Pos Session Username"
msgstr "Tài khoản phiên POS"

#. module: point_of_sale
#: model:ir.model.fields,field_description:point_of_sale.field_pos_payment_method__open_session_ids
msgid "Pos Sessions"
msgstr "Phiên POS"

#. module: point_of_sale
#: model:ir.model.fields,field_description:point_of_sale.field_pos_config__is_posbox
msgid "PosBox"
msgstr "PosBox"

#. module: point_of_sale
#. openerp-web
#: code:addons/point_of_sale/static/src/xml/pos.xml:0
#, python-format
msgid "Postcode"
msgstr "Mã bưu chính"

#. module: point_of_sale
#: model:ir.model.fields.selection,name:point_of_sale.selection__pos_order__state__done
#: model:ir.model.fields.selection,name:point_of_sale.selection__report_pos_order__state__done
#: model_terms:ir.ui.view,arch_db:point_of_sale.view_pos_order_filter
msgid "Posted"
msgstr "Đã vào sổ"

#. module: point_of_sale
#: model:ir.model.fields,field_description:point_of_sale.field_pos_config__iface_precompute_cash
msgid "Prefill Cash Payment"
msgstr "Điền trước Thanh toán Tiền mặt"

#. module: point_of_sale
#: model_terms:ir.ui.view,arch_db:point_of_sale.pos_config_view_form
msgid "Prefill amount paid with the exact due amount"
msgstr "Điền trước Thanh toán Tiền mặt với giá trị chính xác"

#. module: point_of_sale
#. openerp-web
#: code:addons/point_of_sale/static/src/xml/pos.xml:0
#: model_terms:ir.ui.view,arch_db:point_of_sale.customer_facing_display_html
#: model_terms:pos.config,customer_facing_display_html:point_of_sale.pos_config_main
#, python-format
msgid "Price"
msgstr "Giá"

#. module: point_of_sale
#: model_terms:ir.ui.view,arch_db:point_of_sale.report_saledetails
msgid "Price Unit"
msgstr "Đơn Giá"

#. module: point_of_sale
#. openerp-web
#: code:addons/point_of_sale/static/src/xml/pos.xml:0
#, python-format
msgid "Price list"
msgstr "Bảng giá"

#. module: point_of_sale
#: model:ir.model.fields.selection,name:point_of_sale.selection__barcode_rule__type__price
msgid "Priced Product"
msgstr "Sản phẩm có Giá"

#. module: point_of_sale
#. openerp-web
#: code:addons/point_of_sale/static/src/js/screens.js:0
#: code:addons/point_of_sale/static/src/xml/pos.xml:0
#: code:addons/point_of_sale/static/src/xml/pos.xml:0
#: model:ir.model.fields,field_description:point_of_sale.field_pos_order__pricelist_id
#: model:ir.model.fields,field_description:point_of_sale.field_report_pos_order__pricelist_id
#, python-format
msgid "Pricelist"
msgstr "Bảng giá"

#. module: point_of_sale
#: model:ir.ui.menu,name:point_of_sale.pos_config_menu_action_product_pricelist
#: model_terms:ir.ui.view,arch_db:point_of_sale.pos_config_view_form
#: model_terms:ir.ui.view,arch_db:point_of_sale.res_config_settings_view_form
msgid "Pricelists"
msgstr "Bảng giá"

#. module: point_of_sale
#: model_terms:ir.ui.view,arch_db:point_of_sale.pos_config_view_form
#: model_terms:ir.ui.view,arch_db:point_of_sale.res_config_settings_view_form
msgid "Pricing"
msgstr "Tính giá"

#. module: point_of_sale
#. openerp-web
#: code:addons/point_of_sale/static/src/xml/pos.xml:0
#: model_terms:ir.ui.view,arch_db:point_of_sale.view_pos_details_wizard
#, python-format
msgid "Print"
msgstr "In"

#. module: point_of_sale
#. openerp-web
#: code:addons/point_of_sale/static/src/xml/pos.xml:0
#: code:addons/point_of_sale/static/src/xml/pos.xml:0
#, python-format
msgid "Print Receipt"
msgstr "In Biên lai"

#. module: point_of_sale
#. openerp-web
#: code:addons/point_of_sale/static/src/xml/pos.xml:0
#, python-format
msgid "Print a report with all the sales of the current PoS Session"
msgstr "In một báo cáo với tất cả người bán đang có phiên làm việc ở POS hiện hành"

#. module: point_of_sale
#: model_terms:ir.ui.view,arch_db:point_of_sale.pos_config_view_form
msgid "Print invoices on customer request"
msgstr "In Hoá đơn khi khách hàng yêu cầu"

#. module: point_of_sale
#: model_terms:ir.ui.view,arch_db:point_of_sale.pos_config_view_form
msgid "Print receipts automatically once the payment is registered"
msgstr "Tự động in hoá đơn sau khi đơn hàng được thanh toán"

#. module: point_of_sale
#: model:ir.model.fields,field_description:point_of_sale.field_pos_config__iface_print_via_proxy
msgid "Print via Proxy"
msgstr "In qua Proxy"

#. module: point_of_sale
#. openerp-web
#: code:addons/point_of_sale/static/src/js/chrome.js:0
#, python-format
msgid "Printer"
msgstr "Máy In"

#. module: point_of_sale
#. openerp-web
#: code:addons/point_of_sale/static/src/js/screens.js:0
#, python-format
msgid "Printing is not supported on some android browsers"
msgstr "Không hỗ trợ in cho một số trình duyệt android"

#. module: point_of_sale
#. openerp-web
#: code:addons/point_of_sale/static/src/js/screens.js:0
#, python-format
msgid ""
"Printing is not supported on some android browsers due to no default "
"printing protocol is available. It is possible to print your tickets by "
"making use of an IoT Box."
msgstr ""
"Không hỗ trợ in cho một số trình duyệt android do không sẳn có một phương "
"thức in mặc định. Có thể in bằng cách sử dụng IoT Box."

#. module: point_of_sale
#: model:ir.model,name:point_of_sale.model_procurement_group
msgid "Procurement Group"
msgstr "Nhóm cung ứng"

#. module: point_of_sale
#: model:ir.model,name:point_of_sale.model_product_product
#: model:ir.model.fields,field_description:point_of_sale.field_pos_order_line__product_id
#: model:ir.model.fields,field_description:point_of_sale.field_pos_pack_operation_lot__product_id
#: model:ir.model.fields,field_description:point_of_sale.field_report_pos_order__product_id
#: model_terms:ir.ui.view,arch_db:point_of_sale.report_saledetails
#: model_terms:ir.ui.view,arch_db:point_of_sale.view_report_pos_order_search
msgid "Product"
msgstr "Sản phẩm"

#. module: point_of_sale
#: model:ir.model.fields,field_description:point_of_sale.field_report_pos_order__product_categ_id
#: model_terms:ir.ui.view,arch_db:point_of_sale.view_report_pos_order_search
msgid "Product Category"
msgstr "Nhóm sản phẩm"

#. module: point_of_sale
#: model_terms:ir.ui.view,arch_db:point_of_sale.pos_config_view_form
msgid "Product Prices"
msgstr "Giá Sản phẩm"

#. module: point_of_sale
#: model_terms:ir.ui.view,arch_db:point_of_sale.product_pos_category_tree_view
msgid "Product Product Categories"
msgstr "Nhóm sản phẩm"

#. module: point_of_sale
#: model:ir.model.fields,field_description:point_of_sale.field_report_pos_order__product_qty
msgid "Product Quantity"
msgstr "Số lượng sản phẩm"

#. module: point_of_sale
#: model:ir.model,name:point_of_sale.model_product_template
#: model:ir.model.fields,field_description:point_of_sale.field_report_pos_order__product_tmpl_id
msgid "Product Template"
msgstr "Mẫu sản phẩm"

#. module: point_of_sale
#: model:ir.model,name:point_of_sale.model_uom_uom
msgid "Product Unit of Measure"
msgstr "Đơn vị tính của sản phẩm"

#. module: point_of_sale
#: model:ir.model.fields,field_description:point_of_sale.field_pos_order_line__product_uom_id
msgid "Product UoM"
msgstr "Đơn vị đo sản phẩm"

#. module: point_of_sale
#: model:ir.model,name:point_of_sale.model_uom_category
msgid "Product UoM Categories"
msgstr "Nhóm ĐV Sản phẩm"

#. module: point_of_sale
#: model:ir.actions.act_window,name:point_of_sale.product_product_action
#: model:ir.ui.menu,name:point_of_sale.pos_config_menu_action_product_product
msgid "Product Variants"
msgstr "Biến thể Sản phẩm"

#. module: point_of_sale
#. openerp-web
#: code:addons/point_of_sale/static/src/xml/pos.xml:0
#, python-format
msgid "Product image"
msgstr "Hình sản phẩm"

#. module: point_of_sale
#: model_terms:ir.ui.view,arch_db:point_of_sale.pos_config_view_form
msgid "Product prices on receipts"
msgstr "Giá sản phẩm trên biên lai"

#. module: point_of_sale
#: model:ir.model.fields,field_description:point_of_sale.field_pos_config__iface_tipproduct
msgid "Product tips"
msgstr "Hướng dẫn sản phẩm"

#. module: point_of_sale
#: model:ir.actions.act_window,name:point_of_sale.product_template_action_pos_product
#: model:ir.ui.menu,name:point_of_sale.menu_pos_products
#: model:ir.ui.menu,name:point_of_sale.pos_config_menu_catalog
#: model:ir.ui.menu,name:point_of_sale.pos_menu_products_configuration
#: model_terms:ir.ui.view,arch_db:point_of_sale.report_saledetails
#: model_terms:ir.ui.view,arch_db:point_of_sale.view_pos_pos_form
msgid "Products"
msgstr "Sản phẩm"

#. module: point_of_sale
#. openerp-web
#: code:addons/point_of_sale/static/src/xml/pos.xml:0
#, python-format
msgid "Proxy Connected"
msgstr "Đã kết nối với Proxy"

#. module: point_of_sale
#. openerp-web
#: code:addons/point_of_sale/static/src/xml/pos.xml:0
#, python-format
msgid "Proxy Disconnected"
msgstr "Proxy ngắt kết nối"

#. module: point_of_sale
#. openerp-web
#: code:addons/point_of_sale/static/src/xml/pos.xml:0
#, python-format
msgid "Proxy Warning"
msgstr "Cảnh báo Proxy"

#. module: point_of_sale
#. openerp-web
#: code:addons/point_of_sale/static/src/xml/pos.xml:0
#, python-format
msgid "Qty"
msgstr "SL"

#. module: point_of_sale
#: model:ir.model.fields,field_description:point_of_sale.field_pos_order_line__qty
#: model_terms:ir.ui.view,arch_db:point_of_sale.customer_facing_display_html
#: model_terms:ir.ui.view,arch_db:point_of_sale.report_saledetails
#: model_terms:pos.config,customer_facing_display_html:point_of_sale.pos_config_main
msgid "Quantity"
msgstr "Số lượng"

#. module: point_of_sale
#. openerp-web
#: code:addons/point_of_sale/static/src/xml/pos.xml:0
#, python-format
msgid "Read Weighing Scale"
msgstr "Đọc Cân Khối lượng"

#. module: point_of_sale
#. openerp-web
#: code:addons/point_of_sale/static/src/js/tours/point_of_sale.js:0
#: code:addons/point_of_sale/static/src/js/tours/point_of_sale.js:0
#, python-format
msgid "Ready to launch your <b>point of sale</b>?"
msgstr "Bạn đã sẵn sàng sử dụng <b>Điểm bán lẻ</b>?"

#. module: point_of_sale
#: code:addons/point_of_sale/models/pos_order.py:0
#, python-format
msgid "Receipt %s"
msgstr "Biên lai %s"

#. module: point_of_sale
#: model:ir.model.fields,field_description:point_of_sale.field_pos_config__receipt_footer
msgid "Receipt Footer"
msgstr "Chân Biên lai"

#. module: point_of_sale
#: model:ir.model.fields,field_description:point_of_sale.field_pos_config__receipt_header
msgid "Receipt Header"
msgstr "Đầu Biên lai"

#. module: point_of_sale
#: model:ir.model.fields,field_description:point_of_sale.field_pos_order__pos_reference
msgid "Receipt Number"
msgstr "Số biên lai"

#. module: point_of_sale
#: model_terms:ir.ui.view,arch_db:point_of_sale.pos_config_view_form
msgid "Receipt Printer"
msgstr "Máy in Biên lai"

#. module: point_of_sale
#: model:ir.model.fields,help:point_of_sale.field_pos_payment_method__use_payment_terminal
msgid "Record payments with a terminal on this journal."
msgstr "Ghi nhận thanh toán với một thiết bị đầu cuối vào nhật ký này."

#. module: point_of_sale
#: model_terms:ir.ui.view,arch_db:point_of_sale.res_config_settings_view_form
msgid "Record transactions in foreign currencies"
msgstr "Ghi nhận lại giao dịch bằng ngoại tệ"

#. module: point_of_sale
#: model:ir.model.fields,field_description:point_of_sale.field_pos_session__rescue
msgid "Recovery Session"
msgstr "Phiên Khôi phục"

#. module: point_of_sale
#. openerp-web
#: code:addons/point_of_sale/static/src/xml/pos.xml:0
#, python-format
msgid "Refresh Display"
msgstr "Làm Tươi Màn hình"

#. module: point_of_sale
#. openerp-web
#: code:addons/point_of_sale/static/src/xml/pos.xml:0
#, python-format
msgid "Remove"
msgstr "Gỡ"

#. module: point_of_sale
#: model:ir.ui.menu,name:point_of_sale.menu_point_rep
msgid "Reporting"
msgstr "Báo cáo"

#. module: point_of_sale
#: model:ir.model.fields,field_description:point_of_sale.field_pos_config__module_pos_reprint
msgid "Reprint Receipt"
msgstr "In lại Biên lai"

#. module: point_of_sale
#. openerp-web
#: code:addons/point_of_sale/static/src/xml/pos.xml:0
#, python-format
msgid "Request sent"
msgstr "Yêu cầu đã được gửi"

#. module: point_of_sale
#. openerp-web
#: code:addons/point_of_sale/static/src/xml/pos.xml:0
#, python-format
msgid "Reset"
msgstr "Đặt lại"

#. module: point_of_sale
#: model:ir.model.fields,field_description:point_of_sale.field_pos_order__user_id
#: model:ir.model.fields,field_description:point_of_sale.field_pos_session__user_id
#: model_terms:ir.ui.view,arch_db:point_of_sale.view_pos_session_search
msgid "Responsible"
msgstr "Người phụ trách"

#. module: point_of_sale
#: model:ir.model.fields,field_description:point_of_sale.field_pos_session__activity_user_id
msgid "Responsible User"
msgstr "Người phụ trách"

#. module: point_of_sale
#: model:ir.model.fields,field_description:point_of_sale.field_pos_config__limit_categories
msgid "Restrict Available Product Categories"
msgstr "Hạn chế nhóm sản phẩm khả dụng"

#. module: point_of_sale
#: model:ir.model.fields,field_description:point_of_sale.field_pos_config__restrict_price_control
msgid "Restrict Price Modifications to Managers"
msgstr "Hạn chế sửa giá cho người Quản lý"

#. module: point_of_sale
#: model_terms:ir.ui.view,arch_db:point_of_sale.view_pos_config_kanban
msgid "Resume"
msgstr "Khôi phục"

#. module: point_of_sale
#. openerp-web
#: code:addons/point_of_sale/static/src/xml/pos.xml:0
#, python-format
msgid "Retry"
msgstr "Thử lại"

#. module: point_of_sale
#: code:addons/point_of_sale/models/pos_order.py:0
#: model_terms:ir.ui.view,arch_db:point_of_sale.view_pos_pos_form
#, python-format
msgid "Return Products"
msgstr "Trả lại hàng"

#. module: point_of_sale
#: model:ir.model.fields,field_description:point_of_sale.field_pos_order__amount_return
msgid "Returned"
msgstr "Được trả lại"

#. module: point_of_sale
#. openerp-web
#: code:addons/point_of_sale/static/src/xml/pos.xml:0
#, python-format
msgid "Reversal request sent to terminal"
msgstr ""

#. module: point_of_sale
#. openerp-web
#: code:addons/point_of_sale/static/src/xml/pos.xml:0
#, python-format
msgid "Reverse"
msgstr ""

#. module: point_of_sale
#. openerp-web
#: code:addons/point_of_sale/static/src/xml/pos.xml:0
#, python-format
msgid "Reverse Payment"
msgstr ""

#. module: point_of_sale
#: model:ir.model.fields,field_description:point_of_sale.field_pos_session__message_has_sms_error
msgid "SMS Delivery error"
msgstr "Có lỗi gửi SMS"

#. module: point_of_sale
#: model:ir.model.fields,field_description:point_of_sale.field_report_pos_order__nbr_lines
msgid "Sale Line Count"
msgstr "Bộ đếm chi tiết đơn hàng"

#. module: point_of_sale
#: model:ir.actions.act_window,name:point_of_sale.action_pos_order_line
#: model:ir.actions.act_window,name:point_of_sale.action_pos_order_line_day
#: model:ir.actions.act_window,name:point_of_sale.action_pos_order_line_form
msgid "Sale line"
msgstr "Chi tiết bán hàng"

#. module: point_of_sale
#: model:ir.actions.act_window,name:point_of_sale.action_report_pos_details
#: model:ir.actions.report,name:point_of_sale.sale_details_report
#: model:ir.ui.menu,name:point_of_sale.menu_report_order_details
#: model_terms:ir.ui.view,arch_db:point_of_sale.report_saledetails
#: model_terms:ir.ui.view,arch_db:point_of_sale.view_pos_details_wizard
msgid "Sales Details"
msgstr "Thông tin bán hàng"

#. module: point_of_sale
#: model:ir.model.fields,field_description:point_of_sale.field_pos_config__journal_id
#: model:ir.model.fields,field_description:point_of_sale.field_pos_order__sale_journal
#: model_terms:ir.ui.view,arch_db:point_of_sale.pos_config_view_form
msgid "Sales Journal"
msgstr "Sổ nhật ký Bán hàng"

#. module: point_of_sale
#. openerp-web
#: code:addons/point_of_sale/static/src/xml/pos.xml:0
#: model_terms:ir.ui.view,arch_db:point_of_sale.pos_config_view_form
#, python-format
msgid "Save"
msgstr "Lưu"

#. module: point_of_sale
#. openerp-web
#: code:addons/point_of_sale/static/src/js/chrome.js:0
#, python-format
msgid "Scale"
msgstr "Cân"

#. module: point_of_sale
#. openerp-web
#: code:addons/point_of_sale/static/src/xml/pos.xml:0
#, python-format
msgid "Scan"
msgstr "Quét"

#. module: point_of_sale
#. openerp-web
#: code:addons/point_of_sale/static/src/xml/pos.xml:0
#, python-format
msgid "Scan EAN-13"
msgstr "Quét mã EAN-13"

#. module: point_of_sale
#: model:ir.model.fields,field_description:point_of_sale.field_pos_config__iface_scan_via_proxy
msgid "Scan via Proxy"
msgstr "Quét qua Proxy"

#. module: point_of_sale
#. openerp-web
#: code:addons/point_of_sale/static/src/js/chrome.js:0
#, python-format
msgid "Scanner"
msgstr "Máy quét"

#. module: point_of_sale
#. openerp-web
#: code:addons/point_of_sale/static/src/xml/pos.xml:0
#, python-format
msgid "Search Customers"
msgstr "Tìm khách hàng"

#. module: point_of_sale
#. openerp-web
#: code:addons/point_of_sale/static/src/xml/pos.xml:0
#, python-format
msgid "Search Products"
msgstr "Tìm Sản phẩm"

#. module: point_of_sale
#: model_terms:ir.ui.view,arch_db:point_of_sale.view_pos_order_filter
msgid "Search Sales Order"
msgstr "Tìm kiếm Đơn hàng"

#. module: point_of_sale
#. openerp-web
#: code:addons/point_of_sale/static/src/xml/pos.xml:0
#, python-format
msgid "Select Customer"
msgstr "Chọn Khách hàng"

#. module: point_of_sale
#. openerp-web
#: code:addons/point_of_sale/static/src/js/screens.js:0
#, python-format
msgid "Select Fiscal Position"
msgstr "Chọn vị thế tài khóa"

#. module: point_of_sale
#. openerp-web
#: code:addons/point_of_sale/static/src/js/screens.js:0
#, python-format
msgid "Select pricelist"
msgstr "Chọn Bảng giá"

#. module: point_of_sale
#: model:ir.model.fields,field_description:point_of_sale.field_pos_config__selectable_categ_ids
msgid "Selectable Categ"
msgstr "Nhóm có thể chọn"

#. module: point_of_sale
#. openerp-web
#: code:addons/point_of_sale/static/src/xml/pos.xml:0
#, python-format
msgid "Send"
msgstr "Gửi"

#. module: point_of_sale
#. openerp-web
#: code:addons/point_of_sale/static/src/xml/pos.xml:0
#: code:addons/point_of_sale/static/src/xml/pos.xml:0
#, python-format
msgid "Send Payment Request"
msgstr "Gửi yêu cầu thanh toán"

#. module: point_of_sale
#. openerp-web
#: code:addons/point_of_sale/static/src/xml/pos.xml:0
#, python-format
msgid "Send by email"
msgstr "Gửi qua email"

#. module: point_of_sale
#: model:ir.model.fields,field_description:point_of_sale.field_pos_category__sequence
msgid "Sequence"
msgstr "Trình tự"

#. module: point_of_sale
#: model:ir.model.fields,field_description:point_of_sale.field_pos_order__sequence_number
msgid "Sequence Number"
msgstr "Số Thứ tự"

#. module: point_of_sale
#. openerp-web
#: code:addons/point_of_sale/static/src/xml/pos.xml:0
#, python-format
msgid "Serial/Lot Number"
msgstr "Số Lô/Sê-ri"

#. module: point_of_sale
#. openerp-web
#: code:addons/point_of_sale/static/src/xml/pos.xml:0
#, python-format
msgid "Served by"
msgstr "Phục vụ bởi"

#. module: point_of_sale
#. openerp-web
#: code:addons/point_of_sale/static/src/js/screens.js:0
#, python-format
msgid "Server Error"
msgstr "Lỗi Máy chủ"

#. module: point_of_sale
#: code:addons/point_of_sale/models/pos_config.py:0
#: model:ir.model.fields,field_description:point_of_sale.field_account_bank_statement__pos_session_id
#: model:ir.model.fields,field_description:point_of_sale.field_pos_order__session_id
#: model:ir.model.fields,field_description:point_of_sale.field_pos_payment__session_id
#: model:ir.model.fields,field_description:point_of_sale.field_report_pos_order__session_id
#: model_terms:ir.ui.view,arch_db:point_of_sale.view_pos_order_filter
#: model_terms:ir.ui.view,arch_db:point_of_sale.view_pos_payment_search
#, python-format
msgid "Session"
msgstr "Phiên"

#. module: point_of_sale
#: model:ir.model.fields,field_description:point_of_sale.field_pos_session__name
msgid "Session ID"
msgstr "ID của Phiên"

#. module: point_of_sale
#: model:ir.model.fields,field_description:point_of_sale.field_pos_order__session_move_id
msgid "Session Journal Entry"
msgstr "Sổ Nhật ký Phiên"

#. module: point_of_sale
#. openerp-web
#: code:addons/point_of_sale/static/src/xml/pos.xml:0
#, python-format
msgid "Session ids:"
msgstr "ID phiên:"

#. module: point_of_sale
#: model:mail.activity.type,name:point_of_sale.mail_activity_old_session
msgid "Session open over 7 days"
msgstr "Phiên đã mở quá 7 ngày"

#. module: point_of_sale
#: model:ir.actions.act_window,name:point_of_sale.action_pos_session
#: model:ir.actions.act_window,name:point_of_sale.action_pos_session_filtered
#: model:ir.model.fields,field_description:point_of_sale.field_pos_config__session_ids
#: model:ir.ui.menu,name:point_of_sale.menu_pos_session_all
#: model_terms:ir.ui.view,arch_db:point_of_sale.view_pos_config_kanban
msgid "Sessions"
msgstr "Phiên"

#. module: point_of_sale
#: model_terms:ir.ui.view,arch_db:point_of_sale.view_pos_session_form
msgid "Set Closing Cash"
msgstr "Thiết lập Tiền mặt đóng phiên"

#. module: point_of_sale
#. openerp-web
#: code:addons/point_of_sale/static/src/js/screens.js:0
#, python-format
msgid "Set Customer"
msgstr "Chọn Khách hàng"

#. module: point_of_sale
#: model_terms:ir.ui.view,arch_db:point_of_sale.view_account_bnk_stmt_cashbox_footer
msgid "Set Default Cash Opening"
msgstr "Thiết lập Tiền mặt mặc định khi mở phiên"

#. module: point_of_sale
#: model:ir.model.fields,field_description:point_of_sale.field_pos_config__start_category
msgid "Set Start Category"
msgstr "Thiết lập Nhóm Khởi động"

#. module: point_of_sale
#: model_terms:ir.ui.view,arch_db:point_of_sale.view_pos_session_form
msgid "Set Starting Cash"
msgstr "Thiết lập số tiền mặt ban đầu"

#. module: point_of_sale
#. openerp-web
#: code:addons/point_of_sale/static/src/xml/pos.xml:0
#, python-format
msgid "Set Weight"
msgstr "Thiết lập Khối lượng"

#. module: point_of_sale
#: model_terms:ir.ui.view,arch_db:point_of_sale.pos_config_view_form
msgid "Set barcodes to scan products, customer cards, etc."
msgstr "Đặt mã vạch để quét sản phẩm, thẻ khách hàng, v.v."

#. module: point_of_sale
#. openerp-web
#: code:addons/point_of_sale/static/src/xml/pos.xml:0
#, python-format
msgid "Set fiscal position"
msgstr "Cấu hình vị thế tài khóa"

#. module: point_of_sale
#: model_terms:ir.ui.view,arch_db:point_of_sale.res_config_settings_view_form
msgid "Set multiple prices per product, automated discounts, etc."
msgstr "Thiết lập nhiều giá bán cho một sản phẩm, tự động chiết khấu, v.v."

#. module: point_of_sale
#: model_terms:ir.ui.view,arch_db:point_of_sale.pos_config_view_form
msgid "Set shop-specific prices, seasonal discounts, etc."
msgstr "Thiết lập giá theo cửa hàng, chiết khấu theo mùa, v.v."

#. module: point_of_sale
#: model:ir.actions.act_window,name:point_of_sale.action_pos_configuration
#: model:ir.ui.menu,name:point_of_sale.menu_pos_global_settings
#: model_terms:ir.ui.view,arch_db:point_of_sale.view_pos_config_kanban
msgid "Settings"
msgstr "Thiết lập"

#. module: point_of_sale
#. openerp-web
#: code:addons/point_of_sale/static/src/xml/pos.xml:0
#, python-format
msgid "Shopping cart"
msgstr "Giỏ hàng"

#. module: point_of_sale
#: model:ir.model.fields,help:point_of_sale.field_pos_config__iface_customer_facing_display
msgid "Show checkout to customers with a remotely-connected screen."
msgstr "Hiển thị thanh toán cho khách hàng bằng màn hình được kết nối từ xa."

#. module: point_of_sale
#: model:ir.model.fields,help:point_of_sale.field_pos_config__module_pos_hr
msgid "Show employee login screen"
msgstr "Hiển thị màn hình đăng nhập nhân viên"

#. module: point_of_sale
#. openerp-web
#: code:addons/point_of_sale/static/src/xml/pos.xml:0
#, python-format
msgid "Skip"
msgstr "Bỏ qua"

#. module: point_of_sale
#: model:ir.model.fields,field_description:point_of_sale.field_pos_config__iface_print_skip_screen
msgid "Skip Preview Screen"
msgstr "Bỏ qua Màn hình Xem trước"

#. module: point_of_sale
#. openerp-web
#: code:addons/point_of_sale/static/src/xml/pos.xml:0
#, python-format
msgid "Slash"
msgstr "Slash"

#. module: point_of_sale
#: model:product.product,name:point_of_sale.small_shelf
#: model:product.template,name:point_of_sale.small_shelf_product_template
msgid "Small Shelf"
msgstr "Small Shelf"

#. module: point_of_sale
#. openerp-web
#: code:addons/point_of_sale/static/src/js/gui.js:0
#, python-format
msgid ""
"Some orders could not be submitted to the server due to configuration "
"errors. You can exit the Point of Sale, but do not close the session before "
"the issue has been resolved."
msgstr ""
"Một vài đơn hàng không thể lưu về hệ thống do gặp lỗi thiết lập. Bạn có thể "
"thoát khỏi màn hình bán hàng, nhưng đừng đóng phiên bán hàng trước khi vấn "
"đề được giải quyết."

#. module: point_of_sale
#. openerp-web
#: code:addons/point_of_sale/static/src/js/gui.js:0
#, python-format
msgid ""
"Some orders could not be submitted to the server due to internet connection "
"issues. You can exit the Point of Sale, but do not close the session before "
"the issue has been resolved."
msgstr ""
"Một vài đơn hàng không thể lưu về hệ thống do gặp lỗi kết nối internet. Bạn "
"có thể thoát khỏi màn hình bán hàng, nhưng đừng đóng phiên bán hàng trước "
"khi vấn đề được giải quyết."

#. module: point_of_sale
#: model:ir.model,name:point_of_sale.model_pos_pack_operation_lot
msgid "Specify product lot/serial number in pos order line"
msgstr "Hãy chỉ ra số lô/sê-ri sản phẩm trong dòng đơn hàng PoS"

#. module: point_of_sale
#: model:ir.model.fields,field_description:point_of_sale.field_pos_payment_method__split_transactions
msgid "Split Transactions"
msgstr "Tách các giao dịch"

#. module: point_of_sale
#: model:ir.model.fields,field_description:point_of_sale.field_pos_details_wizard__start_date
msgid "Start Date"
msgstr "Ngày bắt đầu"

#. module: point_of_sale
#: model_terms:ir.ui.view,arch_db:point_of_sale.view_pos_session_form
msgid "Start Session"
msgstr "Khởi động Phiên"

#. module: point_of_sale
#: model_terms:ir.ui.view,arch_db:point_of_sale.pos_config_view_form
msgid "Start selling from a default product category"
msgstr "Bắt đầu bán từ một nhóm sản phẩm mặc định"

#. module: point_of_sale
#: model:ir.model.fields,field_description:point_of_sale.field_pos_session__cash_register_balance_start
msgid "Starting Balance"
msgstr "Số dư Đầu"

#. module: point_of_sale
#: model_terms:ir.ui.view,arch_db:point_of_sale.view_pos_session_form
msgid "Starting Cash"
msgstr "Số tiền mặt ban đầu"

#. module: point_of_sale
#. openerp-web
#: code:addons/point_of_sale/static/src/xml/pos.xml:0
#, python-format
msgid "State"
msgstr "Trạng thái"

#. module: point_of_sale
#: model:ir.model.fields,field_description:point_of_sale.field_pos_order__state
#: model:ir.model.fields,field_description:point_of_sale.field_pos_session__state
#: model:ir.model.fields,field_description:point_of_sale.field_report_pos_order__state
#: model_terms:ir.ui.view,arch_db:point_of_sale.view_pos_order_filter
msgid "Status"
msgstr "Tình trạng"

#. module: point_of_sale
#: model:ir.model.fields,help:point_of_sale.field_pos_session__activity_state
msgid ""
"Status based on activities\n"
"Overdue: Due date is already passed\n"
"Today: Activity date is today\n"
"Planned: Future activities."
msgstr ""
"Trạng thái dựa trên hoạt động\n"
"Quá hạn: Ngày đến hạn đã trôi qua\n"
"Hôm nay: Hôm nay là ngày phải thực hiện\n"
"Đã hoạch định: Các hoạt động trong tương lai."

#. module: point_of_sale
#. openerp-web
#: code:addons/point_of_sale/static/src/xml/pos.xml:0
#: code:addons/point_of_sale/static/src/xml/pos.xml:0
#, python-format
msgid "Street"
msgstr "Địa chỉ"

#. module: point_of_sale
#. openerp-web
#: code:addons/point_of_sale/static/src/xml/pos.xml:0
#: model:ir.model.fields,field_description:point_of_sale.field_pos_order_line__price_subtotal_incl
#, python-format
msgid "Subtotal"
msgstr "Tổng phụ"

#. module: point_of_sale
#: model:ir.model.fields,field_description:point_of_sale.field_pos_order_line__price_subtotal
msgid "Subtotal w/o Tax"
msgstr "Tổng phụ trước thuế"

#. module: point_of_sale
#: model:ir.model.fields,field_description:point_of_sale.field_report_pos_order__price_sub_total
msgid "Subtotal w/o discount"
msgstr "Tổng phụ chưa tính chiết khấu"

#. module: point_of_sale
#. openerp-web
#: code:addons/point_of_sale/static/src/xml/pos.xml:0
#, python-format
msgid "Successfully  imported"
msgstr "Đã import thành công"

#. module: point_of_sale
#. openerp-web
#: code:addons/point_of_sale/static/src/xml/pos.xml:0
#, python-format
msgid "Successfully imported"
msgstr "Đã import thành công"

#. module: point_of_sale
#: model:ir.model.fields,help:point_of_sale.field_pos_session__cash_register_balance_end
msgid "Sum of opening balance and transactions."
msgstr "Tổng số dư đầu phiên và giao dịch."

#. module: point_of_sale
#: model_terms:ir.ui.view,arch_db:point_of_sale.view_pos_order_line
msgid "Sum of subtotals"
msgstr "Tổng của Tổng phụ"

#. module: point_of_sale
#. openerp-web
#: code:addons/point_of_sale/static/src/xml/pos.xml:0
#, python-format
msgid "Synchronisation Connected"
msgstr "Kết nối với thiết bị đồng bộ"

#. module: point_of_sale
#. openerp-web
#: code:addons/point_of_sale/static/src/xml/pos.xml:0
#, python-format
msgid "Synchronisation Connecting"
msgstr "Đang kết nối với thiết bị đồng bộ"

#. module: point_of_sale
#. openerp-web
#: code:addons/point_of_sale/static/src/xml/pos.xml:0
#, python-format
msgid "Synchronisation Disconnected"
msgstr "Ngắt kết nối với thiết bị đồng bộ"

#. module: point_of_sale
#. openerp-web
#: code:addons/point_of_sale/static/src/xml/pos.xml:0
#, python-format
msgid "Synchronisation Error"
msgstr "Lỗi đồng bộ"

#. module: point_of_sale
#. openerp-web
#: code:addons/point_of_sale/static/src/xml/pos.xml:0
#, python-format
msgid "TOTAL"
msgstr "TỔNG"

#. module: point_of_sale
#: model:ir.actions.act_window,name:point_of_sale.action_pos_box_out
msgid "Take Money In/Out"
msgstr "Nạp tiền / Rút tiền"

#. module: point_of_sale
#. openerp-web
#: code:addons/point_of_sale/static/src/js/screens.js:0
#: model:ir.model,name:point_of_sale.model_account_tax
#, python-format
msgid "Tax"
msgstr "Thuế"

#. module: point_of_sale
#: model_terms:ir.ui.view,arch_db:point_of_sale.report_saledetails
msgid "Tax Amount"
msgstr "Số tiền thuế"

#. module: point_of_sale
#: model:ir.model.fields,field_description:point_of_sale.field_pos_config__iface_tax_included
msgid "Tax Display"
msgstr "Hiển thị Thuế"

#. module: point_of_sale
#. openerp-web
#: code:addons/point_of_sale/static/src/js/models.js:0
#: code:addons/point_of_sale/static/src/xml/pos.xml:0
#: code:addons/point_of_sale/static/src/xml/pos.xml:0
#, python-format
msgid "Tax ID"
msgstr "Mã số thuế"

#. module: point_of_sale
#: model:ir.model.fields,field_description:point_of_sale.field_pos_config__tax_regime
msgid "Tax Regime"
msgstr "Chế độ Thuế"

#. module: point_of_sale
#: model:ir.model.fields,field_description:point_of_sale.field_pos_config__tax_regime_selection
msgid "Tax Regime Selection value"
msgstr "Giá trị lựa chọn chế độ thuế"

#. module: point_of_sale
#: model:ir.model.fields.selection,name:point_of_sale.selection__pos_config__iface_tax_included__subtotal
msgid "Tax-Excluded Price"
msgstr "Giá KHÔNG bao gồm Thuế"

#. module: point_of_sale
#: model:ir.model.fields.selection,name:point_of_sale.selection__pos_config__iface_tax_included__total
msgid "Tax-Included Price"
msgstr "Giá Bao gồm Thuế"

#. module: point_of_sale
#: model:ir.model.fields,field_description:point_of_sale.field_pos_order__amount_tax
#: model:ir.model.fields,field_description:point_of_sale.field_pos_order_line__tax_ids
#: model:ir.ui.menu,name:point_of_sale.menu_action_tax_form_open
#: model_terms:ir.ui.view,arch_db:point_of_sale.pos_config_view_form
#: model_terms:ir.ui.view,arch_db:point_of_sale.report_saledetails
#: model_terms:ir.ui.view,arch_db:point_of_sale.res_config_settings_view_form
#: model_terms:ir.ui.view,arch_db:point_of_sale.view_pos_pos_form
msgid "Taxes"
msgstr "Thuế"

#. module: point_of_sale
#: model:ir.model.fields,field_description:point_of_sale.field_pos_order_line__tax_ids_after_fiscal_position
msgid "Taxes to Apply"
msgstr "Thuế áp dụng"

#. module: point_of_sale
#. openerp-web
#: code:addons/point_of_sale/static/src/xml/pos.xml:0
#: code:addons/point_of_sale/static/src/xml/pos.xml:0
#, python-format
msgid "Taxes:"
msgstr "Các loại thuế:"

#. module: point_of_sale
#: model:ir.model.fields,help:point_of_sale.field_pos_payment_method__hide_use_payment_terminal
msgid ""
"Technical field which is used to hide use_payment_terminal when no payment "
"interfaces are installed."
msgstr ""
"Trường này được dùng để ẩn đi thông tin use_payment_terminal khi không kết "
"nối với bất kỳ loại máy thanh toán nào."

#. module: point_of_sale
#. openerp-web
#: code:addons/point_of_sale/static/src/xml/pos.xml:0
#, python-format
msgid "Tel:"
msgstr "ĐT:"

#. module: point_of_sale
#. openerp-web
#: code:addons/point_of_sale/static/src/xml/pos.xml:0
#, python-format
msgid "Tendered"
msgstr "Khach đưa"

#. module: point_of_sale
#. openerp-web
#: code:addons/point_of_sale/static/src/xml/pos.xml:0
#, python-format
msgid ""
"The Point of Sale could not find any product, client, employee\n"
"                    or action associated with the scanned barcode."
msgstr ""
"Điểm bán lẻ (PoS) đã không thể tìm thấy bất kỳ sản phẩm, khách hàng\n"
"                    nhân viên hay bất cứ hành động nào liên quan đến                    máy quét mã vạch."

#. module: point_of_sale
#: code:addons/point_of_sale/models/pos_config.py:0
#, python-format
msgid "The default pricelist must be included in the available pricelists."
msgstr "Bảng giá mặc định phải được bao gồm trong các bảng giá khả dụng"

#. module: point_of_sale
#: model:ir.model.fields,help:point_of_sale.field_pos_config__proxy_ip
msgid ""
"The hostname or ip address of the hardware proxy, Will be autodetected if "
"left empty."
msgstr ""
"Tên máy chủ hoặc địa chỉ ip của proxy phần cứng, Sẽ được tự động phát hiện "
"nếu để trống."

#. module: point_of_sale
#: code:addons/point_of_sale/models/pos_config.py:0
#, python-format
msgid ""
"The invoice journal and the point of sale must belong to the same company."
msgstr "Bút toán ghi hoá đơn và bán hàng phải cùng một công ty."

#. module: point_of_sale
#: code:addons/point_of_sale/models/pos_config.py:0
#, python-format
msgid ""
"The invoice journal must be in the same currency as the Sales Journal or the"
" company currency if that is not set."
msgstr ""
"Sổ nhật ký hoá đơn phải cùng tiền tệ với sổ nhật ký bán hàng hoặc tiện tệ "
"công ty nếu chưa thiết lập sổ nhật ký bán hàng."

#. module: point_of_sale
#: code:addons/point_of_sale/models/pos_config.py:0
#, python-format
msgid ""
"The method payments and the point of sale must belong to the same company."
msgstr "Phương thức thanh toán và điểm bán hàng phải thuộc cùng một công ty."

#. module: point_of_sale
#: model:ir.model.constraint,message:point_of_sale.constraint_pos_session_uniq_name
msgid "The name of this POS Session must be unique !"
msgstr "Tên của phiên POS này phải là duy nhất!"

#. module: point_of_sale
#: model:ir.model.fields,help:point_of_sale.field_res_partner__pos_order_count
#: model:ir.model.fields,help:point_of_sale.field_res_users__pos_order_count
msgid "The number of point of sales orders related to this customer"
msgstr "Số đơn bán lẻ liên quan đến khách hàng này"

#. module: point_of_sale
#. openerp-web
#: code:addons/point_of_sale/static/src/js/screens.js:0
#, python-format
msgid "The order could not be sent"
msgstr "Đơn bán không thể gửi đi được"

#. module: point_of_sale
#. openerp-web
#: code:addons/point_of_sale/static/src/js/screens.js:0
#, python-format
msgid "The order could not be sent to the server due to an unknown error"
msgstr "Đơn bán không thể gửi về máy chủ vì một lỗi không xác định"

#. module: point_of_sale
#. openerp-web
#: code:addons/point_of_sale/static/src/js/screens.js:0
#, python-format
msgid ""
"The order has been synchronized earlier. Please make the invoice from the "
"backend for the order: "
msgstr ""
"Đơn hàng đã được đồng bộ trước đó. Hãy lấy hoá đơn từ backend cho đơn hàng:"

#. module: point_of_sale
#. openerp-web
#: code:addons/point_of_sale/static/src/xml/pos.xml:0
#, python-format
msgid ""
"The order has been synchronized earlier. To print the invoice please refer "
"to the order in the backend"
msgstr ""

#. module: point_of_sale
#: model:ir.model.fields,help:point_of_sale.field_pos_config__iface_precompute_cash
msgid ""
"The payment input will behave similarily to bank payment input, and will be "
"prefilled with the exact due amount."
msgstr ""
"Thông tin thanh toán sẽ hoạt động tương tự như đầu vào thanh toán của ngân "
"hàng và sẽ được điền trước với số tiền đến hạn chính xác."

#. module: point_of_sale
#: model:ir.model.fields,help:point_of_sale.field_pos_payment_method__cash_journal_id
msgid ""
"The payment method is of type cash. A cash statement will be automatically "
"generated."
msgstr ""
"Phương thức thanh toán là kiểu tiền mặt. Sao kê tiền mặt sẽ được tự động tạo "
"ra."

#. module: point_of_sale
#: code:addons/point_of_sale/models/pos_payment.py:0
#, python-format
msgid ""
"The payment method selected is not allowed in the config of the POS session."
msgstr ""
"Phương thức thanh toán được chọn không được phép trong cấu hình của phiên "
"POS. "

#. module: point_of_sale
#: model:ir.model.fields,help:point_of_sale.field_pos_order__config_id
#: model:ir.model.fields,help:point_of_sale.field_pos_session__config_id
msgid "The physical point of sale you will use."
msgstr "Điểm bán hàng vật lý bạn sẽ sử dụng."

#. module: point_of_sale
#: model:ir.model.fields,help:point_of_sale.field_pos_config__iface_start_categ_id
msgid ""
"The point of sale will display this product category by default. If no "
"category is specified, all available products will be shown."
msgstr ""
"Theo mặc định, điểm bán hàng sẽ hiển thị nhóm sản phẩm này. Nếu không có "
"nhóm nào được chỉ định, tất cả các sản phẩm có sẵn sẽ được hiển thị."

#. module: point_of_sale
#: model:ir.model.fields,help:point_of_sale.field_pos_config__iface_available_categ_ids
msgid ""
"The point of sale will only display products which are within one of the "
"selected category trees. If no category is specified, all available products"
" will be shown"
msgstr ""
"Điểm bán này chỉ hiển thị các sản phẩm thuộc danh mục có trên cây danh mục "
"đã chọn. Nếu không có danh mục nào, thì sẽ hiển thị tất cả các sản phẩm"

#. module: point_of_sale
#: model:ir.model.fields,help:point_of_sale.field_pos_config__pricelist_id
msgid ""
"The pricelist used if no customer is selected or if the customer has no Sale"
" Pricelist configured."
msgstr ""
"Bảng giá được sử dụng nếu không có khách hàng nào được chọn hoặc nếu khách "
"hàng không có Bảng giá bán được định cấu hình."

#. module: point_of_sale
#: model:ir.model.fields,help:point_of_sale.field_pos_config__iface_display_categ_images
msgid "The product categories will be displayed with pictures."
msgstr "Nhóm sản phẩm sẽ được hiển thị với các hình này."

#. module: point_of_sale
#. openerp-web
#: code:addons/point_of_sale/static/src/js/screens.js:0
#, python-format
msgid "The provided file could not be read due to an unknown error"
msgstr "Không thể đọc tệp được cung cấp do lỗi không xác định"

#. module: point_of_sale
#: model:ir.model.fields,help:point_of_sale.field_pos_order__currency_rate
msgid ""
"The rate of the currency to the currency of rate applicable at the date of "
"the order"
msgstr "Tỷ giá tiền tệ so với tiền tệ của tỷ giá áp dụng được tại ngày đặt hàng"

#. module: point_of_sale
#: model:ir.model.fields,help:point_of_sale.field_pos_config__iface_print_skip_screen
msgid ""
"The receipt screen will be skipped if the receipt can be printed "
"automatically."
msgstr "Màn hình biên lai sẽ bị bỏ qua nếu biên lai có thể được in tự động."

#. module: point_of_sale
#: model:ir.model.fields,help:point_of_sale.field_pos_config__iface_print_auto
msgid "The receipt will automatically be printed at the end of each order."
msgstr "Biên lai sẽ tự động được in ở cuối mỗi đơn đặt hàng."

#. module: point_of_sale
#: code:addons/point_of_sale/models/pos_config.py:0
#, python-format
msgid ""
"The sales journal and the point of sale must belong to the same company."
msgstr "Nhật ký bán hàng và điểm bán lẻ phải cùng một công ty."

#. module: point_of_sale
#: code:addons/point_of_sale/models/pos_config.py:0
#, python-format
msgid ""
"The selected pricelists must belong to no company or the company of the "
"point of sale."
msgstr ""
"Các bảng giá được chọn phải không có công ty hoặc thuộc về công ty của điểm "
"bán hàng."

#. module: point_of_sale
#. openerp-web
#: code:addons/point_of_sale/static/src/js/screens.js:0
#, python-format
msgid "The server encountered an error while receiving your order."
msgstr "Máy chủ đã gặp lỗi khi nhận được đơn đặt hàng của bạn."

#. module: point_of_sale
#: model_terms:ir.ui.view,arch_db:point_of_sale.view_pos_config_kanban
msgid ""
"The session has been opened for an unusually long period. Please consider "
"closing."
msgstr "Ca bán hàng đã được mở khá lâu. Hãy xem xét đóng ca bán hàng này."

#. module: point_of_sale
#: model:ir.model.fields,help:point_of_sale.field_res_config_settings__module_pos_adyen
#: model_terms:ir.ui.view,arch_db:point_of_sale.res_config_settings_view_form
msgid ""
"The transactions are processed by Adyen. Set your Adyen credentials on the "
"related payment method."
msgstr ""
"Giao dịch đang được xử lý bằng Adyen. Cài tài khoản Adyen của bạn vào phương"
" thức thanh toán này."

#. module: point_of_sale
#: model:ir.model.fields,help:point_of_sale.field_res_config_settings__module_pos_mercury
#: model_terms:ir.ui.view,arch_db:point_of_sale.res_config_settings_view_form
msgid ""
"The transactions are processed by Vantiv. Set your Vantiv credentials on the"
" related payment method."
msgstr ""
"Giao dịch đang được xử lý bằng Vantiv. Cài tài khoản Vantiv của bạn vào "
"phương thức thanh toán này."

#. module: point_of_sale
#: model:ir.model.fields,field_description:point_of_sale.field_pos_session__cash_register_balance_end
msgid "Theoretical Closing Balance"
msgstr "Số dư Đóng theo Lý thuyết"

#. module: point_of_sale
#. openerp-web
#: code:addons/point_of_sale/static/src/xml/pos.xml:0
#, python-format
msgid "There are no products in this category."
msgstr "Không có sản phẩm nào trong nhóm này"

#. module: point_of_sale
#. openerp-web
#: code:addons/point_of_sale/static/src/xml/pos.xml:0
#, python-format
msgid ""
"There are pending operations that could not be saved into the database, are "
"you sure you want to exit?"
msgstr ""
"Có một số các hoạt động đang bị treo mà không thể lưu vào cơ sở dữ liệu. Bạn"
" có chắc muốn thoát?"

#. module: point_of_sale
#: code:addons/point_of_sale/models/pos_session.py:0
#, python-format
msgid ""
"There are still orders in draft state in the session. Pay or cancel the following orders to validate the session:\n"
"%s"
msgstr ""
"Đang có đơn hàng dự thảo trong phiên này. Vui lòng thanh toán hoặc hủy các đơn hàng dưới đây để xác nhận đóng phiên:\n"
"%s"

#. module: point_of_sale
#. openerp-web
#: code:addons/point_of_sale/static/src/js/screens.js:0
#, python-format
msgid "There is already an electronic payment in progress."
msgstr "Có một thanh toán điện tử đang được đưa vào xử lý."

#. module: point_of_sale
#: model_terms:ir.ui.view,arch_db:point_of_sale.pos_config_view_form
msgid ""
"There is no Chart of Accounts configured on the company. Please go to the "
"invoicing settings to install a Chart of Accounts."
msgstr ""
"Hiện không có hệ thống tài khoản nào được cài cho công ty này. Vui lòng vào "
"phần cài đặt kế toán để cài hệ thống tài khoản."

#. module: point_of_sale
#. openerp-web
#: code:addons/point_of_sale/static/src/js/screens.js:0
#, python-format
msgid ""
"There is no cash payment method available in this point of sale to handle the change.\n"
"\n"
" Please pay the exact amount or add a cash payment method in the point of sale configuration"
msgstr ""
"Không có phương thức thanh toán bằng tiền mặt nào khả dụng tại điểm bán hàng này để xử lý thay đổi.\n"
"\n"
"  Vui lòng thanh toán số tiền chính xác hoặc thêm phương thức thanh toán bằng tiền mặt vào cấu hình điểm bán hàng"

#. module: point_of_sale
#: code:addons/point_of_sale/wizard/pos_box.py:0
#, python-format
msgid "There is no cash register for this PoS Session"
msgstr "Không có đăng ký tiền mặt cho phiên PoS này"

#. module: point_of_sale
#. openerp-web
#: code:addons/point_of_sale/static/src/js/screens.js:0
#, python-format
msgid ""
"There must be at least one product in your order before it can be validated"
msgstr ""
"Phải có ít nhất một sản phẩm trong đơn hàng trước khi có thể được thẩm định"

#. module: point_of_sale
#: model_terms:ir.ui.view,arch_db:point_of_sale.res_config_settings_view_form
msgid "This adds the choice of a currency on pricelists."
msgstr "Thêm sự lựa chọn của một loại tiền tệ trên bảng giá."

#. module: point_of_sale
#: model:ir.model.constraint,message:point_of_sale.constraint_res_partner_unique_barcode
msgid ""
"This barcode is already assigned to another contact. Please make sure you "
"assign a unique barcode to this contact."
msgstr ""

#. module: point_of_sale
#. openerp-web
#: code:addons/point_of_sale/static/src/js/screens.js:0
#, python-format
msgid ""
"This customer does not have a valid email address, define one or do not send"
" an email."
msgstr ""

#. module: point_of_sale
#: model:ir.model.fields,help:point_of_sale.field_pos_config__amount_authorized_diff
msgid ""
"This field depicts the maximum difference allowed between the ending balance"
" and the theoretical cash when closing a session, for non-POS managers. If "
"this maximum is reached, the user will have an error message at the closing "
"of his session saying that he needs to contact his manager."
msgstr ""
"Trường này giới hạn sự chênh lệch số liệu tiền mặt cho phép giữa số dư đóng "
"sổ và số dư tính tính toán (lý thuyết), áp dụng cho người không phải người "
"quản lý PoS. Nếu số chênh lệch lớn hơn hoặc bằng số này thì người sử dụng "
"PoS sẽ nhận được một thông điệp báo lỗi khi đóng phiên của anh/cô ấy và yêu "
"cầu anh/cô ấy liên lạc với người quản lý."

#. module: point_of_sale
#: model:ir.model.fields,help:point_of_sale.field_pos_config__group_pos_manager_id
msgid ""
"This field is there to pass the id of the pos manager group to the point of "
"sale client."
msgstr ""
"Trường này có để truyền id của nhóm người quản lý pos đến trình khách điểm "
"bán lẻ."

#. module: point_of_sale
#: model:ir.model.fields,help:point_of_sale.field_pos_config__group_pos_user_id
msgid ""
"This field is there to pass the id of the pos user group to the point of "
"sale client."
msgstr ""
"Trường này để truyền id của nhóm người dùng pos đến trình khách điểm bán lẻ."

#. module: point_of_sale
#: code:addons/point_of_sale/models/pos_order.py:0
#, python-format
msgid ""
"This invoice has been created from the point of sale session: <a href=# "
"data-oe-model=pos.order data-oe-id=%d>%s</a>"
msgstr ""
"Hoá đơn này đã được tạo từ điểm bán hàng: <a href=# data-oe-model=pos.order "
"data-oe-id=%d>%s</a>"

#. module: point_of_sale
#: model:ir.model.fields,help:point_of_sale.field_pos_config__allowed_pricelist_ids
msgid "This is a technical field used for the domain of pricelist_id."
msgstr "This is a technical field used for the domain of pricelist_id."

#. module: point_of_sale
#: model:ir.model.fields,help:point_of_sale.field_pos_config__fiscal_position_ids
msgid ""
"This is useful for restaurants with onsite and take-away services that imply"
" specific tax rates."
msgstr ""
"Điều này rất hữu ích cho các nhà hàng có dịch vụ tại chỗ và mang đi, bao gồm"
" (các) mức thuế cụ thể."

#. module: point_of_sale
#. openerp-web
#: code:addons/point_of_sale/static/src/js/chrome.js:0
#, python-format
msgid ""
"This operation will destroy all unpaid orders in the browser. You will lose "
"all the unsaved data and exit the point of sale. This operation cannot be "
"undone."
msgstr ""
"Thao tác này sẽ hủy tất cả các đơn hàng chưa thanh toán trong trình duyệt. "
"Bạn sẽ mất tất cả dữ liệu chưa được lưu và thoát khỏi điểm bán lẻ. Không thể"
" hoàn tác thao tác này."

#. module: point_of_sale
#. openerp-web
#: code:addons/point_of_sale/static/src/js/chrome.js:0
#, python-format
msgid ""
"This operation will permanently destroy all paid orders from the local "
"storage. You will lose all the data. This operation cannot be undone."
msgstr ""
"Hoạt động này sẽ huỷ vĩnh viễn toàn bộ các đơn hàng khỏi nơi lưu trữ cục bộ "
"ở thiết bị của bạn. Bạn sẽ mất toàn bộ dữ liệu. Hoạt động này không thể quay"
" lại một khi đã được thực hiện."

#. module: point_of_sale
#: model:ir.model.fields,help:point_of_sale.field_pos_config__tip_product_id
#: model_terms:ir.ui.view,arch_db:point_of_sale.pos_config_view_form
msgid "This product is used as reference on customer receipts."
msgstr "Sản phẩm này được sử dụng như một dẫn chiếu trên biên lai khách hàng."

#. module: point_of_sale
#: model:ir.model.fields,help:point_of_sale.field_pos_config__sequence_line_id
msgid ""
"This sequence is automatically created by Odoo but you can change it to "
"customize the reference numbers of your orders lines."
msgstr ""
"Thứ tự này được tạo tự động bởi Hệ thống nhưng bạn có thể thay đổi nó để tùy"
" chỉnh số tham chiếu của các dòng đơn hàng của bạn."

#. module: point_of_sale
#: model:ir.model.fields,help:point_of_sale.field_pos_config__sequence_id
msgid ""
"This sequence is automatically created by Odoo but you can change it to "
"customize the reference numbers of your orders."
msgstr ""
"Thứ tự này được tạo tự động bởi Hệ thống nhưng bạn có thể thay đổi nó để tùy"
" chỉnh số tham chiếu của đơn hàng của bạn."

#. module: point_of_sale
#: code:addons/point_of_sale/models/pos_session.py:0
#: code:addons/point_of_sale/models/pos_session.py:0
#, python-format
msgid "This session is already closed."
<<<<<<< HEAD
msgstr "Phiên này đã bị đóng rồi."
=======
msgstr "Phiên đã được đóng. "
>>>>>>> cd4a5f5f

#. module: point_of_sale
#: model_terms:ir.ui.view,arch_db:point_of_sale.res_config_settings_view_form
msgid "This tax is applied to any new product created in the catalog."
msgstr ""
"Thuế này được áp dụng cho bất kỳ sản phẩm mới nào được tạo trong catalog."

#. module: point_of_sale
#: code:addons/point_of_sale/models/pos_order.py:0
#, python-format
msgid ""
"This transfer has been created from the point of sale session: <a href=# "
"data-oe-model=pos.order data-oe-id=%d>%s</a>"
msgstr ""
"Luân chuyển này đã được tạo từ điểm bán hàng: <a href=# data-oe-"
"model=pos.order data-oe-id=%d>%s</a>"

#. module: point_of_sale
#: model:ir.model,name:point_of_sale.model_closing_balance_confirm_wizard
msgid ""
"This wizard is used to display a warning message if the manager wants to "
"close a session with a too high difference between real and expected closing"
" balance"
msgstr ""
"Tính năng này được sử dụng để hiển thị thông báo cảnh báo nếu người quản lý "
"muốn đóng phiên với mức chênh lệch quá cao giữa số dư cuối kỳ thực tế và dự "
"kiến"

#. module: point_of_sale
#. openerp-web
#: code:addons/point_of_sale/static/src/xml/pos.xml:0
#, python-format
msgid "Tip"
msgstr "Hướng dẫn"

#. module: point_of_sale
#: model:ir.model.fields,field_description:point_of_sale.field_pos_config__tip_product_id
#: model_terms:ir.ui.view,arch_db:point_of_sale.pos_config_view_form
msgid "Tip Product"
msgstr "Sản phẩm Típ"

#. module: point_of_sale
#: model_terms:ir.ui.view,arch_db:point_of_sale.pos_config_view_form
#: model:product.product,name:point_of_sale.product_product_tip
#: model:product.template,name:point_of_sale.product_product_tip_product_template
msgid "Tips"
msgstr "Hướng dẫn"

#. module: point_of_sale
#: model_terms:ir.ui.view,arch_db:point_of_sale.view_pos_config_kanban
msgid "To Close"
msgstr "Để đóng"

#. module: point_of_sale
#: model:ir.model.fields,field_description:point_of_sale.field_product_product__to_weight
#: model:ir.model.fields,field_description:point_of_sale.field_product_template__to_weight
msgid "To Weigh With Scale"
msgstr "Đo khối lượng bằng Cân"

#. module: point_of_sale
#: model:ir.model.fields,field_description:point_of_sale.field_pos_order__to_invoice
msgid "To invoice"
msgstr "Chờ xuất hoá đơn"

#. module: point_of_sale
#: model_terms:ir.actions.act_window,help:point_of_sale.action_pos_payment_form
#: model_terms:ir.actions.act_window,help:point_of_sale.action_pos_pos_form
msgid "To record new orders, start a new session."
msgstr "Để tạo đơn hàng mới, bắt đầu một ca bán hàng mới"

#. module: point_of_sale
#: code:addons/point_of_sale/models/pos_order.py:0
#, python-format
msgid "To return product(s), you need to open a session in the POS %s"
msgstr "Để trả sản phẩm, bạn cần mở 1 phiên trong POS %s"

#. module: point_of_sale
#: model:ir.model.fields,field_description:point_of_sale.field_pos_order__amount_total
#: model_terms:ir.ui.view,arch_db:point_of_sale.report_saledetails
msgid "Total"
msgstr "Tổng"

#. module: point_of_sale
#: model:ir.model.fields,field_description:point_of_sale.field_pos_session__cash_register_total_entry_encoding
msgid "Total Cash Transaction"
msgstr "Tổng giao dịch tiền mặt"

#. module: point_of_sale
#: model:ir.model.fields,field_description:point_of_sale.field_report_pos_order__total_discount
msgid "Total Discount"
msgstr "Giảm giá tổng"

#. module: point_of_sale
#: model:ir.model.fields,field_description:point_of_sale.field_pos_session__total_payments_amount
msgid "Total Payments Amount"
msgstr "Tổng tiền thanh toán"

#. module: point_of_sale
#: model:ir.model.fields,field_description:point_of_sale.field_report_pos_order__price_total
msgid "Total Price"
msgstr "Giá tổng"

#. module: point_of_sale
#. openerp-web
#: code:addons/point_of_sale/static/src/xml/pos.xml:0
#, python-format
msgid "Total Taxes"
msgstr "Tổng thuế"

#. module: point_of_sale
#: model:ir.model.fields,help:point_of_sale.field_pos_payment__amount
msgid "Total amount of the payment."
msgstr "Tổng số tiền của thanh toán."

#. module: point_of_sale
#: model:ir.model.fields,help:point_of_sale.field_pos_session__cash_register_total_entry_encoding
msgid "Total of all paid sales orders"
msgstr "Tổng giá trị đơn hàng đã thanh toán"

#. module: point_of_sale
#: model:ir.model.fields,help:point_of_sale.field_pos_session__cash_register_balance_end_real
msgid "Total of closing cash control lines."
msgstr "Tổng các dòng kiểm soát tiền mặt cuối phiên."

#. module: point_of_sale
#: model:ir.model.fields,help:point_of_sale.field_pos_session__cash_register_balance_start
msgid "Total of opening cash control lines."
msgstr "Tổng các dòng kiểm soát tiền mặt đầu phiên."

#. module: point_of_sale
#: model_terms:ir.ui.view,arch_db:point_of_sale.view_pos_order_line
msgid "Total qty"
msgstr "Tổng sl"

#. module: point_of_sale
#. openerp-web
#: code:addons/point_of_sale/static/src/xml/pos.xml:0
#: code:addons/point_of_sale/static/src/xml/pos.xml:0
#: model_terms:ir.ui.view,arch_db:point_of_sale.report_saledetails
#, python-format
msgid "Total:"
msgstr "Tổng:"

#. module: point_of_sale
#. openerp-web
#: code:addons/point_of_sale/static/src/xml/pos.xml:0
#, python-format
msgid "Transaction cancelled"
msgstr "Giao dịch đã bị hủy"

#. module: point_of_sale
#: model:ir.model,name:point_of_sale.model_stock_picking
msgid "Transfer"
msgstr "Phiếu giao nhận"

#. module: point_of_sale
#: model:ir.model.fields,field_description:point_of_sale.field_barcode_rule__type
msgid "Type"
msgstr "Kiểu"

#. module: point_of_sale
#: model:ir.model.fields,field_description:point_of_sale.field_pos_payment__card_type
msgid "Type of card used"
msgstr "Loại thẻ được sử dụng"

#. module: point_of_sale
#: model:ir.model.fields,help:point_of_sale.field_pos_session__activity_exception_decoration
msgid "Type of the exception activity on record."
msgstr ""

#. module: point_of_sale
#: code:addons/point_of_sale/models/pos_session.py:0
#, python-format
msgid ""
"Unable to close and validate the session.\n"
"Please set corresponding tax account in each repartition line of the following taxes: \n"
"%s"
msgstr ""
"Không thể đóng và xác nhận phiên.\n"
"Vui lòng đặt tài khoản thuế tương ứng trong mỗi dòng phân loại của các loại thuế sau: \n"
"%s"

#. module: point_of_sale
#: code:addons/point_of_sale/models/pos_config.py:0
#, python-format
msgid ""
"Unable to modify this PoS Configuration because there is an open PoS Session"
" based on it."
msgstr ""

#. module: point_of_sale
#. openerp-web
#: code:addons/point_of_sale/static/src/xml/pos.xml:0
#, python-format
msgid "Undo"
msgstr "Hủy bỏ"

#. module: point_of_sale
#: model:ir.model.fields,field_description:point_of_sale.field_pos_order_line__price_unit
msgid "Unit Price"
msgstr "Đơn giá"

#. module: point_of_sale
#: model:product.product,uom_name:point_of_sale.desk_organizer
#: model:product.product,uom_name:point_of_sale.desk_pad
#: model:product.product,uom_name:point_of_sale.led_lamp
#: model:product.product,uom_name:point_of_sale.letter_tray
#: model:product.product,uom_name:point_of_sale.magnetic_board
#: model:product.product,uom_name:point_of_sale.monitor_stand
#: model:product.product,uom_name:point_of_sale.newspaper_rack
#: model:product.product,uom_name:point_of_sale.product_product_consumable
#: model:product.product,uom_name:point_of_sale.product_product_tip
#: model:product.product,uom_name:point_of_sale.small_shelf
#: model:product.product,uom_name:point_of_sale.wall_shelf
#: model:product.product,uom_name:point_of_sale.whiteboard
#: model:product.product,uom_name:point_of_sale.whiteboard_pen
#: model:product.template,uom_name:point_of_sale.desk_organizer_product_template
#: model:product.template,uom_name:point_of_sale.desk_pad_product_template
#: model:product.template,uom_name:point_of_sale.led_lamp_product_template
#: model:product.template,uom_name:point_of_sale.letter_tray_product_template
#: model:product.template,uom_name:point_of_sale.magnetic_board_product_template
#: model:product.template,uom_name:point_of_sale.monitor_stand_product_template
#: model:product.template,uom_name:point_of_sale.newspaper_rack_product_template
#: model:product.template,uom_name:point_of_sale.product_product_consumable_product_template
#: model:product.template,uom_name:point_of_sale.product_product_tip_product_template
#: model:product.template,uom_name:point_of_sale.small_shelf_product_template
#: model:product.template,uom_name:point_of_sale.wall_shelf_product_template
#: model:product.template,uom_name:point_of_sale.whiteboard_pen_product_template
#: model:product.template,uom_name:point_of_sale.whiteboard_product_template
msgid "Units"
msgstr "Đơn vị"

#. module: point_of_sale
#. openerp-web
#: code:addons/point_of_sale/static/src/xml/pos.xml:0
#, python-format
msgid "Unknown Barcode"
msgstr "Mã vạch không xác định"

#. module: point_of_sale
#. openerp-web
#: code:addons/point_of_sale/static/src/js/screens.js:0
#, python-format
msgid "Unknown Error"
msgstr "Lỗi không xác định"

#. module: point_of_sale
#: model:ir.model.fields,field_description:point_of_sale.field_pos_session__message_unread
msgid "Unread Messages"
msgstr "Tin chưa đọc"

#. module: point_of_sale
#: model:ir.model.fields,field_description:point_of_sale.field_pos_session__message_unread_counter
msgid "Unread Messages Counter"
msgstr "Bộ đếm tin chưa đọc"

#. module: point_of_sale
#. openerp-web
#: code:addons/point_of_sale/static/src/js/screens.js:0
#, python-format
msgid "Unsupported File Format"
msgstr "Định dạng tập tin không được hỗ trợ"

#. module: point_of_sale
#: model_terms:ir.ui.view,arch_db:point_of_sale.view_pos_pos_form
msgid "UoM"
msgstr "Đơn vị"

#. module: point_of_sale
#: model:ir.model.fields,field_description:point_of_sale.field_pos_config__use_existing_lots
msgid "Use Existing Lots/Serial Numbers"
msgstr "Sử dụng Số lô/seri đã tồn tại"

#. module: point_of_sale
#: model:ir.model.fields,field_description:point_of_sale.field_pos_payment_method__use_payment_terminal
msgid "Use a Payment Terminal"
msgstr "Use a Payment Terminal"

#. module: point_of_sale
#: model:ir.model.fields,help:point_of_sale.field_res_partner__barcode
msgid "Use a barcode to identify this contact from the Point of Sale."
msgstr "Sử dụng mã vạch để xác định liên hệ này từ Điểm bán hàng."

#. module: point_of_sale
#: model_terms:ir.ui.view,arch_db:point_of_sale.pos_config_view_form
msgid "Use a default specific tax regime"
msgstr "Sử dụng một chế độ thuế đặc thù"

#. module: point_of_sale
#: model:ir.model.fields,field_description:point_of_sale.field_pos_config__use_pricelist
msgid "Use a pricelist."
msgstr "Sử dụng bảng giá."

#. module: point_of_sale
#: model_terms:ir.ui.view,arch_db:point_of_sale.pos_config_view_form
msgid "Use a virtual keyboard for touchscreens"
msgstr "Sử dụng bàn phím ảo cho màn hình cảm ứng"

#. module: point_of_sale
#: model_terms:ir.ui.view,arch_db:point_of_sale.pos_config_view_form
msgid ""
"Use employee credentials to log in to the PoS session and switch cashier"
msgstr ""
"Use employee credentials to log in to the PoS session and switch cashier"

#. module: point_of_sale
#: model:ir.model.fields,field_description:point_of_sale.field_report_pos_order__user_id
#: model_terms:ir.ui.view,arch_db:point_of_sale.view_pos_order_filter
#: model_terms:ir.ui.view,arch_db:point_of_sale.view_pos_pos_form
#: model_terms:ir.ui.view,arch_db:point_of_sale.view_report_pos_order_search
#: model:res.groups,name:point_of_sale.group_pos_user
msgid "User"
msgstr "Người dùng"

#. module: point_of_sale
#: model:ir.actions.report,name:point_of_sale.report_user_label
msgid "User Labels"
msgstr "Nhãn Người dùng"

#. module: point_of_sale
#: model:ir.model.fields,field_description:point_of_sale.field_pos_config__uuid
msgid "Uuid"
msgstr "Uuid"

#. module: point_of_sale
#. openerp-web
#: code:addons/point_of_sale/static/src/xml/pos.xml:0
#, python-format
msgid "VAT:"
msgstr "Thuế GTGT:"

#. module: point_of_sale
#. openerp-web
#: code:addons/point_of_sale/static/src/xml/pos.xml:0
#, python-format
msgid "Valid product lot"
msgstr "Lô sản phẩm hợp lệ"

#. module: point_of_sale
#. openerp-web
#: code:addons/point_of_sale/static/src/xml/pos.xml:0
#, python-format
msgid "Validate"
msgstr "Xác nhận"

#. module: point_of_sale
#: model_terms:ir.ui.view,arch_db:point_of_sale.view_pos_session_form
msgid "Validate Closing & Post Entries"
msgstr "Thẩm định đóng & Vào sổ các bút toán"

#. module: point_of_sale
#: model_terms:ir.ui.view,arch_db:point_of_sale.res_config_settings_view_form
msgid "Vantiv (US & Canada)"
msgstr "Vantiv (US & Canada)"

#. module: point_of_sale
#: model:ir.model.fields,field_description:point_of_sale.field_res_config_settings__module_pos_mercury
msgid "Vantiv Payment Terminal"
msgstr "Vantiv Payment Terminal"

#. module: point_of_sale
#: model:ir.model.fields,field_description:point_of_sale.field_pos_config__iface_vkeyboard
msgid "Virtual KeyBoard"
msgstr "Bàn phím ảo"

#. module: point_of_sale
#. openerp-web
#: code:addons/point_of_sale/static/src/xml/pos.xml:0
#, python-format
msgid "Waiting for card"
msgstr "Chờ thẻ"

#. module: point_of_sale
#: model:product.product,name:point_of_sale.wall_shelf
#: model:product.template,name:point_of_sale.wall_shelf_product_template
msgid "Wall Shelf Unit"
msgstr "Wall Shelf Unit"

#. module: point_of_sale
#: model:ir.model,name:point_of_sale.model_stock_warehouse
msgid "Warehouse"
msgstr "Kho"

#. module: point_of_sale
#: model:ir.model.fields,field_description:point_of_sale.field_pos_session__website_message_ids
msgid "Website Messages"
msgstr "Thông báo Website"

#. module: point_of_sale
#: model:ir.model.fields,help:point_of_sale.field_pos_session__website_message_ids
msgid "Website communication history"
msgstr "Lịch sử thông tin liên lạc website"

#. module: point_of_sale
#. openerp-web
#: code:addons/point_of_sale/static/src/xml/pos.xml:0
#, python-format
msgid "Weighing"
msgstr "Trọng lượng"

#. module: point_of_sale
#: model:ir.model.fields.selection,name:point_of_sale.selection__barcode_rule__type__weight
msgid "Weighted Product"
msgstr "Sản phẩm được Cân"

#. module: point_of_sale
#: model_terms:ir.ui.view,arch_db:point_of_sale.pos_config_view_form
msgid ""
"Whenever you close a session, one entry is generated in the following "
"accounting journal for all the orders not invoiced. Invoices are recorded in"
" accounting separately."
msgstr ""
"Bất cứ khi nào bạn đóng một phiên, một mục được tạo trong sổ nhật ký kế toán"
" sau đây cho tất cả các đơn đặt hàng không được lập hoá đơn. Hoá đơn được "
"hạch toán riêng trong phân hệ kế toán."

#. module: point_of_sale
#: model:product.product,name:point_of_sale.whiteboard
#: model:product.template,name:point_of_sale.whiteboard_product_template
msgid "Whiteboard"
msgstr "Whiteboard"

#. module: point_of_sale
#: model_terms:ir.ui.view,arch_db:point_of_sale.customer_facing_display_html
#: model_terms:pos.config,customer_facing_display_html:point_of_sale.pos_config_main
#: model:product.product,name:point_of_sale.whiteboard_pen
#: model:product.template,name:point_of_sale.whiteboard_pen_product_template
msgid "Whiteboard Pen"
msgstr "Whiteboard Pen"

#. module: point_of_sale
#. openerp-web
#: code:addons/point_of_sale/static/src/xml/pos.xml:0
#, python-format
msgid "With a"
msgstr "Bằng một"

#. module: point_of_sale
#: code:addons/point_of_sale/models/pos_config.py:0
#, python-format
msgid ""
"You are not allowed to change the cash control status while a session is "
"already opened."
msgstr ""
"You are not allowed to change the cash control status while a session is "
"already opened."

#. module: point_of_sale
#: code:addons/point_of_sale/models/account_bank_statement.py:0
#, python-format
msgid ""
"You can't validate a bank statement that is used in an opened Session of a "
"Point of Sale."
msgstr ""
"You can't validate a bank statement that is used in an opened Session of a "
"Point of Sale."

#. module: point_of_sale
#: code:addons/point_of_sale/models/pos_session.py:0
#, python-format
msgid "You cannot create a session before the accounting lock date."
msgstr "Bạn không thể mở phiên vào ngày trước ngày khóa kỳ kế toán"

#. module: point_of_sale
#: code:addons/point_of_sale/models/account_bank_statement.py:0
#, python-format
msgid ""
"You cannot delete a bank statement used in an open Point of Sale session."
msgstr ""
"Bạn không thể xóa sao kê ngân hàng được sử dụng trong một Điểm bán hàng"
" đang có phiên mở."

#. module: point_of_sale
#: code:addons/point_of_sale/models/product.py:0
#: code:addons/point_of_sale/models/product.py:0
#, python-format
msgid ""
"You cannot delete a product saleable in point of sale while a session is "
"still opened."
msgstr ""
"Bạn không được xoá một sản phẩm bán được ở Điểm bán lẻ (PoS) khi mà có tồn "
"tại một phiên chưa đóng."

#. module: point_of_sale
#: code:addons/point_of_sale/models/res_partner.py:0
#, python-format
msgid ""
"You cannot delete contacts while there are active PoS sessions. Close the "
"session(s) %s first."
msgstr ""
"Bạn không thể xoá các liên hệ khi chúng có hoạt động trong phiên POS. Hãy "
"đóng phiên %s trước."

#. module: point_of_sale
#: code:addons/point_of_sale/wizard/pos_open_statement.py:0
#, python-format
msgid ""
"You have to define which payment method must be available in the point of "
"sale by reusing existing bank and cash through \"Accounting / Configuration "
"/ Journals / Journals\". Select a journal and check the field \"PoS Payment "
"Method\" from the \"Point of Sale\" tab. You can also create new payment "
"methods directly from menu \"PoS Backend / Configuration / Payment "
"Methods\"."
msgstr ""
"Bạn phải xác định phương thức thanh toán nào khả dụng tại điểm bán lẻ bằng "
"cách sử dụng lại ngân hàng hiện tại và tiền mặt thông qua \"Kế toán / Cấu "
"hình / Sổ nhật ký / Sổ nhật ký\". Chọn một Sổ nhật ký và kiểm tra trường "
"\"Phương thức thanh toán PoS\" từ tab \"Điểm bán lẻ\". Bạn cũng có thể tạo "
"phương thức thanh toán mới trực tiếp từ menu \"PoS Backend /Cấu hình/Phương "
"thức thanh toán\"."

#. module: point_of_sale
#: code:addons/point_of_sale/models/pos_order.py:0
#, python-format
msgid ""
"You have to select a pricelist in the sale form !\n"
"Please set one before choosing a product."
msgstr ""
"Bạn phải chọn một danh sách giá trong mẫu bán hàng!\n"
"Vui lòng đặt trước khi chọn sản phẩm."

#. module: point_of_sale
#: code:addons/point_of_sale/models/pos_order.py:0
#, python-format
msgid "You have to select a pricelist in the sale form."
msgstr "Bạn phải chọn một bảng giá trong giao diện bán hàng."

#. module: point_of_sale
#. openerp-web
#: code:addons/point_of_sale/static/src/js/gui.js:0
#, python-format
msgid ""
"You must be connected to the internet to save your changes.\n"
"\n"
"Orders that where not synced before will be synced next time you close an order while connected to the internet or when you close the session."
msgstr ""
"Bạn phải kết nối Internet để lưu lại các thay đổi.\n"
"\n"
"Các đơn hàng đã không đồng bộ hóa trước đó sẽ được đồng bộ hóa vào lần tới khi bạn đóng đơn hàng trong khi kết nối với internet hoặc khi bạn đóng phiên."

#. module: point_of_sale
#: code:addons/point_of_sale/models/pos_config.py:0
#, python-format
msgid ""
"You must configure an intermediary account for the payment methods: %s."
msgstr ""
"You must configure an intermediary account for the payment methods: %s."

#. module: point_of_sale
#: model_terms:ir.actions.act_window,help:point_of_sale.product_product_action
msgid ""
"You must define a product for everything you sell through\n"
"                the point of sale interface."
msgstr ""
"Bạn phải xác định một sản phẩm cho mọi thứ bạn bán qua\n"
"                 giao diện bán hàng."

#. module: point_of_sale
#. openerp-web
#: code:addons/point_of_sale/static/src/js/screens.js:0
#, python-format
msgid "You need to select the customer before you can invoice an order."
msgstr ""
"Bạn cần phải chọn một khách hàng trước khi bạn có thể xuất hoá đơn cho một "
"đơn bán."

#. module: point_of_sale
#. openerp-web
#: code:addons/point_of_sale/static/src/js/screens.js:0
#, python-format
msgid ""
"You need to select the customer before you can send the receipt via email."
msgstr ""

#. module: point_of_sale
#: code:addons/point_of_sale/models/pos_session.py:0
#, python-format
msgid "You should assign a Point of Sale to your session."
msgstr "Bạn nên chỉ định một điểm bán hàng cho phiên làm việc của bạn"

#. module: point_of_sale
#. openerp-web
#: code:addons/point_of_sale/static/src/js/chrome.js:0
#, python-format
msgid "You will lose any data associated with the current order"
msgstr "Bạn sẽ bị mất toàn bộ dự liệu liên quan đến đơn hàng hiện tại"

#. module: point_of_sale
#. openerp-web
#: code:addons/point_of_sale/static/src/js/screens.js:0
#, python-format
msgid "Your Internet connection is probably down."
msgstr "Kết nối Internet của bạn có thể đã bị đứt."

#. module: point_of_sale
#: code:addons/point_of_sale/models/pos_session.py:0
#, python-format
msgid "Your PoS Session is open since "
msgstr "Phiên PoS của bạn được mở từ "

#. module: point_of_sale
#: code:addons/point_of_sale/models/pos_session.py:0
#, python-format
msgid ""
"Your ending balance is too different from the theoretical cash closing "
"(%.2f), the maximum allowed is: %.2f. You can contact your manager to force "
"it."
msgstr ""
"Số dư cuối của bạn quá khác biệt số với số dư đóng theo lý thuyết (%.2f), "
"tối đa cho phép là: %.2f. Bạn có thể liên hệ với người quản lý của bạn để  "
"có thể cưỡng bức chấp chấp sự khác biệt này."

#. module: point_of_sale
#. openerp-web
#: code:addons/point_of_sale/static/src/xml/pos.xml:0
#, python-format
msgid "Your shopping cart is empty"
msgstr "Giỏ hàng của bạn còn trống"

#. module: point_of_sale
#. openerp-web
#: code:addons/point_of_sale/static/src/xml/pos.xml:0
#, python-format
msgid "ZIP"
msgstr "Mã bưu điện"

#. module: point_of_sale
#. openerp-web
#: code:addons/point_of_sale/static/src/xml/pos.xml:0
#, python-format
msgid "at"
msgstr "ở"

#. module: point_of_sale
#. openerp-web
#: code:addons/point_of_sale/static/src/xml/pos.xml:0
#, python-format
msgid "belong to another session:"
msgstr "thuộc về một phiên khác:"

#. module: point_of_sale
#. openerp-web
#: code:addons/point_of_sale/static/src/xml/pos.xml:0
#, python-format
msgid "caps lock"
msgstr "caps lock"

#. module: point_of_sale
#. openerp-web
#: code:addons/point_of_sale/static/src/xml/pos.xml:0
#: code:addons/point_of_sale/static/src/xml/pos.xml:0
#, python-format
msgid "close"
msgstr "đóng"

#. module: point_of_sale
#. openerp-web
#: code:addons/point_of_sale/static/src/xml/pos.xml:0
#: code:addons/point_of_sale/static/src/xml/pos.xml:0
#, python-format
msgid "delete"
msgstr "xóa"

#. module: point_of_sale
#. openerp-web
#: code:addons/point_of_sale/static/src/xml/pos.xml:0
#, python-format
msgid "discount"
msgstr "chiết khấu"

#. module: point_of_sale
#: model_terms:ir.ui.view,arch_db:point_of_sale.pos_config_view_form
msgid "e.g. Company Address, Website"
msgstr "vd: Địa chỉ Công ty, Website"

#. module: point_of_sale
#: model_terms:ir.ui.view,arch_db:point_of_sale.pos_config_view_form
msgid "e.g. Return Policy, Thanks for shopping with us!"
msgstr "vd: Chính sách Trả hàng, Cám ơn vì đã mua sắm với chúng tôi!"

#. module: point_of_sale
#: model_terms:ir.ui.view,arch_db:point_of_sale.product_pos_category_form_view
msgid "e.g. Soft Drinks"
msgstr "Ví dụ: nước ngọt"

#. module: point_of_sale
#. openerp-web
#: code:addons/point_of_sale/static/src/js/popups.js:0
#, python-format
msgid "error"
msgstr "lỗi"

#. module: point_of_sale
#. openerp-web
#: code:addons/point_of_sale/static/src/js/screens.js:0
#, python-format
msgid "for an order of"
msgstr "cho một đơn hàng của"

#. module: point_of_sale
#: code:addons/point_of_sale/models/pos_config.py:0
#, python-format
msgid "not used"
msgstr "chưa sử dụng"

#. module: point_of_sale
#: model:mail.activity.type,summary:point_of_sale.mail_activity_old_session
msgid "note"
msgstr "ghi chú"

#. module: point_of_sale
#. openerp-web
#: code:addons/point_of_sale/static/src/js/chrome.js:0
#: code:addons/point_of_sale/static/src/xml/pos.xml:0
#, python-format
msgid "paid orders"
msgstr "đơn hàng đã thanh toán"

#. module: point_of_sale
#. openerp-web
#: code:addons/point_of_sale/models/pos_order.py:0
#: code:addons/point_of_sale/static/src/xml/pos.xml:0
#: code:addons/point_of_sale/static/src/xml/pos.xml:0
#, python-format
msgid "return"
msgstr "tiền thối"

#. module: point_of_sale
#. openerp-web
#: code:addons/point_of_sale/static/src/xml/pos.xml:0
#: code:addons/point_of_sale/static/src/xml/pos.xml:0
#, python-format
msgid "shift"
msgstr "shift"

#. module: point_of_sale
#. openerp-web
#: code:addons/point_of_sale/static/src/xml/pos.xml:0
#, python-format
msgid "tab"
msgstr "tab"

#. module: point_of_sale
#. openerp-web
#: code:addons/point_of_sale/static/src/js/chrome.js:0
#: code:addons/point_of_sale/static/src/xml/pos.xml:0
#, python-format
msgid "unpaid orders"
msgstr "đơn hàng chưa thanh toán"

#. module: point_of_sale
#. openerp-web
#: code:addons/point_of_sale/static/src/xml/pos.xml:0
#, python-format
msgid "unpaid orders could not be imported"
msgstr "đơn hàng chưa thanh toán không thể nhập (import) vào được"

#. module: point_of_sale
#. openerp-web
#: code:addons/point_of_sale/static/src/xml/pos.xml:0
#, python-format
msgid "were duplicates of existing orders"
msgstr "bị trùng lặp với đơn hàng đã có"<|MERGE_RESOLUTION|>--- conflicted
+++ resolved
@@ -137,10 +137,10 @@
 "laptops, or industrial hardware.</p><p>Once the session launched, the system"
 " continues to run without an internet connection.</p>"
 msgstr ""
-"<p>Bấm để khởi động giao diện Điểm bán lẻ (PoS). Nó có thể <b>chạy trên "
-"tablets</b>, laptops, hay bất cứ thiết bị công nghiệp nào có trình "
-"duyệt.</p><p>Một khi phiên được khởi động, hệ thống sẽ tiếp tục hoạt động mà"
-" không cần có kết nối Internet.</p>"
+"<p>Bấm để khởi động giao diện Điểm bán lẻ (PoS). Nó có thể <b>chạy trên máy "
+"tính bảng</b>, máy tính cá nhân, hay bất cứ thiết bị công nghiệp nào có "
+"trình duyệt.</p><p>Một khi phiên được khởi động, hệ thống sẽ tiếp tục hoạt "
+"động mà không cần có kết nối Internet.</p>"
 
 #. module: point_of_sale
 #: code:addons/point_of_sale/models/pos_order.py:0
@@ -390,7 +390,7 @@
 #. module: point_of_sale
 #: model:ir.model.fields,field_description:point_of_sale.field_pos_session__activity_exception_decoration
 msgid "Activity Exception Decoration"
-msgstr ""
+msgstr "Trang trí Ngoại lệ Hoạt động"
 
 #. module: point_of_sale
 #: model:ir.model.fields,field_description:point_of_sale.field_pos_session__activity_state
@@ -4785,11 +4785,7 @@
 #: code:addons/point_of_sale/models/pos_session.py:0
 #, python-format
 msgid "This session is already closed."
-<<<<<<< HEAD
 msgstr "Phiên này đã bị đóng rồi."
-=======
-msgstr "Phiên đã được đóng. "
->>>>>>> cd4a5f5f
 
 #. module: point_of_sale
 #: model_terms:ir.ui.view,arch_db:point_of_sale.res_config_settings_view_form
