--- conflicted
+++ resolved
@@ -503,7 +503,7 @@
                         _('Error!'),
                         _("You cannot confirm all orders of this session, because they have not the 'paid' status"))
                 else:
-                    order.signal_workflow('done')
+                    pos_order_obj.signal_done(cr, uid, [order.id])
 
         return True
 
@@ -578,14 +578,14 @@
             order_ids.append(order_id)
 
             try:
-                self.signal_workflow(cr, uid, [order_id], 'paid')
+                self.signal_paid(cr, uid, [order_id])
             except Exception as e:
                 _logger.error('Could not mark POS Order as Paid: %s', tools.ustr(e))
 
             if to_invoice:
                 self.action_invoice(cr, uid, [order_id], context)
                 order_obj = self.browse(cr, uid, order_id, context)
-                self.pool['account.invoice'].signal_workflow(cr, uid, [order_obj.invoice_id.id], 'invoice_open')
+                self.pool['account.invoice'].signal_invoice_open(cr, uid, [order_obj.invoice_id.id])
 
         return order_ids
 
@@ -787,12 +787,6 @@
                     'state': 'draft',
                     'location_id': location_id if line.qty >= 0 else destination_id,
                     'location_dest_id': destination_id if line.qty >= 0 else location_id,
-<<<<<<< HEAD
-                }, context=context)
-            
-            picking_obj.signal_workflow(cr, uid, [picking_id], 'button_confirm')
-            picking_obj.force_assign(cr, uid, [picking_id], context)
-=======
                 }, context=context))
                 
             if picking_id:
@@ -803,7 +797,6 @@
                 move_obj.action_confirm(cr, uid, move_list, context=context)
                 move_obj.force_assign(cr, uid, move_list, context=context)
                 move_obj.action_done(cr, uid, move_list, context=context)
->>>>>>> 106abb64
         return True
 
     def cancel_order(self, cr, uid, ids, context=None):
@@ -812,11 +805,7 @@
         """
         stock_picking_obj = self.pool.get('stock.picking')
         for order in self.browse(cr, uid, ids, context=context):
-<<<<<<< HEAD
-            order.picking_id.signal_workflow('button_cancel')
-=======
             stock_picking_obj.action_cancel(cr, uid, [order.picking_id.id])
->>>>>>> 106abb64
             if stock_picking_obj.browse(cr, uid, order.picking_id.id, context=context).state <> 'cancel':
                 raise osv.except_osv(_('Error!'), _('Unable to cancel the picking.'))
         self.write(cr, uid, ids, {'state': 'cancel'}, context=context)
@@ -969,8 +958,8 @@
                 inv_line['invoice_line_tax_id'] = [(6, 0, [x.id for x in line.product_id.taxes_id] )]
                 inv_line_ref.create(cr, uid, inv_line, context=context)
             inv_ref.button_reset_taxes(cr, uid, [inv_id], context=context)
-            order.signal_workflow('invoice')
-            inv_ref.signal_workflow(cr, uid, [inv_id], 'validate')
+            self.signal_invoice(cr, uid, [order.id])
+            inv_ref.signal_validate(cr, uid, [inv_id])
 
         if not inv_ids: return {}
 
