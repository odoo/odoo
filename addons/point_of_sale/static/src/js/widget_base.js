--- conflicted
+++ resolved
@@ -1,85 +1,3 @@
-<<<<<<< HEAD
-openerp.point_of_sale.load_basewidget = function load_basewidget(instance, module){ //module is instance.point_of_sale
-    "use strict";
-
-    var round_di = instance.web.round_decimals;
-    var round_pr = instance.web.round_precision;
-
-    // This is a base class for all Widgets in the POS. It exposes relevant data to the 
-    // templates : 
-    // - widget.currency : { symbol: '$' | '€' | ..., position: 'before' | 'after }
-    // - widget.format_currency(amount) : this method returns a formatted string based on the
-    //   symbol, the position, and the amount of money.
-    // if the PoS is not fully loaded when you instanciate the widget, the currency might not
-    // yet have been initialized. Use __build_currency_template() to recompute with correct values
-    // before rendering.
-
-    module.PosBaseWidget = instance.web.Widget.extend({
-        init:function(parent,options){
-            this._super(parent);
-            options = options || {};
-            this.pos    = options.pos    || (parent ? parent.pos : undefined);
-            this.chrome = options.chrome || (parent ? parent.chrome : undefined);
-            this.gui    = options.gui    || (parent ? parent.gui : undefined); 
-        },
-        format_currency: function(amount,precision){
-            var currency = (this.pos && this.pos.currency) ? this.pos.currency : {symbol:'$', position: 'after', rounding: 0.01, decimals: 2};
-
-            amount = this.format_currency_no_symbol(amount,precision);
-
-            if (currency.position === 'after') {
-                return amount + ' ' + (currency.symbol || '');
-            } else {
-                return (currency.symbol || '') + ' ' + amount;
-            }
-        },
-        format_currency_no_symbol: function(amount, precision) {
-            var currency = (this.pos && this.pos.currency) ? this.pos.currency : {symbol:'$', position: 'after', rounding: 0.01, decimals: 2};
-            var decimals = currency.decimals;
-
-            if (precision && (typeof this.pos.dp[precision]) !== undefined) {
-                decimals = this.pos.dp[precision];
-            }
-
-            this.format_currency_no_symbol = function(amount){
-                amount = round_pr(amount,currency.rounding);
-                amount = amount.toFixed(decimals);
-                return amount;
-            };
-
-            if (typeof amount === 'number') {
-                amount = round_di(amount,decimals).toFixed(decimals);
-            }
-
-            return amount;
-        },
-        show: function(){
-            this.$el.removeClass('oe_hidden');
-        },
-        hide: function(){
-            this.$el.addClass('oe_hidden');
-        },
-        format_pr: function(value,precision){
-            var decimals = precision > 0 ? Math.max(0,Math.ceil(Math.log(1.0/precision) / Math.log(10))) : 0;
-            return value.toFixed(decimals);
-        },
-        format_fixed: function(value,integer_width,decimal_width){
-            value = value.toFixed(decimal_width || 0);
-            var width = value.indexOf('.');
-            if (width < 0 ) {
-                width = value.length;
-            }
-            var missing = integer_width - width;
-            while (missing > 0) {
-                value = '0' + value;
-                missing--;
-            }
-            return value;
-        },
-    });
-
-}
-=======
 odoo.define('point_of_sale.BaseWidget', function (require) {
 "use strict";
 
@@ -163,5 +81,4 @@
 
 return PosBaseWidget;
 
-});
->>>>>>> 4bef17cc
+});