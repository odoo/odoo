odoo.define('point_of_sale.ProductScreen', function(require) {
    'use strict';

    const PosComponent = require('point_of_sale.PosComponent');
    const ControlButtonsMixin = require('point_of_sale.ControlButtonsMixin');
    const NumberBuffer = require('point_of_sale.NumberBuffer');
    const { useListener } = require('web.custom_hooks');
    const Registries = require('point_of_sale.Registries');
    const { onChangeOrder, useBarcodeReader } = require('point_of_sale.custom_hooks');
<<<<<<< HEAD
    const { Gui } = require('point_of_sale.Gui');
    const { isConnectionError } = require('point_of_sale.utils');
=======
    const { isConnectionError, posbus } = require('point_of_sale.utils');
>>>>>>> 4d11cb0e
    const { useState, onMounted } = owl.hooks;
    const { parse } = require('web.field_utils');

    class ProductScreen extends ControlButtonsMixin(PosComponent) {
        constructor() {
            super(...arguments);
            useListener('update-selected-orderline', this._updateSelectedOrderline);
            useListener('new-orderline-selected', this._newOrderlineSelected);
            useListener('set-numpad-mode', this._setNumpadMode);
            useListener('click-product', this._clickProduct);
            useListener('click-customer', this._onClickCustomer);
            useListener('click-pay', this._onClickPay);
            useBarcodeReader({
                product: this._barcodeProductAction,
                weight: this._barcodeProductAction,
                price: this._barcodeProductAction,
                client: this._barcodeClientAction,
                discount: this._barcodeDiscountAction,
                error: this._barcodeErrorAction,
            })
            onChangeOrder(null, (newOrder) => newOrder && this.render());
            NumberBuffer.use({
                nonKeyboardInputEvent: 'numpad-click-input',
                triggerAtInput: 'update-selected-orderline',
                useWithBarcode: true,
            });
            // Call `reset` when the `onMounted` callback in `NumberBuffer.use` is done.
            // We don't do this in the `mounted` lifecycle method because it is called before
            // the callbacks in `onMounted` hook.
            onMounted(() => NumberBuffer.reset());
            this.state = useState({
                numpadMode: 'quantity',
                mobile_pane: this.props.mobile_pane || 'right',
            });
        }
        mounted() {
<<<<<<< HEAD
            if(this.env.pos.config.cash_control && this.env.pos.pos_session.state == 'opening_control') {
                Gui.showPopup('CashOpeningPopup', {notEscapable: true});
            }
=======
            posbus.trigger('start-cash-control');
>>>>>>> 4d11cb0e
            this.env.pos.on('change:selectedClient', this.render, this);
        }
        willUnmount() {
            this.env.pos.off('change:selectedClient', null, this);
        }
        /**
         * To be overridden by modules that checks availability of
         * connected scale.
         * @see _onScaleNotAvailable
         */
        get isScaleAvailable() {
            return true;
        }
        get client() {
            return this.env.pos.get_client();
        }
        get currentOrder() {
            return this.env.pos.get_order();
        }
        async _getAddProductOptions(product, base_code) {
            let price_extra = 0.0;
            let draftPackLotLines, weight, description, packLotLinesToEdit;

            if (this.env.pos.config.product_configurator && _.some(product.attribute_line_ids, (id) => id in this.env.pos.attributes_by_ptal_id)) {
                let attributes = _.map(product.attribute_line_ids, (id) => this.env.pos.attributes_by_ptal_id[id])
                                  .filter((attr) => attr !== undefined);
                let { confirmed, payload } = await this.showPopup('ProductConfiguratorPopup', {
                    product: product,
                    attributes: attributes,
                });

                if (confirmed) {
                    description = payload.selected_attributes.join(', ');
                    price_extra += payload.price_extra;
                } else {
                    return;
                }
            }

            // Gather lot information if required.
            if (['serial', 'lot'].includes(product.tracking) && (this.env.pos.picking_type.use_create_lots || this.env.pos.picking_type.use_existing_lots)) {
                const isAllowOnlyOneLot = product.isAllowOnlyOneLot();
                if (isAllowOnlyOneLot) {
                    packLotLinesToEdit = [];
                } else {
                    const orderline = this.currentOrder
                        .get_orderlines()
                        .filter(line => !line.get_discount())
                        .find(line => line.product.id === product.id);
                    if (orderline) {
                        packLotLinesToEdit = orderline.getPackLotLinesToEdit();
                    } else {
                        packLotLinesToEdit = [];
                    }
                }
                const { confirmed, payload } = await this.showPopup('EditListPopup', {
                    title: this.env._t('Lot/Serial Number(s) Required'),
                    isSingleItem: isAllowOnlyOneLot,
                    array: packLotLinesToEdit,
                });
                if (confirmed) {
                    // Segregate the old and new packlot lines
                    const modifiedPackLotLines = Object.fromEntries(
                        payload.newArray.filter(item => item.id).map(item => [item.id, item.text])
                    );
                    const newPackLotLines = payload.newArray
                        .filter(item => !item.id)
                        .map(item => ({ lot_name: item.text }));

                    draftPackLotLines = { modifiedPackLotLines, newPackLotLines };
                } else {
                    // We don't proceed on adding product.
                    return;
                }
            }

            // Take the weight if necessary.
            if (product.to_weight && this.env.pos.config.iface_electronic_scale) {
                // Show the ScaleScreen to weigh the product.
                if (this.isScaleAvailable) {
                    const { confirmed, payload } = await this.showTempScreen('ScaleScreen', {
                        product,
                    });
                    if (confirmed) {
                        weight = payload.weight;
                    } else {
                        // do not add the product;
                        return;
                    }
                } else {
                    await this._onScaleNotAvailable();
                }
            }

            if (base_code && this.env.pos.db.product_packaging_by_barcode[base_code.code]) {
                weight = this.env.pos.db.product_packaging_by_barcode[base_code.code].qty;
            }

            return { draftPackLotLines, quantity: weight, description, price_extra };
        }
        async _clickProduct(event) {
            if (!this.currentOrder) {
                this.env.pos.add_new_order();
            }
            const product = event.detail;
            const options = await this._getAddProductOptions(product);
            // Do not add product if options is undefined.
            if (!options) return;
            // Add the product after having the extra information.
            this.currentOrder.add_product(product, options);
            NumberBuffer.reset();
        }
        _setNumpadMode(event) {
            const { mode } = event.detail;
            NumberBuffer.capture();
            NumberBuffer.reset();
            this.state.numpadMode = mode;
        }
        async _updateSelectedOrderline(event) {
            if(this.state.numpadMode === 'quantity' && this.env.pos.disallowLineQuantityChange()) {
                let order = this.env.pos.get_order();
                let selectedLine = order.get_selected_orderline();
                let lastId = order.orderlines.last().cid;
                let currentQuantity = this.env.pos.get_order().get_selected_orderline().get_quantity();

                if(selectedLine.noDecrease) {
                    this.showPopup('ErrorPopup', {
                        title: this.env._t('Invalid action'),
                        body: this.env._t('You are not allowed to change this quantity'),
                    });
                    return;
                }
                const parsedInput = event.detail.buffer && parse.float(event.detail.buffer) || 0;
                if(lastId != selectedLine.cid)
                    await this._showDecreaseQuantityPopup();
                else if(currentQuantity < parsedInput)
                    this._setValue(event.detail.buffer);
                else if(parsedInput < currentQuantity)
                    await this._showDecreaseQuantityPopup();
            } else {
                let { buffer } = event.detail;
                let val = buffer === null ? 'remove' : buffer;
                this._setValue(val);
            }
            if (this.env.pos.config.iface_customer_facing_display) {
                this.env.pos.send_current_order_to_customer_facing_display();
            }
        }
        async _newOrderlineSelected() {
            NumberBuffer.reset();
            this.state.numpadMode = 'quantity';
        }
        _setValue(val) {
            if (this.currentOrder.get_selected_orderline()) {
                if (this.state.numpadMode === 'quantity') {
                    const result = this.currentOrder.get_selected_orderline().set_quantity(val);
                    if (!result) NumberBuffer.reset();
                } else if (this.state.numpadMode === 'discount') {
                    this.currentOrder.get_selected_orderline().set_discount(val);
                } else if (this.state.numpadMode === 'price') {
                    var selected_orderline = this.currentOrder.get_selected_orderline();
                    selected_orderline.price_manually_set = true;
                    selected_orderline.set_unit_price(val);
                }
            }
        }
        async _barcodeProductAction(code) {
            let product = this.env.pos.db.get_product_by_barcode(code.base_code);
            if (!product) {
                // find the barcode in the backend
                let foundProductIds = [];
                try {
                    foundProductIds = await this.rpc({
                        model: 'product.product',
                        method: 'search',
                        args: [[['barcode', '=', code.base_code]]],
                        context: this.env.session.user_context,
                    });
                } catch (error) {
                    if (isConnectionError(error)) {
                        return this.showPopup('OfflineErrorPopup', {
                            title: this.env._t('Network Error'),
                            body: this.env._t("Product is not loaded. Tried loading the product from the server but there is a network error."),
                        });
                    } else {
                        throw error;
                    }
                }
                if (foundProductIds.length) {
                    await this.env.pos._addProducts(foundProductIds);
                    // assume that the result is unique.
                    product = this.env.pos.db.get_product_by_id(foundProductIds[0]);
                } else {
                    return this._barcodeErrorAction(code);
                }
            }
            const options = await this._getAddProductOptions(product, code);
            // Do not proceed on adding the product when no options is returned.
            // This is consistent with _clickProduct.
            if (!options) return;

            // update the options depending on the type of the scanned code
            if (code.type === 'price') {
                Object.assign(options, {
                    price: code.value,
                    extras: {
                        price_manually_set: true,
                    },
                });
            } else if (code.type === 'weight') {
                Object.assign(options, {
                    quantity: code.value,
                    merge: false,
                });
            } else if (code.type === 'discount') {
                Object.assign(options, {
                    discount: code.value,
                    merge: false,
                });
            }
            this.currentOrder.add_product(product,  options)
        }
        _barcodeClientAction(code) {
            const partner = this.env.pos.db.get_partner_by_barcode(code.code);
            if (partner) {
                if (this.currentOrder.get_client() !== partner) {
                    this.currentOrder.set_client(partner);
                    this.currentOrder.set_pricelist(
                        _.findWhere(this.env.pos.pricelists, {
                            id: partner.property_product_pricelist[0],
                        }) || this.env.pos.default_pricelist
                    );
                }
                return true;
            }
            this._barcodeErrorAction(code);
            return false;
        }
        _barcodeDiscountAction(code) {
            var last_orderline = this.currentOrder.get_last_orderline();
            if (last_orderline) {
                last_orderline.set_discount(code.value);
            }
        }
        // IMPROVEMENT: The following two methods should be in PosScreenComponent?
        // Why? Because once we start declaring barcode actions in different
        // screens, these methods will also be declared over and over.
        _barcodeErrorAction(code) {
            this.showPopup('ErrorBarcodePopup', { code: this._codeRepr(code) });
        }
        _codeRepr(code) {
            if (code.code.length > 32) {
                return code.code.substring(0, 29) + '...';
            } else {
                return code.code;
            }
        }
        async _displayAllControlPopup() {
            await this.showPopup('ControlButtonPopup', {
                controlButtons: this.controlButtons
            });
        }
        /**
         * override this method to perform procedure if the scale is not available.
         * @see isScaleAvailable
         */
        async _onScaleNotAvailable() {}
        async _showDecreaseQuantityPopup() {
            const { confirmed, payload: inputNumber } = await this.showPopup('NumberPopup', {
                startingValue: 0,
                title: this.env._t('Set the new quantity'),
            });
            let newQuantity = inputNumber && inputNumber !== "" ? parse.float(inputNumber) : null;
            if (confirmed && newQuantity !== null) {
                let order = this.env.pos.get_order();
                let selectedLine = this.env.pos.get_order().get_selected_orderline();
                let currentQuantity = selectedLine.get_quantity()
                if(selectedLine.is_last_line() && currentQuantity === 1 && newQuantity < currentQuantity)
                    selectedLine.set_quantity(newQuantity);
                else if(newQuantity >= currentQuantity)
                    selectedLine.set_quantity(newQuantity);
                else {
                    let newLine = selectedLine.clone();
                    let decreasedQuantity = currentQuantity - newQuantity
                    newLine.order = order;

                    newLine.set_quantity( - decreasedQuantity, true);
                    order.add_orderline(newLine);
                }
            }
        }
        async _onClickCustomer() {
            // IMPROVEMENT: This code snippet is very similar to selectClient of PaymentScreen.
            const currentClient = this.currentOrder.get_client();
            if (currentClient && this.currentOrder.getHasRefundLines()) {
                this.showPopup('ErrorPopup', {
                    title: this.env._t("Can't change customer"),
                    body: _.str.sprintf(
                        this.env._t(
                            "This order already has refund lines for %s. We can't change the customer associated to it. Create a new order for the new customer."
                        ),
                        currentClient.name
                    ),
                });
                return;
            }
            const { confirmed, payload: newClient } = await this.showTempScreen(
                'ClientListScreen',
                { client: currentClient }
            );
            if (confirmed) {
                this.currentOrder.set_client(newClient);
                this.currentOrder.updatePricelist(newClient);
            }
        }
        async _onClickPay() {
            if (this.env.pos.get_order().orderlines.any(line => line.get_product().tracking !== 'none' && !line.has_valid_product_lot() && (this.env.pos.picking_type.use_create_lots || this.env.pos.picking_type.use_existing_lots))) {
                const { confirmed } = await this.showPopup('ConfirmPopup', {
                    title: this.env._t('Some Serial/Lot Numbers are missing'),
                    body: this.env._t('You are trying to sell products with serial/lot numbers, but some of them are not set.\nWould you like to proceed anyway?'),
                    confirmText: this.env._t('Yes'),
                    cancelText: this.env._t('No')
                });
                if (confirmed) {
                    this.showScreen('PaymentScreen');
                }
            } else {
                this.showScreen('PaymentScreen');
            }
        }
        switchPane() {
            this.state.mobile_pane = this.state.mobile_pane === "left" ? "right" : "left";
        }
    }
    ProductScreen.template = 'ProductScreen';

    Registries.Component.add(ProductScreen);

    return ProductScreen;
});<|MERGE_RESOLUTION|>--- conflicted
+++ resolved
@@ -7,12 +7,7 @@
     const { useListener } = require('web.custom_hooks');
     const Registries = require('point_of_sale.Registries');
     const { onChangeOrder, useBarcodeReader } = require('point_of_sale.custom_hooks');
-<<<<<<< HEAD
-    const { Gui } = require('point_of_sale.Gui');
-    const { isConnectionError } = require('point_of_sale.utils');
-=======
     const { isConnectionError, posbus } = require('point_of_sale.utils');
->>>>>>> 4d11cb0e
     const { useState, onMounted } = owl.hooks;
     const { parse } = require('web.field_utils');
 
@@ -49,13 +44,7 @@
             });
         }
         mounted() {
-<<<<<<< HEAD
-            if(this.env.pos.config.cash_control && this.env.pos.pos_session.state == 'opening_control') {
-                Gui.showPopup('CashOpeningPopup', {notEscapable: true});
-            }
-=======
             posbus.trigger('start-cash-control');
->>>>>>> 4d11cb0e
             this.env.pos.on('change:selectedClient', this.render, this);
         }
         willUnmount() {
