--- conflicted
+++ resolved
@@ -1,14 +1,9 @@
-<<<<<<< HEAD
-
-=======
 odoo.define('point_of_sale.screens', function (require) {
 "use strict";
->>>>>>> 4bef17cc
 // This file contains the Screens definitions. Screens are the
 // content of the right pane of the pos, containing the main functionalities. 
 //
 // Screens must be defined and named in chrome.js before use.
-<<<<<<< HEAD
 //
 // Screens transitions are controlled by the Gui.
 //  gui.set_startup_screen() sets the screen displayed at startup
@@ -21,20 +16,6 @@
 // this is also done in the Gui with:
 //  gui.show_saved_screen()
 //
-=======
-//
-// Screens transitions are controlled by the Gui.
-//  gui.set_startup_screen() sets the screen displayed at startup
-//  gui.set_default_screen() sets the screen displayed for new orders
-//  gui.show_screen() shows a screen
-//  gui.back() goes to the previous screen
-//
-// Screen state is saved in the order. When a new order is selected,
-// a screen is displayed based on the state previously saved in the order.
-// this is also done in the Gui with:
-//  gui.show_saved_screen()
-//
->>>>>>> 4bef17cc
 // All screens inherit from ScreenWidget. The only addition from the base widgets
 // are show() and hide() which shows and hides the screen but are also used to 
 // bind and unbind actions on widgets and devices. The gui guarantees
@@ -45,116 +26,6 @@
 // persistent state outside the models. Screen state variables are reset at
 // each screen display. A screen can be called with parameters, which are
 // to be used for the duration of the screen only. 
-<<<<<<< HEAD
-
-openerp.point_of_sale.load_screens = function load_screens(instance, module){ //module is instance.point_of_sale
-    "use strict";
-
-    var QWeb = instance.web.qweb;
-    var _t = instance.web._t;
-
-    var round_pr = instance.web.round_precision
-
-    /*--------------------------------------*\
-     |          THE SCREEN WIDGET           |
-    \*======================================*/
-    
-    // The screen widget is the base class inherited
-    // by all screens.
-
-    module.ScreenWidget = module.PosBaseWidget.extend({
-
-        init: function(parent,options){
-            this._super(parent,options);
-            this.hidden = false;
-        },
-
-        barcode_product_screen:         'products',     //if defined, this screen will be loaded when a product is scanned
-
-        // what happens when a product is scanned : 
-        // it will add the product to the order and go to barcode_product_screen. 
-        barcode_product_action: function(code){
-            var self = this;
-            if(self.pos.scan_product(code)){
-                if(self.barcode_product_screen){ 
-                    self.gui.show_screen(self.barcode_product_screen);
-                }
-            }else{
-                self.gui.show_popup('error-barcode',code.code);
-            }
-        },
-
-        // what happens when a cashier id barcode is scanned.
-        // the default behavior is the following : 
-        // - if there's a user with a matching barcode, put it as the active 'cashier', go to cashier mode, and return true
-        // - else : do nothing and return false. You probably want to extend this to show and appropriate error popup... 
-        barcode_cashier_action: function(code){
-            var users = this.pos.users;
-            for(var i = 0, len = users.length; i < len; i++){
-                if(users[i].barcode === code.code){
-                    this.pos.set_cashier(users[i]);
-                    this.chrome.widget.username.renderElement();
-                    return true;
-                }
-            }
-            this.gui.show_popup('error-barcode',code.code);
-            return false;
-        },
-        
-        // what happens when a client id barcode is scanned.
-        // the default behavior is the following : 
-        // - if there's a user with a matching barcode, put it as the active 'client' and return true
-        // - else : return false. 
-        barcode_client_action: function(code){
-            var partner = this.pos.db.get_partner_by_barcode(code.code);
-            if(partner){
-                this.pos.get_order().set_client(partner);
-                return true;
-            }
-            this.gui.show_popup('error-barcode',code.code);
-            return false;
-        },
-        
-        // what happens when a discount barcode is scanned : the default behavior
-        // is to set the discount on the last order.
-        barcode_discount_action: function(code){
-            var last_orderline = this.pos.get_order().get_last_orderline();
-            if(last_orderline){
-                last_orderline.set_discount(code.value)
-            }
-        },
-        // What happens when an invalid barcode is scanned : shows an error popup.
-        barcode_error_action: function(code){
-            this.gui.show_popup('error-barcode',code.code);
-        },
-
-        // this method shows the screen and sets up all the widget related to this screen. Extend this method
-        // if you want to alter the behavior of the screen.
-        show: function(){
-            var self = this;
-
-            this.hidden = false;
-            if(this.$el){
-                this.$el.removeClass('oe_hidden');
-            }
-
-            this.pos.barcode_reader.set_action_callback({
-                'cashier': self.barcode_cashier_action ? function(code){ self.barcode_cashier_action(code); } : undefined ,
-                'product': self.barcode_product_action ? function(code){ self.barcode_product_action(code); } : undefined ,
-                'client' : self.barcode_client_action ?  function(code){ self.barcode_client_action(code);  } : undefined ,
-                'discount': self.barcode_discount_action ? function(code){ self.barcode_discount_action(code); } : undefined,
-                'error'   : self.barcode_error_action ?  function(code){ self.barcode_error_action(code);   } : undefined,
-            });
-        },
-
-        // this method is called when the screen is closed to make place for a new screen. this is a good place
-        // to put your cleanup stuff as it is guaranteed that for each show() there is one and only one close()
-        close: function(){
-            if(this.pos.barcode_reader){
-                this.pos.barcode_reader.reset_action_callbacks();
-            }
-        },
-=======
 
 var PosBaseWidget = require('point_of_sale.BaseWidget');
 var gui = require('point_of_sale.gui');
@@ -776,7 +647,6 @@
 
         el_node.innerHTML = el_str;
         el_node = el_node.childNodes[1];
->>>>>>> 4bef17cc
 
         if(this.el && this.el.parentNode){
             this.el.parentNode.replaceChild(el_node,this.el);
@@ -794,71 +664,6 @@
         }
         */
 
-<<<<<<< HEAD
-    /*--------------------------------------*\
-     |          THE DOM CACHE               |
-    \*======================================*/
-
-    // The Dom Cache is used by various screens to improve
-    // their performances when displaying many time the 
-    // same piece of DOM.
-    //
-    // It is a simple map from string 'keys' to DOM Nodes.
-    //
-    // The cache empties itself based on usage frequency 
-    // stats, so you may not always get back what
-    // you put in.
-
-    module.DomCache = instance.web.Class.extend({
-        init: function(options){
-            options = options || {};
-            this.max_size = options.max_size || 2000;
-
-            this.cache = {};
-            this.access_time = {};
-            this.size = 0;
-        },
-        cache_node: function(key,node){
-            var cached = this.cache[key];
-            this.cache[key] = node;
-            this.access_time[key] = new Date().getTime();
-            if(!cached){
-                this.size++;
-                while(this.size >= this.max_size){
-                    var oldest_key = null;
-                    var oldest_time = new Date().getTime();
-                    for(var key in this.cache){
-                        var time = this.access_time[key];
-                        if(time <= oldest_time){
-                            oldest_time = time;
-                            oldest_key  = key;
-                        }
-                    }
-                    if(oldest_key){
-                        delete this.cache[oldest_key];
-                        delete this.access_time[oldest_key];
-                    }
-                    this.size--;
-                }
-            }
-            return node;
-        },
-        get_node: function(key){
-            var cached = this.cache[key];
-            if(cached){
-                this.access_time[key] = new Date().getTime();
-            }
-            return cached;
-        },
-    });
-
-    /*--------------------------------------*\
-     |          THE SCALE SCREEN            |
-    \*======================================*/
-
-    // The scale screen displays the weight of
-    // a product on the electronic scale.
-=======
         var list_container = el_node.querySelector('.category-list');
         if (list_container) { 
             if (!hasimages) {
@@ -878,18 +683,11 @@
 
         var products = this.pos.db.get_product_by_category(this.category.id); 
         this.product_list_widget.set_product_list(products); // FIXME: this should be moved elsewhere ... 
->>>>>>> 4bef17cc
 
         this.el.querySelector('.searchbox input').addEventListener('keyup',this.search_handler);
 
         this.el.querySelector('.search-clear').addEventListener('click',this.clear_search_handler);
 
-<<<<<<< HEAD
-        show: function(){
-            this._super();
-            var self = this;
-            var queue = this.pos.proxy_queue;
-=======
         if(this.pos.config.iface_vkeyboard && this.chrome.widget.keyboard){
             this.chrome.widget.keyboard.connect($(this.el.querySelector('.searchbox input')));
         }
@@ -989,23 +787,12 @@
         var el_node = document.createElement('div');
             el_node.innerHTML = el_str;
             el_node = el_node.childNodes[1];
->>>>>>> 4bef17cc
 
         if(this.el && this.el.parentNode){
             this.el.parentNode.replaceChild(el_node,this.el);
         }
         this.el = el_node;
 
-<<<<<<< HEAD
-            this.hotkey_handler = function(event){
-                if(event.which === 13){
-                    self.order_product();
-                    self.gui.show_screen(self.next_screen);
-                }else if(event.which === 27){
-                    self.gui.show_screen(self.previous_screen);
-                }
-            };
-=======
         var list_container = el_node.querySelector('.product-list');
         for(var i = 0, len = this.product_list.length; i < len; i++){
             var product_node = this.render_product(this.product_list[i]);
@@ -1014,20 +801,9 @@
         }
     },
 });
->>>>>>> 4bef17cc
 
 /* -------- The Action Buttons -------- */
 
-<<<<<<< HEAD
-            this.$('.back').click(function(){
-                self.gui.show_screen(self.previous_screen);
-            });
-
-            this.$('.next,.buy-product').click(function(){
-                self.order_product();
-                self.gui.show_screen(self.next_screen);
-            });
-=======
 // Above the numpad and the actionpad, buttons
 // for extra actions and controls by point of
 // sale extensions modules. 
@@ -1035,44 +811,15 @@
 var action_button_classes = [];
 var define_action_button = function(classe, options){
     options = options || {};
->>>>>>> 4bef17cc
 
     var classes = action_button_classes;
     var index   = classes.length;
     var i;
 
-<<<<<<< HEAD
-        },
-        get_product: function(){
-            return this.gui.get_current_screen_param('product');
-        },
-        order_product: function(){
-            this.pos.get_order().add_product(this.get_product(),{ quantity: this.weight });
-        },
-        get_product_name: function(){
-            var product = this.get_product();
-            return (product ? product.display_name : undefined) || 'Unnamed Product';
-        },
-        get_product_price: function(){
-            var product = this.get_product();
-            return (product ? product.price : 0) || 0;
-        },
-        set_weight: function(weight){
-            this.weight = weight;
-            this.$('.weight').text(this.get_product_weight_string());
-            this.$('.computed-price').text(this.get_computed_price_string());
-        },
-        get_product_weight_string: function(){
-            var product = this.get_product();
-            var defaultstr = (this.weight || 0).toFixed(3) + ' Kg';
-            if(!product || !this.pos){
-                return defaultstr;
-=======
     if (options.after) {
         for (i = 0; i < classes.length; i++) {
             if (classes[i].name === options.after) {
                 index = i + 1;
->>>>>>> 4bef17cc
             }
         }
     } else if (options.before) {
@@ -1081,651 +828,6 @@
                 index = i;
                 break;
             }
-<<<<<<< HEAD
-            var unit = this.pos.units_by_id[unit_id[0]];
-            var weight = round_pr(this.weight || 0, unit.rounding);
-            var weightstr = weight.toFixed(Math.ceil(Math.log(1.0/unit.rounding) / Math.log(10) ));
-                weightstr += ' Kg';
-            return weightstr;
-        },
-        get_computed_price_string: function(){
-            return this.format_currency(this.get_product_price() * this.weight);
-        },
-        close: function(){
-            var self = this;
-            this._super();
-            $('body').off('keyup',this.hotkey_handler);
-
-            this.pos.proxy_queue.clear();
-        },
-    });
-    module.Gui.define_screen({name: 'scale', widget: module.ScaleScreenWidget});
-
-    /*--------------------------------------*\
-     |         THE PRODUCT SCREEN           |
-    \*======================================*/
-
-    // The product screen contains the list of products,
-    // The category selector and the order display.
-    // It is the default screen for orders and the
-    // startup screen for shops.
-    //
-    // There product screens uses many sub-widgets,
-    // the code follows.
-
-
-    /* ------------ The Numpad ------------ */
-    
-    // The numpad that edits the order lines.
-
-    module.NumpadWidget = module.PosBaseWidget.extend({
-        template:'NumpadWidget',
-        init: function(parent, options) {
-            this._super(parent);
-            this.state = new module.NumpadState();
-            var self = this;
-        },
-        start: function() {
-            this.state.bind('change:mode', this.changedMode, this);
-            this.changedMode();
-            this.$el.find('.numpad-backspace').click(_.bind(this.clickDeleteLastChar, this));
-            this.$el.find('.numpad-minus').click(_.bind(this.clickSwitchSign, this));
-            this.$el.find('.number-char').click(_.bind(this.clickAppendNewChar, this));
-            this.$el.find('.mode-button').click(_.bind(this.clickChangeMode, this));
-        },
-        clickDeleteLastChar: function() {
-            return this.state.deleteLastChar();
-        },
-        clickSwitchSign: function() {
-            return this.state.switchSign();
-        },
-        clickAppendNewChar: function(event) {
-            var newChar;
-            newChar = event.currentTarget.innerText || event.currentTarget.textContent;
-            return this.state.appendNewChar(newChar);
-        },
-        clickChangeMode: function(event) {
-            var newMode = event.currentTarget.attributes['data-mode'].nodeValue;
-            return this.state.changeMode(newMode);
-        },
-        changedMode: function() {
-            var mode = this.state.get('mode');
-            $('.selected-mode').removeClass('selected-mode');
-            $(_.str.sprintf('.mode-button[data-mode="%s"]', mode), this.$el).addClass('selected-mode');
-        },
-    });
-
-    /* ---------- The Action Pad ---------- */
-    
-    // The action pad contains the payment button and the 
-    // customer selection button
-
-    module.ActionpadWidget = module.PosBaseWidget.extend({
-        template: 'ActionpadWidget',
-        renderElement: function() {
-            var self = this;
-            this._super();
-            this.$('.pay').click(function(){
-                self.gui.show_screen('payment');
-            });
-            this.$('.set-customer').click(function(){
-                self.gui.show_screen('clientlist');
-            });
-        }
-    });
-
-    /* --------- The Order Widget --------- */
-    
-    // Displays the current Order.
-
-    module.OrderWidget = module.PosBaseWidget.extend({
-        template:'OrderWidget',
-        init: function(parent, options) {
-            var self = this;
-            this._super(parent,options);
-
-            this.numpad_state = options.numpad_state;
-            this.numpad_state.reset();
-            this.numpad_state.bind('set_value',   this.set_value, this);
-
-            this.pos.bind('change:selectedOrder', this.change_selected_order, this);
-
-            this.line_click_handler = function(event){
-                self.click_line(this.orderline, event);
-            };
-
-            if (this.pos.get_order()) {
-                this.bind_order_events();
-            }
-
-        },
-        click_line: function(orderline, event) {
-            this.pos.get_order().select_orderline(orderline);
-            this.numpad_state.reset();
-        },
-        set_value: function(val) {
-        	var order = this.pos.get_order();
-        	if (order.get_selected_orderline()) {
-                var mode = this.numpad_state.get('mode');
-                if( mode === 'quantity'){
-                    order.get_selected_orderline().set_quantity(val);
-                }else if( mode === 'discount'){
-                    order.get_selected_orderline().set_discount(val);
-                }else if( mode === 'price'){
-                    order.get_selected_orderline().set_unit_price(val);
-                }
-        	}
-        },
-        change_selected_order: function() {
-            if (this.pos.get_order()) {
-                this.bind_order_events();
-                this.numpad_state.reset();
-                this.renderElement();
-            }
-        },
-        orderline_add: function(){
-            this.numpad_state.reset();
-            this.renderElement('and_scroll_to_bottom');
-        },
-        orderline_remove: function(line){
-            this.remove_orderline(line);
-            this.numpad_state.reset();
-            this.update_summary();
-        },
-        orderline_change: function(line){
-            this.rerender_orderline(line);
-            this.update_summary();
-        },
-        bind_order_events: function() {
-            var order = this.pos.get_order();
-                order.unbind('change:client', this.update_summary, this);
-                order.bind('change:client',   this.update_summary, this);
-                order.unbind('change',        this.update_summary, this);
-                order.bind('change',          this.update_summary, this);
-
-            var lines = order.orderlines;
-                lines.unbind('add',     this.orderline_add,    this);
-                lines.bind('add',       this.orderline_add,    this);
-                lines.unbind('remove',  this.orderline_remove, this);
-                lines.bind('remove',    this.orderline_remove, this); 
-                lines.unbind('change',  this.orderline_change, this);
-                lines.bind('change',    this.orderline_change, this);
-
-        },
-        render_orderline: function(orderline){
-            var el_str  = openerp.qweb.render('Orderline',{widget:this, line:orderline}); 
-            var el_node = document.createElement('div');
-                el_node.innerHTML = _.str.trim(el_str);
-                el_node = el_node.childNodes[0];
-                el_node.orderline = orderline;
-                el_node.addEventListener('click',this.line_click_handler);
-
-            orderline.node = el_node;
-            return el_node;
-        },
-        remove_orderline: function(order_line){
-            if(this.pos.get_order().get_orderlines().length === 0){
-                this.renderElement();
-            }else{
-                order_line.node.parentNode.removeChild(order_line.node);
-            }
-        },
-        rerender_orderline: function(order_line){
-            var node = order_line.node;
-            var replacement_line = this.render_orderline(order_line);
-            node.parentNode.replaceChild(replacement_line,node);
-        },
-        // overriding the openerp framework replace method for performance reasons
-        replace: function($target){
-            this.renderElement();
-            var target = $target[0];
-            target.parentNode.replaceChild(this.el,target);
-        },
-        renderElement: function(scrollbottom){
-            var order  = this.pos.get_order();
-            if (!order) {
-                return;
-            }
-            var orderlines = order.get_orderlines();
-
-            var el_str  = openerp.qweb.render('OrderWidget',{widget:this, order:order, orderlines:orderlines});
-
-            var el_node = document.createElement('div');
-                el_node.innerHTML = _.str.trim(el_str);
-                el_node = el_node.childNodes[0];
-
-
-            var list_container = el_node.querySelector('.orderlines');
-            for(var i = 0, len = orderlines.length; i < len; i++){
-                var orderline = this.render_orderline(orderlines[i]);
-                list_container.appendChild(orderline);
-            }
-
-            if(this.el && this.el.parentNode){
-                this.el.parentNode.replaceChild(el_node,this.el);
-            }
-            this.el = el_node;
-            this.update_summary();
-
-            if(scrollbottom){
-                this.el.querySelector('.order-scroller').scrollTop = 100 * orderlines.length;
-            }
-        },
-        update_summary: function(){
-            var order = this.pos.get_order();
-            if (!order.get_orderlines().length) {
-                return;
-            }
-
-            var total     = order ? order.get_total_with_tax() : 0;
-            var taxes     = order ? total - order.get_total_without_tax() : 0;
-
-            this.el.querySelector('.summary .total > .value').textContent = this.format_currency(total);
-            this.el.querySelector('.summary .total .subentry .value').textContent = this.format_currency(taxes);
-        },
-    });
-
-    /* ------ The Product Categories ------ */
-    
-    // Display and navigate the product categories.
-    // Also handles searches.
-    //  - set_category() to change the displayed category
-    //  - reset_category() to go to the root category
-    //  - perform_search() to search for products
-    //  - clear_search()   does what it says.
-
-    module.ProductCategoriesWidget = module.PosBaseWidget.extend({
-        template: 'ProductCategoriesWidget',
-        init: function(parent, options){
-            var self = this;
-            this._super(parent,options);
-            this.product_type = options.product_type || 'all';  // 'all' | 'weightable'
-            this.onlyWeightable = options.onlyWeightable || false;
-            this.category = this.pos.root_category;
-            this.breadcrumb = [];
-            this.subcategories = [];
-            this.product_list_widget = options.product_list_widget || null;
-            this.category_cache = new module.DomCache();
-            this.start_categ_id = this.pos.config.iface_start_categ_id ? this.pos.config.iface_start_categ_id[0] : 0;
-            this.set_category(this.pos.db.get_category_by_id(this.start_categ_id));
-            
-            this.switch_category_handler = function(event){
-                self.set_category(self.pos.db.get_category_by_id(Number(this.dataset['categoryId'])));
-                self.renderElement();
-            };
-            
-            this.clear_search_handler = function(event){
-                self.clear_search();
-            };
-
-            var search_timeout  = null;
-            this.search_handler = function(event){
-                clearTimeout(search_timeout);
-
-                var query = this.value;
-
-                search_timeout = setTimeout(function(){
-                    self.perform_search(self.category, query, event.which === 13);
-                },70);
-            };
-        },
-
-        // changes the category. if undefined, sets to root category
-        set_category : function(category){
-            var db = this.pos.db;
-            if(!category){
-                this.category = db.get_category_by_id(db.root_category_id);
-            }else{
-                this.category = category;
-            }
-            this.breadcrumb = [];
-            var ancestors_ids = db.get_category_ancestors_ids(this.category.id);
-            for(var i = 1; i < ancestors_ids.length; i++){
-                this.breadcrumb.push(db.get_category_by_id(ancestors_ids[i]));
-            }
-            if(this.category.id !== db.root_category_id){
-                this.breadcrumb.push(this.category);
-            }
-            this.subcategories = db.get_category_by_id(db.get_category_childs_ids(this.category.id));
-        },
-
-        get_image_url: function(category){
-            return window.location.origin + '/web/binary/image?model=pos.category&field=image_medium&id='+category.id;
-        },
-
-        render_category: function( category, with_image ){
-            var cached = this.category_cache.get_node(category.id);
-            if(!cached){
-                if(with_image){
-                    var image_url = this.get_image_url(category);
-                    var category_html = QWeb.render('CategoryButton',{ 
-                            widget:  this, 
-                            category: category, 
-                            image_url: this.get_image_url(category),
-                        });
-                        category_html = _.str.trim(category_html);
-                    var category_node = document.createElement('div');
-                        category_node.innerHTML = category_html;
-                        category_node = category_node.childNodes[0];
-                }else{
-                    var category_html = QWeb.render('CategorySimpleButton',{ 
-                            widget:  this, 
-                            category: category, 
-                        });
-                        category_html = _.str.trim(category_html);
-                    var category_node = document.createElement('div');
-                        category_node.innerHTML = category_html;
-                        category_node = category_node.childNodes[0];
-                }
-                this.category_cache.cache_node(category.id,category_node);
-                return category_node;
-            }
-            return cached; 
-        },
-
-        replace: function($target){
-            this.renderElement();
-            var target = $target[0];
-            target.parentNode.replaceChild(this.el,target);
-        },
-
-        renderElement: function(){
-            var self = this;
-
-            var el_str  = openerp.qweb.render(this.template, {widget: this});
-            var el_node = document.createElement('div');
-                el_node.innerHTML = el_str;
-                el_node = el_node.childNodes[1];
-
-            if(this.el && this.el.parentNode){
-                this.el.parentNode.replaceChild(el_node,this.el);
-            }
-
-            this.el = el_node;
-
-            var hasimages = false;  //if none of the subcategories have images, we don't display buttons with icons
-            /*
-            for(var i = 0; i < this.subcategories.length; i++){
-                if(this.subcategories[i].image){
-                    hasimages = true;
-                    break;
-                }
-            }
-            */
-
-            var list_container = el_node.querySelector('.category-list');
-            if (list_container) { 
-                if (!hasimages) {
-                    list_container.classList.add('simple');
-                } else {
-                    list_container.classList.remove('simple');
-                }
-                for(var i = 0, len = this.subcategories.length; i < len; i++){
-                    list_container.appendChild(this.render_category(this.subcategories[i],hasimages));
-                };
-            }
-
-            var buttons = el_node.querySelectorAll('.js-category-switch');
-            for(var i = 0; i < buttons.length; i++){
-                buttons[i].addEventListener('click',this.switch_category_handler);
-            }
-
-            var products = this.pos.db.get_product_by_category(this.category.id); 
-            this.product_list_widget.set_product_list(products); // FIXME: this should be moved elsewhere ... 
-
-            this.el.querySelector('.searchbox input').addEventListener('keyup',this.search_handler);
-
-            this.el.querySelector('.search-clear').addEventListener('click',this.clear_search_handler);
-
-            if(this.pos.config.iface_vkeyboard && this.chrome.widget.keyboard){
-                this.chrome.widget.keyboard.connect($(this.el.querySelector('.searchbox input')));
-            }
-        },
-        
-        // resets the current category to the root category
-        reset_category: function(){
-            this.set_category(this.pos.db.get_category_by_id(this.start_categ_id));
-            this.renderElement();
-        },
-
-        // empties the content of the search box
-        clear_search: function(){
-            var products = this.pos.db.get_product_by_category(this.category.id);
-            this.product_list_widget.set_product_list(products);
-            var input = this.el.querySelector('.searchbox input');
-                input.value = '';
-                input.focus();
-        },
-        perform_search: function(category, query, buy_result){
-            if(query){
-                var products = this.pos.db.search_product_in_category(category.id,query)
-                if(buy_result && products.length === 1){
-                        this.pos.get_order().add_product(products[0]);
-                        this.clear_search();
-                }else{
-                    this.product_list_widget.set_product_list(products);
-                }
-            }else{
-                var products = this.pos.db.get_product_by_category(this.category.id);
-                this.product_list_widget.set_product_list(products);
-            }
-        },
-
-    });
-
-    /* --------- The Product List --------- */
-    
-    // Display the list of products. 
-    // - change the list with .set_product_list()
-    // - click_product_action(), passed as an option, tells
-    //   what to do when a product is clicked. 
-
-    module.ProductListWidget = module.PosBaseWidget.extend({
-        template:'ProductListWidget',
-        init: function(parent, options) {
-            var self = this;
-            this._super(parent,options);
-            this.model = options.model;
-            this.productwidgets = [];
-            this.weight = options.weight || 0;
-            this.show_scale = options.show_scale || false;
-            this.next_screen = options.next_screen || false;
-
-            this.click_product_handler = function(event){
-                var product = self.pos.db.get_product_by_id(this.dataset['productId']);
-                options.click_product_action(product);
-            };
-
-            this.product_list = options.product_list || [];
-            this.product_cache = new module.DomCache();
-        },
-        set_product_list: function(product_list){
-            this.product_list = product_list;
-            this.renderElement();
-        },
-        get_product_image_url: function(product){
-            return window.location.origin + '/web/binary/image?model=product.product&field=image_medium&id='+product.id;
-        },
-        replace: function($target){
-            this.renderElement();
-            var target = $target[0];
-            target.parentNode.replaceChild(this.el,target);
-        },
-
-        render_product: function(product){
-            var cached = this.product_cache.get_node(product.id);
-            if(!cached){
-                var image_url = this.get_product_image_url(product);
-                var product_html = QWeb.render('Product',{ 
-                        widget:  this, 
-                        product: product, 
-                        image_url: this.get_product_image_url(product),
-                    });
-                var product_node = document.createElement('div');
-                product_node.innerHTML = product_html;
-                product_node = product_node.childNodes[1];
-                this.product_cache.cache_node(product.id,product_node);
-                return product_node;
-            }
-            return cached;
-        },
-
-        renderElement: function() {
-            var self = this;
-
-            // this._super()
-            var el_str  = openerp.qweb.render(this.template, {widget: this});
-            var el_node = document.createElement('div');
-                el_node.innerHTML = el_str;
-                el_node = el_node.childNodes[1];
-
-            if(this.el && this.el.parentNode){
-                this.el.parentNode.replaceChild(el_node,this.el);
-            }
-            this.el = el_node;
-
-            var list_container = el_node.querySelector('.product-list');
-            for(var i = 0, len = this.product_list.length; i < len; i++){
-                var product_node = this.render_product(this.product_list[i]);
-                product_node.addEventListener('click',this.click_product_handler);
-                list_container.appendChild(product_node);
-            };
-        },
-    });
-
-    /* -------- The Action Buttons -------- */
-
-    // Above the numpad and the actionpad, buttons
-    // for extra actions and controls by point of
-    // sale extensions modules. 
-
-    module.action_button_classes = [];
-    module.define_action_button = function(classe, options){
-        options = options || {};
-
-        var classes = module.action_button_classes;
-        var index   = classes.length;
-
-        if (options.after) {
-            for (var i = 0; i < classes.length; i++) {
-                if (classes[i].name === options.after) {
-                    index = i + 1;
-                }
-            }
-        } else if (options.before) {
-            for (var i = 0; i < classes.length; i++) {
-                if (classes[i].name === options.after) {
-                    index = i;
-                    break;
-                }
-            }
-        }
-        classes.splice(i,0,classe);
-    };
-
-    module.ActionButtonWidget = module.PosBaseWidget.extend({
-        template: 'ActionButtonWidget',
-        label: _t('Button'),
-        renderElement: function(){
-            var self = this;
-            this._super();
-            this.$el.click(function(){
-                self.button_click();
-            });
-        },
-        button_click: function(){},
-        highlight: function(highlight){
-            this.$el.toggleClass('highlight',!!highlight);
-        },
-    });
-
-    /* -------- The Product Screen -------- */
-    
-    module.ProductScreenWidget = module.ScreenWidget.extend({
-        template:'ProductScreenWidget',
-
-        start: function(){ 
-
-            var self = this;
-
-            this.actionpad = new module.ActionpadWidget(this,{});
-            this.actionpad.replace(this.$('.placeholder-ActionpadWidget'));
-
-            this.numpad = new module.NumpadWidget(this,{});
-            this.numpad.replace(this.$('.placeholder-NumpadWidget'));
-
-            this.order_widget = new module.OrderWidget(this,{
-                numpad_state: this.numpad.state,
-            });
-            this.order_widget.replace(this.$('.placeholder-OrderWidget'));
-
-            this.product_list_widget = new module.ProductListWidget(this,{
-                click_product_action: function(product){ self.click_product(product); },
-                product_list: this.pos.db.get_product_by_category(0)
-            });
-            this.product_list_widget.replace(this.$('.placeholder-ProductListWidget'));
-
-            this.product_categories_widget = new module.ProductCategoriesWidget(this,{
-                product_list_widget: this.product_list_widget,
-            });
-            this.product_categories_widget.replace(this.$('.placeholder-ProductCategoriesWidget'));
-
-            this.action_buttons = {};
-            var classes = module.action_button_classes;
-            for (var i = 0; i < classes.length; i++) {
-                var classe = classes[i];
-                if ( !classe.condition || classe.condition.call(this) ) {
-                    var widget = new classe.widget(this,{});
-                    widget.appendTo(this.$('.control-buttons'));
-                    this.action_buttons[classe.name] = widget;
-                }
-            }
-            if (_.size(this.action_buttons)) {
-                this.$('.control-buttons').removeClass('oe_hidden');
-            }
-        },
-
-        click_product: function(product) {
-           if(product.to_weight && this.pos.config.iface_electronic_scale){
-               this.gui.show_screen('scale',{product: product});
-           }else{
-               this.pos.get_order().add_product(product);
-           }
-        },
-
-        show: function(){
-            this._super();
-            this.product_categories_widget.reset_category();
-            this.numpad.state.reset();
-        },
-
-        close: function(){
-            this._super();
-            if(this.pos.config.iface_vkeyboard && this.chrome.widget.keyboard){
-                this.chrome.widget.keyboard.hide();
-            }
-        },
-    });
-    module.Gui.define_screen({name:'products', widget:module.ProductScreenWidget});
-
-    /*--------------------------------------*\
-     |         THE CLIENT LIST              |
-    \*======================================*/
-
-    // The clientlist displays the list of customer,
-    // and allows the cashier to create, edit and assign
-    // customers.
-    
-    module.ClientListScreenWidget = module.ScreenWidget.extend({
-        template: 'ClientListScreenWidget',
-
-        init: function(parent, options){
-            this._super(parent, options);
-            this.partner_cache = new module.DomCache();
-        },
-
-        auto_back: true,
-=======
         }
     }
     classes.splice(i,0,classe);
@@ -1831,25 +933,9 @@
         this._super(parent, options);
         this.partner_cache = new DomCache();
     },
->>>>>>> 4bef17cc
 
     auto_back: true,
 
-<<<<<<< HEAD
-            this.renderElement();
-            this.details_visible = false;
-            this.old_client = this.pos.get_order().get_client()
-            this.new_client = this.old_client;
-
-            this.$('.back').click(function(){
-                self.gui.back();
-            });
-
-            this.$('.next').click(function(){   
-                self.save_changes();
-                self.gui.back();    // FIXME HUH ?
-            });
-=======
     show: function(){
         var self = this;
         this._super();
@@ -1862,7 +948,6 @@
         this.$('.back').click(function(){
             self.gui.back();
         });
->>>>>>> 4bef17cc
 
         this.$('.next').click(function(){   
             self.save_changes();
@@ -1880,15 +965,9 @@
         
         this.reload_partners();
 
-<<<<<<< HEAD
-            if(this.pos.config.iface_vkeyboard && this.chrome.widget.keyboard){
-                this.chrome.widget.keyboard.connect(this.$('.searchbox input'));
-            }
-=======
         if( this.old_client ){
             this.display_client_details('show',this.old_client,0);
         }
->>>>>>> 4bef17cc
 
         this.$('.client-list-contents').delegate('.client-line','click',function(event){
             self.line_select(event,$(this),parseInt($(this).data('id')));
@@ -1900,32 +979,6 @@
             this.chrome.widget.keyboard.connect(this.$('.searchbox input'));
         }
 
-<<<<<<< HEAD
-            this.$('.searchbox .search-clear').click(function(){
-                self.clear_search();
-            });
-        },
-        barcode_client_action: function(code){
-            if (this.editing_client) {
-                this.$('.detail.barcode').val(code.code);
-            } else if (this.pos.db.get_partner_by_barcode(code.code)) {
-                this.display_client_details('show',this.pos.db.get_partner_by_barcode(code.code));
-            }
-        },
-        perform_search: function(query, associate_result){
-            if(query){
-                var customers = this.pos.db.search_partner(query);
-                this.display_client_details('hide');
-                if ( associate_result && customers.length === 1){
-                    this.new_client = customers[0];
-                    this.save_changes();
-                    this.gui.back();
-                }
-                this.render_list(customers);
-            }else{
-                var customers = this.pos.db.get_partners_sorted();
-                this.render_list(customers);
-=======
         this.$('.searchbox input').on('keyup',function(event){
             clearTimeout(search_timeout);
 
@@ -1956,38 +1009,8 @@
                 this.new_client = customers[0];
                 this.save_changes();
                 this.gui.back();
->>>>>>> 4bef17cc
             }
             this.render_list(customers);
-<<<<<<< HEAD
-            this.$('.searchbox input')[0].value = '';
-            this.$('.searchbox input').focus();
-        },
-        render_list: function(partners){
-            var contents = this.$el[0].querySelector('.client-list-contents');
-            contents.innerHTML = "";
-            for(var i = 0, len = Math.min(partners.length,1000); i < len; i++){
-                var partner    = partners[i];
-                var clientline = this.partner_cache.get_node(partner.id);
-                if(!clientline){
-                    var clientline_html = QWeb.render('ClientLine',{widget: this, partner:partners[i]});
-                    var clientline = document.createElement('tbody');
-                    clientline.innerHTML = clientline_html;
-                    clientline = clientline.childNodes[1];
-                    this.partner_cache.cache_node(partner.id,clientline);
-                }
-                if( partners === this.new_client ){
-                    clientline.classList.add('highlight');
-                }else{
-                    clientline.classList.remove('highlight');
-                }
-                contents.appendChild(clientline);
-            }
-        },
-        save_changes: function(){
-            if( this.has_client_changed() ){
-                this.pos.get_order().set_client(this.new_client);
-=======
         }else{
             customers = this.pos.db.get_partners_sorted();
             this.render_list(customers);
@@ -2011,7 +1034,6 @@
                 clientline.innerHTML = clientline_html;
                 clientline = clientline.childNodes[1];
                 this.partner_cache.cache_node(partner.id,clientline);
->>>>>>> 4bef17cc
             }
             if( partners === this.new_client ){
                 clientline.classList.add('highlight');
@@ -2105,11 +1127,6 @@
             fields.image = this.uploaded_picture;
         }
 
-<<<<<<< HEAD
-            if (!fields.name) {
-                this.gui.show_popup('error',_t('A Customer Name Is Required'));
-                return;
-=======
         fields.id           = partner.id || false;
         fields.country_id   = fields.country_id || false;
         fields.barcode      = fields.barcode || '';
@@ -2138,7 +1155,6 @@
                 // should never happen, because create_from_ui must return the id of the partner it
                 // has created, and reload_partner() must have loaded the newly created partner. 
                 self.display_client_details('hide');
->>>>>>> 4bef17cc
             }
         });
     },
@@ -2155,21 +1171,6 @@
             if (img.width > maxwidth) {
                 ratio = maxwidth / img.width;
             }
-<<<<<<< HEAD
-
-            fields.id           = partner.id || false;
-            fields.country_id   = fields.country_id || false;
-            fields.barcode        = fields.barcode ? this.pos.barcode_reader.sanitize_ean(fields.barcode) : false; 
-
-            new instance.web.Model('res.partner').call('create_from_ui',[fields]).then(function(partner_id){
-                self.saved_client_details(partner_id);
-            },function(err,event){
-                event.preventDefault();
-                self.gui.show_popup('error',{
-                    'title': _t('Error: Could not Save Changes'),
-                    'body': _t('Your Internet connection is probably down.'),
-                });
-=======
             if (img.height * ratio > maxheight) {
                 ratio = maxheight / img.height;
             }
@@ -2193,7 +1194,6 @@
             this.gui.show_popup('error',{
                 title: _t('Unsupported File Format'),
                 body:  _t('Only web-compatible Image formats such as .png or .jpeg are supported'),
->>>>>>> 4bef17cc
             });
             return;
         }
@@ -2210,49 +1210,6 @@
                 title :_t('Could Not Read Image'),
                 body  :_t('The provided file could not be read due to an unknown error'),
             });
-<<<<<<< HEAD
-        },
-
-        // resizes an image, keeping the aspect ratio intact,
-        // the resize is useful to avoid sending 12Mpixels jpegs
-        // over a wireless connection.
-        resize_image_to_dataurl: function(img, maxwidth, maxheight, callback){
-            img.onload = function(){
-                var png = new Image();
-                var canvas = document.createElement('canvas');
-                var ctx    = canvas.getContext('2d');
-                var ratio  = 1;
-
-                if (img.width > maxwidth) {
-                    ratio = maxwidth / img.width;
-                }
-                if (img.height * ratio > maxheight) {
-                    ratio = maxheight / img.height;
-                }
-                var width  = Math.floor(img.width * ratio);
-                var height = Math.floor(img.height * ratio);
-
-                canvas.width  = width;
-                canvas.height = height;
-                ctx.drawImage(img,0,0,width,height);
-
-                var dataurl = canvas.toDataURL();
-                callback(dataurl);
-            }
-        },
-
-        // Loads and resizes a File that contains an image.
-        // callback gets a dataurl in case of success.
-        load_image_file: function(file, callback){
-            var self = this;
-            if (!file.type.match(/image.*/)) {
-                this.gui.show_popup('error',{
-                    title: _t('Unsupported File Format'),
-                    body:  _t('Only web-compatible Image formats such as .png or .jpeg are supported'),
-                });
-                return;
-            }
-=======
         };
         reader.readAsDataURL(file);
     },
@@ -2263,101 +1220,12 @@
         var self = this;
         return this.pos.load_new_partners().then(function(){
             self.render_list(self.pos.db.get_partners_sorted(1000));
->>>>>>> 4bef17cc
             
             // update the currently assigned client if it has been changed in db.
             var curr_client = self.pos.get_order().get_client();
             if (curr_client) {
                 self.pos.get_order().set_client(self.pos.db.get_partner_by_id(curr_client.id));
             }
-<<<<<<< HEAD
-            reader.onerror = function(){
-                self.gui.show_popup('error',{
-                    title :_t('Could Not Read Image'),
-                    body  :_t('The provided file could not be read due to an unknown error'),
-                });
-            };
-            reader.readAsDataURL(file);
-        },
-
-        // This fetches partner changes on the server, and in case of changes, 
-        // rerenders the affected views
-        reload_partners: function(){
-            var self = this;
-            return this.pos.load_new_partners().then(function(){
-                self.render_list(self.pos.db.get_partners_sorted(1000));
-                
-                // update the currently assigned client if it has been changed in db.
-                var curr_client = self.pos.get_order().get_client();
-                if (curr_client) {
-                    self.pos.get_order().set_client(self.pos.db.get_partner_by_id(curr_client.id));
-                }
-            });
-        },
-
-        // Shows,hides or edit the customer details box :
-        // visibility: 'show', 'hide' or 'edit'
-        // partner:    the partner object to show or edit
-        // clickpos:   the height of the click on the list (in pixel), used
-        //             to maintain consistent scroll.
-        display_client_details: function(visibility,partner,clickpos){
-            var self = this;
-            var contents = this.$('.client-details-contents');
-            var parent   = this.$('.client-list').parent();
-            var scroll   = parent.scrollTop();
-            var height   = contents.height();
-
-            contents.off('click','.button.edit'); 
-            contents.off('click','.button.save'); 
-            contents.off('click','.button.undo'); 
-            contents.on('click','.button.edit',function(){ self.edit_client_details(partner); });
-            contents.on('click','.button.save',function(){ self.save_client_details(partner); });
-            contents.on('click','.button.undo',function(){ self.undo_client_details(partner); });
-            this.editing_client = false;
-            this.uploaded_picture = null;
-
-            if(visibility === 'show'){
-                contents.empty();
-                contents.append($(QWeb.render('ClientDetails',{widget:this,partner:partner})));
-
-                var new_height   = contents.height();
-
-                if(!this.details_visible){
-                    if(clickpos < scroll + new_height + 20 ){
-                        parent.scrollTop( clickpos - 20 );
-                    }else{
-                        parent.scrollTop(parent.scrollTop() + new_height);
-                    }
-                }else{
-                    parent.scrollTop(parent.scrollTop() - height + new_height);
-                }
-
-                this.details_visible = true;
-                this.toggle_save_button();
-            } else if (visibility === 'edit') {
-                this.editing_client = true;
-                contents.empty();
-                contents.append($(QWeb.render('ClientDetailsEdit',{widget:this,partner:partner})));
-                this.toggle_save_button();
-
-                contents.find('.image-uploader').on('change',function(){
-                    self.load_image_file(event.target.files[0],function(res){
-                        if (res) {
-                            contents.find('.client-picture img, .client-picture .fa').remove();
-                            contents.find('.client-picture').append("<img src='"+res+"'>");
-                            contents.find('.detail.picture').remove();
-                            self.uploaded_picture = res;
-                        }
-                    });
-                });
-            } else if (visibility === 'hide') {
-                contents.empty();
-                if( height > scroll ){
-                    contents.css({height:height+'px'});
-                    contents.animate({height:0},400,function(){
-                        contents.css({height:''});
-                    });
-=======
         });
     },
 
@@ -2391,43 +1259,12 @@
             if(!this.details_visible){
                 if(clickpos < scroll + new_height + 20 ){
                     parent.scrollTop( clickpos - 20 );
->>>>>>> 4bef17cc
                 }else{
                     parent.scrollTop(parent.scrollTop() + new_height);
                 }
             }else{
                 parent.scrollTop(parent.scrollTop() - height + new_height);
             }
-<<<<<<< HEAD
-        },
-        close: function(){
-            this._super();
-        },
-    });
-    module.Gui.define_screen({name:'clientlist', widget: module.ClientListScreenWidget});
-
-    /*--------------------------------------*\
-     |         THE RECEIPT SCREEN           |
-    \*======================================*/
-
-    // The receipt screen displays the order's
-    // receipt and allows it to be printed in a web browser.
-    // The receipt screen is not shown if the point of sale
-    // is set up to print with the proxy. Altough it could
-    // be useful to do so...
-
-    module.ReceiptScreenWidget = module.ScreenWidget.extend({
-        template: 'ReceiptScreenWidget',
-
-        show: function(){
-            this._super();
-            var self = this;
-
-            this.refresh();
-
-            if (!this.pos.get_order()._printed && this.pos.config.iface_print_auto) {
-                this.print();
-=======
 
             this.details_visible = true;
             this.toggle_save_button();
@@ -2456,7 +1293,6 @@
                 });
             }else{
                 parent.scrollTop( parent.scrollTop() - height);
->>>>>>> 4bef17cc
             }
             this.details_visible = false;
             this.toggle_save_button();
@@ -2543,368 +1379,6 @@
             // should have appeared before the timeout... so yeah that's not ultra reliable. 
 
             this.lock_screen(true);
-<<<<<<< HEAD
-            setTimeout(function(){
-                self.lock_screen(false);
-            }, 2000);
-        },
-        lock_screen: function(locked) {
-            this._locked = locked;
-            if (locked) {
-                this.$('.next').removeClass('highlight');
-            } else {
-                this.$('.next').addClass('highlight');
-            }
-        },
-        print: function() {
-            this.pos.get_order()._printed = true;
-            window.print();
-        },
-        finish_order: function() {
-            if (!this._locked) {
-                this.pos.get_order().finalize();
-            }
-        },
-        renderElement: function() {
-            var self = this;
-            this._super();
-            this.$('.next').click(function(){
-                self.finish_order();
-            });
-            this.$('.button.print').click(function(){
-                self.print();
-            });
-        },
-        refresh: function() {
-            var order = this.pos.get_order();
-            this.$('.pos-receipt-container').html(QWeb.render('PosTicket',{
-                    widget:this,
-                    order: order,
-                    receipt: order.export_for_printing(),
-                    orderlines: order.get_orderlines(),
-                    paymentlines: order.get_paymentlines(),
-                }));
-        },
-    });
-    module.Gui.define_screen({name:'receipt', widget:module.ReceiptScreenWidget});
-
-    /*--------------------------------------*\
-     |         THE PAYMENT SCREEN           |
-    \*======================================*/
-
-    // The Payment Screen handles the payments, and
-    // it is unfortunately quite complicated.
-
-    module.PaymentScreenWidget = module.ScreenWidget.extend({
-        template:      'PaymentScreenWidget',
-        back_screen:   'product',
-        next_screen:   'receipt',
-        init: function(parent, options) {
-            var self = this;
-            this._super(parent, options);
-
-            this.pos.bind('change:selectedOrder',function(){
-                    this.renderElement();
-                    this.watch_order_changes();
-                },this);
-            this.watch_order_changes();
-
-            this.inputbuffer = "";
-            this.firstinput  = true;
-            
-            // This is a keydown handler that prevents backspace from
-            // doing a back navigation
-            this.keyboard_no_backnav = function(event){
-                if (event.keyCode === 8) {  // Backspace
-                    event.preventDefault();
-                }
-            };
-            
-            // This keyboard handler is on keyup to prevent keypress repeats
-            // but it thus cannot prevent the back navigation
-            this.keyboard_handler = function(event){
-                var key = '';
-                if ( event.keyCode === 13 ) {         // Enter
-                    self.validate_order();
-                } else if ( event.keyCode === 190 ) { // Dot
-                    key = '.';
-                } else if ( event.keyCode === 46 ) {  // Delete
-                    key = 'CLEAR';
-                } else if ( event.keyCode === 8 ) {   // Backspace 
-                    key = 'BACKSPACE';
-                } else if ( event.keyCode >= 48 && event.keyCode <= 57 ){       // Numbers
-                    key = '' + (event.keyCode - 48);
-                } else if ( event.keyCode >= 96 && event.keyCode <= 105 ){      // Numpad Numbers
-                    key = '' + (event.keyCode - 96);
-                } else if ( event.keyCode === 189 || event.keyCode === 109 ) {  // Minus
-                    key = '-';
-                } else if ( event.keyCode === 107 ) { // Plus
-                    key = '+';
-                }
-
-                self.payment_input(key);
-                event.preventDefault();
-            };
-        },
-        // resets the current input buffer
-        reset_input: function(){
-            var line = this.pos.get_order().selected_paymentline;
-            this.firstinput  = true;
-            if (line) {
-                this.inputbuffer = this.format_currency_no_symbol(line.get_amount());
-            } else {
-                this.inputbuffer = "";
-            }
-        },
-        // handle both keyboard and numpad input. Accepts
-        // a string that represents the key pressed.
-        payment_input: function(input) {
-            var oldbuf = this.inputbuffer.slice(0);
-            var newbuf = this.gui.numpad_input(this.inputbuffer, input, {'firstinput': this.firstinput});
-
-            this.firstinput = (newbuf.length === 0);
-
-            // popup block inputs to prevent sneak editing. 
-            if (this.gui.has_popup()) {
-                return;
-            }
-            
-            if (newbuf !== this.inputbuffer) {
-                this.inputbuffer = newbuf;
-                var order = this.pos.get_order();
-                if (order.selected_paymentline) {
-                    order.selected_paymentline.set_amount(parseFloat(this.inputbuffer));
-                    this.order_changes();
-                    this.render_paymentlines();
-                    this.$('.paymentline.selected .edit').text(this.inputbuffer);
-                }
-            }
-        },
-        click_numpad: function(button) {
-            this.payment_input(button.data('action'));
-        },
-        render_numpad: function() {
-            var self = this;
-            var numpad = $(QWeb.render('PaymentScreen-Numpad', { widget:this }));
-            numpad.on('click','button',function(){
-                self.click_numpad($(this));
-            });
-            return numpad;
-        },
-        click_delete_paymentline: function(cid){
-            var lines = this.pos.get_order().get_paymentlines();
-            for ( var i = 0; i < lines.length; i++ ) {
-                if (lines[i].cid === cid) {
-                    this.pos.get_order().remove_paymentline(lines[i]);
-                    this.reset_input();
-                    this.render_paymentlines();
-                    return;
-                }
-            }
-        },
-        click_paymentline: function(cid){
-            var lines = this.pos.get_order().get_paymentlines();
-            for ( var i = 0; i < lines.length; i++ ) {
-                if (lines[i].cid === cid) {
-                    this.pos.get_order().select_paymentline(lines[i]);
-                    this.reset_input();
-                    this.render_paymentlines();
-                    return;
-                }
-            }
-        },
-        render_paymentlines: function() {
-            var self  = this;
-            var order = this.pos.get_order();
-            if (!order) {
-                return;
-            }
-
-            var lines = order.get_paymentlines();
-            var due   = order.get_due();
-            var extradue = 0;
-            if (due && lines.length  && due !== order.get_due(lines[lines.length-1])) {
-                extradue = due;
-            }
-
-
-            this.$('.paymentlines-container').empty();
-            var lines = $(QWeb.render('PaymentScreen-Paymentlines', { 
-                widget: this, 
-                order: order,
-                paymentlines: lines,
-                extradue: extradue,
-            }));
-
-            lines.on('click','.delete-button',function(){
-                self.click_delete_paymentline($(this).data('cid'));
-            });
-
-            lines.on('click','.paymentline',function(){
-                self.click_paymentline($(this).data('cid'));
-            });
-                
-            lines.appendTo(this.$('.paymentlines-container'));
-        },
-        click_paymentmethods: function(id) {
-            var cashregister = null;
-            for ( var i = 0; i < this.pos.cashregisters.length; i++ ) {
-                if ( this.pos.cashregisters[i].journal_id[0] === id ){
-                    cashregister = this.pos.cashregisters[i];
-                    break;
-                }
-            }
-            this.pos.get_order().add_paymentline( cashregister );
-            this.reset_input();
-            this.render_paymentlines();
-        },
-        render_paymentmethods: function() {
-            var self = this;
-            var methods = $(QWeb.render('PaymentScreen-Paymentmethods', { widget:this }));
-                methods.on('click','.paymentmethod',function(){
-                    self.click_paymentmethods($(this).data('id'));
-                });
-            return methods;
-        },
-        click_invoice: function(){
-            var order = this.pos.get_order();
-            order.set_to_invoice(!order.is_to_invoice());
-            if (order.is_to_invoice()) {
-                this.$('.js_invoice').addClass('highlight');
-            } else {
-                this.$('.js_invoice').removeClass('highlight');
-            }
-        },
-        click_tip: function(){
-            var self   = this;
-            var order  = this.pos.get_order();
-            var tip    = order.get_tip();
-            var change = order.get_change();
-            var value  = tip;
-
-            if (tip === 0 && change > 0  ) {
-                value = change;
-            }
-
-            this.gui.show_popup('number',{
-                'title': tip ? _t('Change Tip') : _t('Add Tip'),
-                'value': value,
-                'confirm': function(value) {
-                    order.set_tip(Number(value));
-                    self.order_changes();
-                    self.render_paymentlines();
-                }
-            });
-        },
-        click_set_customer: function(){
-            this.gui.show_screen('clientlist');
-        },
-        click_back: function(){
-            this.gui.show_screen('products');
-        },
-        renderElement: function() {
-            var self = this;
-            this._super();
-
-            var numpad = this.render_numpad();
-            numpad.appendTo(this.$('.payment-numpad'));
-
-            var methods = this.render_paymentmethods();
-            methods.appendTo(this.$('.paymentmethods-container'));
-
-            this.render_paymentlines();
-
-            this.$('.back').click(function(){
-                self.click_back();
-            });
-
-            this.$('.next').click(function(){
-                self.validate_order();
-            });
-
-            this.$('.js_set_customer').click(function(){
-                self.click_set_customer();
-            });
-
-            this.$('.js_tip').click(function(){
-                self.click_tip();
-            });
-            this.$('.js_invoice').click(function(){
-                self.click_invoice();
-            });
-
-            this.$('.js_cashdrawer').click(function(){
-                self.pos.proxy.open_cashbox();
-            });
-
-        },
-        show: function(){
-            this.pos.get_order().clean_empty_paymentlines();
-            this.reset_input();
-            this.render_paymentlines();
-            this.order_changes();
-            window.document.body.addEventListener('keyup',this.keyboard_handler);
-            window.document.body.addEventListener('keydown',this.keyboard_no_backnav);
-            this._super();
-        },
-        hide: function(){
-            window.document.body.removeEventListener('keyup',this.keyboard_handler);
-            window.document.body.removeEventListener('keydown',this.keyboard_no_backnav);
-            this._super();
-        },
-        // sets up listeners to watch for order changes
-        watch_order_changes: function() {
-            var self = this;
-            var order = this.pos.get_order();
-            if (!order) {
-                return;
-            }
-            if(this.old_order){
-                this.old_order.unbind(null,null,this);
-            }
-            order.bind('all',function(){
-                self.order_changes();
-            });
-            this.old_order = order;
-        },
-        // called when the order is changed, used to show if
-        // the order is paid or not
-        order_changes: function(){
-            var self = this;
-            var order = this.pos.get_order();
-            if (!order) {
-                return;
-            } else if (order.is_paid()) {
-                self.$('.next').addClass('highlight');
-            }else{
-                self.$('.next').removeClass('highlight');
-            }
-        },
-        print_escpos_receipt: function(){
-            var env = {
-                widget:  this,
-                pos:     this.pos,
-                order:   this.pos.get_order(),
-                receipt: this.pos.get_order().export_for_printing(),
-            };
-
-            this.pos.proxy.print_receipt(QWeb.render('XmlReceipt',env));
-        },
-
-        // Check if the order is paid, then sends it to the backend,
-        // and complete the sale process
-        validate_order: function(force_validation) {
-            var self = this;
-
-            var order = this.pos.get_order();
-
-            // FIXME: this check is there because the backend is unable to
-            // process empty orders. This is not the right place to fix it.
-            if (order.get_orderlines().length === 0) {
-                this.gui.show_popup('error',{
-                    'title': _t('Empty Order'),
-                    'body':  _t('There must be at least one product in your order before it can be validated'),
-=======
 
             setTimeout(function(){
                 self.lock_screen(false);
@@ -3275,42 +1749,11 @@
                 this.pos_widget.screen_selector.show_popup('error',{
                     'message': _t('Negative Bank Payment'),
                     'comment': _t('You cannot have a negative amount in a Bank payment. Use a cash payment method to return money to the customer.'),
->>>>>>> 4bef17cc
                 });
                 return;
             }
         }
 
-<<<<<<< HEAD
-            var plines = order.get_paymentlines();
-            for (var i = 0; i < plines.length; i++) {
-                if (plines[i].get_type() === 'bank' && plines[i].get_amount() < 0) {
-                    this.pos_widget.screen_selector.show_popup('error',{
-                        'message': _t('Negative Bank Payment'),
-                        'comment': _t('You cannot have a negative amount in a Bank payment. Use a cash payment method to return money to the customer.'),
-                    });
-                    return;
-                }
-            }
-
-            if (!order.is_paid() || this.invoicing) {
-                return;
-            }
-
-            // The exact amount must be paid if there is no cash payment method defined.
-            if (Math.abs(order.get_total_with_tax() - order.get_total_paid()) > 0.00001) {
-                var cash = false;
-                for (var i = 0; i < this.pos.cashregisters.length; i++) {
-                    cash = cash || (this.pos.cashregisters[i].journal.type === 'cash');
-                }
-                if (!cash) {
-                    this.gui.show_popup('error',{
-                        title: _t('Cannot return change without a cash payment method'),
-                        body:  _t('There is no cash payment method available in this point of sale to handle the change.\n\n Please pay the exact amount or add a cash payment method in the point of sale configuration'),
-                    });
-                    return;
-                }
-=======
         if (!order.is_paid() || this.invoicing) {
             return;
         }
@@ -3327,77 +1770,9 @@
                     body:  _t('There is no cash payment method available in this point of sale to handle the change.\n\n Please pay the exact amount or add a cash payment method in the point of sale configuration'),
                 });
                 return;
->>>>>>> 4bef17cc
-            }
-        }
-
-<<<<<<< HEAD
-            // if the change is too large, it's probably an input error, make the user confirm.
-            if (!force_validation && (order.get_total_with_tax() * 1000 < order.get_total_paid())) {
-                this.gui.show_popup('confirm',{
-                    title: _t('Please Confirm Large Amount'),
-                    body:  _t('Are you sure that the customer wants to  pay') + 
-                           ' ' + 
-                           this.format_currency(order.get_total_paid()) +
-                           ' ' +
-                           _t('for an order of') +
-                           ' ' +
-                           this.format_currency(order.get_total_with_tax()) +
-                           ' ' +
-                           _t('? Clicking "Confirm" will validate the payment.'),
-                    confirm: function() {
-                        self.validate_order('confirm');
-                    },
-                });
-                return;
-            }
-
-            if (order.is_paid_with_cash() && this.pos.config.iface_cashdrawer) { 
-
-                    this.pos.proxy.open_cashbox();
-            }
-
-            if (order.is_to_invoice()) {
-                var invoiced = this.pos.push_and_invoice_order(order);
-                this.invoicing = true;
-
-                invoiced.fail(function(error){
-                    self.invoicing = false;
-                    if (error === 'error-no-client') {
-                        self.gui.show_popup('confirm',{
-                            'title': _t('Please select the Customer'),
-                            'body': _t('You need to select the customer before you can invoice an order.'),
-                            confirm: function(){
-                                self.gui.show_screen('clientlist');
-                            },
-                        });
-                    } else {
-                        self.gui.show_popup('error',{
-                            'title': _t('The order could not be sent'),
-                            'body': _t('Check your internet connection and try again.'),
-                        });
-                    }
-                });
-
-                invoiced.done(function(){
-                    self.invoicing = false;
-                    order.finalize();
-                });
-            } else {
-                this.pos.push_order(order) 
-                if (this.pos.config.iface_print_via_proxy) {
-                    this.print_escpos_receipt();
-                    order.finalize();    //finish order and go back to scan screen
-                } else {
-                    this.gui.show_screen(this.next_screen);
-                }
-            }
-        },
-    });
-    module.Gui.define_screen({name:'payment', widget:module.PaymentScreenWidget});
-
-};
-=======
+            }
+        }
+
         // if the change is too large, it's probably an input error, make the user confirm.
         if (!force_validation && (order.get_total_with_tax() * 1000 < order.get_total_paid())) {
             this.gui.show_popup('confirm',{
@@ -3466,4 +1841,3 @@
 };
 
 });
->>>>>>> 4bef17cc
