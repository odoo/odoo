--- conflicted
+++ resolved
@@ -1,31 +1,4 @@
 
-<<<<<<< HEAD
-openerp.point_of_sale = function(openerp) {
-    "use strict";
-
-    var module = openerp.point_of_sale;
-
-    openerp.point_of_sale.load_db(openerp,module);
-
-    openerp.point_of_sale.load_models(openerp,module);
-
-    openerp.point_of_sale.load_basewidget(openerp,module);
-
-    openerp.point_of_sale.load_keyboard(openerp,module);
-
-    openerp.point_of_sale.load_gui(openerp,module);
-
-    openerp.point_of_sale.load_popups(openerp,module);
-
-    openerp.point_of_sale.load_screens(openerp,module);
-
-    openerp.point_of_sale.load_devices(openerp,module);
-
-    openerp.point_of_sale.load_chrome(openerp,module);
-
-    openerp.web.client_actions.add('pos.ui', 'openerp.point_of_sale.Chrome');
-};
-=======
 odoo.define('point_of_sale.main', function (require) {
 "use strict";
 
@@ -34,5 +7,4 @@
 
 core.action_registry.add('pos.ui', chrome.Chrome);
 
-});
->>>>>>> 4bef17cc
+});