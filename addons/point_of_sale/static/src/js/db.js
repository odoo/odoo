<<<<<<< HEAD
openerp.point_of_sale.load_db = function load_db(instance, module){ 
    "use strict";
=======
odoo.define('point_of_sale.DB', function (require) {
"use strict";
>>>>>>> 4bef17cc

var core = require('web.core');
/* The PosDB holds reference to data that is either
 * - static: does not change between pos reloads
 * - persistent : must stay between reloads ( orders )
 */

<<<<<<< HEAD
    module.PosDB = instance.web.Class.extend({
        name: 'openerp_pos_db', //the prefix of the localstorage data
        limit: 100,  // the maximum number of results returned by a search
        init: function(options){
            options = options || {};
            this.name = options.name || this.name;
            this.limit = options.limit || this.limit;
            
            if (options.uuid) {
                this.name = this.name + '_' + options.uuid;
            }
=======
var PosDB = core.Class.extend({
    name: 'openerp_pos_db', //the prefix of the localstorage data
    limit: 100,  // the maximum number of results returned by a search
    init: function(options){
        options = options || {};
        this.name = options.name || this.name;
        this.limit = options.limit || this.limit;
        
        if (options.uuid) {
            this.name = this.name + '_' + options.uuid;
        }
>>>>>>> 4bef17cc

        //cache the data in memory to avoid roundtrips to the localstorage
        this.cache = {};

<<<<<<< HEAD
            this.product_by_id = {};
            this.product_by_barcode = {};
            this.product_by_category_id = {};

            this.partner_sorted = [];
            this.partner_by_id = {};
            this.partner_by_barcode = {};
            this.partner_search_string = "";
            this.partner_write_date = null;

            this.category_by_id = {};
            this.root_category_id  = 0;
            this.category_products = {};
            this.category_ancestors = {};
            this.category_childs = {};
            this.category_parent    = {};
            this.category_search_string = {};
            this.packagings_by_id = {};
            this.packagings_by_product_tmpl_id = {};
            this.packagings_by_barcode = {};
        },

        /* 
         * sets an uuid to prevent conflict in locally stored data between multiple databases running
         * in the same browser at the same origin (Doing this is not advised !)
         */
        set_uuid: function(uuid){
            this.name = this.name + '_' + uuid;
        },

        /* returns the category object from its id. If you pass a list of id as parameters, you get
         * a list of category objects. 
         */  
        get_category_by_id: function(categ_id){
            if(categ_id instanceof Array){
                var list = [];
                for(var i = 0, len = categ_id.length; i < len; i++){
                    var cat = this.category_by_id[categ_id[i]];
                    if(cat){
                        list.push(cat);
                    }else{
                        console.error("get_category_by_id: no category has id:",categ_id[i]);
                    }
                }
                return list;
            }else{
                return this.category_by_id[categ_id];
            }
        },
        /* returns a list of the category's child categories ids, or an empty list 
         * if a category has no childs */
        get_category_childs_ids: function(categ_id){
            return this.category_childs[categ_id] || [];
        },
        /* returns a list of all ancestors (parent, grand-parent, etc) categories ids
         * starting from the root category to the direct parent */
        get_category_ancestors_ids: function(categ_id){
            return this.category_ancestors[categ_id] || [];
        },
        /* returns the parent category's id of a category, or the root_category_id if no parent.
         * the root category is parent of itself. */
        get_category_parent_id: function(categ_id){
            return this.category_parent[categ_id] || this.root_category_id;
        },
        /* adds categories definitions to the database. categories is a list of categories objects as
         * returned by the openerp server. Categories must be inserted before the products or the 
         * product/ categories association may (will) not work properly */
        add_categories: function(categories){
            var self = this;
            if(!this.category_by_id[this.root_category_id]){
                this.category_by_id[this.root_category_id] = {
                    id : this.root_category_id,
                    name : 'Root',
                };
            }
            for(var i=0, len = categories.length; i < len; i++){
                this.category_by_id[categories[i].id] = categories[i];
            }
            for(var i=0, len = categories.length; i < len; i++){
                var cat = categories[i];
                var parent_id = cat.parent_id[0] || this.root_category_id;
                this.category_parent[cat.id] = cat.parent_id[0];
                if(!this.category_childs[parent_id]){
                    this.category_childs[parent_id] = [];
                }
                this.category_childs[parent_id].push(cat.id);
            }
            function make_ancestors(cat_id, ancestors){
                self.category_ancestors[cat_id] = ancestors;
=======
        this.product_by_id = {};
        this.product_by_barcode = {};
        this.product_by_category_id = {};

        this.partner_sorted = [];
        this.partner_by_id = {};
        this.partner_by_barcode = {};
        this.partner_search_string = "";
        this.partner_write_date = null;

        this.category_by_id = {};
        this.root_category_id  = 0;
        this.category_products = {};
        this.category_ancestors = {};
        this.category_childs = {};
        this.category_parent    = {};
        this.category_search_string = {};
        this.packagings_by_id = {};
        this.packagings_by_product_tmpl_id = {};
        this.packagings_by_barcode = {};
    },
>>>>>>> 4bef17cc

    /* 
     * sets an uuid to prevent conflict in locally stored data between multiple databases running
     * in the same browser at the same origin (Doing this is not advised !)
     */
    set_uuid: function(uuid){
        this.name = this.name + '_' + uuid;
    },

    /* returns the category object from its id. If you pass a list of id as parameters, you get
     * a list of category objects. 
     */  
    get_category_by_id: function(categ_id){
        if(categ_id instanceof Array){
            var list = [];
            for(var i = 0, len = categ_id.length; i < len; i++){
                var cat = this.category_by_id[categ_id[i]];
                if(cat){
                    list.push(cat);
                }else{
                    console.error("get_category_by_id: no category has id:",categ_id[i]);
                }
            }
<<<<<<< HEAD
            make_ancestors(this.root_category_id, []);
        },
        category_contains: function(categ_id, product_id) {
            var product = this.product_by_id[product_id];
            if (product) {
                var cid = product.pos_categ_id[0];
                while (cid && cid !== categ_id){
                    cid = this.category_parent[cid];
                }
                return !!cid;
            }
            return false;
        },
        /* loads a record store from the database. returns default if nothing is found */
        load: function(store,deft){
            if(this.cache[store] !== undefined){
                return this.cache[store];
            }
            var data = localStorage[this.name + '_' + store];
            if(data !== undefined && data !== ""){
                data = JSON.parse(data);
                this.cache[store] = data;
                return data;
            }else{
                return deft;
            }
        },
        /* saves a record store to the database */
        save: function(store,data){
            var str_data = JSON.stringify(data);
            localStorage[this.name + '_' + store] = JSON.stringify(data);
            this.cache[store] = data;
        },
        _product_search_string: function(product){
            var str = product.display_name;
            if (product.barcode) {
                str += '|' + product.barcode;
            }
            if (product.default_code) {
                str += '|' + product.default_code;
            }
            if (product.description) {
                str += '|' + product.description;
            }
            if (product.description_sale) {
                str += '|' + product.description_sale;
            }
            var packagings = this.packagings_by_product_tmpl_id[product.product_tmpl_id] || [];
            for (var i = 0; i < packagings.length; i++) {
                str += '|' + packagings[i].barcode;
            }
            str  = product.id + ':' + str.replace(':','') + '\n';
            return str;
        },
        add_products: function(products){
            var stored_categories = this.product_by_category_id;
=======
            return list;
        }else{
            return this.category_by_id[categ_id];
        }
    },
    /* returns a list of the category's child categories ids, or an empty list 
     * if a category has no childs */
    get_category_childs_ids: function(categ_id){
        return this.category_childs[categ_id] || [];
    },
    /* returns a list of all ancestors (parent, grand-parent, etc) categories ids
     * starting from the root category to the direct parent */
    get_category_ancestors_ids: function(categ_id){
        return this.category_ancestors[categ_id] || [];
    },
    /* returns the parent category's id of a category, or the root_category_id if no parent.
     * the root category is parent of itself. */
    get_category_parent_id: function(categ_id){
        return this.category_parent[categ_id] || this.root_category_id;
    },
    /* adds categories definitions to the database. categories is a list of categories objects as
     * returned by the openerp server. Categories must be inserted before the products or the 
     * product/ categories association may (will) not work properly */
    add_categories: function(categories){
        var self = this;
        if(!this.category_by_id[this.root_category_id]){
            this.category_by_id[this.root_category_id] = {
                id : this.root_category_id,
                name : 'Root',
            };
        }
        for(var i=0, len = categories.length; i < len; i++){
            this.category_by_id[categories[i].id] = categories[i];
        }
        len = categories.length;
        for(i=0; i < len; i++){
            var cat = categories[i];
            var parent_id = cat.parent_id[0] || this.root_category_id;
            this.category_parent[cat.id] = cat.parent_id[0];
            if(!this.category_childs[parent_id]){
                this.category_childs[parent_id] = [];
            }
            this.category_childs[parent_id].push(cat.id);
        }
        function make_ancestors(cat_id, ancestors){
            self.category_ancestors[cat_id] = ancestors;

            ancestors = ancestors.slice(0);
            ancestors.push(cat_id);

            var childs = self.category_childs[cat_id] || [];
            for(var i=0, len = childs.length; i < len; i++){
                make_ancestors(childs[i], ancestors);
            }
        }
        make_ancestors(this.root_category_id, []);
    },
    category_contains: function(categ_id, product_id) {
        var product = this.product_by_id[product_id];
        if (product) {
            var cid = product.pos_categ_id[0];
            while (cid && cid !== categ_id){
                cid = this.category_parent[cid];
            }
            return !!cid;
        }
        return false;
    },
    /* loads a record store from the database. returns default if nothing is found */
    load: function(store,deft){
        if(this.cache[store] !== undefined){
            return this.cache[store];
        }
        var data = localStorage[this.name + '_' + store];
        if(data !== undefined && data !== ""){
            data = JSON.parse(data);
            this.cache[store] = data;
            return data;
        }else{
            return deft;
        }
    },
    /* saves a record store to the database */
    save: function(store,data){
        localStorage[this.name + '_' + store] = JSON.stringify(data);
        this.cache[store] = data;
    },
    _product_search_string: function(product){
        var str = product.display_name;
        if (product.barcode) {
            str += '|' + product.barcode;
        }
        if (product.default_code) {
            str += '|' + product.default_code;
        }
        if (product.description) {
            str += '|' + product.description;
        }
        if (product.description_sale) {
            str += '|' + product.description_sale;
        }
        var packagings = this.packagings_by_product_tmpl_id[product.product_tmpl_id] || [];
        for (var i = 0; i < packagings.length; i++) {
            str += '|' + packagings[i].barcode;
        }
        str  = product.id + ':' + str.replace(':','') + '\n';
        return str;
    },
    add_products: function(products){
        var stored_categories = this.product_by_category_id;
>>>>>>> 4bef17cc

        if(!products instanceof Array){
            products = [products];
        }
        for(var i = 0, len = products.length; i < len; i++){
            var product = products[i];
            var search_string = this._product_search_string(product);
            var categ_id = product.pos_categ_id ? product.pos_categ_id[0] : this.root_category_id;
            product.product_tmpl_id = product.product_tmpl_id[0];
            if(!stored_categories[categ_id]){
                stored_categories[categ_id] = [];
            }
            stored_categories[categ_id].push(product.id);

            if(this.category_search_string[categ_id] === undefined){
                this.category_search_string[categ_id] = '';
            }
            this.category_search_string[categ_id] += search_string;

            var ancestors = this.get_category_ancestors_ids(categ_id) || [];

            for(var j = 0, jlen = ancestors.length; j < jlen; j++){
                var ancestor = ancestors[j];
                if(! stored_categories[ancestor]){
                    stored_categories[ancestor] = [];
                }
                stored_categories[ancestor].push(product.id);

                if( this.category_search_string[ancestor] === undefined){
                    this.category_search_string[ancestor] = '';
                }
                this.category_search_string[ancestor] += search_string; 
            }
            this.product_by_id[product.id] = product;
            if(product.barcode){
                this.product_by_barcode[product.barcode] = product;
            }
        }
    },
    add_packagings: function(packagings){
        for(var i = 0, len = packagings.length; i < len; i++){
            var pack = packagings[i];
            this.packagings_by_id[pack.id] = pack;
            if(!this.packagings_by_product_tmpl_id[pack.product_tmpl_id[0]]){
                this.packagings_by_product_tmpl_id[pack.product_tmpl_id[0]] = [];
            }
            this.packagings_by_product_tmpl_id[pack.product_tmpl_id[0]].push(pack);
            if(pack.barcode){
                this.packagings_by_barcode[pack.barcode] = pack;
            }
        }
    },
    _partner_search_string: function(partner){
        var str =  partner.name;
        if(partner.barcode){
            str += '|' + partner.barcode;
        }
        if(partner.address){
            str += '|' + partner.address;
        }
        if(partner.phone){
            str += '|' + partner.phone.split(' ').join('');
        }
        if(partner.mobile){
            str += '|' + partner.mobile.split(' ').join('');
        }
        if(partner.email){
            str += '|' + partner.email;
        }
        str = '' + partner.id + ':' + str.replace(':','') + '\n';
        return str;
    },
    add_partners: function(partners){
        var updated_count = 0;
        var new_write_date = '';
        var partner;
        for(var i = 0, len = partners.length; i < len; i++){
            partner = partners[i];

            if (    this.partner_write_date && 
                    this.partner_by_id[partner.id] &&
                    new Date(this.partner_write_date).getTime() + 1000 >=
                    new Date(partner.write_date).getTime() ) {
                // FIXME: The write_date is stored with milisec precision in the database
                // but the dates we get back are only precise to the second. This means when
                // you read partners modified strictly after time X, you get back partners that were
                // modified X - 1 sec ago. 
                continue;
            } else if ( new_write_date < partner.write_date ) { 
                new_write_date  = partner.write_date;
            }
            if (!this.partner_by_id[partner.id]) {
                this.partner_sorted.push(partner.id);
            }
            this.partner_by_id[partner.id] = partner;

            updated_count += 1;
        }

<<<<<<< HEAD
                    if( this.category_search_string[ancestor] === undefined){
                        this.category_search_string[ancestor] = '';
                    }
                    this.category_search_string[ancestor] += search_string; 
                }
                this.product_by_id[product.id] = product;
                if(product.barcode){
                    this.product_by_barcode[product.barcode] = product;
                }
            }
        },
        add_packagings: function(packagings){
            for(var i = 0, len = packagings.length; i < len; i++){
                var pack = packagings[i];
                this.packagings_by_id[pack.id] = pack;
                if(!this.packagings_by_product_tmpl_id[pack.product_tmpl_id[0]]){
                    this.packagings_by_product_tmpl_id[pack.product_tmpl_id[0]] = [];
                }
                this.packagings_by_product_tmpl_id[pack.product_tmpl_id[0]].push(pack);
                if(pack.barcode){
                    this.packagings_by_barcode[pack.barcode] = pack;
                }
            }
        },
        _partner_search_string: function(partner){
            var str =  partner.name;
            if(partner.barcode){
                str += '|' + partner.barcode;
            }
            if(partner.address){
                str += '|' + partner.address;
            }
            if(partner.phone){
                str += '|' + partner.phone.split(' ').join('');
            }
            if(partner.mobile){
                str += '|' + partner.mobile.split(' ').join('');
            }
            if(partner.email){
                str += '|' + partner.email;
            }
            str = '' + partner.id + ':' + str.replace(':','') + '\n';
            return str;
        },
        add_partners: function(partners){
            var updated_count = 0;
            var new_write_date = '';
            for(var i = 0, len = partners.length; i < len; i++){
                var partner = partners[i];
=======
        this.partner_write_date = new_write_date || this.partner_write_date;
>>>>>>> 4bef17cc

        if (updated_count) {
            // If there were updates, we need to completely 
            // rebuild the search string and the barcode indexing

            this.partner_search_string = "";
            this.partner_by_barcode = {};

            for (var id in this.partner_by_id) {
                partner = this.partner_by_id[id];

                if(partner.barcode){
                    this.partner_by_barcode[partner.barcode] = partner;
                }
                partner.address = (partner.street || '') +', '+ 
                                  (partner.zip || '')    +' '+
                                  (partner.city || '')   +', '+ 
                                  (partner.country_id[1] || '');
                this.partner_search_string += this._partner_search_string(partner);
            }
        }
        return updated_count;
    },
    get_partner_write_date: function(){
        return this.partner_write_date || "1970-01-01 00:00:00";
    },
    get_partner_by_id: function(id){
        return this.partner_by_id[id];
    },
    get_partner_by_barcode: function(barcode){
        return this.partner_by_barcode[barcode];
    },
    get_partners_sorted: function(max_count){
        max_count = max_count ? Math.min(this.partner_sorted.length, max_count) : this.partner_sorted.length;
        var partners = [];
        for (var i = 0; i < max_count; i++) {
            partners.push(this.partner_by_id[this.partner_sorted[i]]);
        }
        return partners;
    },
    search_partner: function(query){
        try {
            query = query.replace(/[\[\]\(\)\+\*\?\.\-\!\&\^\$\|\~\_\{\}\:\,\\\/]/g,'.');
            query = query.replace(' ','.+');
            var re = RegExp("([0-9]+):.*?"+query,"gi");
        }catch(e){
            return [];
        }
        var results = [];
        for(var i = 0; i < this.limit; i++){
            var r = re.exec(this.partner_search_string);
            if(r){
                var id = Number(r[1]);
                results.push(this.get_partner_by_id(id));
            }else{
                break;
            }
        }
        return results;
    },
    /* removes all the data from the database. TODO : being able to selectively remove data */
    clear: function(){
        for(var i = 0, len = arguments.length; i < len; i++){
            localStorage.removeItem(this.name + '_' + arguments[i]);
        }
    },
    /* this internal methods returns the count of properties in an object. */
    _count_props : function(obj){
        var count = 0;
        for(var prop in obj){
            if(obj.hasOwnProperty(prop)){
                count++;
            }
        }
        return count;
    },
    get_product_by_id: function(id){
        return this.product_by_id[id];
    },
    get_product_by_barcode: function(barcode){
        if(this.product_by_barcode[barcode]){
            return this.product_by_barcode[barcode];
        }
        var pack = this.packagings_by_barcode[barcode];
        if(pack){
            return this.product_by_id[pack.product_tmpl_id[0]];
        }
        return undefined;
    },
    get_product_by_category: function(category_id){
        var product_ids  = this.product_by_category_id[category_id];
        var list = [];
        if (product_ids) {
            for (var i = 0, len = Math.min(product_ids.length, this.limit); i < len; i++) {
                list.push(this.product_by_id[product_ids[i]]);
            }
        }
        return list;
    },
    /* returns a list of products with :
     * - a category that is or is a child of category_id,
     * - a name, package or barcode containing the query (case insensitive) 
     */
    search_product_in_category: function(category_id, query){
        try {
            query = query.replace(/[\[\]\(\)\+\*\?\.\-\!\&\^\$\|\~\_\{\}\:\,\\\/]/g,'.');
            query = query.replace(' ','.+');
            var re = RegExp("([0-9]+):.*?"+query,"gi");
        }catch(e){
            return [];
        }
        var results = [];
        for(var i = 0; i < this.limit; i++){
            var r = re.exec(this.category_search_string[category_id]);
            if(r){
                var id = Number(r[1]);
                results.push(this.get_product_by_id(id));
            }else{
                break;
            }
        }
        return results;
    },

    /* paid orders */
    add_order: function(order){
        var order_id = order.uid;
        var orders  = this.load('orders',[]);

<<<<<<< HEAD
            if (updated_count) {
                // If there were updates, we need to completely 
                // rebuild the search string and the barcode indexing

                this.partner_search_string = "";
                this.partner_by_barcode = {};
=======
        // if the order was already stored, we overwrite its data
        for(var i = 0, len = orders.length; i < len; i++){
            if(orders[i].id === order_id){
                orders[i].data = order;
                this.save('orders',orders);
                return order_id;
            }
        }

        orders.push({id: order_id, data: order});
        this.save('orders',orders);
        return order_id;
    },
    remove_order: function(order_id){
        var orders = this.load('orders',[]);
        orders = _.filter(orders, function(order){
            return order.id !== order_id;
        });
        this.save('orders',orders);
    },
    remove_all_orders: function(){
        this.save('orders',[]);
    },
    get_orders: function(){
        return this.load('orders',[]);
    },
    get_order: function(order_id){
        var orders = this.get_orders();
        for(var i = 0, len = orders.length; i < len; i++){
            if(orders[i].id === order_id){
                return orders[i];
            }
        }
        return undefined;
    },
>>>>>>> 4bef17cc

    /* working orders */
    save_unpaid_order: function(order){
        var order_id = order.uid;
        var orders = this.load('unpaid_orders',[]);
        var serialized = order.export_as_JSON();

<<<<<<< HEAD
                    if(partner.barcode){
                        this.partner_by_barcode[partner.barcode] = partner;
                    }
                    partner.address = (partner.street || '') +', '+ 
                                      (partner.zip || '')    +' '+
                                      (partner.city || '')   +', '+ 
                                      (partner.country_id[1] || '');
                    this.partner_search_string += this._partner_search_string(partner);
                }
            }
            return updated_count;
        },
        get_partner_write_date: function(){
            return this.partner_write_date;
        },
        get_partner_by_id: function(id){
            return this.partner_by_id[id];
        },
        get_partner_by_barcode: function(barcode){
            return this.partner_by_barcode[barcode];
        },
        get_partners_sorted: function(max_count){
            max_count = max_count ? Math.min(this.partner_sorted.length, max_count) : this.partner_sorted.length;
            var partners = [];
            for (var i = 0; i < max_count; i++) {
                partners.push(this.partner_by_id[this.partner_sorted[i]]);
            }
            return partners;
        },
        search_partner: function(query){
            try {
                query = query.replace(/[\[\]\(\)\+\*\?\.\-\!\&\^\$\|\~\_\{\}\:\,\\\/]/g,'.');
                query = query.replace(' ','.+');
                var re = RegExp("([0-9]+):.*?"+query,"gi");
            }catch(e){
                return [];
            }
            var results = [];
            for(var i = 0; i < this.limit; i++){
                var r = re.exec(this.partner_search_string);
                if(r){
                    var id = Number(r[1]);
                    results.push(this.get_partner_by_id(id));
                }else{
                    break;
                }
            }
            return results;
        },
        /* removes all the data from the database. TODO : being able to selectively remove data */
        clear: function(stores){
            for(var i = 0, len = arguments.length; i < len; i++){
                localStorage.removeItem(this.name + '_' + arguments[i]);
            }
        },
        /* this internal methods returns the count of properties in an object. */
        _count_props : function(obj){
            var count = 0;
            for(var prop in obj){
                if(obj.hasOwnProperty(prop)){
                    count++;
                }
            }
            return count;
        },
        get_product_by_id: function(id){
            return this.product_by_id[id];
        },
        get_product_by_barcode: function(barcode){
            if(this.product_by_barcode[barcode]){
                return this.product_by_barcode[barcode];
            }
            var pack = this.packagings_by_barcode[barcode];
            if(pack){
                return this.product_by_id[pack.product_tmpl_id[0]];
            }
            return undefined;
        },
        get_product_by_category: function(category_id){
            var product_ids  = this.product_by_category_id[category_id];
            var list = [];
            if (product_ids) {
                for (var i = 0, len = Math.min(product_ids.length, this.limit); i < len; i++) {
                    list.push(this.product_by_id[product_ids[i]]);
                }
            }
            return list;
        },
        /* returns a list of products with :
         * - a category that is or is a child of category_id,
         * - a name, package or barcode containing the query (case insensitive) 
         */
        search_product_in_category: function(category_id, query){
            try {
                query = query.replace(/[\[\]\(\)\+\*\?\.\-\!\&\^\$\|\~\_\{\}\:\,\\\/]/g,'.');
                query = query.replace(' ','.+');
                var re = RegExp("([0-9]+):.*?"+query,"gi");
            }catch(e){
                return [];
            }
            var results = [];
            for(var i = 0; i < this.limit; i++){
                var r = re.exec(this.category_search_string[category_id]);
                if(r){
                    var id = Number(r[1]);
                    results.push(this.get_product_by_id(id));
                }else{
                    break;
                }
            }
            return results;
        },

        /* paid orders */
        add_order: function(order){
            var order_id = order.uid;
            var orders  = this.load('orders',[]);
=======
        for (var i = 0; i < orders.length; i++) {
            if (orders[i].id === order_id){
                orders[i].data = serialized;
                this.save('unpaid_orders',orders);
                return order_id;
            }
        }
>>>>>>> 4bef17cc

        orders.push({id: order_id, data: serialized});
        this.save('unpaid_orders',orders);
        return order_id;
    },
    remove_unpaid_order: function(order){
        var orders = this.load('unpaid_orders',[]);
        orders = _.filter(orders, function(o){
            return o.id !== order.uid;
        });
        this.save('unpaid_orders',orders);
    },
    remove_all_unpaid_orders: function(){
        this.save('unpaid_orders',[]);
    },
    get_unpaid_orders: function(){
        var saved = this.load('unpaid_orders',[]);
        var orders = [];
        for (var i = 0; i < saved.length; i++) {
            orders.push(saved[i].data);
        }
        return orders;
    },
});

<<<<<<< HEAD
            orders.push({id: order_id, data: order});
            this.save('orders',orders);
            return order_id;
        },
        remove_order: function(order_id){
            var orders = this.load('orders',[]);
            orders = _.filter(orders, function(order){
                return order.id !== order_id;
            });
            this.save('orders',orders);
        },
        remove_all_orders: function(){
            this.save('orders',[]);
        },
        get_orders: function(){
            return this.load('orders',[]);
        },
        get_order: function(order_id){
            var orders = this.get_orders();
            for(var i = 0, len = orders.length; i < len; i++){
                if(orders[i].id === order_id){
                    return orders[i];
                }
            }
            return undefined;
        },

        /* working orders */
        save_unpaid_order: function(order){
            var order_id = order.uid;
            var orders = this.load('unpaid_orders',[]);
            var serialized = order.export_as_JSON();

            for (var i = 0; i < orders.length; i++) {
                if (orders[i].id === order_id){
                    orders[i].data = serialized;
                    this.save('unpaid_orders',orders);
                    return order_id;
                }
            }

            orders.push({id: order_id, data: serialized});
            this.save('unpaid_orders',orders);
            return order_id;
        },
        remove_unpaid_order: function(order){
            var orders = this.load('unpaid_orders',[]);
            orders = _.filter(orders, function(o){
                return o.id !== order.uid;
            });
            this.save('unpaid_orders',orders);
        },
        remove_all_unpaid_orders: function(){
            this.save('unpaid_orders',[]);
        },
        get_unpaid_orders: function(){
            var saved = this.load('unpaid_orders',[]);
            var orders = [];
            for (var i = 0; i < saved.length; i++) {
                orders.push(saved[i].data);
            }
            return orders;
        },
    });
}
=======
return PosDB;

});
>>>>>>> 4bef17cc
<|MERGE_RESOLUTION|>--- conflicted
+++ resolved
@@ -1,10 +1,5 @@
-<<<<<<< HEAD
-openerp.point_of_sale.load_db = function load_db(instance, module){ 
-    "use strict";
-=======
 odoo.define('point_of_sale.DB', function (require) {
 "use strict";
->>>>>>> 4bef17cc
 
 var core = require('web.core');
 /* The PosDB holds reference to data that is either
@@ -12,19 +7,6 @@
  * - persistent : must stay between reloads ( orders )
  */
 
-<<<<<<< HEAD
-    module.PosDB = instance.web.Class.extend({
-        name: 'openerp_pos_db', //the prefix of the localstorage data
-        limit: 100,  // the maximum number of results returned by a search
-        init: function(options){
-            options = options || {};
-            this.name = options.name || this.name;
-            this.limit = options.limit || this.limit;
-            
-            if (options.uuid) {
-                this.name = this.name + '_' + options.uuid;
-            }
-=======
 var PosDB = core.Class.extend({
     name: 'openerp_pos_db', //the prefix of the localstorage data
     limit: 100,  // the maximum number of results returned by a search
@@ -36,102 +18,10 @@
         if (options.uuid) {
             this.name = this.name + '_' + options.uuid;
         }
->>>>>>> 4bef17cc
 
         //cache the data in memory to avoid roundtrips to the localstorage
         this.cache = {};
 
-<<<<<<< HEAD
-            this.product_by_id = {};
-            this.product_by_barcode = {};
-            this.product_by_category_id = {};
-
-            this.partner_sorted = [];
-            this.partner_by_id = {};
-            this.partner_by_barcode = {};
-            this.partner_search_string = "";
-            this.partner_write_date = null;
-
-            this.category_by_id = {};
-            this.root_category_id  = 0;
-            this.category_products = {};
-            this.category_ancestors = {};
-            this.category_childs = {};
-            this.category_parent    = {};
-            this.category_search_string = {};
-            this.packagings_by_id = {};
-            this.packagings_by_product_tmpl_id = {};
-            this.packagings_by_barcode = {};
-        },
-
-        /* 
-         * sets an uuid to prevent conflict in locally stored data between multiple databases running
-         * in the same browser at the same origin (Doing this is not advised !)
-         */
-        set_uuid: function(uuid){
-            this.name = this.name + '_' + uuid;
-        },
-
-        /* returns the category object from its id. If you pass a list of id as parameters, you get
-         * a list of category objects. 
-         */  
-        get_category_by_id: function(categ_id){
-            if(categ_id instanceof Array){
-                var list = [];
-                for(var i = 0, len = categ_id.length; i < len; i++){
-                    var cat = this.category_by_id[categ_id[i]];
-                    if(cat){
-                        list.push(cat);
-                    }else{
-                        console.error("get_category_by_id: no category has id:",categ_id[i]);
-                    }
-                }
-                return list;
-            }else{
-                return this.category_by_id[categ_id];
-            }
-        },
-        /* returns a list of the category's child categories ids, or an empty list 
-         * if a category has no childs */
-        get_category_childs_ids: function(categ_id){
-            return this.category_childs[categ_id] || [];
-        },
-        /* returns a list of all ancestors (parent, grand-parent, etc) categories ids
-         * starting from the root category to the direct parent */
-        get_category_ancestors_ids: function(categ_id){
-            return this.category_ancestors[categ_id] || [];
-        },
-        /* returns the parent category's id of a category, or the root_category_id if no parent.
-         * the root category is parent of itself. */
-        get_category_parent_id: function(categ_id){
-            return this.category_parent[categ_id] || this.root_category_id;
-        },
-        /* adds categories definitions to the database. categories is a list of categories objects as
-         * returned by the openerp server. Categories must be inserted before the products or the 
-         * product/ categories association may (will) not work properly */
-        add_categories: function(categories){
-            var self = this;
-            if(!this.category_by_id[this.root_category_id]){
-                this.category_by_id[this.root_category_id] = {
-                    id : this.root_category_id,
-                    name : 'Root',
-                };
-            }
-            for(var i=0, len = categories.length; i < len; i++){
-                this.category_by_id[categories[i].id] = categories[i];
-            }
-            for(var i=0, len = categories.length; i < len; i++){
-                var cat = categories[i];
-                var parent_id = cat.parent_id[0] || this.root_category_id;
-                this.category_parent[cat.id] = cat.parent_id[0];
-                if(!this.category_childs[parent_id]){
-                    this.category_childs[parent_id] = [];
-                }
-                this.category_childs[parent_id].push(cat.id);
-            }
-            function make_ancestors(cat_id, ancestors){
-                self.category_ancestors[cat_id] = ancestors;
-=======
         this.product_by_id = {};
         this.product_by_barcode = {};
         this.product_by_category_id = {};
@@ -153,7 +43,6 @@
         this.packagings_by_product_tmpl_id = {};
         this.packagings_by_barcode = {};
     },
->>>>>>> 4bef17cc
 
     /* 
      * sets an uuid to prevent conflict in locally stored data between multiple databases running
@@ -177,64 +66,6 @@
                     console.error("get_category_by_id: no category has id:",categ_id[i]);
                 }
             }
-<<<<<<< HEAD
-            make_ancestors(this.root_category_id, []);
-        },
-        category_contains: function(categ_id, product_id) {
-            var product = this.product_by_id[product_id];
-            if (product) {
-                var cid = product.pos_categ_id[0];
-                while (cid && cid !== categ_id){
-                    cid = this.category_parent[cid];
-                }
-                return !!cid;
-            }
-            return false;
-        },
-        /* loads a record store from the database. returns default if nothing is found */
-        load: function(store,deft){
-            if(this.cache[store] !== undefined){
-                return this.cache[store];
-            }
-            var data = localStorage[this.name + '_' + store];
-            if(data !== undefined && data !== ""){
-                data = JSON.parse(data);
-                this.cache[store] = data;
-                return data;
-            }else{
-                return deft;
-            }
-        },
-        /* saves a record store to the database */
-        save: function(store,data){
-            var str_data = JSON.stringify(data);
-            localStorage[this.name + '_' + store] = JSON.stringify(data);
-            this.cache[store] = data;
-        },
-        _product_search_string: function(product){
-            var str = product.display_name;
-            if (product.barcode) {
-                str += '|' + product.barcode;
-            }
-            if (product.default_code) {
-                str += '|' + product.default_code;
-            }
-            if (product.description) {
-                str += '|' + product.description;
-            }
-            if (product.description_sale) {
-                str += '|' + product.description_sale;
-            }
-            var packagings = this.packagings_by_product_tmpl_id[product.product_tmpl_id] || [];
-            for (var i = 0; i < packagings.length; i++) {
-                str += '|' + packagings[i].barcode;
-            }
-            str  = product.id + ':' + str.replace(':','') + '\n';
-            return str;
-        },
-        add_products: function(products){
-            var stored_categories = this.product_by_category_id;
-=======
             return list;
         }else{
             return this.category_by_id[categ_id];
@@ -345,7 +176,6 @@
     },
     add_products: function(products){
         var stored_categories = this.product_by_category_id;
->>>>>>> 4bef17cc
 
         if(!products instanceof Array){
             products = [products];
@@ -445,59 +275,7 @@
             updated_count += 1;
         }
 
-<<<<<<< HEAD
-                    if( this.category_search_string[ancestor] === undefined){
-                        this.category_search_string[ancestor] = '';
-                    }
-                    this.category_search_string[ancestor] += search_string; 
-                }
-                this.product_by_id[product.id] = product;
-                if(product.barcode){
-                    this.product_by_barcode[product.barcode] = product;
-                }
-            }
-        },
-        add_packagings: function(packagings){
-            for(var i = 0, len = packagings.length; i < len; i++){
-                var pack = packagings[i];
-                this.packagings_by_id[pack.id] = pack;
-                if(!this.packagings_by_product_tmpl_id[pack.product_tmpl_id[0]]){
-                    this.packagings_by_product_tmpl_id[pack.product_tmpl_id[0]] = [];
-                }
-                this.packagings_by_product_tmpl_id[pack.product_tmpl_id[0]].push(pack);
-                if(pack.barcode){
-                    this.packagings_by_barcode[pack.barcode] = pack;
-                }
-            }
-        },
-        _partner_search_string: function(partner){
-            var str =  partner.name;
-            if(partner.barcode){
-                str += '|' + partner.barcode;
-            }
-            if(partner.address){
-                str += '|' + partner.address;
-            }
-            if(partner.phone){
-                str += '|' + partner.phone.split(' ').join('');
-            }
-            if(partner.mobile){
-                str += '|' + partner.mobile.split(' ').join('');
-            }
-            if(partner.email){
-                str += '|' + partner.email;
-            }
-            str = '' + partner.id + ':' + str.replace(':','') + '\n';
-            return str;
-        },
-        add_partners: function(partners){
-            var updated_count = 0;
-            var new_write_date = '';
-            for(var i = 0, len = partners.length; i < len; i++){
-                var partner = partners[i];
-=======
         this.partner_write_date = new_write_date || this.partner_write_date;
->>>>>>> 4bef17cc
 
         if (updated_count) {
             // If there were updates, we need to completely 
@@ -627,14 +405,6 @@
         var order_id = order.uid;
         var orders  = this.load('orders',[]);
 
-<<<<<<< HEAD
-            if (updated_count) {
-                // If there were updates, we need to completely 
-                // rebuild the search string and the barcode indexing
-
-                this.partner_search_string = "";
-                this.partner_by_barcode = {};
-=======
         // if the order was already stored, we overwrite its data
         for(var i = 0, len = orders.length; i < len; i++){
             if(orders[i].id === order_id){
@@ -670,7 +440,6 @@
         }
         return undefined;
     },
->>>>>>> 4bef17cc
 
     /* working orders */
     save_unpaid_order: function(order){
@@ -678,125 +447,6 @@
         var orders = this.load('unpaid_orders',[]);
         var serialized = order.export_as_JSON();
 
-<<<<<<< HEAD
-                    if(partner.barcode){
-                        this.partner_by_barcode[partner.barcode] = partner;
-                    }
-                    partner.address = (partner.street || '') +', '+ 
-                                      (partner.zip || '')    +' '+
-                                      (partner.city || '')   +', '+ 
-                                      (partner.country_id[1] || '');
-                    this.partner_search_string += this._partner_search_string(partner);
-                }
-            }
-            return updated_count;
-        },
-        get_partner_write_date: function(){
-            return this.partner_write_date;
-        },
-        get_partner_by_id: function(id){
-            return this.partner_by_id[id];
-        },
-        get_partner_by_barcode: function(barcode){
-            return this.partner_by_barcode[barcode];
-        },
-        get_partners_sorted: function(max_count){
-            max_count = max_count ? Math.min(this.partner_sorted.length, max_count) : this.partner_sorted.length;
-            var partners = [];
-            for (var i = 0; i < max_count; i++) {
-                partners.push(this.partner_by_id[this.partner_sorted[i]]);
-            }
-            return partners;
-        },
-        search_partner: function(query){
-            try {
-                query = query.replace(/[\[\]\(\)\+\*\?\.\-\!\&\^\$\|\~\_\{\}\:\,\\\/]/g,'.');
-                query = query.replace(' ','.+');
-                var re = RegExp("([0-9]+):.*?"+query,"gi");
-            }catch(e){
-                return [];
-            }
-            var results = [];
-            for(var i = 0; i < this.limit; i++){
-                var r = re.exec(this.partner_search_string);
-                if(r){
-                    var id = Number(r[1]);
-                    results.push(this.get_partner_by_id(id));
-                }else{
-                    break;
-                }
-            }
-            return results;
-        },
-        /* removes all the data from the database. TODO : being able to selectively remove data */
-        clear: function(stores){
-            for(var i = 0, len = arguments.length; i < len; i++){
-                localStorage.removeItem(this.name + '_' + arguments[i]);
-            }
-        },
-        /* this internal methods returns the count of properties in an object. */
-        _count_props : function(obj){
-            var count = 0;
-            for(var prop in obj){
-                if(obj.hasOwnProperty(prop)){
-                    count++;
-                }
-            }
-            return count;
-        },
-        get_product_by_id: function(id){
-            return this.product_by_id[id];
-        },
-        get_product_by_barcode: function(barcode){
-            if(this.product_by_barcode[barcode]){
-                return this.product_by_barcode[barcode];
-            }
-            var pack = this.packagings_by_barcode[barcode];
-            if(pack){
-                return this.product_by_id[pack.product_tmpl_id[0]];
-            }
-            return undefined;
-        },
-        get_product_by_category: function(category_id){
-            var product_ids  = this.product_by_category_id[category_id];
-            var list = [];
-            if (product_ids) {
-                for (var i = 0, len = Math.min(product_ids.length, this.limit); i < len; i++) {
-                    list.push(this.product_by_id[product_ids[i]]);
-                }
-            }
-            return list;
-        },
-        /* returns a list of products with :
-         * - a category that is or is a child of category_id,
-         * - a name, package or barcode containing the query (case insensitive) 
-         */
-        search_product_in_category: function(category_id, query){
-            try {
-                query = query.replace(/[\[\]\(\)\+\*\?\.\-\!\&\^\$\|\~\_\{\}\:\,\\\/]/g,'.');
-                query = query.replace(' ','.+');
-                var re = RegExp("([0-9]+):.*?"+query,"gi");
-            }catch(e){
-                return [];
-            }
-            var results = [];
-            for(var i = 0; i < this.limit; i++){
-                var r = re.exec(this.category_search_string[category_id]);
-                if(r){
-                    var id = Number(r[1]);
-                    results.push(this.get_product_by_id(id));
-                }else{
-                    break;
-                }
-            }
-            return results;
-        },
-
-        /* paid orders */
-        add_order: function(order){
-            var order_id = order.uid;
-            var orders  = this.load('orders',[]);
-=======
         for (var i = 0; i < orders.length; i++) {
             if (orders[i].id === order_id){
                 orders[i].data = serialized;
@@ -804,7 +454,6 @@
                 return order_id;
             }
         }
->>>>>>> 4bef17cc
 
         orders.push({id: order_id, data: serialized});
         this.save('unpaid_orders',orders);
@@ -830,74 +479,6 @@
     },
 });
 
-<<<<<<< HEAD
-            orders.push({id: order_id, data: order});
-            this.save('orders',orders);
-            return order_id;
-        },
-        remove_order: function(order_id){
-            var orders = this.load('orders',[]);
-            orders = _.filter(orders, function(order){
-                return order.id !== order_id;
-            });
-            this.save('orders',orders);
-        },
-        remove_all_orders: function(){
-            this.save('orders',[]);
-        },
-        get_orders: function(){
-            return this.load('orders',[]);
-        },
-        get_order: function(order_id){
-            var orders = this.get_orders();
-            for(var i = 0, len = orders.length; i < len; i++){
-                if(orders[i].id === order_id){
-                    return orders[i];
-                }
-            }
-            return undefined;
-        },
-
-        /* working orders */
-        save_unpaid_order: function(order){
-            var order_id = order.uid;
-            var orders = this.load('unpaid_orders',[]);
-            var serialized = order.export_as_JSON();
-
-            for (var i = 0; i < orders.length; i++) {
-                if (orders[i].id === order_id){
-                    orders[i].data = serialized;
-                    this.save('unpaid_orders',orders);
-                    return order_id;
-                }
-            }
-
-            orders.push({id: order_id, data: serialized});
-            this.save('unpaid_orders',orders);
-            return order_id;
-        },
-        remove_unpaid_order: function(order){
-            var orders = this.load('unpaid_orders',[]);
-            orders = _.filter(orders, function(o){
-                return o.id !== order.uid;
-            });
-            this.save('unpaid_orders',orders);
-        },
-        remove_all_unpaid_orders: function(){
-            this.save('unpaid_orders',[]);
-        },
-        get_unpaid_orders: function(){
-            var saved = this.load('unpaid_orders',[]);
-            var orders = [];
-            for (var i = 0; i < saved.length; i++) {
-                orders.push(saved[i].data);
-            }
-            return orders;
-        },
-    });
-}
-=======
 return PosDB;
 
 });
->>>>>>> 4bef17cc
