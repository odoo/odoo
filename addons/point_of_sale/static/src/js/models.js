odoo.define('point_of_sale.models', function (require) {
"use strict";

var BarcodeParser = require('barcodes.BarcodeParser');
var PosDB = require('point_of_sale.DB');
var devices = require('point_of_sale.devices');
var core = require('web.core');
var Model = require('web.Model');
var session = require('web.session');
var time = require('web.time');
var utils = require('web.utils');

var QWeb = core.qweb;
var _t = core._t;
var Mutex = utils.Mutex;
var round_di = utils.round_decimals;
var round_pr = utils.round_precision;
var Backbone = window.Backbone;

var exports = {};

// The PosModel contains the Point Of Sale's representation of the backend.
// Since the PoS must work in standalone ( Without connection to the server ) 
// it must contains a representation of the server's PoS backend. 
// (taxes, product list, configuration options, etc.)  this representation
// is fetched and stored by the PosModel at the initialisation. 
// this is done asynchronously, a ready deferred alows the GUI to wait interactively 
// for the loading to be completed 
// There is a single instance of the PosModel for each Front-End instance, it is usually called
// 'pos' and is available to all widgets extending PosWidget.

exports.PosModel = Backbone.Model.extend({
    initialize: function(session, attributes) {
        Backbone.Model.prototype.initialize.call(this, attributes);
        var  self = this;
        this.flush_mutex = new Mutex();                   // used to make sure the orders are sent to the server once at time
        this.chrome = attributes.chrome;
        this.gui    = attributes.gui;

        this.proxy = new devices.ProxyDevice(this);              // used to communicate to the hardware devices via a local proxy
        this.barcode_reader = new devices.BarcodeReader({'pos': this, proxy:this.proxy});

        this.proxy_queue = new devices.JobQueue();           // used to prevent parallels communications to the proxy
        this.db = new PosDB();                       // a local database used to search trough products and categories & store pending orders
        this.debug = core.debug; //debug mode 
        
        // Business data; loaded from the server at launch
        this.company_logo = null;
        this.company_logo_base64 = '';
        this.currency = null;
        this.shop = null;
        this.company = null;
        this.user = null;
        this.users = [];
        this.partners = [];
        this.cashier = null;
        this.cashregisters = [];
        this.taxes = [];
        this.pos_session = null;
        this.config = null;
        this.units = [];
        this.units_by_id = {};
        this.pricelist = null;
        this.order_sequence = 1;
        window.posmodel = this;

        // these dynamic attributes can be watched for change by other models or widgets
        this.set({
            'synch':            { state:'connected', pending:0 }, 
            'orders':           new OrderCollection(),
            'selectedOrder':    null,
        });

        this.bind('change:synch',function(pos,synch){
            clearTimeout(self.synch_timeout);
            self.synch_timeout = setTimeout(function(){
                if(synch.state !== 'disconnected' && synch.pending > 0){
                    self.set('synch',{state:'disconnected', pending:synch.pending});
                }
            },3000);
        });

        this.get('orders').bind('remove', function(order,_unused_,options){ 
            self.on_removed_order(order,options.index,options.reason); 
        });

        // We fetch the backend data on the server asynchronously. this is done only when the pos user interface is launched,
        // Any change on this data made on the server is thus not reflected on the point of sale until it is relaunched. 
        // when all the data has loaded, we compute some stuff, and declare the Pos ready to be used. 
        this.ready = this.load_server_data().then(function(){
            return self.after_load_server_data();
        });
    },
    after_load_server_data: function(){
         this.barcode_reader.connect();
         this.load_orders();
         this.set_start_order();
         this.push_order();
         if(this.config.use_proxy){
             return this.connect_to_proxy();
         }
    },
    // releases ressources holds by the model at the end of life of the posmodel
    destroy: function(){
        // FIXME, should wait for flushing, return a deferred to indicate successfull destruction
        // this.flush();
        this.proxy.close();
        this.barcode_reader.disconnect();
        this.barcode_reader.disconnect_from_proxy();
    },

    connect_to_proxy: function(){
        var self = this;
        var  done = new $.Deferred();
        this.barcode_reader.disconnect_from_proxy();
        this.chrome.loading_message(_t('Connecting to the PosBox'),0);
        this.chrome.loading_skip(function(){
                self.proxy.stop_searching();
            });
        this.proxy.autoconnect({
                force_ip: self.config.proxy_ip || undefined,
                progress: function(prog){ 
                    self.chrome.loading_progress(prog);
                },
            }).then(function(){
                if(self.config.iface_scan_via_proxy){
                    self.barcode_reader.connect_to_proxy();
                }
            }).always(function(){
                done.resolve();
            });
        return done;
    },

    // Server side model loaders. This is the list of the models that need to be loaded from
    // the server. The models are loaded one by one by this list's order. The 'loaded' callback
    // is used to store the data in the appropriate place once it has been loaded. This callback
    // can return a deferred that will pause the loading of the next module. 
    // a shared temporary dictionary is available for loaders to communicate private variables
    // used during loading such as object ids, etc. 
    models: [
    {
        model:  'res.users',
        fields: ['name','company_id'],
        ids:    function(self){ return [session.uid]; },
        loaded: function(self,users){ self.user = users[0]; },
    },{ 
        model:  'res.company',
        fields: [ 'currency_id', 'email', 'website', 'company_registry', 'vat', 'name', 'phone', 'partner_id' , 'country_id'],
        ids:    function(self){ return [self.user.company_id[0]]; },
        loaded: function(self,companies){ self.company = companies[0]; },
    },{
        model:  'decimal.precision',
        fields: ['name','digits'],
        loaded: function(self,dps){
            self.dp  = {};
            for (var i = 0; i < dps.length; i++) {
                self.dp[dps[i].name] = dps[i].digits;
            }
        },
    },{ 
        model:  'product.uom',
        fields: [],
        domain: null,
        loaded: function(self,units){
            self.units = units;
            var units_by_id = {};
            for(var i = 0, len = units.length; i < len; i++){
                units_by_id[units[i].id] = units[i];
                units[i].groupable = ( units[i].category_id[0] === 1 );
                units[i].is_unit   = ( units[i].id === 1 );
            }
            self.units_by_id = units_by_id;
        }
    },{
        model:  'res.partner',
        fields: ['name','street','city','state_id','country_id','vat','phone','zip','mobile','email','barcode','write_date'],
        domain: [['customer','=',true]], 
        loaded: function(self,partners){
            self.partners = partners;
            self.db.add_partners(partners);
        },
    },{
        model:  'res.country',
        fields: ['name'],
        loaded: function(self,countries){
            self.countries = countries;
            self.company.country = null;
            for (var i = 0; i < countries.length; i++) {
                if (countries[i].id === self.company.country_id[0]){
                    self.company.country = countries[i];
                }
            }
        },
    },{
        model:  'account.tax',
        fields: ['name','amount', 'price_include', 'include_base_amount', 'type'],
        domain: null,
        loaded: function(self,taxes){ 
            self.taxes = taxes; 
            self.taxes_by_id = {};
            
            for (var i = 0; i < taxes.length; i++) {
                self.taxes_by_id[taxes[i].id] = taxes[i];
            }
        },
    },{
        model:  'pos.session',
        fields: ['id', 'journal_ids','name','user_id','config_id','start_at','stop_at','sequence_number','login_number'],
        domain: function(self){ return [['state','=','opened'],['user_id','=',session.uid]]; },
        loaded: function(self,pos_sessions){
            self.pos_session = pos_sessions[0]; 
        },
    },{
        model: 'pos.config',
        fields: [],
        domain: function(self){ return [['id','=', self.pos_session.config_id[0]]]; },
        loaded: function(self,configs){
            self.config = configs[0];
            self.config.use_proxy = self.config.iface_payment_terminal || 
                                    self.config.iface_electronic_scale ||
                                    self.config.iface_print_via_proxy  ||
                                    self.config.iface_scan_via_proxy   ||
                                    self.config.iface_cashdrawer;

            if (self.config.company_id[0] !== self.user.company_id[0]) {
                throw new Error(_t("Error: The Point of Sale User must belong to the same company as the Point of Sale. You are probably trying to load the point of sale as an administrator in a multi-company setup, with the administrator account set to the wrong company."));
            }

            self.db.set_uuid(self.config.uuid);

            var orders = self.db.get_orders();
            for (var i = 0; i < orders.length; i++) {
                self.pos_session.sequence_number = Math.max(self.pos_session.sequence_number, orders[i].data.sequence_number+1);
            }
       },
    },{
        model:  'res.users',
        fields: ['name','pos_security_pin','groups_id','barcode'],
        domain: function(self){ return [['company_id','=',self.user.company_id[0]],'|', ['groups_id','=', self.config.group_pos_manager_id[0]],['groups_id','=', self.config.group_pos_user_id[0]]]; },
        loaded: function(self,users){ 
            // we attribute a role to the user, 'cashier' or 'manager', depending
            // on the group the user belongs. 
            var pos_users = [];
            for (var i = 0; i < users.length; i++) {
                var user = users[i];
                for (var j = 0; j < user.groups_id.length; j++) {
                    var group_id = user.groups_id[j];
                    if (group_id === self.config.group_pos_manager_id[0]) {
                        user.role = 'manager';
                        break;
                    } else if (group_id === self.config.group_pos_user_id[0]) {
                        user.role = 'cashier';
                    }
                }
                if (user.role) {
                    pos_users.push(user);
                }
                // replace the current user with its updated version
                if (user.id === self.user.id) {
                    self.user = user;
                }
            }
            self.users = pos_users; 
        },
    },{
        model: 'stock.location',
        fields: [],
        ids:    function(self){ return [self.config.stock_location_id[0]]; },
        loaded: function(self, locations){ self.shop = locations[0]; },
    },{
        model:  'product.pricelist',
        fields: ['currency_id'],
        ids:    function(self){ return [self.config.pricelist_id[0]]; },
        loaded: function(self, pricelists){ self.pricelist = pricelists[0]; },
    },{
        model: 'res.currency',
        fields: ['symbol','position','rounding','accuracy'],
        ids:    function(self){ return [self.pricelist.currency_id[0]]; },
        loaded: function(self, currencies){
            self.currency = currencies[0];
            if (self.currency.rounding > 0) {
                self.currency.decimals = Math.ceil(Math.log(1.0 / self.currency.rounding) / Math.log(10));
            } else {
                self.currency.decimals = 0;
            }

        },
    },{
        model: 'product.packaging',
        fields: ['barcode','product_tmpl_id'],
        domain: null,
        loaded: function(self, packagings){ 
            self.db.add_packagings(packagings);
        },
    },{
        model:  'pos.category',
        fields: ['id','name','parent_id','child_id'],
        domain: null,
        loaded: function(self, categories){
            self.db.add_categories(categories);
        },
    },{
        model:  'product.product',
        fields: ['display_name', 'list_price','price','pos_categ_id', 'taxes_id', 'barcode', 'default_code', 
                 'to_weight', 'uom_id', 'uos_id', 'uos_coeff', 'mes_type', 'description_sale', 'description',
                 'product_tmpl_id'],
        order:  ['sequence','name'],
        domain: [['sale_ok','=',true],['available_in_pos','=',true]],
        context: function(self){ return { pricelist: self.pricelist.id, display_default_code: false }; },
        loaded: function(self, products){
            self.db.add_products(products);
        },
    },{
        model:  'account.bank.statement',
        fields: ['account_id','currency','journal_id','state','name','user_id','pos_session_id'],
        domain: function(self){ return [['state', '=', 'open'],['pos_session_id', '=', self.pos_session.id]]; },
        loaded: function(self, cashregisters, tmp){
            self.cashregisters = cashregisters;

            tmp.journals = [];
            _.each(cashregisters,function(statement){
                tmp.journals.push(statement.journal_id[0]);
            });
        },
    },{
        model:  'account.journal',
        fields: [],
        domain: function(self,tmp){ return [['id','in',tmp.journals]]; },
        loaded: function(self, journals){
            var i;
            self.journals = journals;

            // associate the bank statements with their journals. 
            var cashregisters = self.cashregisters;
            var ilen = cashregisters.length;
            for(i = 0; i < ilen; i++){
                for(var j = 0, jlen = journals.length; j < jlen; j++){
                    if(cashregisters[i].journal_id[0] === journals[j].id){
                        cashregisters[i].journal = journals[j];
                    }
                }
<<<<<<< HEAD
            },
        },{
            model:  'account.tax',
            fields: ['name','amount', 'price_include', 'include_base_amount', 'amount_type'],
            domain: null,
            loaded: function(self,taxes){ 
                self.taxes = taxes; 
                self.taxes_by_id = {};
                
                for (var i = 0; i < taxes.length; i++) {
                    self.taxes_by_id[taxes[i].id] = taxes[i];
                }
            },
        },{
            model:  'pos.session',
            fields: ['id', 'journal_ids','name','user_id','config_id','start_at','stop_at','sequence_number','login_number'],
            domain: function(self){ return [['state','=','opened'],['user_id','=',self.session.uid]]; },
            loaded: function(self,pos_sessions){
                self.pos_session = pos_sessions[0]; 
            },
        },{
            model: 'pos.config',
            fields: [],
            domain: function(self){ return [['id','=', self.pos_session.config_id[0]]]; },
            loaded: function(self,configs){
                self.config = configs[0];
                self.config.use_proxy = self.config.iface_payment_terminal || 
                                        self.config.iface_electronic_scale ||
                                        self.config.iface_print_via_proxy  ||
                                        self.config.iface_scan_via_proxy   ||
                                        self.config.iface_cashdrawer;

                if (self.config.company_id[0] !== self.user.company_id[0]) {
                    throw new Error(_t("Error: The Point of Sale User must belong to the same company as the Point of Sale. You are probably trying to load the point of sale as an administrator in a multi-company setup, with the administrator account set to the wrong company."));
                }
=======
            }
>>>>>>> 54c7eb44

            self.cashregisters_by_id = {};
            for (i = 0; i < self.cashregisters.length; i++) {
                self.cashregisters_by_id[self.cashregisters[i].id] = self.cashregisters[i];
            }

<<<<<<< HEAD
                var orders = self.db.get_orders();
                for (var i = 0; i < orders.length; i++) {
                    self.pos_session.sequence_number = Math.max(self.pos_session.sequence_number, orders[i].data.sequence_number+1);
                }
           },
        },{
            model:  'res.users',
            fields: ['name','pos_security_pin','groups_id','barcode'],
            domain: function(self){ return [['company_id','=',self.user.company_id[0]],'|', ['groups_id','=', self.config.group_pos_manager_id[0]],['groups_id','=', self.config.group_pos_user_id[0]]]; },
            loaded: function(self,users){ 
                // we attribute a role to the user, 'cashier' or 'manager', depending
                // on the group the user belongs. 
                var pos_users = [];
                for (var i = 0; i < users.length; i++) {
                    var user = users[i];
                    for (var j = 0; j < user.groups_id.length; j++) {
                        var group_id = user.groups_id[j];
                        if (group_id === self.config.group_pos_manager_id[0]) {
                            user.role = 'manager';
                            break;
                        } else if (group_id === self.config.group_pos_user_id[0]) {
                            user.role = 'cashier';
                        }
                    }
                    if (user.role) {
                        pos_users.push(user);
                    }
                    // replace the current user with its updated version
                    if (user.id === self.user.id) {
                        self.user = user;
                    }
                }
                self.users = pos_users; 
            },
        },{
            model: 'stock.location',
            fields: [],
            ids:    function(self){ return [self.config.stock_location_id[0]]; },
            loaded: function(self, locations){ self.shop = locations[0]; },
        },{
            model:  'product.pricelist',
            fields: ['currency_id'],
            ids:    function(self){ return [self.config.pricelist_id[0]]; },
            loaded: function(self, pricelists){ self.pricelist = pricelists[0]; },
        },{
            model: 'res.currency',
            fields: ['symbol','position','rounding','decimal_places'],
            ids:    function(self){ return [self.pricelist.currency_id[0]]; },
            loaded: function(self, currencies){
                self.currency = currencies[0];
                if (self.currency.rounding > 0) {
                    self.currency.decimals = Math.ceil(Math.log(1.0 / self.currency.rounding) / Math.log(10));
                } else {
                    self.currency.decimals = 0;
                }
=======
            self.cashregisters = self.cashregisters.sort(function(a,b){ 
                return a.journal.sequence - b.journal.sequence; 
            });
>>>>>>> 54c7eb44

        },
    },  {
        label: 'fonts',
        loaded: function(){
            var fonts_loaded = new $.Deferred();
            // Waiting for fonts to be loaded to prevent receipt printing
            // from printing empty receipt while loading Inconsolata
            // ( The font used for the receipt ) 
            waitForWebfonts(['Lato','Inconsolata'], function(){
                fonts_loaded.resolve();
            });
            // The JS used to detect font loading is not 100% robust, so
            // do not wait more than 5sec
            setTimeout(function(){
                fonts_loaded.resolve();
            },5000);

            return fonts_loaded;
        },
    },{
        label: 'pictures',
        loaded: function(self){
            self.company_logo = new Image();
            var  logo_loaded = new $.Deferred();
            self.company_logo.onload = function(){
                var img = self.company_logo;
                var ratio = 1;
                var targetwidth = 300;
                var maxheight = 150;
                if( img.width !== targetwidth ){
                    ratio = targetwidth / img.width;
                }
                if( img.height * ratio > maxheight ){
                    ratio = maxheight / img.height;
                }
                var width  = Math.floor(img.width * ratio);
                var height = Math.floor(img.height * ratio);
                var c = document.createElement('canvas');
                    c.width  = width;
                    c.height = height;
                var ctx = c.getContext('2d');
                    ctx.drawImage(self.company_logo,0,0, width, height);

                self.company_logo_base64 = c.toDataURL();
                logo_loaded.resolve();
            };
            self.company_logo.onerror = function(){
                logo_loaded.reject();
            };
                self.company_logo.crossOrigin = "anonymous";
            self.company_logo.src = '/web/binary/company_logo' +'?_'+Math.random();

            return logo_loaded;
        },
    }, {
        label: 'barcodes',
        loaded: function(self) {
            var barcode_parser = new BarcodeParser({'nomenclature_id': self.config.barcode_nomenclature_id});
            self.barcode_reader.set_barcode_parser(barcode_parser);
            return barcode_parser.is_loaded();
        },
    }
    ],

    // loads all the needed data on the sever. returns a deferred indicating when all the data has loaded. 
    load_server_data: function(){
        var self = this;
        var loaded = new $.Deferred();
        var progress = 0;
        var progress_step = 1.0 / self.models.length;
        var tmp = {}; // this is used to share a temporary state between models loaders

        function load_model(index){
            if(index >= self.models.length){
                loaded.resolve();
            }else{
                var model = self.models[index];
                self.chrome.loading_message(_t('Loading')+' '+(model.label || model.model || ''), progress);

                var cond = typeof model.condition === 'function'  ? model.condition(self,tmp) : true;
                if (!cond) {
                    load_model(index+1);
                    return;
                }

                var fields =  typeof model.fields === 'function'  ? model.fields(self,tmp)  : model.fields;
                var domain =  typeof model.domain === 'function'  ? model.domain(self,tmp)  : model.domain;
                var context = typeof model.context === 'function' ? model.context(self,tmp) : model.context; 
                var ids     = typeof model.ids === 'function'     ? model.ids(self,tmp) : model.ids;
                var order   = typeof model.order === 'function'   ? model.order(self,tmp):    model.order;
                progress += progress_step;
                
                var records;
                if( model.model ){
                    if (model.ids) {
                        records = new Model(model.model).call('read',[ids,fields],context);
                    } else {
                        records = new Model(model.model)
                            .query(fields)
                            .filter(domain)
                            .order_by(order)
                            .context(context)
                            .all();
                    }
                    records.then(function(result){
                            try{    // catching exceptions in model.loaded(...)
                                $.when(model.loaded(self,result,tmp))
                                    .then(function(){ load_model(index + 1); },
                                          function(err){ loaded.reject(err); });
                            }catch(err){
                                console.error(err.stack);
                                loaded.reject(err);
                            }
                        },function(err){
                            loaded.reject(err);
                        });
                }else if( model.loaded ){
                    try{    // catching exceptions in model.loaded(...)
                        $.when(model.loaded(self,tmp))
                            .then(  function(){ load_model(index +1); },
                                    function(err){ loaded.reject(err); });
                    }catch(err){
                        loaded.reject(err);
                    }
                }else{
                    load_model(index + 1);
                }
            }
        }

        try{
            load_model(0);
        }catch(err){
            loaded.reject(err);
        }

        return loaded;
    },

    // reload the list of partner, returns as a deferred that resolves if there were
    // updated partners, and fails if not
    load_new_partners: function(){
        var self = this;
        var def  = new $.Deferred();
        var fields = _.find(this.models,function(model){ return model.model === 'res.partner'; }).fields;
        new Model('res.partner')
            .query(fields)
            .filter([['customer','=',true],['write_date','>',this.db.get_partner_write_date()]])
            .all({'timeout':3000, 'shadow': true})
            .then(function(partners){
                if (self.db.add_partners(partners)) {   // check if the partners we got were real updates
                    def.resolve();
                } else {
                    def.reject();
                }
            }, function(err,event){ event.preventDefault(); def.reject(); });    
        return def;
    },

    // this is called when an order is removed from the order collection. It ensures that there is always an existing
    // order and a valid selected order
    on_removed_order: function(removed_order,index,reason){
        var order_list = this.get_order_list();
        if( (reason === 'abandon' || removed_order.temporary) && order_list.length > 0){
            // when we intentionally remove an unfinished order, and there is another existing one
            this.set_order(order_list[index] || order_list[order_list.length -1]);
        }else{
            // when the order was automatically removed after completion, 
            // or when we intentionally delete the only concurrent order
            this.add_new_order();
        }
    },

    // returns the user who is currently the cashier for this point of sale
    get_cashier: function(){
        return this.cashier || this.user;
    },
    // changes the current cashier
    set_cashier: function(user){
        this.cashier = user;
    },
    //creates a new empty order and sets it as the current order
    add_new_order: function(){
        var order = new exports.Order({},{pos:this});
        this.get('orders').add(order);
        this.set('selectedOrder', order);
        return order;
    },
    // load the locally saved unpaid orders for this session.
    load_orders: function(){
        var jsons = this.db.get_unpaid_orders();
        var orders = [];
        var not_loaded_count = 0; 

        for (var i = 0; i < jsons.length; i++) {
            var json = jsons[i];
            if (json.pos_session_id === this.pos_session.id) {
                orders.push(new exports.Order({},{
                    pos:  this,
                    json: json,
                }));
            } else {
                not_loaded_count += 1;
            }
        }

        if (not_loaded_count) {
            console.info('There are '+not_loaded_count+' locally saved unpaid orders belonging to another session');
        }
        
        orders = orders.sort(function(a,b){
            return a.sequence_number - b.sequence_number;
        });

        if (orders.length) {
            this.get('orders').add(orders);
        }
    },

    set_start_order: function(){
        var orders = this.get('orders').models;
        
        if (orders.length && !this.get('selectedOrder')) {
            this.set('selectedOrder',orders[0]);
        } else {
            this.add_new_order();
        }
    },

    // return the current order
    get_order: function(){
        return this.get('selectedOrder');
    },

    // change the current order
    set_order: function(order){
        this.set({ selectedOrder: order });
    },
    
    // return the list of unpaid orders
    get_order_list: function(){
        return this.get('orders').models;
    },

    //removes the current order
    delete_current_order: function(){
        var order = this.get_order();
        if (order) {
            order.destroy({'reason':'abandon'});
        }
    },

    // saves the order locally and try to send it to the backend. 
    // it returns a deferred that succeeds after having tried to send the order and all the other pending orders.
    push_order: function(order) {
        var self = this;

        if(order){
            this.db.add_order(order.export_as_JSON());
        }
        
        var pushed = new $.Deferred();

        this.flush_mutex.exec(function(){
            var flushed = self._flush_orders(self.db.get_orders());

            flushed.always(function(ids){
                pushed.resolve();
            });
        });
        return pushed;
    },

    // saves the order locally and try to send it to the backend and make an invoice
    // returns a deferred that succeeds when the order has been posted and successfully generated
    // an invoice. This method can fail in various ways:
    // error-no-client: the order must have an associated partner_id. You can retry to make an invoice once
    //     this error is solved
    // error-transfer: there was a connection error during the transfer. You can retry to make the invoice once
    //     the network connection is up 

    push_and_invoice_order: function(order){
        var self = this;
        var invoiced = new $.Deferred(); 

        if(!order.get_client()){
            invoiced.reject('error-no-client');
            return invoiced;
        }

        var order_id = this.db.add_order(order.export_as_JSON());

        this.flush_mutex.exec(function(){
            var done = new $.Deferred(); // holds the mutex

            // send the order to the server
            // we have a 30 seconds timeout on this push.
            // FIXME: if the server takes more than 30 seconds to accept the order,
            // the client will believe it wasn't successfully sent, and very bad
            // things will happen as a duplicate will be sent next time
            // so we must make sure the server detects and ignores duplicated orders

            var transfer = self._flush_orders([self.db.get_order(order_id)], {timeout:30000, to_invoice:true});
            
            transfer.fail(function(){
                invoiced.reject('error-transfer');
                done.reject();
            });

            // on success, get the order id generated by the server
            transfer.pipe(function(order_server_id){    

                // generate the pdf and download it
                self.chrome.do_action('point_of_sale.pos_invoice_report',{additional_context:{ 
                    active_ids:order_server_id,
                }});

                invoiced.resolve();
                done.resolve();
            });

            return done;

        });

        return invoiced;
    },

    // wrapper around the _save_to_server that updates the synch status widget
    _flush_orders: function(orders, options) {
        var self = this;
        this.set('synch',{ state: 'connecting', pending: orders.length});

        return self._save_to_server(orders, options).done(function (server_ids) {
            var pending = self.db.get_orders().length;

            self.set('synch', {
                state: pending ? 'connecting' : 'connected',
                pending: pending
            });

            return server_ids;
        });
    },

    // send an array of orders to the server
    // available options:
    // - timeout: timeout for the rpc call in ms
    // returns a deferred that resolves with the list of
    // server generated ids for the sent orders
    _save_to_server: function (orders, options) {
        if (!orders || !orders.length) {
            var result = $.Deferred();
            result.resolve([]);
            return result;
        }
            
        options = options || {};

        var self = this;
        var timeout = typeof options.timeout === 'number' ? options.timeout : 7500 * orders.length;

        // we try to send the order. shadow prevents a spinner if it takes too long. (unless we are sending an invoice,
        // then we want to notify the user that we are waiting on something )
        var posOrderModel = new Model('pos.order');
        return posOrderModel.call('create_from_ui',
            [_.map(orders, function (order) {
                order.to_invoice = options.to_invoice || false;
                return order;
            })],
            undefined,
            {
                shadow: !options.to_invoice,
                timeout: timeout
            }
        ).then(function (server_ids) {
            _.each(orders, function (order) {
                self.db.remove_order(order.id);
            });
            return server_ids;
        }).fail(function (error, event){
            if(error.code === 200 ){    // Business Logic Error, not a connection problem
                //if warning do not need to display traceback!!
                if (error.data.exception_type == 'warning') {
                    delete error.data.debug;
                }
                self.gui.show_popup('error-traceback',{
                    'title': error.data.message,
                    'body':  error.data.debug
                });
            }
            // prevent an error popup creation by the rpc failure
            // we want the failure to be silent as we send the orders in the background
            event.preventDefault();
            console.error('Failed to send orders:', orders);
        });
    },

    scan_product: function(parsed_code){
        var selectedOrder = this.get_order();       
        var product = this.db.get_product_by_barcode(parsed_code.base_code);

        if(!product){
            return false;
        }

        if(parsed_code.type === 'price'){
            selectedOrder.add_product(product, {price:parsed_code.value});
        }else if(parsed_code.type === 'weight'){
            selectedOrder.add_product(product, {quantity:parsed_code.value, merge:false});
        }else if(parsed_code.type === 'discount'){
            selectedOrder.add_product(product, {discount:parsed_code.value, merge:false});
        }else{
            selectedOrder.add_product(product);
        }
        return true;
    },
});

// Add fields to the list of read fields when a model is loaded
// by the point of sale.
// e.g: module.load_fields("product.product",['price','category'])

exports.load_fields = function(model_name, fields) {
    if (!(fields instanceof Array)) {
        fields = [fields];
    }

    var models = exports.PosModel.prototype.models;
    for (var i = 0; i < models.length; i++) {
        var model = models[i];
        if (model.model === model_name) {
            // if 'fields' is empty all fields are loaded, so we do not need
            // to modify the array
            if ((model.fields instanceof Array) && model.fields.length > 0) {
                model.fields = model.fields.concat(fields || []);
            }
        }
    }
};

// Loads openerp models at the point of sale startup.
// load_models take an array of model loader declarations.
// - The models will be loaded in the array order. 
// - If no openerp model name is provided, no server data
//   will be loaded, but the system can be used to preprocess
//   data before load.
// - loader arguments can be functions that return a dynamic
//   value. The function takes the PosModel as the first argument
//   and a temporary object that is shared by all models, and can
//   be used to store transient information between model loads.
// - There is no dependency management. The models must be loaded
//   in the right order. Newly added models are loaded at the end
//   but the after / before options can be used to load directly
//   before / after another model.
//
// models: [{
//  model: [string] the name of the openerp model to load.
//  label: [string] The label displayed during load.
//  fields: [[string]|function] the list of fields to be loaded. 
//          Empty Array / Null loads all fields.
//  order:  [[string]|function] the models will be ordered by 
//          the provided fields
//  domain: [domain|function] the domain that determines what
//          models need to be loaded. Null loads everything
//  ids:    [[id]|function] the id list of the models that must
//          be loaded. Overrides domain.
//  context: [Dict|function] the openerp context for the model read
//  condition: [function] do not load the models if it evaluates to
//             false.
//  loaded: [function(self,model)] this function is called once the 
//          models have been loaded, with the data as second argument
//          if the function returns a deferred, the next model will
//          wait until it resolves before loading.
// }]
//
// options:
//   before: [string] The model will be loaded before the named models
//           (applies to both model name and label)
//   after:  [string] The model will be loaded after the (last loaded)
//           named model. (applies to both model name and label)
//
exports.load_models = function(models,options) {
    options = options || {};
    if (!(models instanceof Array)) {
        models = [models];
    }

    var pmodels = exports.PosModel.prototype.models;
    var index = pmodels.length;
    if (options.before) {
        for (var i = 0; i < pmodels.length; i++) {
            if (    pmodels[i].model === options.before ||
                    pmodels[i].label === options.before ){
                index = i;
                break;
            }
        }
    } else if (options.after) {
        for (var i = 0; i < pmodels.length; i++) {
            if (    pmodels[i].model === options.after ||
                    pmodels[i].label === options.after ){
                index = i + 1;
            }
        }
    }
    pmodels.splice.apply(pmodels,[index,0].concat(models));
};

var orderline_id = 1;

// An orderline represent one element of the content of a client's shopping cart.
// An orderline contains a product, its quantity, its price, discount. etc. 
// An Order contains zero or more Orderlines.
exports.Orderline = Backbone.Model.extend({
    initialize: function(attr,options){
        this.pos   = options.pos;
        this.order = options.order;
        if (options.json) {
            this.init_from_JSON(options.json);
            return;
        }
        this.product = options.product;
        this.price   = options.product.price;
        this.quantity = 1;
        this.quantityStr = '1';
        this.discount = 0;
        this.discountStr = '0';
        this.type = 'unit';
        this.selected = false;
        this.id       = orderline_id++; 
    },
    init_from_JSON: function(json) {
        this.product = this.pos.db.get_product_by_id(json.product_id);
        if (!this.product) {
            console.error('ERROR: attempting to recover product not available in the point of sale');
        }
        this.price = json.price_unit;
        this.set_discount(json.discount);
        this.set_quantity(json.qty);
        this.id    = json.id;
        orderline_id = Math.max(this.id+1,orderline_id);
    },
    clone: function(){
        var orderline = new exports.Orderline({},{
            pos: this.pos,
            order: null,
            product: this.product,
            price: this.price,
        });
        orderline.quantity = this.quantity;
        orderline.quantityStr = this.quantityStr;
        orderline.discount = this.discount;
        orderline.type = this.type;
        orderline.selected = false;
        return orderline;
    },
    // sets a discount [0,100]%
    set_discount: function(discount){
        var disc = Math.min(Math.max(parseFloat(discount) || 0, 0),100);
        this.discount = disc;
        this.discountStr = '' + disc;
        this.trigger('change',this);
    },
    // returns the discount [0,100]%
    get_discount: function(){
        return this.discount;
    },
    get_discount_str: function(){
        return this.discountStr;
    },
    get_product_type: function(){
        return this.type;
    },
    // sets the quantity of the product. The quantity will be rounded according to the 
    // product's unity of measure properties. Quantities greater than zero will not get 
    // rounded to zero
    set_quantity: function(quantity){
        this.order.assert_editable();
        if(quantity === 'remove'){
            this.order.remove_orderline(this);
            return;
        }else{
            var quant = parseFloat(quantity) || 0;
            var unit = this.get_unit();
            if(unit){
                if (unit.rounding) {
                    this.quantity    = round_pr(quant, unit.rounding);
                    this.quantityStr = this.quantity.toFixed(Math.ceil(Math.log(1.0 / unit.rounding) / Math.log(10)));
                } else {
                    this.quantity    = round_pr(quant, 1);
                    this.quantityStr = this.quantity.toFixed(0);
                }
            }else{
                this.quantity    = quant;
                this.quantityStr = '' + this.quantity;
            }
        }
        this.trigger('change',this);
    },
    // return the quantity of product
    get_quantity: function(){
        return this.quantity;
    },
    get_quantity_str: function(){
        return this.quantityStr;
    },
    get_quantity_str_with_unit: function(){
        var unit = this.get_unit();
        if(unit && !unit.is_unit){
            return this.quantityStr + ' ' + unit.name;
        }else{
            return this.quantityStr;
        }
    },
    // return the unit of measure of the product
    get_unit: function(){
        var unit_id = this.product.uom_id;
        if(!unit_id){
            return undefined;
        }
        unit_id = unit_id[0];
        if(!this.pos){
            return undefined;
        }
        return this.pos.units_by_id[unit_id];
    },
    // return the product of this orderline
    get_product: function(){
        return this.product;
    },
    // selects or deselects this orderline
    set_selected: function(selected){
        this.selected = selected;
        this.trigger('change',this);
    },
    // returns true if this orderline is selected
    is_selected: function(){
        return this.selected;
    },
    // when we add an new orderline we want to merge it with the last line to see reduce the number of items
    // in the orderline. This returns true if it makes sense to merge the two
    can_be_merged_with: function(orderline){
        if( this.get_product().id !== orderline.get_product().id){    //only orderline of the same product can be merged
            return false;
        }else if(!this.get_unit() || !this.get_unit().groupable){
            return false;
        }else if(this.get_product_type() !== orderline.get_product_type()){
            return false;
        }else if(this.get_discount() > 0){             // we don't merge discounted orderlines
            return false;
        }else if(this.price !== orderline.price){
            return false;
        }else{ 
            return true;
        }
    },
    merge: function(orderline){
        this.order.assert_editable();
        this.set_quantity(this.get_quantity() + orderline.get_quantity());
    },
    export_as_JSON: function() {
        return {
            qty: this.get_quantity(),
            price_unit: this.get_unit_price(),
            discount: this.get_discount(),
            product_id: this.get_product().id,
            tax_ids: [[6, false, _.map(this.get_applicable_taxes(), function(tax){ return tax.id; })]],
            id: this.id,
        };
    },
    //used to create a json of the ticket, to be sent to the printer
    export_for_printing: function(){
        return {
            quantity:           this.get_quantity(),
            unit_name:          this.get_unit().name,
            price:              this.get_unit_display_price(),
            discount:           this.get_discount(),
            product_name:       this.get_product().display_name,
            price_display :     this.get_display_price(),
            price_with_tax :    this.get_price_with_tax(),
            price_without_tax:  this.get_price_without_tax(),
            tax:                this.get_tax(),
            product_description:      this.get_product().description,
            product_description_sale: this.get_product().description_sale,
        };
    },
    // changes the base price of the product for this orderline
    set_unit_price: function(price){
        this.order.assert_editable();
        this.price = round_di(parseFloat(price) || 0, this.pos.dp['Product Price']);
        this.trigger('change',this);
    },
    get_unit_price: function(){
        return this.price;
    },
    get_unit_display_price: function(){
        if (this.pos.config.iface_tax_included) {
            var quantity = this.quantity;
            this.quantity = 1.0;
            var price = this.get_all_prices().priceWithTax;
            this.quantity = quantity;
            return price;
        } else {
            return this.get_unit_price();
        }
    },
    get_base_price:    function(){
        var rounding = this.pos.currency.rounding;
        return round_pr(this.get_unit_price() * this.get_quantity() * (1 - this.get_discount()/100), rounding);
    },
    get_display_price: function(){
        return this.get_base_price();
        if (this.pos.config.iface_tax_included) {
            return this.get_all_prices().priceWithTax;
        } else {
            return this.get_base_price();
        }
    },
    get_price_without_tax: function(){
        return this.get_all_prices().priceWithoutTax;
    },
    get_price_with_tax: function(){
        return this.get_all_prices().priceWithTax;
    },
    get_tax: function(){
        return this.get_all_prices().tax;
    },
    get_applicable_taxes: function(){
        var i;
        // Shenaningans because we need
        // to keep the taxes ordering.
        var ptaxes_ids = this.get_product().taxes_id;
        var ptaxes_set = {};
        for (i = 0; i < ptaxes_ids.length; i++) {
            ptaxes_set[ptaxes_ids[i]] = true;
        }
        var taxes = [];
        for (i = 0; i < this.pos.taxes.length; i++) {
            if (ptaxes_set[this.pos.taxes[i].id]) {
                taxes.push(this.pos.taxes[i]);
            }
<<<<<<< HEAD
            return taxes;
        },
        get_all_prices: function(){
            var self = this;
            var currency_rounding = this.pos.currency.rounding;
            var base = this.get_base_price();
            var totalTax = base;
            var totalNoTax = base;
            
            var product =  this.get_product(); 
            var taxes = this.get_applicable_taxes();
            var taxtotal = 0;
            var taxdetail = {};
            _.each(taxes, function(tax) {
                if (tax.price_include) {
                    var tmp;
                    if (tax.amount_type === "percent") {
                        tmp =  base - round_pr(base / (1 + tax.amount/100),currency_rounding); 
                    } else if (tax.amount_type === "fixed") {
                        tmp = round_pr(tax.amount * self.get_quantity(),currency_rounding);
                    } else {
                        throw "This type of tax is not supported by the point of sale: " + tax.amount_type;
                    }
                    tmp = round_pr(tmp,currency_rounding);
                    taxtotal += tmp;
                    totalNoTax -= tmp;
                    taxdetail[tax.id] = tmp;
                } else {
                    var tmp;
                    if (tax.amount_type === "percent") {
                        tmp = tax.amount/100 * base;
                    } else if (tax.amount_type === "fixed") {
                        tmp = tax.amount * self.get_quantity();
                    } else {
                        throw "This type of tax is not supported by the point of sale: " + tax.amount_type;
                    }

                    tmp = round_pr(tmp,currency_rounding);
                    
                    if (tax.include_base_amount) {
                        base += tmp;
                    }

                    taxtotal += tmp;
                    totalTax += tmp;
                    taxdetail[tax.id] = tmp;
=======
        }
        return taxes;
    },
    get_tax_details: function(){
        return this.get_all_prices().taxDetails;
    },
    get_taxes: function(){
        var taxes_ids = this.get_product().taxes_id;
        var taxes = [];
        for (var i = 0; i < taxes_ids.length; i++) {
            taxes.push(this.pos.taxes_by_id[taxes_ids[i]]);
        }
        return taxes;
    },
    get_all_prices: function(){
        var self = this;
        var currency_rounding = this.pos.currency.rounding;
        var base = this.get_base_price();
        var totalTax = base;
        var totalNoTax = base;
        
        var product =  this.get_product(); 
        var taxes = this.get_applicable_taxes();
        var taxtotal = 0;
        var taxdetail = {};
        _.each(taxes, function(tax) {
            var tmp;
            if (tax.price_include) {
                if (tax.type === "percent") {
                    tmp =  base - round_pr(base / (1 + tax.amount),currency_rounding); 
                } else if (tax.type === "fixed") {
                    tmp = round_pr(tax.amount * self.get_quantity(),currency_rounding);
                } else {
                    throw "This type of tax is not supported by the point of sale: " + tax.type;
>>>>>>> 54c7eb44
                }
                tmp = round_pr(tmp,currency_rounding);
                taxtotal += tmp;
                totalNoTax -= tmp;
                taxdetail[tax.id] = tmp;
            } else {
                if (tax.type === "percent") {
                    tmp = tax.amount * base;
                } else if (tax.type === "fixed") {
                    tmp = tax.amount * self.get_quantity();
                } else {
                    throw "This type of tax is not supported by the point of sale: " + tax.type;
                }

                tmp = round_pr(tmp,currency_rounding);
                
                if (tax.include_base_amount) {
                    base += tmp;
                }

                taxtotal += tmp;
                totalTax += tmp;
                taxdetail[tax.id] = tmp;
            }
        });
        return {
            "priceWithTax": totalTax,
            "priceWithoutTax": totalNoTax,
            "tax": taxtotal,
            "taxDetails": taxdetail,
        };
    },
});

var OrderlineCollection = Backbone.Collection.extend({
    model: exports.Orderline,
});

// Every Paymentline contains a cashregister and an amount of money.
var Paymentline = Backbone.Model.extend({
    initialize: function(attributes, options) {
        this.pos = options.pos;
        this.order = options.order;
        this.amount = 0;
        this.selected = false;
        if (options.json) {
            this.init_from_JSON(options.json);
            return;
        }
        this.cashregister = options.cashregister;
        this.name = this.cashregister.journal_id[1];
    },
    init_from_JSON: function(json){
        this.amount = json.amount;
        this.cashregister = this.pos.cashregisters_by_id[json.statement_id];
        this.name = this.cashregister.journal_id[1];
    },
    //sets the amount of money on this payment line
    set_amount: function(value){
        this.order.assert_editable();
        this.amount = round_di(parseFloat(value) || 0, this.pos.currency.decimals);
        this.trigger('change',this);
    },
    // returns the amount of money on this paymentline
    get_amount: function(){
        return this.amount;
    },
    get_amount_str: function(){
        return this.amount.toFixed(this.pos.currency.decimals);
    },
    set_selected: function(selected){
        if(this.selected !== selected){
            this.selected = selected;
            this.trigger('change',this);
        }
    },
    // returns the payment type: 'cash' | 'bank'
    get_type: function(){
        return this.cashregister.journal.type;
    },
    // returns the associated cashregister
    //exports as JSON for server communication
    export_as_JSON: function(){
        return {
            name: time.datetime_to_str(new Date()),
            statement_id: this.cashregister.id,
            account_id: this.cashregister.account_id[0],
            journal_id: this.cashregister.journal_id[0],
            amount: this.get_amount()
        };
    },
    //exports as JSON for receipt printing
    export_for_printing: function(){
        return {
            amount: this.get_amount(),
            journal: this.cashregister.journal_id[1],
        };
    },
});

var PaymentlineCollection = Backbone.Collection.extend({
    model: Paymentline,
});

// An order more or less represents the content of a client's shopping cart (the OrderLines) 
// plus the associated payment information (the Paymentlines) 
// there is always an active ('selected') order in the Pos, a new one is created
// automaticaly once an order is completed and sent to the server.
exports.Order = Backbone.Model.extend({
    initialize: function(attributes,options){
        Backbone.Model.prototype.initialize.apply(this, arguments);
        options  = options || {};

        this.init_locked    = true;
        this.pos            = options.pos; 
        this.selected_orderline   = undefined;
        this.selected_paymentline = undefined;
        this.screen_data    = {};  // see Gui
        this.temporary      = options.temporary || false;
        this.creation_date  = new Date();
        this.to_invoice     = false;
        this.orderlines     = new OrderlineCollection();
        this.paymentlines   = new PaymentlineCollection(); 
        this.pos_session_id = this.pos.pos_session.id;
        this.finalized      = false; // if true, cannot be modified.

        this.set({ client: null });

        if (options.json) {
            this.init_from_JSON(options.json);
        } else {
            this.sequence_number = this.pos.pos_session.sequence_number++;
            this.uid  = this.generate_unique_id();
            this.name = _t("Order ") + this.uid; 
        }

        this.on('change',              function(){ this.save_to_db("order:change"); }, this);
        this.orderlines.on('change',   function(){ this.save_to_db("orderline:change"); }, this);
        this.orderlines.on('add',      function(){ this.save_to_db("orderline:add"); }, this);
        this.orderlines.on('remove',   function(){ this.save_to_db("orderline:remove"); }, this);
        this.paymentlines.on('change', function(){ this.save_to_db("paymentline:change"); }, this);
        this.paymentlines.on('add',    function(){ this.save_to_db("paymentline:add"); }, this);
        this.paymentlines.on('remove', function(){ this.save_to_db("paymentline:rem"); }, this);

        this.init_locked = false;
        this.save_to_db();

        return this;
    },
    save_to_db: function(){
        if (!this.init_locked) {
            this.pos.db.save_unpaid_order(this);
        } 
    },
    init_from_JSON: function(json) {
        var client;
        this.sequence_number = json.sequence_number;
        this.pos.pos_session.sequence_number = Math.max(this.sequence_number+1,this.pos.pos_session.sequence_number);
        this.session_id    = json.pos_session_id;
        this.uid = json.uid;
        this.name = _t("Order ") + this.uid;
        if (json.partner_id) {
            client = this.pos.db.get_partner_by_id(json.partner_id);
            if (!client) {
                console.error('ERROR: trying to load a parner not available in the pos');
            }
        } else {
            client = null;
        }
        this.set_client(client);

        this.temporary = false;     // FIXME
        this.to_invoice = false;    // FIXME

        var orderlines = json.lines;
        for (var i = 0; i < orderlines.length; i++) {
            var orderline = orderlines[i][2];
            this.add_orderline(new exports.Orderline({}, {pos: this.pos, order: this, json: orderline}));
        }

        var paymentlines = json.statement_ids;
        for (var i = 0; i < paymentlines.length; i++) {
            var paymentline = paymentlines[i][2];
            var newpaymentline = new Paymentline({},{pos: this.pos, order: this, json: paymentline});
            this.paymentlines.add(newpaymentline);

            if (i === paymentlines.length - 1) {
                this.select_paymentline(newpaymentline);
            }
        }
    },
    export_as_JSON: function() {
        var orderLines, paymentLines;
        orderLines = [];
        this.orderlines.each(_.bind( function(item) {
            return orderLines.push([0, 0, item.export_as_JSON()]);
        }, this));
        paymentLines = [];
        this.paymentlines.each(_.bind( function(item) {
            return paymentLines.push([0, 0, item.export_as_JSON()]);
        }, this));
        return {
            name: this.get_name(),
            amount_paid: this.get_total_paid(),
            amount_total: this.get_total_with_tax(),
            amount_tax: this.get_total_tax(),
            amount_return: this.get_change(),
            lines: orderLines,
            statement_ids: paymentLines,
            pos_session_id: this.pos_session_id,
            partner_id: this.get_client() ? this.get_client().id : false,
            user_id: this.pos.cashier ? this.pos.cashier.id : this.pos.user.id,
            uid: this.uid,
            sequence_number: this.sequence_number,
        };
    },
    export_for_printing: function(){
        var orderlines = [];
        var self = this;

        this.orderlines.each(function(orderline){
            orderlines.push(orderline.export_for_printing());
        });

        var paymentlines = [];
        this.paymentlines.each(function(paymentline){
            paymentlines.push(paymentline.export_for_printing());
        });
        var client  = this.get('client');
        var cashier = this.pos.cashier || this.pos.user;
        var company = this.pos.company;
        var shop    = this.pos.shop;
        var date    = new Date();

        function is_xml(subreceipt){
            return subreceipt ? (subreceipt.split('\n')[0].indexOf('<!DOCTYPE QWEB') >= 0) : false;
        }

        function render_xml(subreceipt){
            if (!is_xml(subreceipt)) {
                return subreceipt;
            } else {
                subreceipt = subreceipt.split('\n').slice(1).join('\n');
                var qweb = new QWeb2.Engine();
                    qweb.debug = core.debug;
                    qweb.default_dict = _.clone(QWeb.default_dict);
                    qweb.add_template('<templates><t t-name="subreceipt">'+subreceipt+'</t></templates>');
                
                return qweb.render('subreceipt',{'pos':self.pos,'widget':self.pos.chrome,'order':self, 'receipt': receipt}) ;
            }
        }

        var receipt = {
            orderlines: orderlines,
            paymentlines: paymentlines,
            subtotal: this.get_subtotal(),
            total_with_tax: this.get_total_with_tax(),
            total_without_tax: this.get_total_without_tax(),
            total_tax: this.get_total_tax(),
            total_paid: this.get_total_paid(),
            total_discount: this.get_total_discount(),
            tax_details: this.get_tax_details(),
            change: this.get_change(),
            name : this.get_name(),
            client: client ? client.name : null ,
            invoice_id: null,   //TODO
            cashier: cashier ? cashier.name : null,
            header: this.pos.config.receipt_header || '',
            footer: this.pos.config.receipt_footer || '',
            precision: {
                price: 2,
                money: 2,
                quantity: 3,
            },
            date: { 
                year: date.getFullYear(), 
                month: date.getMonth(), 
                date: date.getDate(),       // day of the month 
                day: date.getDay(),         // day of the week 
                hour: date.getHours(), 
                minute: date.getMinutes() ,
                isostring: date.toISOString(),
                localestring: date.toLocaleString(),
            }, 
            company:{
                email: company.email,
                website: company.website,
                company_registry: company.company_registry,
                contact_address: company.partner_id[1], 
                vat: company.vat,
                name: company.name,
                phone: company.phone,
                logo:  this.pos.company_logo_base64,
            },
            shop:{
                name: shop.name,
            },
            currency: this.pos.currency,
        };
        
        if (is_xml(this.pos.config.receipt_header)){
            receipt.header_xml = render_xml(this.pos.config.receipt_header);
        }

        if (is_xml(this.pos.config.receipt_footer)){
            receipt.footer_xml = render_xml(this.pos.config.receipt_footer);
        }

        return receipt;
    },
    is_empty: function(){
        return this.orderlines.models.length === 0;
    },
    generate_unique_id: function() {
        // Generates a public identification number for the order.
        // The generated number must be unique and sequential. They are made 12 digit long
        // to fit into EAN-13 barcodes, should it be needed 

        function zero_pad(num,size){
            var s = ""+num;
            while (s.length < size) {
                s = "0" + s;
            }
            return s;
        }
        return zero_pad(this.pos.pos_session.id,5) +'-'+
               zero_pad(this.pos.pos_session.login_number,3) +'-'+
               zero_pad(this.sequence_number,4);
    },
    get_name: function() {
        return this.name;
    },
    assert_editable: function() {
        if (this.finalized) {
            throw new Error('Finalized Order cannot be modified');
        }
    },
    /* ---- Order Lines --- */
    add_orderline: function(line){
        this.assert_editable();
        if(line.order){
            line.order.remove_orderline(line);
        }
        line.order = this;
        this.orderlines.add(line);
        this.select_orderline(this.get_last_orderline());
    },
    get_orderline: function(id){
        var orderlines = this.orderlines.models;
        for(var i = 0; i < orderlines.length; i++){
            if(orderlines[i].id === id){
                return orderlines[i];
            }
        }
        return null;
    },
    get_orderlines: function(){
        return this.orderlines.models;
    },
    get_last_orderline: function(){
        return this.orderlines.at(this.orderlines.length -1);
    },
    get_tip: function() {
        var tip_product = this.pos.db.get_product_by_id(this.pos.config.tip_product_id[0]);
        var lines = this.get_orderlines();
        if (!tip_product) {
            return 0;
        } else {
            for (var i = 0; i < lines.length; i++) {
                if (lines[i].get_product() === tip_product) {
                    return lines[i].get_unit_price();
                }
            }
            return 0;
        }
    },
    set_tip: function(tip) {
        var tip_product = this.pos.db.get_product_by_id(this.pos.config.tip_product_id[0]);
        var lines = this.get_orderlines();
        if (tip_product) {
            for (var i = 0; i < lines.length; i++) {
                if (lines[i].get_product() === tip_product) {
                    lines[i].set_unit_price(tip);
                    return; 
                }
            }
            this.add_product(tip_product, {quantity: 1, price: tip });
        }
    },
    remove_orderline: function( line ){
        this.assert_editable();
        this.orderlines.remove(line);
        this.select_orderline(this.get_last_orderline());
    },
    add_product: function(product, options){
        this.assert_editable();
        options = options || {};
        var attr = JSON.parse(JSON.stringify(product));
        attr.pos = this.pos;
        attr.order = this;
        var line = new exports.Orderline({}, {pos: this.pos, order: this, product: product});

        if(options.quantity !== undefined){
            line.set_quantity(options.quantity);
        }
        if(options.price !== undefined){
            line.set_unit_price(options.price);
        }
        if(options.discount !== undefined){
            line.set_discount(options.discount);
        }

        if(options.extras !== undefined){
            for (var prop in options.extras) { 
                line[prop] = options.extras[prop];
            }
        }

        var last_orderline = this.get_last_orderline();
        if( last_orderline && last_orderline.can_be_merged_with(line) && options.merge !== false){
            last_orderline.merge(line);
        }else{
            this.orderlines.add(line);
        }
        this.select_orderline(this.get_last_orderline());
    },
    get_selected_orderline: function(){
        return this.selected_orderline;
    },
    select_orderline: function(line){
        if(line){
            if(line !== this.selected_orderline){
                if(this.selected_orderline){
                    this.selected_orderline.set_selected(false);
                }
                this.selected_orderline = line;
                this.selected_orderline.set_selected(true);
            }
        }else{
            this.selected_orderline = undefined;
        }
    },
    deselect_orderline: function(){
        if(this.selected_orderline){
            this.selected_orderline.set_selected(false);
            this.selected_orderline = undefined;
        }
    },
    /* ---- Payment Lines --- */
    add_paymentline: function(cashregister) {
        this.assert_editable();
        var newPaymentline = new Paymentline({},{order: this, cashregister:cashregister, pos: this.pos});
        if(cashregister.journal.type !== 'cash' || this.pos.config.iface_precompute_cash){
            newPaymentline.set_amount( Math.max(this.get_due(),0) );
        }
        this.paymentlines.add(newPaymentline);
        this.select_paymentline(newPaymentline);

    },
    get_paymentlines: function(){
        return this.paymentlines.models;
    },
    remove_paymentline: function(line){
        this.assert_editable();
        if(this.selected_paymentline === line){
            this.select_paymentline(undefined);
        }
        this.paymentlines.remove(line);
    },
    clean_empty_paymentlines: function() {
        var lines = this.paymentlines.models;
        var empty = [];
        for ( var i = 0; i < lines.length; i++) {
            if (!lines[i].get_amount()) {
                empty.push(lines[i]);
            }
        }
        for ( var i = 0; i < empty.length; i++) {
            this.remove_paymentline(empty[i]);
        }
    },
    select_paymentline: function(line){
        if(line !== this.selected_paymentline){
            if(this.selected_paymentline){
                this.selected_paymentline.set_selected(false);
            }
            this.selected_paymentline = line;
            if(this.selected_paymentline){
                this.selected_paymentline.set_selected(true);
            }
            this.trigger('change:selected_paymentline',this.selected_paymentline);
        }
    },
    /* ---- Payment Status --- */
    get_subtotal : function(){
        return this.orderlines.reduce((function(sum, orderLine){
            return sum + orderLine.get_display_price();
        }), 0);
    },
    get_total_with_tax: function() {
        return this.orderlines.reduce((function(sum, orderLine) {
            return sum + orderLine.get_price_with_tax();
        }), 0);
    },
    get_total_without_tax: function() {
        return this.orderlines.reduce((function(sum, orderLine) {
            return sum + orderLine.get_price_without_tax();
        }), 0);
    },
    get_total_discount: function() {
        return this.orderlines.reduce((function(sum, orderLine) {
            return sum + (orderLine.get_unit_price() * (orderLine.get_discount()/100) * orderLine.get_quantity());
        }), 0);
    },
    get_total_tax: function() {
        return this.orderlines.reduce((function(sum, orderLine) {
            return sum + orderLine.get_tax();
        }), 0);
    },
    get_total_paid: function() {
        return this.paymentlines.reduce((function(sum, paymentLine) {
            return sum + paymentLine.get_amount();
        }), 0);
    },
    get_tax_details: function(){
        var details = {};
        var fulldetails = [];

        this.orderlines.each(function(line){
            var ldetails = line.get_tax_details();
            for(var id in ldetails){
                if(ldetails.hasOwnProperty(id)){
                    details[id] = (details[id] || 0) + ldetails[id];
                }
            }
        });
        
        for(var id in details){
            if(details.hasOwnProperty(id)){
                fulldetails.push({amount: details[id], tax: this.pos.taxes_by_id[id], name: this.pos.taxes_by_id[id].name});
            }
        }

        return fulldetails;
    },
    // Returns a total only for the orderlines with products belonging to the category 
    get_total_for_category_with_tax: function(categ_id){
        var total = 0;
        var self = this;

        if (categ_id instanceof Array) {
            for (var i = 0; i < categ_id.length; i++) {
                total += this.get_total_for_category_with_tax(categ_id[i]);
            }
            return total;
        }
        
        this.orderlines.each(function(line){
            if ( self.pos.db.category_contains(categ_id,line.product.id) ) {
                total += line.get_price_with_tax();
            }
        });

        return total;
    },
    get_total_for_taxes: function(tax_id){
        var total = 0;

        if (!(tax_id instanceof Array)) {
            tax_id = [tax_id];
        }

        var tax_set = {};

        for (var i = 0; i < tax_id.length; i++) {
            tax_set[tax_id[i]] = true;
        }

        this.orderlines.each(function(line){
            var taxes_ids = line.get_product().taxes_id;
            for (var i = 0; i < taxes_ids.length; i++) {
                if (tax_set[taxes_ids[i]]) {
                    total += line.get_price_with_tax();
                    return;
                }
            }
        });

        return total;
    },
    get_change: function(paymentline) {
        if (!paymentline) {
            var change = this.get_total_paid() - this.get_total_with_tax();
        } else {
            var change = -this.get_total_with_tax(); 
            var lines  = this.paymentlines.models;
            for (var i = 0; i < lines.length; i++) {
                change += lines[i].get_amount();
                if (lines[i] === paymentline) {
                    break;
                }
            }
        }
        return round_pr(Math.max(0,change), this.pos.currency.rounding);
    },
    get_due: function(paymentline) {
        if (!paymentline) {
            var due = this.get_total_with_tax() - this.get_total_paid();
        } else {
            var due = this.get_total_with_tax();
            var lines = this.paymentlines.models;
            for (var i = 0; i < lines.length; i++) {
                if (lines[i] === paymentline) {
                    break;
                } else {
                    due -= lines[i].get_amount();
                }
            }
        }
        return round_pr(Math.max(0,due), this.pos.currency.rounding);
    },
    is_paid: function(){
        return this.get_due() === 0;
    },
    is_paid_with_cash: function(){
        return !!this.paymentlines.find( function(pl){
            return pl.cashregister.journal.type === 'cash';
        });
    },
    finalize: function(){
        this.destroy();
    },
    destroy: function(){
        Backbone.Model.prototype.destroy.apply(this,arguments);
        this.pos.db.remove_unpaid_order(this);
    },
    /* ---- Invoice --- */
    set_to_invoice: function(to_invoice) {
        this.assert_editable();
        this.to_invoice = to_invoice;
    },
    is_to_invoice: function(){
        return this.to_invoice;
    },
    /* ---- Client / Customer --- */
    // the client related to the current order.
    set_client: function(client){
        this.assert_editable();
        this.set('client',client);
    },
    get_client: function(){
        return this.get('client');
    },
    get_client_name: function(){
        var client = this.get('client');
        return client ? client.name : "";
    },
    /* ---- Screen Status --- */
    // the order also stores the screen status, as the PoS supports
    // different active screens per order. This method is used to
    // store the screen status.
    set_screen_data: function(key,value){
        if(arguments.length === 2){
            this.screen_data[key] = value;
        }else if(arguments.length === 1){
            for(var key in arguments[0]){
                this.screen_data[key] = arguments[0][key];
            }
        }
    },
    //see set_screen_data
    get_screen_data: function(key){
        return this.screen_data[key];
    },
});

var OrderCollection = Backbone.Collection.extend({
    model: exports.Order,
});

/*
 The numpad handles both the choice of the property currently being modified
 (quantity, price or discount) and the edition of the corresponding numeric value.
 */
exports.NumpadState = Backbone.Model.extend({
    defaults: {
        buffer: "0",
        mode: "quantity"
    },
    appendNewChar: function(newChar) {
        var oldBuffer;
        oldBuffer = this.get('buffer');
        if (oldBuffer === '0') {
            this.set({
                buffer: newChar
            });
        } else if (oldBuffer === '-0') {
            this.set({
                buffer: "-" + newChar
            });
        } else {
            this.set({
                buffer: (this.get('buffer')) + newChar
            });
        }
        this.trigger('set_value',this.get('buffer'));
    },
    deleteLastChar: function() {
        if(this.get('buffer') === ""){
            if(this.get('mode') === 'quantity'){
                this.trigger('set_value','remove');
            }else{
                this.trigger('set_value',this.get('buffer'));
            }
        }else{
            var newBuffer = this.get('buffer').slice(0,-1) || "";
            this.set({ buffer: newBuffer });
            this.trigger('set_value',this.get('buffer'));
        }
    },
    switchSign: function() {
        var oldBuffer;
        oldBuffer = this.get('buffer');
        this.set({
            buffer: oldBuffer[0] === '-' ? oldBuffer.substr(1) : "-" + oldBuffer 
        });
        this.trigger('set_value',this.get('buffer'));
    },
    changeMode: function(newMode) {
        this.set({
            buffer: "0",
            mode: newMode
        });
    },
    reset: function() {
        this.set({
            buffer: "0",
            mode: "quantity"
        });
    },
    resetValue: function(){
        this.set({buffer:'0'});
    },
});

// exports = {
//     PosModel: PosModel,
//     NumpadState: NumpadState,
//     load_fields: load_fields,
//     load_models: load_models,
//     Orderline: Orderline,
//     Order: Order,
// };
return exports;

});<|MERGE_RESOLUTION|>--- conflicted
+++ resolved
@@ -194,7 +194,7 @@
         },
     },{
         model:  'account.tax',
-        fields: ['name','amount', 'price_include', 'include_base_amount', 'type'],
+        fields: ['name','amount', 'price_include', 'include_base_amount', 'amount_type'],
         domain: null,
         loaded: function(self,taxes){ 
             self.taxes = taxes; 
@@ -340,112 +340,16 @@
                         cashregisters[i].journal = journals[j];
                     }
                 }
-<<<<<<< HEAD
-            },
-        },{
-            model:  'account.tax',
-            fields: ['name','amount', 'price_include', 'include_base_amount', 'amount_type'],
-            domain: null,
-            loaded: function(self,taxes){ 
-                self.taxes = taxes; 
-                self.taxes_by_id = {};
-                
-                for (var i = 0; i < taxes.length; i++) {
-                    self.taxes_by_id[taxes[i].id] = taxes[i];
-                }
-            },
-        },{
-            model:  'pos.session',
-            fields: ['id', 'journal_ids','name','user_id','config_id','start_at','stop_at','sequence_number','login_number'],
-            domain: function(self){ return [['state','=','opened'],['user_id','=',self.session.uid]]; },
-            loaded: function(self,pos_sessions){
-                self.pos_session = pos_sessions[0]; 
-            },
-        },{
-            model: 'pos.config',
-            fields: [],
-            domain: function(self){ return [['id','=', self.pos_session.config_id[0]]]; },
-            loaded: function(self,configs){
-                self.config = configs[0];
-                self.config.use_proxy = self.config.iface_payment_terminal || 
-                                        self.config.iface_electronic_scale ||
-                                        self.config.iface_print_via_proxy  ||
-                                        self.config.iface_scan_via_proxy   ||
-                                        self.config.iface_cashdrawer;
-
-                if (self.config.company_id[0] !== self.user.company_id[0]) {
-                    throw new Error(_t("Error: The Point of Sale User must belong to the same company as the Point of Sale. You are probably trying to load the point of sale as an administrator in a multi-company setup, with the administrator account set to the wrong company."));
-                }
-=======
-            }
->>>>>>> 54c7eb44
+            }
 
             self.cashregisters_by_id = {};
             for (i = 0; i < self.cashregisters.length; i++) {
                 self.cashregisters_by_id[self.cashregisters[i].id] = self.cashregisters[i];
             }
 
-<<<<<<< HEAD
-                var orders = self.db.get_orders();
-                for (var i = 0; i < orders.length; i++) {
-                    self.pos_session.sequence_number = Math.max(self.pos_session.sequence_number, orders[i].data.sequence_number+1);
-                }
-           },
-        },{
-            model:  'res.users',
-            fields: ['name','pos_security_pin','groups_id','barcode'],
-            domain: function(self){ return [['company_id','=',self.user.company_id[0]],'|', ['groups_id','=', self.config.group_pos_manager_id[0]],['groups_id','=', self.config.group_pos_user_id[0]]]; },
-            loaded: function(self,users){ 
-                // we attribute a role to the user, 'cashier' or 'manager', depending
-                // on the group the user belongs. 
-                var pos_users = [];
-                for (var i = 0; i < users.length; i++) {
-                    var user = users[i];
-                    for (var j = 0; j < user.groups_id.length; j++) {
-                        var group_id = user.groups_id[j];
-                        if (group_id === self.config.group_pos_manager_id[0]) {
-                            user.role = 'manager';
-                            break;
-                        } else if (group_id === self.config.group_pos_user_id[0]) {
-                            user.role = 'cashier';
-                        }
-                    }
-                    if (user.role) {
-                        pos_users.push(user);
-                    }
-                    // replace the current user with its updated version
-                    if (user.id === self.user.id) {
-                        self.user = user;
-                    }
-                }
-                self.users = pos_users; 
-            },
-        },{
-            model: 'stock.location',
-            fields: [],
-            ids:    function(self){ return [self.config.stock_location_id[0]]; },
-            loaded: function(self, locations){ self.shop = locations[0]; },
-        },{
-            model:  'product.pricelist',
-            fields: ['currency_id'],
-            ids:    function(self){ return [self.config.pricelist_id[0]]; },
-            loaded: function(self, pricelists){ self.pricelist = pricelists[0]; },
-        },{
-            model: 'res.currency',
-            fields: ['symbol','position','rounding','decimal_places'],
-            ids:    function(self){ return [self.pricelist.currency_id[0]]; },
-            loaded: function(self, currencies){
-                self.currency = currencies[0];
-                if (self.currency.rounding > 0) {
-                    self.currency.decimals = Math.ceil(Math.log(1.0 / self.currency.rounding) / Math.log(10));
-                } else {
-                    self.currency.decimals = 0;
-                }
-=======
             self.cashregisters = self.cashregisters.sort(function(a,b){ 
                 return a.journal.sequence - b.journal.sequence; 
             });
->>>>>>> 54c7eb44
 
         },
     },  {
@@ -1189,54 +1093,6 @@
             if (ptaxes_set[this.pos.taxes[i].id]) {
                 taxes.push(this.pos.taxes[i]);
             }
-<<<<<<< HEAD
-            return taxes;
-        },
-        get_all_prices: function(){
-            var self = this;
-            var currency_rounding = this.pos.currency.rounding;
-            var base = this.get_base_price();
-            var totalTax = base;
-            var totalNoTax = base;
-            
-            var product =  this.get_product(); 
-            var taxes = this.get_applicable_taxes();
-            var taxtotal = 0;
-            var taxdetail = {};
-            _.each(taxes, function(tax) {
-                if (tax.price_include) {
-                    var tmp;
-                    if (tax.amount_type === "percent") {
-                        tmp =  base - round_pr(base / (1 + tax.amount/100),currency_rounding); 
-                    } else if (tax.amount_type === "fixed") {
-                        tmp = round_pr(tax.amount * self.get_quantity(),currency_rounding);
-                    } else {
-                        throw "This type of tax is not supported by the point of sale: " + tax.amount_type;
-                    }
-                    tmp = round_pr(tmp,currency_rounding);
-                    taxtotal += tmp;
-                    totalNoTax -= tmp;
-                    taxdetail[tax.id] = tmp;
-                } else {
-                    var tmp;
-                    if (tax.amount_type === "percent") {
-                        tmp = tax.amount/100 * base;
-                    } else if (tax.amount_type === "fixed") {
-                        tmp = tax.amount * self.get_quantity();
-                    } else {
-                        throw "This type of tax is not supported by the point of sale: " + tax.amount_type;
-                    }
-
-                    tmp = round_pr(tmp,currency_rounding);
-                    
-                    if (tax.include_base_amount) {
-                        base += tmp;
-                    }
-
-                    taxtotal += tmp;
-                    totalTax += tmp;
-                    taxdetail[tax.id] = tmp;
-=======
         }
         return taxes;
     },
@@ -1265,25 +1121,24 @@
         _.each(taxes, function(tax) {
             var tmp;
             if (tax.price_include) {
-                if (tax.type === "percent") {
-                    tmp =  base - round_pr(base / (1 + tax.amount),currency_rounding); 
-                } else if (tax.type === "fixed") {
+                if (tax.amount_type === "percent") {
+                    tmp =  base - round_pr(base / (1 + tax.amount/100),currency_rounding); 
+                } else if (tax.amount_type === "fixed") {
                     tmp = round_pr(tax.amount * self.get_quantity(),currency_rounding);
                 } else {
-                    throw "This type of tax is not supported by the point of sale: " + tax.type;
->>>>>>> 54c7eb44
+                    throw "This type of tax is not supported by the point of sale: " + tax.amount_type;
                 }
                 tmp = round_pr(tmp,currency_rounding);
                 taxtotal += tmp;
                 totalNoTax -= tmp;
                 taxdetail[tax.id] = tmp;
             } else {
-                if (tax.type === "percent") {
-                    tmp = tax.amount * base;
-                } else if (tax.type === "fixed") {
+                if (tax.amount_type === "percent") {
+                    tmp = tax.amount/100 * base;
+                } else if (tax.amount_type === "fixed") {
                     tmp = tax.amount * self.get_quantity();
                 } else {
-                    throw "This type of tax is not supported by the point of sale: " + tax.type;
+                    throw "This type of tax is not supported by the point of sale: " + tax.amount_type;
                 }
 
                 tmp = round_pr(tmp,currency_rounding);
