--- conflicted
+++ resolved
@@ -1,74 +1,3 @@
-<<<<<<< HEAD
-openerp.point_of_sale.load_models = function load_models(instance, module){ //module is instance.point_of_sale
-    "use strict";
-
-    var QWeb = instance.web.qweb;
-	var _t = instance.web._t;
-
-    var round_di = instance.web.round_decimals;
-    var round_pr = instance.web.round_precision
-    
-    // The PosModel contains the Point Of Sale's representation of the backend.
-    // Since the PoS must work in standalone ( Without connection to the server ) 
-    // it must contains a representation of the server's PoS backend. 
-    // (taxes, product list, configuration options, etc.)  this representation
-    // is fetched and stored by the PosModel at the initialisation. 
-    // this is done asynchronously, a ready deferred alows the GUI to wait interactively 
-    // for the loading to be completed 
-    // There is a single instance of the PosModel for each Front-End instance, it is usually called
-    // 'pos' and is available to all widgets extending PosWidget.
-
-    module.PosModel = Backbone.Model.extend({
-        initialize: function(session, attributes) {
-            Backbone.Model.prototype.initialize.call(this, attributes);
-            var  self = this;
-            this.session = session;                 
-            this.flush_mutex = new $.Mutex();                   // used to make sure the orders are sent to the server once at time
-            this.chrome = attributes.chrome;
-            this.gui    = attributes.gui;
-
-            this.proxy = new module.ProxyDevice(this);              // used to communicate to the hardware devices via a local proxy
-            this.barcode_reader = new module.BarcodeReader({'pos': this, proxy:this.proxy});
-
-            this.proxy_queue = new module.JobQueue();           // used to prevent parallels communications to the proxy
-            this.db = new module.PosDB();                       // a local database used to search trough products and categories & store pending orders
-            this.debug = jQuery.deparam(jQuery.param.querystring()).debug !== undefined;    //debug mode 
-            
-            // Business data; loaded from the server at launch
-            this.company_logo = null;
-            this.company_logo_base64 = '';
-            this.currency = null;
-            this.shop = null;
-            this.company = null;
-            this.user = null;
-            this.users = [];
-            this.partners = [];
-            this.cashier = null;
-            this.cashregisters = [];
-            this.taxes = [];
-            this.pos_session = null;
-            this.config = null;
-            this.units = [];
-            this.units_by_id = {};
-            this.pricelist = null;
-            this.order_sequence = 1;
-            window.posmodel = this;
-
-            // these dynamic attributes can be watched for change by other models or widgets
-            this.set({
-                'synch':            { state:'connected', pending:0 }, 
-                'orders':           new module.OrderCollection(),
-                'selectedOrder':    null,
-            });
-
-            this.bind('change:synch',function(pos,synch){
-                clearTimeout(self.synch_timeout);
-                self.synch_timeout = setTimeout(function(){
-                    if(synch.state !== 'disconnected' && synch.pending > 0){
-                        self.set('synch',{state:'disconnected', pending:synch.pending});
-                    }
-                },3000);
-=======
 odoo.define('point_of_sale.models', function (require) {
 "use strict";
 
@@ -187,7 +116,6 @@
         this.chrome.loading_message(_t('Connecting to the PosBox'),0);
         this.chrome.loading_skip(function(){
                 self.proxy.stop_searching();
->>>>>>> 4bef17cc
             });
         this.proxy.autoconnect({
                 force_ip: self.config.proxy_ip || undefined,
@@ -201,53 +129,6 @@
             }).always(function(){
                 done.resolve();
             });
-<<<<<<< HEAD
-
-            // We fetch the backend data on the server asynchronously. this is done only when the pos user interface is launched,
-            // Any change on this data made on the server is thus not reflected on the point of sale until it is relaunched. 
-            // when all the data has loaded, we compute some stuff, and declare the Pos ready to be used. 
-            this.ready = this.load_server_data().then(function(){
-                return self.after_load_server_data();
-            });;
-        },
-        after_load_server_data: function(){
-             this.barcode_reader.connect();
-             this.load_orders();
-             this.set_start_order();
-             this.push_order();
-             if(this.config.use_proxy){
-                 return this.connect_to_proxy();
-             }
-        },
-        // releases ressources holds by the model at the end of life of the posmodel
-        destroy: function(){
-            // FIXME, should wait for flushing, return a deferred to indicate successfull destruction
-            // this.flush();
-            this.proxy.close();
-            this.barcode_reader.disconnect();
-            this.barcode_reader.disconnect_from_proxy();
-        },
-
-        connect_to_proxy: function(){
-            var self = this;
-            var  done = new $.Deferred();
-            this.barcode_reader.disconnect_from_proxy();
-            this.chrome.loading_message(_t('Connecting to the PosBox'),0);
-            this.chrome.loading_skip(function(){
-                    self.proxy.stop_searching();
-                });
-            this.proxy.autoconnect({
-                    force_ip: self.config.proxy_ip || undefined,
-                    progress: function(prog){ 
-                        self.chrome.loading_progress(prog);
-                    },
-                }).then(function(){
-                    if(self.config.iface_scan_via_proxy){
-                        self.barcode_reader.connect_to_proxy();
-                    }
-                }).always(function(){
-                    done.resolve();
-=======
         return done;
     },
 
@@ -325,7 +206,6 @@
                 tax.child_taxes = {};
                 _.each(tax.child_ids, function(child_tax_id) {
                     tax.child_taxes[child_tax_id] = self.taxes_by_id[child_tax_id];
->>>>>>> 4bef17cc
                 });
             });
         },
@@ -352,346 +232,6 @@
                 throw new Error(_t("Error: The Point of Sale User must belong to the same company as the Point of Sale. You are probably trying to load the point of sale as an administrator in a multi-company setup, with the administrator account set to the wrong company."));
             }
 
-<<<<<<< HEAD
-        // Server side model loaders. This is the list of the models that need to be loaded from
-        // the server. The models are loaded one by one by this list's order. The 'loaded' callback
-        // is used to store the data in the appropriate place once it has been loaded. This callback
-        // can return a deferred that will pause the loading of the next module. 
-        // a shared temporary dictionary is available for loaders to communicate private variables
-        // used during loading such as object ids, etc. 
-        models: [
-        {
-            model:  'res.users',
-            fields: ['name','company_id'],
-            ids:    function(self){ return [self.session.uid]; },
-            loaded: function(self,users){ self.user = users[0]; },
-        },{ 
-            model:  'res.company',
-            fields: [ 'currency_id', 'email', 'website', 'company_registry', 'vat', 'name', 'phone', 'partner_id' , 'country_id'],
-            ids:    function(self){ return [self.user.company_id[0]] },
-            loaded: function(self,companies){ self.company = companies[0]; },
-        },{
-            model:  'decimal.precision',
-            fields: ['name','digits'],
-            loaded: function(self,dps){
-                self.dp  = {};
-                for (var i = 0; i < dps.length; i++) {
-                    self.dp[dps[i].name] = dps[i].digits;
-                }
-            },
-        },{ 
-            model:  'product.uom',
-            fields: [],
-            domain: null,
-            loaded: function(self,units){
-                self.units = units;
-                var units_by_id = {};
-                for(var i = 0, len = units.length; i < len; i++){
-                    units_by_id[units[i].id] = units[i];
-                    units[i].groupable = ( units[i].category_id[0] === 1 );
-                    units[i].is_unit   = ( units[i].id === 1 );
-                }
-                self.units_by_id = units_by_id;
-            }
-        },{
-            model:  'res.partner',
-            fields: ['name','street','city','state_id','country_id','vat','phone','zip','mobile','email','barcode','write_date'],
-            domain: [['customer','=',true]], 
-            loaded: function(self,partners){
-                self.partners = partners;
-                self.db.add_partners(partners);
-            },
-        },{
-            model:  'res.country',
-            fields: ['name'],
-            loaded: function(self,countries){
-                self.countries = countries;
-                self.company.country = null;
-                for (var i = 0; i < countries.length; i++) {
-                    if (countries[i].id === self.company.country_id[0]){
-                        self.company.country = countries[i];
-                    }
-                }
-            },
-        },{
-            model:  'account.tax',
-            fields: ['name','amount', 'price_include', 'include_base_amount', 'type'],
-            domain: null,
-            loaded: function(self,taxes){ 
-                self.taxes = taxes; 
-                self.taxes_by_id = {};
-                
-                for (var i = 0; i < taxes.length; i++) {
-                    self.taxes_by_id[taxes[i].id] = taxes[i];
-                }
-            },
-        },{
-            model:  'pos.session',
-            fields: ['id', 'journal_ids','name','user_id','config_id','start_at','stop_at','sequence_number','login_number'],
-            domain: function(self){ return [['state','=','opened'],['user_id','=',self.session.uid]]; },
-            loaded: function(self,pos_sessions){
-                self.pos_session = pos_sessions[0]; 
-            },
-        },{
-            model: 'pos.config',
-            fields: [],
-            domain: function(self){ return [['id','=', self.pos_session.config_id[0]]]; },
-            loaded: function(self,configs){
-                self.config = configs[0];
-                self.config.use_proxy = self.config.iface_payment_terminal || 
-                                        self.config.iface_electronic_scale ||
-                                        self.config.iface_print_via_proxy  ||
-                                        self.config.iface_scan_via_proxy   ||
-                                        self.config.iface_cashdrawer;
-
-                if (self.config.company_id[0] !== self.user.company_id[0]) {
-                    throw new Error(_t("Error: The Point of Sale User must belong to the same company as the Point of Sale. You are probably trying to load the point of sale as an administrator in a multi-company setup, with the administrator account set to the wrong company."));
-                }
-
-                self.db.set_uuid(self.config.uuid);
-
-                var orders = self.db.get_orders();
-                for (var i = 0; i < orders.length; i++) {
-                    self.pos_session.sequence_number = Math.max(self.pos_session.sequence_number, orders[i].data.sequence_number+1);
-                }
-           },
-        },{
-            model:  'res.users',
-            fields: ['name','pos_security_pin','groups_id','barcode'],
-            domain: function(self){ return [['company_id','=',self.user.company_id[0]],'|', ['groups_id','=', self.config.group_pos_manager_id[0]],['groups_id','=', self.config.group_pos_user_id[0]]]; },
-            loaded: function(self,users){ 
-                // we attribute a role to the user, 'cashier' or 'manager', depending
-                // on the group the user belongs. 
-                var pos_users = [];
-                for (var i = 0; i < users.length; i++) {
-                    var user = users[i];
-                    for (var j = 0; j < user.groups_id.length; j++) {
-                        var group_id = user.groups_id[j];
-                        if (group_id === self.config.group_pos_manager_id[0]) {
-                            user.role = 'manager';
-                            break;
-                        } else if (group_id === self.config.group_pos_user_id[0]) {
-                            user.role = 'cashier';
-                        }
-                    }
-                    if (user.role) {
-                        pos_users.push(user);
-                    }
-                    // replace the current user with its updated version
-                    if (user.id === self.user.id) {
-                        self.user = user;
-                    }
-                }
-                self.users = pos_users; 
-            },
-        },{
-            model: 'stock.location',
-            fields: [],
-            ids:    function(self){ return [self.config.stock_location_id[0]]; },
-            loaded: function(self, locations){ self.shop = locations[0]; },
-        },{
-            model:  'product.pricelist',
-            fields: ['currency_id'],
-            ids:    function(self){ return [self.config.pricelist_id[0]]; },
-            loaded: function(self, pricelists){ self.pricelist = pricelists[0]; },
-        },{
-            model: 'res.currency',
-            fields: ['symbol','position','rounding','accuracy'],
-            ids:    function(self){ return [self.pricelist.currency_id[0]]; },
-            loaded: function(self, currencies){
-                self.currency = currencies[0];
-                if (self.currency.rounding > 0) {
-                    self.currency.decimals = Math.ceil(Math.log(1.0 / self.currency.rounding) / Math.log(10));
-                } else {
-                    self.currency.decimals = 0;
-                }
-
-            },
-        },{
-            model: 'product.packaging',
-            fields: ['barcode','product_tmpl_id'],
-            domain: null,
-            loaded: function(self, packagings){ 
-                self.db.add_packagings(packagings);
-            },
-        },{
-            model:  'pos.category',
-            fields: ['id','name','parent_id','child_id'],
-            domain: null,
-            loaded: function(self, categories){
-                self.db.add_categories(categories);
-            },
-        },{
-            model:  'product.product',
-            fields: ['display_name', 'list_price','price','pos_categ_id', 'taxes_id', 'barcode', 'default_code', 
-                     'to_weight', 'uom_id', 'uos_id', 'uos_coeff', 'mes_type', 'description_sale', 'description',
-                     'product_tmpl_id'],
-            order:  ['sequence','name'],
-            domain: [['sale_ok','=',true],['available_in_pos','=',true]],
-            context: function(self){ return { pricelist: self.pricelist.id, display_default_code: false }; },
-            loaded: function(self, products){
-                self.db.add_products(products);
-            },
-        },{
-            model:  'account.bank.statement',
-            fields: ['account_id','currency','journal_id','state','name','user_id','pos_session_id'],
-            domain: function(self){ return [['state', '=', 'open'],['pos_session_id', '=', self.pos_session.id]]; },
-            loaded: function(self, cashregisters, tmp){
-                self.cashregisters = cashregisters;
-
-                tmp.journals = [];
-                _.each(cashregisters,function(statement){
-                    tmp.journals.push(statement.journal_id[0]);
-                });
-            },
-        },{
-            model:  'account.journal',
-            fields: [],
-            domain: function(self,tmp){ return [['id','in',tmp.journals]]; },
-            loaded: function(self, journals){
-                self.journals = journals;
-
-                // associate the bank statements with their journals. 
-                var cashregisters = self.cashregisters;
-                for(var i = 0, ilen = cashregisters.length; i < ilen; i++){
-                    for(var j = 0, jlen = journals.length; j < jlen; j++){
-                        if(cashregisters[i].journal_id[0] === journals[j].id){
-                            cashregisters[i].journal = journals[j];
-                        }
-                    }
-                }
-
-                self.cashregisters_by_id = {};
-                for (var i = 0; i < self.cashregisters.length; i++) {
-                    self.cashregisters_by_id[self.cashregisters[i].id] = self.cashregisters[i];
-                }
-
-                self.cashregisters = self.cashregisters.sort(function(a,b){ 
-                    return a.journal.sequence - b.journal.sequence; 
-                });
-
-            },
-        },  {
-            label: 'fonts',
-            loaded: function(self){
-                var fonts_loaded = new $.Deferred();
-                // Waiting for fonts to be loaded to prevent receipt printing
-                // from printing empty receipt while loading Inconsolata
-                // ( The font used for the receipt ) 
-                waitForWebfonts(['Lato','Inconsolata'], function(){
-                    fonts_loaded.resolve();
-                });
-                // The JS used to detect font loading is not 100% robust, so
-                // do not wait more than 5sec
-                setTimeout(function(){
-                    fonts_loaded.resolve();
-                },5000);
-
-                return fonts_loaded;
-            },
-        },{
-            label: 'pictures',
-            loaded: function(self){
-                self.company_logo = new Image();
-                var  logo_loaded = new $.Deferred();
-                self.company_logo.onload = function(){
-                    var img = self.company_logo;
-                    var ratio = 1;
-                    var targetwidth = 300;
-                    var maxheight = 150;
-                    if( img.width !== targetwidth ){
-                        ratio = targetwidth / img.width;
-                    }
-                    if( img.height * ratio > maxheight ){
-                        ratio = maxheight / img.height;
-                    }
-                    var width  = Math.floor(img.width * ratio);
-                    var height = Math.floor(img.height * ratio);
-                    var c = document.createElement('canvas');
-                        c.width  = width;
-                        c.height = height
-                    var ctx = c.getContext('2d');
-                        ctx.drawImage(self.company_logo,0,0, width, height);
-
-                    self.company_logo_base64 = c.toDataURL();
-                    logo_loaded.resolve();
-                };
-                self.company_logo.onerror = function(){
-                    logo_loaded.reject();
-                };
-                    self.company_logo.crossOrigin = "anonymous";
-                self.company_logo.src = '/web/binary/company_logo' +'?_'+Math.random();
-
-                return logo_loaded;
-            },
-        }, {
-            label: 'barcodes',
-            loaded: function(self) {
-                var barcode_parser = new instance.barcodes.BarcodeParser({'nomenclature_id': self.config.barcode_nomenclature_id});
-                self.barcode_reader.set_barcode_parser(barcode_parser);
-                return barcode_parser.is_loaded();
-            },
-        }
-        ],
-
-        // loads all the needed data on the sever. returns a deferred indicating when all the data has loaded. 
-        load_server_data: function(){
-            var self = this;
-            var loaded = new $.Deferred();
-            var progress = 0;
-            var progress_step = 1.0 / self.models.length;
-            var tmp = {}; // this is used to share a temporary state between models loaders
-
-            function load_model(index){
-                if(index >= self.models.length){
-                    loaded.resolve();
-                }else{
-                    var model = self.models[index];
-                    self.chrome.loading_message(_t('Loading')+' '+(model.label || model.model || ''), progress);
-
-                    var cond = typeof model.condition === 'function'  ? model.condition(self,tmp) : true;
-                    if (!cond) {
-                        load_model(index+1);
-                        return;
-                    }
-
-                    var fields =  typeof model.fields === 'function'  ? model.fields(self,tmp)  : model.fields;
-                    var domain =  typeof model.domain === 'function'  ? model.domain(self,tmp)  : model.domain;
-                    var context = typeof model.context === 'function' ? model.context(self,tmp) : model.context; 
-                    var ids     = typeof model.ids === 'function'     ? model.ids(self,tmp) : model.ids;
-                    var order   = typeof model.order === 'function'   ? model.order(self,tmp):    model.order;
-                    progress += progress_step;
-                    
-
-                    if( model.model ){
-                        if (model.ids) {
-                            var records = new instance.web.Model(model.model).call('read',[ids,fields],context);
-                        } else {
-                            var records = new instance.web.Model(model.model).query(fields).filter(domain).order_by(order).context(context).all()
-                        }
-                        records.then(function(result){
-                                try{    // catching exceptions in model.loaded(...)
-                                    $.when(model.loaded(self,result,tmp))
-                                        .then(function(){ load_model(index + 1); },
-                                              function(err){ loaded.reject(err); });
-                                }catch(err){
-                                    console.error(err.stack);
-                                    loaded.reject(err);
-                                }
-                            },function(err){
-                                loaded.reject(err);
-                            });
-                    }else if( model.loaded ){
-                        try{    // catching exceptions in model.loaded(...)
-                            $.when(model.loaded(self,tmp))
-                                .then(  function(){ load_model(index +1); },
-                                        function(err){ loaded.reject(err); });
-                        }catch(err){
-                            loaded.reject(err);
-                        }
-                    }else{
-                        load_model(index + 1);
-=======
             self.db.set_uuid(self.config.uuid);
 
             var orders = self.db.get_orders();
@@ -803,7 +343,6 @@
                 for(var j = 0, jlen = journals.length; j < jlen; j++){
                     if(cashregisters[i].journal_id[0] === journals[j].id){
                         cashregisters[i].journal = journals[j];
->>>>>>> 4bef17cc
                     }
                 }
             }
@@ -818,109 +357,6 @@
             });
 
         },
-<<<<<<< HEAD
-
-        // this is called when an order is removed from the order collection. It ensures that there is always an existing
-        // order and a valid selected order
-        on_removed_order: function(removed_order,index,reason){
-            var order_list = this.get_order_list();
-            if( (reason === 'abandon' || removed_order.temporary) && order_list.length > 0){
-                // when we intentionally remove an unfinished order, and there is another existing one
-                this.set_order(order_list[index] || order_list[order_list.length -1]);
-            }else{
-                // when the order was automatically removed after completion, 
-                // or when we intentionally delete the only concurrent order
-                this.add_new_order();
-            }
-        },
-
-        // returns the user who is currently the cashier for this point of sale
-        get_cashier: function(){
-            return this.cashier || this.user;
-        },
-        // changes the current cashier
-        set_cashier: function(user){
-            this.cashier = user;
-        },
-        //creates a new empty order and sets it as the current order
-        add_new_order: function(){
-            var order = new module.Order({},{pos:this});
-            this.get('orders').add(order);
-            this.set('selectedOrder', order);
-            return order;
-        },
-        // load the locally saved unpaid orders for this session.
-        load_orders: function(){
-            var jsons = this.db.get_unpaid_orders();
-            var orders = [];
-            var not_loaded_count = 0; 
-
-            for (var i = 0; i < jsons.length; i++) {
-                var json = jsons[i];
-                if (json.pos_session_id === this.pos_session.id) {
-                    orders.push(new module.Order({},{
-                        pos:  this,
-                        json: json,
-                    }));
-                } else {
-                    not_loaded_count += 1;
-                }
-            }
-
-            if (not_loaded_count) {
-                console.info('There are '+not_loaded_count+' locally saved unpaid orders belonging to another session');
-            }
-            
-            orders = orders.sort(function(a,b){
-                return a.sequence_number - b.sequence_number;
-            });
-
-            if (orders.length) {
-                this.get('orders').add(orders);
-            }
-        },
-
-        set_start_order: function(){
-            var orders = this.get('orders').models;
-            
-            if (orders.length && !this.get('selectedOrder')) {
-                this.set('selectedOrder',orders[0]);
-            } else {
-                this.add_new_order();
-            }
-        },
-
-        // return the current order
-        get_order: function(){
-            return this.get('selectedOrder');
-        },
-
-        // change the current order
-        set_order: function(order){
-            this.set({ selectedOrder: order });
-        },
-        
-        // return the list of unpaid orders
-        get_order_list: function(){
-            return this.get('orders').models;
-        },
-
-        //removes the current order
-        delete_current_order: function(){
-            var order = this.get_order();
-            if (order) {
-                order.destroy({'reason':'abandon'});
-            }
-        },
-
-        // saves the order locally and try to send it to the backend. 
-        // it returns a deferred that succeeds after having tried to send the order and all the other pending orders.
-        push_order: function(order) {
-            var self = this;
-
-            if(order){
-                this.db.add_order(order.export_as_JSON());
-=======
     },  {
         label: 'fonts',
         loaded: function(){
@@ -1047,7 +483,6 @@
                 }else{
                     load_model(index + 1);
                 }
->>>>>>> 4bef17cc
             }
         }
 
@@ -1223,19 +658,12 @@
             // things will happen as a duplicate will be sent next time
             // so we must make sure the server detects and ignores duplicated orders
 
-<<<<<<< HEAD
-                    // generate the pdf and download it
-                    self.chrome.do_action('point_of_sale.pos_invoice_report',{additional_context:{ 
-                        active_ids:order_server_id,
-                    }});
-=======
             var transfer = self._flush_orders([self.db.get_order(order_id)], {timeout:30000, to_invoice:true});
             
             transfer.fail(function(){
                 invoiced.reject('error-transfer');
                 done.reject();
             });
->>>>>>> 4bef17cc
 
             // on success, get the order id generated by the server
             transfer.pipe(function(order_server_id){    
@@ -1251,17 +679,10 @@
 
             return done;
 
-<<<<<<< HEAD
-        // wrapper around the _save_to_server that updates the synch status widget
-        _flush_orders: function(orders, options) {
-            var self = this;
-            this.set('synch',{ state: 'connecting', pending: orders.length});
-=======
         });
 
         return invoiced;
     },
->>>>>>> 4bef17cc
 
     // wrapper around the _save_to_server that updates the synch status widget
     _flush_orders: function(orders, options) {
@@ -1325,227 +746,6 @@
                     'title': error.data.message,
                     'body':  error.data.debug
                 });
-<<<<<<< HEAD
-                return server_ids;
-            }).fail(function (error, event){
-                if(error.code === 200 ){    // Business Logic Error, not a connection problem
-                    //if warning do not need to display traceback!!
-                    if (error.data.exception_type == 'warning') {
-                        delete error.data.debug;
-                    }
-                    self.gui.show_popup('error-traceback',{
-                        'title': error.data.message,
-                        'body':  error.data.debug
-                    });
-                }
-                // prevent an error popup creation by the rpc failure
-                // we want the failure to be silent as we send the orders in the background
-                event.preventDefault();
-                console.error('Failed to send orders:', orders);
-            });
-        },
-
-        scan_product: function(parsed_code){
-            var self = this;
-            var selectedOrder = this.get_order();       
-            var product = this.db.get_product_by_barcode(parsed_code.base_code);
-
-            if(!product){
-                return false;
-            }
-
-            if(parsed_code.type === 'price'){
-                selectedOrder.add_product(product, {price:parsed_code.value});
-            }else if(parsed_code.type === 'weight'){
-                selectedOrder.add_product(product, {quantity:parsed_code.value, merge:false});
-            }else if(parsed_code.type === 'discount'){
-                selectedOrder.add_product(product, {discount:parsed_code.value, merge:false});
-            }else{
-                selectedOrder.add_product(product);
-            }
-            return true;
-        },
-    });
-
-    // Add fields to the list of read fields when a model is loaded
-    // by the point of sale.
-    // e.g: module.load_fields("product.product",['price','category'])
-
-    module.load_fields = function(model_name, fields) {
-        if (!(fields instanceof Array)) {
-            fields = [fields];
-        }
-
-        var models = module.PosModel.prototype.models;
-        for (var i = 0; i < models.length; i++) {
-            var model = models[i];
-            if (model.model === model_name) {
-                // if 'fields' is empty all fields are loaded, so we do not need
-                // to modify the array
-                if ((model.fields instanceof Array) && model.fields.length > 0) {
-                    model.fields = model.fields.concat(fields || []);
-                }
-            }
-        }
-    };
-
-    // Loads openerp models at the point of sale startup.
-    // load_models take an array of model loader declarations.
-    // - The models will be loaded in the array order. 
-    // - If no openerp model name is provided, no server data
-    //   will be loaded, but the system can be used to preprocess
-    //   data before load.
-    // - loader arguments can be functions that return a dynamic
-    //   value. The function takes the PosModel as the first argument
-    //   and a temporary object that is shared by all models, and can
-    //   be used to store transient information between model loads.
-    // - There is no dependency management. The models must be loaded
-    //   in the right order. Newly added models are loaded at the end
-    //   but the after / before options can be used to load directly
-    //   before / after another model.
-    //
-    // models: [{
-    //  model: [string] the name of the openerp model to load.
-    //  label: [string] The label displayed during load.
-    //  fields: [[string]|function] the list of fields to be loaded. 
-    //          Empty Array / Null loads all fields.
-    //  order:  [[string]|function] the models will be ordered by 
-    //          the provided fields
-    //  domain: [domain|function] the domain that determines what
-    //          models need to be loaded. Null loads everything
-    //  ids:    [[id]|function] the id list of the models that must
-    //          be loaded. Overrides domain.
-    //  context: [Dict|function] the openerp context for the model read
-    //  condition: [function] do not load the models if it evaluates to
-    //             false.
-    //  loaded: [function(self,model)] this function is called once the 
-    //          models have been loaded, with the data as second argument
-    //          if the function returns a deferred, the next model will
-    //          wait until it resolves before loading.
-    // }]
-    //
-    // options:
-    //   before: [string] The model will be loaded before the named models
-    //           (applies to both model name and label)
-    //   after:  [string] The model will be loaded after the (last loaded)
-    //           named model. (applies to both model name and label)
-    //
-    module.load_models = function(models,options) {
-        options = options || {};
-        if (!(models instanceof Array)) {
-            models = [models];
-        }
-
-        var pmodels = module.PosModel.prototype.models;
-        var index = pmodels.length;
-        if (options.before) {
-            for (var i = 0; i < pmodels.length; i++) {
-                if (    pmodels[i].model === options.before ||
-                        pmodels[i].label === options.before ){
-                    index = i;
-                    break;
-                }
-            }
-        } else if (options.after) {
-            for (var i = 0; i < pmodels.length; i++) {
-                if (    pmodels[i].model === options.after ||
-                        pmodels[i].label === options.after ){
-                    index = i + 1;
-                }
-            }
-        }
-        pmodels.splice.apply(pmodels,[index,0].concat(models));
-    };
-
-    var orderline_id = 1;
-
-    // An orderline represent one element of the content of a client's shopping cart.
-    // An orderline contains a product, its quantity, its price, discount. etc. 
-    // An Order contains zero or more Orderlines.
-    module.Orderline = Backbone.Model.extend({
-        initialize: function(attr,options){
-            this.pos   = options.pos;
-            this.order = options.order;
-            if (options.json) {
-                this.init_from_JSON(options.json);
-                return;
-            }
-            this.product = options.product;
-            this.price   = options.product.price;
-            this.quantity = 1;
-            this.quantityStr = '1';
-            this.discount = 0;
-            this.discountStr = '0';
-            this.type = 'unit';
-            this.selected = false;
-            this.id       = orderline_id++; 
-        },
-        init_from_JSON: function(json) {
-            this.product = this.pos.db.get_product_by_id(json.product_id);
-            if (!this.product) {
-                console.error('ERROR: attempting to recover product not available in the point of sale');
-            }
-            this.price = json.price_unit;
-            this.set_discount(json.discount);
-            this.set_quantity(json.qty);
-            this.id    = json.id;
-            orderline_id = Math.max(this.id+1,orderline_id)
-        },
-        clone: function(){
-            var orderline = new module.Orderline({},{
-                pos: this.pos,
-                order: null,
-                product: this.product,
-                price: this.price,
-            });
-            orderline.quantity = this.quantity;
-            orderline.quantityStr = this.quantityStr;
-            orderline.discount = this.discount;
-            orderline.type = this.type;
-            orderline.selected = false;
-            return orderline;
-        },
-        // sets a discount [0,100]%
-        set_discount: function(discount){
-            var disc = Math.min(Math.max(parseFloat(discount) || 0, 0),100);
-            this.discount = disc;
-            this.discountStr = '' + disc;
-            this.trigger('change',this);
-        },
-        // returns the discount [0,100]%
-        get_discount: function(){
-            return this.discount;
-        },
-        get_discount_str: function(){
-            return this.discountStr;
-        },
-        get_product_type: function(){
-            return this.type;
-        },
-        // sets the quantity of the product. The quantity will be rounded according to the 
-        // product's unity of measure properties. Quantities greater than zero will not get 
-        // rounded to zero
-        set_quantity: function(quantity){
-            this.order.assert_editable();
-            if(quantity === 'remove'){
-                this.order.remove_orderline(this);
-                return;
-            }else{
-                var quant = parseFloat(quantity) || 0;
-                var unit = this.get_unit();
-                if(unit){
-                    if (unit.rounding) {
-                        this.quantity    = round_pr(quant, unit.rounding);
-                        this.quantityStr = this.quantity.toFixed(Math.ceil(Math.log(1.0 / unit.rounding) / Math.log(10)));
-                    } else {
-                        this.quantity    = round_pr(quant, 1);
-                        this.quantityStr = this.quantity.toFixed(0);
-                    }
-                }else{
-                    this.quantity    = quant;
-                    this.quantityStr = '' + this.quantity;
-                }
-=======
             }
             // prevent an error popup creation by the rpc failure
             // we want the failure to be silent as we send the orders in the background
@@ -1659,7 +859,6 @@
             if (    pmodels[i].model === options.after ||
                     pmodels[i].label === options.after ){
                 index = i + 1;
->>>>>>> 4bef17cc
             }
         }
     }
@@ -1754,74 +953,6 @@
                 this.quantity    = quant;
                 this.quantityStr = '' + this.quantity;
             }
-<<<<<<< HEAD
-        },
-        merge: function(orderline){
-            this.order.assert_editable();
-            this.set_quantity(this.get_quantity() + orderline.get_quantity());
-        },
-        export_as_JSON: function() {
-            return {
-                qty: this.get_quantity(),
-                price_unit: this.get_unit_price(),
-                discount: this.get_discount(),
-                product_id: this.get_product().id,
-                id: this.id,
-            };
-        },
-        //used to create a json of the ticket, to be sent to the printer
-        export_for_printing: function(){
-            return {
-                quantity:           this.get_quantity(),
-                unit_name:          this.get_unit().name,
-                price:              this.get_unit_display_price(),
-                discount:           this.get_discount(),
-                product_name:       this.get_product().display_name,
-                price_display :     this.get_display_price(),
-                price_with_tax :    this.get_price_with_tax(),
-                price_without_tax:  this.get_price_without_tax(),
-                tax:                this.get_tax(),
-                product_description:      this.get_product().description,
-                product_description_sale: this.get_product().description_sale,
-            };
-        },
-        // changes the base price of the product for this orderline
-        set_unit_price: function(price){
-            this.order.assert_editable();
-            this.price = round_di(parseFloat(price) || 0, this.pos.dp['Product Price']);
-            this.trigger('change',this);
-        },
-        get_unit_price: function(){
-            return this.price;
-        },
-        get_unit_display_price: function(){
-            if (this.pos.config.iface_tax_included) {
-                var quantity = this.quantity;
-                this.quantity = 1.0;
-                var price = this.get_all_prices().priceWithTax;
-                this.quantity = quantity;
-                return price;
-            } else {
-                return this.get_unit_price();
-            }
-        },
-        get_base_price:    function(){
-            var rounding = this.pos.currency.rounding;
-            return round_pr(this.get_unit_price() * this.get_quantity() * (1 - this.get_discount()/100), rounding);
-        },
-        get_display_price: function(){
-            return this.get_base_price();
-            if (this.pos.config.iface_tax_included) {
-                return this.get_all_prices().priceWithTax;
-            } else {
-                return this.get_base_price();
-            }
-        },
-        get_price_without_tax: function(){
-            return this.get_all_prices().priceWithoutTax;
-        },
-        get_price_with_tax: function(){
-=======
         }
         this.trigger('change',this);
     },
@@ -1939,7 +1070,6 @@
     get_display_price: function(){
         return this.get_base_price();
         if (this.pos.config.iface_tax_included) {
->>>>>>> 4bef17cc
             return this.get_all_prices().priceWithTax;
         } else {
             return this.get_base_price();
@@ -2000,47 +1130,6 @@
                 } else {
                     throw "This type of tax is not supported by the point of sale: " + tax.type;
                 }
-<<<<<<< HEAD
-            }
-            return taxes;
-        },
-        get_tax_details: function(){
-            return this.get_all_prices().taxDetails;
-        },
-        get_taxes: function(){
-            var taxes_ids = this.get_product().taxes_id;
-            var taxes = [];
-            for (var i = 0; i < taxes_ids.length; i++) {
-                taxes.push(this.pos.taxes_by_id[taxes_ids[i]]);
-            }
-            return taxes;
-        },
-        get_all_prices: function(){
-            var self = this;
-            var currency_rounding = this.pos.currency.rounding;
-            var base = this.get_base_price();
-            var totalTax = base;
-            var totalNoTax = base;
-            
-            var product =  this.get_product(); 
-            var taxes = this.get_applicable_taxes();
-            var taxtotal = 0;
-            var taxdetail = {};
-            _.each(taxes, function(tax) {
-                if (tax.price_include) {
-                    var tmp;
-                    if (tax.type === "percent") {
-                        tmp =  base - round_pr(base / (1 + tax.amount),currency_rounding); 
-                    } else if (tax.type === "fixed") {
-                        tmp = round_pr(tax.amount * self.get_quantity(),currency_rounding);
-                    } else {
-                        throw "This type of tax is not supported by the point of sale: " + tax.type;
-                    }
-                    tmp = round_pr(tmp,currency_rounding);
-                    taxtotal += tmp;
-                    totalNoTax -= tmp;
-                    taxdetail[tax.id] = tmp;
-=======
             } else {
                 if (tax.type === "percent") {
                     tmp = round_pr(tax.amount * base, currency_rounding);
@@ -2050,7 +1139,6 @@
                     tmp = round_pr(tax.amount * self.get_quantity(), currency_rounding);
                     data = {amount:tmp, price_include:false, id: tax.id};
                     res.push(data);
->>>>>>> 4bef17cc
                 } else {
                     throw "This type of tax is not supported by the point of sale: " + tax.type;
                 }
@@ -2068,305 +1156,6 @@
                 if (tax.include_base_amount) {
                     base += base_amount + child_amount;
                 }
-<<<<<<< HEAD
-            });
-            return {
-                "priceWithTax": totalTax,
-                "priceWithoutTax": totalNoTax,
-                "tax": taxtotal,
-                "taxDetails": taxdetail,
-            };
-        },
-    });
-
-    module.OrderlineCollection = Backbone.Collection.extend({
-        model: module.Orderline,
-    });
-
-    // Every Paymentline contains a cashregister and an amount of money.
-    module.Paymentline = Backbone.Model.extend({
-        initialize: function(attributes, options) {
-            this.pos = options.pos;
-            this.order = options.order;
-            this.amount = 0;
-            this.selected = false;
-            if (options.json) {
-                this.init_from_JSON(options.json);
-                return;
-            }
-            this.cashregister = options.cashregister;
-            this.name = this.cashregister.journal_id[1];
-        },
-        init_from_JSON: function(json){
-            this.amount = json.amount;
-            this.cashregister = this.pos.cashregisters_by_id[json.statement_id];
-            this.name = this.cashregister.journal_id[1];
-        },
-        //sets the amount of money on this payment line
-        set_amount: function(value){
-            this.order.assert_editable();
-            this.amount = round_di(parseFloat(value) || 0, this.pos.currency.decimals);
-            this.trigger('change',this);
-        },
-        // returns the amount of money on this paymentline
-        get_amount: function(){
-            return this.amount;
-        },
-        get_amount_str: function(){
-            return this.amount.toFixed(this.pos.currency.decimals);
-        },
-        set_selected: function(selected){
-            if(this.selected !== selected){
-                this.selected = selected;
-                this.trigger('change',this);
-            }
-        },
-        // returns the payment type: 'cash' | 'bank'
-        get_type: function(){
-            return this.cashregister.journal.type
-        },
-        // returns the associated cashregister
-        //exports as JSON for server communication
-        export_as_JSON: function(){
-            return {
-                name: instance.web.datetime_to_str(new Date()),
-                statement_id: this.cashregister.id,
-                account_id: this.cashregister.account_id[0],
-                journal_id: this.cashregister.journal_id[0],
-                amount: this.get_amount()
-            };
-        },
-        //exports as JSON for receipt printing
-        export_for_printing: function(){
-            return {
-                amount: this.get_amount(),
-                journal: this.cashregister.journal_id[1],
-            };
-        },
-    });
-
-    module.PaymentlineCollection = Backbone.Collection.extend({
-        model: module.Paymentline,
-    });
-
-    // An order more or less represents the content of a client's shopping cart (the OrderLines) 
-    // plus the associated payment information (the Paymentlines) 
-    // there is always an active ('selected') order in the Pos, a new one is created
-    // automaticaly once an order is completed and sent to the server.
-    module.Order = Backbone.Model.extend({
-        initialize: function(attributes,options){
-            Backbone.Model.prototype.initialize.apply(this, arguments);
-            options  = options || {};
-
-            this.init_locked    = true;
-            this.pos            = options.pos; 
-            this.selected_orderline   = undefined;
-            this.selected_paymentline = undefined;
-            this.screen_data    = {};  // see Gui
-            this.temporary      = options.temporary || false;
-            this.creation_date  = new Date();
-            this.to_invoice     = false;
-            this.orderlines     = new module.OrderlineCollection();
-            this.paymentlines   = new module.PaymentlineCollection(); 
-            this.pos_session_id = this.pos.pos_session.id;
-            this.finalized      = false; // if true, cannot be modified.
-
-            this.set({ client: null });
-
-            if (options.json) {
-                this.init_from_JSON(options.json);
-            } else {
-                this.sequence_number = this.pos.pos_session.sequence_number++;
-                this.uid  = this.generate_unique_id();
-                this.name = _t("Order ") + this.uid; 
-            }
-
-            this.on('change',              function(){ this.save_to_db("order:change"); }, this);
-            this.orderlines.on('change',   function(){ this.save_to_db("orderline:change"); }, this);
-            this.orderlines.on('add',      function(){ this.save_to_db("orderline:add"); }, this);
-            this.orderlines.on('remove',   function(){ this.save_to_db("orderline:remove"); }, this);
-            this.paymentlines.on('change', function(){ this.save_to_db("paymentline:change"); }, this);
-            this.paymentlines.on('add',    function(){ this.save_to_db("paymentline:add"); }, this);
-            this.paymentlines.on('remove', function(){ this.save_to_db("paymentline:rem"); }, this);
-
-            this.init_locked = false;
-            this.save_to_db();
-
-            return this;
-        },
-        save_to_db: function(){
-            if (!this.init_locked) {
-                this.pos.db.save_unpaid_order(this);
-            } 
-        },
-        init_from_JSON: function(json) {
-            this.sequence_number = json.sequence_number;
-            this.pos.pos_session.sequence_number = Math.max(this.sequence_number+1,this.pos.pos_session.sequence_number);
-            this.session_id    = json.pos_session_id;
-            this.uid = json.uid;
-            this.name = _t("Order ") + this.uid;
-            if (json.partner_id) {
-                var client = this.pos.db.get_partner_by_id(json.partner_id);
-                if (!client) {
-                    console.error('ERROR: trying to load a parner not available in the pos');
-                }
-            } else {
-                var client = null;
-            }
-            this.set_client(client);
-
-            this.temporary = false;     // FIXME
-            this.to_invoice = false;    // FIXME
-
-            var orderlines = json.lines;
-            for (var i = 0; i < orderlines.length; i++) {
-                var orderline = orderlines[i][2];
-                this.add_orderline(new module.Orderline({}, {pos: this.pos, order: this, json: orderline}));
-            }
-
-            var paymentlines = json.statement_ids;
-            for (var i = 0; i < paymentlines.length; i++) {
-                var paymentline = paymentlines[i][2];
-                var newpaymentline = new module.Paymentline({},{pos: this.pos, order: this, json: paymentline});
-                this.paymentlines.add(newpaymentline);
-
-                if (i === paymentlines.length - 1) {
-                    this.select_paymentline(newpaymentline);
-                }
-            }
-        },
-        export_as_JSON: function() {
-            var orderLines, paymentLines;
-            orderLines = [];
-            this.orderlines.each(_.bind( function(item) {
-                return orderLines.push([0, 0, item.export_as_JSON()]);
-            }, this));
-            paymentLines = [];
-            this.paymentlines.each(_.bind( function(item) {
-                return paymentLines.push([0, 0, item.export_as_JSON()]);
-            }, this));
-            return {
-                name: this.get_name(),
-                amount_paid: this.get_total_paid(),
-                amount_total: this.get_total_with_tax(),
-                amount_tax: this.get_total_tax(),
-                amount_return: this.get_change(),
-                lines: orderLines,
-                statement_ids: paymentLines,
-                pos_session_id: this.pos_session_id,
-                partner_id: this.get_client() ? this.get_client().id : false,
-                user_id: this.pos.cashier ? this.pos.cashier.id : this.pos.user.id,
-                uid: this.uid,
-                sequence_number: this.sequence_number,
-            };
-        },
-        export_for_printing: function(){
-            var orderlines = [];
-            var self = this;
-
-            this.orderlines.each(function(orderline){
-                orderlines.push(orderline.export_for_printing());
-            });
-
-            var paymentlines = [];
-            this.paymentlines.each(function(paymentline){
-                paymentlines.push(paymentline.export_for_printing());
-            });
-            var client  = this.get('client');
-            var cashier = this.pos.cashier || this.pos.user;
-            var company = this.pos.company;
-            var shop    = this.pos.shop;
-            var date    = new Date();
-
-            function is_xml(subreceipt){
-                return subreceipt ? (subreceipt.split('\n')[0].indexOf('<!DOCTYPE QWEB') >= 0) : false;
-            }
-
-            function render_xml(subreceipt){
-                if (!is_xml(subreceipt)) {
-                    return subreceipt;
-                } else {
-                    subreceipt = subreceipt.split('\n').slice(1).join('\n');
-                    var qweb = new QWeb2.Engine();
-                        qweb.debug = instance.session.debug;
-                        qweb.default_dict = _.clone(QWeb.default_dict);
-                        qweb.add_template('<templates><t t-name="subreceipt">'+subreceipt+'</t></templates>');
-                    
-                    return qweb.render('subreceipt',{'pos':self.pos,'widget':self.pos.chrome,'order':self, 'receipt': receipt}) ;
-                }
-            }
-
-            var receipt = {
-                orderlines: orderlines,
-                paymentlines: paymentlines,
-                subtotal: this.get_subtotal(),
-                total_with_tax: this.get_total_with_tax(),
-                total_without_tax: this.get_total_without_tax(),
-                total_tax: this.get_total_tax(),
-                total_paid: this.get_total_paid(),
-                total_discount: this.get_total_discount(),
-                tax_details: this.get_tax_details(),
-                change: this.get_change(),
-                name : this.get_name(),
-                client: client ? client.name : null ,
-                invoice_id: null,   //TODO
-                cashier: cashier ? cashier.name : null,
-                header: this.pos.config.receipt_header || '',
-                footer: this.pos.config.receipt_footer || '',
-                precision: {
-                    price: 2,
-                    money: 2,
-                    quantity: 3,
-                },
-                date: { 
-                    year: date.getFullYear(), 
-                    month: date.getMonth(), 
-                    date: date.getDate(),       // day of the month 
-                    day: date.getDay(),         // day of the week 
-                    hour: date.getHours(), 
-                    minute: date.getMinutes() ,
-                    isostring: date.toISOString(),
-                    localestring: date.toLocaleString(),
-                }, 
-                company:{
-                    email: company.email,
-                    website: company.website,
-                    company_registry: company.company_registry,
-                    contact_address: company.partner_id[1], 
-                    vat: company.vat,
-                    name: company.name,
-                    phone: company.phone,
-                    logo:  this.pos.company_logo_base64,
-                },
-                shop:{
-                    name: shop.name,
-                },
-                currency: this.pos.currency,
-            };
-            
-            if (is_xml(this.pos.config.receipt_header)){
-                receipt.header_xml = render_xml(this.pos.config.receipt_header);
-            }
-
-            if (is_xml(this.pos.config.receipt_footer)){
-                receipt.footer_xml = render_xml(this.pos.config.receipt_footer);
-            }
-
-            return receipt;
-        },
-        is_empty: function(){
-            return this.orderlines.models.length === 0;
-        },
-        generate_unique_id: function() {
-            // Generates a public identification number for the order.
-            // The generated number must be unique and sequential. They are made 12 digit long
-            // to fit into EAN-13 barcodes, should it be needed 
-
-            function zero_pad(num,size){
-                var s = ""+num;
-                while (s.length < size) {
-                    s = "0" + s;
-=======
             }
         });
         return res;
@@ -2747,90 +1536,8 @@
             for (var i = 0; i < lines.length; i++) {
                 if (lines[i].get_product() === tip_product) {
                     return lines[i].get_unit_price();
->>>>>>> 4bef17cc
-                }
-            }
-<<<<<<< HEAD
-            return zero_pad(this.pos.pos_session.id,5) +'-'+
-                   zero_pad(this.pos.pos_session.login_number,3) +'-'+
-                   zero_pad(this.sequence_number,4);
-        },
-        get_name: function() {
-            return this.name;
-        },
-        assert_editable: function() {
-            if (this.finalized) {
-                throw new Error('Finalized Order cannot be modified');
-            }
-        },
-        /* ---- Order Lines --- */
-        add_orderline: function(line){
-            this.assert_editable();
-            if(line.order){
-                line.order.remove_orderline(line);
-            }
-            line.order = this;
-            this.orderlines.add(line);
-            this.select_orderline(this.get_last_orderline());
-        },
-        get_orderline: function(id){
-            var orderlines = this.orderlines.models;
-            for(var i = 0; i < orderlines.length; i++){
-                if(orderlines[i].id === id){
-                    return orderlines[i];
-                }
-            }
-            return null;
-        },
-        get_orderlines: function(){
-            return this.orderlines.models;
-        },
-        get_last_orderline: function(){
-            return this.orderlines.at(this.orderlines.length -1);
-        },
-        get_tip: function() {
-            var tip_product = this.pos.db.get_product_by_id(this.pos.config.tip_product_id[0]);
-            var lines = this.get_orderlines();
-            if (!tip_product) {
-                return 0;
-            } else {
-                for (var i = 0; i < lines.length; i++) {
-                    if (lines[i].get_product() === tip_product) {
-                        return lines[i].get_unit_price();
-                    }
-                }
-                return 0;
-            }
-        },
-        set_tip: function(tip) {
-            var tip_product = this.pos.db.get_product_by_id(this.pos.config.tip_product_id[0]);
-            var lines = this.get_orderlines();
-            if (tip_product) {
-                for (var i = 0; i < lines.length; i++) {
-                    if (lines[i].get_product() === tip_product) {
-                        lines[i].set_unit_price(tip);
-                        return; 
-                    }
-                }
-                this.add_product(tip_product, {quantity: 1, price: tip });
-            }
-        },
-        remove_orderline: function( line ){
-            this.assert_editable();
-            this.orderlines.remove(line);
-            this.select_orderline(this.get_last_orderline());
-        },
-        add_product: function(product, options){
-            this.assert_editable();
-            options = options || {};
-            var attr = JSON.parse(JSON.stringify(product));
-            attr.pos = this.pos;
-            attr.order = this;
-            var line = new module.Orderline({}, {pos: this.pos, order: this, product: product});
-
-            if(options.quantity !== undefined){
-                line.set_quantity(options.quantity);
-=======
+                }
+            }
             return 0;
         }
     },
@@ -2873,7 +1580,6 @@
         if(options.extras !== undefined){
             for (var prop in options.extras) { 
                 line[prop] = options.extras[prop];
->>>>>>> 4bef17cc
             }
         }
 
@@ -2935,34 +1641,6 @@
             if (!lines[i].get_amount()) {
                 empty.push(lines[i]);
             }
-<<<<<<< HEAD
-
-            if(options.extras !== undefined){
-                for (var prop in options.extras) { 
-                    line[prop] = options.extras[prop];
-                }
-            }
-
-            var last_orderline = this.get_last_orderline();
-            if( last_orderline && last_orderline.can_be_merged_with(line) && options.merge !== false){
-                last_orderline.merge(line);
-            }else{
-                this.orderlines.add(line);
-            }
-            this.select_orderline(this.get_last_orderline());
-        },
-        get_selected_orderline: function(){
-            return this.selected_orderline;
-        },
-        select_orderline: function(line){
-            if(line){
-                if(line !== this.selected_orderline){
-                    if(this.selected_orderline){
-                        this.selected_orderline.set_selected(false);
-                    }
-                    this.selected_orderline = line;
-                    this.selected_orderline.set_selected(true);
-=======
         }
         for ( var i = 0; i < empty.length; i++) {
             this.remove_paymentline(empty[i]);
@@ -3020,113 +1698,8 @@
             for(var id in ldetails){
                 if(ldetails.hasOwnProperty(id)){
                     details[id] = (details[id] || 0) + ldetails[id];
->>>>>>> 4bef17cc
-                }
-            }else{
-                this.selected_orderline = undefined;
-            }
-<<<<<<< HEAD
-        },
-        deselect_orderline: function(){
-            if(this.selected_orderline){
-                this.selected_orderline.set_selected(false);
-                this.selected_orderline = undefined;
-            }
-        },
-        /* ---- Payment Lines --- */
-        add_paymentline: function(cashregister) {
-            this.assert_editable();
-            var newPaymentline = new module.Paymentline({},{order: this, cashregister:cashregister, pos: this.pos});
-            if(cashregister.journal.type !== 'cash' || this.pos.config.iface_precompute_cash){
-                newPaymentline.set_amount( Math.max(this.get_due(),0) );
-            }
-            this.paymentlines.add(newPaymentline);
-            this.select_paymentline(newPaymentline);
-
-        },
-        get_paymentlines: function(){
-            return this.paymentlines.models;
-        },
-        remove_paymentline: function(line){
-            this.assert_editable();
-            if(this.selected_paymentline === line){
-                this.select_paymentline(undefined);
-            }
-            this.paymentlines.remove(line);
-        },
-        clean_empty_paymentlines: function() {
-            var lines = this.paymentlines.models;
-            var empty = [];
-            for ( var i = 0; i < lines.length; i++) {
-                if (!lines[i].get_amount()) {
-                    empty.push(lines[i]);
-                }
-            }
-            for ( var i = 0; i < empty.length; i++) {
-                this.remove_paymentline(empty[i]);
-            }
-        },
-        select_paymentline: function(line){
-            if(line !== this.selected_paymentline){
-                if(this.selected_paymentline){
-                    this.selected_paymentline.set_selected(false);
-                }
-                this.selected_paymentline = line;
-                if(this.selected_paymentline){
-                    this.selected_paymentline.set_selected(true);
-                }
-                this.trigger('change:selected_paymentline',this.selected_paymentline);
-            }
-        },
-        /* ---- Payment Status --- */
-        get_subtotal : function(){
-            return this.orderlines.reduce((function(sum, orderLine){
-                return sum + orderLine.get_display_price();
-            }), 0);
-        },
-        get_total_with_tax: function() {
-            return this.orderlines.reduce((function(sum, orderLine) {
-                return sum + orderLine.get_price_with_tax();
-            }), 0);
-        },
-        get_total_without_tax: function() {
-            return this.orderlines.reduce((function(sum, orderLine) {
-                return sum + orderLine.get_price_without_tax();
-            }), 0);
-        },
-        get_total_discount: function() {
-            return this.orderlines.reduce((function(sum, orderLine) {
-                return sum + (orderLine.get_unit_price() * (orderLine.get_discount()/100) * orderLine.get_quantity());
-            }), 0);
-        },
-        get_total_tax: function() {
-            return this.orderlines.reduce((function(sum, orderLine) {
-                return sum + orderLine.get_tax();
-            }), 0);
-        },
-        get_total_paid: function() {
-            return this.paymentlines.reduce((function(sum, paymentLine) {
-                return sum + paymentLine.get_amount();
-            }), 0);
-        },
-        get_tax_details: function(){
-            var details = {};
-            var fulldetails = [];
-
-            this.orderlines.each(function(line){
-                var ldetails = line.get_tax_details();
-                for(var id in ldetails){
-                    if(ldetails.hasOwnProperty(id)){
-                        details[id] = (details[id] || 0) + ldetails[id];
-                    }
-                }
-            });
-            
-            for(var id in details){
-                if(details.hasOwnProperty(id)){
-                    fulldetails.push({amount: details[id], tax: this.pos.taxes_by_id[id], name: this.pos.taxes_by_id[id].name});
-                }
-=======
+                }
+            }
         });
         
         for(var id in details){
@@ -3152,183 +1725,9 @@
         this.orderlines.each(function(line){
             if ( self.pos.db.category_contains(categ_id,line.product.id) ) {
                 total += line.get_price_with_tax();
->>>>>>> 4bef17cc
-            }
-        });
-
-<<<<<<< HEAD
-            return fulldetails;
-        },
-        // Returns a total only for the orderlines with products belonging to the category 
-        get_total_for_category_with_tax: function(categ_id){
-            var total = 0;
-            var self = this;
-
-            if (categ_id instanceof Array) {
-                for (var i = 0; i < categ_id.length; i++) {
-                    total += this.get_total_for_category_with_tax(categ_id[i]);
-                }
-                return total;
-            }
-            
-            this.orderlines.each(function(line){
-                if ( self.pos.db.category_contains(categ_id,line.product.id) ) {
-                    total += line.get_price_with_tax();
-                }
-            });
-
-            return total;
-        },
-        get_total_for_taxes: function(tax_id){
-            var total = 0;
-            var self = this;
-
-            if (!(tax_id instanceof Array)) {
-                tax_id = [tax_id];
-            }
-
-            var tax_set = {};
-
-            for (var i = 0; i < tax_id.length; i++) {
-                tax_set[tax_id[i]] = true;
-            }
-
-            this.orderlines.each(function(line){
-                var taxes_ids = line.get_product().taxes_id;
-                for (var i = 0; i < taxes_ids.length; i++) {
-                    if (tax_set[taxes_ids[i]]) {
-                        total += line.get_price_with_tax();
-                        return;
-                    }
-                }
-            });
-
-            return total;
-        },
-        get_change: function(paymentline) {
-            if (!paymentline) {
-                var change = this.get_total_paid() - this.get_total_with_tax();
-            } else {
-                var change = -this.get_total_with_tax(); 
-                var lines  = this.paymentlines.models;
-                for (var i = 0; i < lines.length; i++) {
-                    change += lines[i].get_amount();
-                    if (lines[i] === paymentline) {
-                        break;
-                    }
-                }
-            }
-            return round_pr(Math.max(0,change), this.pos.currency.rounding);
-        },
-        get_due: function(paymentline) {
-            if (!paymentline) {
-                var due = this.get_total_with_tax() - this.get_total_paid();
-            } else {
-                var due = this.get_total_with_tax();
-                var lines = this.paymentlines.models;
-                for (var i = 0; i < lines.length; i++) {
-                    if (lines[i] === paymentline) {
-                        break;
-                    } else {
-                        due -= lines[i].get_amount();
-                    }
-                }
-            }
-            return round_pr(Math.max(0,due), this.pos.currency.rounding);
-        },
-        is_paid: function(){
-            return this.get_due() === 0;
-        },
-        is_paid_with_cash: function(){
-            return !!this.paymentlines.find( function(pl){
-                return pl.cashregister.journal.type === 'cash';
-            });
-        },
-        finalize: function(){
-            this.destroy();
-        },
-        destroy: function(args){
-            Backbone.Model.prototype.destroy.apply(this,arguments);
-            this.pos.db.remove_unpaid_order(this);
-        },
-        /* ---- Invoice --- */
-        set_to_invoice: function(to_invoice) {
-            this.assert_editable();
-            this.to_invoice = to_invoice;
-        },
-        is_to_invoice: function(){
-            return this.to_invoice;
-        },
-        /* ---- Client / Customer --- */
-        // the client related to the current order.
-        set_client: function(client){
-            this.assert_editable();
-            this.set('client',client);
-        },
-        get_client: function(){
-            return this.get('client');
-        },
-        get_client_name: function(){
-            var client = this.get('client');
-            return client ? client.name : "";
-        },
-        /* ---- Screen Status --- */
-        // the order also stores the screen status, as the PoS supports
-        // different active screens per order. This method is used to
-        // store the screen status.
-        set_screen_data: function(key,value){
-            if(arguments.length === 2){
-                this.screen_data[key] = value;
-            }else if(arguments.length === 1){
-                for(var key in arguments[0]){
-                    this.screen_data[key] = arguments[0][key];
-                }
-            }
-        },
-        //see set_screen_data
-        get_screen_data: function(key){
-            return this.screen_data[key];
-        },
-    });
-
-    module.OrderCollection = Backbone.Collection.extend({
-        model: module.Order,
-    });
-
-    /*
-     The numpad handles both the choice of the property currently being modified
-     (quantity, price or discount) and the edition of the corresponding numeric value.
-     */
-    module.NumpadState = Backbone.Model.extend({
-        defaults: {
-            buffer: "0",
-            mode: "quantity"
-        },
-        appendNewChar: function(newChar) {
-            var oldBuffer;
-            oldBuffer = this.get('buffer');
-            if (oldBuffer === '0') {
-                this.set({
-                    buffer: newChar
-                });
-            } else if (oldBuffer === '-0') {
-                this.set({
-                    buffer: "-" + newChar
-                });
-            } else {
-                this.set({
-                    buffer: (this.get('buffer')) + newChar
-                });
-            }
-            this.trigger('set_value',this.get('buffer'));
-        },
-        deleteLastChar: function() {
-            if(this.get('buffer') === ""){
-                if(this.get('mode') === 'quantity'){
-                    this.trigger('set_value','remove');
-                }else{
-                    this.trigger('set_value',this.get('buffer'));
-=======
+            }
+        });
+
         return total;
     },
     get_total_for_taxes: function(tax_id){
@@ -3382,7 +1781,6 @@
                     break;
                 } else {
                     due -= lines[i].get_amount();
->>>>>>> 4bef17cc
                 }
             }
         }
