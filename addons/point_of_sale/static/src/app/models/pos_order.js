import { registry } from "@web/core/registry";
import { Base } from "./related_models";
import { _t } from "@web/core/l10n/translation";
import { roundCurrency } from "@point_of_sale/app/models/utils/currency";
import { computeComboItems } from "./utils/compute_combo_items";
import { accountTaxHelpers } from "@account/helpers/account_tax";
import { localization } from "@web/core/l10n/localization";
import { formatDate, deserializeDate, serializeDateTime } from "@web/core/l10n/dates";

const { DateTime } = luxon;

export class PosOrder extends Base {
    static pythonModel = "pos.order";

    setup(vals) {
        super.setup(vals);

        if (!this.session_id?.id && (!this.finalized || typeof this.id !== "number")) {
            this.session_id = this.session;

            if (this.state === "draft" && this.lines.length == 0 && this.payment_ids.length == 0) {
                this._isResidual = true;
            }
        }

        // Data present in python model
        this.name = vals.name || "/";
        this.nb_print = vals.nb_print || 0;
        this.to_invoice = vals.to_invoice || false;
        this.setShippingDate(vals.shipping_date);
        this.state = vals.state || "draft";

        this.general_customer_note = vals.general_customer_note || "";
        this.internal_note = vals.internal_note || "";

        if (!this.date_order) {
            this.date_order = DateTime.now();
        }
        if (!this.user_id && this.models["res.users"]) {
            this.user_id = this.user;
        }
    }

    initState() {
        super.initState();
        // !!Keep all uiState in one object!!
        this.uiState = {
            unmerge: {},
            lastPrints: [],
            lineToRefund: {},
            displayed: true,
            booked: false,
            screen_data: {},
            selected_orderline_uuid: undefined,
            selected_paymentline_uuid: undefined,
            // Pos restaurant specific to most proper way is to override this
            TipScreen: {
                inputTipAmount: "",
            },
            requiredPartnerDetails: {},
            last_general_customer_note: this.general_customer_note || "",
            last_internal_note: this.internal_note || "",
        };
    }

    get user() {
        return this.models["res.users"].getFirst();
    }

    get company() {
        return this.config.company_id;
    }

    get config() {
        return this.models["pos.config"].getFirst();
    }

    get currency() {
        return this.config.currency_id;
    }

    get pickingType() {
        return this.models["stock.picking.type"].getFirst();
    }

    get session() {
        return this.models["pos.session"].getFirst();
    }

    get finalized() {
        return this.state !== "draft";
    }

    get totalQuantity() {
        return this.lines.reduce((sum, line) => sum + line.getQuantity(), 0);
    }

    get isUnsyncedPaid() {
        return this.finalized && typeof this.id === "string";
    }

    get originalSplittedOrder() {
        return this.models["pos.order"].getBy("uuid", this.uiState.splittedOrderUuid);
    }

    get presetDate() {
        return this.preset_time?.toFormat(localization.dateFormat) || "";
    }

    get isFutureDate() {
        return this.preset_time?.startOf("day") > DateTime.now().startOf("day");
    }

    get presetTime() {
        return this.preset_time && this.preset_time.isValid
            ? this.preset_time.toFormat("HH:mm")
            : false;
    }

    get invoiceName() {
        return this.account_move?.name || "";
    }

    get presetDateTime() {
        return this.preset_time?.isValid
            ? this.preset_time.hasSame(this.date_order, "day")
                ? this.preset_time.toFormat(localization.timeFormat)
                : this.preset_time.toFormat(`${localization.dateFormat} ${localization.timeFormat}`)
            : false;
    }

    get presetRequirementsFilled() {
        const invalidCustomer =
            (this.preset_id?.needsName && !(this.floating_order_name || this.partner_id)) ||
            (this.preset_id?.needsPartner && !this.partner_id);
        const isAddressMissing =
            this.preset_id?.needsPartner && !(this.partner_id?.street || this.partner_id?.street2);
        const invalidSlot = this.preset_id?.needsSlot && !this.preset_time;

        if (invalidCustomer || isAddressMissing || invalidSlot) {
            this.uiState.requiredPartnerDetails = {
                field: _t(
                    invalidCustomer ? _t("Customer") : isAddressMissing ? _t("Address") : _t("Slot")
                ),
                message: invalidCustomer
                    ? _t("Please add a valid customer to the order.")
                    : isAddressMissing
                    ? _t("The selected customer needs an address.")
                    : _t("Please select a time slot before proceeding."),
            };
            return false;
        }
        return true;
    }

    get isRefund() {
        return this.is_refund === true;
    }

    setPreset(preset) {
        this.setPricelist(preset.pricelist_id || this.config.pricelist_id);
        this.fiscal_position_id =
            preset.fiscal_position_id || this.config.default_fiscal_position_id;
        this.preset_id = preset;
        if (preset.is_return) {
            this.lines.forEach((l) => l.setQuantity(-Math.abs(l.getQuantity())));
        }
    }

    /**
     * Get the details total amounts with and without taxes, the details of taxes per subtotal and per tax group.
     * @returns See '_get_tax_totals_summary' in account_tax.py for the full details.
     */
    get taxTotals() {
        return this.getTaxTotalsOfLines(this.lines);
    }

    getTaxTotalsOfLines(lines) {
        const currency = this.currency;
        const company = this.company;

        // If each line is negative, we assume it's a refund order.
        // It's a normal order if it doesn't contain a line (useful for pos_settle_due).
        // TODO: Properly differentiate refund orders from normal ones.
        const documentSign = this.isRefund ? -1 : 1;
        const baseLines = lines.map((line) =>
            accountTaxHelpers.prepare_base_line_for_taxes_computation(
                line,
                line.prepareBaseLineForTaxesComputationExtraValues({
                    quantity: documentSign * line.qty,
                })
            )
        );
        accountTaxHelpers.add_tax_details_in_base_lines(baseLines, company);
        accountTaxHelpers.round_base_lines_tax_details(baseLines, company);

        // For the generic 'get_tax_totals_summary', we only support the cash rounding that round the whole document.
        const cashRounding =
            !this.config.only_round_cash_method && this.config.cash_rounding
                ? this.config.rounding_method
                : null;

        const taxTotals = accountTaxHelpers.get_tax_totals_summary(baseLines, currency, company, {
            cash_rounding: cashRounding,
        });

        taxTotals.order_sign = documentSign;
        taxTotals.order_total =
            taxTotals.total_amount_currency - (taxTotals.cash_rounding_base_amount_currency || 0.0);

        let order_rounding = 0;
        let remaining = taxTotals.order_total;
        const validPayments = this.payment_ids.filter((p) => p.isDone() && !p.is_change);
        for (const [payment, isLast] of validPayments.map((p, i) => [
            p,
            i === validPayments.length - 1,
        ])) {
            const paymentAmount = documentSign * payment.getAmount();
            if (isLast) {
                if (this.config.cash_rounding) {
                    const roundedRemaining = this.getRoundedRemaining(
                        this.config.rounding_method,
                        remaining
                    );
                    if (!this.currency.isZero(paymentAmount - remaining)) {
                        order_rounding = roundedRemaining - remaining;
                    }
                }
            }
            remaining -= paymentAmount;
        }

        taxTotals.order_rounding = order_rounding;
        taxTotals.order_remaining = remaining;

        return taxTotals;
    }

    shouldRound(paymentMethod) {
        return (
            this.config.cash_rounding &&
            (!this.config.only_round_cash_method || paymentMethod.is_cash_count)
        );
    }

    get orderHasZeroRemaining() {
        const { order_remaining, order_rounding } = this.taxTotals;
        const remaining_with_rounding = order_remaining + order_rounding;
        return this.currency.isZero(remaining_with_rounding);
    }

    /**
     * Get the amount to pay by default when creating a new payment.
     * @param paymentMethod: The payment method of the payment to be created.
     * @returns A monetary value.
     */
    getDefaultAmountDueToPayIn(paymentMethod) {
        const { order_remaining, order_sign } = this.taxTotals;
        const amount = this.shouldRound(paymentMethod)
            ? this.getRoundedRemaining(this.config.rounding_method, order_remaining)
            : order_remaining;
        return order_sign * amount;
    }

    getRoundedRemaining(roundingMethod, remaining) {
        remaining = roundCurrency(remaining, this.currency);
        if (this.currency.isZero(remaining)) {
            return 0;
        } else if (this.currency.isNegative(remaining)) {
            return roundingMethod.asymmetricRound(remaining);
        } else {
            return roundingMethod.round(remaining);
        }
    }

    getCashierName() {
        return this.user_id?.name?.split(" ").at(0);
    }
    canPay() {
        return this.lines.length;
    }
    recomputeOrderData() {
        this.amount_paid = this.getTotalPaid();
        this.amount_tax = this.getTotalTax();
        this.amount_total = this.getTotalWithTax();
        this.amount_return = this.getChange();
        this.lines.forEach((line) => {
            line.setLinePrice();
        });
    }

    get isBooked() {
        return Boolean(this.uiState.booked || !this.isEmpty() || typeof this.id === "number");
    }

    get hasChange() {
        return this.lines.some((l) => l.uiState.hasChange);
    }
    /**
     * This function is called after the order has been successfully sent to the preparation tool(s).
     * In the future, this status should be separated between the different preparation tools,
     * so that if one of them returns an error, it is possible to send the information back to it
     * without impacting the other tools.
     */
    updateLastOrderChange(opts = {}) {
        if (opts.cancelled) {
            this.prep_order_ids?.forEach((po) =>
                po.prep_line_ids?.forEach((pl) => (pl.cancelled = pl.quantity))
            );
        } else {
            let prepOrder = null;
            this.lines.forEach((line) => {
                line.uiState.last_internal_note = line.getNote();
                const prepLines = this.models["pos.prep.line"].filter(
                    (l) => l.pos_order_line_uuid === line.uuid
                );
                const prepQty = prepLines.reduce((sum, l) => sum + l.quantity - l.cancelled, 0);
                const lineDiff = line.getQuantity() - prepQty;
                if (lineDiff !== 0) {
                    if (lineDiff > 0) {
                        const order = (prepOrder ||= this.models["pos.prep.order"].create({
                            pos_order_id: this,
                        }));
                        let parent = null;
                        if (line.combo_parent_id) {
                            parent = this.models["pos.prep.line"].find(
                                (l) =>
                                    l.pos_order_line_uuid === line.combo_parent_id.uuid &&
                                    l.prep_order_id.uuid === order.uuid
                            );
                        }
                        this.models["pos.prep.line"].create({
                            prep_order_id: order,
                            pos_order_line_uuid: line.uuid,
                            product_id: line.getProduct().id,
                            quantity: lineDiff,
                            pos_order_line_id: line,
                            attribute_value_ids: line.attribute_value_ids,
                            combo_parent_id: parent,
                        });
                    } else {
                        let toCancel = -lineDiff;
                        for (const prepLine of prepLines.reverse()) {
                            const prep_line_qty = prepLine.quantity - prepLine.cancelled;
                            const cancelQty = Math.min(prep_line_qty, toCancel);
                            prepLine.cancelled += cancelQty;
                            toCancel -= cancelQty;
                            if (toCancel === 0) {
                                break;
                            }
                        }
                    }
                }
                line.setHasChange(false);
                line.uiState.savedQuantity = line.getQuantity();
            });
            this.uiState.last_general_customer_note = this.general_customer_note;
            this.uiState.last_internal_note = this.internal_note;
        }
        this.models["pos.prep.line"]
            .filter((l) => l.pos_order_line_id === undefined && l.co_prep_line_id === undefined)
            .forEach((l) => {
                l.cancelled = l.quantity;
            });
    }
    changesToOrder(opts = {}) {
        const toAdd = [];
        const toRemove = [];

        if (opts.cancelled) {
            this.lines.forEach((l) => (l.qty = 0));
        }

        const orderChanges = this.orderChanges;
        const linesChanges = Object.values(orderChanges.orderlines);

        for (const lineChange of linesChanges) {
            if (lineChange["quantity"] > 0) {
                toAdd.push(lineChange);
            } else {
                lineChange["quantity"] = Math.abs(lineChange["quantity"]); // we need always positive values.
                toRemove.push(lineChange);
            }
        }

        return {
            new: toAdd,
            cancelled: toRemove,
            noteUpdate: Object.values(orderChanges.noteUpdate),
            general_customer_note: orderChanges.general_customer_note,
            internal_note: orderChanges.internal_note,
        };
    }
    getOrderChanges() {
        const prepaCategoryIds = this.config_id.preparationCategories;
        const changes = {};
        const noteUpdate = {};
        let changeAbsCount = 0;

        // Compares the orderlines of the order with the last ones sent.
        // When one of them has changed, we add the change.
        for (const orderline of this.getOrderlines()) {
            const product = orderline.getProduct();
            const lineKey = orderline.uuid;
            const baseProduct = orderline.combo_parent_id
                ? orderline.combo_parent_id.product_id
                : product;
            const productCategoryIds = baseProduct.parentPosCategIds.filter((id) =>
                prepaCategoryIds.has(id)
            );

            if (prepaCategoryIds.size === 0 || productCategoryIds.length > 0) {
                const prepLines = this.models["pos.prep.line"].filter(
                    (l) => l.pos_order_line_uuid === orderline.uuid
                );
                const prepQty = prepLines.reduce((sum, l) => sum + l.quantity - l.cancelled, 0);
                const quantity = orderline.getQuantity();

                const quantityDiff = quantity - prepQty;

                const lineDetails = {
                    uuid: orderline.uuid,
                    basic_name: product.name,
                    isCombo: orderline.combo_item_id?.id,
                    product_id: product.id,
                    attribute_value_names: orderline.attribute_value_ids.map((a) => a.name),
                    quantity: quantityDiff,
                    note: orderline.getNote(),
                    customer_note: orderline.getCustomerNote(),
                    pos_categ_id: product.pos_categ_ids[0]?.id ?? 0,
                    pos_categ_sequence: product.pos_categ_ids[0]?.sequence ?? 0,
                    group: orderline.getCourse(),
                };

                if (quantityDiff) {
                    // if note update with qty add
                    changes[lineKey] = lineDetails;
                    changeAbsCount += Math.abs(quantityDiff);
                    orderline.setHasChange(true);
                } else if (orderline.noteChange) {
                    lineDetails.quantity = prepQty;
                    noteUpdate[lineKey] = lineDetails;
                    orderline.setHasChange(true);
                } else {
                    orderline.setHasChange(false);
                }
            } else {
                orderline.setHasChange(false);
            }
        }
        // Checks whether an orderline has been deleted from the order since it
        // was last sent to the preparation tools. If so we add this to the changes.
        const posOrderLineUuids = [
            ...new Set(
                this.prep_order_ids?.flatMap((o) =>
                    o.prep_line_ids.map((l) => l.pos_order_line_uuid)
                )
            ),
        ];
        for (const orderLineUuid of posOrderLineUuids) {
            if (!this.models["pos.order.line"].getBy("uuid", orderLineUuid)) {
                const deletedPrepLines = this.models["pos.prep.line"].filter(
                    (l) => l.pos_order_line_uuid === orderLineUuid
                );
                const deletedPrepQty = deletedPrepLines.reduce(
                    (sum, l) => sum + l.quantity - l.cancelled,
                    0
                );

                if (deletedPrepQty === 0) {
                    continue;
                }

                if (!changes[orderLineUuid]) {
                    const orderline = deletedPrepLines[0];
                    changes[orderLineUuid] = {
                        uuid: orderLineUuid,
                        basic_name: orderline.product_id.name,
                        product_id: orderline.product_id.id,
                        group: false,
                        quantity: -deletedPrepQty,
                        isCombo: orderline.combo_parent_id?.id,
                        attribute_value_names: orderline.attribute_value_ids.map((a) => a.name),
                    };
                    changeAbsCount += Math.abs(deletedPrepQty);
                } else {
                    changes[orderLineUuid]["quantity"] -= deletedPrepQty;
                }
            }
        }
        const result = {
            nbrOfChanges: changeAbsCount,
            noteUpdate: noteUpdate,
            orderlines: changes,
        };
<<<<<<< HEAD
        this._markDirty();
=======
        // if `generalCustomerNote` key is present, then there is a change in the generalCustomerNote
        if (this.hasGeneralCustomerNoteChanged) {
            result.general_customer_note = this.general_customer_note;
        }
        if (this.hasInternalNoteChanged) {
            result.internal_note = this.internal_note;
        }
        return result;
>>>>>>> 6cf28ab2
    }
    isEmpty() {
        return this.lines.length === 0;
    }

    updateSavedQuantity() {
        this.lines.forEach((line) => line.updateSavedQuantity());
    }

    assertEditable() {
        if (this.finalized) {
            throw new Error("Finalized Order cannot be modified");
        }
        return true;
    }

    getOrderline(id) {
        const orderlines = this.lines;
        for (let i = 0; i < orderlines.length; i++) {
            if (orderlines[i].id === id) {
                return orderlines[i];
            }
        }
        return null;
    }

    getLastOrderline() {
        const orderlines = this.lines;
        return this.lines.at(orderlines.length - 1);
    }

    getTip() {
        const tip_product = this.config.tip_product_id;
        const lines = this.lines;
        if (!tip_product) {
            return 0;
        } else {
            for (const line of lines) {
                if (line.getProduct() === tip_product) {
                    return line.getUnitPrice();
                }
            }
            return 0;
        }
    }

    setPricelist(pricelist) {
        this.pricelist_id = pricelist ? pricelist : false;

        const lines_to_recompute = this.getLinesToCompute();

        for (const line of lines_to_recompute) {
            const newPrice = line.product_id.getPrice(
                pricelist,
                line.getQuantity(),
                line.getPriceExtra(),
                false,
                line.product_id
            );
            line.setUnitPrice(newPrice);
        }

        const attributes_prices = {};
        const combo_parent_lines = this.lines.filter(
            (line) => line.price_type === "original" && line.combo_line_ids?.length
        );
        for (const pLine of combo_parent_lines) {
            attributes_prices[pLine.id] = computeComboItems(
                pLine.product_id,
                pLine.combo_line_ids.map((cLine) => {
                    if (cLine.attribute_value_ids) {
                        return {
                            combo_item_id: cLine.combo_item_id,
                            configuration: {
                                attribute_value_ids: cLine.attribute_value_ids,
                            },
                            qty: pLine.qty,
                        };
                    } else {
                        return { combo_item_id: cLine.combo_item_id, qty: pLine.qty };
                    }
                }),
                pricelist,
                this.models["decimal.precision"].getAll(),
                this.models["product.template.attribute.value"].getAllBy("id"),
                [],
                this.config_id.currency_id
            );
        }
        const combo_children_lines = this.lines.filter(
            (line) => line.price_type === "automatic" && line.combo_parent_id
        );
        combo_children_lines.forEach((line) => {
            line.setUnitPrice(
                attributes_prices[line.combo_parent_id.id].find(
                    (item) => item.combo_item_id.id === line.combo_item_id.id
                ).price_unit
            );
        });
    }

    /**
     * A wrapper around line.delete() that may potentially remove multiple orderlines.
     * In core pos, it removes the linked combo lines. In other modules, it may remove
     * other related lines, e.g. multiple reward lines in pos_loyalty module.
     * @param {Orderline} line
     * @returns {boolean} true if the line was removed, false otherwise
     */
    removeOrderline(line) {
        const linesToRemove = line.getAllLinesInCombo();
        for (const lineToRemove of linesToRemove) {
            if (lineToRemove.refunded_orderline_id?.uuid in this.uiState.lineToRefund) {
                delete this.uiState.lineToRefund[lineToRemove.refunded_orderline_id.uuid];
            }

            if (this.assertEditable()) {
                lineToRemove.delete();
            }
        }
        if (!this.lines.length) {
            this.general_customer_note = ""; // reset general note on empty order
        }
        this.selectOrderline(this.getLastOrderline());
        return true;
    }

    isSaleDisallowed(values, options) {
        return this.isRefund && (!values.qty || values.qty > 0);
    }

    getSelectedOrderline() {
        return this.lines.find((line) => line.uuid === this.uiState.selected_orderline_uuid);
    }

    getSelectedPaymentline() {
        return this.payment_ids.find(
            (line) => line.uuid === this.uiState.selected_paymentline_uuid
        );
    }

    selectOrderline(line) {
        if (line) {
            this.uiState.selected_orderline_uuid = line.uuid;
        } else {
            this.uiState.selected_orderline_uuid = undefined;
        }
    }

    deselectOrderline() {
        if (this.uiState.selected_orderline_uuid) {
            this.uiState.selected_orderline_uuid = undefined;
        }
    }

    /* ---- Payment Lines --- */
    addPaymentline(payment_method) {
        this.assertEditable();
        if (this.electronicPaymentInProgress()) {
            return false;
        } else {
            const totalAmountDue = this.getDefaultAmountDueToPayIn(payment_method);
            const newPaymentLine = this.models["pos.payment"].create({
                pos_order_id: this,
                payment_method_id: payment_method,
            });
            this.selectPaymentline(newPaymentLine);
            newPaymentLine.setAmount(totalAmountDue);

            if (
                (payment_method.payment_terminal && !this.isRefund) ||
                payment_method.payment_method_type === "qr_code"
            ) {
                newPaymentLine.setPaymentStatus("pending");
            }
            return newPaymentLine;
        }
    }

    getPaymentlineByUuid(uuid) {
        var lines = this.payment_ids;
        return lines.find(function (line) {
            return line.uuid === uuid;
        });
    }

    removePaymentline(line) {
        this.assertEditable();

        if (this.getSelectedPaymentline() === line) {
            this.selectPaymentline(undefined);
        }

        line.delete({ backend: true });
    }

    selectPaymentline(line) {
        if (line) {
            this.uiState.selected_paymentline_uuid = line?.uuid;
        } else {
            this.uiState.selected_paymentline_uuid = undefined;
        }
    }

    electronicPaymentInProgress() {
        return this.payment_ids.some(function (pl) {
            if (pl.payment_status) {
                return !["done", "reversed"].includes(pl.payment_status);
            } else {
                return false;
            }
        });
    }

    getTotalWithTax() {
        return this.taxTotals.order_sign * this.taxTotals.order_total;
    }

    getTotalWithTaxOfLines(lines) {
        const taxTotals = this.getTaxTotalsOfLines(lines);
        return taxTotals.order_sign * taxTotals.total_amount_currency;
    }

    getTotalWithoutTax() {
        const base_amount =
            this.taxTotals.base_amount_currency +
            (this.taxTotals.cash_rounding_base_amount_currency || 0.0);
        return this.taxTotals.order_sign * base_amount;
    }

    getTotalWithoutTaxOfLines(lines) {
        const taxTotals = this.getTaxTotalsOfLines(lines);
        return taxTotals.order_sign * taxTotals.base_amount_currency;
    }

    _getIgnoredProductIdsTotalDiscount() {
        return [];
    }

    getTotalDiscount() {
        const ignored_product_ids = this._getIgnoredProductIdsTotalDiscount();
        return this.currency.round(
            this.lines.reduce((sum, orderLine) => {
                if (!ignored_product_ids.includes(orderLine.product_id.id)) {
                    sum +=
                        orderLine.getAllPrices().priceWithTaxBeforeDiscount -
                        orderLine.getAllPrices().priceWithTax;
                    if (
                        orderLine.displayDiscountPolicy() === "without_discount" &&
                        !(orderLine.price_type === "manual") &&
                        orderLine.discount == 0
                    ) {
                        sum +=
                            (orderLine.getTaxedlstUnitPrice() -
                                orderLine.getUnitDisplayPriceBeforeDiscount()) *
                            orderLine.getQuantity();
                    }
                }
                return sum;
            }, 0)
        );
    }

    getTotalTax() {
        return this.taxTotals.order_sign * this.taxTotals.tax_amount_currency;
    }

    getTotalPaid() {
        return this.currency.round(
            this.payment_ids.reduce(function (sum, paymentLine) {
                if (paymentLine.isDone()) {
                    sum += paymentLine.getAmount();
                }
                return sum;
            }, 0)
        );
    }

    getTotalDue() {
        return this.taxTotals.order_sign * this.taxTotals.order_total;
    }

    getTaxDetails() {
        return this.getTaxDetailsOfLines(this.lines);
    }

    getTaxDetailsOfLines(lines) {
        const taxDetails = {};
        for (const line of lines) {
            for (const taxData of line.allPrices.taxesData) {
                const taxId = taxData.tax.id;
                if (!taxDetails[taxId]) {
                    taxDetails[taxId] = Object.assign({}, taxData, {
                        amount: 0.0,
                        base: 0.0,
                        tax_percentage: taxData.tax.amount,
                    });
                }
                taxDetails[taxId].base += taxData.base_amount_currency;
                taxDetails[taxId].amount += taxData.tax_amount_currency;
            }
        }
        return Object.values(taxDetails);
    }

    // TODO: deprecated. Remove it and fix l10n_de_pos_cert accordingly.
    getTotalForTaxes(tax_id) {
        let total = 0;

        if (!(tax_id instanceof Array)) {
            tax_id = [tax_id];
        }

        const tax_set = {};

        for (var i = 0; i < tax_id.length; i++) {
            tax_set[tax_id[i]] = true;
        }

        this.lines.forEach((line) => {
            var taxes_ids = this.tax_ids || line.getProduct().taxes_id;
            for (var i = 0; i < taxes_ids.length; i++) {
                if (tax_set[taxes_ids[i]]) {
                    total += line.getPriceWithTax();
                    return;
                }
            }
        });

        return total;
    }

    /**
     * Checks whether to show "Remaining" or "Change" in the payment status.
     * If the remaining amount is compensated by the rounding, then we show "Remaining".
     */
    hasRemainingAmount() {
        const { order_remaining } = this.taxTotals;
        return this.orderHasZeroRemaining || !this.currency.isNegative(order_remaining);
    }

    getChange() {
        let { order_sign, order_remaining: remaining } = this.taxTotals;
        if (this.config.cash_rounding) {
            remaining = this.getRoundedRemaining(this.config.rounding_method, remaining);
        }
        return -order_sign * remaining;
    }

    getDue() {
        return this.taxTotals.order_sign * this.currency.round(this.taxTotals.order_remaining);
    }

    getRoundingApplied() {
        return this.taxTotals.order_sign * (this.taxTotals.order_rounding || 0.0);
    }

    isPaid() {
        const { order_remaining } = this.taxTotals;
        return this.orderHasZeroRemaining || this.currency.isNegative(order_remaining);
    }

    isRefundInProcess() {
        return (
            this.isRefund &&
            this.payment_ids.some(
                (pl) => pl.payment_method_id.use_payment_terminal && pl.payment_status !== "done"
            )
        );
    }

    isPaidWithCash() {
        return !!this.payment_ids.find(function (pl) {
            return pl.payment_method_id.is_cash_count;
        });
    }

    getTotalCost() {
        return this.lines.reduce(function (sum, orderLine) {
            return sum + orderLine.getTotalCost();
        }, 0);
    }

    /* ---- Invoice --- */
    setToInvoice(to_invoice) {
        this.assertEditable();
        this.to_invoice = to_invoice;
    }

    // FIXME remove this
    isToInvoice() {
        return this.to_invoice;
    }

    /* ---- Partner --- */
    // the partner related to the current order.
    setPartner(partner) {
        this.assertEditable();
        this.partner_id = partner;
        this.updatePricelistAndFiscalPosition(partner);
        if (partner.is_company) {
            this.setToInvoice(true);
        }
    }

    getPartner() {
        return this.partner_id;
    }

    getPartnerName() {
        return this.partner_id ? this.partner_id.name : "";
    }

    getCardHolderName() {
        const card_payment_line = this.payment_ids.find((pl) => pl.cardholder_name);
        return card_payment_line ? card_payment_line.cardholder_name : "";
    }

    /* ---- Screen Status --- */
    // the order also stores the screen status, as the PoS supports
    // different active screens per order. This method is used to
    // store the screen status.
    setScreenData(value) {
        this.uiState.screen_data["value"] = value;
    }

    getCurrentScreenData() {
        return this.uiState.screen_data["value"] ?? { name: "ProductScreen" };
    }

    //see setScreenData
    getScreenData() {
        const screen = this.uiState?.screen_data["value"];
        // If no screen data is saved
        //   no payment line -> product screen
        //   with payment line -> payment screen
        if (!screen) {
            if (!this.finalized && this.payment_ids.length > 0) {
                return { name: "PaymentScreen" };
            } else if (!this.finalized) {
                return { name: "ProductScreen" };
            }
        }
        if (!this.finalized && this.payment_ids.length > 0) {
            return { name: "PaymentScreen" };
        }

        return screen || { name: "" };
    }

    waitForPushOrder() {
        return false;
    }

    updatePricelistAndFiscalPosition(newPartner) {
        let newPartnerPricelist, newPartnerFiscalPosition;
        const defaultFiscalPosition = this.models["account.fiscal.position"].find(
            (position) => position.id === this.config.default_fiscal_position_id?.id
        );

        if (newPartner) {
            newPartnerFiscalPosition = newPartner.fiscal_position_id
                ? this.models["account.fiscal.position"].find(
                      (position) => position.id === newPartner.fiscal_position_id?.id
                  )
                : defaultFiscalPosition;
            newPartnerPricelist =
                this.models["product.pricelist"].find(
                    (pricelist) => pricelist.id === newPartner.property_product_pricelist?.id
                ) || this.config.pricelist_id;
        } else {
            newPartnerFiscalPosition = defaultFiscalPosition;
            newPartnerPricelist = this.config.pricelist_id;
        }

        if (!this.config.use_presets || !this.preset_id?.fiscal_position_id) {
            this.fiscal_position_id = newPartnerFiscalPosition;
        }

        if (!this.config.use_presets || !this.preset_id?.pricelist_id) {
            this.setPricelist(newPartnerPricelist);
        }
    }

    /* ---- Ship later --- */
    //FIXME remove this
    setShippingDate(shippingDate) {
        if (shippingDate) {
            this.shipping_date = serializeDateTime(deserializeDate(shippingDate), { zone: "utc" });
        } else {
            this.shipping_date = shippingDate;
        }
    }
    //FIXME remove this
    getShippingDate() {
        return formatDate(this.shipping_date);
    }

    getHasRefundLines() {
        for (const line of this.lines) {
            if (line.refunded_orderline_id) {
                return true;
            }
        }
        return false;
    }

    /**
     * Returns false if the current order is empty and has no payments.
     * @returns {boolean}
     */
    _isValidEmptyOrder() {
        if (this.lines.length == 0) {
            return this.payment_ids.length != 0;
        } else {
            return true;
        }
    }

    canBeValidated() {
        return this.isPaid() && this._isValidEmptyOrder();
    }

    // NOTE: Overrided in pos_loyalty to put loyalty rewards at this end of array.
    getOrderlines() {
        return this.lines;
    }

    get floatingOrderName() {
        return this.floating_order_name || this.tracking_number.toString() || "";
    }

    getName() {
        let name = this.floatingOrderName || "";
        if (this.isRefund) {
            name += _t(" (Refund)");
        }
        return name;
    }
    setGeneralCustomerNote(note) {
        this.general_customer_note = note || "";
    }
    setInternalNote(note) {
        this.internal_note = note || "";
    }

    get orderChange() {
        return this.getChange();
    }

    get showRounding() {
        return !this.currency.isZero(this.taxTotals.order_rounding);
    }

    get showChange() {
        return !this.currency.isZero(this.orderChange) && this.finalized;
    }

    getLinesToCompute() {
        return this.lines.filter(
            (line) =>
                line.price_type === "original" &&
                !(line.combo_line_ids?.length || line.combo_parent_id)
        );
    }

    get hasGeneralCustomerNoteChanged() {
        const hasChanged = this.uiState.last_general_customer_note !== this.general_customer_note;
        if (hasChanged && !this.isDirty()) {
            this.uiState.last_general_customer_note = this.general_customer_note;
            return false;
        }
        return hasChanged;
    }
    get hasInternalNoteChanged() {
        const hasChanged = this.uiState.last_internal_note !== this.internal_note;
        if (hasChanged && !this.isDirty()) {
            this.uiState.internal_note = this.internal_note;
            return false;
        }
        return hasChanged;
    }
}

registry.category("pos_available_models").add(PosOrder.pythonModel, PosOrder);<|MERGE_RESOLUTION|>--- conflicted
+++ resolved
@@ -390,6 +390,7 @@
             general_customer_note: orderChanges.general_customer_note,
             internal_note: orderChanges.internal_note,
         };
+        this._markDirty();
     }
     getOrderChanges() {
         const prepaCategoryIds = this.config_id.preparationCategories;
@@ -493,9 +494,6 @@
             noteUpdate: noteUpdate,
             orderlines: changes,
         };
-<<<<<<< HEAD
-        this._markDirty();
-=======
         // if `generalCustomerNote` key is present, then there is a change in the generalCustomerNote
         if (this.hasGeneralCustomerNoteChanged) {
             result.general_customer_note = this.general_customer_note;
@@ -504,7 +502,6 @@
             result.internal_note = this.internal_note;
         }
         return result;
->>>>>>> 6cf28ab2
     }
     isEmpty() {
         return this.lines.length === 0;
