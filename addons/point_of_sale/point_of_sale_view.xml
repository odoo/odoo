<?xml version="1.0"?>
<openerp>
    <data>

        <!-- Top menu item -->
        <menuitem name="Point of Sale"
            id="menu_point_root"
            groups="group_pos_manager,group_pos_user"
            sequence="30"/>

        <record id="categ_others" model="pos.category">
            <field name="name">Others</field>
        </record>

        <record model="ir.ui.view" id="view_pos_pos_form">
            <field name="name">pos.order</field>
            <field name="model">pos.order</field>
            <field name="arch" type="xml">
                <form string="Point of Sale Orders" version="7.0">
                    <header>
                        <button name="%(action_pos_payment)d" string="Payment" class="oe_highlight" type="action" states="draft" context="{'pos_session_id' : session_id}"/>
                        <button name="action_invoice" string="Invoice" type="object" states="paid" attrs="{'readonly': [('partner_id','=',False)]}"/>
                        <button name="refund" string="Return Products" type="object" 
                            attrs="{'invisible':[('state','=','draft')]}"/>
                        <button name="%(action_report_pos_receipt)d" string="Reprint" type="action" states="paid,done,invoiced"/>
                        <field name="state" widget="statusbar" statusbar_visible="draft,paid,done" statusbar_colors='{"cancel":"red"}'/>
                    </header>
                    <sheet>
                    <group col="4" colspan="4">
                        <field name="name"/>
                        <field name="date_order"/>
                        <field name="session_id" required="1"/>
                        <field name="partner_id" on_change="onchange_partner_id(partner_id, context)" context="{'search_default_customer':1}" attrs="{'readonly': [('state','=','invoiced')]}"/>
                    </group>
                    <notebook colspan="4">
                        <page string="Products">
                            <field name="lines" colspan="4" nolabel="1">
                                <tree string="Order lines" editable="bottom">
                                    <field name="product_id" on_change="onchange_product_id(parent.pricelist_id,product_id,qty,parent.partner_id)"/>
                                    <field name="qty" on_change="onchange_qty(product_id, discount, qty, price_unit, context)"/>
                                    <field name="price_unit" on_change="onchange_qty(product_id, discount, qty, price_unit, context)"/>
                                    <field name="discount"  on_change="onchange_qty(product_id, discount, qty, price_unit, context)"/>
                                    <field name="price_subtotal"/>
                                    <field name="price_subtotal_incl"/>
                                </tree>
                                <form string="Order lines" version="7.0">
                                    <group col="4">
                                        <field name="product_id" on_change="onchange_product_id(parent.pricelist_id,product_id,qty,parent.partner_id)"/>
                                        <field name="qty" on_change="onchange_qty(product_id, discount, qty, price_unit, context)"/>
                                        <field name="discount"  on_change="onchange_qty(product_id, discount, qty, price_unit, context)"/>
                                        <field name="price_unit" on_change="onchange_qty(product_id, discount, qty, price_unit, context)"/>
                                        <field name="price_subtotal" invisible="1"/>
                                        <field name="price_subtotal_incl" invisible="1"/>
                                        <field name="notice"/>
                                    </group>
                                </form>
                            </field>
                            <group class="oe_subtotal_footer oe_right" colspan="2" name="order_total">
                                <field name="amount_tax"/>
                                <div class="oe_subtotal_footer_separator oe_inline">
                                    <label for="amount_total" />
                                    <button name="button_dummy"
                                        states="draft" string="(update)" type="object" class="oe_edit_only oe_link"/>
                                </div>
                                <field name="amount_total" nolabel="1" class="oe_subtotal_footer_separator"/>
                            </group>
                        </page>
                        <page string="Payments">
                            <field name="statement_ids" colspan="4" nolabel="1">
                                <tree editable="bottom" string="Statement lines">
                                    <field name="journal_id"/>
                                    <field name="statement_id"/>
                                    <field name="amount"/>
                                </tree>
                                <form string="Statement lines" version="7.0">
                                    <group col="4">
                                        <field name="account_id"/>
                                        <field name="amount"/>
                                        <field name="statement_id" domain="[('company_id','=',parent.company_id),('state','=','open')]"/>
                                    </group>
                                </form>
                            </field>
                        </page>
                        <page string="Extra Info">
                            <group string="General Information">
                                <field name="company_id" groups="base.group_multi_company"/>
<<<<<<< HEAD
                                <field name="shop_id" widget="selection"/>
                                <field name="user_id" context="{'default_groups_ref': ['point_of_sale.group_pos_user']}"/>
=======
                                <field name="warehouse_id" widget="selection" groups="stock.group_locations"/>
                                <field name="user_id"/>
>>>>>>> 50106b25
                                <field name="pricelist_id" groups="product.group_sale_pricelist" domain="[('type','=','sale')]"/>
                                <field name="picking_id" readonly="1"/>
                                <field name="pos_reference"/>
                            </group>
                            <group string="Accounting Information">
                                <field name="sale_journal" domain="[('type','=','sale')]"/>
                                <field name="invoice_id" readonly="1"
                                    attrs="{'invisible':[('state','&lt;&gt;','invoiced')]}"/>
                                <button name="%(pos_invoice_report)d" string="Re-Print"
                                    icon="gtk-print" type="action" attrs="{'invisible':[('state','&lt;&gt;','invoiced')]}"/>
                                <field name="account_move" readonly="1"
                                    attrs="{'invisible':[('state','&lt;&gt;','done')]}"/>
                            </group>
                        </page>
                        <page string="Notes" >
                            <field name="note"/>
                        </page>
                    </notebook>
                </sheet>
                </form>
            </field>
        </record>
        <record model="ir.actions.act_window" id="action_pos_pos_form">
            <field name="name">Orders</field>
            <field name="type">ir.actions.act_window</field>
            <field name="res_model">pos.order</field>
            <field name="view_type">form</field>
            <field name="view_mode">tree,form</field>
            <field name="view_id" eval="False"/>
            <field name="domain">[]</field>
            <field name="help" type="html">
              <p class="oe_view_nocontent_create">
                Click to create a new order.
              </p><p>
                Use this menu to browse your preceeding orders. To record new
                orders, you should better use the menu <i>Your Session</i> for
                the touchscreen interface.
              </p>
            </field>
        </record>
        <record model="ir.ui.view" id="view_pos_order_tree">
            <field name="name">Orders</field>
            <field name="model">pos.order</field>
            <field name="arch" type="xml">
                <tree string="POS Orders" colors="blue:state == 'draft';gray:state in ('done','cancel');black:state not in('done','cancel')">
                    <field name="name"/>
                    <field name="pos_reference"/>
                    <field name="partner_id"/>
                    <field name="date_order"/>
                    <field name="user_id"/>
                    <field name="invoice_id"/>
                    <field name="amount_total" sum="Amount total"/>
                    <field name="company_id" groups="base.group_multi_company"/>
                    <field name="state"/>
                    <field name="session_id" />
                </tree>
            </field>
        </record>
        <record id="view_pos_order_filter" model="ir.ui.view">
            <field name="name">pos.order.list.select</field>
            <field name="model">pos.order</field>
            <field name="arch" type="xml">
                <search string="Search Sales Order">
                    <field name="name" string="Sales Order"/>
                    <field name="date_order"/>
                    <field name="pos_reference"/>
                    <filter icon="terp-document-new" string="New" domain="[('state','=','draft')]"/>
                    <filter icon="gtk-apply" string="Done" domain="[('state','in',('paid','invoiced','done'))]"/>
                    <filter icon="terp-check" string="Invoiced" domain="[('state','=','invoiced')]"/>
                    <filter icon="gtk-convert" string="Posted" domain="[('state','=','done')]"/>
                    <field name="user_id"/>
                    <group expand="0" string="Group By...">
                        <filter string="Customer" icon="terp-personal" domain="[]" context="{'group_by':'partner_id'}"/>
                        <filter string="Salesperson" icon="terp-personal" domain="[]" context="{'group_by':'user_id'}"/>
                        <filter string="Status" icon="terp-stock_effects-object-colorize" domain="[]" context="{'group_by':'state'}"/>
                        <filter string="Order Date" icon="terp-go-month" domain="[]" context="{'group_by':'date_order'}"/>
                    </group>
                </search>
            </field>
        </record>

        <menuitem name="Daily Operations" id="menu_point_of_sale" parent="menu_point_root" sequence="10"/>
        <menuitem parent="menu_point_of_sale" id="menu_point_ofsale" action="action_pos_pos_form" sequence="2" groups="group_pos_manager,group_pos_user"/>
        <menuitem name="Products" id="menu_point_of_sale_product" parent="menu_point_root" sequence="15" />

        <record id="product_normal_action" model="ir.actions.act_window">
            <field name="name">Products</field>
            <field name="type">ir.actions.act_window</field>
            <field name="res_model">product.product</field>
            <field name="view_type">form</field>
            <field name="view_mode">tree,form,kanban</field>
            <field name="context" eval="{'default_pos_categ_id': ref('point_of_sale.categ_others')}"/>
            <field name="domain" eval="[('pos_categ_id','&lt;&gt;',False)]"/>
            <field name="view_id" ref="product.product_product_tree_view"/>
            <field name="search_view_id" ref="product.product_search_form_view"/>
            <field name="help" type="html">
              <p class="oe_view_nocontent_create">
                Click to add a new product.
              </p><p>
                You must define a product for everything you sell through
                the point of sale interface.
              </p><p>
                Do not forget to set the price and the point of sale category
                in which it should appear. If a product has no point of sale
                category, you can not sell it through the point of sale
                interface.
              </p>
            </field>
        </record>
        <menuitem
            action="product_normal_action"
            id="menu_pos_products"
            parent="menu_point_of_sale_product" sequence="2"/>

        <record model="ir.ui.view" id="view_pos_order_line">
            <field name="name">Sale lines</field>
            <field name="model">pos.order.line</field>
            <field name="arch" type="xml">
                <tree string="POS Order lines">
                    <field name="product_id" readonly="1"/>
                    <field name="qty" readonly="1" sum="Total qty"/>
                    <field name="discount" readonly="1"/>
                    <field name="price_unit" readonly="1"/>
                    <field name="price_subtotal" readonly="1" sum="Sum of subtotals"/>
                    <field name="price_subtotal_incl" readonly="1" sum="Sum of subtotals"/>
                    <field name="create_date" readonly="1"/>
                </tree>
            </field>
        </record>

        <record model="ir.ui.view" id="view_pos_order_line_form">
            <field name="name">Sale line</field>
            <field name="model">pos.order.line</field>
            <field name="arch" type="xml">
                <form string="POS Order line" version="7.0">
                    <group col="4">
                        <field name="product_id" />
                        <field name="qty" />
                        <field name="discount" />
                        <field name="price_unit" />
                        <field name="create_date" />
                    </group>
                </form>
            </field>
        </record>

        <record model="ir.actions.act_window" id="action_pos_order_line">
            <field name="name">Sale line</field>
            <field name="type">ir.actions.act_window</field>
            <field name="res_model">pos.order.line</field>
            <field name="view_type">form</field>
            <field name="view_mode">tree</field>
            <field name="view_id" ref="view_pos_order_line"/>
        </record>

        <record model="ir.actions.act_window" id="action_pos_order_line_form">
            <field name="name">Sale line</field>
            <field name="type">ir.actions.act_window</field>
            <field name="res_model">pos.order.line</field>
            <field name="view_type">form</field>
            <field name="view_mode">form,tree</field>
            <field name="view_id" ref="view_pos_order_line_form"/>
        </record>

        <record model="ir.actions.act_window" id="action_pos_order_line_day">
            <field name="name">Sale line</field>
            <field name="type">ir.actions.act_window</field>
            <field name="res_model">pos.order.line</field>
            <field name="view_type">form</field>
            <field name="view_mode">tree</field>
            <field name="view_id" ref="view_pos_order_line"/>
            <field name="domain">[('create_date', '&gt;=', time.strftime('%Y-%m-%d 00:00:00')),('create_date', '&lt;=', time.strftime('%Y-%m-%d 23:59:59'))]</field>
        </record>



        <!-- report -->

        <record model="ir.ui.view" id="view_pos_trans_user_form">
            <field name="name">report.trans.pos.user.form</field>
            <field name="model">report.transaction.pos</field>
            <field name="arch" type="xml">
                <form string="POS " version="7.0">
                    <group col="4">
                        <field name="user_id"/>
                        <field name="journal_id"/>
                        <field name="jl_id"/>
                        <field name="date_create" widget="date"/>
                        <field name="no_trans"/>
                        <field name="amount"/>
                        <field name="invoice_id"/>
                    </group>
                </form>
            </field>
        </record>


        <record model="ir.ui.view" id="view_trans_pos_user_tree">
            <field name="name">Sales by user</field>
            <field name="model">report.transaction.pos</field>
            <field name="arch" type="xml">
                <tree string="POS">
                    <field name="date_create" widget="date" />
                    <field name="user_id"/>
                    <field name="journal_id"/>
                    <field name="jl_id"/>
                    <field name="no_trans" sum="Total Transaction"/>
                    <field name="amount" sum="Amount total"/>
                    <field name="product_nb" />
                    <field name="invoice_id"/>
                    <field name="disc"/>
                </tree>
            </field>
        </record>

        <record model="ir.ui.view" id="view_report_transaction_pos_calendar">
            <field name="name">report.transaction.pos.calendar</field>
            <field name="model">report.transaction.pos</field>
            <field eval="2" name="priority"/>
            <field name="arch" type="xml">
                <calendar color="user_id" date_start="date_create" string="POS Report">
                    <field name="journal_id"/>
                    <field name="amount"/>
                </calendar>
            </field>
         </record>

         <record model="ir.ui.view" id="view_report_transaction_pos_graph">
            <field name="name">report.transaction.pos.graph</field>
            <field name="model">report.transaction.pos</field>
            <field eval="2" name="priority"/>
            <field name="arch" type="xml">
                <graph  type="bar" string="POS Report">
                    <field name="user_id" />
                    <field name="amount"/>
                    <field group="True" name="journal_id"/>
                </graph>
            </field>
         </record>

        <record model="ir.actions.act_window" id="action_trans_pos_tree_today">
            <field name="name">Sales by day</field>
            <field name="res_model">report.transaction.pos</field>
            <field name="view_type">form</field>
            <field name="view_mode">tree,calendar,form,graph</field>
            <field name="domain">[('date_create','=',time.strftime('%Y-%m-%d'))]</field>
        </record>


        <record model="ir.actions.act_window" id="action_trans_pos_tree_month">
            <field name="name">Sales by month</field>
            <field name="res_model">report.transaction.pos</field>
            <field name="view_type">form</field>
            <field name="view_mode">tree,calendar,form,graph</field>
            <field name="domain">[('date_create','like',time.strftime('%Y-%m'))]</field>
        </record>


        <record model="ir.actions.act_window" id="action_trans_pos_tree">
            <field name="name">Sales by user</field>
            <field name="res_model">report.transaction.pos</field>
            <field name="view_type">form</field>
            <field name="view_mode">tree,calendar,form,graph</field>
            <field name="view_id" ref="view_trans_pos_user_tree"/>
        </record>


        <record model="ir.ui.view" id="view_report_sales_by_user_pos_form">
            <field name="name">report.sales.by.user.pos.form</field>
            <field name="model">report.sales.by.user.pos</field>
            <field name="arch" type="xml">
                <form string="POS " version="7.0">
                    <group col="4">
                        <field name="date_order" widget="date"/>
                        <field name="qty"/>
                        <field name="amount"/>
                        <field name="user_id"/>
                    </group>
                </form>
            </field>
        </record>


        <record model="ir.ui.view" id="view_report_sales_by_user_pos_tree">
            <field name="name">report.sales.by.user.pos.tree</field>
            <field name="model">report.sales.by.user.pos</field>
            <field name="arch" type="xml">
                <tree string="POS">
                    <field name="date_order" widget="date"/>
                    <field name="qty"/>
                    <field name="amount"/>
                    <field name="user_id"/>
                </tree>
            </field>
        </record>

        <record model="ir.ui.view" id="view_report_sales_by_user_pos_calendar">
            <field name="name">report.sales.by.user.pos.calendar</field>
            <field name="model">report.sales.by.user.pos</field>
            <field eval="2" name="priority"/>
            <field name="arch" type="xml">
                <calendar color="user_id" date_start="date_order" string="POS Report">
                    <field name="qty"/>
                    <field name="amount" />
                </calendar>
            </field>
         </record>

        <record model="ir.ui.view" id="view_report_sales_by_user_pos_graph">
            <field name="name">report.sales.by.user.pos.graph</field>
            <field name="model">report.sales.by.user.pos</field>
            <field eval="2" name="priority"/>
            <field name="arch" type="xml">
                <graph  type="bar" string="Sales by User">
                    <field name="user_id" />
                    <field name="amount"/>
                </graph>
            </field>
         </record>

         <record model="ir.actions.act_window" id="action_report_sales_by_user_pos_today">
            <field name="name">Sales by User</field>
            <field name="res_model">report.sales.by.user.pos</field>
            <field name="view_type">form</field>
            <field name="view_mode">tree,calendar,form,graph</field>
            <field name="domain">[('date_order','=',time.strftime('%Y-%m-%d'))]</field>
         </record>


        <!-- Sales of user by month -->

        <record model="ir.ui.view" id="view_report_sales_by_user_pos_month_form">
            <field name="name">report.sales.by.user.pos.month.form</field>
            <field name="model">report.sales.by.user.pos.month</field>
            <field name="arch" type="xml">
                <form string="POS " version="7.0">
                    <group col="4">
                        <field name="date_order" widget="date"/>
                        <field name="qty"/>
                        <field name="amount"/>
                        <field name="user_id"/>
                    </group>
                </form>
            </field>
        </record>


        <record model="ir.ui.view" id="view_report_sales_by_user_pos_month_tree">
            <field name="name">report.sales.by.user.pos.month.tree</field>
            <field name="model">report.sales.by.user.pos.month</field>
            <field name="arch" type="xml">
                <tree string="POS">
                    <field name="date_order" widget="date"/>
                    <field name="qty"/>
                    <field name="amount"/>
                    <field name="user_id"/>
                </tree>
            </field>
        </record>

        <record model="ir.ui.view" id="view_report_sales_by_user_pos_month_calendar">
            <field name="name">report.sales.by.user.pos.month.calendar</field>
            <field name="model">report.sales.by.user.pos.month</field>
            <field eval="2" name="priority"/>
            <field name="arch" type="xml">
                <calendar color="user_id" date_start="date_order" string="POS Report">
                    <field name="qty"/>
                    <field name="amount" />
                </calendar>
            </field>
         </record>

        <record model="ir.ui.view" id="view_report_sales_by_user_pos_month_graph">
            <field name="name">report.sales.by.user.pos.month.graph</field>
            <field name="model">report.sales.by.user.pos.month</field>
            <field eval="2" name="priority"/>
            <field name="arch" type="xml">
                <graph  type="bar" string="Sales by User">
                    <field name="user_id" />
                    <field name="amount"/>
                </graph>
            </field>
         </record>


         <record model="ir.actions.act_window" id="action_report_sales_by_user_pos_month">
            <field name="name">Sales by User Monthly</field>
            <field name="res_model">report.sales.by.user.pos.month</field>
            <field name="view_type">form</field>
            <field name="view_mode">tree,calendar,form,graph</field>
            <field name="domain">[('date_order','like',time.strftime('%Y-%m'))]</field>
        </record>

        <!-- Sales by margin -->

        <record model="ir.ui.view" id="view_report_sales_by_margin_pos_form">
            <field name="name">report.sales.by.margin.pos.form</field>
            <field name="model">report.sales.by.margin.pos</field>
            <field name="arch" type="xml">
                <form string="POS " version="7.0">
                    <group col="4">
                        <field name="user_id"/>
                        <field name="product_name"/>
                        <field name="date_order" widget="date"/>
                        <field name="qty"/>
                        <field name="net_margin_per_qty"/>
                        <field name="total"/>
                    </group>
                </form>
            </field>
        </record>


        <record model="ir.ui.view" id="view_report_sales_by_margin_pos_tree">
            <field name="name">report.sales.by.margin.pos.tree</field>
            <field name="model">report.sales.by.margin.pos</field>
            <field name="arch" type="xml">
                <tree string="POS">
                    <field name="user_id"/>
                    <field name="product_name"/>
                    <field name="date_order" widget="date"/>
                    <field name="qty"/>
                    <field name="net_margin_per_qty"/>
                    <field name="total"/>
                </tree>
            </field>
        </record>

        <record model="ir.ui.view" id="view_report_sales_by_margin_pos_calendar">
            <field name="name">report.sales.by.margin.pos.calendar</field>
            <field name="model">report.sales.by.margin.pos</field>
            <field eval="2" name="priority"/>
            <field name="arch" type="xml">
                <calendar color="user_id" date_start="date_order" string="Sales by User Margin">
                    <field name="product_name"/>
                    <field name="total" />
                </calendar>
            </field>
         </record>

        <record model="ir.ui.view" id="view_report_sales_by_margin_pos_graph">
            <field name="name">report.sales.by.margin.pos.graph</field>
            <field name="model">report.sales.by.margin.pos</field>
            <field eval="2" name="priority"/>
            <field name="arch" type="xml">
                <graph  type="bar" string="Sales by User Margin" orientation="horizontal">
                    <field name="product_name" />
                    <field name="total" operator="+"/>
                </graph>
            </field>
         </record>

        <record model="ir.actions.act_window" id="action_report_sales_by_margin_pos_today">
            <field name="name">Sales by User Daily margin</field>
            <field name="res_model">report.sales.by.margin.pos</field>
            <field name="view_type">form</field>
            <field name="view_mode">tree,calendar,form,graph</field>
            <field name="domain">[('date_order','=',time.strftime('%Y-%m-%d'))]</field>
         </record>

         <record model="ir.ui.view" id="view_report_sales_by_margin_pos_month_form">
            <field name="name">report.sales.by.margin.pos.month.form</field>
            <field name="model">report.sales.by.margin.pos.month</field>
            <field name="arch" type="xml">
                <form string="POS " version="7.0">
                    <group col="4">
                        <field name="user_id"/>
                        <field name="product_name"/>
                        <field name="date_order" widget="date"/>
                        <field name="qty"/>
                        <field name="net_margin_per_qty"/>
                        <field name="total"/>
                    </group>
                </form>
            </field>
        </record>


        <record model="ir.ui.view" id="view_report_sales_by_margin_pos_month_tree">
            <field name="name">report.sales.by.margin.pos.month.tree</field>
            <field name="model">report.sales.by.margin.pos.month</field>
            <field name="arch" type="xml">
                <tree string="POS">
                    <field name="user_id"/>
                    <field name="product_name"/>
                    <field name="date_order" widget="date"/>
                    <field name="qty"/>
                    <field name="net_margin_per_qty"/>
                    <field name="total"/>
                </tree>
            </field>
        </record>

        <record model="ir.ui.view" id="view_report_sales_by_margin_pos_month_calendar">
            <field name="name">report.sales.by.margin.pos.month.calendar</field>
            <field name="model">report.sales.by.margin.pos.month</field>
            <field eval="2" name="priority"/>
            <field name="arch" type="xml">
                <calendar color="user_id" date_start="date_order" string="Sales by User Margin">
                    <field name="product_name"/>
                    <field name="total" />
                </calendar>
            </field>
         </record>

        <record model="ir.ui.view" id="view_report_sales_by_margin_pos_month_graph">
            <field name="name">report.sales.by.margin.pos.month.graph</field>
            <field name="model">report.sales.by.margin.pos.month</field>
            <field eval="2" name="priority"/>
            <field name="arch" type="xml">
                <graph  type="bar" string="Sales by User Margin" orientation="horizontal">
                    <field name="product_name" />
                    <field name="total" operator="+"/>
                </graph>
            </field>
         </record>

         <record model="ir.actions.act_window" id="action_report_sales_by_margin_pos_month">
            <field name="name">Sales by User Monthly margin</field>
            <field name="res_model">report.sales.by.margin.pos.month</field>
            <field name="view_type">form</field>
            <field name="view_mode">tree,calendar,form,graph</field>
            <field name="domain">[('date_order','like',time.strftime('%Y-%m'))]</field>
        </record>

        <record id="product_normal_form_view" model="ir.ui.view">
            <field name="name">product.normal.form.inherit</field>
            <field name="model">product.product</field>
            <field name="inherit_id" ref="stock.view_normal_procurement_locations_form"/>
            <field name="arch" type="xml">
                <group name="sale" position="inside">
                    <group name="pos" string="Point of Sale">
                        <field name="available_in_pos"/>
                        <field name="pos_categ_id"/>
                        <field name="to_weight" />
                        <field name="income_pdt"/>
                        <field name="expense_pdt"/>
                    </group>
                </group>
                <field name="ean13" position="after">
                    <button name="edit_ean" type="object" string="Set a Custom EAN" class="oe_link oe_edit_only"/>
                </field>
            </field>
        </record>

        <!-- Categories tree view -->
        <record id="pos_category_form_view" model="ir.ui.view">
            <field name="name">pos.category.form</field>
            <field name="model">pos.category</field>
            <field name="arch" type="xml">
                <form string="Product PoS Categories" version="7.0">
                    <sheet>
                        <field name="image_medium" widget='image' class="oe_avatar oe_right"/>
                        <div class="oe_left">
                            <group>
                                <field name="name"/>
                                <field name="parent_id"/>
                                <field name="sequence"/>
                            </group>
                        </div>
                    </sheet>
                </form>
            </field>
        </record>
        <record id="pos_category_tree_view" model="ir.ui.view">
            <field name="name">pos.category.tree</field>
            <field name="model">pos.category</field>
            <field name="field_parent" eval="False"/>
            <field name="arch" type="xml">
                <tree string="Product PoS Categories">
                    <field name="sequence" invisible="1"/>
                    <field name="complete_name"/>
                </tree>
            </field>
        </record>
        <record id="pos_category_action" model="ir.actions.act_window">
            <field name="name">Product Categories</field>
            <field name="type">ir.actions.act_window</field>
            <field name="res_model">pos.category</field>
            <field name="view_type">form</field>
            <field name="view_mode">tree,form</field>
            <field name="view_id" eval="False"/>
            <field name="help" type="html">
              <p class="oe_view_nocontent_create">
                Click to define a new category.
              </p><p>
                Categories are used to browse your products through the
                touchscreen interface.
              </p><p>
                If you put a photo on the category, the layout of the
                touchscreen interface will automatically. We suggest not to put
                a photo on categories for small (1024x768) screens.
              </p>
            </field>
        </record>
        <menuitem action="pos_category_action" id="menu_pos_category" parent="menu_point_of_sale_product" sequence="0" />
        <!-- END -->

        <menuitem name="Configuration" parent="menu_point_root"
            id="menu_point_config_product" sequence="25" groups="group_pos_manager"/>

        <record id="action_account_journal_form" model="ir.actions.act_window">
            <field name="name">Payment Methods</field>
            <field name="res_model">account.journal</field>
            <field name="view_type">form</field>
            <field name="view_mode">tree,form</field>
            <field name="context" eval="{'default_journal_user': 1, 'default_type': 'cash'}"/>
            <field name="domain">[('journal_user','=', 1)]</field>
            <field name="help" type="html">
              <p class="oe_view_nocontent_create">
                Click to add a payment method.
              </p><p>
                Payment methods are defined by accounting journals having the
                field <i>PoS Payment Method</i> checked. In order to be useable
                from the touchscreen interface, you must set the payment method
                on the <i>Point of Sale</i> configuration.
              </p>
            </field>
        </record>

        <menuitem action="action_account_journal_form"
            id="menu_action_account_journal_form_open"
            parent="menu_point_config_product"
            sequence="20"/>

        <record model="ir.ui.view" id="view_pos_order_tree_all_sales_lines">
            <field name="name">POS Sales Lines</field>
            <field name="model">pos.order.line</field>
            <field name="arch" type="xml">
                <tree string="POS Orders lines">
                    <field name="order_id" />
                    <field name="create_date" />
                    <field name="product_id" />
                    <field name="qty" />
                    <field name="price_unit" />
                </tree>
            </field>
        </record>
         <record model="ir.actions.act_window" id="action_pos_all_sales_lines">
            <field name="name">All sales lines</field>
            <field name="type">ir.actions.act_window</field>
            <field name="res_model">pos.order.line</field>
            <field name="view_type">form</field>
            <field name="view_id" ref="view_pos_order_tree_all_sales_lines" />
        </record>

        <!--  Miscellaneous Operations/Reporting -->
        <menuitem name="Point of Sale" parent="base.menu_reporting" id="menu_point_rep" sequence="50" groups="group_pos_manager"/>
        <!-- Invoice -->

        <record model="ir.actions.act_window" id="action_pos_invoice">
            <field name="name">Invoices</field>
            <field name="type">ir.actions.act_window</field>
            <field name="res_model">account.invoice</field>
            <field name="view_type">form</field>
            <field name="view_mode">tree,form</field>
            <field name="domain">[('origin','like','POS')]</field>
        </record>

        <menuitem icon="STOCK_PRINT" action="action_report_pos_details"
                id="menu_pos_details" parent="menu_point_rep" sequence="6" />

        <record model="ir.actions.client" id="action_pos_pos">
            <field name="name">Start Point of Sale</field>
            <field name="tag">pos.ui</field>
        </record>

        <!-- Top menu item -->
        <record model="ir.ui.view" id="view_pos_config_form">
            <field name="name">pos.config.form.view</field>
            <field name="model">pos.config</field>
            <field name="arch" type="xml">
                <form string="Point of Sale Configuration" version="7.0">
                    <header>
                        <button string="Set to Active" name="set_active" type="object" states="inactive,deprecated"/>
                        <button string="Set to Inactive" name="set_inactive" type="object" states="active" />
                        <button string="Set to Deprecated" name="set_deprecate" type="object" states="active,inactive" />
                        <div class="oe_right">
                            <field name="state" widget="statusbar" statusbar_visible="active,inactive,deprecated" statusbar_colors='{"deprecated" : "red"}' nolabel="1"/>
                        </div>
                    </header>

                    <sheet>
                        <label for="name" class="oe_edit_only"/>
                        <h1>
                            <field name="name"/>
                        </h1>
                        <group col="4">
                            <field name="warehouse_id" widget="selection" groups="stock.group_locations" />
                            <field name="pricelist_id" groups="product.group_sale_pricelist"/>
                            <field name="journal_id" widget="selection"/>
                            <field name="group_by" groups="account.group_account_user"/>
                            <field name="sequence_id" readonly="1" groups="base.group_no_one"/>
                        </group>
                        <separator string="Available Payment Methods" colspan="4"/>
                        <field name="journal_ids" colspan="4" nolabel="1">
                            <tree string="Journals">
                                <field name="code" />
                                <field name="name" />
                                <field name="type" />
                                <field name="cash_control" />
                            </tree>
                        </field>
                        <group string="Material Interfaces" >
                            <group>
                                <field name="iface_self_checkout" />
                                <field name="iface_cashdrawer" />
                                <field name="iface_payment_terminal" />
                            </group>
                            <group>
                                <field name="iface_electronic_scale" />
                                <field name="iface_vkeyboard" />
                                <field name="iface_print_via_proxy" />
                            </group>
                        </group>
                    </sheet>

                </form>
            </field>
        </record>

        <record model="ir.ui.view" id="view_pos_config_tree">
            <field name="name">pos.config.tree.view</field>
            <field name="model">pos.config</field>
            <field name="arch" type="xml">
                <tree string="Point of Sale Configuration" colors="grey:state == 'inactive'">
                    <field name="name" />
                    <field name="warehouse_id" groups="stock.group_locations"/>
                    <field name="state" />
                </tree>
            </field>
        </record>

        <record model="ir.ui.view" id="view_pos_config_search">
            <field name="name">pos.config.search.view</field>
            <field name="model">pos.config</field>
            <field name="arch" type="xml">
                <search string="Point of Sale Config">
                    <field name="name" />
                    <filter string="Active" domain="[('state', '=', 'active')]" />
                    <filter string="Inactive" domain="[('state', '=', 'inactive')]" />
                    <field name="warehouse_id" groups="stock.group_locations" />
                </search>
            </field>
        </record>


        <act_window
            id="act_pos_config_sessions"
            name="Sessions"
            src_model="pos.config"
            res_model="pos.session"
            domain="[('config_id', '=', active_id)]" />

        <record model="ir.actions.act_window" id="action_pos_config_pos">
            <field name="name">Point of Sales</field>
            <field name="type">ir.actions.act_window</field>
            <field name="res_model">pos.config</field>
            <field name="view_type">form</field>
            <field name="view_mode">tree,form</field>
            <field name="search_view_id" ref="view_pos_config_search" />
        </record>

        <menuitem
            parent="menu_point_config_product"
            action="action_pos_config_pos"
            id="menu_pos_config_pos"
            groups="group_pos_manager"/>

        <act_window
            id="act_pos_session_orders"
            name="Orders"
            src_model="pos.session"
            res_model="pos.order"
            context="{'search_default_session_id': active_id, 'default_session_id' : active_id }" />



        <record model="ir.ui.view" id="view_pos_session_form">
            <field name="name">pos.session.form.view</field>
            <field name="model">pos.session</field>
            <field name="arch" type="xml">
                <form string="Point of Sale Session" version="7.0">
                    <header>
                        <button name="open_cb" type="object" string="Validate &amp; Open Session" states="opening_control" class="oe_highlight"/>
                        <button name="open_frontend_cb" type="object" string="Continue Selling" states="opened"
                            class="oe_highlight"/>
                        <button name="cashbox_control" type="workflow" string="End of Session"
                            attrs="{'invisible' : ['|', ('cash_control', '=', False),('state', '!=', 'opened')]}" 
                            class="oe_highlight" />
                        <button name="close" type="workflow" string="Validate Closing &amp; Post Entries"
                            attrs="{'invisible' : ['|', ('cash_control', '=', True),('state', '!=', 'opened')]}"
                            class="oe_highlight" />
                        <button name="close" type="workflow" string="Validate Closing &amp; Post Entries" states="closing_control"
                            class="oe_highlight" />
                        <div class="oe_right">
                            <field name="state" widget="statusbar" statusbar_visible="opening_control,opened,closing_control,closed" nolabel="1" />
                        </div>
                    </header>
                    <sheet>
                        <div class="oe_right oe_button_box">
                            <button name="%(action_pos_box_in)d" string="Put Money In" type="action" states="opened,closing_control"/>
                            <button name="%(action_pos_box_out)d" string="Take Money Out" type="action" states="opened,closing_control"/>
                        </div>
                        <h1 class="oe_title">
                            Session:
                            <field name="name" attrs="{'invisible': [('name','=','/')]}" class="oe_inline"/>
                        </h1>
                        <group>
                            <field name="cash_control" invisible="1" />
                            <group>
                                <field name="user_id" context="{'default_groups_ref': ['point_of_sale.group_pos_manager', 'base.group_sale_manager']}"/>
                                <field name="config_id"/>
                            </group>
                            <group>
                                <field name="start_at" attrs="{'invisible' : [('state', '=', 'opening_control')]}"/>
                                <field name="stop_at" attrs="{'invisible' : [('state', '!=', 'closed')]}"/>
                            </group>
                            <newline/>
                            <group string="Opening Cash Control" attrs="{'invisible' : [('cash_control', '=', False)]}">
                                <field name="opening_details_ids" nolabel="1" colspan="2" attrs="{'readonly' : [('state', 'not in', ('opening_control',))]}">
                                    <tree string="Opening Cashbox Lines" editable="bottom">
                                        <field name="pieces" readonly="1" />
                                        <field name="number_opening" on_change="on_change_sub_opening(pieces, number_opening)" />
                                        <field name="subtotal_opening" string="Opening Subtotal" sum="Total"/>
                                    </tree>
                                </field>
                            </group>
                            <group string="Closing Cash Control" attrs="{'invisible': ['|', ('cash_control', '=', False), ('state', '=', 'opening_control')]}">
                                <field name="details_ids" nolabel="1" colspan="2">
                                    <tree string="Cashbox Lines" editable="bottom">
                                        <field name="pieces" readonly="1" />
                                        <field name="number_closing" />
                                        <field name="subtotal_closing"/>
                                    </tree>
                                </field>
                            </group>

                            <div attrs="{'invisible' : [('cash_control', '=', False)]}">
                                <group class="oe_subtotal_footer oe_right">
                                    <field name="cash_register_balance_start" readonly="1" string="Opening Balance" class="oe_subtotal_footer_separator"/>
                                    <field name="cash_register_total_entry_encoding"  attrs="{'invisible' : [('state', '=', 'opening_control')]}" string="+ Transactions"/>
                                    <field name="cash_register_balance_end" attrs="{'invisible' : [('state', '=', 'opening_control')]}" string="= Theoretical Balance"/>
                                </group>
                                <div class="oe_clear"/>
                                <div attrs="{'invisible' : ['|', ('cash_journal_id', '=', False), ('state', '!=', 'opening_control')]}" class="oe_view_nocontent" groups="point_of_sale.group_pos_manager">
                                    <p class="oe_view_nocontent_create">
                                    You can define another list of available currencies on the
                                    <i>Cash Registers</i> tab of the <b><field name="cash_journal_id" class="oe_inline"/></b>
                                    payment method.
                                    </p>
                                </div>
                            </div>


                            <group class="oe_subtotal_footer oe_right" attrs="{'invisible': ['|', ('cash_control', '=', False), ('state', '=', 'opening_control')]}">
                                <field name="cash_register_balance_end_real" class="oe_subtotal_footer_separator"/>
                                <field name="cash_register_difference"  class="oe_subtotal_footer_separator"/>
                            </group>
                        </group>

                        <separator string="Summary by Payment Methods" attrs="{'invisible' : [('state', '=', 'opening_control')]}"/>
                        <field name="statement_ids" attrs="{'invisible' : [('state', '=', 'opening_control')]}">
                            <tree string="Statements">
                                <field name="name" />
                                <field name="journal_id" />
                                <field name="balance_start" />
                                <field name="total_entry_encoding" />
                                <field name="balance_end_real" />
                                <field name="difference" />
                                <field name="currency" groups="base.group_multi_currency" />
                                <field name="state" />
                            </tree>
                        </field>

                    </sheet>
                </form>
            </field>
        </record>

        <record model="ir.ui.view" id="view_pos_session_tree">
            <field name="name">pos.session.tree.view</field>
            <field name="model">pos.session</field>
            <field name="arch" type="xml">
                <tree string="Point of Sale Session">
                    <field name="config_id" />
                    <field name="name" />
                    <field name="user_id" />
                    <field name="start_at" />
                    <field name="stop_at" />
                    <field name="state" />
                </tree>
            </field>
        </record>

        <record model="ir.ui.view" id="view_pos_session_search">
            <field name="name">pos.session.search.view</field>
            <field name="model">pos.session</field>
            <field name="arch" type="xml">
                <search string="Point of Sale Session">
                    <field name="name" />
                    <filter string="Open" domain="[('state', '=', 'opened')]" />
                    <separator/>
                    <filter string="Today" domain="[('start_at', '>=', time.strftime('%%Y-%%m-%%d 00:00:00'))]" />
                    <field name="config_id" />
                    <field name="user_id" />
                    <group expand="0" string="Group By...">
                        <filter string="User" icon="terp-personal" domain="[]" context="{'group_by' : 'user_id'}" />
                        <filter string="Point of Sales" domain="[]" context="{'group_by': 'user_id'}" />
                    </group>
                </search>
            </field>
        </record>


        <record model="ir.actions.act_window" id="action_pos_session">
            <field name="name">All Sessions</field>
            <field name="type">ir.actions.act_window</field>
            <field name="res_model">pos.session</field>
            <field name="view_type">form</field>
            <field name="view_mode">tree,form</field>
            <field name="search_view_id" ref="view_pos_session_search" />
            <field name="help" type="html">
              <p class="oe_view_nocontent_create">
                Click to start a new session.
              </p><p>
                A session is a period of time, usually one day, during which
                you sell through the point of sale. The user has to check the
                currencies in your cash registers at the beginning and the end
                of each session.
              </p><p>
                Note that you should better to use the menu <i>Your Session</i>
                to quickly open a new session.
              </p>
            </field>
        </record>

        <menuitem
            parent="menu_point_of_sale"
            action="action_pos_session"
            id="menu_pos_session_all"
            sequence="1"
            groups="group_pos_manager"/>

        <record id="view_pos_order_filter" model="ir.ui.view">
            <field name="name">pos.order.list.select</field>
            <field name="model">pos.order</field>
            <field name="arch" type="xml">
                <search string="Search Sales Order">
                    <field name="name"/>
                    <field name="date_order"/>
                    <filter icon="terp-document-new" string="New" domain="[('state','=','draft')]"/>
                    <filter icon="gtk-apply" string="Done" domain="[('state','in',('paid','invoiced','done'))]"/>
                    <filter icon="terp-check" string="Invoiced" domain="[('state','=','invoiced')]"/>
                    <filter icon="gtk-convert" string="Posted" domain="[('state','=','done')]"/>
                    <field name="user_id"/>
                    <field name="session_id"/>
                    <group expand="0" string="Group By...">
                        <filter string="Customer" icon="terp-personal" domain="[]" context="{'group_by':'partner_id'}"/>
                        <filter string="Salesman" icon="terp-personal" domain="[]" context="{'group_by':'user_id'}"/>
                        <filter string="Session" icon="terp-personal" domain="[]" context="{'group_by':'session_id'}"/>
                        <filter string="Status" icon="terp-stock_effects-object-colorize" domain="[]" context="{'group_by':'state'}"/>
                        <filter string="Order Date" icon="terp-go-month" domain="[]" context="{'group_by':'date_order'}"/>
                    </group>
                </search>
            </field>
        </record>

        <menuitem action="action_pos_session_opening"
            parent="menu_point_of_sale"
            id="menu_pos_session_opening" sequence="0"/>

        <record model="ir.ui.view" id="pos_ean13_generator">
            <field name="name">pos.ean_wizard</field>
            <field name="model">pos.ean_wizard</field>
            <field name="arch" type="xml">
                <form string="Ean13 Generator" version="7.0">  
                    <p class="oe_grey">
                        Enter a reference, it will be converted
                        automatically to a valid EAN number.
                    </p>
                    <group>
                        <field name="ean13_pattern" class="oe_inline"/>
                    </group>
                    <footer>
                        <button name="sanitize_ean13" type="object" string="Apply" class="oe_highlight"/> or 
                         <button icon="gtk-stop" special="cancel"
                            string="Cancel" class="oe_link"/>
                    </footer>
                </form>
            </field>
        </record>


    </data>
</openerp><|MERGE_RESOLUTION|>--- conflicted
+++ resolved
@@ -84,13 +84,8 @@
                         <page string="Extra Info">
                             <group string="General Information">
                                 <field name="company_id" groups="base.group_multi_company"/>
-<<<<<<< HEAD
-                                <field name="shop_id" widget="selection"/>
+                                <field name="warehouse_id" widget="selection" groups="stock.group_locations"/>
                                 <field name="user_id" context="{'default_groups_ref': ['point_of_sale.group_pos_user']}"/>
-=======
-                                <field name="warehouse_id" widget="selection" groups="stock.group_locations"/>
-                                <field name="user_id"/>
->>>>>>> 50106b25
                                 <field name="pricelist_id" groups="product.group_sale_pricelist" domain="[('type','=','sale')]"/>
                                 <field name="picking_id" readonly="1"/>
                                 <field name="pos_reference"/>
