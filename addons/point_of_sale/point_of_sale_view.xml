--- conflicted
+++ resolved
@@ -34,20 +34,12 @@
                             <field name="lines" colspan="4" nolabel="1">
                                 <tree string="Order lines" editable="bottom">
                                     <field name="product_id" on_change="onchange_product_id(parent.pricelist_id,product_id,qty,parent.partner_id)"/>
-<<<<<<< HEAD
                                     <field name="qty" on_change="onchange_qty(parent.pricelist_id,product_id, discount, qty, price_unit, context)"/>
                                     <field name="price_unit" on_change="onchange_qty(parent.pricelist_id,product_id, discount, qty, price_unit, context)" widget="monetary"/>
                                     <field name="discount"  on_change="onchange_qty(parent.pricelist_id,product_id, discount, qty, price_unit, context)" widget="monetary"/>
+                                    <field name="tax_ids" widget="many2many_tags"/>
                                     <field name="price_subtotal" widget="monetary"/>
                                     <field name="price_subtotal_incl" widget="monetary"/>
-=======
-                                    <field name="qty" on_change="onchange_qty(product_id, discount, qty, price_unit, context)"/>
-                                    <field name="price_unit" on_change="onchange_qty(product_id, discount, qty, price_unit, context)"/>
-                                    <field name="discount"  on_change="onchange_qty(product_id, discount, qty, price_unit, context)"/>
-                                    <field name="tax_ids" widget="many2many_tags"/>
-                                    <field name="price_subtotal"/>
-                                    <field name="price_subtotal_incl"/>
->>>>>>> 54c7eb44
                                 </tree>
                                 <form string="Order lines">
                                     <group col="4">
