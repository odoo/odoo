# -*- coding: utf-8 -*-
# Part of Odoo. See LICENSE file for full copyright and licensing details.
from odoo import api, fields, models, SUPERUSER_ID, _
from odoo.exceptions import UserError, ValidationError

class PosSession(models.Model):
    _name = 'pos.session'
    _order = 'id desc'

    POS_SESSION_STATE = [
        ('opening_control', 'Opening Control'),  # method action_pos_session_open
        ('opened', 'In Progress'),               # method action_pos_session_closing_control
        ('closing_control', 'Closing Control'),  # method action_pos_session_close
        ('closed', 'Closed & Posted'),
    ]

    def _confirm_orders(self):
        for session in self:
            company_id = session.config_id.journal_id.company_id.id
            orders = session.order_ids.filtered(lambda order: order.state == 'paid')
            journal_id = self.env['ir.config_parameter'].sudo().get_param(
                'pos.closing.journal_id_%s' % company_id, default=session.config_id.journal_id.id)
            move = self.env['pos.order'].with_context(force_company=company_id)._create_account_move(session.start_at, session.name, int(journal_id), company_id)
            orders.with_context(force_company=company_id)._create_account_move_line(session, move)
            for order in session.order_ids.filtered(lambda o: o.state != 'done'):
                if order.state not in ('paid', 'invoiced'):
                    raise UserError(_("You cannot confirm all orders of this session, because they have not the 'paid' status"))
                order.action_pos_order_done()

    config_id = fields.Many2one(
        'pos.config', string='Point of Sale',
        help="The physical point of sale you will use.",
        required=True,
        index=True)
    name = fields.Char(string='Session ID', required=True, readonly=True, default='/')
    user_id = fields.Many2one(
        'res.users', string='Responsible',
        required=True,
        index=True,
        readonly=True,
        states={'opening_control': [('readonly', False)]},
        default=lambda self: self.env.uid)
    currency_id = fields.Many2one('res.currency', related='config_id.currency_id', string="Currency")
    start_at = fields.Datetime(string='Opening Date', readonly=True)
    stop_at = fields.Datetime(string='Closing Date', readonly=True, copy=False)

    state = fields.Selection(
        POS_SESSION_STATE, string='Status',
        required=True, readonly=True,
        index=True, copy=False, default='opening_control')

    sequence_number = fields.Integer(string='Order Sequence Number', help='A sequence number that is incremented with each order', default=1)
    login_number = fields.Integer(string='Login Sequence Number', help='A sequence number that is incremented each time a user resumes the pos session', default=0)

    cash_control = fields.Boolean(compute='_compute_cash_all',    string='Has Cash Control')
    cash_journal_id = fields.Many2one('account.journal', compute='_compute_cash_all', string='Cash Journal', store=True)
    cash_register_id = fields.Many2one('account.bank.statement', compute='_compute_cash_all', string='Cash Register', store=True)

    cash_register_balance_end_real = fields.Monetary(
        related='cash_register_id.balance_end_real',
        string="Ending Balance",
        help="Total of closing cash control lines.",
        readonly=True)
    cash_register_balance_start = fields.Monetary(
        related='cash_register_id.balance_start',
        string="Starting Balance",
        help="Total of opening cash control lines.",
        readonly=True)
    cash_register_total_entry_encoding = fields.Monetary(
        related='cash_register_id.total_entry_encoding',
        string='Total Cash Transaction',
        readonly=True,
        help="Total of all paid sale orders")
    cash_register_balance_end = fields.Monetary(
        related='cash_register_id.balance_end',
        digits=0,
        string="Theoretical Closing Balance",
        help="Sum of opening balance and transactions.",
        readonly=True)
    cash_register_difference = fields.Monetary(
        related='cash_register_id.difference',
        string='Difference',
        help="Difference between the theoretical closing balance and the real closing balance.",
        readonly=True)

    journal_ids = fields.Many2many(
        'account.journal',
        related='config_id.journal_ids',
        readonly=True,
        string='Available Payment Methods')
    order_ids = fields.One2many('pos.order', 'session_id',  string='Orders')
    statement_ids = fields.One2many('account.bank.statement', 'pos_session_id', string='Bank Statement', readonly=True)
    picking_count = fields.Integer(compute='_compute_picking_count')

    _sql_constraints = [('uniq_name', 'unique(name)', _("The name of this POS Session must be unique !"))]

    @api.multi
    def _compute_picking_count(self):
        for pos in self:
            pickings = pos.order_ids.mapped('picking_id').filtered(lambda x: x.state != 'done')
            pos.picking_count = len(pickings.ids)

    @api.multi
    def action_stock_picking(self):
        pickings = self.order_ids.mapped('picking_id').filtered(lambda x: x.state != 'done')
        action_picking = self.env.ref('stock.action_picking_tree_ready')
        action = action_picking.read()[0]
        action['context'] = {}
        action['domain'] = [('id', 'in', pickings.ids)]
        return action

    @api.depends('config_id.cash_control')
    def _compute_cash_all(self):
        for session in self:
            session.cash_journal_id = session.cash_register_id = session.cash_control = False
            if session.config_id.cash_control:
                for statement in session.statement_ids:
                    if statement.journal_id.type == 'cash':
                        session.cash_control = True
                        session.cash_journal_id = statement.journal_id.id
                        session.cash_register_id = statement.id
                if not session.cash_control:
                    raise UserError(_("Cash control can only be applied to cash journals."))

    @api.constrains('user_id', 'state')
    def _check_unicity(self):
        # open if there is no session in 'opening_control', 'opened', 'closing_control' for one user
        if self.search_count([('state', 'not in', ('closed', 'closing_control')), ('user_id', '=', self.user_id.id)]) > 1:
            raise ValidationError(_("You cannot create two active sessions with the same responsible!"))

    @api.constrains('config_id')
    def _check_pos_config(self):
        if self.search_count([('state', '!=', 'closed'), ('config_id', '=', self.config_id.id)]) > 1:
            raise ValidationError(_("You cannot create two active sessions related to the same point of sale!"))

    @api.model
    def create(self, values):
        config_id = values.get('config_id') or self.env.context.get('default_config_id')
        if not config_id:
            raise UserError(_("You should assign a Point of Sale to your session."))

        # journal_id is not required on the pos_config because it does not
        # exists at the installation. If nothing is configured at the
        # installation we do the minimal configuration. Impossible to do in
        # the .xml files as the CoA is not yet installed.
        pos_config = self.env['pos.config'].browse(config_id)
        ctx = dict(self.env.context, company_id=pos_config.company_id.id)
        if not pos_config.journal_id:
            default_journals = pos_config.with_context(ctx).default_get(['journal_id', 'invoice_journal_id'])
            if (not default_journals.get('journal_id') or
                    not default_journals.get('invoice_journal_id')):
                raise UserError(_("Unable to open the session. You have to assign a sale journal to your point of sale."))
            pos_config.with_context(ctx).sudo().write({
                'journal_id': default_journals['journal_id'],
                'invoice_journal_id': default_journals['invoice_journal_id']})
        # define some cash journal if no payment method exists
        if not pos_config.journal_ids:
            Journal = self.env['account.journal']
            journals = Journal.with_context(ctx).search([('journal_user', '=', True), ('type', '=', 'cash')])
            if not journals:
                journals = Journal.with_context(ctx).search([('type', '=', 'cash')])
                if not journals:
                    journals = Journal.with_context(ctx).search([('journal_user', '=', True)])
            journals.sudo().write({'journal_user': True})
            pos_config.sudo().write({'journal_ids': [(6, 0, journals.ids)]})

        pos_name = self.env['ir.sequence'].with_context(ctx).next_by_code('pos.session')

        statements = []
        ABS = self.env['account.bank.statement']
        uid = SUPERUSER_ID if self.env.user.has_group('point_of_sale.group_pos_user') else self.env.user.id
        for journal in pos_config.journal_ids:
            # set the journal_id which should be used by
            # account.bank.statement to set the opening balance of the
            # newly created bank statement
            ctx['journal_id'] = journal.id if pos_config.cash_control and journal.type == 'cash' else False
            st_values = {
                'journal_id': journal.id,
                'user_id': self.env.user.id,
                'name': pos_name
            }

            statements.append(ABS.with_context(ctx).sudo(uid).create(st_values).id)

        unique_name = self.env['ir.sequence'].with_context(ctx).next_by_code('pos.session')
        if values.get('name'):
            unique_name += ' ' + values['name']

        values.update({
<<<<<<< HEAD
            'name': pos_name,
=======
            'name': unique_name,
>>>>>>> 2a6e077f
            'statement_ids': [(6, 0, statements)],
            'config_id': config_id
        })

        res = super(PosSession, self.with_context(ctx).sudo(uid)).create(values)
        if not pos_config.cash_control:
            res.action_pos_session_open()

        return res

    @api.multi
    def unlink(self):
        for session in self.filtered(lambda s: s.statement_ids):
            session.statement_ids.unlink()
        return super(PosSession, self).unlink()

    @api.multi
    def login(self):
        self.ensure_one()
        self.write({
            'login_number': self.login_number + 1,
        })

    @api.multi
    def action_pos_session_open(self):
        # second browse because we need to refetch the data from the DB for cash_register_id
        # we only open sessions that haven't already been opened
        for session in self.filtered(lambda session: session.state == 'opening_control'):
            values = {}
            if not session.start_at:
                values['start_at'] = fields.Datetime.now()
            values['state'] = 'opened'
            session.write(values)
            session.statement_ids.button_open()
        return True

    @api.multi
    def action_pos_session_closing_control(self):
        for session in self:
            #DO NOT FORWARD-PORT
            if session.state == 'closing_control':
                session.action_pos_session_close()
                continue
            for statement in session.statement_ids:
                if (statement != session.cash_register_id) and (statement.balance_end != statement.balance_end_real):
                    statement.write({'balance_end_real': statement.balance_end})
            session.write({'state': 'closing_control', 'stop_at': fields.Datetime.now()})
            if not session.config_id.cash_control:
                session.action_pos_session_close()

    @api.multi
    def action_pos_session_close(self):
        # Close CashBox
        for session in self:
            company_id = session.config_id.company_id.id
            ctx = dict(self.env.context, force_company=company_id, company_id=company_id)
            for st in session.statement_ids:
                if abs(st.difference) > st.journal_id.amount_authorized_diff:
                    # The pos manager can close statements with maximums.
                    if not self.env['ir.model.access'].check_groups("point_of_sale.group_pos_manager"):
                        raise UserError(_("Your ending balance is too different from the theoretical cash closing (%.2f), the maximum allowed is: %.2f. You can contact your manager to force it.") % (st.difference, st.journal_id.amount_authorized_diff))
                if (st.journal_id.type not in ['bank', 'cash']):
                    raise UserError(_("The type of the journal for your payment method should be bank or cash "))
                st.with_context(ctx).sudo().button_confirm_bank()
        self.with_context(ctx)._confirm_orders()
        self.write({'state': 'closed'})
        return {
            'type': 'ir.actions.client',
            'name': 'Point of Sale Menu',
            'tag': 'reload',
            'params': {'menu_id': self.env.ref('point_of_sale.menu_point_root').id},
        }

    @api.multi
    def open_frontend_cb(self):
        if not self.ids:
            return {}
        for session in self.filtered(lambda s: s.user_id.id != self.env.uid):
            raise UserError(_("You cannot use the session of another users. This session is owned by %s. "
                              "Please first close this one to use this point of sale.") % session.user_id.name)
        return {
            'type': 'ir.actions.act_url',
            'target': 'self',
            'url':   '/pos/web/',
        }

    @api.multi
    def open_cashbox(self):
        self.ensure_one()
        context = dict(self._context)
        balance_type = context.get('balance') or 'start'
        context['bank_statement_id'] = self.cash_register_id.id
        context['balance'] = balance_type

        action = {
            'name': _('Cash Control'),
            'view_type': 'form',
            'view_mode': 'form',
            'res_model': 'account.bank.statement.cashbox',
            'view_id': self.env.ref('account.view_account_bnk_stmt_cashbox').id,
            'type': 'ir.actions.act_window',
            'context': context,
            'target': 'new'
        }

        cashbox_id = None
        if balance_type == 'start':
            cashbox_id = self.cash_register_id.cashbox_start_id.id
        else:
            cashbox_id = self.cash_register_id.cashbox_end_id.id
        if cashbox_id:
            action['res_id'] = cashbox_id

        return action<|MERGE_RESOLUTION|>--- conflicted
+++ resolved
@@ -165,6 +165,8 @@
             pos_config.sudo().write({'journal_ids': [(6, 0, journals.ids)]})
 
         pos_name = self.env['ir.sequence'].with_context(ctx).next_by_code('pos.session')
+        if values.get('name'):
+            pos_name += ' ' + values['name']
 
         statements = []
         ABS = self.env['account.bank.statement']
@@ -182,16 +184,8 @@
 
             statements.append(ABS.with_context(ctx).sudo(uid).create(st_values).id)
 
-        unique_name = self.env['ir.sequence'].with_context(ctx).next_by_code('pos.session')
-        if values.get('name'):
-            unique_name += ' ' + values['name']
-
         values.update({
-<<<<<<< HEAD
             'name': pos_name,
-=======
-            'name': unique_name,
->>>>>>> 2a6e077f
             'statement_ids': [(6, 0, statements)],
             'config_id': config_id
         })
@@ -285,6 +279,7 @@
         balance_type = context.get('balance') or 'start'
         context['bank_statement_id'] = self.cash_register_id.id
         context['balance'] = balance_type
+        context['default_pos_id'] = self.config_id.id
 
         action = {
             'name': _('Cash Control'),
