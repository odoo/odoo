--- conflicted
+++ resolved
@@ -285,11 +285,7 @@
                 raise UserError(_('This session is already closed.'))
             session.write({'state': 'closing_control', 'stop_at': fields.Datetime.now()})
             if not session.config_id.cash_control:
-<<<<<<< HEAD
-                return session.action_pos_session_close(balancing_account, amount_to_balance)
-=======
                 return session.action_pos_session_close(balancing_account, amount_to_balance, bank_payment_method_diffs)
->>>>>>> 4d11cb0e
             # If the session is in rescue, we only compute the payments in the cash register
             # It is not yet possible to close a rescue session through the front end, see `close_session_from_ui`
             if session.rescue and session.config_id.cash_control:
@@ -301,11 +297,7 @@
 
                 session.cash_register_id.balance_end_real = total_cash
 
-<<<<<<< HEAD
-            return session.action_pos_session_validate(balancing_account, amount_to_balance)
-=======
             return session.action_pos_session_validate(balancing_account, amount_to_balance, bank_payment_method_diffs)
->>>>>>> 4d11cb0e
 
     def _check_pos_session_balance(self):
         for session in self:
@@ -313,16 +305,10 @@
                 if (statement != session.cash_register_id) and (statement.balance_end != statement.balance_end_real):
                     statement.write({'balance_end_real': statement.balance_end})
 
-<<<<<<< HEAD
-    def action_pos_session_validate(self, balancing_account=False, amount_to_balance=0):
-        self._check_pos_session_balance()
-        return self.action_pos_session_close(balancing_account, amount_to_balance)
-=======
     def action_pos_session_validate(self, balancing_account=False, amount_to_balance=0, bank_payment_method_diffs=None):
         bank_payment_method_diffs = bank_payment_method_diffs or {}
         self._check_pos_session_balance()
         return self.action_pos_session_close(balancing_account, amount_to_balance, bank_payment_method_diffs)
->>>>>>> 4d11cb0e
 
     def action_pos_session_close(self, balancing_account=False, amount_to_balance=0, bank_payment_method_diffs=None):
         bank_payment_method_diffs = bank_payment_method_diffs or {}
@@ -330,11 +316,7 @@
         # However, there could be other payment methods, thus, session still
         # needs to be validated.
         self._check_bank_statement_state()
-<<<<<<< HEAD
-        return self._validate_session(balancing_account, amount_to_balance)
-=======
         return self._validate_session(balancing_account, amount_to_balance, bank_payment_method_diffs)
->>>>>>> 4d11cb0e
 
     def _validate_session(self, balancing_account=False, amount_to_balance=0, bank_payment_method_diffs=None):
         bank_payment_method_diffs = bank_payment_method_diffs or {}
@@ -409,11 +391,6 @@
             'context': {**self.env.context, 'active_ids': self.ids, 'active_model': 'pos.session'},
         }
 
-<<<<<<< HEAD
-    def close_session_from_ui(self):
-        """Calling this method will try to close the session.
-
-=======
     def close_session_from_ui(self, bank_payment_method_diff_pairs=None):
         """Calling this method will try to close the session.
 
@@ -421,24 +398,16 @@
             Pairs of payment_method_id and diff_amount which will be used to post
             loss/profit when closing the session.
 
->>>>>>> 4d11cb0e
         If successful, it returns {'successful': True}
         Otherwise, it returns {'successful': False, 'message': str, 'redirect': bool}.
         'redirect' is a boolean used to know whether we redirect the user to the back end or not.
         When necessary, error (i.e. UserError, AccessError) is raised which should redirect the user to the back end.
         """
-<<<<<<< HEAD
-        self.ensure_one()
-        # Even if this is called in `post_closing_cash_details`, we need to call this here too for case
-        # where cash_control = False
-        check_closing_session = self._cannot_close_session()
-=======
         bank_payment_method_diffs = dict(bank_payment_method_diff_pairs or [])
         self.ensure_one()
         # Even if this is called in `post_closing_cash_details`, we need to call this here too for case
         # where cash_control = False
         check_closing_session = self._cannot_close_session(bank_payment_method_diffs)
->>>>>>> 4d11cb0e
         if check_closing_session:
             return check_closing_session
 
@@ -448,11 +417,7 @@
         # validate_result = self._validate_session()
         # because some functions are being used and overridden in other modules...
         # so we'll try to use the original flow as of now for the moment
-<<<<<<< HEAD
-        validate_result = self.action_pos_session_closing_control()
-=======
         validate_result = self.action_pos_session_closing_control(bank_payment_method_diffs=bank_payment_method_diffs)
->>>>>>> 4d11cb0e
 
         # If an error is raised, the user will still be redirected to the back end to manually close the session.
         # If the return result is a dict, this means that normally we have a redirection or a wizard => we redirect the user
@@ -494,25 +459,6 @@
 
         self.cash_register_id.balance_end_real = counted_cash
 
-<<<<<<< HEAD
-        # No need to check cash_control because it should be True at this point
-        if self.config_id.set_maximum_difference and abs(self.cash_register_difference) > self.config_id.amount_authorized_diff:
-            if not self.user_has_groups("point_of_sale.group_pos_manager"):
-                # We are not raising this as an error because we want the details to persist.
-                # It will become the starting point on next attempt to close the session.
-                return {
-                    'successful': False,
-                    'message': _(
-                        "Your ending balance is too different from the theoretical cash closing (%.2f), "
-                        "the maximum allowed is: %.2f.\n You can contact your manager to force it."
-                    ) % (self.cash_register_difference, self.config_id.amount_authorized_diff),
-                    'redirect': False
-                }
-
-        return {'successful': True}
-
-    def _cannot_close_session(self):
-=======
         return {'successful': True}
 
     def _create_diff_account_move_for_split_payment_method(self, payment_method, diff_amount):
@@ -554,22 +500,16 @@
         return [source_vals, dest_vals]
 
     def _cannot_close_session(self, bank_payment_method_diffs=None):
->>>>>>> 4d11cb0e
         """
         Add check in this method if you want to return or raise an error when trying to either post cash details
         or close the session. Raising an error will always redirect the user to the back end.
         It should return {'successful': False, 'message': str, 'redirect': bool} if we can't close the session
         """
-<<<<<<< HEAD
-=======
         bank_payment_method_diffs = bank_payment_method_diffs or {}
->>>>>>> 4d11cb0e
         if any(order.state == 'draft' for order in self.order_ids):
             return {'successful': False, 'message': _("You cannot close the POS when orders are still in draft"), 'redirect': False}
         if self.state == 'closed':
             return {'successful': False, 'message': _("This session is already closed."), 'redirect': True}
-<<<<<<< HEAD
-=======
         if bank_payment_method_diffs:
             no_loss_account = self.env['account.journal']
             no_profit_account = self.env['account.journal']
@@ -587,7 +527,6 @@
                 message += _("Need profit account for the following journals to post the gained amount: %s", ', '.join(no_profit_account.mapped('name')))
             if message:
                 return {'successful': False, 'message': message, 'redirect': False}
->>>>>>> 4d11cb0e
 
     def get_closing_control_data(self):
         self.ensure_one()
@@ -627,14 +566,6 @@
                                              sum(self.cash_register_id.line_ids.mapped('amount')),
                 'opening': self.cash_register_id.balance_start,
                 'payment_amount': total_default_cash_payment_amount,
-<<<<<<< HEAD
-                'moves': cash_in_out_list
-            } if default_cash_payment_method_id else None,
-            'other_payment_methods': [{
-                'name': pm.name,
-                'amount': sum(orders.payment_ids.filtered(lambda p: p.payment_method_id == pm).mapped('amount'))
-            } for pm in other_payment_method_ids]
-=======
                 'moves': cash_in_out_list,
                 'id': default_cash_payment_method_id.id
             } if default_cash_payment_method_id else None,
@@ -647,7 +578,6 @@
             } for pm in other_payment_method_ids],
             'is_manager': self.user_has_groups("point_of_sale.group_pos_manager"),
             'amount_authorized_diff': self.config_id.amount_authorized_diff if self.config_id.set_maximum_difference else None
->>>>>>> 4d11cb0e
         }
 
     def _create_picking_at_end_of_session(self):
