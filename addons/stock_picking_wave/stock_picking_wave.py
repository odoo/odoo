# -*- coding: utf-8 -*-
from openerp.osv import fields, osv
from openerp.tools.translate import _

class stock_picking_wave(osv.osv):
    _name = "stock.picking.wave"
    _order = "name desc"
    _columns = {
        'name': fields.char('name', required=True, help='Name of the picking wave'),
        'partner_id': fields.many2one('res.partner', 'Responsible', help='Person responsible for this wave'),
        'time': fields.float('Time', help='Time it will take to perform the wave'),
        'picking_ids': fields.one2many('stock.picking', 'wave_id', 'Pickings', help='List of picking associated to this wave'),
        'capacity': fields.float('Capacity', help='The capacity of the transport used to get the goods'),
        'capacity_uom': fields.many2one('product.uom', 'Unit of Measure', help='The Unity Of Measure of the transport capacity'),
<<<<<<< HEAD
        'state': fields.selection([('in_progress', 'Running'), ('done', 'Done')]),
        'wave_type': fields.many2one('stock.picking.wave.type', 'Picking Wave Type'),
=======
        'state': fields.selection([('in_progress', 'Running'), ('done', 'Done'), ('cancel', 'Cancelled')], required=True),
>>>>>>> 4aa63b68
    }
    _defaults = {
        'name': '/',
        'state': 'in_progress',
        }

    def confirm_picking(self, cr, uid, ids, context=None):
        picking_todo = self.pool.get('stock.picking').search(cr, uid, [('wave_id', 'in', ids)], context=context)
        return self.pool.get('stock.picking').action_done(cr, uid, picking_todo, context=context)

    def cancel_picking(self, cr, uid, ids, context=None):
        picking_todo = self.pool.get('stock.picking').search(cr, uid, [('wave_id', 'in', ids)], context=context)
        self.pool.get('stock.picking').action_cancel(cr, uid, picking_todo, context=context)
        return self.write(cr, uid, ids, {'state': 'cancel'}, context=context)

    def print_picking(self, cr, uid, ids, context=None):
        '''
        This function print the report for all picking_ids associated to the picking wave
        '''
        picking_ids = []
        for wave in self.browse(cr, uid, ids, context=context):
            picking_ids += [picking.id for picking in wave.picking_ids]
        if not picking_ids:
            raise osv.except_osv(_('Error!'), _('Nothing to print.'))
        datas = {
            'ids': picking_ids,
            'model': 'stock.picking',
            'form': self.read(cr, uid, picking_ids, context=context)
        }
        return {
            'type': 'ir.actions.report.xml',
            'report_name': context.get('report', 'stock.picking.list'),
            'datas': datas,
            'nodestroy': True
        }

    def create(self, cr, uid, vals, context=None):
        if vals.get('name', '/') == '/':
            vals['name'] = self.pool.get('ir.sequence').get(cr, uid, 'picking.wave') or '/'
        return super(stock_picking_wave, self).create(cr, uid, vals, context=context)

    def copy(self, cr, uid, id, default=None, context=None):
        if not default:
            default = {}
        default.update({
            'state': 'in_progress',
            'name': self.pool.get('ir.sequence').get(cr, uid, 'picking.wave'),
        })
        return super(stock_picking_wave, self).copy(cr, uid, id, default=default, context=context)

    def done(self, cr, uid, ids, context=None):
        return self.write(cr, uid, ids, {'state': 'done'}, context=context)


class stock_picking(osv.osv):
    _inherit = "stock.picking"
    _columns = {
        'wave_id': fields.many2one('stock.picking.wave', 'Picking Wave', help='Picking wave associated to this picking'),
<<<<<<< HEAD
        'wave_type': fields.many2one('stock.picking.wave', 'Picking Wave Type'),
    }

class res_partner(osv.osv):
    _inherit = 'res.partner'
    _columns = {
        'wave_type': fields.many2many('stock.picking.wave.type', 'stock_picking_wave_type_rel', 'wave_type_id', 'partner_id', 'Picking Wave Type'),
    }

class stock_picking_wave_type(osv.osv):
    _name = 'stock.picking.wave.type'
    _columns = {
        'name': fields.char('Type'),
    }
=======
    }
# vim:expandtab:smartindent:tabstop=4:softtabstop=4:shiftwidth=4:
>>>>>>> 4aa63b68
<|MERGE_RESOLUTION|>--- conflicted
+++ resolved
@@ -12,12 +12,9 @@
         'picking_ids': fields.one2many('stock.picking', 'wave_id', 'Pickings', help='List of picking associated to this wave'),
         'capacity': fields.float('Capacity', help='The capacity of the transport used to get the goods'),
         'capacity_uom': fields.many2one('product.uom', 'Unit of Measure', help='The Unity Of Measure of the transport capacity'),
-<<<<<<< HEAD
-        'state': fields.selection([('in_progress', 'Running'), ('done', 'Done')]),
         'wave_type': fields.many2one('stock.picking.wave.type', 'Picking Wave Type'),
-=======
         'state': fields.selection([('in_progress', 'Running'), ('done', 'Done'), ('cancel', 'Cancelled')], required=True),
->>>>>>> 4aa63b68
+
     }
     _defaults = {
         'name': '/',
@@ -76,7 +73,7 @@
     _inherit = "stock.picking"
     _columns = {
         'wave_id': fields.many2one('stock.picking.wave', 'Picking Wave', help='Picking wave associated to this picking'),
-<<<<<<< HEAD
+
         'wave_type': fields.many2one('stock.picking.wave', 'Picking Wave Type'),
     }
 
@@ -90,8 +87,4 @@
     _name = 'stock.picking.wave.type'
     _columns = {
         'name': fields.char('Type'),
-    }
-=======
-    }
-# vim:expandtab:smartindent:tabstop=4:softtabstop=4:shiftwidth=4:
->>>>>>> 4aa63b68
+    }