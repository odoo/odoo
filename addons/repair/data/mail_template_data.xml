<?xml version="1.0" encoding="utf-8"?>
<odoo>
    <data noupdate="1">
        <record id="mail_template_repair_quotation" model="mail.template">
            <field name="name">Repair Quotation: Send by email</field>
            <field name="model_id" ref="repair.model_repair_order"/>
<<<<<<< HEAD
            <field name="subject">{{ object.partner_id.name or '' }} Repair Orders (Ref {{ object.name or 'n/a' }})</field>
=======
            <field name="subject">{{ object.partner_id.name }} Repair Orders (Ref {{ object.name or 'n/a' }})</field>
>>>>>>> 4d11cb0e
            <field name="email_from">{{ (object.create_uid.email_formatted or user.email_formatted) }}</field>
            <field name="partner_to">{{ object.partner_id.id }}</field>
            <field name="body_html" type="html">
<div style="margin: 0px; padding: 0px;">
    <p style="margin: 0px; padding: 0px;font-size: 13px;">
        Hello <t t-out="object.partner_id.name or ''">Brandon Freeman</t>,<br/>
        Here is your repair order <strong t-out="object.name or ''">RO/00004</strong>
<<<<<<< HEAD
        <t t-if="object.origin">
            (with reference: <t t-out="object.origin"/> )
        </t>
=======
>>>>>>> 4d11cb0e
        <t t-if="object.invoice_method != 'none'">
            amounting in <strong><t t-out="format_amount(object.amount_total, object.pricelist_id.currency_id) or ''">$ 100.00</t>.</strong><br/>
        </t>
        <t t-else="">
            .<br/>
        </t>
        You can reply to this email if you have any questions.
        <br/><br/>
        Thank you,
        <t t-if="user.signature">
            <br />
            <t t-out="user.signature or ''">--<br/>Mitchell Admin</t>
        </t>
    </p>
</div></field>
            <field name="report_template" ref="action_report_repair_order"/>
            <field name="report_name">{{ (object.name or '').replace('/','_') }}</field>
            <field name="lang">{{ object.partner_id.lang }}</field>
            <field name="auto_delete" eval="True"/>
        </record>
    </data>
</odoo><|MERGE_RESOLUTION|>--- conflicted
+++ resolved
@@ -4,11 +4,7 @@
         <record id="mail_template_repair_quotation" model="mail.template">
             <field name="name">Repair Quotation: Send by email</field>
             <field name="model_id" ref="repair.model_repair_order"/>
-<<<<<<< HEAD
-            <field name="subject">{{ object.partner_id.name or '' }} Repair Orders (Ref {{ object.name or 'n/a' }})</field>
-=======
             <field name="subject">{{ object.partner_id.name }} Repair Orders (Ref {{ object.name or 'n/a' }})</field>
->>>>>>> 4d11cb0e
             <field name="email_from">{{ (object.create_uid.email_formatted or user.email_formatted) }}</field>
             <field name="partner_to">{{ object.partner_id.id }}</field>
             <field name="body_html" type="html">
@@ -16,12 +12,6 @@
     <p style="margin: 0px; padding: 0px;font-size: 13px;">
         Hello <t t-out="object.partner_id.name or ''">Brandon Freeman</t>,<br/>
         Here is your repair order <strong t-out="object.name or ''">RO/00004</strong>
-<<<<<<< HEAD
-        <t t-if="object.origin">
-            (with reference: <t t-out="object.origin"/> )
-        </t>
-=======
->>>>>>> 4d11cb0e
         <t t-if="object.invoice_method != 'none'">
             amounting in <strong><t t-out="format_amount(object.amount_total, object.pricelist_id.currency_id) or ''">$ 100.00</t>.</strong><br/>
         </t>
