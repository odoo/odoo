--- conflicted
+++ resolved
@@ -193,23 +193,11 @@
     @api.depends('operations.tax_id', 'operations.price_unit', 'amount_total', 'amount_untaxed')
     def _compute_tax_totals(self):
         for order in self:
-<<<<<<< HEAD
             self.env['account.tax']
             order.tax_totals = self.env['account.tax']._prepare_tax_totals(
                 [x._convert_to_tax_base_line_dict() for x in order.operations],
                 order.currency_id,
             )
-=======
-            #do not need to filter them
-            operations = order.operations
-            # .filtered(lambda x: not x.display_type)
-            self.env['account.tax']
-            order.tax_totals = self.env['account.tax']._prepare_tax_totals(
-                [x._convert_to_tax_base_line_dict() for x in operations],
-                order.currency_id,
-            )
-        print(order.tax_totals)
->>>>>>> 21484ad0
 
     _sql_constraints = [
         ('name', 'unique (name)', 'The name of the Repair Order must be unique!'),
@@ -752,10 +740,6 @@
             price_subtotal=self.price_subtotal,
         )
 
-<<<<<<< HEAD
-=======
-
->>>>>>> 21484ad0
     @api.depends('price_unit', 'repair_id', 'product_uom_qty', 'product_id', 'tax_id', 'repair_id.invoice_method')
     def _compute_price_total_and_subtotal(self):
         for line in self:
