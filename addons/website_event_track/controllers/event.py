# -*- coding: utf-8 -*-
##############################################################################
#
#    OpenERP, Open Source Management Solution
#    Copyright (C) 2013-Today OpenERP SA (<http://www.openerp.com>).
#
#    This program is free software: you can redistribute it and/or modify
#    it under the terms of the GNU Affero General Public License as
#    published by the Free Software Foundation, either version 3 of the
#    License, or (at your option) any later version.
#
#    This program is distributed in the hope that it will be useful,
#    but WITHOUT ANY WARRANTY; without even the implied warranty of
#    MERCHANTABILITY or FITNESS FOR A PARTICULAR PURPOSE.  See the
#    GNU Affero General Public License for more details.
#
#    You should have received a copy of the GNU Affero General Public License
#    along with this program.  If not, see <http://www.gnu.org/licenses/>.
#
##############################################################################

import collections
import datetime
import pytz
import re

import openerp
from openerp.addons.web import http
from openerp.addons.web.http import request
from openerp.tools import html_escape as escape


class website_event(http.Controller):
    @http.route(['''/event/<model("event.event"):event>/track/<model("event.track", "[('event_id','=',event[0])]"):track>'''], type='http', auth="public", website=True)
    def event_track_view(self, event, track, **post):
        track_obj = request.registry.get('event.track')
        track = track_obj.browse(request.cr, openerp.SUPERUSER_ID, track.id, context=request.context)
        values = { 'track': track, 'event': track.event_id, 'main_object': track }
        return request.website.render("website_event_track.track_view", values)

    def _prepare_calendar(self, event, event_track_ids):
        local_tz = pytz.timezone(event.date_tz or 'UTC')
        locations = {}                  # { location: [track, start_date, end_date, rowspan]}
        dates = []                      # [ (date, {}) ]
        for track in event_track_ids:
            locations.setdefault(track.location_id or False, [])

        forcetr = True
        for track in event_track_ids:
            start_date = (datetime.datetime.strptime(track.date, '%Y-%m-%d %H:%M:%S')).replace(tzinfo=pytz.utc).astimezone(local_tz)
            end_date = start_date + datetime.timedelta(hours = (track.duration or 0.5))
            location = track.location_id or False
            locations.setdefault(location, [])

            # New TR, align all events
            if forcetr or (start_date>dates[-1][0]) or not location:
                dates.append((start_date, {}, bool(location)))
                for loc in locations.keys():
                    if locations[loc] and (locations[loc][-1][2] > start_date):
                        locations[loc][-1][3] += 1
                    elif not locations[loc] or locations[loc][-1][2] < start_date:
                        locations[loc].append([False, locations[loc] and locations[loc][-1][2] or dates[0][0], start_date, 1])
                        dates[-1][1][loc] = locations[loc][-1]
                forcetr = not bool(location)

            # Add event
            if locations[location] and locations[location][-1][1] > start_date:
                locations[location][-1][3] -= 1
            locations[location].append([track, start_date, end_date, 1])
            dates[-1][1][location] = locations[location][-1]
        return {
            'locations': locations,
            'dates': dates
        }


    # TODO: not implemented
    @http.route(['''/event/<model("event.event", "[('show_tracks','=',1)]"):event>/agenda'''], type='http', auth="public", website=True)
    def event_agenda(self, event, tag=None, **post):
        days_tracks = collections.defaultdict(lambda: [])
        for track in sorted(event.track_ids, key=lambda x: (x.date, bool(x.location_id))):
            if not track.date: continue
            days_tracks[track.date[:10]].append(track)

        days = {}
        days_tracks_count = {}
        for day, tracks in days_tracks.iteritems():
            days_tracks_count[day] = len(tracks)
            days[day] = self._prepare_calendar(event, tracks)

        cr, uid, context = request.cr, request.uid, request.context
        track_obj = request.registry['event.track']
        tracks_ids = track_obj.search(cr, openerp.SUPERUSER_ID, [('event_id', '=', event.id)], context=context)
        speakers = dict()
        for t in track_obj.browse(cr, openerp.SUPERUSER_ID, tracks_ids, context=context):
            acc = ""
            for speaker in t.speaker_ids:
                acc = speaker.name + u" – " + acc if acc else speaker.name
            speakers[t.id] = acc

        return request.website.render("website_event_track.agenda", {
            'event': event,
            'days': days,
            'days_nbr': days_tracks_count,
            'speakers': speakers,
            'tag': tag
        })

    @http.route([
        '''/event/<model("event.event", "[('show_tracks','=',1)]"):event>/track''',
        '''/event/<model("event.event", "[('show_tracks','=',1)]"):event>/track/tag/<model("event.track.tag"):tag>'''
        ], type='http', auth="public", website=True)
    def event_tracks(self, event, tag=None, **post):
        searches = {}
        if tag:
            searches.update(tag=tag.id)
            track_obj = request.registry.get('event.track')
            track_ids = track_obj.search(request.cr, request.uid,
                [("id", "in", [track.id for track in event.track_ids]), ("tag_ids", "=", tag.id)], context=request.context)
            tracks = track_obj.browse(request.cr, request.uid, track_ids, context=request.context)
        else:
            tracks = event.track_ids

        def html2text(html):
            return re.sub(r'<[^>]+>', "", html)

        values = {
            'event': event,
            'main_object': event,
            'tracks': tracks,
            'tags': event.tracks_tag_ids,
            'searches': searches,
            'html2text': html2text
        }
        return request.website.render("website_event_track.tracks", values)

    @http.route(['''/event/<model("event.event", "[('show_track_proposal','=',1)]"):event>/track_proposal'''], type='http', auth="public", website=True)
    def event_track_proposal(self, event, **post):
        values = { 'event': event }
        return request.website.render("website_event_track.event_track_proposal", values)

    @http.route(['/event/<model("event.event"):event>/track_proposal/post'], type='http', auth="public", methods=['POST'], website=True)
    def event_track_proposal_post(self, event, **post):
        cr, uid, context = request.cr, request.uid, request.context

        tobj = request.registry['event.track']

        tags = []
        for tag in event.allowed_track_tag_ids:
            if post.get('tag_'+str(tag.id)):
                tags.append(tag.id)

<<<<<<< HEAD
        e = openerp.tools.escape
=======
>>>>>>> 4bef17cc
        track_description = '''<section>
    <div class="container">
        <div class="row">
            <div class="col-md-12 text-center">
                <h2>%s</h2>
            </div>
            <div class="col-md-12">
                <p>%s</p>
            </div>
            <div class="col-md-12">
                <h3>About The Author</h3>
                <p>%s</p>
            </div>
        </div>
    </div>
</section>''' % (escape(post['track_name']), 
            escape(post['description']), escape(post['biography']))

        track_id = tobj.create(cr, openerp.SUPERUSER_ID, {
            'name': post['track_name'],
            'event_id': event.id,
            'tag_ids': [(6, 0, tags)],
            'user_id': False,
            'description': track_description
        }, context=context)

        tobj.message_post(cr, openerp.SUPERUSER_ID, [track_id], body="""Proposed By: %s<br/>
          Mail: <a href="mailto:%s">%s</a><br/>
          Phone: %s""" % (escape(post['partner_name']), escape(post['email_from']), 
            escape(post['email_from']), escape(post['phone'])), context=context)

        track = tobj.browse(cr, uid, track_id, context=context)
        values = {'track': track, 'event':event}
        return request.website.render("website_event_track.event_track_proposal_success", values)<|MERGE_RESOLUTION|>--- conflicted
+++ resolved
@@ -150,10 +150,6 @@
             if post.get('tag_'+str(tag.id)):
                 tags.append(tag.id)
 
-<<<<<<< HEAD
-        e = openerp.tools.escape
-=======
->>>>>>> 4bef17cc
         track_description = '''<section>
     <div class="container">
         <div class="row">
