--- conflicted
+++ resolved
@@ -91,16 +91,10 @@
     def _get_website_menu_entries(self):
         self.ensure_one()
         return super()._get_website_menu_entries() + [
-<<<<<<< HEAD
             (_('Talks'), '#', False, 10, 'track', False),
             (_('Talks'), '/event/%s/track' % self.env['ir.http']._slug(self), False, 10, 'track', 'track'),
             (_('Agenda'), '/event/%s/agenda' % self.env['ir.http']._slug(self), False, 15, 'track', 'track'),
             (_('Propose a talk'), '/event/%s/track_proposal' % self.env['ir.http']._slug(self), False, 20, 'track_proposal', 'track')
-        ]
-=======
-            (_('Talks'), '/event/%s/track' % self.env['ir.http']._slug(self), False, 10, 'track'),
-            (_('Agenda'), '/event/%s/agenda' % self.env['ir.http']._slug(self), False, 70, 'track'),
-            (_('Talk Proposals'), '/event/%s/track_proposal' % self.env['ir.http']._slug(self), False, 15, 'track_proposal')
         ]
 
     def _to_markup_data(self):
@@ -113,5 +107,4 @@
                     performers.append(md.Person(track.partner_name))
                     partner_ids.append(track.partner_id)
         md_event.set_property('performer', performers)
-        return md_event
->>>>>>> 17c8cde6
+        return md_event