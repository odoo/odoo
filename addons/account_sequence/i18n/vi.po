# Translation of OpenERP Server.
# This file contains the translation of the following modules:
# 	* account_sequence
#
msgid ""
msgstr ""
"Project-Id-Version: OpenERP Server 7.saas~5\n"
"Report-Msgid-Bugs-To: \n"
<<<<<<< HEAD
"POT-Creation-Date: 2014-09-08 07:16+0000\n"
"PO-Revision-Date: 2014-09-08 14:23+0700\n"
"Last-Translator: Leo Tran <leo.tran@tvtmarine.com>\n"
"Language-Team: T.V.T Marine Automation (aka TVTMA) <support@ma.tvtmarine."
"com>\n"
=======
"POT-Creation-Date: 2015-01-21 14:07+0000\n"
"PO-Revision-Date: 2016-02-23 04:22+0000\n"
"Last-Translator: fanha99 <fanha99@hotmail.com>\n"
"Language-Team: Vietnamese (http://www.transifex.com/odoo/odoo-8/language/vi/)\n"
>>>>>>> 9f073102
"MIME-Version: 1.0\n"
"Content-Type: text/plain; charset=UTF-8\n"
"Content-Transfer-Encoding: 8bit\n"
"Language: Vietnam\n"
"X-Generator: Poedit 1.5.4\n"

#. module: account_sequence
#: model:ir.model,name:account_sequence.model_account_move
msgid "Account Entry"
msgstr "Bút toán kế toán"

#. module: account_sequence
#: view:account.sequence.installer:0
#: model:ir.actions.act_window,name:account_sequence.action_account_seq_installer
msgid "Account Sequence Application Configuration"
msgstr "Cấu hình ứng dụng Trình tự kế toán"

#. module: account_sequence
#: field:account.sequence.installer,company_id:0
msgid "Company"
msgstr "Công ty"

#. module: account_sequence
#: view:account.sequence.installer:0
msgid "Configure"
msgstr "Cấu hình"

#. module: account_sequence
#: view:account.sequence.installer:0
msgid "Configure Your Account Sequence Application"
<<<<<<< HEAD
msgstr "Cấu hình ứng dụng Trình tự kế toán"
=======
msgstr ""

#. module: account_sequence
#: field:account.sequence.installer,create_uid:0
msgid "Created by"
msgstr "Tạo bởi"

#. module: account_sequence
#: field:account.sequence.installer,create_date:0
msgid "Created on"
msgstr "Tạo trên"

#. module: account_sequence
#: field:account.sequence.installer,id:0
msgid "ID"
msgstr "ID"
>>>>>>> 9f073102

#. module: account_sequence
#: field:account.sequence.installer,number_increment:0
msgid "Increment Number"
msgstr "Bước tăng"

#. module: account_sequence
#: field:account.move,internal_sequence_number:0
#: field:account.move.line,internal_sequence_number:0
msgid "Internal Number"
msgstr "Số nội bộ"

#. module: account_sequence
#: field:account.journal,internal_sequence_id:0
msgid "Internal Sequence"
msgstr "Dãy số nội bộ"

#. module: account_sequence
#: help:account.move,internal_sequence_number:0
#: help:account.move.line,internal_sequence_number:0
msgid "Internal Sequence Number"
msgstr "Số dãy số nội bộ"

#. module: account_sequence
#: model:ir.model,name:account_sequence.model_account_journal
msgid "Journal"
msgstr "Sổ nhật ký"

#. module: account_sequence
#: model:ir.model,name:account_sequence.model_account_move_line
msgid "Journal Items"
<<<<<<< HEAD
msgstr "Phát sinh KT"
=======
msgstr "Phát sinh"

#. module: account_sequence
#: field:account.sequence.installer,write_uid:0
msgid "Last Updated by"
msgstr "Cập nhật lần cuối bởi"

#. module: account_sequence
#: field:account.sequence.installer,write_date:0
msgid "Last Updated on"
msgstr "Cập nhật lần cuối"
>>>>>>> 9f073102

#. module: account_sequence
#: field:account.sequence.installer,name:0
msgid "Name"
msgstr "Tên"

#. module: account_sequence
#: field:account.sequence.installer,number_next:0
msgid "Next Number"
msgstr "Số tiếp theo"

#. module: account_sequence
#: help:account.sequence.installer,number_next:0
msgid "Next number of this sequence"
msgstr "Số tiếp theo trong dãy"

#. module: account_sequence
#: field:account.sequence.installer,padding:0
msgid "Number padding"
msgstr "Số chữ số"

#. module: account_sequence
#: help:account.sequence.installer,padding:0
msgid ""
"OpenERP will automatically adds some '0' on the left of the 'Next Number' to "
"get the required padding size."
msgstr ""
"Hệ thống tự động thêm một vài số '0' vào bên trái của 'Số tiếp theo' để có "
"được số chữ số yêu cầu."

#. module: account_sequence
#: field:account.sequence.installer,prefix:0
msgid "Prefix"
msgstr "Tiền tố"

#. module: account_sequence
#: help:account.sequence.installer,prefix:0
msgid "Prefix value of the record for the sequence"
msgstr "Giá trị tiền tố của bản ghi cho dãy số"

#. module: account_sequence
#: field:account.sequence.installer,suffix:0
msgid "Suffix"
msgstr "Hậu tố"

#. module: account_sequence
#: help:account.sequence.installer,suffix:0
msgid "Suffix value of the record for the sequence"
msgstr "Giá trị hậu tố của bản ghi cho dãy số"

#. module: account_sequence
#: help:account.sequence.installer,number_increment:0
msgid "The next number of the sequence will be incremented by this number"
msgstr "Số tiếp theo của dãy số sẽ được tăng theo số này"

#. module: account_sequence
#: help:account.journal,internal_sequence_id:0
msgid ""
"This sequence will be used to maintain the internal number for the journal "
"entries related to this journal."
msgstr ""
"Dãy số tiếp theo sẽ được sử dụng để duy trì số nội bộ cho bút toán sổ nhật "
"ký liên quan tới sổ nhật ký này."

#. module: account_sequence
#: view:account.sequence.installer:0
msgid "You can enhance the Account Sequence Application by installing ."
msgstr "Bạn có thể bổ sung Ứng dụng Trình tự kế toán bằng việc cài đặt."

#. module: account_sequence
#: model:ir.model,name:account_sequence.model_account_sequence_installer
msgid "account.sequence.installer"
msgstr "account.sequence.installer"

#. module: account_sequence
#: view:account.sequence.installer:0
msgid "title"
msgstr "tiêu đề"<|MERGE_RESOLUTION|>--- conflicted
+++ resolved
@@ -1,28 +1,21 @@
-# Translation of OpenERP Server.
+# Translation of Odoo Server.
 # This file contains the translation of the following modules:
 # 	* account_sequence
 #
 msgid ""
 msgstr ""
-"Project-Id-Version: OpenERP Server 7.saas~5\n"
+"Project-Id-Version: Odoo 8.0\n"
 "Report-Msgid-Bugs-To: \n"
-<<<<<<< HEAD
 "POT-Creation-Date: 2014-09-08 07:16+0000\n"
 "PO-Revision-Date: 2014-09-08 14:23+0700\n"
 "Last-Translator: Leo Tran <leo.tran@tvtmarine.com>\n"
 "Language-Team: T.V.T Marine Automation (aka TVTMA) <support@ma.tvtmarine."
 "com>\n"
-=======
-"POT-Creation-Date: 2015-01-21 14:07+0000\n"
-"PO-Revision-Date: 2016-02-23 04:22+0000\n"
-"Last-Translator: fanha99 <fanha99@hotmail.com>\n"
-"Language-Team: Vietnamese (http://www.transifex.com/odoo/odoo-8/language/vi/)\n"
->>>>>>> 9f073102
 "MIME-Version: 1.0\n"
 "Content-Type: text/plain; charset=UTF-8\n"
-"Content-Transfer-Encoding: 8bit\n"
-"Language: Vietnam\n"
-"X-Generator: Poedit 1.5.4\n"
+"Content-Transfer-Encoding: \n"
+"Language: vi\n"
+"Plural-Forms: nplurals=1; plural=0;\n"
 
 #. module: account_sequence
 #: model:ir.model,name:account_sequence.model_account_move
@@ -30,7 +23,7 @@
 msgstr "Bút toán kế toán"
 
 #. module: account_sequence
-#: view:account.sequence.installer:0
+#: view:account.sequence.installer:account_sequence.view_account_sequence_installer
 #: model:ir.actions.act_window,name:account_sequence.action_account_seq_installer
 msgid "Account Sequence Application Configuration"
 msgstr "Cấu hình ứng dụng Trình tự kế toán"
@@ -41,17 +34,14 @@
 msgstr "Công ty"
 
 #. module: account_sequence
-#: view:account.sequence.installer:0
+#: view:account.sequence.installer:account_sequence.view_account_sequence_installer
 msgid "Configure"
 msgstr "Cấu hình"
 
 #. module: account_sequence
-#: view:account.sequence.installer:0
+#: view:account.sequence.installer:account_sequence.view_account_sequence_installer
 msgid "Configure Your Account Sequence Application"
-<<<<<<< HEAD
 msgstr "Cấu hình ứng dụng Trình tự kế toán"
-=======
-msgstr ""
 
 #. module: account_sequence
 #: field:account.sequence.installer,create_uid:0
@@ -61,13 +51,12 @@
 #. module: account_sequence
 #: field:account.sequence.installer,create_date:0
 msgid "Created on"
-msgstr "Tạo trên"
+msgstr "Tạo vào"
 
 #. module: account_sequence
 #: field:account.sequence.installer,id:0
 msgid "ID"
 msgstr "ID"
->>>>>>> 9f073102
 
 #. module: account_sequence
 #: field:account.sequence.installer,number_increment:0
@@ -83,13 +72,13 @@
 #. module: account_sequence
 #: field:account.journal,internal_sequence_id:0
 msgid "Internal Sequence"
-msgstr "Dãy số nội bộ"
+msgstr "Trình tự nội bộ"
 
 #. module: account_sequence
 #: help:account.move,internal_sequence_number:0
 #: help:account.move.line,internal_sequence_number:0
 msgid "Internal Sequence Number"
-msgstr "Số dãy số nội bộ"
+msgstr "Số Trình tự nội bộ"
 
 #. module: account_sequence
 #: model:ir.model,name:account_sequence.model_account_journal
@@ -99,10 +88,7 @@
 #. module: account_sequence
 #: model:ir.model,name:account_sequence.model_account_move_line
 msgid "Journal Items"
-<<<<<<< HEAD
 msgstr "Phát sinh KT"
-=======
-msgstr "Phát sinh"
 
 #. module: account_sequence
 #: field:account.sequence.installer,write_uid:0
@@ -113,7 +99,6 @@
 #: field:account.sequence.installer,write_date:0
 msgid "Last Updated on"
 msgstr "Cập nhật lần cuối"
->>>>>>> 9f073102
 
 #. module: account_sequence
 #: field:account.sequence.installer,name:0
@@ -138,7 +123,7 @@
 #. module: account_sequence
 #: help:account.sequence.installer,padding:0
 msgid ""
-"OpenERP will automatically adds some '0' on the left of the 'Next Number' to "
+"Odoo will automatically adds some '0' on the left of the 'Next Number' to "
 "get the required padding size."
 msgstr ""
 "Hệ thống tự động thêm một vài số '0' vào bên trái của 'Số tiếp theo' để có "
@@ -167,7 +152,7 @@
 #. module: account_sequence
 #: help:account.sequence.installer,number_increment:0
 msgid "The next number of the sequence will be incremented by this number"
-msgstr "Số tiếp theo của dãy số sẽ được tăng theo số này"
+msgstr "Số tiếp theo của trình tự sẽ được tăng bằng số này"
 
 #. module: account_sequence
 #: help:account.journal,internal_sequence_id:0
@@ -179,16 +164,11 @@
 "ký liên quan tới sổ nhật ký này."
 
 #. module: account_sequence
-#: view:account.sequence.installer:0
+#: view:account.sequence.installer:account_sequence.view_account_sequence_installer
 msgid "You can enhance the Account Sequence Application by installing ."
 msgstr "Bạn có thể bổ sung Ứng dụng Trình tự kế toán bằng việc cài đặt."
 
 #. module: account_sequence
-#: model:ir.model,name:account_sequence.model_account_sequence_installer
-msgid "account.sequence.installer"
-msgstr "account.sequence.installer"
-
-#. module: account_sequence
-#: view:account.sequence.installer:0
+#: view:account.sequence.installer:account_sequence.view_account_sequence_installer
 msgid "title"
 msgstr "tiêu đề"