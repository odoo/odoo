--- conflicted
+++ resolved
@@ -1,23 +1,3 @@
-<<<<<<< HEAD
-# Vietnamese translation for openobject-addons
-# Copyright (c) 2014 Rosetta Contributors and Canonical Ltd 2014
-# This file is distributed under the same license as the openobject-addons package.
-# FIRST AUTHOR <EMAIL@ADDRESS>, 2014.
-#
-msgid ""
-msgstr ""
-"Project-Id-Version: openobject-addons\n"
-"Report-Msgid-Bugs-To: FULL NAME <EMAIL@ADDRESS>\n"
-"POT-Creation-Date: 2014-08-14 13:08+0000\n"
-"PO-Revision-Date: 2014-08-14 16:10+0000\n"
-"Last-Translator: FULL NAME <EMAIL@ADDRESS>\n"
-"Language-Team: Vietnamese <vi@li.org>\n"
-"MIME-Version: 1.0\n"
-"Content-Type: text/plain; charset=UTF-8\n"
-"Content-Transfer-Encoding: 8bit\n"
-"X-Launchpad-Export-Date: 2014-08-15 06:52+0000\n"
-"X-Generator: Launchpad (build 17156)\n"
-=======
 # Translation of OpenERP Server.
 # This file contains the translation of the following modules:
 # 	* account_sequence
@@ -41,15 +21,9 @@
 #: model:ir.model,name:account_sequence.model_account_move
 msgid "Account Entry"
 msgstr "Bút toán kế toán"
->>>>>>> a345b238
 
 #. module: account_sequence
-#: model:ir.model,name:account_sequence.model_account_move
-msgid "Account Entry"
-msgstr ""
-
-#. module: account_sequence
-#: view:account.sequence.installer:account_sequence.view_account_sequence_installer
+#: view:account.sequence.installer:0
 #: model:ir.actions.act_window,name:account_sequence.action_account_seq_installer
 msgid "Account Sequence Application Configuration"
 msgstr "Cấu hình ứng dụng Trình tự kế toán"
@@ -60,72 +34,11 @@
 msgstr "Công ty"
 
 #. module: account_sequence
-<<<<<<< HEAD
-#: view:account.sequence.installer:account_sequence.view_account_sequence_installer
-=======
 #: view:account.sequence.installer:0
->>>>>>> a345b238
 msgid "Configure"
 msgstr "Cấu hình"
 
 #. module: account_sequence
-<<<<<<< HEAD
-#: view:account.sequence.installer:account_sequence.view_account_sequence_installer
-msgid "Configure Your Account Sequence Application"
-msgstr ""
-
-#. module: account_sequence
-#: field:account.sequence.installer,create_uid:0
-msgid "Created by"
-msgstr ""
-
-#. module: account_sequence
-#: field:account.sequence.installer,create_date:0
-msgid "Created on"
-msgstr ""
-
-#. module: account_sequence
-#: field:account.sequence.installer,id:0
-msgid "ID"
-msgstr ""
-
-#. module: account_sequence
-#: field:account.sequence.installer,number_increment:0
-msgid "Increment Number"
-msgstr ""
-
-#. module: account_sequence
-#: field:account.move,internal_sequence_number:0
-#: field:account.move.line,internal_sequence_number:0
-msgid "Internal Number"
-msgstr ""
-
-#. module: account_sequence
-#: field:account.journal,internal_sequence_id:0
-msgid "Internal Sequence"
-msgstr ""
-
-#. module: account_sequence
-#: help:account.move,internal_sequence_number:0
-#: help:account.move.line,internal_sequence_number:0
-msgid "Internal Sequence Number"
-msgstr ""
-
-#. module: account_sequence
-#: model:ir.model,name:account_sequence.model_account_journal
-msgid "Journal"
-msgstr "Sổ nhật ký"
-
-#. module: account_sequence
-#: model:ir.model,name:account_sequence.model_account_move_line
-msgid "Journal Items"
-msgstr ""
-
-#. module: account_sequence
-#: field:account.sequence.installer,write_uid:0
-msgid "Last Updated by"
-msgstr ""
-=======
 #: view:account.sequence.installer:0
 msgid "Configure Your Account Sequence Application"
 msgstr "Cấu hình ứng dụng Trình tự kế toán"
@@ -181,42 +94,15 @@
 #: field:account.sequence.installer,padding:0
 msgid "Number padding"
 msgstr "Số chữ số"
->>>>>>> a345b238
-
-#. module: account_sequence
-#: field:account.sequence.installer,write_date:0
-msgid "Last Updated on"
-msgstr ""
-"Hệ thống tự động thêm một vài số '0' vào bên trái của 'Số tiếp theo' để có "
-"được số chữ số yêu cầu."
-
-#. module: account_sequence
-<<<<<<< HEAD
-#: field:account.sequence.installer,name:0
-msgid "Name"
-msgstr "Tên"
-
-#. module: account_sequence
-#: field:account.sequence.installer,number_next:0
-msgid "Next Number"
-msgstr "Số tiếp theo"
-
-#. module: account_sequence
-#: help:account.sequence.installer,number_next:0
-msgid "Next number of this sequence"
-msgstr "Số tiếp theo trong dãy"
-
-#. module: account_sequence
-#: field:account.sequence.installer,padding:0
-msgid "Number padding"
-msgstr ""
 
 #. module: account_sequence
 #: help:account.sequence.installer,padding:0
 msgid ""
-"Odoo will automatically adds some '0' on the left of the 'Next Number' to "
+"OpenERP will automatically adds some '0' on the left of the 'Next Number' to "
 "get the required padding size."
 msgstr ""
+"Hệ thống tự động thêm một vài số '0' vào bên trái của 'Số tiếp theo' để có "
+"được số chữ số yêu cầu."
 
 #. module: account_sequence
 #: field:account.sequence.installer,prefix:0
@@ -226,17 +112,7 @@
 #. module: account_sequence
 #: help:account.sequence.installer,prefix:0
 msgid "Prefix value of the record for the sequence"
-msgstr ""
-=======
-#: field:account.sequence.installer,prefix:0
-msgid "Prefix"
-msgstr "Tiền tố"
-
-#. module: account_sequence
-#: help:account.sequence.installer,prefix:0
-msgid "Prefix value of the record for the sequence"
 msgstr "Giá trị tiền tố của bản ghi cho dãy số"
->>>>>>> a345b238
 
 #. module: account_sequence
 #: field:account.sequence.installer,suffix:0
@@ -246,20 +122,12 @@
 #. module: account_sequence
 #: help:account.sequence.installer,suffix:0
 msgid "Suffix value of the record for the sequence"
-<<<<<<< HEAD
-msgstr ""
-=======
 msgstr "Giá trị hậu tố của bản ghi cho dãy số"
->>>>>>> a345b238
 
 #. module: account_sequence
 #: help:account.sequence.installer,number_increment:0
 msgid "The next number of the sequence will be incremented by this number"
-<<<<<<< HEAD
-msgstr ""
-=======
 msgstr "Số tiếp theo của dãy số sẽ được tăng theo số này"
->>>>>>> a345b238
 
 #. module: account_sequence
 #: help:account.journal,internal_sequence_id:0
@@ -276,16 +144,6 @@
 msgstr "Bạn có thể bổ sung Ứng dụng Trình tự kế toán bằng việc cài đặt."
 
 #. module: account_sequence
-<<<<<<< HEAD
-#: view:account.sequence.installer:account_sequence.view_account_sequence_installer
-msgid "You can enhance the Account Sequence Application by installing ."
-msgstr ""
-
-#. module: account_sequence
-#: view:account.sequence.installer:account_sequence.view_account_sequence_installer
-msgid "title"
-msgstr ""
-=======
 #: model:ir.model,name:account_sequence.model_account_sequence_installer
 msgid "account.sequence.installer"
 msgstr "account.sequence.installer"
@@ -293,5 +151,4 @@
 #. module: account_sequence
 #: view:account.sequence.installer:0
 msgid "title"
-msgstr "tiêu đề"
->>>>>>> a345b238
+msgstr "tiêu đề"