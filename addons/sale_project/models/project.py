# -*- coding: utf-8 -*-
# Part of Odoo. See LICENSE file for full copyright and licensing details.

from ast import literal_eval

from odoo import api, fields, models, _, _lt
from odoo.exceptions import ValidationError, UserError
from odoo.osv import expression
from odoo.osv.query import Query


class Project(models.Model):
    _inherit = 'project.project'

    sale_line_id = fields.Many2one(
        'sale.order.line', 'Sales Order Item', copy=False,
        compute="_compute_sale_line_id", store=True, readonly=False, index=True,
        domain="[('is_service', '=', True), ('is_expense', '=', False), ('state', 'in', ['sale', 'done']), ('order_partner_id', '=?', partner_id), '|', ('company_id', '=', False), ('company_id', '=', company_id)]",
        help="Sales order item to which the project is linked. Link the timesheet entry to the sales order item defined on the project. "
        "Only applies on tasks without sale order item defined, and if the employee is not in the 'Employee/Sales Order Item Mapping' of the project.")
    sale_order_id = fields.Many2one(string='Sales Order', related='sale_line_id.order_id', help="Sales order to which the project is linked.")
    has_any_so_to_invoice = fields.Boolean('Has SO to Invoice', compute='_compute_has_any_so_to_invoice')

    @api.model
    def _map_tasks_default_valeus(self, task, project):
        defaults = super()._map_tasks_default_valeus(task, project)
        defaults['sale_line_id'] = False
        return defaults

    @api.depends('partner_id')
    def _compute_sale_line_id(self):
        self.filtered(
            lambda p:
                p.sale_line_id and (
                    not p.partner_id or p.sale_line_id.order_partner_id.commercial_partner_id != p.partner_id.commercial_partner_id
                )
        ).update({'sale_line_id': False})

    @api.depends('sale_order_id.invoice_status', 'tasks.sale_order_id.invoice_status')
    def _compute_has_any_so_to_invoice(self):
        """Has any Sale Order whose invoice_status is set as To Invoice"""
<<<<<<< HEAD
        project_to_invoice = self.env['project.project'].search([
            '|',
                ('sale_order_id.invoice_status', '=', 'to invoice'),
                ('tasks.sale_order_id.invoice_status', '=', 'to invoice'),
            ('id', 'in', self.ids)
        ])
=======
        if not self.ids:
            self.has_any_so_to_invoice = False
            return

        self.env.cr.execute("""
            SELECT id
              FROM project_project pp
             WHERE pp.active = true
               AND (   EXISTS(SELECT 1
                                FROM sale_order so
                                JOIN project_task pt ON pt.sale_order_id = so.id
                               WHERE pt.project_id = pp.id
                                 AND pt.active = true
                                 AND so.invoice_status = 'to invoice')
                    OR EXISTS(SELECT 1
                                FROM sale_order so
                                JOIN sale_order_line sol ON sol.order_id = so.id
                               WHERE sol.id = pp.sale_line_id
                                 AND so.invoice_status = 'to invoice'))
               AND id in %s""", (tuple(self.ids),))
        project_to_invoice = self.env['project.project'].browse([x[0] for x in self.env.cr.fetchall()])
>>>>>>> 4d11cb0e
        project_to_invoice.has_any_so_to_invoice = True
        (self - project_to_invoice).has_any_so_to_invoice = False

    def action_view_so(self):
        self.ensure_one()
        action_window = {
            "type": "ir.actions.act_window",
            "res_model": "sale.order",
            "name": "Sales Order",
            "views": [[False, "form"]],
            "context": {"create": False, "show_sale": True},
            "res_id": self.sale_order_id.id
        }
        return action_window

    def action_create_invoice(self):
        if not self.has_any_so_to_invoice:
            raise UserError(_("There is nothing to invoice in this project."))
        action = self.env["ir.actions.actions"]._for_xml_id("sale.action_view_sale_advance_payment_inv")
        so_ids = (self.sale_order_id | self.task_ids.sale_order_id).filtered(lambda so: so.invoice_status == 'to invoice').ids
        action['context'] = {
            'active_id': so_ids[0] if len(so_ids) == 1 else False,
            'active_ids': so_ids
        }
        return action

    # ----------------------------
    #  Project Updates
    # ----------------------------

<<<<<<< HEAD
    def _get_stat_buttons(self):
        buttons = super(Project, self)._get_stat_buttons()
        if self.user_has_groups('sales_team.group_sale_salesman_all_leads'):
            buttons.append({
                'icon': 'dollar',
                'text': _('Sales Order'),
                'action_type': 'object',
                'action': 'action_view_so',
                'show': bool(self.sale_order_id),
                'sequence': 1,
            })
=======
    def _get_sale_order_stat_button(self):
        self.ensure_one()
        return {
            'icon': 'dollar',
            'text': _lt('Sales Order'),
            'action_type': 'object',
            'action': 'action_view_so',
            'show': bool(self.sale_order_id),
            'sequence': 1,
        }

    def _fetch_sale_order_items(self, domain_per_model=None, limit=None, offset=None):
        return self.env['sale.order.line'].browse(self._fetch_sale_order_item_ids(domain_per_model, limit, offset))

    def _fetch_sale_order_item_ids(self, domain_per_model=None, limit=None, offset=None):
        if not self:
            return []
        query = self._get_sale_order_items_query(domain_per_model)
        query.limit = limit
        query.offset = offset
        query_str, params = query.select('DISTINCT sale_line_id')
        self._cr.execute(query_str, params)
        return [row[0] for row in self._cr.fetchall()]

    def _get_sale_orders(self):
        return self._get_sale_order_items().order_id

    def _get_sale_order_items(self):
        return self._fetch_sale_order_items()

    def _get_sale_order_items_query(self, domain_per_model=None):
        if domain_per_model is None:
            domain_per_model = {}
        project_domain = [('id', 'in', self.ids), ('sale_line_id', '!=', False)]
        if 'project.project' in domain_per_model:
            project_domain = expression.AND([project_domain, domain_per_model['project.project']])
        project_query = self.env['project.project']._where_calc(project_domain)
        self._apply_ir_rules(project_query, 'read')
        project_query_str, project_params = project_query.select('id', 'sale_line_id')

        Task = self.env['project.task']
        task_domain = [('project_id', 'in', self.ids), ('sale_line_id', '!=', False)]
        if Task._name in domain_per_model:
            task_domain = expression.AND([task_domain, domain_per_model[Task._name]])
        task_query = Task._where_calc(task_domain)
        Task._apply_ir_rules(task_query, 'read')
        task_query_str, task_params = task_query.select(f'{Task._table}.project_id AS id', f'{Task._table}.sale_line_id')

        query = Query(self._cr, 'project_sale_order_item', ' UNION '.join([project_query_str, task_query_str]))
        query._where_params = project_params + task_params
        return query

    def _get_stat_buttons(self):
        buttons = super(Project, self)._get_stat_buttons()
        if self.user_has_groups('sales_team.group_sale_salesman_all_leads'):
            buttons.append(self._get_sale_order_stat_button())
>>>>>>> 4d11cb0e
        return buttons

class ProjectTask(models.Model):
    _inherit = "project.task"

    sale_order_id = fields.Many2one('sale.order', 'Sales Order', compute='_compute_sale_order_id', store=True, help="Sales order to which the task is linked.")
    sale_line_id = fields.Many2one(
        'sale.order.line', 'Sales Order Item', domain="[('company_id', '=', company_id), ('is_service', '=', True), ('order_partner_id', 'child_of', commercial_partner_id), ('is_expense', '=', False), ('state', 'in', ['sale', 'done'])]",
        compute='_compute_sale_line', recursive=True, store=True, readonly=False, copy=False, tracking=True, index=True,
        help="Sales Order Item to which the time spent on this task will be added, in order to be invoiced to your customer.")
    project_sale_order_id = fields.Many2one('sale.order', string="Project's sale order", related='project_id.sale_order_id')
    invoice_count = fields.Integer("Number of invoices", related='sale_order_id.invoice_count')
    task_to_invoice = fields.Boolean("To invoice", compute='_compute_task_to_invoice', search='_search_task_to_invoice', groups='sales_team.group_sale_salesman_all_leads')

    @property
    def SELF_READABLE_FIELDS(self):
        return super().SELF_READABLE_FIELDS | {'sale_order_id', 'sale_line_id'}

    @api.depends('sale_line_id', 'project_id', 'commercial_partner_id')
    def _compute_sale_order_id(self):
        for task in self:
            sale_order_id = task.sale_order_id or self.env["sale.order"]
            if task.sale_line_id:
                sale_order_id = task.sale_line_id.sudo().order_id
            elif task.project_id.sale_order_id:
                sale_order_id = task.project_id.sale_order_id
            if task.commercial_partner_id != sale_order_id.partner_id.commercial_partner_id:
                sale_order_id = False
            if sale_order_id and not task.partner_id:
                task.partner_id = sale_order_id.partner_id
            task.sale_order_id = sale_order_id

    @api.depends('commercial_partner_id', 'sale_line_id.order_partner_id.commercial_partner_id', 'parent_id.sale_line_id', 'project_id.sale_line_id')
    def _compute_sale_line(self):
        for task in self:
            if not task.sale_line_id:
                # if the display_project_id is set then it means the task is classic task or a subtask with another project than its parent.
                task.sale_line_id = task.display_project_id.sale_line_id or task.parent_id.sale_line_id or task.project_id.sale_line_id
            # check sale_line_id and customer are coherent
            if task.sale_line_id.order_partner_id.commercial_partner_id != task.partner_id.commercial_partner_id:
                task.sale_line_id = False

    @api.constrains('sale_line_id')
    def _check_sale_line_type(self):
        for task in self.sudo():
            if task.sale_line_id:
                if not task.sale_line_id.is_service or task.sale_line_id.is_expense:
                    raise ValidationError(_(
                        'You cannot link the order item %(order_id)s - %(product_id)s to this task because it is a re-invoiced expense.',
                        order_id=task.sale_line_id.order_id.name,
                        product_id=task.sale_line_id.product_id.display_name,
                    ))

    @api.ondelete(at_uninstall=False)
    def _unlink_except_linked_so(self):
        if any(task.sale_line_id for task in self):
            raise ValidationError(_('You have to unlink the task from the sale order item in order to delete it.'))

    # ---------------------------------------------------
    # Actions
    # ---------------------------------------------------

    def _get_action_view_so_ids(self):
        return self.sale_order_id.ids

    def action_view_so(self):
        self.ensure_one()
        so_ids = self._get_action_view_so_ids()
        action_window = {
            "type": "ir.actions.act_window",
            "res_model": "sale.order",
            "name": "Sales Order",
            "views": [[False, "tree"], [False, "form"]],
            "context": {"create": False, "show_sale": True},
            "domain": [["id", "in", so_ids]],
        }
        if len(so_ids) == 1:
            action_window["views"] = [[False, "form"]]
            action_window["res_id"] = so_ids[0]

        return action_window

    def rating_get_partner_id(self):
        partner = self.partner_id or self.sale_line_id.order_id.partner_id
        if partner:
            return partner
        return super().rating_get_partner_id()

    @api.depends('sale_order_id.invoice_status', 'sale_order_id.order_line')
    def _compute_task_to_invoice(self):
        for task in self:
            if task.sale_order_id:
                task.task_to_invoice = bool(task.sale_order_id.invoice_status not in ('no', 'invoiced'))
            else:
                task.task_to_invoice = False

    @api.model
    def _search_task_to_invoice(self, operator, value):
        query = """
            SELECT so.id
            FROM sale_order so
            WHERE so.invoice_status != 'invoiced'
                AND so.invoice_status != 'no'
        """
        operator_new = 'inselect'
        if(bool(operator == '=') ^ bool(value)):
            operator_new = 'not inselect'
        return [('sale_order_id', operator_new, (query, ()))]


class ProjectTaskRecurrence(models.Model):
    _inherit = 'project.task.recurrence'

    def _new_task_values(self, task):
        values = super(ProjectTaskRecurrence, self)._new_task_values(task)
        task = self.sudo().task_ids[0]
        values['sale_line_id'] = self._get_sale_line_id(task)
        return values

    def _get_sale_line_id(self, task):
        return task.sale_line_id.id<|MERGE_RESOLUTION|>--- conflicted
+++ resolved
@@ -39,14 +39,6 @@
     @api.depends('sale_order_id.invoice_status', 'tasks.sale_order_id.invoice_status')
     def _compute_has_any_so_to_invoice(self):
         """Has any Sale Order whose invoice_status is set as To Invoice"""
-<<<<<<< HEAD
-        project_to_invoice = self.env['project.project'].search([
-            '|',
-                ('sale_order_id.invoice_status', '=', 'to invoice'),
-                ('tasks.sale_order_id.invoice_status', '=', 'to invoice'),
-            ('id', 'in', self.ids)
-        ])
-=======
         if not self.ids:
             self.has_any_so_to_invoice = False
             return
@@ -68,7 +60,6 @@
                                  AND so.invoice_status = 'to invoice'))
                AND id in %s""", (tuple(self.ids),))
         project_to_invoice = self.env['project.project'].browse([x[0] for x in self.env.cr.fetchall()])
->>>>>>> 4d11cb0e
         project_to_invoice.has_any_so_to_invoice = True
         (self - project_to_invoice).has_any_so_to_invoice = False
 
@@ -99,19 +90,6 @@
     #  Project Updates
     # ----------------------------
 
-<<<<<<< HEAD
-    def _get_stat_buttons(self):
-        buttons = super(Project, self)._get_stat_buttons()
-        if self.user_has_groups('sales_team.group_sale_salesman_all_leads'):
-            buttons.append({
-                'icon': 'dollar',
-                'text': _('Sales Order'),
-                'action_type': 'object',
-                'action': 'action_view_so',
-                'show': bool(self.sale_order_id),
-                'sequence': 1,
-            })
-=======
     def _get_sale_order_stat_button(self):
         self.ensure_one()
         return {
@@ -168,7 +146,6 @@
         buttons = super(Project, self)._get_stat_buttons()
         if self.user_has_groups('sales_team.group_sale_salesman_all_leads'):
             buttons.append(self._get_sale_order_stat_button())
->>>>>>> 4d11cb0e
         return buttons
 
 class ProjectTask(models.Model):
