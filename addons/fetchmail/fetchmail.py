--- conflicted
+++ resolved
@@ -70,6 +70,7 @@
         'user' : fields.char('Username', size=256, readonly=True, states={'draft':[('readonly', False)]}),
         'user_id' : fields.many2one('res.users', 'User', states={'draft' : [('readonly', False)]}),
         'password' : fields.char('Password', size=1024, required=True, readonly=True, states={'draft':[('readonly', False)]}),
+        'note' : fields.text('Description'),
         'action_id':fields.many2one('ir.actions.server', 'Server Action', help="Optional custom server action to trigger for each incoming mail, "
                                                                                "on the record that was created or updated by this mail"),
         'object_id': fields.many2one('ir.model', "Create a New Record", required=True, help="Process each incoming mail as part of a conversation "
@@ -91,7 +92,6 @@
         'attach': True,
     }
 
-<<<<<<< HEAD
     def generate_configuration(self, cr, uid, ids, context=None):
         this = self.browse(cr, uid, ids[0], context=context)
 
@@ -121,29 +121,11 @@
                 archive_filename = 'openerp-mailgate.zip',
                 archive = base64.encodestring(archive_io.getvalue())
             )
-
         finally:
             archive.close()
             archive_io.close()
 
         return this.write(values)
-=======
-    def default_get(self, cr, uid, fields, context=None):
-        if context is None:
-            context = {}
-
-        result = super(fetchmail_server, self).default_get(cr, uid, fields, context=context)
-
-        model = context.pop('fetchmail_model', False) or False
-
-        if isinstance(model, basestring):
-            model_id = self.pool.get('ir.model').search(cr, uid, [('model', '=', model)], context=context)
-            result.update(
-                object_id = model_id[0],
-            )
-
-        return result
->>>>>>> 56c5b496
 
     def onchange_server_type(self, cr, uid, ids, server_type=False, ssl=False):
         port = 0
