--- conflicted
+++ resolved
@@ -102,35 +102,6 @@
             return;
         this.destroy_content();
 
-<<<<<<< HEAD
-            // it's important to use those vars to avoid race conditions
-            var dates;
-            var accounts;
-            var account_names;
-            var default_get;
-            return this.render_drop.add(new instance.web.Model("hr.analytic.timesheet").call("default_get", [
-                ['account_id','general_account_id', 'journal_id','date','name','user_id','product_id','product_uom_id','to_invoice','amount','unit_amount'],
-                new instance.web.CompoundContext({'user_id': self.get('user_id')})]).then(function(result) {
-                default_get = result;
-                // calculating dates
-                dates = [];
-                var start = self.get("date_from");
-                var end = self.get("date_to");
-                while (start <= end) {
-                    dates.push(start);
-                    var m_start = moment(start).add(1,'days');
-                    start = m_start.toDate();
-                }
-                // group by account
-                accounts = _(self.get("sheets")).chain()
-                .map(function(el) {
-                    // much simpler to use only the id in all cases
-                    if (typeof(el.account_id) === "object")
-                        el.account_id = el.account_id[0];
-                    return el;
-                })
-                .groupBy("account_id").value();
-=======
         // it's important to use those vars to avoid race conditions
         var dates;
         var accounts;
@@ -158,7 +129,6 @@
                 return el;
             })
             .groupBy("account_id").value();
->>>>>>> 4bef17cc
 
             var account_ids = _.map(_.keys(accounts), function(el) { return el === "false" ? false : Number(el); });
 
@@ -254,63 +224,7 @@
                             if(!isNaN($(this).val())){
                                 $(this).val(self.sum_box(account, day_count, true));
                             }
-<<<<<<< HEAD
-                        });
-                    } else {
-                        self.get_box(account, day_count).html(self.sum_box(account, day_count, true));
-                    }
-                });
-            });
-            self.display_totals();
-            self.$(".oe_timesheet_weekly_adding button").click(_.bind(this.init_add_account, this));
-        },
-        init_add_account: function() {
-            var self = this;
-            if (self.dfm)
-                return;
-            self.$(".oe_timesheet_weekly_add_row").show();
-            self.dfm = new instance.web.form.DefaultFieldManager(self);
-            self.dfm.extend_field_desc({
-                account: {
-                    relation: "account.analytic.account",
-                },
-            });
-            self.account_m2o = new instance.web.form.FieldMany2One(self.dfm, {
-                attrs: {
-                    name: "account",
-                    type: "many2one",
-                    domain: [
-                        ['type','in',['normal', 'contract']],
-                        ['state', '<>', 'close'],
-                        ['invoice_on_timesheets','=',1],
-                        ['id', 'not in', _.pluck(self.accounts, "account")],
-                    ],
-                    context: {
-                        default_invoice_on_timesheets: 1,
-                        default_type: "contract",
-                    },
-                    modifiers: '{"required": true}',
-                },
-            });
-            self.account_m2o.prependTo(self.$(".oe_timesheet_weekly_add_row td"));
-            self.$(".oe_timesheet_weekly_add_row button").click(function() {
-                var id = self.account_m2o.get_value();
-                if (id === false) {
-                    self.dfm.set({display_invalid_fields: true});
-                    return;
-                }
-                var ops = self.generate_o2m_value();
-                new instance.web.Model("hr.analytic.timesheet").call("multi_on_change_account_id", [[], [id],
-                    new instance.web.CompoundContext({'user_id': self.get('user_id')})]).then(function(res) {
-                    res = res[id];
-                    var def = _.extend({}, self.default_get, res.value, {
-                        name: self.description_line,
-                        unit_amount: 0,
-                        date: instance.web.date_to_str(self.dates[0]),
-                        account_id: id,
-=======
                         }
->>>>>>> 4bef17cc
                     });
                 } else {
                     self.get_box(account, day_count).html(self.sum_box(account, day_count, true));
