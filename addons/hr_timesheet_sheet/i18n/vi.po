# Translation of OpenERP Server.
# This file contains the translation of the following modules:
# 	* hr_timesheet_sheet
#
msgid ""
msgstr ""
"Project-Id-Version: OpenERP Server 7.saas~5\n"
"Report-Msgid-Bugs-To: \n"
<<<<<<< HEAD
"POT-Creation-Date: 2014-09-13 07:21+0000\n"
"PO-Revision-Date: 2014-09-13 14:43+0700\n"
"Last-Translator: Leo Tran <leo.tran@ma.tvtmarine.com>\n"
"Language-Team: T.V.T Marine Automation (aka TVTMA) <support@ma.tvtmarine."
"com>\n"
=======
"POT-Creation-Date: 2015-01-21 14:07+0000\n"
"PO-Revision-Date: 2015-12-29 08:13+0000\n"
"Last-Translator: Martin Trigaux\n"
"Language-Team: Vietnamese (http://www.transifex.com/odoo/odoo-8/language/vi/)\n"
>>>>>>> 7ad626f8
"MIME-Version: 1.0\n"
"Content-Type: text/plain; charset=UTF-8\n"
"Content-Transfer-Encoding: 8bit\n"
"Language: Vietnam\n"
"X-Generator: Poedit 1.5.4\n"

#. module: hr_timesheet_sheet
#: help:hr_timesheet_sheet.sheet,state:0
msgid ""
" * The 'Draft' status is used when a user is encoding a new and unconfirmed "
"timesheet.                 \n"
"* The 'Confirmed' status is used for to confirm the timesheet by "
"user.                 \n"
"* The 'Done' status is used when users timesheet is accepted by his/her "
"senior."
msgstr ""
"* Trạng thái 'Dự thảo' được sử dụng khi một người dùng nhập mới và chưa xác "
"nhận bảng chấm công.                 \n"
"* Trạng thái 'Đã xác nhận' được sử dụng để xác nhận bảng chấm công bởi người "
"dùng .                 \n"
"* Trạng thái 'Hoàn thành' được sử dụng khi bảng chấm công của người dùng "
"được chấp thuận bởi quản lý của anh/chị ấy."

#. module: hr_timesheet_sheet
#: field:timesheet.report,cost:0
msgid "#Cost"
msgstr "#Chi phí"

#. module: hr_timesheet_sheet
#: field:timesheet.report,nbr:0
msgid "#Nbr"
msgstr "#Nbr"

#. module: hr_timesheet_sheet
#: field:timesheet.report,total_attendance:0
msgid "#Total Attendance"
msgstr "#Total Attendance"

#. module: hr_timesheet_sheet
#: field:timesheet.report,total_diff:0
msgid "#Total Diff"
msgstr "#Total Diff"

#. module: hr_timesheet_sheet
#: field:timesheet.report,total_timesheet:0
msgid "#Total Timesheet"
msgstr "#Total Timesheet"

#. module: hr_timesheet_sheet
#: model:ir.actions.act_window,help:hr_timesheet_sheet.act_hr_timesheet_sheet_form
msgid ""
"<p class=\"oe_view_nocontent_create\">\n"
"                New timesheet to approve.\n"
"              </p><p>\n"
"                You must record timesheets every day and confirm at the end\n"
"                of the week. Once the timesheet is confirmed, it should be\n"
"                validated by a manager.\n"
"              </p><p>\n"
"                Timesheets can also be invoiced to customers, depending on "
"the\n"
"                configuration of each project's related contract.\n"
"              </p>\n"
"            "
msgstr ""
"<p class=\"oe_view_nocontent_create\">\n"
"                Bảng chấm công mới cần phê duyệt.\n"
"              </p><p>\n"
"                Bạn phải ghi nhận chấm công hàng ngày và xác nhận vào\n"
"                cuối tuần. Khi bảng chấm công được xác nhận, nó có thể\n"
"                thẩm định bởi người quản lý.\n"
"              </p><p>\n"
"                Bảng chấm công cũng có thể được xuất hóa đơn cho khách hàng, "
"phụ thuộc vào\n"
"                cấu hình của mỗi hợp đồng liên quan đến dự án.\n"
"              </p>\n"
"            "

#. module: hr_timesheet_sheet
#: model:ir.actions.act_window,help:hr_timesheet_sheet.action_hr_timesheet_report_stat_all
msgid ""
"<p>\n"
"                This report performs analysis on timesheets created by your\n"
"                human resources in the system. It allows you to have a full\n"
"                overview of  entries done by your employees. You can group "
"them\n"
"                by specific selection criteria thanks to the search tool.\n"
"              </p>\n"
"            "
msgstr ""
"<p>\n"
"                Báo cáo này thực hiện phân tích trên bảng chấm công được tạo "
"bởi\n"
"                phân hệ nhân sự trong hệ thống. Nó cho phép bạn có một cái "
"nhìn\n"
"                tổng thể của các hoạt động đã được hoàn thành bởi nhân viên. "
"Bạn có thể nhóm\n"
"                chúng theo các tiêu chí cụ thể.\n"
"              </p>\n"
"            "

#. module: hr_timesheet_sheet
#: selection:hr_timesheet_sheet.sheet,state_attendance:0
msgid "Absent"
msgstr "Vắng mặt"

#. module: hr_timesheet_sheet
#. openerp-web
#: code:addons/hr_timesheet_sheet/static/src/xml/timesheet.xml:33
#, python-format
msgid "Add"
msgstr "Thêm"

#. module: hr_timesheet_sheet
#. openerp-web
#: code:addons/hr_timesheet_sheet/static/src/xml/timesheet.xml:39
#, python-format
msgid "Add a Line"
msgstr "Thêm một mục"

#. module: hr_timesheet_sheet
#: field:hr.config.settings,timesheet_max_difference:0
msgid ""
"Allow a difference of time between timesheets and attendances of (in hours)"
msgstr "Cho phép sự khác biệt về thời gian giữa chấm công và vào/ra (theo giờ)"

#. module: hr_timesheet_sheet
#: help:hr.config.settings,timesheet_max_difference:0
#: help:res.company,timesheet_max_difference:0
msgid ""
"Allowed difference in hours between the sign in/out and the timesheet "
"computation for one sheet. Set this to 0 if you do not want any control."
msgstr ""
"Cho phép sự khác việt và giờ giữa vào/ra và bảng chấm công. Thiết lập trường "
"này bằng 0 nếu bạn không muốn kiểm soát nó."

#. module: hr_timesheet_sheet
#: view:hr.timesheet.report:0 field:hr.timesheet.report,account_id:0
#: model:ir.model,name:hr_timesheet_sheet.model_account_analytic_account
#: view:timesheet.report:0 field:timesheet.report,account_id:0
msgid "Analytic Account"
msgstr "Tài khoản quản trị"

#. module: hr_timesheet_sheet
#: model:ir.model,name:hr_timesheet_sheet.model_account_analytic_line
msgid "Analytic Line"
msgstr "Phát sinh quản trị"

#. module: hr_timesheet_sheet
#: field:hr_timesheet_sheet.sheet,account_ids:0
msgid "Analytic accounts"
msgstr "Tài khoản quản trị"

#. module: hr_timesheet_sheet
#: view:hr_timesheet_sheet.sheet:0
msgid "Approve"
msgstr "Phế duyệt"

#. module: hr_timesheet_sheet
#: selection:hr_timesheet_sheet.sheet,state:0
msgid "Approved"
msgstr "Được phê duyệt"

#. module: hr_timesheet_sheet
#: selection:timesheet.report,month:0
msgid "April"
msgstr "Tháng 4"

#. module: hr_timesheet_sheet
#: field:hr_timesheet_sheet.sheet.day,total_attendance:0
#: model:ir.model,name:hr_timesheet_sheet.model_hr_attendance
msgid "Attendance"
msgstr "Vào/ra"

#. module: hr_timesheet_sheet
#: view:hr_timesheet_sheet.sheet:0
#: field:hr_timesheet_sheet.sheet,attendance_count:0
#: field:hr_timesheet_sheet.sheet,attendances_ids:0
#: model:ir.actions.act_window,name:hr_timesheet_sheet.act_hr_timesheet_sheet_sheet_2_hr_attendance
msgid "Attendances"
msgstr "Vào / ra"

#. module: hr_timesheet_sheet
#: selection:timesheet.report,month:0
msgid "August"
msgstr "Tháng 8"

#. module: hr_timesheet_sheet
#: view:hr.timesheet.current.open:0
msgid "Cancel"
msgstr "Hủy bỏ"

#. module: hr_timesheet_sheet
#. openerp-web
#: code:addons/hr_timesheet_sheet/static/src/xml/timesheet.xml:56
#, python-format
msgid "Click to add projects, contracts or analytic accounts."
msgstr "Bấm để thêm dự án, hợp đồng hoặc tài khoản quản trị."

#. module: hr_timesheet_sheet
#: model:ir.model,name:hr_timesheet_sheet.model_res_company
msgid "Companies"
msgstr "Công ty"

#. module: hr_timesheet_sheet
#: view:hr.timesheet.report:0 field:hr.timesheet.report,company_id:0
#: field:hr_timesheet_sheet.sheet,company_id:0 view:timesheet.report:0
#: field:timesheet.report,company_id:0
msgid "Company"
msgstr "Công ty"

#. module: hr_timesheet_sheet
#: code:addons/hr_timesheet_sheet/hr_timesheet_sheet.py:75
#: code:addons/hr_timesheet_sheet/hr_timesheet_sheet.py:91
#, python-format
msgid "Configuration Error!"
msgstr "Lỗi cấu hình!"

#. module: hr_timesheet_sheet
#: view:timesheet.report:0 selection:timesheet.report,state:0
msgid "Confirmed"
msgstr "Đã xác nhận"

#. module: hr_timesheet_sheet
#: view:hr_timesheet_sheet.sheet:0
msgid "Confirmed Timesheets"
<<<<<<< HEAD
msgstr "Bảng chấm công được xác nhận"
=======
msgstr ""

#. module: hr_timesheet_sheet
#: field:hr.timesheet.current.open,create_uid:0
#: field:hr_timesheet_sheet.sheet,create_uid:0
msgid "Created by"
msgstr "Tạo bởi"
>>>>>>> 7ad626f8

#. module: hr_timesheet_sheet
#: field:hr.timesheet.report,cost:0
msgid "Cost"
msgstr "Chi phí"

#. module: hr_timesheet_sheet
#: field:hr_timesheet_sheet.sheet,state_attendance:0
msgid "Current Status"
msgstr "Trạng thái hiện tại"

#. module: hr_timesheet_sheet
#: field:timesheet.report,date_current:0
msgid "Current date"
msgstr "Ngày hiện tại"

#. module: hr_timesheet_sheet
#: field:hr.timesheet.report,date:0 field:hr_timesheet_sheet.sheet.day,name:0
#: field:timesheet.report,date:0
msgid "Date"
msgstr "Ngày tháng"

#. module: hr_timesheet_sheet
#: view:hr.timesheet.report:0
msgid "Date (day)"
msgstr "Ngày tháng (ngày)"

#. module: hr_timesheet_sheet
#: view:hr.timesheet.report:0
msgid "Date (month)"
msgstr "Ngày tháng (tháng)"

#. module: hr_timesheet_sheet
#: view:hr.timesheet.report:0
msgid "Date (year)"
msgstr "Ngày tháng (năm)"

#. module: hr_timesheet_sheet
#: field:hr_timesheet_sheet.sheet,date_from:0
#: field:timesheet.report,date_from:0
msgid "Date from"
msgstr "Từ ngày"

#. module: hr_timesheet_sheet
#: help:hr_timesheet_sheet.sheet,message_last_post:0
msgid "Date of the last message posted on the record."
<<<<<<< HEAD
msgstr "Ngày của thông điệp gần nhất được ghi nhận trên một bản ghi."
=======
msgstr "Ngày gần nhất của thông điệp được vào sổ trên bản ghi này."
>>>>>>> 7ad626f8

#. module: hr_timesheet_sheet
#: field:hr_timesheet_sheet.sheet,date_to:0 field:timesheet.report,date_to:0
msgid "Date to"
msgstr "Đến ngày"

#. module: hr_timesheet_sheet
#: selection:hr.config.settings,timesheet_range:0
#: selection:res.company,timesheet_range:0 view:timesheet.report:0
#: field:timesheet.report,day:0
msgid "Day"
msgstr "Ngày"

#. module: hr_timesheet_sheet
#: selection:timesheet.report,month:0
msgid "December"
msgstr "Tháng 12"

#. module: hr_timesheet_sheet
#: view:hr_timesheet_sheet.sheet:0
#: field:hr_timesheet_sheet.sheet,department_id:0 view:timesheet.report:0
#: field:timesheet.report,department_id:0
msgid "Department"
msgstr "Phòng ban"

#. module: hr_timesheet_sheet
#: field:hr.timesheet.report,name:0 field:timesheet.report,name:0
msgid "Description"
msgstr "Miêu tả"

#. module: hr_timesheet_sheet
#: view:hr_timesheet_sheet.sheet:0
msgid "Details"
msgstr "Chi tiết"

#. module: hr_timesheet_sheet
#: field:hr_timesheet_sheet.sheet,total_difference:0
#: field:hr_timesheet_sheet.sheet.day,total_difference:0
msgid "Difference"
msgstr "Khác biệt"

#. module: hr_timesheet_sheet
#: view:hr_timesheet_sheet.sheet:0
msgid "Differences"
msgstr "Khác biệt"

#. module: hr_timesheet_sheet
#: view:timesheet.report:0 selection:timesheet.report,state:0
msgid "Done"
msgstr "Hoàn thành"

#. module: hr_timesheet_sheet
#: view:timesheet.report:0 selection:timesheet.report,state:0
msgid "Draft"
msgstr "Dự thảo"

#. module: hr_timesheet_sheet
#: field:hr_timesheet_sheet.sheet,employee_id:0
#: model:ir.model,name:hr_timesheet_sheet.model_hr_employee
msgid "Employee"
msgstr "Nhân viên"

#. module: hr_timesheet_sheet
#: view:hr_timesheet_sheet.sheet:0
msgid "Employees"
msgstr "Nhân viên"

#. module: hr_timesheet_sheet
#: code:addons/hr_timesheet_sheet/hr_timesheet_sheet.py:100
#, python-format
msgid "Error ! Sign in (resp. Sign out) must follow Sign out (resp. Sign in)"
msgstr "Lỗi ! Đăng nhập phải tuân theo Đăng x"

#. module: hr_timesheet_sheet
#: code:addons/hr_timesheet_sheet/hr_timesheet_sheet.py:66
#: code:addons/hr_timesheet_sheet/hr_timesheet_sheet.py:71
#: code:addons/hr_timesheet_sheet/hr_timesheet_sheet.py:73
#: code:addons/hr_timesheet_sheet/hr_timesheet_sheet.py:85
#: code:addons/hr_timesheet_sheet/hr_timesheet_sheet.py:87
#: code:addons/hr_timesheet_sheet/hr_timesheet_sheet.py:89
#: code:addons/hr_timesheet_sheet/hr_timesheet_sheet.py:378
#: code:addons/hr_timesheet_sheet/hr_timesheet_sheet.py:491
#: code:addons/hr_timesheet_sheet/hr_timesheet_sheet.py:519
#: code:addons/hr_timesheet_sheet/wizard/hr_timesheet_current.py:38
#, python-format
msgid "Error!"
msgstr "Lỗi!"

#. module: hr_timesheet_sheet
#: view:hr.timesheet.report:0 view:timesheet.report:0
msgid "Extended Filters..."
msgstr "Bộ lọc mở rộng..."

#. module: hr_timesheet_sheet
#: selection:timesheet.report,month:0
msgid "February"
msgstr "Tháng 2"

#. module: hr_timesheet_sheet
#: field:hr_timesheet_sheet.sheet,message_follower_ids:0
msgid "Followers"
msgstr "Người dõi theo"

#. module: hr_timesheet_sheet
#: view:hr.timesheet.report:0 field:hr.timesheet.report,general_account_id:0
#: view:timesheet.report:0 field:timesheet.report,general_account_id:0
msgid "General Account"
msgstr "Tài khoản kế toán tài chính"

#. module: hr_timesheet_sheet
#: view:hr.timesheet.report:0 view:hr_timesheet_sheet.sheet:0
#: view:timesheet.report:0
msgid "Group By..."
msgstr "Nhóm theo..."

#. module: hr_timesheet_sheet
#: view:hr.timesheet.report:0 view:timesheet.report:0
msgid "Group by day of date"
msgstr "Nhóm theo ngày của ngày tháng"

#. module: hr_timesheet_sheet
#: view:hr.timesheet.report:0 view:timesheet.report:0
msgid "Group by month of date"
msgstr "Nhóm theo tháng của ngày tháng"

#. module: hr_timesheet_sheet
#: view:hr.timesheet.report:0 view:timesheet.report:0
msgid "Group by year of date"
msgstr "Nhóm theo năm của ngày tháng"

#. module: hr_timesheet_sheet
#: help:hr_timesheet_sheet.sheet,message_summary:0
msgid ""
"Holds the Chatter summary (number of messages, ...). This summary is "
"directly in html format in order to be inserted in kanban views."
<<<<<<< HEAD
msgstr ""
"Holds the Chatter summary (number of messages, ...). This summary is "
"directly in html format in order to be inserted in kanban views."
=======
msgstr "Holds the Chatter summary (number of messages, ...). This summary is directly in html format in order to be inserted in kanban views."
>>>>>>> 7ad626f8

#. module: hr_timesheet_sheet
#: view:hr_timesheet_sheet.sheet:0
msgid "Hours"
msgstr "Giờ"

#. module: hr_timesheet_sheet
#: help:hr_timesheet_sheet.sheet,message_unread:0
msgid "If checked new messages require your attention."
msgstr "If checked new messages require your attention."

#. module: hr_timesheet_sheet
#: view:hr_timesheet_sheet.sheet:0
msgid "In Draft"
msgstr "Dự thảo"

#. module: hr_timesheet_sheet
#: code:addons/hr_timesheet_sheet/hr_timesheet_sheet.py:75
#: code:addons/hr_timesheet_sheet/hr_timesheet_sheet.py:91
#, python-format
msgid ""
"In order to create a timesheet for this employee, you must assign an "
"analytic journal to the employee, like 'Timesheet Journal'."
msgstr ""
"Để tạo một bảng chấm công cho nhân viên này, bạn phải gán một "
"sổ nhật ký quản trị cho nhân viên đó, ví dụ như 'Sổ nhật ký chấm công'."

#. module: hr_timesheet_sheet
#: code:addons/hr_timesheet_sheet/hr_timesheet_sheet.py:71
#: code:addons/hr_timesheet_sheet/hr_timesheet_sheet.py:85
#, python-format
msgid ""
"In order to create a timesheet for this employee, you must link him/her to a "
"user."
msgstr ""
"Để tạo một bảng chấm công cho nhân viên này, bạn phải liên "
"kết nhân viên này với một tài khoản người dùng."

#. module: hr_timesheet_sheet
#: code:addons/hr_timesheet_sheet/hr_timesheet_sheet.py:73
#, python-format
msgid ""
"In order to create a timesheet for this employee, you must link the employee "
"to a product, like 'Consultant'."
msgstr ""
"Để tạo một bảng chấm công cho nhân viên này, bạn phải liên kết "
"nhân viên đó với một sản phẩm, ví dụ như 'Tư vấn viên'."

#. module: hr_timesheet_sheet
#: code:addons/hr_timesheet_sheet/hr_timesheet_sheet.py:89
#, python-format
msgid ""
"In order to create a timesheet for this employee, you must link the employee "
"to a product."
msgstr ""
"Để tạo một bảng chấm công cho nhân viên này, bạn phải liên kết "
"nhân viên đó với một sản phẩm."

#. module: hr_timesheet_sheet
#: code:addons/hr_timesheet_sheet/hr_timesheet_sheet.py:253
#: code:addons/hr_timesheet_sheet/hr_timesheet_sheet.py:255
#, python-format
msgid "Invalid Action!"
msgstr "Hành động không hợp lệ!"

#. module: hr_timesheet_sheet
#: field:hr_timesheet_sheet.sheet.account,invoice_rate:0
msgid "Invoice rate"
msgstr "Invoice rate"

#. module: hr_timesheet_sheet
#: field:hr_timesheet_sheet.sheet,message_is_follower:0
msgid "Is a Follower"
msgstr "Là một Người dõi theo"

#. module: hr_timesheet_sheet
#: view:hr.timesheet.current.open:0
msgid "It will open your current timesheet"
msgstr "Nó sẽ mở bảng chấm công hiện tại"

#. module: hr_timesheet_sheet
#: selection:timesheet.report,month:0
msgid "January"
msgstr "Tháng 1"

#. module: hr_timesheet_sheet
#: field:hr.timesheet.report,journal_id:0
msgid "Journal"
msgstr "Sổ nhật ký"

#. module: hr_timesheet_sheet
#: selection:timesheet.report,month:0
msgid "July"
msgstr "Tháng 7"

#. module: hr_timesheet_sheet
#: selection:timesheet.report,month:0
msgid "June"
msgstr "Tháng 6"

#. module: hr_timesheet_sheet
#: field:hr_timesheet_sheet.sheet,message_last_post:0
msgid "Last Message Date"
msgstr "Ngày thông điệp gần nhất"

#. module: hr_timesheet_sheet
<<<<<<< HEAD
#: selection:timesheet.report,month:0
msgid "March"
msgstr "Tháng 3"

#. module: hr_timesheet_sheet
#: selection:timesheet.report,month:0
msgid "May"
msgstr "Tháng 5"
=======
#: field:hr.timesheet.current.open,write_uid:0
#: field:hr_timesheet_sheet.sheet,write_uid:0
msgid "Last Updated by"
msgstr "Cập nhật lần cuối bởi"

#. module: hr_timesheet_sheet
#: field:hr.timesheet.current.open,write_date:0
#: field:hr_timesheet_sheet.sheet,write_date:0
msgid "Last Updated on"
msgstr "Cập nhật lần cuối"
>>>>>>> 7ad626f8

#. module: hr_timesheet_sheet
#: field:hr_timesheet_sheet.sheet,message_ids:0
msgid "Messages"
msgstr "Thông điệp"

#. module: hr_timesheet_sheet
#: help:hr_timesheet_sheet.sheet,message_ids:0
msgid "Messages and communication history"
msgstr "Lịch sử thông điệp và liên lạc"

#. module: hr_timesheet_sheet
#: selection:hr.config.settings,timesheet_range:0
#: selection:res.company,timesheet_range:0 view:timesheet.report:0
#: field:timesheet.report,month:0
msgid "Month"
msgstr "Tháng"

#. module: hr_timesheet_sheet
#: model:ir.ui.menu,name:hr_timesheet_sheet.menu_act_hr_timesheet_sheet_form_my_current
msgid "My Current Timesheet"
msgstr "Bảng chấm công hiện tại của bạn"

#. module: hr_timesheet_sheet
#: view:hr.timesheet.current.open:0
#: model:ir.actions.act_window,name:hr_timesheet_sheet.action_hr_timesheet_current_open
#: model:ir.actions.server,name:hr_timesheet_sheet.ir_actions_server_timsheet_sheet
msgid "My Timesheet"
msgstr "Bảng chấm công của bạn"

#. module: hr_timesheet_sheet
#: model:ir.actions.act_window,help:hr_timesheet_sheet.action_hr_timesheet_current_open
msgid ""
"My Timesheet opens your timesheet so that you can book your activities into "
"the system. From the same form, you can register your attendances (Sign In/"
"Out) and describe the working hours made on the different projects. At the "
"end of the period defined in the company, the timesheet is confirmed by the "
"user and can be validated by his manager. If required, as defined on the "
"project, you can generate the invoices based on the timesheet."
msgstr ""
"My Timesheet opens your timesheet so that you can book your activities into "
"the system. From the same form, you can register your attendances (Sign In/"
"Out) and describe the working hours made on the different projects. At the "
"end of the period defined in the company, the timesheet is confirmed by the "
"user and can be validated by his manager. If required, as defined on the "
"project, you can generate the invoices based on the timesheet."

#. module: hr_timesheet_sheet
#: selection:hr_timesheet_sheet.sheet,state:0
#: selection:timesheet.report,state:0
msgid "New"
msgstr "Mới"

#. module: hr_timesheet_sheet
#: field:hr_timesheet_sheet.sheet,name:0
msgid "Note"
msgstr "Ghi chú"

#. module: hr_timesheet_sheet
#: selection:timesheet.report,month:0
msgid "November"
msgstr "Tháng 11"

#. module: hr_timesheet_sheet
#: selection:timesheet.report,month:0
msgid "October"
msgstr "Tháng 10"

#. module: hr_timesheet_sheet
#: view:hr.timesheet.current.open:0 selection:hr_timesheet_sheet.sheet,state:0
msgid "Open"
msgstr "Mở"

#. module: hr_timesheet_sheet
#: code:addons/hr_timesheet_sheet/wizard/hr_timesheet_current.py:50
#, python-format
msgid "Open Timesheet"
msgstr "Mở bảng chấm công"

#. module: hr_timesheet_sheet
#: view:hr_timesheet_sheet.sheet:0 field:hr_timesheet_sheet.sheet,period_ids:0
#: view:hr_timesheet_sheet.sheet.day:0
msgid "Period"
msgstr "Chu kỳ"

#. module: hr_timesheet_sheet
#: help:hr.config.settings,timesheet_range:0
#: help:res.company,timesheet_range:0
msgid "Periodicity on which you validate your timesheets."
msgstr "Chu kỳ mà bạn xác nhận bảng chấm công của mình."

#. module: hr_timesheet_sheet
#: code:addons/hr_timesheet_sheet/wizard/hr_timesheet_current.py:38
#, python-format
msgid "Please create an employee and associate it with this user."
msgstr "Vui lòng tạo một nhân viên và liên kết với người dùng này."

#. module: hr_timesheet_sheet
#: code:addons/hr_timesheet_sheet/hr_timesheet_sheet.py:128
#, python-format
msgid ""
"Please verify that the total difference of the sheet is lower than %.2f."
msgstr "Vui lòng xác nhận rằng tổng số khác biệt nhỏ hơn %.2f."

#. module: hr_timesheet_sheet
#: selection:hr_timesheet_sheet.sheet,state_attendance:0
msgid "Present"
msgstr "Có mặt"

#. module: hr_timesheet_sheet
#: view:hr.timesheet.report:0 field:hr.timesheet.report,product_id:0
#: view:timesheet.report:0 field:timesheet.report,product_id:0
msgid "Product"
msgstr "Sản phẩm"

#. module: hr_timesheet_sheet
#: field:hr_timesheet_sheet.sheet.account,name:0
msgid "Project / Analytic Account"
msgstr "Tài khoản quản trị / Dự án"

#. module: hr_timesheet_sheet
#: view:hr_timesheet_sheet.sheet:0
msgid "Refuse"
msgstr "Từ chối"

#. module: hr_timesheet_sheet
#: view:hr_timesheet_sheet.sheet.account:0
msgid "Search Account"
msgstr "Tìm kiếm tài khoản"

#. module: hr_timesheet_sheet
#: view:hr_timesheet_sheet.sheet:0
msgid "Search Timesheet"
msgstr "Tìm kiếm Bảng chấm công"

#. module: hr_timesheet_sheet
#: selection:timesheet.report,month:0
msgid "September"
msgstr "Tháng 9"

#. module: hr_timesheet_sheet
#: view:hr_timesheet_sheet.sheet:0
msgid "Set to Draft"
msgstr "Thiết lập thành Dự thảo"

#. module: hr_timesheet_sheet
#: field:hr.analytic.timesheet,sheet_id:0 field:hr.attendance,sheet_id:0
#: field:hr_timesheet_sheet.sheet.account,sheet_id:0
#: field:hr_timesheet_sheet.sheet.day,sheet_id:0
msgid "Sheet"
msgstr "Bảng"

#. module: hr_timesheet_sheet
#: view:hr_timesheet_sheet.sheet:0
msgid "Sign In"
msgstr "Đăng nhập"

#. module: hr_timesheet_sheet
#: view:hr_timesheet_sheet.sheet:0
msgid "Sign Out"
msgstr "Đăng xuất"

#. module: hr_timesheet_sheet
#: field:hr_timesheet_sheet.sheet,state:0 view:timesheet.report:0
#: field:timesheet.report,state:0
msgid "Status"
msgstr "Trạng thái"

#. module: hr_timesheet_sheet
#: view:hr_timesheet_sheet.sheet:0
msgid "Submit to Manager"
msgstr "Gửi cho Người quản lý"

#. module: hr_timesheet_sheet
#: view:hr_timesheet_sheet.sheet:0
#: field:hr_timesheet_sheet.sheet,message_summary:0
msgid "Summary"
msgstr "Tóm tắt"

#. module: hr_timesheet_sheet
#: code:addons/hr_timesheet_sheet/hr_timesheet_sheet.py:62
#, python-format
msgid ""
"The timesheet cannot be validated as it does not contain an equal number of "
"sign ins and sign outs."
msgstr ""
"Bảng chấm công không thể được xác nhận vì nó không bao gồm một số tương "
"đương giữa đăng nhập và đăng xuất."

#. module: hr_timesheet_sheet
#: view:hr.timesheet.report:0
msgid "This Month"
msgstr "Tháng này"

#. module: hr_timesheet_sheet
#: field:hr.timesheet.report,quantity:0 field:timesheet.report,quantity:0
msgid "Time"
msgstr "Thời gian"

#. module: hr_timesheet_sheet
#: view:hr.timesheet.report:0 view:hr_timesheet_sheet.sheet:0
#: model:ir.model,name:hr_timesheet_sheet.model_hr_timesheet_report
#: model:ir.model,name:hr_timesheet_sheet.model_hr_timesheet_sheet_sheet
#: model:ir.model,name:hr_timesheet_sheet.model_timesheet_report
#: view:timesheet.report:0
msgid "Timesheet"
msgstr "Bảng chấm công"

#. module: hr_timesheet_sheet
#: view:hr_timesheet_sheet.sheet:0
#: field:hr_timesheet_sheet.sheet,timesheet_activity_count:0
#: model:ir.actions.act_window,name:hr_timesheet_sheet.act_hr_timesheet_sheet_sheet_2_hr_analytic_timesheet
msgid "Timesheet Activities"
msgstr "Hoạt động chấm công"

#. module: hr_timesheet_sheet
#: model:ir.actions.act_window,name:hr_timesheet_sheet.action_hr_timesheet_report_stat_all
#: model:ir.ui.menu,name:hr_timesheet_sheet.menu_hr_timesheet_report_all
msgid "Timesheet Analysis"
msgstr "Phân tích chấm công"

#. module: hr_timesheet_sheet
#: model:ir.model,name:hr_timesheet_sheet.model_hr_analytic_timesheet
msgid "Timesheet Line"
msgstr "Chi tiết chấm công"

#. module: hr_timesheet_sheet
#: view:hr_timesheet_sheet.sheet:0
msgid "Timesheet Period"
msgstr "Chu kỳ chấm công"

#. module: hr_timesheet_sheet
#: model:ir.actions.act_window,name:hr_timesheet_sheet.action_timesheet_report_stat_all
#: model:ir.ui.menu,name:hr_timesheet_sheet.menu_timesheet_report_all
msgid "Timesheet Sheet Analysis"
msgstr "Phân tích bảng chấm công"

#. module: hr_timesheet_sheet
#: field:res.company,timesheet_max_difference:0
msgid "Timesheet allowed difference(Hours)"
msgstr "Timesheet allowed difference(Hours)"

#. module: hr_timesheet_sheet
#: model:ir.actions.act_window,name:hr_timesheet_sheet.act_hr_timesheet_sheet_sheet_by_account
msgid "Timesheet by Account"
msgstr "Bảng chấm công theo tài khoản"

#. module: hr_timesheet_sheet
#: view:hr_timesheet_sheet.sheet.account:0
msgid "Timesheet by Accounts"
msgstr "Bảng chấm công theo tài khoản"

#. module: hr_timesheet_sheet
#: model:ir.actions.act_window,name:hr_timesheet_sheet.act_hr_timesheet_sheet_sheet_by_day
msgid "Timesheet by Day"
msgstr "Bảng chấm công theo ngày"

#. module: hr_timesheet_sheet
#: field:hr_timesheet_sheet.sheet,timesheet_ids:0
msgid "Timesheet lines"
msgstr "Chi tiết chấm công"

#. module: hr_timesheet_sheet
#: field:res.company,timesheet_range:0
msgid "Timesheet range"
msgstr "Timesheet range"

#. module: hr_timesheet_sheet
#: view:hr.employee:0 field:hr.employee,timesheet_count:0
#: view:hr_timesheet_sheet.sheet:0
#: model:ir.actions.act_window,name:hr_timesheet_sheet.act_hr_employee_2_hr_timesheet
#: view:res.company:0
msgid "Timesheets"
msgstr "Bảng chấm công"

#. module: hr_timesheet_sheet
#: model:ir.model,name:hr_timesheet_sheet.model_hr_timesheet_sheet_sheet_account
#: model:ir.model,name:hr_timesheet_sheet.model_hr_timesheet_sheet_sheet_day
msgid "Timesheets by Period"
msgstr "Bảng chấm công theo chu kỳ"

#. module: hr_timesheet_sheet
#: model:ir.actions.act_window,name:hr_timesheet_sheet.act_hr_timesheet_sheet_form
#: model:ir.ui.menu,name:hr_timesheet_sheet.menu_act_hr_timesheet_sheet_form
msgid "Timesheets to Validate"
msgstr "Bảng chấm công cần xác nhận"

#. module: hr_timesheet_sheet
#: view:hr_timesheet_sheet.sheet:0
msgid "To Approve"
msgstr "Cần phê duyệt"

#. module: hr_timesheet_sheet
#. openerp-web
#: code:addons/hr_timesheet_sheet/static/src/xml/timesheet.xml:15
#: code:addons/hr_timesheet_sheet/static/src/xml/timesheet.xml:40
#: view:hr_timesheet_sheet.sheet.account:0
#, python-format
msgid "Total"
msgstr "Tổng"

#. module: hr_timesheet_sheet
#: field:hr_timesheet_sheet.sheet,total_attendance:0
msgid "Total Attendance"
msgstr "Total Attendance"

#. module: hr_timesheet_sheet
#: view:hr_timesheet_sheet.sheet.day:0
msgid "Total Attendances"
msgstr "Total Attendances"

#. module: hr_timesheet_sheet
#: view:hr_timesheet_sheet.sheet.day:0
msgid "Total Difference"
msgstr "Total Difference"

#. module: hr_timesheet_sheet
#: field:hr_timesheet_sheet.sheet.account,total:0
msgid "Total Time"
msgstr "Tổng thời gian"

#. module: hr_timesheet_sheet
#: field:hr_timesheet_sheet.sheet,total_timesheet:0
#: view:hr_timesheet_sheet.sheet.day:0
#: field:hr_timesheet_sheet.sheet.day,total_timesheet:0
msgid "Total Timesheet"
msgstr "Total Timesheet"

#. module: hr_timesheet_sheet
#: view:timesheet.report:0 field:timesheet.report,to_invoice:0
msgid "Type of Invoicing"
msgstr "Loại hóa đơn"

#. module: hr_timesheet_sheet
#: field:hr_timesheet_sheet.sheet,message_unread:0
msgid "Unread Messages"
msgstr "Thông điệp chưa đọc"

#. module: hr_timesheet_sheet
#: view:hr_timesheet_sheet.sheet:0
msgid "Unvalidated Timesheets"
msgstr "Bảng chấm công chưa được thẩm định"

#. module: hr_timesheet_sheet
#: view:hr.timesheet.report:0 field:hr.timesheet.report,user_id:0
#: field:hr_timesheet_sheet.sheet,user_id:0 view:timesheet.report:0
#: field:timesheet.report,user_id:0
msgid "User"
msgstr "Người dùng"

#. module: hr_timesheet_sheet
#: code:addons/hr_timesheet_sheet/hr_timesheet_sheet.py:493
#: code:addons/hr_timesheet_sheet/hr_timesheet_sheet.py:512
#, python-format
msgid "User Error!"
msgstr "Lỗi người dùng!"

#. module: hr_timesheet_sheet
#: field:hr.config.settings,timesheet_range:0
msgid "Validate timesheets every"
msgstr "Validate timesheets every"

#. module: hr_timesheet_sheet
#: selection:hr_timesheet_sheet.sheet,state:0
msgid "Waiting Approval"
msgstr "Chờ phê duyệt"

#. module: hr_timesheet_sheet
#: code:addons/hr_timesheet_sheet/hr_timesheet_sheet.py:100
#, python-format
msgid "Warning !"
msgstr "Cảnh báo !"

#. module: hr_timesheet_sheet
#: code:addons/hr_timesheet_sheet/hr_timesheet_sheet.py:128
#, python-format
msgid "Warning!"
msgstr "Cảnh báo !"

#. module: hr_timesheet_sheet
#: field:hr_timesheet_sheet.sheet,website_message_ids:0
msgid "Website Messages"
<<<<<<< HEAD
msgstr "Website Messages"
=======
msgstr "Thông điệp Website"
>>>>>>> 7ad626f8

#. module: hr_timesheet_sheet
#: help:hr_timesheet_sheet.sheet,website_message_ids:0
msgid "Website communication history"
<<<<<<< HEAD
msgstr "Website communication history"
=======
msgstr "Lịch sử thông tin liên lạc website"
>>>>>>> 7ad626f8

#. module: hr_timesheet_sheet
#: selection:hr.config.settings,timesheet_range:0
#: selection:res.company,timesheet_range:0
msgid "Week"
msgstr "Tuần"

#. module: hr_timesheet_sheet
#: code:addons/hr_timesheet_sheet/hr_timesheet_sheet.py:245
#, python-format
msgid "Week "
msgstr "Tuần"

#. module: hr_timesheet_sheet
#: view:timesheet.report:0 field:timesheet.report,year:0
msgid "Year"
msgstr "Năm"

#. module: hr_timesheet_sheet
#: code:addons/hr_timesheet_sheet/hr_timesheet_sheet.py:493
#, python-format
msgid ""
"You can not enter an attendance date outside the current timesheet dates."
msgstr "Bạn không thê nhập một ngày vào/ra nằm ngoài ngày chấm công hiện tại."

#. module: hr_timesheet_sheet
#: code:addons/hr_timesheet_sheet/hr_timesheet_sheet.py:491
#, python-format
msgid ""
"You can not enter an attendance in a submitted timesheet. Ask your manager "
"to reset it before adding attendance."
msgstr ""
"You can not enter an attendance in a submitted timesheet. Ask your manager "
"to reset it before adding attendance."

#. module: hr_timesheet_sheet
#: code:addons/hr_timesheet_sheet/hr_timesheet_sheet.py:255
#, python-format
msgid "You cannot delete a timesheet which have attendance entries."
msgstr "You cannot delete a timesheet which have attendance entries."

#. module: hr_timesheet_sheet
#: code:addons/hr_timesheet_sheet/hr_timesheet_sheet.py:253
#, python-format
msgid "You cannot delete a timesheet which is already confirmed."
msgstr "Bạn không thể xóa một bảng chấm công mà đã được xác nhận."

#. module: hr_timesheet_sheet
#: code:addons/hr_timesheet_sheet/hr_timesheet_sheet.py:66
#, python-format
msgid "You cannot duplicate a timesheet."
msgstr "Bạn không thể sao chép một bảng chấm công."

#. module: hr_timesheet_sheet
#: code:addons/hr_timesheet_sheet/hr_timesheet_sheet.py:512
#, python-format
msgid ""
"You cannot enter an attendance date outside the current timesheet dates."
msgstr "Bạn không thê nhập một ngày vào/ra nằm ngoài ngày chấm công hiện tại."

#. module: hr_timesheet_sheet
#: constraint:hr_timesheet_sheet.sheet:0
msgid ""
"You cannot have 2 timesheets that overlap!\n"
"Please use the menu 'My Current Timesheet' to avoid this problem."
msgstr ""
"Bạn không thể có 2 bảng chấm công chồng chéo!\n"
"Vui lòng sử dụng trình đơn 'Bảng chấm công hiện tại của bạn' để tránh vấn đề "
"này."

#. module: hr_timesheet_sheet
#: code:addons/hr_timesheet_sheet/hr_timesheet_sheet.py:87
#, python-format
msgid ""
"You cannot have 2 timesheets that overlap!\n"
"You should use the menu 'My Timesheet' to avoid this problem."
msgstr ""
"Bạn không thể có 2 bảng chấm công chồng chéo!\n"
"Vui lòng sử dụng trình đơn 'Bảng chấm công của bạn' để tránh vấn đề này."

#. module: hr_timesheet_sheet
#: constraint:hr.analytic.timesheet:0
msgid "You cannot modify an entry in a Confirmed/Done timesheet !"
msgstr "You cannot modify an entry in a Confirmed/Done timesheet !"

#. module: hr_timesheet_sheet
#: code:addons/hr_timesheet_sheet/hr_timesheet_sheet.py:519
#, python-format
msgid "You cannot modify an entry in a confirmed timesheet"
msgstr "Bạn không thể sửa một hạng mục trong một bảng thời gian đã xác nhận"

#. module: hr_timesheet_sheet
#: code:addons/hr_timesheet_sheet/hr_timesheet_sheet.py:378
#, python-format
msgid "You cannot modify an entry in a confirmed timesheet."
msgstr "Bạn không thể sửa một hạng mục trong một bảng thời gian đã xác nhận."

#. module: hr_timesheet_sheet
#. openerp-web
#: code:addons/hr_timesheet_sheet/static/src/xml/timesheet.xml:58
#, python-format
msgid ""
"You will be able to register your working hours and\n"
"                        activities."
msgstr ""
"You will be able to register your working hours and\n"
"                        activities."

#. module: hr_timesheet_sheet
#: model:ir.model,name:hr_timesheet_sheet.model_hr_config_settings
msgid "hr.config.settings"
msgstr "hr.config.settings"

#. module: hr_timesheet_sheet
#: model:ir.model,name:hr_timesheet_sheet.model_hr_timesheet_current_open
msgid "hr.timesheet.current.open"
msgstr "hr.timesheet.current.open"

#. module: hr_timesheet_sheet
#: view:hr.timesheet.report:0
msgid "month"
msgstr "tháng"

#. module: hr_timesheet_sheet
#: view:hr.timesheet.current.open:0
msgid "or"
msgstr "hoặc"

#. module: hr_timesheet_sheet
#: view:hr_timesheet_sheet.sheet:0
msgid "to"
msgstr "đến"<|MERGE_RESOLUTION|>--- conflicted
+++ resolved
@@ -1,38 +1,30 @@
-# Translation of OpenERP Server.
+# Translation of Odoo Server.
 # This file contains the translation of the following modules:
-# 	* hr_timesheet_sheet
-#
-msgid ""
-msgstr ""
-"Project-Id-Version: OpenERP Server 7.saas~5\n"
+# * hr_timesheet_sheet
+# 
+# Translators:
+# FIRST AUTHOR <EMAIL@ADDRESS>, 2014
+msgid ""
+msgstr ""
+"Project-Id-Version: Odoo 8.0\n"
 "Report-Msgid-Bugs-To: \n"
-<<<<<<< HEAD
 "POT-Creation-Date: 2014-09-13 07:21+0000\n"
 "PO-Revision-Date: 2014-09-13 14:43+0700\n"
 "Last-Translator: Leo Tran <leo.tran@ma.tvtmarine.com>\n"
 "Language-Team: T.V.T Marine Automation (aka TVTMA) <support@ma.tvtmarine."
 "com>\n"
-=======
-"POT-Creation-Date: 2015-01-21 14:07+0000\n"
-"PO-Revision-Date: 2015-12-29 08:13+0000\n"
-"Last-Translator: Martin Trigaux\n"
-"Language-Team: Vietnamese (http://www.transifex.com/odoo/odoo-8/language/vi/)\n"
->>>>>>> 7ad626f8
 "MIME-Version: 1.0\n"
 "Content-Type: text/plain; charset=UTF-8\n"
-"Content-Transfer-Encoding: 8bit\n"
-"Language: Vietnam\n"
-"X-Generator: Poedit 1.5.4\n"
+"Content-Transfer-Encoding: \n"
+"Language: vi\n"
+"Plural-Forms: nplurals=1; plural=0;\n"
 
 #. module: hr_timesheet_sheet
 #: help:hr_timesheet_sheet.sheet,state:0
 msgid ""
-" * The 'Draft' status is used when a user is encoding a new and unconfirmed "
-"timesheet.                 \n"
-"* The 'Confirmed' status is used for to confirm the timesheet by "
-"user.                 \n"
-"* The 'Done' status is used when users timesheet is accepted by his/her "
-"senior."
+" * The 'Draft' status is used when a user is encoding a new and unconfirmed timesheet.                 \n"
+"* The 'Confirmed' status is used for to confirm the timesheet by user.                 \n"
+"* The 'Done' status is used when users timesheet is accepted by his/her senior."
 msgstr ""
 "* Trạng thái 'Dự thảo' được sử dụng khi một người dùng nhập mới và chưa xác "
 "nhận bảng chấm công.                 \n"
@@ -47,24 +39,24 @@
 msgstr "#Chi phí"
 
 #. module: hr_timesheet_sheet
-#: field:timesheet.report,nbr:0
-msgid "#Nbr"
-msgstr "#Nbr"
-
-#. module: hr_timesheet_sheet
-#: field:timesheet.report,total_attendance:0
-msgid "#Total Attendance"
-msgstr "#Total Attendance"
-
-#. module: hr_timesheet_sheet
-#: field:timesheet.report,total_diff:0
-msgid "#Total Diff"
-msgstr "#Total Diff"
-
-#. module: hr_timesheet_sheet
-#: field:timesheet.report,total_timesheet:0
-msgid "#Total Timesheet"
-msgstr "#Total Timesheet"
+#: field:hr.timesheet.report,nbr:0
+msgid "# Nbr Timesheet"
+msgstr "SL Bảng chấm công"
+
+#. module: hr_timesheet_sheet
+#: field:hr.timesheet.report,total_attendance:0
+msgid "# Total Attendance"
+msgstr "Tổng Có mặt"
+
+#. module: hr_timesheet_sheet
+#: field:hr.timesheet.report,total_diff:0
+msgid "# Total Diff"
+msgstr ""
+
+#. module: hr_timesheet_sheet
+#: field:hr.timesheet.report,total_timesheet:0
+msgid "# Total Timesheet"
+msgstr ""
 
 #. module: hr_timesheet_sheet
 #: model:ir.actions.act_window,help:hr_timesheet_sheet.act_hr_timesheet_sheet_form
@@ -76,8 +68,7 @@
 "                of the week. Once the timesheet is confirmed, it should be\n"
 "                validated by a manager.\n"
 "              </p><p>\n"
-"                Timesheets can also be invoiced to customers, depending on "
-"the\n"
+"                Timesheets can also be invoiced to customers, depending on the\n"
 "                configuration of each project's related contract.\n"
 "              </p>\n"
 "            "
@@ -171,7 +162,7 @@
 msgstr "Tài khoản quản trị"
 
 #. module: hr_timesheet_sheet
-#: view:hr_timesheet_sheet.sheet:0
+#: view:hr_timesheet_sheet.sheet:hr_timesheet_sheet.hr_timesheet_sheet_form
 msgid "Approve"
 msgstr "Phế duyệt"
 
@@ -192,12 +183,12 @@
 msgstr "Vào/ra"
 
 #. module: hr_timesheet_sheet
-#: view:hr_timesheet_sheet.sheet:0
+#: view:hr_timesheet_sheet.sheet:hr_timesheet_sheet.hr_timesheet_sheet_form
 #: field:hr_timesheet_sheet.sheet,attendance_count:0
 #: field:hr_timesheet_sheet.sheet,attendances_ids:0
 #: model:ir.actions.act_window,name:hr_timesheet_sheet.act_hr_timesheet_sheet_sheet_2_hr_attendance
 msgid "Attendances"
-msgstr "Vào / ra"
+msgstr "Vào/ra"
 
 #. module: hr_timesheet_sheet
 #: selection:timesheet.report,month:0
@@ -205,7 +196,7 @@
 msgstr "Tháng 8"
 
 #. module: hr_timesheet_sheet
-#: view:hr.timesheet.current.open:0
+#: view:hr.timesheet.current.open:hr_timesheet_sheet.view_hr_timesheet_current_open
 msgid "Cancel"
 msgstr "Hủy bỏ"
 
@@ -222,9 +213,7 @@
 msgstr "Công ty"
 
 #. module: hr_timesheet_sheet
-#: view:hr.timesheet.report:0 field:hr.timesheet.report,company_id:0
-#: field:hr_timesheet_sheet.sheet,company_id:0 view:timesheet.report:0
-#: field:timesheet.report,company_id:0
+#: field:hr_timesheet_sheet.sheet,company_id:0
 msgid "Company"
 msgstr "Công ty"
 
@@ -236,34 +225,37 @@
 msgstr "Lỗi cấu hình!"
 
 #. module: hr_timesheet_sheet
-#: view:timesheet.report:0 selection:timesheet.report,state:0
+#: view:hr.timesheet.report:hr_timesheet_sheet.view_timesheet_report_search
+#: selection:hr.timesheet.report,state:0
 msgid "Confirmed"
 msgstr "Đã xác nhận"
 
 #. module: hr_timesheet_sheet
-#: view:hr_timesheet_sheet.sheet:0
+#: view:hr_timesheet_sheet.sheet:hr_timesheet_sheet.view_hr_timesheet_sheet_filter
 msgid "Confirmed Timesheets"
-<<<<<<< HEAD
 msgstr "Bảng chấm công được xác nhận"
-=======
-msgstr ""
+
+#. module: hr_timesheet_sheet
+#: field:hr.timesheet.report,cost:0
+msgid "Cost"
+msgstr "Chi phí"
 
 #. module: hr_timesheet_sheet
 #: field:hr.timesheet.current.open,create_uid:0
 #: field:hr_timesheet_sheet.sheet,create_uid:0
 msgid "Created by"
 msgstr "Tạo bởi"
->>>>>>> 7ad626f8
-
-#. module: hr_timesheet_sheet
-#: field:hr.timesheet.report,cost:0
-msgid "Cost"
-msgstr "Chi phí"
+
+#. module: hr_timesheet_sheet
+#: field:hr.timesheet.current.open,create_date:0
+#: field:hr_timesheet_sheet.sheet,create_date:0
+msgid "Created on"
+msgstr "Tạo vào"
 
 #. module: hr_timesheet_sheet
 #: field:hr_timesheet_sheet.sheet,state_attendance:0
 msgid "Current Status"
-msgstr "Trạng thái hiện tại"
+msgstr "Tình trạng hiện tại"
 
 #. module: hr_timesheet_sheet
 #: field:timesheet.report,date_current:0
@@ -271,10 +263,9 @@
 msgstr "Ngày hiện tại"
 
 #. module: hr_timesheet_sheet
-#: field:hr.timesheet.report,date:0 field:hr_timesheet_sheet.sheet.day,name:0
-#: field:timesheet.report,date:0
+#: field:hr_timesheet_sheet.sheet.day,name:0
 msgid "Date"
-msgstr "Ngày tháng"
+msgstr "Ngày"
 
 #. module: hr_timesheet_sheet
 #: view:hr.timesheet.report:0
@@ -300,11 +291,7 @@
 #. module: hr_timesheet_sheet
 #: help:hr_timesheet_sheet.sheet,message_last_post:0
 msgid "Date of the last message posted on the record."
-<<<<<<< HEAD
 msgstr "Ngày của thông điệp gần nhất được ghi nhận trên một bản ghi."
-=======
-msgstr "Ngày gần nhất của thông điệp được vào sổ trên bản ghi này."
->>>>>>> 7ad626f8
 
 #. module: hr_timesheet_sheet
 #: field:hr_timesheet_sheet.sheet,date_to:0 field:timesheet.report,date_to:0
@@ -347,12 +334,13 @@
 msgstr "Khác biệt"
 
 #. module: hr_timesheet_sheet
-#: view:hr_timesheet_sheet.sheet:0
+#: view:hr_timesheet_sheet.sheet:hr_timesheet_sheet.hr_timesheet_sheet_form
 msgid "Differences"
 msgstr "Khác biệt"
 
 #. module: hr_timesheet_sheet
-#: view:timesheet.report:0 selection:timesheet.report,state:0
+#: view:hr.timesheet.report:hr_timesheet_sheet.view_timesheet_report_search
+#: selection:hr.timesheet.report,state:0
 msgid "Done"
 msgstr "Hoàn thành"
 
@@ -368,7 +356,7 @@
 msgstr "Nhân viên"
 
 #. module: hr_timesheet_sheet
-#: view:hr_timesheet_sheet.sheet:0
+#: view:hr_timesheet_sheet.sheet:hr_timesheet_sheet.view_hr_timesheet_sheet_filter
 msgid "Employees"
 msgstr "Nhân viên"
 
@@ -385,9 +373,9 @@
 #: code:addons/hr_timesheet_sheet/hr_timesheet_sheet.py:85
 #: code:addons/hr_timesheet_sheet/hr_timesheet_sheet.py:87
 #: code:addons/hr_timesheet_sheet/hr_timesheet_sheet.py:89
-#: code:addons/hr_timesheet_sheet/hr_timesheet_sheet.py:378
-#: code:addons/hr_timesheet_sheet/hr_timesheet_sheet.py:491
-#: code:addons/hr_timesheet_sheet/hr_timesheet_sheet.py:519
+#: code:addons/hr_timesheet_sheet/hr_timesheet_sheet.py:381
+#: code:addons/hr_timesheet_sheet/hr_timesheet_sheet.py:494
+#: code:addons/hr_timesheet_sheet/hr_timesheet_sheet.py:522
 #: code:addons/hr_timesheet_sheet/wizard/hr_timesheet_current.py:38
 #, python-format
 msgid "Error!"
@@ -440,16 +428,12 @@
 msgid ""
 "Holds the Chatter summary (number of messages, ...). This summary is "
 "directly in html format in order to be inserted in kanban views."
-<<<<<<< HEAD
 msgstr ""
 "Holds the Chatter summary (number of messages, ...). This summary is "
 "directly in html format in order to be inserted in kanban views."
-=======
-msgstr "Holds the Chatter summary (number of messages, ...). This summary is directly in html format in order to be inserted in kanban views."
->>>>>>> 7ad626f8
-
-#. module: hr_timesheet_sheet
-#: view:hr_timesheet_sheet.sheet:0
+
+#. module: hr_timesheet_sheet
+#: view:hr_timesheet_sheet.sheet:hr_timesheet_sheet.hr_timesheet_sheet_form
 msgid "Hours"
 msgstr "Giờ"
 
@@ -459,7 +443,7 @@
 msgstr "If checked new messages require your attention."
 
 #. module: hr_timesheet_sheet
-#: view:hr_timesheet_sheet.sheet:0
+#: view:hr_timesheet_sheet.sheet:hr_timesheet_sheet.view_hr_timesheet_sheet_filter
 msgid "In Draft"
 msgstr "Dự thảo"
 
@@ -506,8 +490,13 @@
 "nhân viên đó với một sản phẩm."
 
 #. module: hr_timesheet_sheet
-#: code:addons/hr_timesheet_sheet/hr_timesheet_sheet.py:253
-#: code:addons/hr_timesheet_sheet/hr_timesheet_sheet.py:255
+#: model:ir.filters,name:hr_timesheet_sheet.filter_hr_timesheet_report_internal_timesheets
+msgid "Internal Timesheet"
+msgstr "Timesheet Nội bộ"
+
+#. module: hr_timesheet_sheet
+#: code:addons/hr_timesheet_sheet/hr_timesheet_sheet.py:256
+#: code:addons/hr_timesheet_sheet/hr_timesheet_sheet.py:258
 #, python-format
 msgid "Invalid Action!"
 msgstr "Hành động không hợp lệ!"
@@ -523,7 +512,7 @@
 msgstr "Là một Người dõi theo"
 
 #. module: hr_timesheet_sheet
-#: view:hr.timesheet.current.open:0
+#: view:hr.timesheet.current.open:hr_timesheet_sheet.view_hr_timesheet_current_open
 msgid "It will open your current timesheet"
 msgstr "Nó sẽ mở bảng chấm công hiện tại"
 
@@ -553,7 +542,6 @@
 msgstr "Ngày thông điệp gần nhất"
 
 #. module: hr_timesheet_sheet
-<<<<<<< HEAD
 #: selection:timesheet.report,month:0
 msgid "March"
 msgstr "Tháng 3"
@@ -562,18 +550,6 @@
 #: selection:timesheet.report,month:0
 msgid "May"
 msgstr "Tháng 5"
-=======
-#: field:hr.timesheet.current.open,write_uid:0
-#: field:hr_timesheet_sheet.sheet,write_uid:0
-msgid "Last Updated by"
-msgstr "Cập nhật lần cuối bởi"
-
-#. module: hr_timesheet_sheet
-#: field:hr.timesheet.current.open,write_date:0
-#: field:hr_timesheet_sheet.sheet,write_date:0
-msgid "Last Updated on"
-msgstr "Cập nhật lần cuối"
->>>>>>> 7ad626f8
 
 #. module: hr_timesheet_sheet
 #: field:hr_timesheet_sheet.sheet,message_ids:0
@@ -598,28 +574,22 @@
 msgstr "Bảng chấm công hiện tại của bạn"
 
 #. module: hr_timesheet_sheet
-#: view:hr.timesheet.current.open:0
+#: view:hr.timesheet.current.open:hr_timesheet_sheet.view_hr_timesheet_current_open
 #: model:ir.actions.act_window,name:hr_timesheet_sheet.action_hr_timesheet_current_open
 #: model:ir.actions.server,name:hr_timesheet_sheet.ir_actions_server_timsheet_sheet
 msgid "My Timesheet"
-msgstr "Bảng chấm công của bạn"
+msgstr "Bảng chấm công của tôi"
 
 #. module: hr_timesheet_sheet
 #: model:ir.actions.act_window,help:hr_timesheet_sheet.action_hr_timesheet_current_open
 msgid ""
 "My Timesheet opens your timesheet so that you can book your activities into "
-"the system. From the same form, you can register your attendances (Sign In/"
-"Out) and describe the working hours made on the different projects. At the "
-"end of the period defined in the company, the timesheet is confirmed by the "
-"user and can be validated by his manager. If required, as defined on the "
-"project, you can generate the invoices based on the timesheet."
-msgstr ""
-"My Timesheet opens your timesheet so that you can book your activities into "
-"the system. From the same form, you can register your attendances (Sign In/"
-"Out) and describe the working hours made on the different projects. At the "
-"end of the period defined in the company, the timesheet is confirmed by the "
-"user and can be validated by his manager. If required, as defined on the "
-"project, you can generate the invoices based on the timesheet."
+"the system. From the same form, you can register your attendances (Sign "
+"In/Out) and describe the working hours made on the different projects. At "
+"the end of the period defined in the company, the timesheet is confirmed by "
+"the user and can be validated by his manager. If required, as defined on the"
+" project, you can generate the invoices based on the timesheet."
+msgstr ""
 
 #. module: hr_timesheet_sheet
 #: selection:hr_timesheet_sheet.sheet,state:0
@@ -654,8 +624,9 @@
 msgstr "Mở bảng chấm công"
 
 #. module: hr_timesheet_sheet
-#: view:hr_timesheet_sheet.sheet:0 field:hr_timesheet_sheet.sheet,period_ids:0
-#: view:hr_timesheet_sheet.sheet.day:0
+#: view:hr_timesheet_sheet.sheet:hr_timesheet_sheet.hr_timesheet_sheet_form
+#: field:hr_timesheet_sheet.sheet,period_ids:0
+#: view:hr_timesheet_sheet.sheet.day:hr_timesheet_sheet.hr_timesheet_day_tree
 msgid "Period"
 msgstr "Chu kỳ"
 
@@ -695,17 +666,17 @@
 msgstr "Tài khoản quản trị / Dự án"
 
 #. module: hr_timesheet_sheet
-#: view:hr_timesheet_sheet.sheet:0
+#: view:hr_timesheet_sheet.sheet:hr_timesheet_sheet.hr_timesheet_sheet_form
 msgid "Refuse"
 msgstr "Từ chối"
 
 #. module: hr_timesheet_sheet
-#: view:hr_timesheet_sheet.sheet.account:0
+#: view:hr_timesheet_sheet.sheet.account:hr_timesheet_sheet.hr_timesheet_account_filter
 msgid "Search Account"
 msgstr "Tìm kiếm tài khoản"
 
 #. module: hr_timesheet_sheet
-#: view:hr_timesheet_sheet.sheet:0
+#: view:hr_timesheet_sheet.sheet:hr_timesheet_sheet.view_hr_timesheet_sheet_filter
 msgid "Search Timesheet"
 msgstr "Tìm kiếm Bảng chấm công"
 
@@ -727,25 +698,25 @@
 msgstr "Bảng"
 
 #. module: hr_timesheet_sheet
-#: view:hr_timesheet_sheet.sheet:0
+#: view:hr_timesheet_sheet.sheet:hr_timesheet_sheet.hr_timesheet_sheet_form
 msgid "Sign In"
 msgstr "Đăng nhập"
 
 #. module: hr_timesheet_sheet
-#: view:hr_timesheet_sheet.sheet:0
+#: view:hr_timesheet_sheet.sheet:hr_timesheet_sheet.hr_timesheet_sheet_form
 msgid "Sign Out"
 msgstr "Đăng xuất"
 
 #. module: hr_timesheet_sheet
-#: field:hr_timesheet_sheet.sheet,state:0 view:timesheet.report:0
-#: field:timesheet.report,state:0
+#: view:hr.timesheet.report:hr_timesheet_sheet.view_timesheet_report_search
+#: field:hr.timesheet.report,state:0 field:hr_timesheet_sheet.sheet,state:0
 msgid "Status"
-msgstr "Trạng thái"
+msgstr "Tình trạng"
 
 #. module: hr_timesheet_sheet
 #: view:hr_timesheet_sheet.sheet:0
 msgid "Submit to Manager"
-msgstr "Gửi cho Người quản lý"
+msgstr "Đệ trình cho Quản lý"
 
 #. module: hr_timesheet_sheet
 #: view:hr_timesheet_sheet.sheet:0
@@ -956,20 +927,12 @@
 #. module: hr_timesheet_sheet
 #: field:hr_timesheet_sheet.sheet,website_message_ids:0
 msgid "Website Messages"
-<<<<<<< HEAD
 msgstr "Website Messages"
-=======
-msgstr "Thông điệp Website"
->>>>>>> 7ad626f8
 
 #. module: hr_timesheet_sheet
 #: help:hr_timesheet_sheet.sheet,website_message_ids:0
 msgid "Website communication history"
-<<<<<<< HEAD
 msgstr "Website communication history"
-=======
-msgstr "Lịch sử thông tin liên lạc website"
->>>>>>> 7ad626f8
 
 #. module: hr_timesheet_sheet
 #: selection:hr.config.settings,timesheet_range:0
@@ -1079,26 +1042,11 @@
 "                        activities."
 
 #. module: hr_timesheet_sheet
-#: model:ir.model,name:hr_timesheet_sheet.model_hr_config_settings
-msgid "hr.config.settings"
-msgstr "hr.config.settings"
-
-#. module: hr_timesheet_sheet
-#: model:ir.model,name:hr_timesheet_sheet.model_hr_timesheet_current_open
-msgid "hr.timesheet.current.open"
-msgstr "hr.timesheet.current.open"
-
-#. module: hr_timesheet_sheet
-#: view:hr.timesheet.report:0
-msgid "month"
-msgstr "tháng"
-
-#. module: hr_timesheet_sheet
-#: view:hr.timesheet.current.open:0
+#: view:hr.timesheet.current.open:hr_timesheet_sheet.view_hr_timesheet_current_open
 msgid "or"
 msgstr "hoặc"
 
 #. module: hr_timesheet_sheet
-#: view:hr_timesheet_sheet.sheet:0
+#: view:hr_timesheet_sheet.sheet:hr_timesheet_sheet.hr_timesheet_sheet_form
 msgid "to"
 msgstr "đến"