--- conflicted
+++ resolved
@@ -6,18 +6,11 @@
 msgstr ""
 "Project-Id-Version: OpenERP Server 7.saas~5\n"
 "Report-Msgid-Bugs-To: \n"
-<<<<<<< HEAD
 "POT-Creation-Date: 2014-09-13 07:21+0000\n"
 "PO-Revision-Date: 2014-09-13 14:43+0700\n"
 "Last-Translator: Leo Tran <leo.tran@ma.tvtmarine.com>\n"
 "Language-Team: T.V.T Marine Automation (aka TVTMA) <support@ma.tvtmarine."
 "com>\n"
-=======
-"POT-Creation-Date: 2015-01-21 14:07+0000\n"
-"PO-Revision-Date: 2015-07-17 07:23+0000\n"
-"Last-Translator: Martin Trigaux\n"
-"Language-Team: Vietnamese (http://www.transifex.com/odoo/odoo-8/language/vi/)\n"
->>>>>>> 7d68fa0e
 "MIME-Version: 1.0\n"
 "Content-Type: text/plain; charset=UTF-8\n"
 "Content-Transfer-Encoding: 8bit\n"
@@ -1020,13 +1013,13 @@
 #: code:addons/hr_timesheet_sheet/hr_timesheet_sheet.py:519
 #, python-format
 msgid "You cannot modify an entry in a confirmed timesheet"
-msgstr "You cannot modify an entry in a confirmed timesheet"
+msgstr "Bạn không thể sửa một hạng mục trong một bảng thời gian đã xác nhận"
 
 #. module: hr_timesheet_sheet
 #: code:addons/hr_timesheet_sheet/hr_timesheet_sheet.py:378
 #, python-format
 msgid "You cannot modify an entry in a confirmed timesheet."
-msgstr "You cannot modify an entry in a confirmed timesheet."
+msgstr "Bạn không thể sửa một hạng mục trong một bảng thời gian đã xác nhận."
 
 #. module: hr_timesheet_sheet
 #. openerp-web
@@ -1062,4 +1055,4 @@
 #. module: hr_timesheet_sheet
 #: view:hr_timesheet_sheet.sheet:0
 msgid "to"
-msgstr "to"+msgstr "đến"