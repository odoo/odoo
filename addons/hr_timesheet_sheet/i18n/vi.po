<<<<<<< HEAD
# Vietnamese translation for openobject-addons
# Copyright (c) 2014 Rosetta Contributors and Canonical Ltd 2014
# This file is distributed under the same license as the openobject-addons package.
# FIRST AUTHOR <EMAIL@ADDRESS>, 2014.
#
msgid ""
msgstr ""
"Project-Id-Version: openobject-addons\n"
"Report-Msgid-Bugs-To: FULL NAME <EMAIL@ADDRESS>\n"
"POT-Creation-Date: 2014-08-14 13:08+0000\n"
"PO-Revision-Date: 2014-08-14 16:10+0000\n"
"Last-Translator: FULL NAME <EMAIL@ADDRESS>\n"
"Language-Team: Vietnamese <vi@li.org>\n"
"MIME-Version: 1.0\n"
"Content-Type: text/plain; charset=UTF-8\n"
"Content-Transfer-Encoding: 8bit\n"
"X-Launchpad-Export-Date: 2014-08-15 07:17+0000\n"
"X-Generator: Launchpad (build 17156)\n"
=======
# Translation of OpenERP Server.
# This file contains the translation of the following modules:
# 	* hr_timesheet_sheet
#
msgid ""
msgstr ""
"Project-Id-Version: OpenERP Server 7.saas~5\n"
"Report-Msgid-Bugs-To: \n"
"POT-Creation-Date: 2014-09-13 07:21+0000\n"
"PO-Revision-Date: 2014-09-13 14:43+0700\n"
"Last-Translator: Leo Tran <leo.tran@ma.tvtmarine.com>\n"
"Language-Team: T.V.T Marine Automation (aka TVTMA) <support@ma.tvtmarine."
"com>\n"
"MIME-Version: 1.0\n"
"Content-Type: text/plain; charset=UTF-8\n"
"Content-Transfer-Encoding: 8bit\n"
"Language: Vietnam\n"
"X-Generator: Poedit 1.5.4\n"
>>>>>>> a345b238

#. module: hr_timesheet_sheet
#: help:hr_timesheet_sheet.sheet,state:0
msgid ""
" * The 'Draft' status is used when a user is encoding a new and unconfirmed "
"timesheet.                 \n"
<<<<<<< HEAD
"* The 'Confirmed' status is used for to confirm the timesheet by user.       "
"          \n"
"* The 'Done' status is used when users timesheet is accepted by his/her "
"senior."
msgstr ""

#. module: hr_timesheet_sheet
#: field:hr.timesheet.report,nbr:0
msgid "#Nbr"
msgstr ""

#. module: hr_timesheet_sheet
#: field:hr.timesheet.report,total_attendance:0
msgid "#Total Attendance"
=======
"* The 'Confirmed' status is used for to confirm the timesheet by "
"user.                 \n"
"* The 'Done' status is used when users timesheet is accepted by his/her "
"senior."
>>>>>>> a345b238
msgstr ""
"* Trạng thái 'Dự thảo' được sử dụng khi một người dùng nhập mới và chưa xác "
"nhận bảng chấm công.                 \n"
"* Trạng thái 'Đã xác nhận' được sử dụng để xác nhận bảng chấm công bởi người "
"dùng .                 \n"
"* Trạng thái 'Hoàn thành' được sử dụng khi bảng chấm công của người dùng "
"được chấp thuận bởi quản lý của anh/chị ấy."

#. module: hr_timesheet_sheet
<<<<<<< HEAD
#: field:hr.timesheet.report,total_diff:0
msgid "#Total Diff"
msgstr ""

#. module: hr_timesheet_sheet
#: field:hr.timesheet.report,total_timesheet:0
msgid "#Total Timesheet"
msgstr ""

#. module: hr_timesheet_sheet
#: model:ir.actions.act_window,help:hr_timesheet_sheet.act_hr_timesheet_sheet_form
msgid ""
"<p class=\"oe_view_nocontent_create\">\n"
"                New timesheet to approve.\n"
"              </p><p>\n"
"                You must record timesheets every day and confirm at the end\n"
"                of the week. Once the timesheet is confirmed, it should be\n"
"                validated by a manager.\n"
"              </p><p>\n"
"                Timesheets can also be invoiced to customers, depending on "
"the\n"
"                configuration of each project's related contract.\n"
"              </p>\n"
"            "
msgstr ""

#. module: hr_timesheet_sheet
#: selection:hr_timesheet_sheet.sheet,state_attendance:0
msgid "Absent"
msgstr "Vắng mặt"

#. module: hr_timesheet_sheet
#. openerp-web
#: code:addons/hr_timesheet_sheet/static/src/xml/timesheet.xml:33
#, python-format
msgid "Add"
msgstr ""

#. module: hr_timesheet_sheet
#. openerp-web
#: code:addons/hr_timesheet_sheet/static/src/xml/timesheet.xml:39
#, python-format
msgid "Add a Line"
msgstr ""

#. module: hr_timesheet_sheet
#: field:hr.config.settings,timesheet_max_difference:0
msgid ""
"Allow a difference of time between timesheets and attendances of (in hours)"
msgstr ""

#. module: hr_timesheet_sheet
#: help:hr.config.settings,timesheet_max_difference:0
#: help:res.company,timesheet_max_difference:0
msgid ""
"Allowed difference in hours between the sign in/out and the timesheet "
"computation for one sheet. Set this to 0 if you do not want any control."
msgstr ""

#. module: hr_timesheet_sheet
#: model:ir.model,name:hr_timesheet_sheet.model_account_analytic_account
msgid "Analytic Account"
msgstr "Tài khoản KTQT"

#. module: hr_timesheet_sheet
#: model:ir.model,name:hr_timesheet_sheet.model_account_analytic_line
msgid "Analytic Line"
msgstr ""

#. module: hr_timesheet_sheet
#: field:hr_timesheet_sheet.sheet,account_ids:0
msgid "Analytic accounts"
msgstr ""

#. module: hr_timesheet_sheet
#: view:hr_timesheet_sheet.sheet:hr_timesheet_sheet.hr_timesheet_sheet_form
msgid "Approve"
msgstr "Chấp thuận"

#. module: hr_timesheet_sheet
#: selection:hr_timesheet_sheet.sheet,state:0
msgid "Approved"
msgstr ""

#. module: hr_timesheet_sheet
#: field:hr_timesheet_sheet.sheet.day,total_attendance:0
#: model:ir.model,name:hr_timesheet_sheet.model_hr_attendance
msgid "Attendance"
msgstr "Điểm danh"

#. module: hr_timesheet_sheet
#: view:hr_timesheet_sheet.sheet:hr_timesheet_sheet.hr_timesheet_sheet_form
#: field:hr_timesheet_sheet.sheet,attendance_count:0
#: field:hr_timesheet_sheet.sheet,attendances_ids:0
#: model:ir.actions.act_window,name:hr_timesheet_sheet.act_hr_timesheet_sheet_sheet_2_hr_attendance
msgid "Attendances"
msgstr "Tham dự"

#. module: hr_timesheet_sheet
#: view:hr.timesheet.current.open:hr_timesheet_sheet.view_hr_timesheet_current_open
msgid "Cancel"
msgstr "Hủy bỏ"

#. module: hr_timesheet_sheet
#. openerp-web
#: code:addons/hr_timesheet_sheet/static/src/xml/timesheet.xml:56
#, python-format
msgid "Click to add projects, contracts or analytic accounts."
msgstr ""

#. module: hr_timesheet_sheet
#: model:ir.model,name:hr_timesheet_sheet.model_res_company
msgid "Companies"
msgstr "Các công ty"

#. module: hr_timesheet_sheet
#: field:hr_timesheet_sheet.sheet,company_id:0
msgid "Company"
msgstr "Công ty"

#. module: hr_timesheet_sheet
#: code:addons/hr_timesheet_sheet/hr_timesheet_sheet.py:75
#: code:addons/hr_timesheet_sheet/hr_timesheet_sheet.py:91
#, python-format
msgid "Configuration Error!"
=======
#: field:timesheet.report,cost:0
msgid "#Cost"
msgstr "#Chi phí"

#. module: hr_timesheet_sheet
#: field:timesheet.report,nbr:0
msgid "#Nbr"
msgstr "#Nbr"

#. module: hr_timesheet_sheet
#: field:timesheet.report,total_attendance:0
msgid "#Total Attendance"
msgstr "#Total Attendance"

#. module: hr_timesheet_sheet
#: field:timesheet.report,total_diff:0
msgid "#Total Diff"
msgstr "#Total Diff"

#. module: hr_timesheet_sheet
#: field:timesheet.report,total_timesheet:0
msgid "#Total Timesheet"
msgstr "#Total Timesheet"

#. module: hr_timesheet_sheet
#: model:ir.actions.act_window,help:hr_timesheet_sheet.act_hr_timesheet_sheet_form
msgid ""
"<p class=\"oe_view_nocontent_create\">\n"
"                New timesheet to approve.\n"
"              </p><p>\n"
"                You must record timesheets every day and confirm at the end\n"
"                of the week. Once the timesheet is confirmed, it should be\n"
"                validated by a manager.\n"
"              </p><p>\n"
"                Timesheets can also be invoiced to customers, depending on "
"the\n"
"                configuration of each project's related contract.\n"
"              </p>\n"
"            "
>>>>>>> a345b238
msgstr ""
"<p class=\"oe_view_nocontent_create\">\n"
"                Bảng chấm công mới cần phê duyệt.\n"
"              </p><p>\n"
"                Bạn phải ghi nhận chấm công hàng ngày và xác nhận vào\n"
"                cuối tuần. Khi bảng chấm công được xác nhận, nó có thể\n"
"                thẩm định bởi người quản lý.\n"
"              </p><p>\n"
"                Bảng chấm công cũng có thể được xuất hóa đơn cho khách hàng, "
"phụ thuộc vào\n"
"                cấu hình của mỗi hợp đồng liên quan đến dự án.\n"
"              </p>\n"
"            "

#. module: hr_timesheet_sheet
<<<<<<< HEAD
#: view:hr.timesheet.report:hr_timesheet_sheet.view_timesheet_report_search
#: selection:hr.timesheet.report,state:0
msgid "Confirmed"
msgstr "Đã được xác nhận"

#. module: hr_timesheet_sheet
#: view:hr_timesheet_sheet.sheet:hr_timesheet_sheet.view_hr_timesheet_sheet_filter
msgid "Confirmed Timesheets"
msgstr ""

#. module: hr_timesheet_sheet
#: field:hr.timesheet.current.open,create_uid:0
#: field:hr_timesheet_sheet.sheet,create_uid:0
msgid "Created by"
msgstr ""

#. module: hr_timesheet_sheet
#: field:hr.timesheet.current.open,create_date:0
#: field:hr_timesheet_sheet.sheet,create_date:0
msgid "Created on"
msgstr ""

#. module: hr_timesheet_sheet
#: field:hr_timesheet_sheet.sheet,state_attendance:0
msgid "Current Status"
msgstr ""

#. module: hr_timesheet_sheet
#: field:hr_timesheet_sheet.sheet.day,name:0
msgid "Date"
msgstr "Ngày"

#. module: hr_timesheet_sheet
#: field:hr.timesheet.report,date_from:0
#: field:hr_timesheet_sheet.sheet,date_from:0
msgid "Date from"
msgstr ""

#. module: hr_timesheet_sheet
#: help:hr_timesheet_sheet.sheet,message_last_post:0
msgid "Date of the last message posted on the record."
msgstr ""

#. module: hr_timesheet_sheet
#: field:hr.timesheet.report,date_to:0
#: field:hr_timesheet_sheet.sheet,date_to:0
msgid "Date to"
msgstr ""

#. module: hr_timesheet_sheet
#: selection:hr.config.settings,timesheet_range:0
#: selection:res.company,timesheet_range:0
msgid "Day"
msgstr "Ngày"

#. module: hr_timesheet_sheet
#: view:hr.timesheet.report:hr_timesheet_sheet.view_timesheet_report_search
#: field:hr.timesheet.report,department_id:0
#: view:hr_timesheet_sheet.sheet:hr_timesheet_sheet.view_hr_timesheet_sheet_filter
#: field:hr_timesheet_sheet.sheet,department_id:0
msgid "Department"
msgstr "Phòng ban"

#. module: hr_timesheet_sheet
#: view:hr_timesheet_sheet.sheet:hr_timesheet_sheet.hr_timesheet_sheet_form
msgid "Details"
=======
#: model:ir.actions.act_window,help:hr_timesheet_sheet.action_hr_timesheet_report_stat_all
msgid ""
"<p>\n"
"                This report performs analysis on timesheets created by your\n"
"                human resources in the system. It allows you to have a full\n"
"                overview of  entries done by your employees. You can group "
"them\n"
"                by specific selection criteria thanks to the search tool.\n"
"              </p>\n"
"            "
msgstr ""
"<p>\n"
"                Báo cáo này thực hiện phân tích trên bảng chấm công được tạo "
"bởi\n"
"                phân hệ nhân sự trong hệ thống. Nó cho phép bạn có một cái "
"nhìn\n"
"                tổng thể của các hoạt động đã được hoàn thành bởi nhân viên. "
"Bạn có thể nhóm\n"
"                chúng theo các tiêu chí cụ thể.\n"
"              </p>\n"
"            "

#. module: hr_timesheet_sheet
#: selection:hr_timesheet_sheet.sheet,state_attendance:0
msgid "Absent"
msgstr "Vắng mặt"

#. module: hr_timesheet_sheet
#. openerp-web
#: code:addons/hr_timesheet_sheet/static/src/xml/timesheet.xml:33
#, python-format
msgid "Add"
msgstr "Thêm"

#. module: hr_timesheet_sheet
#. openerp-web
#: code:addons/hr_timesheet_sheet/static/src/xml/timesheet.xml:39
#, python-format
msgid "Add a Line"
msgstr "Thêm một mục"

#. module: hr_timesheet_sheet
#: field:hr.config.settings,timesheet_max_difference:0
msgid ""
"Allow a difference of time between timesheets and attendances of (in hours)"
msgstr "Cho phép sự khác biệt về thời gian giữa chấm công và vào/ra (theo giờ)"

#. module: hr_timesheet_sheet
#: help:hr.config.settings,timesheet_max_difference:0
#: help:res.company,timesheet_max_difference:0
msgid ""
"Allowed difference in hours between the sign in/out and the timesheet "
"computation for one sheet. Set this to 0 if you do not want any control."
>>>>>>> a345b238
msgstr ""
"Cho phép sự khác việt và giờ giữa vào/ra và bảng chấm công. Thiết lập trường "
"này bằng 0 nếu bạn không muốn kiểm soát nó."

#. module: hr_timesheet_sheet
<<<<<<< HEAD
#: field:hr_timesheet_sheet.sheet,total_difference:0
#: field:hr_timesheet_sheet.sheet.day,total_difference:0
msgid "Difference"
msgstr "Khác biệt"

#. module: hr_timesheet_sheet
#: view:hr_timesheet_sheet.sheet:hr_timesheet_sheet.hr_timesheet_sheet_form
msgid "Differences"
msgstr ""

#. module: hr_timesheet_sheet
#: view:hr.timesheet.report:hr_timesheet_sheet.view_timesheet_report_search
#: selection:hr.timesheet.report,state:0
msgid "Done"
msgstr "Hoàn tất"

#. module: hr_timesheet_sheet
#: view:hr.timesheet.report:hr_timesheet_sheet.view_timesheet_report_search
#: selection:hr.timesheet.report,state:0
msgid "Draft"
msgstr "Dự thảo"

#. module: hr_timesheet_sheet
#: field:hr_timesheet_sheet.sheet,employee_id:0
#: model:ir.model,name:hr_timesheet_sheet.model_hr_employee
msgid "Employee"
msgstr "Người lao động"

#. module: hr_timesheet_sheet
#: view:hr_timesheet_sheet.sheet:hr_timesheet_sheet.view_hr_timesheet_sheet_filter
msgid "Employees"
msgstr "Các nhân viên"

#. module: hr_timesheet_sheet
#: code:addons/hr_timesheet_sheet/hr_timesheet_sheet.py:100
#, python-format
msgid "Error ! Sign in (resp. Sign out) must follow Sign out (resp. Sign in)"
msgstr ""

#. module: hr_timesheet_sheet
#: code:addons/hr_timesheet_sheet/hr_timesheet_sheet.py:66
#: code:addons/hr_timesheet_sheet/hr_timesheet_sheet.py:71
#: code:addons/hr_timesheet_sheet/hr_timesheet_sheet.py:73
#: code:addons/hr_timesheet_sheet/hr_timesheet_sheet.py:85
#: code:addons/hr_timesheet_sheet/hr_timesheet_sheet.py:87
#: code:addons/hr_timesheet_sheet/hr_timesheet_sheet.py:89
#: code:addons/hr_timesheet_sheet/hr_timesheet_sheet.py:378
#: code:addons/hr_timesheet_sheet/hr_timesheet_sheet.py:491
#: code:addons/hr_timesheet_sheet/hr_timesheet_sheet.py:519
#: code:addons/hr_timesheet_sheet/wizard/hr_timesheet_current.py:38
#, python-format
msgid "Error!"
msgstr ""
=======
#: view:hr.timesheet.report:0 field:hr.timesheet.report,account_id:0
#: model:ir.model,name:hr_timesheet_sheet.model_account_analytic_account
#: view:timesheet.report:0 field:timesheet.report,account_id:0
msgid "Analytic Account"
msgstr "Tài khoản quản trị"

#. module: hr_timesheet_sheet
#: model:ir.model,name:hr_timesheet_sheet.model_account_analytic_line
msgid "Analytic Line"
msgstr "Phát sinh quản trị"

#. module: hr_timesheet_sheet
#: field:hr_timesheet_sheet.sheet,account_ids:0
msgid "Analytic accounts"
msgstr "Tài khoản quản trị"

#. module: hr_timesheet_sheet
#: view:hr_timesheet_sheet.sheet:0
msgid "Approve"
msgstr "Phế duyệt"

#. module: hr_timesheet_sheet
#: selection:hr_timesheet_sheet.sheet,state:0
msgid "Approved"
msgstr "Được phê duyệt"

#. module: hr_timesheet_sheet
#: selection:timesheet.report,month:0
msgid "April"
msgstr "Tháng 4"

#. module: hr_timesheet_sheet
#: field:hr_timesheet_sheet.sheet.day,total_attendance:0
#: model:ir.model,name:hr_timesheet_sheet.model_hr_attendance
msgid "Attendance"
msgstr "Vào/ra"

#. module: hr_timesheet_sheet
#: view:hr_timesheet_sheet.sheet:0
#: field:hr_timesheet_sheet.sheet,attendance_count:0
#: field:hr_timesheet_sheet.sheet,attendances_ids:0
#: model:ir.actions.act_window,name:hr_timesheet_sheet.act_hr_timesheet_sheet_sheet_2_hr_attendance
msgid "Attendances"
msgstr "Vào / ra"
>>>>>>> a345b238

#. module: hr_timesheet_sheet
#: selection:timesheet.report,month:0
msgid "August"
msgstr "Tháng 8"

#. module: hr_timesheet_sheet
<<<<<<< HEAD
#: view:hr_timesheet_sheet.sheet:hr_timesheet_sheet.view_hr_timesheet_sheet_filter
msgid "Group By"
msgstr ""

#. module: hr_timesheet_sheet
#: help:hr_timesheet_sheet.sheet,message_summary:0
msgid ""
"Holds the Chatter summary (number of messages, ...). This summary is "
"directly in html format in order to be inserted in kanban views."
msgstr ""

#. module: hr_timesheet_sheet
#: view:hr_timesheet_sheet.sheet:hr_timesheet_sheet.hr_timesheet_sheet_form
msgid "Hours"
msgstr "Giờ"

#. module: hr_timesheet_sheet
#: field:hr.timesheet.current.open,id:0
#: field:hr_timesheet_sheet.sheet,id:0
#: field:hr_timesheet_sheet.sheet.account,id:0
#: field:hr_timesheet_sheet.sheet.day,id:0
msgid "ID"
msgstr ""

#. module: hr_timesheet_sheet
#: help:hr_timesheet_sheet.sheet,message_unread:0
msgid "If checked new messages require your attention."
msgstr ""

#. module: hr_timesheet_sheet
#: view:hr_timesheet_sheet.sheet:hr_timesheet_sheet.view_hr_timesheet_sheet_filter
msgid "In Draft"
msgstr ""

#. module: hr_timesheet_sheet
#: code:addons/hr_timesheet_sheet/hr_timesheet_sheet.py:75
#: code:addons/hr_timesheet_sheet/hr_timesheet_sheet.py:91
#, python-format
msgid ""
"In order to create a timesheet for this employee, you must assign an "
"analytic journal to the employee, like 'Timesheet Journal'."
msgstr ""

#. module: hr_timesheet_sheet
#: code:addons/hr_timesheet_sheet/hr_timesheet_sheet.py:71
#: code:addons/hr_timesheet_sheet/hr_timesheet_sheet.py:85
#, python-format
msgid ""
"In order to create a timesheet for this employee, you must link him/her to a "
"user."
msgstr ""

#. module: hr_timesheet_sheet
#: code:addons/hr_timesheet_sheet/hr_timesheet_sheet.py:73
#, python-format
msgid ""
"In order to create a timesheet for this employee, you must link the employee "
"to a product, like 'Consultant'."
msgstr ""

#. module: hr_timesheet_sheet
#: code:addons/hr_timesheet_sheet/hr_timesheet_sheet.py:89
=======
#: view:hr.timesheet.current.open:0
msgid "Cancel"
msgstr "Hủy bỏ"

#. module: hr_timesheet_sheet
#. openerp-web
#: code:addons/hr_timesheet_sheet/static/src/xml/timesheet.xml:56
#, python-format
msgid "Click to add projects, contracts or analytic accounts."
msgstr "Nhấp chuột để thêm dự án, hợp đồng hoặc tài khoản quản trị."

#. module: hr_timesheet_sheet
#: model:ir.model,name:hr_timesheet_sheet.model_res_company
msgid "Companies"
msgstr "Công ty"

#. module: hr_timesheet_sheet
#: view:hr.timesheet.report:0 field:hr.timesheet.report,company_id:0
#: field:hr_timesheet_sheet.sheet,company_id:0 view:timesheet.report:0
#: field:timesheet.report,company_id:0
msgid "Company"
msgstr "Công ty"

#. module: hr_timesheet_sheet
#: code:addons/hr_timesheet_sheet/hr_timesheet_sheet.py:75
#: code:addons/hr_timesheet_sheet/hr_timesheet_sheet.py:91
#, python-format
msgid "Configuration Error!"
msgstr "Lỗi cấu hình!"

#. module: hr_timesheet_sheet
#: view:timesheet.report:0 selection:timesheet.report,state:0
msgid "Confirmed"
msgstr "Đã xác nhận"

#. module: hr_timesheet_sheet
#: view:hr_timesheet_sheet.sheet:0
msgid "Confirmed Timesheets"
msgstr "Bảng chấm công được xác nhận"

#. module: hr_timesheet_sheet
#: field:hr.timesheet.report,cost:0
msgid "Cost"
msgstr "Chi phí"

#. module: hr_timesheet_sheet
#: field:hr_timesheet_sheet.sheet,state_attendance:0
msgid "Current Status"
msgstr "Trạng thái hiện tại"

#. module: hr_timesheet_sheet
#: field:timesheet.report,date_current:0
msgid "Current date"
msgstr "Ngày hiện tại"

#. module: hr_timesheet_sheet
#: field:hr.timesheet.report,date:0 field:hr_timesheet_sheet.sheet.day,name:0
#: field:timesheet.report,date:0
msgid "Date"
msgstr "Ngày tháng"

#. module: hr_timesheet_sheet
#: view:hr.timesheet.report:0
msgid "Date (day)"
msgstr "Ngày tháng (ngày)"

#. module: hr_timesheet_sheet
#: view:hr.timesheet.report:0
msgid "Date (month)"
msgstr "Ngày tháng (tháng)"

#. module: hr_timesheet_sheet
#: view:hr.timesheet.report:0
msgid "Date (year)"
msgstr "Ngày tháng (năm)"

#. module: hr_timesheet_sheet
#: field:hr_timesheet_sheet.sheet,date_from:0
#: field:timesheet.report,date_from:0
msgid "Date from"
msgstr "Từ ngày"

#. module: hr_timesheet_sheet
#: help:hr_timesheet_sheet.sheet,message_last_post:0
msgid "Date of the last message posted on the record."
msgstr "Ngày của thông điệp gần nhất được ghi nhận trên một bản ghi."

#. module: hr_timesheet_sheet
#: field:hr_timesheet_sheet.sheet,date_to:0 field:timesheet.report,date_to:0
msgid "Date to"
msgstr "Đến ngày"

#. module: hr_timesheet_sheet
#: selection:hr.config.settings,timesheet_range:0
#: selection:res.company,timesheet_range:0 view:timesheet.report:0
#: field:timesheet.report,day:0
msgid "Day"
msgstr "Ngày"

#. module: hr_timesheet_sheet
#: selection:timesheet.report,month:0
msgid "December"
msgstr "Tháng 12"

#. module: hr_timesheet_sheet
#: view:hr_timesheet_sheet.sheet:0
#: field:hr_timesheet_sheet.sheet,department_id:0 view:timesheet.report:0
#: field:timesheet.report,department_id:0
msgid "Department"
msgstr "Phòng ban"

#. module: hr_timesheet_sheet
#: field:hr.timesheet.report,name:0 field:timesheet.report,name:0
msgid "Description"
msgstr "Miêu tả"

#. module: hr_timesheet_sheet
#: view:hr_timesheet_sheet.sheet:0
msgid "Details"
msgstr "Chi tiết"

#. module: hr_timesheet_sheet
#: field:hr_timesheet_sheet.sheet,total_difference:0
#: field:hr_timesheet_sheet.sheet.day,total_difference:0
msgid "Difference"
msgstr "Khác biệt"

#. module: hr_timesheet_sheet
#: view:hr_timesheet_sheet.sheet:0
msgid "Differences"
msgstr "Khác biệt"

#. module: hr_timesheet_sheet
#: view:timesheet.report:0 selection:timesheet.report,state:0
msgid "Done"
msgstr "Hoàn thành"

#. module: hr_timesheet_sheet
#: view:timesheet.report:0 selection:timesheet.report,state:0
msgid "Draft"
msgstr "Dự thảo"

#. module: hr_timesheet_sheet
#: field:hr_timesheet_sheet.sheet,employee_id:0
#: model:ir.model,name:hr_timesheet_sheet.model_hr_employee
msgid "Employee"
msgstr "Nhân viên"

#. module: hr_timesheet_sheet
#: view:hr_timesheet_sheet.sheet:0
msgid "Employees"
msgstr "Nhân viên"

#. module: hr_timesheet_sheet
#: code:addons/hr_timesheet_sheet/hr_timesheet_sheet.py:100
#, python-format
msgid "Error ! Sign in (resp. Sign out) must follow Sign out (resp. Sign in)"
msgstr "Lỗi ! Đăng nhập phải tuân theo Đăng x"

#. module: hr_timesheet_sheet
#: code:addons/hr_timesheet_sheet/hr_timesheet_sheet.py:66
#: code:addons/hr_timesheet_sheet/hr_timesheet_sheet.py:71
#: code:addons/hr_timesheet_sheet/hr_timesheet_sheet.py:73
#: code:addons/hr_timesheet_sheet/hr_timesheet_sheet.py:85
#: code:addons/hr_timesheet_sheet/hr_timesheet_sheet.py:87
#: code:addons/hr_timesheet_sheet/hr_timesheet_sheet.py:89
#: code:addons/hr_timesheet_sheet/hr_timesheet_sheet.py:378
#: code:addons/hr_timesheet_sheet/hr_timesheet_sheet.py:491
#: code:addons/hr_timesheet_sheet/hr_timesheet_sheet.py:519
#: code:addons/hr_timesheet_sheet/wizard/hr_timesheet_current.py:38
>>>>>>> a345b238
#, python-format
msgid "Error!"
msgstr "Lỗi!"

#. module: hr_timesheet_sheet
<<<<<<< HEAD
#: code:addons/hr_timesheet_sheet/hr_timesheet_sheet.py:253
#: code:addons/hr_timesheet_sheet/hr_timesheet_sheet.py:255
#, python-format
msgid "Invalid Action!"
msgstr ""

#. module: hr_timesheet_sheet
#: field:hr_timesheet_sheet.sheet.account,invoice_rate:0
msgid "Invoice rate"
msgstr ""

#. module: hr_timesheet_sheet
#: field:hr_timesheet_sheet.sheet,message_is_follower:0
msgid "Is a Follower"
msgstr ""

#. module: hr_timesheet_sheet
#: view:hr.timesheet.current.open:hr_timesheet_sheet.view_hr_timesheet_current_open
msgid "It will open your current timesheet"
=======
#: view:hr.timesheet.report:0 view:timesheet.report:0
msgid "Extended Filters..."
msgstr "Bộ lọc mở rộng..."

#. module: hr_timesheet_sheet
#: selection:timesheet.report,month:0
msgid "February"
msgstr "Tháng 2"

#. module: hr_timesheet_sheet
#: field:hr_timesheet_sheet.sheet,message_follower_ids:0
msgid "Followers"
msgstr "Người theo dõi"

#. module: hr_timesheet_sheet
#: view:hr.timesheet.report:0 field:hr.timesheet.report,general_account_id:0
#: view:timesheet.report:0 field:timesheet.report,general_account_id:0
msgid "General Account"
msgstr "Tài khoản kế toán tài chính"

#. module: hr_timesheet_sheet
#: view:hr.timesheet.report:0 view:hr_timesheet_sheet.sheet:0
#: view:timesheet.report:0
msgid "Group By..."
msgstr "Nhóm theo..."

#. module: hr_timesheet_sheet
#: view:hr.timesheet.report:0 view:timesheet.report:0
msgid "Group by day of date"
msgstr "Nhóm theo ngày của ngày tháng"

#. module: hr_timesheet_sheet
#: view:hr.timesheet.report:0 view:timesheet.report:0
msgid "Group by month of date"
msgstr "Nhóm theo tháng của ngày tháng"

#. module: hr_timesheet_sheet
#: view:hr.timesheet.report:0 view:timesheet.report:0
msgid "Group by year of date"
msgstr "Nhóm theo năm của ngày tháng"

#. module: hr_timesheet_sheet
#: help:hr_timesheet_sheet.sheet,message_summary:0
msgid ""
"Holds the Chatter summary (number of messages, ...). This summary is "
"directly in html format in order to be inserted in kanban views."
>>>>>>> a345b238
msgstr ""
"Holds the Chatter summary (number of messages, ...). This summary is "
"directly in html format in order to be inserted in kanban views."

#. module: hr_timesheet_sheet
<<<<<<< HEAD
#: field:hr_timesheet_sheet.sheet,message_last_post:0
msgid "Last Message Date"
msgstr ""

#. module: hr_timesheet_sheet
#: field:hr.timesheet.current.open,write_uid:0
#: field:hr_timesheet_sheet.sheet,write_uid:0
msgid "Last Updated by"
msgstr ""

#. module: hr_timesheet_sheet
#: field:hr.timesheet.current.open,write_date:0
#: field:hr_timesheet_sheet.sheet,write_date:0
msgid "Last Updated on"
=======
#: view:hr_timesheet_sheet.sheet:0
msgid "Hours"
msgstr "Giờ"

#. module: hr_timesheet_sheet
#: help:hr_timesheet_sheet.sheet,message_unread:0
msgid "If checked new messages require your attention."
msgstr "If checked new messages require your attention."

#. module: hr_timesheet_sheet
#: view:hr_timesheet_sheet.sheet:0
msgid "In Draft"
msgstr "Dự thảo"

#. module: hr_timesheet_sheet
#: code:addons/hr_timesheet_sheet/hr_timesheet_sheet.py:75
#: code:addons/hr_timesheet_sheet/hr_timesheet_sheet.py:91
#, python-format
msgid ""
"In order to create a timesheet for this employee, you must assign an "
"analytic journal to the employee, like 'Timesheet Journal'."
>>>>>>> a345b238
msgstr ""
"Trong thứ tự để tạo một bảng chấm công cho nhân viên này, bạn phải gán một "
"sổ nhật ký quản trị cho nhân viên đó, ví dụ như 'Sổ nhật ký chấm công'."

#. module: hr_timesheet_sheet
<<<<<<< HEAD
#: field:hr_timesheet_sheet.sheet,message_ids:0
msgid "Messages"
=======
#: code:addons/hr_timesheet_sheet/hr_timesheet_sheet.py:71
#: code:addons/hr_timesheet_sheet/hr_timesheet_sheet.py:85
#, python-format
msgid ""
"In order to create a timesheet for this employee, you must link him/her to a "
"user."
>>>>>>> a345b238
msgstr ""
"Trong thứ tự để tạo một bảng chaasmc ông cho nhân viên này, bạn phải liên "
"hết nhân viên đó với một người dùng."

#. module: hr_timesheet_sheet
<<<<<<< HEAD
#: help:hr_timesheet_sheet.sheet,message_ids:0
msgid "Messages and communication history"
=======
#: code:addons/hr_timesheet_sheet/hr_timesheet_sheet.py:73
#, python-format
msgid ""
"In order to create a timesheet for this employee, you must link the employee "
"to a product, like 'Consultant'."
msgstr ""
"Trong thứ tự để tạo một bảng chấm công cho nhân viên này, bạn phải liên kết "
"nhân viên đó với một sản phẩm, ví dụ như 'Tư vấn viên'."

#. module: hr_timesheet_sheet
#: code:addons/hr_timesheet_sheet/hr_timesheet_sheet.py:89
#, python-format
msgid ""
"In order to create a timesheet for this employee, you must link the employee "
"to a product."
>>>>>>> a345b238
msgstr ""
"Trong thứ tự để tạo một bảng chấm công cho nhân viên này, bạn phải liên kết "
"nhân viên đó với một sản phẩm."

#. module: hr_timesheet_sheet
<<<<<<< HEAD
#: selection:hr.config.settings,timesheet_range:0
#: selection:res.company,timesheet_range:0
msgid "Month"
msgstr "Tháng"

#. module: hr_timesheet_sheet
#: model:ir.ui.menu,name:hr_timesheet_sheet.menu_act_hr_timesheet_sheet_form_my_current
msgid "My Current Timesheet"
msgstr ""

#. module: hr_timesheet_sheet
#: view:hr.timesheet.current.open:hr_timesheet_sheet.view_hr_timesheet_current_open
#: model:ir.actions.act_window,name:hr_timesheet_sheet.action_hr_timesheet_current_open
#: model:ir.actions.server,name:hr_timesheet_sheet.ir_actions_server_timsheet_sheet
msgid "My Timesheet"
msgstr ""

#. module: hr_timesheet_sheet
#: model:ir.actions.act_window,help:hr_timesheet_sheet.action_hr_timesheet_current_open
msgid ""
"My Timesheet opens your timesheet so that you can book your activities into "
"the system. From the same form, you can register your attendances (Sign "
"In/Out) and describe the working hours made on the different projects. At "
"the end of the period defined in the company, the timesheet is confirmed by "
"the user and can be validated by his manager. If required, as defined on the "
"project, you can generate the invoices based on the timesheet."
msgstr ""

#. module: hr_timesheet_sheet
#: selection:hr.timesheet.report,state:0
#: selection:hr_timesheet_sheet.sheet,state:0
msgid "New"
msgstr "Tạo mới"

#. module: hr_timesheet_sheet
#: field:hr_timesheet_sheet.sheet,name:0
msgid "Note"
msgstr ""

#. module: hr_timesheet_sheet
#: view:hr.timesheet.current.open:hr_timesheet_sheet.view_hr_timesheet_current_open
#: selection:hr_timesheet_sheet.sheet,state:0
msgid "Open"
msgstr "Mở"

#. module: hr_timesheet_sheet
#: code:addons/hr_timesheet_sheet/wizard/hr_timesheet_current.py:50
#, python-format
msgid "Open Timesheet"
msgstr ""

#. module: hr_timesheet_sheet
#: view:hr_timesheet_sheet.sheet:hr_timesheet_sheet.hr_timesheet_sheet_form
#: field:hr_timesheet_sheet.sheet,period_ids:0
#: view:hr_timesheet_sheet.sheet.day:hr_timesheet_sheet.hr_timesheet_day_tree
=======
#: code:addons/hr_timesheet_sheet/hr_timesheet_sheet.py:253
#: code:addons/hr_timesheet_sheet/hr_timesheet_sheet.py:255
#, python-format
msgid "Invalid Action!"
msgstr "Hành động không hợp lệ!"

#. module: hr_timesheet_sheet
#: field:hr_timesheet_sheet.sheet.account,invoice_rate:0
msgid "Invoice rate"
msgstr "Invoice rate"

#. module: hr_timesheet_sheet
#: field:hr_timesheet_sheet.sheet,message_is_follower:0
msgid "Is a Follower"
msgstr "Là một người theo dõi"

#. module: hr_timesheet_sheet
#: view:hr.timesheet.current.open:0
msgid "It will open your current timesheet"
msgstr "Nó sẽ mở bảng chấm công hiện tại"

#. module: hr_timesheet_sheet
#: selection:timesheet.report,month:0
msgid "January"
msgstr "Tháng 1"

#. module: hr_timesheet_sheet
#: field:hr.timesheet.report,journal_id:0
msgid "Journal"
msgstr "Sổ nhật ký"

#. module: hr_timesheet_sheet
#: selection:timesheet.report,month:0
msgid "July"
msgstr "Tháng 7"

#. module: hr_timesheet_sheet
#: selection:timesheet.report,month:0
msgid "June"
msgstr "Tháng 6"

#. module: hr_timesheet_sheet
#: field:hr_timesheet_sheet.sheet,message_last_post:0
msgid "Last Message Date"
msgstr "Ngày thông điệp gần nhất"

#. module: hr_timesheet_sheet
#: selection:timesheet.report,month:0
msgid "March"
msgstr "Tháng 3"

#. module: hr_timesheet_sheet
#: selection:timesheet.report,month:0
msgid "May"
msgstr "Tháng 5"

#. module: hr_timesheet_sheet
#: field:hr_timesheet_sheet.sheet,message_ids:0
msgid "Messages"
msgstr "Thông điệp"

#. module: hr_timesheet_sheet
#: help:hr_timesheet_sheet.sheet,message_ids:0
msgid "Messages and communication history"
msgstr "Lịch sử thông điệp và liên lạc"

#. module: hr_timesheet_sheet
#: selection:hr.config.settings,timesheet_range:0
#: selection:res.company,timesheet_range:0 view:timesheet.report:0
#: field:timesheet.report,month:0
msgid "Month"
msgstr "Tháng"

#. module: hr_timesheet_sheet
#: model:ir.ui.menu,name:hr_timesheet_sheet.menu_act_hr_timesheet_sheet_form_my_current
msgid "My Current Timesheet"
msgstr "Bảng chấm công hiện tại của bạn"

#. module: hr_timesheet_sheet
#: view:hr.timesheet.current.open:0
#: model:ir.actions.act_window,name:hr_timesheet_sheet.action_hr_timesheet_current_open
#: model:ir.actions.server,name:hr_timesheet_sheet.ir_actions_server_timsheet_sheet
msgid "My Timesheet"
msgstr "Bảng chấm công của bạn"

#. module: hr_timesheet_sheet
#: model:ir.actions.act_window,help:hr_timesheet_sheet.action_hr_timesheet_current_open
msgid ""
"My Timesheet opens your timesheet so that you can book your activities into "
"the system. From the same form, you can register your attendances (Sign In/"
"Out) and describe the working hours made on the different projects. At the "
"end of the period defined in the company, the timesheet is confirmed by the "
"user and can be validated by his manager. If required, as defined on the "
"project, you can generate the invoices based on the timesheet."
msgstr ""
"My Timesheet opens your timesheet so that you can book your activities into "
"the system. From the same form, you can register your attendances (Sign In/"
"Out) and describe the working hours made on the different projects. At the "
"end of the period defined in the company, the timesheet is confirmed by the "
"user and can be validated by his manager. If required, as defined on the "
"project, you can generate the invoices based on the timesheet."

#. module: hr_timesheet_sheet
#: selection:hr_timesheet_sheet.sheet,state:0
#: selection:timesheet.report,state:0
msgid "New"
msgstr "Mới"

#. module: hr_timesheet_sheet
#: field:hr_timesheet_sheet.sheet,name:0
msgid "Note"
msgstr "Ghi chú"

#. module: hr_timesheet_sheet
#: selection:timesheet.report,month:0
msgid "November"
msgstr "Tháng 11"

#. module: hr_timesheet_sheet
#: selection:timesheet.report,month:0
msgid "October"
msgstr "Tháng 10"

#. module: hr_timesheet_sheet
#: view:hr.timesheet.current.open:0 selection:hr_timesheet_sheet.sheet,state:0
msgid "Open"
msgstr "Mở"

#. module: hr_timesheet_sheet
#: code:addons/hr_timesheet_sheet/wizard/hr_timesheet_current.py:50
#, python-format
msgid "Open Timesheet"
msgstr "Mở bảng chấm công"

#. module: hr_timesheet_sheet
#: view:hr_timesheet_sheet.sheet:0 field:hr_timesheet_sheet.sheet,period_ids:0
#: view:hr_timesheet_sheet.sheet.day:0
>>>>>>> a345b238
msgid "Period"
msgstr "Chu kỳ"

#. module: hr_timesheet_sheet
#: help:hr.config.settings,timesheet_range:0
#: help:res.company,timesheet_range:0
msgid "Periodicity on which you validate your timesheets."
msgstr "Chu kỳ mà bạn xác nhận bảng chấm công của mình."

#. module: hr_timesheet_sheet
#: code:addons/hr_timesheet_sheet/wizard/hr_timesheet_current.py:38
<<<<<<< HEAD
#, python-format
msgid "Please create an employee and associate it with this user."
msgstr ""

#. module: hr_timesheet_sheet
#: code:addons/hr_timesheet_sheet/hr_timesheet_sheet.py:128
#, python-format
msgid ""
"Please verify that the total difference of the sheet is lower than %.2f."
msgstr ""

#. module: hr_timesheet_sheet
#: selection:hr_timesheet_sheet.sheet,state_attendance:0
msgid "Present"
msgstr "Có mặt"

#. module: hr_timesheet_sheet
#: field:hr_timesheet_sheet.sheet.account,name:0
msgid "Project / Analytic Account"
msgstr ""

#. module: hr_timesheet_sheet
#: view:hr_timesheet_sheet.sheet:hr_timesheet_sheet.hr_timesheet_sheet_form
msgid "Refuse"
msgstr "Từ chối"

#. module: hr_timesheet_sheet
#: view:hr_timesheet_sheet.sheet.account:hr_timesheet_sheet.hr_timesheet_account_filter
msgid "Search Account"
msgstr ""

#. module: hr_timesheet_sheet
#: view:hr_timesheet_sheet.sheet:hr_timesheet_sheet.view_hr_timesheet_sheet_filter
msgid "Search Timesheet"
msgstr "Tìm kiếm Bảng chấm công"

#. module: hr_timesheet_sheet
#: view:hr_timesheet_sheet.sheet:hr_timesheet_sheet.hr_timesheet_sheet_form
msgid "Set to Draft"
msgstr ""

#. module: hr_timesheet_sheet
#: field:hr.analytic.timesheet,sheet_id:0
#: field:hr.attendance,sheet_id:0
#: field:hr_timesheet_sheet.sheet.account,sheet_id:0
#: field:hr_timesheet_sheet.sheet.day,sheet_id:0
msgid "Sheet"
msgstr "Tờ"

#. module: hr_timesheet_sheet
#: view:hr_timesheet_sheet.sheet:hr_timesheet_sheet.hr_timesheet_sheet_form
msgid "Sign In"
msgstr "Đăng nhập"

#. module: hr_timesheet_sheet
#: view:hr_timesheet_sheet.sheet:hr_timesheet_sheet.hr_timesheet_sheet_form
msgid "Sign Out"
msgstr ""

#. module: hr_timesheet_sheet
#: view:hr.timesheet.report:hr_timesheet_sheet.view_timesheet_report_search
#: field:hr.timesheet.report,state:0
#: field:hr_timesheet_sheet.sheet,state:0
msgid "Status"
msgstr ""

#. module: hr_timesheet_sheet
#: view:hr_timesheet_sheet.sheet:hr_timesheet_sheet.hr_timesheet_sheet_form
msgid "Submit to Manager"
=======
#, python-format
msgid "Please create an employee and associate it with this user."
msgstr "Vui lòng tạo một nhân viên và liên kết với người dùng này."

#. module: hr_timesheet_sheet
#: code:addons/hr_timesheet_sheet/hr_timesheet_sheet.py:128
#, python-format
msgid ""
"Please verify that the total difference of the sheet is lower than %.2f."
msgstr "Vui lòng xác nhận rằng tổng số khác biệt nhỏ hơn %.2f."

#. module: hr_timesheet_sheet
#: selection:hr_timesheet_sheet.sheet,state_attendance:0
msgid "Present"
msgstr "Có mặt"

#. module: hr_timesheet_sheet
#: view:hr.timesheet.report:0 field:hr.timesheet.report,product_id:0
#: view:timesheet.report:0 field:timesheet.report,product_id:0
msgid "Product"
msgstr "Sản phẩm"

#. module: hr_timesheet_sheet
#: field:hr_timesheet_sheet.sheet.account,name:0
msgid "Project / Analytic Account"
msgstr "Tài khoản quản trị / Dự án"

#. module: hr_timesheet_sheet
#: view:hr_timesheet_sheet.sheet:0
msgid "Refuse"
msgstr "Từ chối"

#. module: hr_timesheet_sheet
#: view:hr_timesheet_sheet.sheet.account:0
msgid "Search Account"
msgstr "Tìm kiếm tài khoản"

#. module: hr_timesheet_sheet
#: view:hr_timesheet_sheet.sheet:0
msgid "Search Timesheet"
msgstr "Tìm kiếm Bảng chấm công"

#. module: hr_timesheet_sheet
#: selection:timesheet.report,month:0
msgid "September"
msgstr "Tháng 9"

#. module: hr_timesheet_sheet
#: view:hr_timesheet_sheet.sheet:0
msgid "Set to Draft"
msgstr "Thiết lập thành Dự thảo"

#. module: hr_timesheet_sheet
#: field:hr.analytic.timesheet,sheet_id:0 field:hr.attendance,sheet_id:0
#: field:hr_timesheet_sheet.sheet.account,sheet_id:0
#: field:hr_timesheet_sheet.sheet.day,sheet_id:0
msgid "Sheet"
msgstr "Bảng"

#. module: hr_timesheet_sheet
#: view:hr_timesheet_sheet.sheet:0
msgid "Sign In"
msgstr "Đăng nhập"

#. module: hr_timesheet_sheet
#: view:hr_timesheet_sheet.sheet:0
msgid "Sign Out"
msgstr "Đăng xuất"

#. module: hr_timesheet_sheet
#: field:hr_timesheet_sheet.sheet,state:0 view:timesheet.report:0
#: field:timesheet.report,state:0
msgid "Status"
msgstr "Trạng thái"

#. module: hr_timesheet_sheet
#: view:hr_timesheet_sheet.sheet:0
msgid "Submit to Manager"
msgstr "Gửi cho Người quản lý"

#. module: hr_timesheet_sheet
#: view:hr_timesheet_sheet.sheet:0
#: field:hr_timesheet_sheet.sheet,message_summary:0
msgid "Summary"
msgstr "Tóm tắt"

#. module: hr_timesheet_sheet
#: code:addons/hr_timesheet_sheet/hr_timesheet_sheet.py:62
#, python-format
msgid ""
"The timesheet cannot be validated as it does not contain an equal number of "
"sign ins and sign outs."
>>>>>>> a345b238
msgstr ""
"Bảng chấm công không thể được xác nhận vì nó không bao gồm một số tương "
"đương giữa đăng nhập và đăng xuất."

#. module: hr_timesheet_sheet
<<<<<<< HEAD
#: view:hr_timesheet_sheet.sheet:hr_timesheet_sheet.hr_timesheet_sheet_form
#: field:hr_timesheet_sheet.sheet,message_summary:0
msgid "Summary"
msgstr ""

#. module: hr_timesheet_sheet
#: code:addons/hr_timesheet_sheet/hr_timesheet_sheet.py:62
#, python-format
msgid ""
"The timesheet cannot be validated as it does not contain an equal number of "
"sign ins and sign outs."
msgstr ""

#. module: hr_timesheet_sheet
#: view:hr_timesheet_sheet.sheet:hr_timesheet_sheet.hr_timesheet_sheet_form
#: model:ir.model,name:hr_timesheet_sheet.model_hr_timesheet_report
#: model:ir.model,name:hr_timesheet_sheet.model_hr_timesheet_sheet_sheet
msgid "Timesheet"
msgstr ""

#. module: hr_timesheet_sheet
#: view:hr_timesheet_sheet.sheet:hr_timesheet_sheet.hr_timesheet_sheet_form
#: field:hr_timesheet_sheet.sheet,timesheet_activity_count:0
#: model:ir.actions.act_window,name:hr_timesheet_sheet.act_hr_timesheet_sheet_sheet_2_hr_analytic_timesheet
msgid "Timesheet Activities"
msgstr ""

#. module: hr_timesheet_sheet
#: model:ir.model,name:hr_timesheet_sheet.model_hr_analytic_timesheet
msgid "Timesheet Line"
msgstr ""

#. module: hr_timesheet_sheet
#: view:hr_timesheet_sheet.sheet:hr_timesheet_sheet.hr_timesheet_sheet_form
msgid "Timesheet Period"
msgstr ""

#. module: hr_timesheet_sheet
#: field:res.company,timesheet_max_difference:0
msgid "Timesheet allowed difference(Hours)"
msgstr ""

#. module: hr_timesheet_sheet
#: model:ir.actions.act_window,name:hr_timesheet_sheet.act_hr_timesheet_sheet_sheet_by_account
msgid "Timesheet by Account"
msgstr ""

#. module: hr_timesheet_sheet
#: view:hr_timesheet_sheet.sheet.account:hr_timesheet_sheet.hr_timesheet_account_form
#: view:hr_timesheet_sheet.sheet.account:hr_timesheet_sheet.hr_timesheet_account_tree
msgid "Timesheet by Accounts"
msgstr ""

#. module: hr_timesheet_sheet
#: model:ir.actions.act_window,name:hr_timesheet_sheet.act_hr_timesheet_sheet_sheet_by_day
msgid "Timesheet by Day"
msgstr ""

#. module: hr_timesheet_sheet
#: field:hr_timesheet_sheet.sheet,timesheet_ids:0
msgid "Timesheet lines"
msgstr ""

#. module: hr_timesheet_sheet
#: field:res.company,timesheet_range:0
msgid "Timesheet range"
msgstr ""

#. module: hr_timesheet_sheet
#: view:hr.employee:hr_timesheet_sheet.hr_timesheet_sheet_employee_extd_form
#: field:hr.employee,timesheet_count:0
#: view:hr_timesheet_sheet.sheet:hr_timesheet_sheet.hr_timesheet_sheet_form
#: view:hr_timesheet_sheet.sheet:hr_timesheet_sheet.hr_timesheet_sheet_tree_simplified
#: model:ir.actions.act_window,name:hr_timesheet_sheet.act_hr_employee_2_hr_timesheet
#: view:res.company:hr_timesheet_sheet.hr_timesheet_sheet_company
msgid "Timesheets"
msgstr "Bảng chấm công"

#. module: hr_timesheet_sheet
#: model:ir.model,name:hr_timesheet_sheet.model_hr_timesheet_sheet_sheet_account
#: model:ir.model,name:hr_timesheet_sheet.model_hr_timesheet_sheet_sheet_day
msgid "Timesheets by Period"
msgstr ""

#. module: hr_timesheet_sheet
#: model:ir.actions.act_window,name:hr_timesheet_sheet.act_hr_timesheet_sheet_form
#: model:ir.ui.menu,name:hr_timesheet_sheet.menu_act_hr_timesheet_sheet_form
msgid "Timesheets to Validate"
msgstr ""

#. module: hr_timesheet_sheet
#: view:hr_timesheet_sheet.sheet:hr_timesheet_sheet.view_hr_timesheet_sheet_filter
msgid "To Approve"
msgstr ""

#. module: hr_timesheet_sheet
#. openerp-web
#: code:addons/hr_timesheet_sheet/static/src/xml/timesheet.xml:15
#: code:addons/hr_timesheet_sheet/static/src/xml/timesheet.xml:40
#: view:hr_timesheet_sheet.sheet.account:hr_timesheet_sheet.hr_timesheet_account_form
#: view:hr_timesheet_sheet.sheet.account:hr_timesheet_sheet.hr_timesheet_account_tree
#, python-format
msgid "Total"
msgstr ""

#. module: hr_timesheet_sheet
#: field:hr_timesheet_sheet.sheet,total_attendance:0
msgid "Total Attendance"
msgstr ""

#. module: hr_timesheet_sheet
#: view:hr_timesheet_sheet.sheet.day:hr_timesheet_sheet.hr_timesheet_day_tree
msgid "Total Attendances"
msgstr ""

#. module: hr_timesheet_sheet
#: view:hr_timesheet_sheet.sheet.day:hr_timesheet_sheet.hr_timesheet_day_tree
msgid "Total Difference"
msgstr ""

#. module: hr_timesheet_sheet
#: field:hr_timesheet_sheet.sheet.account,total:0
msgid "Total Time"
msgstr "Tổng thời gian"

#. module: hr_timesheet_sheet
#: field:hr_timesheet_sheet.sheet,total_timesheet:0
#: view:hr_timesheet_sheet.sheet.day:hr_timesheet_sheet.hr_timesheet_day_tree
#: field:hr_timesheet_sheet.sheet.day,total_timesheet:0
msgid "Total Timesheet"
msgstr ""

#. module: hr_timesheet_sheet
#: view:hr.timesheet.report:hr_timesheet_sheet.view_timesheet_report_search
#: field:hr.timesheet.report,to_invoice:0
msgid "Type of Invoicing"
msgstr ""

#. module: hr_timesheet_sheet
#: field:hr_timesheet_sheet.sheet,message_unread:0
msgid "Unread Messages"
msgstr ""

#. module: hr_timesheet_sheet
#: view:hr_timesheet_sheet.sheet:hr_timesheet_sheet.view_hr_timesheet_sheet_filter
msgid "Unvalidated Timesheets"
msgstr ""

#. module: hr_timesheet_sheet
#: field:hr_timesheet_sheet.sheet,user_id:0
msgid "User"
msgstr "Người sử dụng"

#. module: hr_timesheet_sheet
#: code:addons/hr_timesheet_sheet/hr_timesheet_sheet.py:493
#: code:addons/hr_timesheet_sheet/hr_timesheet_sheet.py:512
#, python-format
msgid "User Error!"
msgstr ""

#. module: hr_timesheet_sheet
#: field:hr.config.settings,timesheet_range:0
msgid "Validate timesheets every"
msgstr ""

#. module: hr_timesheet_sheet
#: selection:hr_timesheet_sheet.sheet,state:0
msgid "Waiting Approval"
msgstr ""

#. module: hr_timesheet_sheet
#: code:addons/hr_timesheet_sheet/hr_timesheet_sheet.py:100
#, python-format
msgid "Warning !"
msgstr "Cảnh báo !"

#. module: hr_timesheet_sheet
#: code:addons/hr_timesheet_sheet/hr_timesheet_sheet.py:128
=======
#: view:hr.timesheet.report:0
msgid "This Month"
msgstr "Tháng này"

#. module: hr_timesheet_sheet
#: field:hr.timesheet.report,quantity:0 field:timesheet.report,quantity:0
msgid "Time"
msgstr "Thời gian"

#. module: hr_timesheet_sheet
#: view:hr.timesheet.report:0 view:hr_timesheet_sheet.sheet:0
#: model:ir.model,name:hr_timesheet_sheet.model_hr_timesheet_report
#: model:ir.model,name:hr_timesheet_sheet.model_hr_timesheet_sheet_sheet
#: model:ir.model,name:hr_timesheet_sheet.model_timesheet_report
#: view:timesheet.report:0
msgid "Timesheet"
msgstr "Bảng chấm công"

#. module: hr_timesheet_sheet
#: view:hr_timesheet_sheet.sheet:0
#: field:hr_timesheet_sheet.sheet,timesheet_activity_count:0
#: model:ir.actions.act_window,name:hr_timesheet_sheet.act_hr_timesheet_sheet_sheet_2_hr_analytic_timesheet
msgid "Timesheet Activities"
msgstr "Hoạt động chấm công"

#. module: hr_timesheet_sheet
#: model:ir.actions.act_window,name:hr_timesheet_sheet.action_hr_timesheet_report_stat_all
#: model:ir.ui.menu,name:hr_timesheet_sheet.menu_hr_timesheet_report_all
msgid "Timesheet Analysis"
msgstr "Phân tích chấm công"

#. module: hr_timesheet_sheet
#: model:ir.model,name:hr_timesheet_sheet.model_hr_analytic_timesheet
msgid "Timesheet Line"
msgstr "Chi tiết chấm công"

#. module: hr_timesheet_sheet
#: view:hr_timesheet_sheet.sheet:0
msgid "Timesheet Period"
msgstr "Chu kỳ chấm công"

#. module: hr_timesheet_sheet
#: model:ir.actions.act_window,name:hr_timesheet_sheet.action_timesheet_report_stat_all
#: model:ir.ui.menu,name:hr_timesheet_sheet.menu_timesheet_report_all
msgid "Timesheet Sheet Analysis"
msgstr "Phân tích bảng chấm công"

#. module: hr_timesheet_sheet
#: field:res.company,timesheet_max_difference:0
msgid "Timesheet allowed difference(Hours)"
msgstr "Timesheet allowed difference(Hours)"

#. module: hr_timesheet_sheet
#: model:ir.actions.act_window,name:hr_timesheet_sheet.act_hr_timesheet_sheet_sheet_by_account
msgid "Timesheet by Account"
msgstr "Bảng chấm công theo tài khoản"

#. module: hr_timesheet_sheet
#: view:hr_timesheet_sheet.sheet.account:0
msgid "Timesheet by Accounts"
msgstr "Bảng chấm công theo tài khoản"

#. module: hr_timesheet_sheet
#: model:ir.actions.act_window,name:hr_timesheet_sheet.act_hr_timesheet_sheet_sheet_by_day
msgid "Timesheet by Day"
msgstr "Bảng chấm công theo ngày"

#. module: hr_timesheet_sheet
#: field:hr_timesheet_sheet.sheet,timesheet_ids:0
msgid "Timesheet lines"
msgstr "Chi tiết chấm công"

#. module: hr_timesheet_sheet
#: field:res.company,timesheet_range:0
msgid "Timesheet range"
msgstr "Timesheet range"

#. module: hr_timesheet_sheet
#: view:hr.employee:0 field:hr.employee,timesheet_count:0
#: view:hr_timesheet_sheet.sheet:0
#: model:ir.actions.act_window,name:hr_timesheet_sheet.act_hr_employee_2_hr_timesheet
#: view:res.company:0
msgid "Timesheets"
msgstr "Bảng chấm công"

#. module: hr_timesheet_sheet
#: model:ir.model,name:hr_timesheet_sheet.model_hr_timesheet_sheet_sheet_account
#: model:ir.model,name:hr_timesheet_sheet.model_hr_timesheet_sheet_sheet_day
msgid "Timesheets by Period"
msgstr "Bảng chấm công theo chu kỳ"

#. module: hr_timesheet_sheet
#: model:ir.actions.act_window,name:hr_timesheet_sheet.act_hr_timesheet_sheet_form
#: model:ir.ui.menu,name:hr_timesheet_sheet.menu_act_hr_timesheet_sheet_form
msgid "Timesheets to Validate"
msgstr "Bảng chấm công cần xác nhận"

#. module: hr_timesheet_sheet
#: view:hr_timesheet_sheet.sheet:0
msgid "To Approve"
msgstr "Cần phê duyệt"

#. module: hr_timesheet_sheet
#. openerp-web
#: code:addons/hr_timesheet_sheet/static/src/xml/timesheet.xml:15
#: code:addons/hr_timesheet_sheet/static/src/xml/timesheet.xml:40
#: view:hr_timesheet_sheet.sheet.account:0
#, python-format
msgid "Total"
msgstr "Tổng"

#. module: hr_timesheet_sheet
#: field:hr_timesheet_sheet.sheet,total_attendance:0
msgid "Total Attendance"
msgstr "Total Attendance"

#. module: hr_timesheet_sheet
#: view:hr_timesheet_sheet.sheet.day:0
msgid "Total Attendances"
msgstr "Total Attendances"

#. module: hr_timesheet_sheet
#: view:hr_timesheet_sheet.sheet.day:0
msgid "Total Difference"
msgstr "Total Difference"

#. module: hr_timesheet_sheet
#: field:hr_timesheet_sheet.sheet.account,total:0
msgid "Total Time"
msgstr "Tổng thời gian"

#. module: hr_timesheet_sheet
#: field:hr_timesheet_sheet.sheet,total_timesheet:0
#: view:hr_timesheet_sheet.sheet.day:0
#: field:hr_timesheet_sheet.sheet.day,total_timesheet:0
msgid "Total Timesheet"
msgstr "Total Timesheet"

#. module: hr_timesheet_sheet
#: view:timesheet.report:0 field:timesheet.report,to_invoice:0
msgid "Type of Invoicing"
msgstr "Loại hóa đơn"

#. module: hr_timesheet_sheet
#: field:hr_timesheet_sheet.sheet,message_unread:0
msgid "Unread Messages"
msgstr "Thông điệp chưa đọc"

#. module: hr_timesheet_sheet
#: view:hr_timesheet_sheet.sheet:0
msgid "Unvalidated Timesheets"
msgstr "Bảng chấm công chưa được thẩm định"

#. module: hr_timesheet_sheet
#: view:hr.timesheet.report:0 field:hr.timesheet.report,user_id:0
#: field:hr_timesheet_sheet.sheet,user_id:0 view:timesheet.report:0
#: field:timesheet.report,user_id:0
msgid "User"
msgstr "Người dùng"

#. module: hr_timesheet_sheet
#: code:addons/hr_timesheet_sheet/hr_timesheet_sheet.py:493
#: code:addons/hr_timesheet_sheet/hr_timesheet_sheet.py:512
>>>>>>> a345b238
#, python-format
msgid "User Error!"
msgstr "Lỗi người dùng!"

#. module: hr_timesheet_sheet
<<<<<<< HEAD
#: field:hr_timesheet_sheet.sheet,website_message_ids:0
msgid "Website Messages"
msgstr ""

#. module: hr_timesheet_sheet
#: help:hr_timesheet_sheet.sheet,website_message_ids:0
msgid "Website communication history"
msgstr ""

#. module: hr_timesheet_sheet
#: selection:hr.config.settings,timesheet_range:0
#: selection:res.company,timesheet_range:0
msgid "Week"
msgstr "Tuần"

#. module: hr_timesheet_sheet
#: code:addons/hr_timesheet_sheet/hr_timesheet_sheet.py:245
#, python-format
msgid "Week "
msgstr ""

#. module: hr_timesheet_sheet
#: code:addons/hr_timesheet_sheet/hr_timesheet_sheet.py:493
#, python-format
msgid ""
"You can not enter an attendance date outside the current timesheet dates."
msgstr ""

#. module: hr_timesheet_sheet
#: code:addons/hr_timesheet_sheet/hr_timesheet_sheet.py:491
#, python-format
msgid ""
"You can not enter an attendance in a submitted timesheet. Ask your manager "
"to reset it before adding attendance."
msgstr ""

#. module: hr_timesheet_sheet
#: code:addons/hr_timesheet_sheet/hr_timesheet_sheet.py:255
#, python-format
msgid "You cannot delete a timesheet which have attendance entries."
msgstr ""

#. module: hr_timesheet_sheet
#: code:addons/hr_timesheet_sheet/hr_timesheet_sheet.py:253
#, python-format
msgid "You cannot delete a timesheet which is already confirmed."
=======
#: field:hr.config.settings,timesheet_range:0
msgid "Validate timesheets every"
msgstr "Validate timesheets every"

#. module: hr_timesheet_sheet
#: selection:hr_timesheet_sheet.sheet,state:0
msgid "Waiting Approval"
msgstr "Chờ phê duyệt"

#. module: hr_timesheet_sheet
#: code:addons/hr_timesheet_sheet/hr_timesheet_sheet.py:100
#, python-format
msgid "Warning !"
msgstr "Cảnh báo !"

#. module: hr_timesheet_sheet
#: code:addons/hr_timesheet_sheet/hr_timesheet_sheet.py:128
#, python-format
msgid "Warning!"
msgstr "Cảnh báo !"

#. module: hr_timesheet_sheet
#: field:hr_timesheet_sheet.sheet,website_message_ids:0
msgid "Website Messages"
msgstr "Website Messages"

#. module: hr_timesheet_sheet
#: help:hr_timesheet_sheet.sheet,website_message_ids:0
msgid "Website communication history"
msgstr "Website communication history"

#. module: hr_timesheet_sheet
#: selection:hr.config.settings,timesheet_range:0
#: selection:res.company,timesheet_range:0
msgid "Week"
msgstr "Tuần"

#. module: hr_timesheet_sheet
#: code:addons/hr_timesheet_sheet/hr_timesheet_sheet.py:245
#, python-format
msgid "Week "
msgstr "Tuần"

#. module: hr_timesheet_sheet
#: view:timesheet.report:0 field:timesheet.report,year:0
msgid "Year"
msgstr "Năm"

#. module: hr_timesheet_sheet
#: code:addons/hr_timesheet_sheet/hr_timesheet_sheet.py:493
#, python-format
msgid ""
"You can not enter an attendance date outside the current timesheet dates."
msgstr "Bạn không thê nhập một ngày vào/ra nằm ngoài ngày chấm công hiện tại."

#. module: hr_timesheet_sheet
#: code:addons/hr_timesheet_sheet/hr_timesheet_sheet.py:491
#, python-format
msgid ""
"You can not enter an attendance in a submitted timesheet. Ask your manager "
"to reset it before adding attendance."
>>>>>>> a345b238
msgstr ""
"You can not enter an attendance in a submitted timesheet. Ask your manager "
"to reset it before adding attendance."

#. module: hr_timesheet_sheet
<<<<<<< HEAD
#: code:addons/hr_timesheet_sheet/hr_timesheet_sheet.py:66
#, python-format
msgid "You cannot duplicate a timesheet."
msgstr ""

#. module: hr_timesheet_sheet
#: code:addons/hr_timesheet_sheet/hr_timesheet_sheet.py:512
#, python-format
msgid ""
"You cannot enter an attendance date outside the current timesheet dates."
msgstr ""

#. module: hr_timesheet_sheet
#: constraint:hr_timesheet_sheet.sheet:0
msgid ""
"You cannot have 2 timesheets that overlap!\n"
"Please use the menu 'My Current Timesheet' to avoid this problem."
msgstr ""

#. module: hr_timesheet_sheet
#: code:addons/hr_timesheet_sheet/hr_timesheet_sheet.py:87
#, python-format
msgid ""
"You cannot have 2 timesheets that overlap!\n"
"You should use the menu 'My Timesheet' to avoid this problem."
msgstr ""

#. module: hr_timesheet_sheet
#: constraint:hr.analytic.timesheet:0
msgid "You cannot modify an entry in a Confirmed/Done timesheet !"
=======
#: code:addons/hr_timesheet_sheet/hr_timesheet_sheet.py:255
#, python-format
msgid "You cannot delete a timesheet which have attendance entries."
msgstr "You cannot delete a timesheet which have attendance entries."

#. module: hr_timesheet_sheet
#: code:addons/hr_timesheet_sheet/hr_timesheet_sheet.py:253
#, python-format
msgid "You cannot delete a timesheet which is already confirmed."
msgstr "Bạn không thể xóa một bảng chấm công mà đã được xác nhận."

#. module: hr_timesheet_sheet
#: code:addons/hr_timesheet_sheet/hr_timesheet_sheet.py:66
#, python-format
msgid "You cannot duplicate a timesheet."
msgstr "Bạn không thể sao chép một bảng chấm công."

#. module: hr_timesheet_sheet
#: code:addons/hr_timesheet_sheet/hr_timesheet_sheet.py:512
#, python-format
msgid ""
"You cannot enter an attendance date outside the current timesheet dates."
msgstr "Bạn không thê nhập một ngày vào/ra nằm ngoài ngày chấm công hiện tại."

#. module: hr_timesheet_sheet
#: constraint:hr_timesheet_sheet.sheet:0
msgid ""
"You cannot have 2 timesheets that overlap!\n"
"Please use the menu 'My Current Timesheet' to avoid this problem."
>>>>>>> a345b238
msgstr ""
"Bạn không thể có 2 bảng chấm công chồng chéo!\n"
"Vui lòng sử dụng trình đơn 'Bảng chấm công hiện tại của bạn' để tránh vấn đề "
"này."

#. module: hr_timesheet_sheet
<<<<<<< HEAD
#: code:addons/hr_timesheet_sheet/hr_timesheet_sheet.py:519
#, python-format
msgid "You cannot modify an entry in a confirmed timesheet"
msgstr ""

#. module: hr_timesheet_sheet
#: code:addons/hr_timesheet_sheet/hr_timesheet_sheet.py:378
#, python-format
msgid "You cannot modify an entry in a confirmed timesheet."
msgstr ""

#. module: hr_timesheet_sheet
#. openerp-web
#: code:addons/hr_timesheet_sheet/static/src/xml/timesheet.xml:58
#, python-format
msgid ""
"You will be able to register your working hours and\n"
"                        activities."
msgstr ""
=======
#: code:addons/hr_timesheet_sheet/hr_timesheet_sheet.py:87
#, python-format
msgid ""
"You cannot have 2 timesheets that overlap!\n"
"You should use the menu 'My Timesheet' to avoid this problem."
msgstr ""
"Bạn không thể có 2 bảng chấm công chồng chéo!\n"
"Vui lòng sử dụng trình đơn 'Bảng chấm công của bạn' để tránh vấn đề này."

#. module: hr_timesheet_sheet
#: constraint:hr.analytic.timesheet:0
msgid "You cannot modify an entry in a Confirmed/Done timesheet !"
msgstr "You cannot modify an entry in a Confirmed/Done timesheet !"

#. module: hr_timesheet_sheet
#: code:addons/hr_timesheet_sheet/hr_timesheet_sheet.py:519
#, python-format
msgid "You cannot modify an entry in a confirmed timesheet"
msgstr "You cannot modify an entry in a confirmed timesheet"

#. module: hr_timesheet_sheet
#: code:addons/hr_timesheet_sheet/hr_timesheet_sheet.py:378
#, python-format
msgid "You cannot modify an entry in a confirmed timesheet."
msgstr "You cannot modify an entry in a confirmed timesheet."

#. module: hr_timesheet_sheet
#. openerp-web
#: code:addons/hr_timesheet_sheet/static/src/xml/timesheet.xml:58
#, python-format
msgid ""
"You will be able to register your working hours and\n"
"                        activities."
msgstr ""
"You will be able to register your working hours and\n"
"                        activities."

#. module: hr_timesheet_sheet
#: model:ir.model,name:hr_timesheet_sheet.model_hr_config_settings
msgid "hr.config.settings"
msgstr "hr.config.settings"

#. module: hr_timesheet_sheet
#: model:ir.model,name:hr_timesheet_sheet.model_hr_timesheet_current_open
msgid "hr.timesheet.current.open"
msgstr "hr.timesheet.current.open"

#. module: hr_timesheet_sheet
#: view:hr.timesheet.report:0
msgid "month"
msgstr "tháng"

#. module: hr_timesheet_sheet
#: view:hr.timesheet.current.open:0
msgid "or"
msgstr "hoặc"

#. module: hr_timesheet_sheet
#: view:hr_timesheet_sheet.sheet:0
msgid "to"
msgstr "to"
>>>>>>> a345b238
<|MERGE_RESOLUTION|>--- conflicted
+++ resolved
@@ -1,23 +1,3 @@
-<<<<<<< HEAD
-# Vietnamese translation for openobject-addons
-# Copyright (c) 2014 Rosetta Contributors and Canonical Ltd 2014
-# This file is distributed under the same license as the openobject-addons package.
-# FIRST AUTHOR <EMAIL@ADDRESS>, 2014.
-#
-msgid ""
-msgstr ""
-"Project-Id-Version: openobject-addons\n"
-"Report-Msgid-Bugs-To: FULL NAME <EMAIL@ADDRESS>\n"
-"POT-Creation-Date: 2014-08-14 13:08+0000\n"
-"PO-Revision-Date: 2014-08-14 16:10+0000\n"
-"Last-Translator: FULL NAME <EMAIL@ADDRESS>\n"
-"Language-Team: Vietnamese <vi@li.org>\n"
-"MIME-Version: 1.0\n"
-"Content-Type: text/plain; charset=UTF-8\n"
-"Content-Transfer-Encoding: 8bit\n"
-"X-Launchpad-Export-Date: 2014-08-15 07:17+0000\n"
-"X-Generator: Launchpad (build 17156)\n"
-=======
 # Translation of OpenERP Server.
 # This file contains the translation of the following modules:
 # 	* hr_timesheet_sheet
@@ -36,34 +16,16 @@
 "Content-Transfer-Encoding: 8bit\n"
 "Language: Vietnam\n"
 "X-Generator: Poedit 1.5.4\n"
->>>>>>> a345b238
 
 #. module: hr_timesheet_sheet
 #: help:hr_timesheet_sheet.sheet,state:0
 msgid ""
 " * The 'Draft' status is used when a user is encoding a new and unconfirmed "
 "timesheet.                 \n"
-<<<<<<< HEAD
-"* The 'Confirmed' status is used for to confirm the timesheet by user.       "
-"          \n"
-"* The 'Done' status is used when users timesheet is accepted by his/her "
-"senior."
-msgstr ""
-
-#. module: hr_timesheet_sheet
-#: field:hr.timesheet.report,nbr:0
-msgid "#Nbr"
-msgstr ""
-
-#. module: hr_timesheet_sheet
-#: field:hr.timesheet.report,total_attendance:0
-msgid "#Total Attendance"
-=======
 "* The 'Confirmed' status is used for to confirm the timesheet by "
 "user.                 \n"
 "* The 'Done' status is used when users timesheet is accepted by his/her "
 "senior."
->>>>>>> a345b238
 msgstr ""
 "* Trạng thái 'Dự thảo' được sử dụng khi một người dùng nhập mới và chưa xác "
 "nhận bảng chấm công.                 \n"
@@ -73,15 +35,29 @@
 "được chấp thuận bởi quản lý của anh/chị ấy."
 
 #. module: hr_timesheet_sheet
-<<<<<<< HEAD
-#: field:hr.timesheet.report,total_diff:0
+#: field:timesheet.report,cost:0
+msgid "#Cost"
+msgstr "#Chi phí"
+
+#. module: hr_timesheet_sheet
+#: field:timesheet.report,nbr:0
+msgid "#Nbr"
+msgstr "#Nbr"
+
+#. module: hr_timesheet_sheet
+#: field:timesheet.report,total_attendance:0
+msgid "#Total Attendance"
+msgstr "#Total Attendance"
+
+#. module: hr_timesheet_sheet
+#: field:timesheet.report,total_diff:0
 msgid "#Total Diff"
-msgstr ""
-
-#. module: hr_timesheet_sheet
-#: field:hr.timesheet.report,total_timesheet:0
+msgstr "#Total Diff"
+
+#. module: hr_timesheet_sheet
+#: field:timesheet.report,total_timesheet:0
 msgid "#Total Timesheet"
-msgstr ""
+msgstr "#Total Timesheet"
 
 #. module: hr_timesheet_sheet
 #: model:ir.actions.act_window,help:hr_timesheet_sheet.act_hr_timesheet_sheet_form
@@ -99,148 +75,6 @@
 "              </p>\n"
 "            "
 msgstr ""
-
-#. module: hr_timesheet_sheet
-#: selection:hr_timesheet_sheet.sheet,state_attendance:0
-msgid "Absent"
-msgstr "Vắng mặt"
-
-#. module: hr_timesheet_sheet
-#. openerp-web
-#: code:addons/hr_timesheet_sheet/static/src/xml/timesheet.xml:33
-#, python-format
-msgid "Add"
-msgstr ""
-
-#. module: hr_timesheet_sheet
-#. openerp-web
-#: code:addons/hr_timesheet_sheet/static/src/xml/timesheet.xml:39
-#, python-format
-msgid "Add a Line"
-msgstr ""
-
-#. module: hr_timesheet_sheet
-#: field:hr.config.settings,timesheet_max_difference:0
-msgid ""
-"Allow a difference of time between timesheets and attendances of (in hours)"
-msgstr ""
-
-#. module: hr_timesheet_sheet
-#: help:hr.config.settings,timesheet_max_difference:0
-#: help:res.company,timesheet_max_difference:0
-msgid ""
-"Allowed difference in hours between the sign in/out and the timesheet "
-"computation for one sheet. Set this to 0 if you do not want any control."
-msgstr ""
-
-#. module: hr_timesheet_sheet
-#: model:ir.model,name:hr_timesheet_sheet.model_account_analytic_account
-msgid "Analytic Account"
-msgstr "Tài khoản KTQT"
-
-#. module: hr_timesheet_sheet
-#: model:ir.model,name:hr_timesheet_sheet.model_account_analytic_line
-msgid "Analytic Line"
-msgstr ""
-
-#. module: hr_timesheet_sheet
-#: field:hr_timesheet_sheet.sheet,account_ids:0
-msgid "Analytic accounts"
-msgstr ""
-
-#. module: hr_timesheet_sheet
-#: view:hr_timesheet_sheet.sheet:hr_timesheet_sheet.hr_timesheet_sheet_form
-msgid "Approve"
-msgstr "Chấp thuận"
-
-#. module: hr_timesheet_sheet
-#: selection:hr_timesheet_sheet.sheet,state:0
-msgid "Approved"
-msgstr ""
-
-#. module: hr_timesheet_sheet
-#: field:hr_timesheet_sheet.sheet.day,total_attendance:0
-#: model:ir.model,name:hr_timesheet_sheet.model_hr_attendance
-msgid "Attendance"
-msgstr "Điểm danh"
-
-#. module: hr_timesheet_sheet
-#: view:hr_timesheet_sheet.sheet:hr_timesheet_sheet.hr_timesheet_sheet_form
-#: field:hr_timesheet_sheet.sheet,attendance_count:0
-#: field:hr_timesheet_sheet.sheet,attendances_ids:0
-#: model:ir.actions.act_window,name:hr_timesheet_sheet.act_hr_timesheet_sheet_sheet_2_hr_attendance
-msgid "Attendances"
-msgstr "Tham dự"
-
-#. module: hr_timesheet_sheet
-#: view:hr.timesheet.current.open:hr_timesheet_sheet.view_hr_timesheet_current_open
-msgid "Cancel"
-msgstr "Hủy bỏ"
-
-#. module: hr_timesheet_sheet
-#. openerp-web
-#: code:addons/hr_timesheet_sheet/static/src/xml/timesheet.xml:56
-#, python-format
-msgid "Click to add projects, contracts or analytic accounts."
-msgstr ""
-
-#. module: hr_timesheet_sheet
-#: model:ir.model,name:hr_timesheet_sheet.model_res_company
-msgid "Companies"
-msgstr "Các công ty"
-
-#. module: hr_timesheet_sheet
-#: field:hr_timesheet_sheet.sheet,company_id:0
-msgid "Company"
-msgstr "Công ty"
-
-#. module: hr_timesheet_sheet
-#: code:addons/hr_timesheet_sheet/hr_timesheet_sheet.py:75
-#: code:addons/hr_timesheet_sheet/hr_timesheet_sheet.py:91
-#, python-format
-msgid "Configuration Error!"
-=======
-#: field:timesheet.report,cost:0
-msgid "#Cost"
-msgstr "#Chi phí"
-
-#. module: hr_timesheet_sheet
-#: field:timesheet.report,nbr:0
-msgid "#Nbr"
-msgstr "#Nbr"
-
-#. module: hr_timesheet_sheet
-#: field:timesheet.report,total_attendance:0
-msgid "#Total Attendance"
-msgstr "#Total Attendance"
-
-#. module: hr_timesheet_sheet
-#: field:timesheet.report,total_diff:0
-msgid "#Total Diff"
-msgstr "#Total Diff"
-
-#. module: hr_timesheet_sheet
-#: field:timesheet.report,total_timesheet:0
-msgid "#Total Timesheet"
-msgstr "#Total Timesheet"
-
-#. module: hr_timesheet_sheet
-#: model:ir.actions.act_window,help:hr_timesheet_sheet.act_hr_timesheet_sheet_form
-msgid ""
-"<p class=\"oe_view_nocontent_create\">\n"
-"                New timesheet to approve.\n"
-"              </p><p>\n"
-"                You must record timesheets every day and confirm at the end\n"
-"                of the week. Once the timesheet is confirmed, it should be\n"
-"                validated by a manager.\n"
-"              </p><p>\n"
-"                Timesheets can also be invoiced to customers, depending on "
-"the\n"
-"                configuration of each project's related contract.\n"
-"              </p>\n"
-"            "
->>>>>>> a345b238
-msgstr ""
 "<p class=\"oe_view_nocontent_create\">\n"
 "                Bảng chấm công mới cần phê duyệt.\n"
 "              </p><p>\n"
@@ -255,74 +89,6 @@
 "            "
 
 #. module: hr_timesheet_sheet
-<<<<<<< HEAD
-#: view:hr.timesheet.report:hr_timesheet_sheet.view_timesheet_report_search
-#: selection:hr.timesheet.report,state:0
-msgid "Confirmed"
-msgstr "Đã được xác nhận"
-
-#. module: hr_timesheet_sheet
-#: view:hr_timesheet_sheet.sheet:hr_timesheet_sheet.view_hr_timesheet_sheet_filter
-msgid "Confirmed Timesheets"
-msgstr ""
-
-#. module: hr_timesheet_sheet
-#: field:hr.timesheet.current.open,create_uid:0
-#: field:hr_timesheet_sheet.sheet,create_uid:0
-msgid "Created by"
-msgstr ""
-
-#. module: hr_timesheet_sheet
-#: field:hr.timesheet.current.open,create_date:0
-#: field:hr_timesheet_sheet.sheet,create_date:0
-msgid "Created on"
-msgstr ""
-
-#. module: hr_timesheet_sheet
-#: field:hr_timesheet_sheet.sheet,state_attendance:0
-msgid "Current Status"
-msgstr ""
-
-#. module: hr_timesheet_sheet
-#: field:hr_timesheet_sheet.sheet.day,name:0
-msgid "Date"
-msgstr "Ngày"
-
-#. module: hr_timesheet_sheet
-#: field:hr.timesheet.report,date_from:0
-#: field:hr_timesheet_sheet.sheet,date_from:0
-msgid "Date from"
-msgstr ""
-
-#. module: hr_timesheet_sheet
-#: help:hr_timesheet_sheet.sheet,message_last_post:0
-msgid "Date of the last message posted on the record."
-msgstr ""
-
-#. module: hr_timesheet_sheet
-#: field:hr.timesheet.report,date_to:0
-#: field:hr_timesheet_sheet.sheet,date_to:0
-msgid "Date to"
-msgstr ""
-
-#. module: hr_timesheet_sheet
-#: selection:hr.config.settings,timesheet_range:0
-#: selection:res.company,timesheet_range:0
-msgid "Day"
-msgstr "Ngày"
-
-#. module: hr_timesheet_sheet
-#: view:hr.timesheet.report:hr_timesheet_sheet.view_timesheet_report_search
-#: field:hr.timesheet.report,department_id:0
-#: view:hr_timesheet_sheet.sheet:hr_timesheet_sheet.view_hr_timesheet_sheet_filter
-#: field:hr_timesheet_sheet.sheet,department_id:0
-msgid "Department"
-msgstr "Phòng ban"
-
-#. module: hr_timesheet_sheet
-#: view:hr_timesheet_sheet.sheet:hr_timesheet_sheet.hr_timesheet_sheet_form
-msgid "Details"
-=======
 #: model:ir.actions.act_window,help:hr_timesheet_sheet.action_hr_timesheet_report_stat_all
 msgid ""
 "<p>\n"
@@ -376,32 +142,201 @@
 msgid ""
 "Allowed difference in hours between the sign in/out and the timesheet "
 "computation for one sheet. Set this to 0 if you do not want any control."
->>>>>>> a345b238
 msgstr ""
 "Cho phép sự khác việt và giờ giữa vào/ra và bảng chấm công. Thiết lập trường "
 "này bằng 0 nếu bạn không muốn kiểm soát nó."
 
 #. module: hr_timesheet_sheet
-<<<<<<< HEAD
+#: view:hr.timesheet.report:0 field:hr.timesheet.report,account_id:0
+#: model:ir.model,name:hr_timesheet_sheet.model_account_analytic_account
+#: view:timesheet.report:0 field:timesheet.report,account_id:0
+msgid "Analytic Account"
+msgstr "Tài khoản quản trị"
+
+#. module: hr_timesheet_sheet
+#: model:ir.model,name:hr_timesheet_sheet.model_account_analytic_line
+msgid "Analytic Line"
+msgstr "Phát sinh quản trị"
+
+#. module: hr_timesheet_sheet
+#: field:hr_timesheet_sheet.sheet,account_ids:0
+msgid "Analytic accounts"
+msgstr "Tài khoản quản trị"
+
+#. module: hr_timesheet_sheet
+#: view:hr_timesheet_sheet.sheet:0
+msgid "Approve"
+msgstr "Phế duyệt"
+
+#. module: hr_timesheet_sheet
+#: selection:hr_timesheet_sheet.sheet,state:0
+msgid "Approved"
+msgstr "Được phê duyệt"
+
+#. module: hr_timesheet_sheet
+#: selection:timesheet.report,month:0
+msgid "April"
+msgstr "Tháng 4"
+
+#. module: hr_timesheet_sheet
+#: field:hr_timesheet_sheet.sheet.day,total_attendance:0
+#: model:ir.model,name:hr_timesheet_sheet.model_hr_attendance
+msgid "Attendance"
+msgstr "Vào/ra"
+
+#. module: hr_timesheet_sheet
+#: view:hr_timesheet_sheet.sheet:0
+#: field:hr_timesheet_sheet.sheet,attendance_count:0
+#: field:hr_timesheet_sheet.sheet,attendances_ids:0
+#: model:ir.actions.act_window,name:hr_timesheet_sheet.act_hr_timesheet_sheet_sheet_2_hr_attendance
+msgid "Attendances"
+msgstr "Vào / ra"
+
+#. module: hr_timesheet_sheet
+#: selection:timesheet.report,month:0
+msgid "August"
+msgstr "Tháng 8"
+
+#. module: hr_timesheet_sheet
+#: view:hr.timesheet.current.open:0
+msgid "Cancel"
+msgstr "Hủy bỏ"
+
+#. module: hr_timesheet_sheet
+#. openerp-web
+#: code:addons/hr_timesheet_sheet/static/src/xml/timesheet.xml:56
+#, python-format
+msgid "Click to add projects, contracts or analytic accounts."
+msgstr "Nhấp chuột để thêm dự án, hợp đồng hoặc tài khoản quản trị."
+
+#. module: hr_timesheet_sheet
+#: model:ir.model,name:hr_timesheet_sheet.model_res_company
+msgid "Companies"
+msgstr "Công ty"
+
+#. module: hr_timesheet_sheet
+#: view:hr.timesheet.report:0 field:hr.timesheet.report,company_id:0
+#: field:hr_timesheet_sheet.sheet,company_id:0 view:timesheet.report:0
+#: field:timesheet.report,company_id:0
+msgid "Company"
+msgstr "Công ty"
+
+#. module: hr_timesheet_sheet
+#: code:addons/hr_timesheet_sheet/hr_timesheet_sheet.py:75
+#: code:addons/hr_timesheet_sheet/hr_timesheet_sheet.py:91
+#, python-format
+msgid "Configuration Error!"
+msgstr "Lỗi cấu hình!"
+
+#. module: hr_timesheet_sheet
+#: view:timesheet.report:0 selection:timesheet.report,state:0
+msgid "Confirmed"
+msgstr "Đã xác nhận"
+
+#. module: hr_timesheet_sheet
+#: view:hr_timesheet_sheet.sheet:0
+msgid "Confirmed Timesheets"
+msgstr "Bảng chấm công được xác nhận"
+
+#. module: hr_timesheet_sheet
+#: field:hr.timesheet.report,cost:0
+msgid "Cost"
+msgstr "Chi phí"
+
+#. module: hr_timesheet_sheet
+#: field:hr_timesheet_sheet.sheet,state_attendance:0
+msgid "Current Status"
+msgstr "Trạng thái hiện tại"
+
+#. module: hr_timesheet_sheet
+#: field:timesheet.report,date_current:0
+msgid "Current date"
+msgstr "Ngày hiện tại"
+
+#. module: hr_timesheet_sheet
+#: field:hr.timesheet.report,date:0 field:hr_timesheet_sheet.sheet.day,name:0
+#: field:timesheet.report,date:0
+msgid "Date"
+msgstr "Ngày tháng"
+
+#. module: hr_timesheet_sheet
+#: view:hr.timesheet.report:0
+msgid "Date (day)"
+msgstr "Ngày tháng (ngày)"
+
+#. module: hr_timesheet_sheet
+#: view:hr.timesheet.report:0
+msgid "Date (month)"
+msgstr "Ngày tháng (tháng)"
+
+#. module: hr_timesheet_sheet
+#: view:hr.timesheet.report:0
+msgid "Date (year)"
+msgstr "Ngày tháng (năm)"
+
+#. module: hr_timesheet_sheet
+#: field:hr_timesheet_sheet.sheet,date_from:0
+#: field:timesheet.report,date_from:0
+msgid "Date from"
+msgstr "Từ ngày"
+
+#. module: hr_timesheet_sheet
+#: help:hr_timesheet_sheet.sheet,message_last_post:0
+msgid "Date of the last message posted on the record."
+msgstr "Ngày của thông điệp gần nhất được ghi nhận trên một bản ghi."
+
+#. module: hr_timesheet_sheet
+#: field:hr_timesheet_sheet.sheet,date_to:0 field:timesheet.report,date_to:0
+msgid "Date to"
+msgstr "Đến ngày"
+
+#. module: hr_timesheet_sheet
+#: selection:hr.config.settings,timesheet_range:0
+#: selection:res.company,timesheet_range:0 view:timesheet.report:0
+#: field:timesheet.report,day:0
+msgid "Day"
+msgstr "Ngày"
+
+#. module: hr_timesheet_sheet
+#: selection:timesheet.report,month:0
+msgid "December"
+msgstr "Tháng 12"
+
+#. module: hr_timesheet_sheet
+#: view:hr_timesheet_sheet.sheet:0
+#: field:hr_timesheet_sheet.sheet,department_id:0 view:timesheet.report:0
+#: field:timesheet.report,department_id:0
+msgid "Department"
+msgstr "Phòng ban"
+
+#. module: hr_timesheet_sheet
+#: field:hr.timesheet.report,name:0 field:timesheet.report,name:0
+msgid "Description"
+msgstr "Miêu tả"
+
+#. module: hr_timesheet_sheet
+#: view:hr_timesheet_sheet.sheet:0
+msgid "Details"
+msgstr "Chi tiết"
+
+#. module: hr_timesheet_sheet
 #: field:hr_timesheet_sheet.sheet,total_difference:0
 #: field:hr_timesheet_sheet.sheet.day,total_difference:0
 msgid "Difference"
 msgstr "Khác biệt"
 
 #. module: hr_timesheet_sheet
-#: view:hr_timesheet_sheet.sheet:hr_timesheet_sheet.hr_timesheet_sheet_form
+#: view:hr_timesheet_sheet.sheet:0
 msgid "Differences"
-msgstr ""
-
-#. module: hr_timesheet_sheet
-#: view:hr.timesheet.report:hr_timesheet_sheet.view_timesheet_report_search
-#: selection:hr.timesheet.report,state:0
+msgstr "Khác biệt"
+
+#. module: hr_timesheet_sheet
+#: view:timesheet.report:0 selection:timesheet.report,state:0
 msgid "Done"
-msgstr "Hoàn tất"
-
-#. module: hr_timesheet_sheet
-#: view:hr.timesheet.report:hr_timesheet_sheet.view_timesheet_report_search
-#: selection:hr.timesheet.report,state:0
+msgstr "Hoàn thành"
+
+#. module: hr_timesheet_sheet
+#: view:timesheet.report:0 selection:timesheet.report,state:0
 msgid "Draft"
 msgstr "Dự thảo"
 
@@ -409,18 +344,18 @@
 #: field:hr_timesheet_sheet.sheet,employee_id:0
 #: model:ir.model,name:hr_timesheet_sheet.model_hr_employee
 msgid "Employee"
-msgstr "Người lao động"
-
-#. module: hr_timesheet_sheet
-#: view:hr_timesheet_sheet.sheet:hr_timesheet_sheet.view_hr_timesheet_sheet_filter
+msgstr "Nhân viên"
+
+#. module: hr_timesheet_sheet
+#: view:hr_timesheet_sheet.sheet:0
 msgid "Employees"
-msgstr "Các nhân viên"
+msgstr "Nhân viên"
 
 #. module: hr_timesheet_sheet
 #: code:addons/hr_timesheet_sheet/hr_timesheet_sheet.py:100
 #, python-format
 msgid "Error ! Sign in (resp. Sign out) must follow Sign out (resp. Sign in)"
-msgstr ""
+msgstr "Lỗi ! Đăng nhập phải tuân theo Đăng x"
 
 #. module: hr_timesheet_sheet
 #: code:addons/hr_timesheet_sheet/hr_timesheet_sheet.py:66
@@ -435,321 +370,9 @@
 #: code:addons/hr_timesheet_sheet/wizard/hr_timesheet_current.py:38
 #, python-format
 msgid "Error!"
-msgstr ""
-=======
-#: view:hr.timesheet.report:0 field:hr.timesheet.report,account_id:0
-#: model:ir.model,name:hr_timesheet_sheet.model_account_analytic_account
-#: view:timesheet.report:0 field:timesheet.report,account_id:0
-msgid "Analytic Account"
-msgstr "Tài khoản quản trị"
-
-#. module: hr_timesheet_sheet
-#: model:ir.model,name:hr_timesheet_sheet.model_account_analytic_line
-msgid "Analytic Line"
-msgstr "Phát sinh quản trị"
-
-#. module: hr_timesheet_sheet
-#: field:hr_timesheet_sheet.sheet,account_ids:0
-msgid "Analytic accounts"
-msgstr "Tài khoản quản trị"
-
-#. module: hr_timesheet_sheet
-#: view:hr_timesheet_sheet.sheet:0
-msgid "Approve"
-msgstr "Phế duyệt"
-
-#. module: hr_timesheet_sheet
-#: selection:hr_timesheet_sheet.sheet,state:0
-msgid "Approved"
-msgstr "Được phê duyệt"
-
-#. module: hr_timesheet_sheet
-#: selection:timesheet.report,month:0
-msgid "April"
-msgstr "Tháng 4"
-
-#. module: hr_timesheet_sheet
-#: field:hr_timesheet_sheet.sheet.day,total_attendance:0
-#: model:ir.model,name:hr_timesheet_sheet.model_hr_attendance
-msgid "Attendance"
-msgstr "Vào/ra"
-
-#. module: hr_timesheet_sheet
-#: view:hr_timesheet_sheet.sheet:0
-#: field:hr_timesheet_sheet.sheet,attendance_count:0
-#: field:hr_timesheet_sheet.sheet,attendances_ids:0
-#: model:ir.actions.act_window,name:hr_timesheet_sheet.act_hr_timesheet_sheet_sheet_2_hr_attendance
-msgid "Attendances"
-msgstr "Vào / ra"
->>>>>>> a345b238
-
-#. module: hr_timesheet_sheet
-#: selection:timesheet.report,month:0
-msgid "August"
-msgstr "Tháng 8"
-
-#. module: hr_timesheet_sheet
-<<<<<<< HEAD
-#: view:hr_timesheet_sheet.sheet:hr_timesheet_sheet.view_hr_timesheet_sheet_filter
-msgid "Group By"
-msgstr ""
-
-#. module: hr_timesheet_sheet
-#: help:hr_timesheet_sheet.sheet,message_summary:0
-msgid ""
-"Holds the Chatter summary (number of messages, ...). This summary is "
-"directly in html format in order to be inserted in kanban views."
-msgstr ""
-
-#. module: hr_timesheet_sheet
-#: view:hr_timesheet_sheet.sheet:hr_timesheet_sheet.hr_timesheet_sheet_form
-msgid "Hours"
-msgstr "Giờ"
-
-#. module: hr_timesheet_sheet
-#: field:hr.timesheet.current.open,id:0
-#: field:hr_timesheet_sheet.sheet,id:0
-#: field:hr_timesheet_sheet.sheet.account,id:0
-#: field:hr_timesheet_sheet.sheet.day,id:0
-msgid "ID"
-msgstr ""
-
-#. module: hr_timesheet_sheet
-#: help:hr_timesheet_sheet.sheet,message_unread:0
-msgid "If checked new messages require your attention."
-msgstr ""
-
-#. module: hr_timesheet_sheet
-#: view:hr_timesheet_sheet.sheet:hr_timesheet_sheet.view_hr_timesheet_sheet_filter
-msgid "In Draft"
-msgstr ""
-
-#. module: hr_timesheet_sheet
-#: code:addons/hr_timesheet_sheet/hr_timesheet_sheet.py:75
-#: code:addons/hr_timesheet_sheet/hr_timesheet_sheet.py:91
-#, python-format
-msgid ""
-"In order to create a timesheet for this employee, you must assign an "
-"analytic journal to the employee, like 'Timesheet Journal'."
-msgstr ""
-
-#. module: hr_timesheet_sheet
-#: code:addons/hr_timesheet_sheet/hr_timesheet_sheet.py:71
-#: code:addons/hr_timesheet_sheet/hr_timesheet_sheet.py:85
-#, python-format
-msgid ""
-"In order to create a timesheet for this employee, you must link him/her to a "
-"user."
-msgstr ""
-
-#. module: hr_timesheet_sheet
-#: code:addons/hr_timesheet_sheet/hr_timesheet_sheet.py:73
-#, python-format
-msgid ""
-"In order to create a timesheet for this employee, you must link the employee "
-"to a product, like 'Consultant'."
-msgstr ""
-
-#. module: hr_timesheet_sheet
-#: code:addons/hr_timesheet_sheet/hr_timesheet_sheet.py:89
-=======
-#: view:hr.timesheet.current.open:0
-msgid "Cancel"
-msgstr "Hủy bỏ"
-
-#. module: hr_timesheet_sheet
-#. openerp-web
-#: code:addons/hr_timesheet_sheet/static/src/xml/timesheet.xml:56
-#, python-format
-msgid "Click to add projects, contracts or analytic accounts."
-msgstr "Nhấp chuột để thêm dự án, hợp đồng hoặc tài khoản quản trị."
-
-#. module: hr_timesheet_sheet
-#: model:ir.model,name:hr_timesheet_sheet.model_res_company
-msgid "Companies"
-msgstr "Công ty"
-
-#. module: hr_timesheet_sheet
-#: view:hr.timesheet.report:0 field:hr.timesheet.report,company_id:0
-#: field:hr_timesheet_sheet.sheet,company_id:0 view:timesheet.report:0
-#: field:timesheet.report,company_id:0
-msgid "Company"
-msgstr "Công ty"
-
-#. module: hr_timesheet_sheet
-#: code:addons/hr_timesheet_sheet/hr_timesheet_sheet.py:75
-#: code:addons/hr_timesheet_sheet/hr_timesheet_sheet.py:91
-#, python-format
-msgid "Configuration Error!"
-msgstr "Lỗi cấu hình!"
-
-#. module: hr_timesheet_sheet
-#: view:timesheet.report:0 selection:timesheet.report,state:0
-msgid "Confirmed"
-msgstr "Đã xác nhận"
-
-#. module: hr_timesheet_sheet
-#: view:hr_timesheet_sheet.sheet:0
-msgid "Confirmed Timesheets"
-msgstr "Bảng chấm công được xác nhận"
-
-#. module: hr_timesheet_sheet
-#: field:hr.timesheet.report,cost:0
-msgid "Cost"
-msgstr "Chi phí"
-
-#. module: hr_timesheet_sheet
-#: field:hr_timesheet_sheet.sheet,state_attendance:0
-msgid "Current Status"
-msgstr "Trạng thái hiện tại"
-
-#. module: hr_timesheet_sheet
-#: field:timesheet.report,date_current:0
-msgid "Current date"
-msgstr "Ngày hiện tại"
-
-#. module: hr_timesheet_sheet
-#: field:hr.timesheet.report,date:0 field:hr_timesheet_sheet.sheet.day,name:0
-#: field:timesheet.report,date:0
-msgid "Date"
-msgstr "Ngày tháng"
-
-#. module: hr_timesheet_sheet
-#: view:hr.timesheet.report:0
-msgid "Date (day)"
-msgstr "Ngày tháng (ngày)"
-
-#. module: hr_timesheet_sheet
-#: view:hr.timesheet.report:0
-msgid "Date (month)"
-msgstr "Ngày tháng (tháng)"
-
-#. module: hr_timesheet_sheet
-#: view:hr.timesheet.report:0
-msgid "Date (year)"
-msgstr "Ngày tháng (năm)"
-
-#. module: hr_timesheet_sheet
-#: field:hr_timesheet_sheet.sheet,date_from:0
-#: field:timesheet.report,date_from:0
-msgid "Date from"
-msgstr "Từ ngày"
-
-#. module: hr_timesheet_sheet
-#: help:hr_timesheet_sheet.sheet,message_last_post:0
-msgid "Date of the last message posted on the record."
-msgstr "Ngày của thông điệp gần nhất được ghi nhận trên một bản ghi."
-
-#. module: hr_timesheet_sheet
-#: field:hr_timesheet_sheet.sheet,date_to:0 field:timesheet.report,date_to:0
-msgid "Date to"
-msgstr "Đến ngày"
-
-#. module: hr_timesheet_sheet
-#: selection:hr.config.settings,timesheet_range:0
-#: selection:res.company,timesheet_range:0 view:timesheet.report:0
-#: field:timesheet.report,day:0
-msgid "Day"
-msgstr "Ngày"
-
-#. module: hr_timesheet_sheet
-#: selection:timesheet.report,month:0
-msgid "December"
-msgstr "Tháng 12"
-
-#. module: hr_timesheet_sheet
-#: view:hr_timesheet_sheet.sheet:0
-#: field:hr_timesheet_sheet.sheet,department_id:0 view:timesheet.report:0
-#: field:timesheet.report,department_id:0
-msgid "Department"
-msgstr "Phòng ban"
-
-#. module: hr_timesheet_sheet
-#: field:hr.timesheet.report,name:0 field:timesheet.report,name:0
-msgid "Description"
-msgstr "Miêu tả"
-
-#. module: hr_timesheet_sheet
-#: view:hr_timesheet_sheet.sheet:0
-msgid "Details"
-msgstr "Chi tiết"
-
-#. module: hr_timesheet_sheet
-#: field:hr_timesheet_sheet.sheet,total_difference:0
-#: field:hr_timesheet_sheet.sheet.day,total_difference:0
-msgid "Difference"
-msgstr "Khác biệt"
-
-#. module: hr_timesheet_sheet
-#: view:hr_timesheet_sheet.sheet:0
-msgid "Differences"
-msgstr "Khác biệt"
-
-#. module: hr_timesheet_sheet
-#: view:timesheet.report:0 selection:timesheet.report,state:0
-msgid "Done"
-msgstr "Hoàn thành"
-
-#. module: hr_timesheet_sheet
-#: view:timesheet.report:0 selection:timesheet.report,state:0
-msgid "Draft"
-msgstr "Dự thảo"
-
-#. module: hr_timesheet_sheet
-#: field:hr_timesheet_sheet.sheet,employee_id:0
-#: model:ir.model,name:hr_timesheet_sheet.model_hr_employee
-msgid "Employee"
-msgstr "Nhân viên"
-
-#. module: hr_timesheet_sheet
-#: view:hr_timesheet_sheet.sheet:0
-msgid "Employees"
-msgstr "Nhân viên"
-
-#. module: hr_timesheet_sheet
-#: code:addons/hr_timesheet_sheet/hr_timesheet_sheet.py:100
-#, python-format
-msgid "Error ! Sign in (resp. Sign out) must follow Sign out (resp. Sign in)"
-msgstr "Lỗi ! Đăng nhập phải tuân theo Đăng x"
-
-#. module: hr_timesheet_sheet
-#: code:addons/hr_timesheet_sheet/hr_timesheet_sheet.py:66
-#: code:addons/hr_timesheet_sheet/hr_timesheet_sheet.py:71
-#: code:addons/hr_timesheet_sheet/hr_timesheet_sheet.py:73
-#: code:addons/hr_timesheet_sheet/hr_timesheet_sheet.py:85
-#: code:addons/hr_timesheet_sheet/hr_timesheet_sheet.py:87
-#: code:addons/hr_timesheet_sheet/hr_timesheet_sheet.py:89
-#: code:addons/hr_timesheet_sheet/hr_timesheet_sheet.py:378
-#: code:addons/hr_timesheet_sheet/hr_timesheet_sheet.py:491
-#: code:addons/hr_timesheet_sheet/hr_timesheet_sheet.py:519
-#: code:addons/hr_timesheet_sheet/wizard/hr_timesheet_current.py:38
->>>>>>> a345b238
-#, python-format
-msgid "Error!"
 msgstr "Lỗi!"
 
 #. module: hr_timesheet_sheet
-<<<<<<< HEAD
-#: code:addons/hr_timesheet_sheet/hr_timesheet_sheet.py:253
-#: code:addons/hr_timesheet_sheet/hr_timesheet_sheet.py:255
-#, python-format
-msgid "Invalid Action!"
-msgstr ""
-
-#. module: hr_timesheet_sheet
-#: field:hr_timesheet_sheet.sheet.account,invoice_rate:0
-msgid "Invoice rate"
-msgstr ""
-
-#. module: hr_timesheet_sheet
-#: field:hr_timesheet_sheet.sheet,message_is_follower:0
-msgid "Is a Follower"
-msgstr ""
-
-#. module: hr_timesheet_sheet
-#: view:hr.timesheet.current.open:hr_timesheet_sheet.view_hr_timesheet_current_open
-msgid "It will open your current timesheet"
-=======
 #: view:hr.timesheet.report:0 view:timesheet.report:0
 msgid "Extended Filters..."
 msgstr "Bộ lọc mở rộng..."
@@ -796,28 +419,11 @@
 msgid ""
 "Holds the Chatter summary (number of messages, ...). This summary is "
 "directly in html format in order to be inserted in kanban views."
->>>>>>> a345b238
 msgstr ""
 "Holds the Chatter summary (number of messages, ...). This summary is "
 "directly in html format in order to be inserted in kanban views."
 
 #. module: hr_timesheet_sheet
-<<<<<<< HEAD
-#: field:hr_timesheet_sheet.sheet,message_last_post:0
-msgid "Last Message Date"
-msgstr ""
-
-#. module: hr_timesheet_sheet
-#: field:hr.timesheet.current.open,write_uid:0
-#: field:hr_timesheet_sheet.sheet,write_uid:0
-msgid "Last Updated by"
-msgstr ""
-
-#. module: hr_timesheet_sheet
-#: field:hr.timesheet.current.open,write_date:0
-#: field:hr_timesheet_sheet.sheet,write_date:0
-msgid "Last Updated on"
-=======
 #: view:hr_timesheet_sheet.sheet:0
 msgid "Hours"
 msgstr "Giờ"
@@ -839,32 +445,22 @@
 msgid ""
 "In order to create a timesheet for this employee, you must assign an "
 "analytic journal to the employee, like 'Timesheet Journal'."
->>>>>>> a345b238
 msgstr ""
 "Trong thứ tự để tạo một bảng chấm công cho nhân viên này, bạn phải gán một "
 "sổ nhật ký quản trị cho nhân viên đó, ví dụ như 'Sổ nhật ký chấm công'."
 
 #. module: hr_timesheet_sheet
-<<<<<<< HEAD
-#: field:hr_timesheet_sheet.sheet,message_ids:0
-msgid "Messages"
-=======
 #: code:addons/hr_timesheet_sheet/hr_timesheet_sheet.py:71
 #: code:addons/hr_timesheet_sheet/hr_timesheet_sheet.py:85
 #, python-format
 msgid ""
 "In order to create a timesheet for this employee, you must link him/her to a "
 "user."
->>>>>>> a345b238
 msgstr ""
 "Trong thứ tự để tạo một bảng chaasmc ông cho nhân viên này, bạn phải liên "
 "hết nhân viên đó với một người dùng."
 
 #. module: hr_timesheet_sheet
-<<<<<<< HEAD
-#: help:hr_timesheet_sheet.sheet,message_ids:0
-msgid "Messages and communication history"
-=======
 #: code:addons/hr_timesheet_sheet/hr_timesheet_sheet.py:73
 #, python-format
 msgid ""
@@ -880,69 +476,11 @@
 msgid ""
 "In order to create a timesheet for this employee, you must link the employee "
 "to a product."
->>>>>>> a345b238
 msgstr ""
 "Trong thứ tự để tạo một bảng chấm công cho nhân viên này, bạn phải liên kết "
 "nhân viên đó với một sản phẩm."
 
 #. module: hr_timesheet_sheet
-<<<<<<< HEAD
-#: selection:hr.config.settings,timesheet_range:0
-#: selection:res.company,timesheet_range:0
-msgid "Month"
-msgstr "Tháng"
-
-#. module: hr_timesheet_sheet
-#: model:ir.ui.menu,name:hr_timesheet_sheet.menu_act_hr_timesheet_sheet_form_my_current
-msgid "My Current Timesheet"
-msgstr ""
-
-#. module: hr_timesheet_sheet
-#: view:hr.timesheet.current.open:hr_timesheet_sheet.view_hr_timesheet_current_open
-#: model:ir.actions.act_window,name:hr_timesheet_sheet.action_hr_timesheet_current_open
-#: model:ir.actions.server,name:hr_timesheet_sheet.ir_actions_server_timsheet_sheet
-msgid "My Timesheet"
-msgstr ""
-
-#. module: hr_timesheet_sheet
-#: model:ir.actions.act_window,help:hr_timesheet_sheet.action_hr_timesheet_current_open
-msgid ""
-"My Timesheet opens your timesheet so that you can book your activities into "
-"the system. From the same form, you can register your attendances (Sign "
-"In/Out) and describe the working hours made on the different projects. At "
-"the end of the period defined in the company, the timesheet is confirmed by "
-"the user and can be validated by his manager. If required, as defined on the "
-"project, you can generate the invoices based on the timesheet."
-msgstr ""
-
-#. module: hr_timesheet_sheet
-#: selection:hr.timesheet.report,state:0
-#: selection:hr_timesheet_sheet.sheet,state:0
-msgid "New"
-msgstr "Tạo mới"
-
-#. module: hr_timesheet_sheet
-#: field:hr_timesheet_sheet.sheet,name:0
-msgid "Note"
-msgstr ""
-
-#. module: hr_timesheet_sheet
-#: view:hr.timesheet.current.open:hr_timesheet_sheet.view_hr_timesheet_current_open
-#: selection:hr_timesheet_sheet.sheet,state:0
-msgid "Open"
-msgstr "Mở"
-
-#. module: hr_timesheet_sheet
-#: code:addons/hr_timesheet_sheet/wizard/hr_timesheet_current.py:50
-#, python-format
-msgid "Open Timesheet"
-msgstr ""
-
-#. module: hr_timesheet_sheet
-#: view:hr_timesheet_sheet.sheet:hr_timesheet_sheet.hr_timesheet_sheet_form
-#: field:hr_timesheet_sheet.sheet,period_ids:0
-#: view:hr_timesheet_sheet.sheet.day:hr_timesheet_sheet.hr_timesheet_day_tree
-=======
 #: code:addons/hr_timesheet_sheet/hr_timesheet_sheet.py:253
 #: code:addons/hr_timesheet_sheet/hr_timesheet_sheet.py:255
 #, python-format
@@ -1080,7 +618,6 @@
 #. module: hr_timesheet_sheet
 #: view:hr_timesheet_sheet.sheet:0 field:hr_timesheet_sheet.sheet,period_ids:0
 #: view:hr_timesheet_sheet.sheet.day:0
->>>>>>> a345b238
 msgid "Period"
 msgstr "Chu kỳ"
 
@@ -1092,77 +629,6 @@
 
 #. module: hr_timesheet_sheet
 #: code:addons/hr_timesheet_sheet/wizard/hr_timesheet_current.py:38
-<<<<<<< HEAD
-#, python-format
-msgid "Please create an employee and associate it with this user."
-msgstr ""
-
-#. module: hr_timesheet_sheet
-#: code:addons/hr_timesheet_sheet/hr_timesheet_sheet.py:128
-#, python-format
-msgid ""
-"Please verify that the total difference of the sheet is lower than %.2f."
-msgstr ""
-
-#. module: hr_timesheet_sheet
-#: selection:hr_timesheet_sheet.sheet,state_attendance:0
-msgid "Present"
-msgstr "Có mặt"
-
-#. module: hr_timesheet_sheet
-#: field:hr_timesheet_sheet.sheet.account,name:0
-msgid "Project / Analytic Account"
-msgstr ""
-
-#. module: hr_timesheet_sheet
-#: view:hr_timesheet_sheet.sheet:hr_timesheet_sheet.hr_timesheet_sheet_form
-msgid "Refuse"
-msgstr "Từ chối"
-
-#. module: hr_timesheet_sheet
-#: view:hr_timesheet_sheet.sheet.account:hr_timesheet_sheet.hr_timesheet_account_filter
-msgid "Search Account"
-msgstr ""
-
-#. module: hr_timesheet_sheet
-#: view:hr_timesheet_sheet.sheet:hr_timesheet_sheet.view_hr_timesheet_sheet_filter
-msgid "Search Timesheet"
-msgstr "Tìm kiếm Bảng chấm công"
-
-#. module: hr_timesheet_sheet
-#: view:hr_timesheet_sheet.sheet:hr_timesheet_sheet.hr_timesheet_sheet_form
-msgid "Set to Draft"
-msgstr ""
-
-#. module: hr_timesheet_sheet
-#: field:hr.analytic.timesheet,sheet_id:0
-#: field:hr.attendance,sheet_id:0
-#: field:hr_timesheet_sheet.sheet.account,sheet_id:0
-#: field:hr_timesheet_sheet.sheet.day,sheet_id:0
-msgid "Sheet"
-msgstr "Tờ"
-
-#. module: hr_timesheet_sheet
-#: view:hr_timesheet_sheet.sheet:hr_timesheet_sheet.hr_timesheet_sheet_form
-msgid "Sign In"
-msgstr "Đăng nhập"
-
-#. module: hr_timesheet_sheet
-#: view:hr_timesheet_sheet.sheet:hr_timesheet_sheet.hr_timesheet_sheet_form
-msgid "Sign Out"
-msgstr ""
-
-#. module: hr_timesheet_sheet
-#: view:hr.timesheet.report:hr_timesheet_sheet.view_timesheet_report_search
-#: field:hr.timesheet.report,state:0
-#: field:hr_timesheet_sheet.sheet,state:0
-msgid "Status"
-msgstr ""
-
-#. module: hr_timesheet_sheet
-#: view:hr_timesheet_sheet.sheet:hr_timesheet_sheet.hr_timesheet_sheet_form
-msgid "Submit to Manager"
-=======
 #, python-format
 msgid "Please create an employee and associate it with this user."
 msgstr "Vui lòng tạo một nhân viên và liên kết với người dùng này."
@@ -1255,192 +721,11 @@
 msgid ""
 "The timesheet cannot be validated as it does not contain an equal number of "
 "sign ins and sign outs."
->>>>>>> a345b238
 msgstr ""
 "Bảng chấm công không thể được xác nhận vì nó không bao gồm một số tương "
 "đương giữa đăng nhập và đăng xuất."
 
 #. module: hr_timesheet_sheet
-<<<<<<< HEAD
-#: view:hr_timesheet_sheet.sheet:hr_timesheet_sheet.hr_timesheet_sheet_form
-#: field:hr_timesheet_sheet.sheet,message_summary:0
-msgid "Summary"
-msgstr ""
-
-#. module: hr_timesheet_sheet
-#: code:addons/hr_timesheet_sheet/hr_timesheet_sheet.py:62
-#, python-format
-msgid ""
-"The timesheet cannot be validated as it does not contain an equal number of "
-"sign ins and sign outs."
-msgstr ""
-
-#. module: hr_timesheet_sheet
-#: view:hr_timesheet_sheet.sheet:hr_timesheet_sheet.hr_timesheet_sheet_form
-#: model:ir.model,name:hr_timesheet_sheet.model_hr_timesheet_report
-#: model:ir.model,name:hr_timesheet_sheet.model_hr_timesheet_sheet_sheet
-msgid "Timesheet"
-msgstr ""
-
-#. module: hr_timesheet_sheet
-#: view:hr_timesheet_sheet.sheet:hr_timesheet_sheet.hr_timesheet_sheet_form
-#: field:hr_timesheet_sheet.sheet,timesheet_activity_count:0
-#: model:ir.actions.act_window,name:hr_timesheet_sheet.act_hr_timesheet_sheet_sheet_2_hr_analytic_timesheet
-msgid "Timesheet Activities"
-msgstr ""
-
-#. module: hr_timesheet_sheet
-#: model:ir.model,name:hr_timesheet_sheet.model_hr_analytic_timesheet
-msgid "Timesheet Line"
-msgstr ""
-
-#. module: hr_timesheet_sheet
-#: view:hr_timesheet_sheet.sheet:hr_timesheet_sheet.hr_timesheet_sheet_form
-msgid "Timesheet Period"
-msgstr ""
-
-#. module: hr_timesheet_sheet
-#: field:res.company,timesheet_max_difference:0
-msgid "Timesheet allowed difference(Hours)"
-msgstr ""
-
-#. module: hr_timesheet_sheet
-#: model:ir.actions.act_window,name:hr_timesheet_sheet.act_hr_timesheet_sheet_sheet_by_account
-msgid "Timesheet by Account"
-msgstr ""
-
-#. module: hr_timesheet_sheet
-#: view:hr_timesheet_sheet.sheet.account:hr_timesheet_sheet.hr_timesheet_account_form
-#: view:hr_timesheet_sheet.sheet.account:hr_timesheet_sheet.hr_timesheet_account_tree
-msgid "Timesheet by Accounts"
-msgstr ""
-
-#. module: hr_timesheet_sheet
-#: model:ir.actions.act_window,name:hr_timesheet_sheet.act_hr_timesheet_sheet_sheet_by_day
-msgid "Timesheet by Day"
-msgstr ""
-
-#. module: hr_timesheet_sheet
-#: field:hr_timesheet_sheet.sheet,timesheet_ids:0
-msgid "Timesheet lines"
-msgstr ""
-
-#. module: hr_timesheet_sheet
-#: field:res.company,timesheet_range:0
-msgid "Timesheet range"
-msgstr ""
-
-#. module: hr_timesheet_sheet
-#: view:hr.employee:hr_timesheet_sheet.hr_timesheet_sheet_employee_extd_form
-#: field:hr.employee,timesheet_count:0
-#: view:hr_timesheet_sheet.sheet:hr_timesheet_sheet.hr_timesheet_sheet_form
-#: view:hr_timesheet_sheet.sheet:hr_timesheet_sheet.hr_timesheet_sheet_tree_simplified
-#: model:ir.actions.act_window,name:hr_timesheet_sheet.act_hr_employee_2_hr_timesheet
-#: view:res.company:hr_timesheet_sheet.hr_timesheet_sheet_company
-msgid "Timesheets"
-msgstr "Bảng chấm công"
-
-#. module: hr_timesheet_sheet
-#: model:ir.model,name:hr_timesheet_sheet.model_hr_timesheet_sheet_sheet_account
-#: model:ir.model,name:hr_timesheet_sheet.model_hr_timesheet_sheet_sheet_day
-msgid "Timesheets by Period"
-msgstr ""
-
-#. module: hr_timesheet_sheet
-#: model:ir.actions.act_window,name:hr_timesheet_sheet.act_hr_timesheet_sheet_form
-#: model:ir.ui.menu,name:hr_timesheet_sheet.menu_act_hr_timesheet_sheet_form
-msgid "Timesheets to Validate"
-msgstr ""
-
-#. module: hr_timesheet_sheet
-#: view:hr_timesheet_sheet.sheet:hr_timesheet_sheet.view_hr_timesheet_sheet_filter
-msgid "To Approve"
-msgstr ""
-
-#. module: hr_timesheet_sheet
-#. openerp-web
-#: code:addons/hr_timesheet_sheet/static/src/xml/timesheet.xml:15
-#: code:addons/hr_timesheet_sheet/static/src/xml/timesheet.xml:40
-#: view:hr_timesheet_sheet.sheet.account:hr_timesheet_sheet.hr_timesheet_account_form
-#: view:hr_timesheet_sheet.sheet.account:hr_timesheet_sheet.hr_timesheet_account_tree
-#, python-format
-msgid "Total"
-msgstr ""
-
-#. module: hr_timesheet_sheet
-#: field:hr_timesheet_sheet.sheet,total_attendance:0
-msgid "Total Attendance"
-msgstr ""
-
-#. module: hr_timesheet_sheet
-#: view:hr_timesheet_sheet.sheet.day:hr_timesheet_sheet.hr_timesheet_day_tree
-msgid "Total Attendances"
-msgstr ""
-
-#. module: hr_timesheet_sheet
-#: view:hr_timesheet_sheet.sheet.day:hr_timesheet_sheet.hr_timesheet_day_tree
-msgid "Total Difference"
-msgstr ""
-
-#. module: hr_timesheet_sheet
-#: field:hr_timesheet_sheet.sheet.account,total:0
-msgid "Total Time"
-msgstr "Tổng thời gian"
-
-#. module: hr_timesheet_sheet
-#: field:hr_timesheet_sheet.sheet,total_timesheet:0
-#: view:hr_timesheet_sheet.sheet.day:hr_timesheet_sheet.hr_timesheet_day_tree
-#: field:hr_timesheet_sheet.sheet.day,total_timesheet:0
-msgid "Total Timesheet"
-msgstr ""
-
-#. module: hr_timesheet_sheet
-#: view:hr.timesheet.report:hr_timesheet_sheet.view_timesheet_report_search
-#: field:hr.timesheet.report,to_invoice:0
-msgid "Type of Invoicing"
-msgstr ""
-
-#. module: hr_timesheet_sheet
-#: field:hr_timesheet_sheet.sheet,message_unread:0
-msgid "Unread Messages"
-msgstr ""
-
-#. module: hr_timesheet_sheet
-#: view:hr_timesheet_sheet.sheet:hr_timesheet_sheet.view_hr_timesheet_sheet_filter
-msgid "Unvalidated Timesheets"
-msgstr ""
-
-#. module: hr_timesheet_sheet
-#: field:hr_timesheet_sheet.sheet,user_id:0
-msgid "User"
-msgstr "Người sử dụng"
-
-#. module: hr_timesheet_sheet
-#: code:addons/hr_timesheet_sheet/hr_timesheet_sheet.py:493
-#: code:addons/hr_timesheet_sheet/hr_timesheet_sheet.py:512
-#, python-format
-msgid "User Error!"
-msgstr ""
-
-#. module: hr_timesheet_sheet
-#: field:hr.config.settings,timesheet_range:0
-msgid "Validate timesheets every"
-msgstr ""
-
-#. module: hr_timesheet_sheet
-#: selection:hr_timesheet_sheet.sheet,state:0
-msgid "Waiting Approval"
-msgstr ""
-
-#. module: hr_timesheet_sheet
-#: code:addons/hr_timesheet_sheet/hr_timesheet_sheet.py:100
-#, python-format
-msgid "Warning !"
-msgstr "Cảnh báo !"
-
-#. module: hr_timesheet_sheet
-#: code:addons/hr_timesheet_sheet/hr_timesheet_sheet.py:128
-=======
 #: view:hr.timesheet.report:0
 msgid "This Month"
 msgstr "Tháng này"
@@ -1604,21 +889,41 @@
 #. module: hr_timesheet_sheet
 #: code:addons/hr_timesheet_sheet/hr_timesheet_sheet.py:493
 #: code:addons/hr_timesheet_sheet/hr_timesheet_sheet.py:512
->>>>>>> a345b238
 #, python-format
 msgid "User Error!"
 msgstr "Lỗi người dùng!"
 
 #. module: hr_timesheet_sheet
-<<<<<<< HEAD
+#: field:hr.config.settings,timesheet_range:0
+msgid "Validate timesheets every"
+msgstr "Validate timesheets every"
+
+#. module: hr_timesheet_sheet
+#: selection:hr_timesheet_sheet.sheet,state:0
+msgid "Waiting Approval"
+msgstr "Chờ phê duyệt"
+
+#. module: hr_timesheet_sheet
+#: code:addons/hr_timesheet_sheet/hr_timesheet_sheet.py:100
+#, python-format
+msgid "Warning !"
+msgstr "Cảnh báo !"
+
+#. module: hr_timesheet_sheet
+#: code:addons/hr_timesheet_sheet/hr_timesheet_sheet.py:128
+#, python-format
+msgid "Warning!"
+msgstr "Cảnh báo !"
+
+#. module: hr_timesheet_sheet
 #: field:hr_timesheet_sheet.sheet,website_message_ids:0
 msgid "Website Messages"
-msgstr ""
+msgstr "Website Messages"
 
 #. module: hr_timesheet_sheet
 #: help:hr_timesheet_sheet.sheet,website_message_ids:0
 msgid "Website communication history"
-msgstr ""
+msgstr "Website communication history"
 
 #. module: hr_timesheet_sheet
 #: selection:hr.config.settings,timesheet_range:0
@@ -1630,75 +935,6 @@
 #: code:addons/hr_timesheet_sheet/hr_timesheet_sheet.py:245
 #, python-format
 msgid "Week "
-msgstr ""
-
-#. module: hr_timesheet_sheet
-#: code:addons/hr_timesheet_sheet/hr_timesheet_sheet.py:493
-#, python-format
-msgid ""
-"You can not enter an attendance date outside the current timesheet dates."
-msgstr ""
-
-#. module: hr_timesheet_sheet
-#: code:addons/hr_timesheet_sheet/hr_timesheet_sheet.py:491
-#, python-format
-msgid ""
-"You can not enter an attendance in a submitted timesheet. Ask your manager "
-"to reset it before adding attendance."
-msgstr ""
-
-#. module: hr_timesheet_sheet
-#: code:addons/hr_timesheet_sheet/hr_timesheet_sheet.py:255
-#, python-format
-msgid "You cannot delete a timesheet which have attendance entries."
-msgstr ""
-
-#. module: hr_timesheet_sheet
-#: code:addons/hr_timesheet_sheet/hr_timesheet_sheet.py:253
-#, python-format
-msgid "You cannot delete a timesheet which is already confirmed."
-=======
-#: field:hr.config.settings,timesheet_range:0
-msgid "Validate timesheets every"
-msgstr "Validate timesheets every"
-
-#. module: hr_timesheet_sheet
-#: selection:hr_timesheet_sheet.sheet,state:0
-msgid "Waiting Approval"
-msgstr "Chờ phê duyệt"
-
-#. module: hr_timesheet_sheet
-#: code:addons/hr_timesheet_sheet/hr_timesheet_sheet.py:100
-#, python-format
-msgid "Warning !"
-msgstr "Cảnh báo !"
-
-#. module: hr_timesheet_sheet
-#: code:addons/hr_timesheet_sheet/hr_timesheet_sheet.py:128
-#, python-format
-msgid "Warning!"
-msgstr "Cảnh báo !"
-
-#. module: hr_timesheet_sheet
-#: field:hr_timesheet_sheet.sheet,website_message_ids:0
-msgid "Website Messages"
-msgstr "Website Messages"
-
-#. module: hr_timesheet_sheet
-#: help:hr_timesheet_sheet.sheet,website_message_ids:0
-msgid "Website communication history"
-msgstr "Website communication history"
-
-#. module: hr_timesheet_sheet
-#: selection:hr.config.settings,timesheet_range:0
-#: selection:res.company,timesheet_range:0
-msgid "Week"
-msgstr "Tuần"
-
-#. module: hr_timesheet_sheet
-#: code:addons/hr_timesheet_sheet/hr_timesheet_sheet.py:245
-#, python-format
-msgid "Week "
 msgstr "Tuần"
 
 #. module: hr_timesheet_sheet
@@ -1719,101 +955,46 @@
 msgid ""
 "You can not enter an attendance in a submitted timesheet. Ask your manager "
 "to reset it before adding attendance."
->>>>>>> a345b238
 msgstr ""
 "You can not enter an attendance in a submitted timesheet. Ask your manager "
 "to reset it before adding attendance."
 
 #. module: hr_timesheet_sheet
-<<<<<<< HEAD
+#: code:addons/hr_timesheet_sheet/hr_timesheet_sheet.py:255
+#, python-format
+msgid "You cannot delete a timesheet which have attendance entries."
+msgstr "You cannot delete a timesheet which have attendance entries."
+
+#. module: hr_timesheet_sheet
+#: code:addons/hr_timesheet_sheet/hr_timesheet_sheet.py:253
+#, python-format
+msgid "You cannot delete a timesheet which is already confirmed."
+msgstr "Bạn không thể xóa một bảng chấm công mà đã được xác nhận."
+
+#. module: hr_timesheet_sheet
 #: code:addons/hr_timesheet_sheet/hr_timesheet_sheet.py:66
 #, python-format
 msgid "You cannot duplicate a timesheet."
-msgstr ""
+msgstr "Bạn không thể sao chép một bảng chấm công."
 
 #. module: hr_timesheet_sheet
 #: code:addons/hr_timesheet_sheet/hr_timesheet_sheet.py:512
 #, python-format
 msgid ""
 "You cannot enter an attendance date outside the current timesheet dates."
-msgstr ""
+msgstr "Bạn không thê nhập một ngày vào/ra nằm ngoài ngày chấm công hiện tại."
 
 #. module: hr_timesheet_sheet
 #: constraint:hr_timesheet_sheet.sheet:0
 msgid ""
 "You cannot have 2 timesheets that overlap!\n"
 "Please use the menu 'My Current Timesheet' to avoid this problem."
-msgstr ""
-
-#. module: hr_timesheet_sheet
-#: code:addons/hr_timesheet_sheet/hr_timesheet_sheet.py:87
-#, python-format
-msgid ""
-"You cannot have 2 timesheets that overlap!\n"
-"You should use the menu 'My Timesheet' to avoid this problem."
-msgstr ""
-
-#. module: hr_timesheet_sheet
-#: constraint:hr.analytic.timesheet:0
-msgid "You cannot modify an entry in a Confirmed/Done timesheet !"
-=======
-#: code:addons/hr_timesheet_sheet/hr_timesheet_sheet.py:255
-#, python-format
-msgid "You cannot delete a timesheet which have attendance entries."
-msgstr "You cannot delete a timesheet which have attendance entries."
-
-#. module: hr_timesheet_sheet
-#: code:addons/hr_timesheet_sheet/hr_timesheet_sheet.py:253
-#, python-format
-msgid "You cannot delete a timesheet which is already confirmed."
-msgstr "Bạn không thể xóa một bảng chấm công mà đã được xác nhận."
-
-#. module: hr_timesheet_sheet
-#: code:addons/hr_timesheet_sheet/hr_timesheet_sheet.py:66
-#, python-format
-msgid "You cannot duplicate a timesheet."
-msgstr "Bạn không thể sao chép một bảng chấm công."
-
-#. module: hr_timesheet_sheet
-#: code:addons/hr_timesheet_sheet/hr_timesheet_sheet.py:512
-#, python-format
-msgid ""
-"You cannot enter an attendance date outside the current timesheet dates."
-msgstr "Bạn không thê nhập một ngày vào/ra nằm ngoài ngày chấm công hiện tại."
-
-#. module: hr_timesheet_sheet
-#: constraint:hr_timesheet_sheet.sheet:0
-msgid ""
-"You cannot have 2 timesheets that overlap!\n"
-"Please use the menu 'My Current Timesheet' to avoid this problem."
->>>>>>> a345b238
 msgstr ""
 "Bạn không thể có 2 bảng chấm công chồng chéo!\n"
 "Vui lòng sử dụng trình đơn 'Bảng chấm công hiện tại của bạn' để tránh vấn đề "
 "này."
 
 #. module: hr_timesheet_sheet
-<<<<<<< HEAD
-#: code:addons/hr_timesheet_sheet/hr_timesheet_sheet.py:519
-#, python-format
-msgid "You cannot modify an entry in a confirmed timesheet"
-msgstr ""
-
-#. module: hr_timesheet_sheet
-#: code:addons/hr_timesheet_sheet/hr_timesheet_sheet.py:378
-#, python-format
-msgid "You cannot modify an entry in a confirmed timesheet."
-msgstr ""
-
-#. module: hr_timesheet_sheet
-#. openerp-web
-#: code:addons/hr_timesheet_sheet/static/src/xml/timesheet.xml:58
-#, python-format
-msgid ""
-"You will be able to register your working hours and\n"
-"                        activities."
-msgstr ""
-=======
 #: code:addons/hr_timesheet_sheet/hr_timesheet_sheet.py:87
 #, python-format
 msgid ""
@@ -1874,5 +1055,4 @@
 #. module: hr_timesheet_sheet
 #: view:hr_timesheet_sheet.sheet:0
 msgid "to"
-msgstr "to"
->>>>>>> a345b238
+msgstr "to"