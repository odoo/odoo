# -*- coding: utf-8 -*-
##############################################################################
#
#    OpenERP, Open Source Management Solution
#    Copyright (C) 2004-2010 Tiny SPRL (<http://tiny.be>).
#
#    This program is free software: you can redistribute it and/or modify
#    it under the terms of the GNU Affero General Public License as
#    published by the Free Software Foundation, either version 3 of the
#    License, or (at your option) any later version.
#
#    This program is distributed in the hope that it will be useful,
#    but WITHOUT ANY WARRANTY; without even the implied warranty of
#    MERCHANTABILITY or FITNESS FOR A PARTICULAR PURPOSE.  See the
#    GNU Affero General Public License for more details.
#
#    You should have received a copy of the GNU Affero General Public License
#    along with this program.  If not, see <http://www.gnu.org/licenses/>.
#
##############################################################################

import time
from datetime import datetime
from dateutil.relativedelta import relativedelta
from pytz import timezone
import pytz

from openerp.osv import fields, osv
from openerp.tools import DEFAULT_SERVER_DATE_FORMAT, DEFAULT_SERVER_DATETIME_FORMAT
from openerp.tools.translate import _
from openerp.exceptions import UserError

class hr_timesheet_sheet(osv.osv):
    _name = "hr_timesheet_sheet.sheet"
    _inherit = ['mail.thread', 'ir.needaction_mixin']
    _table = 'hr_timesheet_sheet_sheet'
    _order = "id desc"
    _description = "Timesheet"
<<<<<<< HEAD

    _track = {
        'state': {
            'hr_timesheet_sheet.mt_timesheet_confirmed': lambda self, cr, uid, obj, ctx=None: obj.state == 'confirm',
            'hr_timesheet_sheet.mt_timesheet_approved': lambda self, cr, uid, obj, ctx=None: obj.state == 'done',
        },
    }
=======
>>>>>>> 4bef17cc

    def _total(self, cr, uid, ids, name, args, context=None):
        """ Compute the attendances, analytic lines timesheets and differences between them
            for all the days of a timesheet and the current day
        """

        res = {}
        for sheet in self.browse(cr, uid, ids, context=context or {}):
            res.setdefault(sheet.id, {
                'total_attendance': 0.0,
                'total_timesheet': 0.0,
                'total_difference': 0.0,
            })
            for period in sheet.period_ids:
                res[sheet.id]['total_attendance'] += period.total_attendance
                res[sheet.id]['total_timesheet'] += period.total_timesheet
                res[sheet.id]['total_difference'] += period.total_attendance - period.total_timesheet
        return res

    def check_employee_attendance_state(self, cr, uid, sheet_id, context=None):
        ids_signin = self.pool.get('hr.attendance').search(cr,uid,[('sheet_id', '=', sheet_id),('action','=','sign_in')])
        ids_signout = self.pool.get('hr.attendance').search(cr,uid,[('sheet_id', '=', sheet_id),('action','=','sign_out')])

        if len(ids_signin) != len(ids_signout):
            raise UserError(_('The timesheet cannot be validated as it does not contain an equal number of sign ins and sign outs.'))
        return True

    def copy(self, cr, uid, ids, *args, **argv):
        raise UserError(_('You cannot duplicate a timesheet.'))

    def create(self, cr, uid, vals, context=None):
        if 'employee_id' in vals:
            if not self.pool.get('hr.employee').browse(cr, uid, vals['employee_id'], context=context).user_id:
                raise UserError(_('In order to create a timesheet for this employee, you must link him/her to a user.'))
            if not self.pool.get('hr.employee').browse(cr, uid, vals['employee_id'], context=context).product_id:
                raise UserError(_('In order to create a timesheet for this employee, you must link the employee to a product, like \'Consultant\'.'))
            if not self.pool.get('hr.employee').browse(cr, uid, vals['employee_id'], context=context).journal_id:
                raise UserError(_('In order to create a timesheet for this employee, you must assign an analytic journal to the employee, like \'Timesheet Journal\'.'))
        if vals.get('attendances_ids'):
            # If attendances, we sort them by date asc before writing them, to satisfy the alternance constraint
            vals['attendances_ids'] = self.sort_attendances(cr, uid, vals['attendances_ids'], context=context)
        return super(hr_timesheet_sheet, self).create(cr, uid, vals, context=context)

    def write(self, cr, uid, ids, vals, context=None):
        if 'employee_id' in vals:
            new_user_id = self.pool.get('hr.employee').browse(cr, uid, vals['employee_id'], context=context).user_id.id or False
            if not new_user_id:
                raise UserError(_('In order to create a timesheet for this employee, you must link him/her to a user.'))
            if not self._sheet_date(cr, uid, ids, forced_user_id=new_user_id, context=context):
                raise UserError(_('You cannot have 2 timesheets that overlap!\nYou should use the menu \'My Timesheet\' to avoid this problem.'))
            if not self.pool.get('hr.employee').browse(cr, uid, vals['employee_id'], context=context).product_id:
                raise UserError(_('In order to create a timesheet for this employee, you must link the employee to a product.'))
            if not self.pool.get('hr.employee').browse(cr, uid, vals['employee_id'], context=context).journal_id:
                raise UserError(_('In order to create a timesheet for this employee, you must assign an analytic journal to the employee, like \'Timesheet Journal\'.'))
        if vals.get('attendances_ids'):
            # If attendances, we sort them by date asc before writing them, to satisfy the alternance constraint
            # In addition to the date order, deleting attendances are done before inserting attendances
            vals['attendances_ids'] = self.sort_attendances(cr, uid, vals['attendances_ids'], context=context)
        res = super(hr_timesheet_sheet, self).write(cr, uid, ids, vals, context=context)
        if vals.get('attendances_ids'):
            for timesheet in self.browse(cr, uid, ids):
                if not self.pool['hr.attendance']._altern_si_so(cr, uid, [att.id for att in timesheet.attendances_ids]):
                    raise UserError(_('Error ! Sign in (resp. Sign out) must follow Sign out (resp. Sign in)'))
        return res

    def sort_attendances(self, cr, uid, attendance_tuples, context=None):
        date_attendances = []
        for att_tuple in attendance_tuples:
            if att_tuple[0] in [0,1,4]:
                if att_tuple[0] in [0,1]:
                    if att_tuple[2] and att_tuple[2].has_key('name'):
                        name = att_tuple[2]['name']
                    else:
                        name = self.pool['hr.attendance'].browse(cr, uid, att_tuple[1]).name
                else:
                    name = self.pool['hr.attendance'].browse(cr, uid, att_tuple[1]).name
                date_attendances.append((1, name, att_tuple))
            elif att_tuple[0] in [2,3]:
                date_attendances.append((0, self.pool['hr.attendance'].browse(cr, uid, att_tuple[1]).name, att_tuple))
            else: 
                date_attendances.append((0, False, att_tuple))
        date_attendances.sort()
        return [att[2] for att in date_attendances]

    def button_confirm(self, cr, uid, ids, context=None):
        for sheet in self.browse(cr, uid, ids, context=context):
            if sheet.employee_id and sheet.employee_id.parent_id and sheet.employee_id.parent_id.user_id:
                self.message_subscribe_users(cr, uid, [sheet.id], user_ids=[sheet.employee_id.parent_id.user_id.id], context=context)
            self.check_employee_attendance_state(cr, uid, sheet.id, context=context)
            di = sheet.user_id.company_id.timesheet_max_difference
            if (abs(sheet.total_difference) < di) or not di:
                sheet.signal_workflow('confirm')
            else:
                raise UserError(_('Please verify that the total difference of the sheet is lower than %.2f.') %(di,))
        return True

    def attendance_action_change(self, cr, uid, ids, context=None):
        hr_employee = self.pool.get('hr.employee')
        employee_ids = []
        for sheet in self.browse(cr, uid, ids, context=context):
            if sheet.employee_id.id not in employee_ids: employee_ids.append(sheet.employee_id.id)
        return hr_employee.attendance_action_change(cr, uid, employee_ids, context=context)
    
    def _count_all(self, cr, uid, ids, field_name, arg, context=None):
        Timesheet = self.pool['hr.analytic.timesheet']
        Attendance = self.pool['hr.attendance']
        return {
            sheet_id: {
                'timesheet_activity_count': Timesheet.search_count(cr,uid, [('sheet_id','=', sheet_id)], context=context),
                'attendance_count': Attendance.search_count(cr,uid, [('sheet_id', '=', sheet_id)], context=context)
            }
            for sheet_id in ids
        }

    _columns = {
        'name': fields.char('Note', select=1,
                            states={'confirm':[('readonly', True)], 'done':[('readonly', True)]}),
        'employee_id': fields.many2one('hr.employee', 'Employee', required=True),
        'user_id': fields.related('employee_id', 'user_id', type="many2one", relation="res.users", store=True, string="User", required=False, readonly=True),#fields.many2one('res.users', 'User', required=True, select=1, states={'confirm':[('readonly', True)], 'done':[('readonly', True)]}),
        'date_from': fields.date('Date from', required=True, select=1, readonly=True, states={'new':[('readonly', False)]}),
        'date_to': fields.date('Date to', required=True, select=1, readonly=True, states={'new':[('readonly', False)]}),
        'timesheet_ids' : fields.one2many('hr.analytic.timesheet', 'sheet_id',
            'Timesheet lines',
            readonly=True, states={
                'draft': [('readonly', False)],
                'new': [('readonly', False)]}
            ),
        'attendances_ids' : fields.one2many('hr.attendance', 'sheet_id', 'Attendances'),
        'state' : fields.selection([
            ('new', 'New'),
            ('draft','Open'),
            ('confirm','Waiting Approval'),
            ('done','Approved')], 'Status', select=True, required=True, readonly=True,
            track_visibility='onchange',
            help=' * The \'Draft\' status is used when a user is encoding a new and unconfirmed timesheet. \
                \n* The \'Confirmed\' status is used for to confirm the timesheet by user. \
                \n* The \'Done\' status is used when users timesheet is accepted by his/her senior.'),
        'state_attendance' : fields.related('employee_id', 'state', type='selection', selection=[('absent', 'Absent'), ('present', 'Present')], string='Current Status', readonly=True),
        'total_attendance': fields.function(_total, method=True, string='Total Attendance', multi="_total"),
        'total_timesheet': fields.function(_total, method=True, string='Total Timesheet', multi="_total"),
        'total_difference': fields.function(_total, method=True, string='Difference', multi="_total"),
        'period_ids': fields.one2many('hr_timesheet_sheet.sheet.day', 'sheet_id', 'Period', readonly=True),
        'account_ids': fields.one2many('hr_timesheet_sheet.sheet.account', 'sheet_id', 'Analytic accounts', readonly=True),
        'company_id': fields.many2one('res.company', 'Company'),
        'department_id':fields.many2one('hr.department','Department'),
        'timesheet_activity_count': fields.function(_count_all, type='integer', string='Timesheet Activities', multi=True),
        'attendance_count': fields.function(_count_all, type='integer', string="Attendances", multi=True),
    }

    def _default_date_from(self, cr, uid, context=None):
        user = self.pool.get('res.users').browse(cr, uid, uid, context=context)
        r = user.company_id and user.company_id.timesheet_range or 'month'
        if r=='month':
            return time.strftime('%Y-%m-01')
        elif r=='week':
            return (datetime.today() + relativedelta(weekday=0, days=-6)).strftime('%Y-%m-%d')
        elif r=='year':
            return time.strftime('%Y-01-01')
        return time.strftime('%Y-%m-%d')

    def _default_date_to(self, cr, uid, context=None):
        user = self.pool.get('res.users').browse(cr, uid, uid, context=context)
        r = user.company_id and user.company_id.timesheet_range or 'month'
        if r=='month':
            return (datetime.today() + relativedelta(months=+1,day=1,days=-1)).strftime('%Y-%m-%d')
        elif r=='week':
            return (datetime.today() + relativedelta(weekday=6)).strftime('%Y-%m-%d')
        elif r=='year':
            return time.strftime('%Y-12-31')
        return time.strftime('%Y-%m-%d')

    def _default_employee(self, cr, uid, context=None):
        emp_ids = self.pool.get('hr.employee').search(cr, uid, [('user_id','=',uid)], context=context)
        return emp_ids and emp_ids[0] or False

    _defaults = {
        'date_from' : _default_date_from,
        'date_to' : _default_date_to,
        'state': 'new',
        'employee_id': _default_employee,
        'company_id': lambda self, cr, uid, c: self.pool.get('res.company')._company_default_get(cr, uid, 'hr_timesheet_sheet.sheet', context=c)
    }

    def _sheet_date(self, cr, uid, ids, forced_user_id=False, context=None):
        for sheet in self.browse(cr, uid, ids, context=context):
            new_user_id = forced_user_id or sheet.employee_id.user_id and sheet.employee_id.user_id.id
            if new_user_id:
                cr.execute('SELECT id \
                    FROM hr_timesheet_sheet_sheet \
                    WHERE (date_from <= %s and %s <= date_to) \
                        AND user_id=%s \
                        AND id <> %s',(sheet.date_to, sheet.date_from, new_user_id, sheet.id))
                if cr.fetchall():
                    return False
        return True


    _constraints = [
        (_sheet_date, 'You cannot have 2 timesheets that overlap!\nPlease use the menu \'My Current Timesheet\' to avoid this problem.', ['date_from','date_to']),
    ]

    def action_set_to_draft(self, cr, uid, ids, *args):
        self.write(cr, uid, ids, {'state': 'draft'})
        self.create_workflow(cr, uid, ids)
        return True

    def name_get(self, cr, uid, ids, context=None):
        if not ids:
            return []
        if isinstance(ids, (long, int)):
            ids = [ids]
        return [(r['id'], _('Week ')+datetime.strptime(r['date_from'], '%Y-%m-%d').strftime('%U')) \
                for r in self.read(cr, uid, ids, ['date_from'],
                    context=context, load='_classic_write')]

    def unlink(self, cr, uid, ids, context=None):
        sheets = self.read(cr, uid, ids, ['state','total_attendance'], context=context)
        for sheet in sheets:
            if sheet['state'] in ('confirm', 'done'):
                raise UserError(_('You cannot delete a timesheet which is already confirmed.'))
            elif sheet['total_attendance'] <> 0.00:
                raise UserError(_('You cannot delete a timesheet which have attendance entries.'))
<<<<<<< HEAD
=======

        toremove = []
        analytic_timesheet = self.pool.get('hr.analytic.timesheet')
        for sheet in self.browse(cr, uid, ids, context=context):
            for timesheet in sheet.timesheet_ids:
                toremove.append(timesheet.id)
        analytic_timesheet.unlink(cr, uid, toremove, context=context)

>>>>>>> 4bef17cc
        return super(hr_timesheet_sheet, self).unlink(cr, uid, ids, context=context)

    def onchange_employee_id(self, cr, uid, ids, employee_id, context=None):
        department_id =  False
        user_id = False
        if employee_id:
            empl_id = self.pool.get('hr.employee').browse(cr, uid, employee_id, context=context)
            department_id = empl_id.department_id.id
            user_id = empl_id.user_id.id
        return {'value': {'department_id': department_id, 'user_id': user_id,}}

    # ------------------------------------------------
    # OpenChatter methods and notifications
    # ------------------------------------------------

    def _track_subtype(self, cr, uid, ids, init_values, context=None):
        record = self.browse(cr, uid, ids[0], context=context)
        if 'state' in init_values and record.state == 'confirm':
            return 'hr_timesheet_sheet.mt_timesheet_confirmed'
        elif 'state' in init_values and record.state == 'done':
            return 'hr_timesheet_sheet.mt_timesheet_approved'
        return super(hr_timesheet_sheet, self)._track_subtype(cr, uid, ids, init_values, context=context)

    def _needaction_domain_get(self, cr, uid, context=None):
        emp_obj = self.pool.get('hr.employee')
        empids = emp_obj.search(cr, uid, [('parent_id.user_id', '=', uid)], context=context)
        if not empids:
            return False
        dom = ['&', ('state', '=', 'confirm'), ('employee_id', 'in', empids)]
        return dom


class account_analytic_line(osv.osv):
    _inherit = "account.analytic.line"

    def _get_default_date(self, cr, uid, context=None):
        if context is None:
            context = {}
        #get the default date (should be: today)
        res = super(account_analytic_line, self)._get_default_date(cr, uid, context=context)
        #if we got the dates from and to from the timesheet and if the default date is in between, we use the default
        #but if the default isn't included in those dates, we use the date start of the timesheet as default
        if context.get('timesheet_date_from') and context.get('timesheet_date_to'):
            if context['timesheet_date_from'] <= res <= context['timesheet_date_to']:
                return res
            return context.get('timesheet_date_from')
        #if we don't get the dates from the timesheet, we return the default value from super()
        return res

class account_analytic_account(osv.osv):
    _inherit = "account.analytic.account"
    
    def name_create(self, cr, uid, name, context=None):
        if context is None:
            context = {}
        group_template_required = self.pool['res.users'].has_group(cr, uid, 'account_analytic_analysis.group_template_required')
        if not context.get('default_invoice_on_timesheets') or group_template_required:
            return super(account_analytic_account, self).name_create(cr, uid, name, context=context)
        rec_id = self.create(cr, uid, {self._rec_name: name}, context)
        return self.name_get(cr, uid, [rec_id], context)[0]
    
class hr_timesheet_line(osv.osv):
    _inherit = "hr.analytic.timesheet"

    def _sheet(self, cursor, user, ids, name, args, context=None):
        sheet_obj = self.pool.get('hr_timesheet_sheet.sheet')
        res = {}.fromkeys(ids, False)
        for ts_line in self.browse(cursor, user, ids, context=context):
            sheet_ids = sheet_obj.search(cursor, user,
                [('date_to', '>=', ts_line.date), ('date_from', '<=', ts_line.date),
                 ('employee_id.user_id', '=', ts_line.user_id.id),
                 ('state', 'in', ['draft', 'new'])],
                context=context)
            if sheet_ids:
            # [0] because only one sheet possible for an employee between 2 dates
                res[ts_line.id] = sheet_obj.name_get(cursor, user, sheet_ids, context=context)[0]
        return res

    def _get_hr_timesheet_sheet(self, cr, uid, ids, context=None):
        ts_line_ids = []
        for ts in self.browse(cr, uid, ids, context=context):
            cr.execute("""
                    SELECT l.id
                        FROM hr_analytic_timesheet l
                    INNER JOIN account_analytic_line al
                        ON (l.line_id = al.id)
                    WHERE %(date_to)s >= al.date
                        AND %(date_from)s <= al.date
                        AND %(user_id)s = al.user_id
                    GROUP BY l.id""", {'date_from': ts.date_from,
                                        'date_to': ts.date_to,
                                        'user_id': ts.employee_id.user_id.id,})
            ts_line_ids.extend([row[0] for row in cr.fetchall()])
        return ts_line_ids

    def _get_account_analytic_line(self, cr, uid, ids, context=None):
        ts_line_ids = self.pool.get('hr.analytic.timesheet').search(cr, uid, [('line_id', 'in', ids)])
        return ts_line_ids

    _columns = {
        'sheet_id': fields.function(_sheet, string='Sheet', select="1",
            type='many2one', relation='hr_timesheet_sheet.sheet', ondelete="cascade",
            store={
                    'hr_timesheet_sheet.sheet': (_get_hr_timesheet_sheet, ['employee_id', 'date_from', 'date_to'], 10),
                    'account.analytic.line': (_get_account_analytic_line, ['user_id', 'date'], 10),
                    'hr.analytic.timesheet': (lambda self,cr,uid,ids,context=None: ids, None, 10),
                  },
            ),
    }

    def write(self, cr, uid, ids, values, context=None):
        if isinstance(ids, (int, long)):
            ids = [ids]
        self._check(cr, uid, ids)
        return super(hr_timesheet_line, self).write(cr, uid, ids, values, context=context)

    def unlink(self, cr, uid, ids, *args, **kwargs):
        if isinstance(ids, (int, long)):
            ids = [ids]
        self._check(cr, uid, ids)
        return super(hr_timesheet_line,self).unlink(cr, uid, ids,*args, **kwargs)

    def _check(self, cr, uid, ids):
        for att in self.browse(cr, uid, ids):
            if att.sheet_id and att.sheet_id.state not in ('draft', 'new'):
                raise UserError(_('You cannot modify an entry in a confirmed timesheet.'))
        return True

    def multi_on_change_account_id(self, cr, uid, ids, account_ids, context=None):
        return dict([(el, self.on_change_account_id(cr, uid, ids, el, context.get('user_id', uid))) for el in account_ids])



class hr_attendance(osv.osv):
    _inherit = "hr.attendance"

    def _get_default_date(self, cr, uid, context=None):
        if context is None:
            context = {}
        if 'name' in context:
            return context['name'] + time.strftime(' %H:%M:%S')
        return time.strftime('%Y-%m-%d %H:%M:%S')

    def _get_hr_timesheet_sheet(self, cr, uid, ids, context=None):
        attendance_ids = []
        for ts in self.browse(cr, uid, ids, context=context):
            cr.execute("""
                        SELECT a.id
                          FROM hr_attendance a
                         INNER JOIN hr_employee e
                               INNER JOIN resource_resource r
                                       ON (e.resource_id = r.id)
                            ON (a.employee_id = e.id)
                        WHERE %(date_to)s >= date_trunc('day', a.name)
                              AND %(date_from)s <= a.name
                              AND %(user_id)s = r.user_id
                         GROUP BY a.id""", {'date_from': ts.date_from,
                                            'date_to': ts.date_to,
                                            'user_id': ts.employee_id.user_id.id,})
            attendance_ids.extend([row[0] for row in cr.fetchall()])
        return attendance_ids

    def _get_attendance_employee_tz(self, cr, uid, employee_id, date, context=None):
        """ Simulate timesheet in employee timezone

        Return the attendance date in string format in the employee
        tz converted from utc timezone as we consider date of employee
        timesheet is in employee timezone
        """
        employee_obj = self.pool['hr.employee']

        tz = False
        if employee_id:
            employee = employee_obj.browse(cr, uid, employee_id, context=context)
            tz = employee.user_id.partner_id.tz

        if not date:
            date = time.strftime(DEFAULT_SERVER_DATETIME_FORMAT)

        att_tz = timezone(tz or 'utc')

        attendance_dt = datetime.strptime(date, DEFAULT_SERVER_DATETIME_FORMAT)
        att_tz_dt = pytz.utc.localize(attendance_dt)
        att_tz_dt = att_tz_dt.astimezone(att_tz)
        # We take only the date omiting the hours as we compare with timesheet
        # date_from which is a date format thus using hours would lead to
        # be out of scope of timesheet
        att_tz_date_str = datetime.strftime(att_tz_dt, DEFAULT_SERVER_DATE_FORMAT)
        return att_tz_date_str

    def _get_current_sheet(self, cr, uid, employee_id, date=False, context=None):

        sheet_obj = self.pool['hr_timesheet_sheet.sheet']
        if not date:
            date = time.strftime(DEFAULT_SERVER_DATETIME_FORMAT)

        att_tz_date_str = self._get_attendance_employee_tz(
                cr, uid, employee_id,
                date=date, context=context)
        sheet_ids = sheet_obj.search(cr, uid,
            [('date_from', '<=', att_tz_date_str),
             ('date_to', '>=', att_tz_date_str),
             ('employee_id', '=', employee_id)],
            limit=1, context=context)
        return sheet_ids and sheet_ids[0] or False

    def _sheet(self, cursor, user, ids, name, args, context=None):
        res = {}.fromkeys(ids, False)
        for attendance in self.browse(cursor, user, ids, context=context):
            res[attendance.id] = self._get_current_sheet(
                    cursor, user, attendance.employee_id.id, attendance.name,
                    context=context)
        return res

    _columns = {
        'sheet_id': fields.function(_sheet, string='Sheet',
            type='many2one', relation='hr_timesheet_sheet.sheet',
            store={
                      'hr_timesheet_sheet.sheet': (_get_hr_timesheet_sheet, ['employee_id', 'date_from', 'date_to'], 10),
                      'hr.attendance': (lambda self,cr,uid,ids,context=None: ids, ['employee_id', 'name', 'day'], 10),
                  },
            )
    }
    _defaults = {
        'name': _get_default_date,
    }

    def create(self, cr, uid, vals, context=None):
        if context is None:
            context = {}

        sheet_id = context.get('sheet_id') or self._get_current_sheet(cr, uid, vals.get('employee_id'), vals.get('name'), context=context)
        if sheet_id:
            att_tz_date_str = self._get_attendance_employee_tz(
                    cr, uid, vals.get('employee_id'),
                   date=vals.get('name'), context=context)
            ts = self.pool.get('hr_timesheet_sheet.sheet').browse(cr, uid, sheet_id, context=context)
            if ts.state not in ('draft', 'new'):
                raise UserError(_('You can not enter an attendance in a submitted timesheet. Ask your manager to reset it before adding attendance.'))
            elif ts.date_from > att_tz_date_str or ts.date_to < att_tz_date_str:
                raise UserError(_('You can not enter an attendance date outside the current timesheet dates.'))
        return super(hr_attendance,self).create(cr, uid, vals, context=context)

    def unlink(self, cr, uid, ids, *args, **kwargs):
        if isinstance(ids, (int, long)):
            ids = [ids]
        self._check(cr, uid, ids)
        return super(hr_attendance,self).unlink(cr, uid, ids,*args, **kwargs)

    def write(self, cr, uid, ids, vals, context=None):
        if context is None:
            context = {}
        if isinstance(ids, (int, long)):
            ids = [ids]
        self._check(cr, uid, ids)
        res = super(hr_attendance,self).write(cr, uid, ids, vals, context=context)
        if 'sheet_id' in context:
            for attendance in self.browse(cr, uid, ids, context=context):
                if context['sheet_id'] != attendance.sheet_id.id:
                    raise UserError(_('You cannot enter an attendance ' \
                            'date outside the current timesheet dates.'))
        return res

    def _check(self, cr, uid, ids):
        for att in self.browse(cr, uid, ids):
            if att.sheet_id and att.sheet_id.state not in ('draft', 'new'):
                raise UserError(_('You cannot modify an entry in a confirmed timesheet'))
        return True


class hr_timesheet_sheet_sheet_day(osv.osv):
    _name = "hr_timesheet_sheet.sheet.day"
    _description = "Timesheets by Period"
    _auto = False
    _order='name'
    _columns = {
        'name': fields.date('Date', readonly=True),
        'sheet_id': fields.many2one('hr_timesheet_sheet.sheet', 'Sheet', readonly=True, select="1"),
        'total_timesheet': fields.float('Total Timesheet', readonly=True),
        'total_attendance': fields.float('Attendance', readonly=True),
        'total_difference': fields.float('Difference', readonly=True),
    }
    _depends = {
        'account.analytic.line': ['date', 'unit_amount'],
        'hr.analytic.timesheet': ['line_id', 'sheet_id'],
        'hr.attendance': ['action', 'name', 'sheet_id'],
    }

    def init(self, cr):
        cr.execute("""create or replace view hr_timesheet_sheet_sheet_day as
            SELECT
                id,
                name,
                sheet_id,
                total_timesheet,
                total_attendance,
                cast(round(cast(total_attendance - total_timesheet as Numeric),2) as Double Precision) AS total_difference
            FROM
                ((
                    SELECT
                        MAX(id) as id,
                        name,
                        sheet_id,
                        timezone,
                        SUM(total_timesheet) as total_timesheet,
                        CASE WHEN SUM(orphan_attendances) != 0
                            THEN (SUM(total_attendance) +
                                CASE WHEN current_date <> name
                                    THEN 1440
                                    ELSE (EXTRACT(hour FROM current_time AT TIME ZONE 'UTC' AT TIME ZONE coalesce(timezone, 'UTC')) * 60) + EXTRACT(minute FROM current_time AT TIME ZONE 'UTC' AT TIME ZONE coalesce(timezone, 'UTC'))
                                END
                                )
                            ELSE SUM(total_attendance)
                        END /60  as total_attendance
                    FROM
                        ((
                            select
                                min(hrt.id) as id,
                                p.tz as timezone,
                                l.date::date as name,
                                s.id as sheet_id,
                                sum(l.unit_amount) as total_timesheet,
                                0 as orphan_attendances,
                                0.0 as total_attendance
                            from
                                hr_analytic_timesheet hrt
                                JOIN account_analytic_line l ON l.id = hrt.line_id
                                LEFT JOIN hr_timesheet_sheet_sheet s ON s.id = hrt.sheet_id
                                JOIN hr_employee e ON s.employee_id = e.id
                                JOIN resource_resource r ON e.resource_id = r.id
                                LEFT JOIN res_users u ON r.user_id = u.id
                                LEFT JOIN res_partner p ON u.partner_id = p.id
                            group by l.date::date, s.id, timezone
                        ) union (
                            select
                                -min(a.id) as id,
                                p.tz as timezone,
                                (a.name AT TIME ZONE 'UTC' AT TIME ZONE coalesce(p.tz, 'UTC'))::date as name,
                                s.id as sheet_id,
                                0.0 as total_timesheet,
                                SUM(CASE WHEN a.action = 'sign_in' THEN -1 ELSE 1 END) as orphan_attendances,
                                SUM(((EXTRACT(hour FROM (a.name AT TIME ZONE 'UTC' AT TIME ZONE coalesce(p.tz, 'UTC'))) * 60) + EXTRACT(minute FROM (a.name AT TIME ZONE 'UTC' AT TIME ZONE coalesce(p.tz, 'UTC')))) * (CASE WHEN a.action = 'sign_in' THEN -1 ELSE 1 END)) as total_attendance
                            from
                                hr_attendance a
                                LEFT JOIN hr_timesheet_sheet_sheet s
                                ON s.id = a.sheet_id
                                JOIN hr_employee e
                                ON a.employee_id = e.id
                                JOIN resource_resource r
                                ON e.resource_id = r.id
                                LEFT JOIN res_users u
                                ON r.user_id = u.id
                                LEFT JOIN res_partner p
                                ON u.partner_id = p.id
                            WHERE action in ('sign_in', 'sign_out')
                            group by (a.name AT TIME ZONE 'UTC' AT TIME ZONE coalesce(p.tz, 'UTC'))::date, s.id, timezone
                        )) AS foo
                        GROUP BY name, sheet_id, timezone
                )) AS bar""")



class hr_timesheet_sheet_sheet_account(osv.osv):
    _name = "hr_timesheet_sheet.sheet.account"
    _description = "Timesheets by Period"
    _auto = False
    _order='name'
    _columns = {
        'name': fields.many2one('account.analytic.account', 'Project / Analytic Account', readonly=True),
        'sheet_id': fields.many2one('hr_timesheet_sheet.sheet', 'Sheet', readonly=True),
        'total': fields.float('Total Time', digits=(16,2), readonly=True),
        'invoice_rate': fields.many2one('hr_timesheet_invoice.factor', 'Invoice rate', readonly=True),
        }

    _depends = {
        'account.analytic.line': ['account_id', 'date', 'to_invoice', 'unit_amount', 'user_id'],
        'hr.analytic.timesheet': ['line_id'],
        'hr_timesheet_sheet.sheet': ['date_from', 'date_to', 'user_id'],
    }

    def init(self, cr):
        cr.execute("""create or replace view hr_timesheet_sheet_sheet_account as (
            select
                min(hrt.id) as id,
                l.account_id as name,
                s.id as sheet_id,
                sum(l.unit_amount) as total,
                l.to_invoice as invoice_rate
            from
                hr_analytic_timesheet hrt
                left join (account_analytic_line l
                    LEFT JOIN hr_timesheet_sheet_sheet s
                        ON (s.date_to >= l.date
                            AND s.date_from <= l.date
                            AND s.user_id = l.user_id))
                    on (l.id = hrt.line_id)
            group by l.account_id, s.id, l.to_invoice
        )""")




class res_company(osv.osv):
    _inherit = 'res.company'
    _columns = {
        'timesheet_range': fields.selection(
            [('day','Day'),('week','Week'),('month','Month')], 'Timesheet range',
            help="Periodicity on which you validate your timesheets."),
        'timesheet_max_difference': fields.float('Timesheet allowed difference(Hours)',
            help="Allowed difference in hours between the sign in/out and the timesheet " \
                 "computation for one sheet. Set this to 0 if you do not want any control."),
    }
    _defaults = {
        'timesheet_range': lambda *args: 'week',
        'timesheet_max_difference': lambda *args: 0.0
    }

class hr_employee(osv.osv):
    '''
    Employee
    '''

    _inherit = 'hr.employee'
    _description = 'Employee'

    def _timesheet_count(self, cr, uid, ids, field_name, arg, context=None):
        Sheet = self.pool['hr_timesheet_sheet.sheet']
        return {
            employee_id: Sheet.search_count(cr,uid, [('employee_id', '=', employee_id)], context=context)
            for employee_id in ids
        }

    _columns = {
        'timesheet_count': fields.function(_timesheet_count, type='integer', string='Timesheets'),
    }<|MERGE_RESOLUTION|>--- conflicted
+++ resolved
@@ -36,16 +36,6 @@
     _table = 'hr_timesheet_sheet_sheet'
     _order = "id desc"
     _description = "Timesheet"
-<<<<<<< HEAD
-
-    _track = {
-        'state': {
-            'hr_timesheet_sheet.mt_timesheet_confirmed': lambda self, cr, uid, obj, ctx=None: obj.state == 'confirm',
-            'hr_timesheet_sheet.mt_timesheet_approved': lambda self, cr, uid, obj, ctx=None: obj.state == 'done',
-        },
-    }
-=======
->>>>>>> 4bef17cc
 
     def _total(self, cr, uid, ids, name, args, context=None):
         """ Compute the attendances, analytic lines timesheets and differences between them
@@ -268,8 +258,6 @@
                 raise UserError(_('You cannot delete a timesheet which is already confirmed.'))
             elif sheet['total_attendance'] <> 0.00:
                 raise UserError(_('You cannot delete a timesheet which have attendance entries.'))
-<<<<<<< HEAD
-=======
 
         toremove = []
         analytic_timesheet = self.pool.get('hr.analytic.timesheet')
@@ -278,7 +266,6 @@
                 toremove.append(timesheet.id)
         analytic_timesheet.unlink(cr, uid, toremove, context=context)
 
->>>>>>> 4bef17cc
         return super(hr_timesheet_sheet, self).unlink(cr, uid, ids, context=context)
 
     def onchange_employee_id(self, cr, uid, ids, employee_id, context=None):
