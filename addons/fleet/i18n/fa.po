# Translation of Odoo Server.
# This file contains the translation of the following modules:
# * fleet

# Translators:
<<<<<<< HEAD
# Faraz Sadri Alamdari <ifarazir@gmail.com>, 2018
# Sahar Daraye <sahar.daraye.1369@gmail.com>, 2018
# Maziar Niaki <maziarmn@gmail.com>, 2018
# Sepehr Khoshnood <sepehr.kho@gmail.com>, 2018
# Zahed Alfak <tamass4116@gmail.com>, 2018
# سید محمد آذربرا <mohammadazarbara98@gmail.com>, 2018
# Martin Trigaux, 2018
# Hamed Mohammadi <hamed@dehongi.com>, 2018
# Morovat Guivi <tarjomac@gmail.com>, 2019
# Hamid Darabi, 2019
# Hamid Reza Kaveh <hamidrkp@riseup.net>, 2019

=======
# سید محمد آذربرا <mohammadazarbara98@gmail.com>, 2020
# Maziar Niaki <maziarmn@gmail.com>, 2020
# Sepehr Khoshnood <sepehr.kho@gmail.com>, 2020
# Hamid Reza Kaveh <hamidrkp@riseup.net>, 2020
# Martin Trigaux, 2020
# Hamid Darabi, 2020
# Faraz Sadri Alamdari <ifarazir@gmail.com>, 2020
# Hamed Mohammadi <hamed@dehongi.com>, 2020
# Mohsen Mohammadi <iammohsen.123@gmail.com>, 2021
# Far Har <fhari1234@gmail.com>, 2021
# 
>>>>>>> 58068925
msgid ""
msgstr ""
"Project-Id-Version: Odoo Server 12.0\n"
"Report-Msgid-Bugs-To: \n"
"POT-Creation-Date: 2020-09-29 13:45+0000\n"
<<<<<<< HEAD
"PO-Revision-Date: 2018-08-24 09:18+0000\n"
"Last-Translator: Hamid Reza Kaveh <hamidrkp@riseup.net>, 2019\n"
=======
"PO-Revision-Date: 2020-09-07 08:12+0000\n"
"Last-Translator: Far Har <fhari1234@gmail.com>, 2021\n"
>>>>>>> 58068925
"Language-Team: Persian (https://www.transifex.com/odoo/teams/41243/fa/)\n"
"Language: fa\n"
"MIME-Version: 1.0\n"
"Content-Type: text/plain; charset=UTF-8\n"
"Content-Transfer-Encoding: \n"
"Plural-Forms: nplurals=2; plural=(n > 1);\n"

#. module: fleet
#: model_terms:ir.ui.view,arch_db:fleet.res_config_settings_view_form
msgid "<span class=\"o_form_label\">End Date Contract Alert</span>"
msgstr "<span class=\"o_form_label\">هشدار تاریخ پایان قرارداد</span>"

#. module: fleet
#: model_terms:ir.ui.view,arch_db:fleet.res_config_settings_view_form
msgid "<span> days before the end date</span>"
msgstr "<span> روز تا قبل از پایان تاریخ</span>"

#. module: fleet
#: model_terms:ir.ui.view,arch_db:fleet.res_config_settings_view_form
msgid "<span>Send an alert </span>"
msgstr "<span>ارسال یک هشدار </span>"

#. module: fleet
#: model_terms:ir.ui.view,arch_db:fleet.fleet_vehicle_view_form
msgid "<span>g/km</span>"
msgstr "<span>g/km</span>"

#. module: fleet
#: model_terms:ir.ui.view,arch_db:fleet.fleet_vehicle_view_form
msgid "<span>kW</span>"
msgstr "<span>kW</span>"

#. module: fleet
#: model:fleet.service.type,name:fleet.type_service_1
msgid "A/C Compressor Replacement"
msgstr "تعویض کمپرسور A/C"

#. module: fleet
#: model:fleet.service.type,name:fleet.type_service_2
msgid "A/C Condenser Replacement"
msgstr "تعویض کندانسور A/C"

#. module: fleet
#: model:fleet.service.type,name:fleet.type_service_3
msgid "A/C Diagnosis"
msgstr "عیب یابی باطری"

#. module: fleet
#: model:fleet.service.type,name:fleet.type_service_4
msgid "A/C Evaporator Replacement"
msgstr "تعویض اواپراتور A/C"

#. module: fleet
#: model:fleet.service.type,name:fleet.type_service_5
msgid "A/C Recharge"
msgstr "شارژ باطری"

#. module: fleet
#: model:ir.model.fields,field_description:fleet.field_fleet_vehicle__message_needaction
#: model:ir.model.fields,field_description:fleet.field_fleet_vehicle_log_contract__message_needaction
#: model:ir.model.fields,field_description:fleet.field_fleet_vehicle_log_services__message_needaction
msgid "Action Needed"
msgstr "نیازمند اقدام"

#. module: fleet
#: model_terms:ir.ui.view,arch_db:fleet.fleet_vehicle_log_contract_view_form
msgid "Activation Cost"
msgstr "هزینه فعال سازی"

#. module: fleet
#: model:ir.model.fields,field_description:fleet.field_fleet_vehicle__active
#: model:ir.model.fields,field_description:fleet.field_fleet_vehicle_log_contract__active
#: model:ir.model.fields,field_description:fleet.field_fleet_vehicle_log_services__active
#: model:ir.model.fields,field_description:fleet.field_fleet_vehicle_model__active
msgid "Active"
msgstr "فعال"

#. module: fleet
#: model:ir.model.fields,field_description:fleet.field_fleet_vehicle__activity_ids
#: model:ir.model.fields,field_description:fleet.field_fleet_vehicle_log_contract__activity_ids
#: model:ir.model.fields,field_description:fleet.field_fleet_vehicle_log_services__activity_ids
msgid "Activities"
msgstr "اقدام‌ها"

#. module: fleet
#: model:ir.model.fields,field_description:fleet.field_fleet_vehicle__activity_exception_decoration
#: model:ir.model.fields,field_description:fleet.field_fleet_vehicle_log_contract__activity_exception_decoration
#: model:ir.model.fields,field_description:fleet.field_fleet_vehicle_log_services__activity_exception_decoration
msgid "Activity Exception Decoration"
msgstr "نوع نمایش اقدام ناموفق"

#. module: fleet
#: model:ir.model.fields,field_description:fleet.field_fleet_vehicle__activity_state
#: model:ir.model.fields,field_description:fleet.field_fleet_vehicle_log_contract__activity_state
#: model:ir.model.fields,field_description:fleet.field_fleet_vehicle_log_services__activity_state
msgid "Activity State"
msgstr "وضعیت اقدام"

#. module: fleet
#: model:ir.model.fields,field_description:fleet.field_fleet_vehicle__activity_type_icon
#: model:ir.model.fields,field_description:fleet.field_fleet_vehicle_log_contract__activity_type_icon
#: model:ir.model.fields,field_description:fleet.field_fleet_vehicle_log_services__activity_type_icon
msgid "Activity Type Icon"
msgstr "آیکون نوع اقدام"

#. module: fleet
#: model:ir.actions.act_window,name:fleet.mail_activity_type_action_config_fleet
#: model:ir.ui.menu,name:fleet.fleet_menu_config_activity_type
msgid "Activity Types"
msgstr "انواع اقدام"

#. module: fleet
#: model_terms:ir.actions.act_window,help:fleet.fleet_vehicle_tag_action
msgid "Add a new tag"
msgstr "اضافه کردن برچسب جدید"

#. module: fleet
#: model:res.groups,name:fleet.fleet_group_manager
msgid "Administrator"
msgstr "مدیریت"

#. module: fleet
#: model:fleet.service.type,name:fleet.type_service_6
msgid "Air Filter Replacement"
msgstr "تعویض فیلتر هوا"

#. module: fleet
#: model_terms:ir.ui.view,arch_db:fleet.fleet_vehicle_view_search
msgid "All vehicles"
msgstr "همه خودروها"

#. module: fleet
#: model:fleet.service.type,name:fleet.type_service_7
msgid "Alternator Replacement"
msgstr "تعویض منبع تغذیه"

#. module: fleet
#: model_terms:ir.ui.view,arch_db:fleet.res_config_settings_view_form
msgid "Analyse vehicle costs with analytic accounting"
msgstr ""

#. module: fleet
#: model_terms:ir.ui.view,arch_db:fleet.res_config_settings_view_form
msgid "Analytic Accounting"
msgstr "حسابداری تحلیلی"

#. module: fleet
#: model:ir.model.fields,field_description:fleet.field_res_config_settings__module_fleet_account
msgid "Analytic Accounting Fleet"
msgstr ""

#. module: fleet
#: model_terms:ir.ui.view,arch_db:fleet.fleet_vehicle_view_form
msgid "Apply Change"
msgstr "اعمال تغییرات"

#. module: fleet
#: model_terms:ir.ui.view,arch_db:fleet.fleet_vehicle_log_contract_view_form
#: model_terms:ir.ui.view,arch_db:fleet.fleet_vehicle_log_contract_view_search
#: model_terms:ir.ui.view,arch_db:fleet.fleet_vehicle_log_services_view_form
#: model_terms:ir.ui.view,arch_db:fleet.fleet_vehicle_log_services_view_search
#: model_terms:ir.ui.view,arch_db:fleet.fleet_vehicle_view_form
#: model_terms:ir.ui.view,arch_db:fleet.fleet_vehicle_view_search
msgid "Archived"
msgstr "بایگانی شده"

#. module: fleet
#: model:ir.model.fields,field_description:fleet.field_fleet_vehicle__next_assignation_date
msgid "Assignment Date"
msgstr ""

#. module: fleet
#: model:ir.model.fields,field_description:fleet.field_fleet_vehicle__log_drivers
#: model_terms:ir.ui.view,arch_db:fleet.fleet_vehicle_assignation_log_view_list
msgid "Assignment Logs"
msgstr ""

#. module: fleet
#: model:fleet.service.type,name:fleet.type_service_service_9
msgid "Assistance"
msgstr "دستیار"

#. module: fleet
#: model:ir.model.fields,field_description:fleet.field_fleet_vehicle__message_attachment_count
#: model:ir.model.fields,field_description:fleet.field_fleet_vehicle_log_contract__message_attachment_count
#: model:ir.model.fields,field_description:fleet.field_fleet_vehicle_log_services__message_attachment_count
msgid "Attachment Count"
msgstr "شمارش پیوست"

#. module: fleet
#: model_terms:ir.ui.view,arch_db:fleet.fleet_vehicle_view_kanban
msgid "Attention: renewal overdue"
msgstr ""

#. module: fleet
#: model:ir.model.fields.selection,name:fleet.selection__fleet_vehicle__transmission__automatic
msgid "Automatic"
msgstr "خودکار"

#. module: fleet
#: model_terms:ir.ui.view,arch_db:fleet.fleet_vehicle_view_search
msgid "Available"
msgstr "موجود"

#. module: fleet
#: model:fleet.service.type,name:fleet.type_service_8
msgid "Ball Joint Replacement"
msgstr ""

#. module: fleet
#: model:fleet.service.type,name:fleet.type_service_9
msgid "Battery Inspection"
msgstr "بازدید باتری"

#. module: fleet
#: model:fleet.service.type,name:fleet.type_service_10
msgid "Battery Replacement"
msgstr "تعویض باتری"

#. module: fleet
#: model:ir.model.fields.selection,name:fleet.selection__fleet_vehicle_model__vehicle_type__bike
msgid "Bike"
msgstr ""

#. module: fleet
#: model:fleet.service.type,name:fleet.type_service_11
msgid "Brake Caliper Replacement"
msgstr "تعویض کولیک ترمز"

#. module: fleet
#: model:fleet.service.type,name:fleet.type_service_12
msgid "Brake Inspection"
msgstr "بازدید ترمز"

#. module: fleet
#: model:fleet.service.type,name:fleet.type_service_13
msgid "Brake Pad(s) Replacement"
msgstr "تعویض پد(های) ترمز"

#. module: fleet
#: model:ir.model.fields,field_description:fleet.field_fleet_vehicle__brand_id
#: model_terms:ir.ui.view,arch_db:fleet.fleet_vehicle_view_search
msgid "Brand"
msgstr "برند"

#. module: fleet
#: model:ir.model,name:fleet.model_fleet_vehicle_model_brand
msgid "Brand of the vehicle"
msgstr "برند خودرو"

#. module: fleet
#: model:fleet.vehicle.tag,name:fleet.vehicle_tag_break
msgid "Break"
msgstr "ترمز"

#. module: fleet
#: model:ir.model.fields,field_description:fleet.field_fleet_vehicle__co2
msgid "CO2 Emissions"
msgstr "انتشار CO2"

#. module: fleet
#: model_terms:ir.ui.view,arch_db:fleet.fleet_vehicle_view_tree
msgid "CO2 Emissions g/km"
msgstr "انتشار  g/km CO2"

#. module: fleet
#: model:ir.model.fields,help:fleet.field_fleet_vehicle__co2
msgid "CO2 emissions of the vehicle"
msgstr "انتشار CO2 این خودرو"

#. module: fleet
#: model:fleet.service.type,name:fleet.type_service_service_1
msgid "Calculation Benefit In Kind"
msgstr ""

#. module: fleet
#: model_terms:ir.ui.view,arch_db:fleet.fleet_vehicle_log_contract_view_form
msgid "Cancel"
msgstr "لغو"

#. module: fleet
#: model:ir.model.fields.selection,name:fleet.selection__fleet_vehicle_log_services__state__cancelled
msgid "Cancelled"
msgstr "لغو شد"

#. module: fleet
#: model:ir.model.fields.selection,name:fleet.selection__fleet_vehicle_model__vehicle_type__car
msgid "Car"
msgstr "خودرو"

#. module: fleet
#: model:fleet.service.type,name:fleet.type_service_14
msgid "Car Wash"
msgstr "کارواش"

#. module: fleet
#: model:ir.model.fields,field_description:fleet.field_fleet_vehicle__car_value
msgid "Catalog Value (VAT Incl.)"
msgstr ""

#. module: fleet
#: model:fleet.service.type,name:fleet.type_service_15
msgid "Catalytic Converter Replacement"
msgstr "تعویض کنورتور کاتالیتیک"

#. module: fleet
#: model:ir.model.fields,field_description:fleet.field_fleet_service_type__category
msgid "Category"
msgstr "دسته‌بندی"

#. module: fleet
#: model:mail.message.subtype,description:fleet.mt_fleet_driver_updated
#: model:mail.message.subtype,name:fleet.mt_fleet_driver_updated
msgid "Changed Driver"
msgstr "راننده تعویض شده"

#. module: fleet
#: model:fleet.service.type,name:fleet.type_service_16
msgid "Charging System Diagnosis"
msgstr "عیب یابی سیستم شارژ"

#. module: fleet
#: model:ir.model.fields,field_description:fleet.field_fleet_vehicle__vin_sn
msgid "Chassis Number"
msgstr ""

#. module: fleet
#: model:ir.model.fields,help:fleet.field_fleet_vehicle_log_contract__state
msgid "Choose whether the contract is still valid or not"
msgstr "انتخاب کن آیا قرارداد هنوز معتبر است یا نه"

#. module: fleet
#: model:ir.model.fields,help:fleet.field_fleet_service_type__category
msgid "Choose whether the service refer to contracts, vehicle services or both"
msgstr "انتخاب کن آیا سرویس به قراردادها، سرویسهای خودرو یا هر دو اشاره دارند"

#. module: fleet
#: model_terms:ir.ui.view,arch_db:fleet.fleet_vehicle_log_contract_view_form
msgid "Close Contract"
msgstr "بستن قرارداد"

#. module: fleet
#: model:ir.model.fields.selection,name:fleet.selection__fleet_vehicle_log_contract__state__closed
msgid "Closed"
msgstr "بسته شد"

#. module: fleet
#: model:ir.model.fields,field_description:fleet.field_fleet_vehicle__color
msgid "Color"
msgstr "رنگ"

#. module: fleet
#: model:ir.model.fields,field_description:fleet.field_fleet_vehicle_tag__color
msgid "Color Index"
msgstr "کد رنگ"

#. module: fleet
#: model:ir.model.fields,help:fleet.field_fleet_vehicle__color
msgid "Color of the vehicle"
msgstr "رنگ کردن خودرو"

#. module: fleet
#: model:fleet.vehicle.tag,name:fleet.vehicle_tag_compact
msgid "Compact"
msgstr "فشرده"

#. module: fleet
#: model:ir.model.fields,field_description:fleet.field_fleet_vehicle__company_id
#: model:ir.model.fields,field_description:fleet.field_fleet_vehicle_cost_report__company_id
#: model:ir.model.fields,field_description:fleet.field_fleet_vehicle_log_contract__company_id
#: model:ir.model.fields,field_description:fleet.field_fleet_vehicle_log_services__company_id
msgid "Company"
msgstr "شرکت"

#. module: fleet
#: model:ir.model,name:fleet.model_res_config_settings
msgid "Config Settings"
msgstr "تنظیمات پیکربندی"

#. module: fleet
#: model:ir.ui.menu,name:fleet.fleet_configuration
msgid "Configuration"
msgstr "پیکربندی"

#. module: fleet
#: model:ir.model,name:fleet.model_res_partner
msgid "Contact"
msgstr "مخاطب"

#. module: fleet
#: model:ir.model.fields.selection,name:fleet.selection__fleet_service_type__category__contract
#: model:ir.model.fields.selection,name:fleet.selection__fleet_vehicle_cost_report__cost_type__contract
#: model_terms:ir.ui.view,arch_db:fleet.fleet_costs_report_view_search
#: model_terms:ir.ui.view,arch_db:fleet.fleet_vehicle_view_form
msgid "Contract"
msgstr "قرارداد"

#. module: fleet
#: model_terms:ir.ui.view,arch_db:fleet.fleet_vehicle_log_contract_view_graph
msgid "Contract Costs Per Month"
msgstr "هزینه‌های قرارداد در ماه"

#. module: fleet
#: model:ir.model.fields,field_description:fleet.field_fleet_vehicle__contract_count
msgid "Contract Count"
msgstr "تعداد قرارداد"

#. module: fleet
#: model:ir.model.fields,field_description:fleet.field_fleet_vehicle_log_contract__expiration_date
msgid "Contract Expiration Date"
msgstr "تاریخ انقضای قرارداد"

#. module: fleet
#: model_terms:ir.ui.view,arch_db:fleet.fleet_vehicle_log_contract_view_form
msgid "Contract Information"
msgstr "اطلاعات قرارداد"

#. module: fleet
#: model:ir.model.fields,field_description:fleet.field_fleet_vehicle_log_contract__start_date
msgid "Contract Start Date"
msgstr "تاریخ شروع قرارداد"

#. module: fleet
#: model_terms:ir.ui.view,arch_db:fleet.fleet_vehicle_log_contract_view_form
#: model_terms:ir.ui.view,arch_db:fleet.fleet_vehicle_log_contract_view_tree
msgid "Contract logs"
msgstr "ثبت رویدادهای قرارداد"

#. module: fleet
#: model:mail.activity.type,name:fleet.mail_act_fleet_contract_to_renew
msgid "Contract to Renew"
msgstr "تجدید قراداد"

#. module: fleet
#: model_terms:ir.ui.view,arch_db:fleet.fleet_vehicle_view_kanban
msgid "Contract(s)"
msgstr "قرارداد"

#. module: fleet
#: model:ir.actions.act_window,name:fleet.fleet_vehicle_log_contract_action
#: model:ir.model.fields,field_description:fleet.field_fleet_vehicle__log_contracts
#: model:ir.ui.menu,name:fleet.fleet_vehicle_log_contract_menu
#: model_terms:ir.ui.view,arch_db:fleet.fleet_vehicle_view_form
msgid "Contracts"
msgstr "قراردادها"

#. module: fleet
#: model:fleet.vehicle.tag,name:fleet.vehicle_tag_convertible
msgid "Convertible"
msgstr "قابل تبدیل"

#. module: fleet
#: model:ir.model.fields,field_description:fleet.field_fleet_vehicle_cost_report__cost
#: model:ir.model.fields,field_description:fleet.field_fleet_vehicle_log_contract__amount
#: model:ir.model.fields,field_description:fleet.field_fleet_vehicle_log_services__amount
msgid "Cost"
msgstr "هزینه"

#. module: fleet
#: model:ir.model.fields,field_description:fleet.field_fleet_vehicle_cost_report__cost_type
msgid "Cost Type"
msgstr "نوع هزینه"

#. module: fleet
#: model_terms:ir.ui.view,arch_db:fleet.fleet_vehicle_log_contract_view_form
msgid "Cost that is paid only once at the creation of the contract"
msgstr "هزینه که یک بار در زمان ایجاد قرارداد پرداخت می‌شود"

#. module: fleet
#: model:ir.model.fields,help:fleet.field_fleet_vehicle_log_contract__cost_subtype_id
msgid "Cost type purchased with this cost"
msgstr "نوع هزینه خریداری شده با این هزینه"

#. module: fleet
#: model:ir.ui.menu,name:fleet.menu_fleet_reporting_costs
msgid "Costs"
msgstr "هزینه‌ها"

#. module: fleet
#: model:ir.actions.act_window,name:fleet.fleet_costs_reporting_action
msgid "Costs Analysis"
msgstr "تحلیل هزینه‌ها"

#. module: fleet
#: model_terms:ir.actions.act_window,help:fleet.fleet_vehicle_log_contract_action
msgid "Create a new contract"
msgstr "ساختن قرارداد جدید"

#. module: fleet
#: model_terms:ir.actions.act_window,help:fleet.fleet_vehicle_model_brand_action
msgid "Create a new manufacturer"
msgstr "ایجاد سازنده جدید"

#. module: fleet
#: model_terms:ir.actions.act_window,help:fleet.fleet_vehicle_model_action
msgid "Create a new model"
msgstr "ایجاد مدل جدید"

#. module: fleet
#: model_terms:ir.actions.act_window,help:fleet.fleet_vehicle_odometer_action
msgid "Create a new odometer log"
msgstr ""

#. module: fleet
#: model_terms:ir.actions.act_window,help:fleet.fleet_vehicle_log_services_action
msgid "Create a new service entry"
msgstr "ایجاد ورودی سرویس جدید"

#. module: fleet
#: model_terms:ir.actions.act_window,help:fleet.fleet_vehicle_service_types_action
msgid "Create a new type of service"
msgstr "ایجاد نوع جدید سرویس "

#. module: fleet
#: model_terms:ir.actions.act_window,help:fleet.fleet_vehicle_state_action
msgid "Create a new vehicle status"
msgstr "ایجاد وضعیت جدید خودرو"

#. module: fleet
#: model:ir.model.fields,field_description:fleet.field_fleet_service_type__create_uid
#: model:ir.model.fields,field_description:fleet.field_fleet_vehicle__create_uid
#: model:ir.model.fields,field_description:fleet.field_fleet_vehicle_assignation_log__create_uid
#: model:ir.model.fields,field_description:fleet.field_fleet_vehicle_log_contract__create_uid
#: model:ir.model.fields,field_description:fleet.field_fleet_vehicle_log_services__create_uid
#: model:ir.model.fields,field_description:fleet.field_fleet_vehicle_model__create_uid
#: model:ir.model.fields,field_description:fleet.field_fleet_vehicle_model_brand__create_uid
#: model:ir.model.fields,field_description:fleet.field_fleet_vehicle_odometer__create_uid
#: model:ir.model.fields,field_description:fleet.field_fleet_vehicle_state__create_uid
#: model:ir.model.fields,field_description:fleet.field_fleet_vehicle_tag__create_uid
msgid "Created by"
msgstr "ایجاد شده توسط"

#. module: fleet
#: model:ir.model.fields,field_description:fleet.field_fleet_service_type__create_date
#: model:ir.model.fields,field_description:fleet.field_fleet_vehicle__create_date
#: model:ir.model.fields,field_description:fleet.field_fleet_vehicle_assignation_log__create_date
#: model:ir.model.fields,field_description:fleet.field_fleet_vehicle_log_contract__create_date
#: model:ir.model.fields,field_description:fleet.field_fleet_vehicle_log_services__create_date
#: model:ir.model.fields,field_description:fleet.field_fleet_vehicle_model__create_date
#: model:ir.model.fields,field_description:fleet.field_fleet_vehicle_model_brand__create_date
#: model:ir.model.fields,field_description:fleet.field_fleet_vehicle_odometer__create_date
#: model:ir.model.fields,field_description:fleet.field_fleet_vehicle_state__create_date
#: model:ir.model.fields,field_description:fleet.field_fleet_vehicle_tag__create_date
msgid "Created on"
msgstr "ایجاد شده در"

#. module: fleet
#: model:ir.model.fields,field_description:fleet.field_fleet_vehicle__currency_id
#: model:ir.model.fields,field_description:fleet.field_fleet_vehicle_log_contract__currency_id
#: model:ir.model.fields,field_description:fleet.field_fleet_vehicle_log_services__currency_id
msgid "Currency"
msgstr "ارز"

#. module: fleet
#: model:ir.model.fields,field_description:fleet.field_fleet_vehicle_log_contract__purchaser_id
#: model_terms:ir.ui.view,arch_db:fleet.fleet_vehicle_view_search
msgid "Current Driver"
msgstr "راننده هم‌اکنون"

#. module: fleet
#: model:ir.model.fields,help:fleet.field_fleet_vehicle__state_id
msgid "Current state of the vehicle"
msgstr "وضعیت فعلی خودرو"

#. module: fleet
#: model:ir.model.fields.selection,name:fleet.selection__fleet_vehicle_log_contract__cost_frequency__daily
msgid "Daily"
msgstr "روزانه"

#. module: fleet
#: model:ir.model.fields,field_description:fleet.field_fleet_vehicle_cost_report__date_start
#: model:ir.model.fields,field_description:fleet.field_fleet_vehicle_log_contract__date
#: model:ir.model.fields,field_description:fleet.field_fleet_vehicle_log_services__date
#: model:ir.model.fields,field_description:fleet.field_fleet_vehicle_odometer__date
msgid "Date"
msgstr "تاریخ"

#. module: fleet
#: model:ir.model.fields,help:fleet.field_fleet_vehicle_log_contract__date
#: model:ir.model.fields,help:fleet.field_fleet_vehicle_log_services__date
msgid "Date when the cost has been executed"
msgstr "تاریخ هنگامی که هزینه اجرا شده است"

#. module: fleet
#: model:ir.model.fields,help:fleet.field_fleet_vehicle_log_contract__start_date
msgid "Date when the coverage of the contract begins"
msgstr "تاریخ وقتی که پوشش قرارداد آغاز می‌شود"

#. module: fleet
#: model:ir.model.fields,help:fleet.field_fleet_vehicle_log_contract__expiration_date
msgid ""
"Date when the coverage of the contract expirates (by default, one year after "
"begin date)"
msgstr ""

#. module: fleet
#: model:ir.model.fields,help:fleet.field_fleet_vehicle__acquisition_date
msgid "Date when the vehicle has been immatriculated"
msgstr ""

#. module: fleet
#: model:ir.model.fields,field_description:fleet.field_res_config_settings__delay_alert_contract
msgid "Delay alert contract outdated"
msgstr "تاخیر هشدار قراردادهای تاریخ گذشته"

#. module: fleet
#: model:fleet.service.type,name:fleet.type_service_service_2
msgid "Depreciation and Interests"
msgstr ""

#. module: fleet
#: model:ir.model.fields,field_description:fleet.field_fleet_vehicle_log_services__description
#: model_terms:ir.ui.view,arch_db:fleet.fleet_vehicle_view_form
msgid "Description"
msgstr "توضیحات"

#. module: fleet
#: model:ir.model.fields.selection,name:fleet.selection__fleet_vehicle__fuel_type__diesel
msgid "Diesel"
msgstr "دیزل"

#. module: fleet
#: model:ir.model.fields,field_description:fleet.field_fleet_service_type__display_name
#: model:ir.model.fields,field_description:fleet.field_fleet_vehicle__display_name
#: model:ir.model.fields,field_description:fleet.field_fleet_vehicle_assignation_log__display_name
#: model:ir.model.fields,field_description:fleet.field_fleet_vehicle_cost_report__display_name
#: model:ir.model.fields,field_description:fleet.field_fleet_vehicle_log_contract__display_name
#: model:ir.model.fields,field_description:fleet.field_fleet_vehicle_log_services__display_name
#: model:ir.model.fields,field_description:fleet.field_fleet_vehicle_model__display_name
#: model:ir.model.fields,field_description:fleet.field_fleet_vehicle_model_brand__display_name
#: model:ir.model.fields,field_description:fleet.field_fleet_vehicle_odometer__display_name
#: model:ir.model.fields,field_description:fleet.field_fleet_vehicle_state__display_name
#: model:ir.model.fields,field_description:fleet.field_fleet_vehicle_tag__display_name
#: model:ir.model.fields,field_description:fleet.field_res_config_settings__display_name
#: model:ir.model.fields,field_description:fleet.field_res_partner__display_name
msgid "Display Name"
msgstr "نام نمایشی"

#. module: fleet
#: model:ir.model.fields.selection,name:fleet.selection__fleet_vehicle_log_services__state__done
msgid "Done"
msgstr "انجام شد"

#. module: fleet
#: model:fleet.service.type,name:fleet.type_service_17
msgid "Door Window Motor/Regulator Replacement"
msgstr ""

#. module: fleet
#: model:ir.model.fields,field_description:fleet.field_fleet_vehicle__doors
msgid "Doors Number"
msgstr "تعداد در"

#. module: fleet
#: model:fleet.vehicle.state,name:fleet.fleet_vehicle_state_downgraded
msgid "Downgraded"
msgstr ""

#. module: fleet
#: model:ir.model.fields,field_description:fleet.field_fleet_vehicle__driver_id
#: model:ir.model.fields,field_description:fleet.field_fleet_vehicle_assignation_log__driver_id
#: model:ir.model.fields,field_description:fleet.field_fleet_vehicle_cost_report__driver_id
#: model:ir.model.fields,field_description:fleet.field_fleet_vehicle_log_services__purchaser_id
#: model:ir.model.fields,field_description:fleet.field_fleet_vehicle_odometer__driver_id
#: model_terms:ir.ui.view,arch_db:fleet.fleet_costs_report_view_search
#: model_terms:ir.ui.view,arch_db:fleet.fleet_vehicle_log_contract_view_search
#: model_terms:ir.ui.view,arch_db:fleet.fleet_vehicle_view_form
msgid "Driver"
msgstr "راننده"

#. module: fleet
#: model:ir.model.fields,help:fleet.field_fleet_vehicle__driver_id
#: model:ir.model.fields,help:fleet.field_fleet_vehicle_log_contract__purchaser_id
#: model:ir.model.fields,help:fleet.field_fleet_vehicle_odometer__driver_id
msgid "Driver of the vehicle"
msgstr "راننده‌ی خودرو"

#. module: fleet
#: model_terms:ir.ui.view,arch_db:fleet.fleet_vehicle_view_search
msgid "Drivers"
msgstr "راننده"

#. module: fleet
#: model_terms:ir.ui.view,arch_db:fleet.fleet_vehicle_view_form
msgid "Drivers History"
msgstr "تاریخچه راننده‌ها"

#. module: fleet
#: model:ir.model.fields,field_description:fleet.field_fleet_vehicle__history_count
msgid "Drivers History Count"
msgstr ""

#. module: fleet
#: model:ir.model,name:fleet.model_fleet_vehicle_assignation_log
msgid "Drivers history on a vehicle"
msgstr "تاریخچه راننده‌های یک خودرو"

#. module: fleet
#: model_terms:ir.actions.act_window,help:fleet.fleet_vehicle_log_contract_action
msgid ""
"Each contract (e.g.: leasing) may include several services\n"
"            (reparation, insurances, periodic maintenance)."
msgstr ""

#. module: fleet
#: model_terms:ir.actions.act_window,help:fleet.fleet_vehicle_service_types_action
msgid "Each service can used in contracts, as a standalone service or both."
msgstr ""

#. module: fleet
#: model:ir.model.fields.selection,name:fleet.selection__fleet_vehicle__fuel_type__electric
msgid "Electric"
msgstr "الکتریک"

#. module: fleet
#: model:fleet.service.type,name:fleet.type_service_service_17
msgid "Emissions"
msgstr "انتشار گازها"

#. module: fleet
#: model:fleet.vehicle.tag,name:fleet.vehicle_tag_leasing
msgid "Employee Car"
msgstr "ماشین کارمند"

#. module: fleet
#: code:addons/fleet/models/fleet_vehicle_cost.py:0
#, python-format
msgid "Emptying the odometer value of a vehicle is not allowed."
msgstr "خالی کردن مقدار ادوئومتر مجاز نیست."

#. module: fleet
#: model:ir.model.fields,field_description:fleet.field_fleet_vehicle_assignation_log__date_end
msgid "End Date"
msgstr "تاریخ پایان"

#. module: fleet
#: model_terms:ir.ui.view,arch_db:fleet.fleet_vehicle_view_form
msgid "Engine"
msgstr "موتور"

#. module: fleet
#: model:fleet.service.type,name:fleet.type_service_18
msgid "Engine Belt Inspection"
msgstr "بازرسی کمربند موتور"

#. module: fleet
#: model:fleet.service.type,name:fleet.type_service_19
msgid "Engine Coolant Replacement"
msgstr "تعویض سرد کننده موتور"

#. module: fleet
#: model:fleet.service.type,name:fleet.type_service_20
msgid "Engine/Drive Belt(s) Replacement"
msgstr ""

#. module: fleet
#: model:fleet.service.type,name:fleet.type_service_service_13
msgid "Entry into service tax"
msgstr ""

#. module: fleet
#: model:fleet.service.type,name:fleet.type_service_21
msgid "Exhaust Manifold Replacement"
msgstr ""

#. module: fleet
#: model:ir.model.fields.selection,name:fleet.selection__fleet_vehicle_log_contract__state__expired
#: model_terms:ir.ui.view,arch_db:fleet.fleet_vehicle_log_contract_view_search
msgid "Expired"
msgstr "منقضی شده"

#. module: fleet
#: model:ir.model.fields,field_description:fleet.field_fleet_vehicle__first_contract_date
msgid "First Contract Date"
msgstr "تاریخ اولین قرارداد"

#. module: fleet
#: model:ir.module.category,name:fleet.module_fleet_category
#: model:ir.ui.menu,name:fleet.menu_root
#: model_terms:ir.ui.view,arch_db:fleet.res_config_settings_view_form
msgid "Fleet"
msgstr "ناوگان"

#. module: fleet
#: model:ir.model,name:fleet.model_fleet_vehicle_cost_report
msgid "Fleet Analysis Report"
msgstr "گزارش تحلیل ناوگان"

#. module: fleet
#: model_terms:ir.ui.view,arch_db:fleet.fleet_costs_report_view_graph
#: model_terms:ir.ui.view,arch_db:fleet.fleet_costs_report_view_search
msgid "Fleet Costs Analysis"
msgstr "تحلیل هزینه‌های ناوگان"

#. module: fleet
#: model_terms:ir.ui.view,arch_db:fleet.res_config_settings_view_form
msgid "Fleet Management"
msgstr "مدیریت ناوگان"

#. module: fleet
#: model:ir.model.fields,field_description:fleet.field_fleet_vehicle_model__manager_id
msgid "Fleet Manager"
msgstr "مدیر ناوگان"

#. module: fleet
#: model:ir.model,name:fleet.model_fleet_service_type
msgid "Fleet Service Type"
msgstr "نوع سرویس ناوگان"

#. module: fleet
#: model:ir.actions.server,name:fleet.ir_cron_contract_costs_generator_ir_actions_server
#: model:ir.cron,cron_name:fleet.ir_cron_contract_costs_generator
#: model:ir.cron,name:fleet.ir_cron_contract_costs_generator
msgid "Fleet: Generate contracts costs based on costs frequency"
msgstr ""

#. module: fleet
#: model:ir.model.fields,field_description:fleet.field_fleet_vehicle__message_follower_ids
#: model:ir.model.fields,field_description:fleet.field_fleet_vehicle_log_contract__message_follower_ids
#: model:ir.model.fields,field_description:fleet.field_fleet_vehicle_log_services__message_follower_ids
msgid "Followers"
msgstr "دنبال‌کنندگان"

#. module: fleet
#: model:ir.model.fields,field_description:fleet.field_fleet_vehicle__message_channel_ids
#: model:ir.model.fields,field_description:fleet.field_fleet_vehicle_log_contract__message_channel_ids
#: model:ir.model.fields,field_description:fleet.field_fleet_vehicle_log_services__message_channel_ids
msgid "Followers (Channels)"
msgstr "دنبال‌ کنندگان (کانال‌ها)"

#. module: fleet
#: model:ir.model.fields,field_description:fleet.field_fleet_vehicle__message_partner_ids
#: model:ir.model.fields,field_description:fleet.field_fleet_vehicle_log_contract__message_partner_ids
#: model:ir.model.fields,field_description:fleet.field_fleet_vehicle_log_services__message_partner_ids
msgid "Followers (Partners)"
msgstr "دنبال ‌کنندگان (مخاطبین)"

#. module: fleet
#: model:ir.model.fields,help:fleet.field_fleet_vehicle__activity_type_icon
#: model:ir.model.fields,help:fleet.field_fleet_vehicle_log_contract__activity_type_icon
#: model:ir.model.fields,help:fleet.field_fleet_vehicle_log_services__activity_type_icon
msgid "Font awesome icon e.g. fa-tasks"
msgstr "آیکون فونت عالی به عبارتی fa-tasks"

#. module: fleet
#: model:ir.model.fields,help:fleet.field_fleet_vehicle_log_contract__cost_frequency
msgid "Frequency of the recuring cost"
msgstr ""

#. module: fleet
#: model:ir.model.fields,field_description:fleet.field_fleet_vehicle_cost_report__fuel_type
msgid "Fuel"
msgstr "سوخت"

#. module: fleet
#: model:fleet.service.type,name:fleet.type_service_22
msgid "Fuel Injector Replacement"
msgstr "تعویض انژکتور سوخت"

#. module: fleet
#: model:fleet.service.type,name:fleet.type_service_23
msgid "Fuel Pump Replacement"
msgstr "تعویض پمپ سوخت"

#. module: fleet
#: model:ir.model.fields,field_description:fleet.field_fleet_vehicle__fuel_type
msgid "Fuel Type"
msgstr "نوع سوخت"

#. module: fleet
#: model:ir.model.fields,help:fleet.field_fleet_vehicle__fuel_type
msgid "Fuel Used by the vehicle"
msgstr "سوخت استفاده شده توسط خودرو"

#. module: fleet
#: model_terms:ir.ui.view,arch_db:fleet.fleet_vehicle_log_contract_view_search
#: model_terms:ir.ui.view,arch_db:fleet.fleet_vehicle_view_search
msgid "Future Activities"
msgstr " اقدا‌م‌های آتی"

#. module: fleet
#: model:ir.model.fields,field_description:fleet.field_fleet_vehicle__future_driver_id
msgid "Future Driver"
msgstr "راننده آینده"

#. module: fleet
#: model_terms:ir.ui.view,arch_db:fleet.fleet_vehicle_view_kanban
msgid "Future Driver :"
msgstr "راننده آینده:"

#. module: fleet
#: model:ir.model.fields.selection,name:fleet.selection__fleet_vehicle__fuel_type__gasoline
msgid "Gasoline"
msgstr "گازولین"

#. module: fleet
#: model_terms:ir.ui.view,arch_db:fleet.fleet_costs_report_view_search
#: model_terms:ir.ui.view,arch_db:fleet.fleet_vehicle_log_contract_view_search
#: model_terms:ir.ui.view,arch_db:fleet.fleet_vehicle_model_view_search
#: model_terms:ir.ui.view,arch_db:fleet.fleet_vehicle_odometer_view_search
#: model_terms:ir.ui.view,arch_db:fleet.fleet_vehicle_view_search
msgid "Group By"
msgstr "گروه‌بندی بر مبنای"

#. module: fleet
#: model:ir.model.fields,field_description:fleet.field_fleet_vehicle__contract_renewal_overdue
msgid "Has Contracts Overdue"
msgstr "دارای قرارداد منقضی شده است"

#. module: fleet
#: model:ir.model.fields,field_description:fleet.field_fleet_vehicle__contract_renewal_due_soon
msgid "Has Contracts to renew"
msgstr "دارای قرارداد برای تمدید است"

#. module: fleet
#: model:fleet.service.type,name:fleet.type_service_24
msgid "Head Gasket(s) Replacement"
msgstr ""

#. module: fleet
#: model:fleet.service.type,name:fleet.type_service_25
msgid "Heater Blower Motor Replacement"
msgstr ""

#. module: fleet
#: model:fleet.service.type,name:fleet.type_service_26
msgid "Heater Control Valve Replacement"
msgstr ""

#. module: fleet
#: model:fleet.service.type,name:fleet.type_service_27
msgid "Heater Core Replacement"
msgstr "تعویض هسته گرم کننده"

#. module: fleet
#: model:fleet.service.type,name:fleet.type_service_28
msgid "Heater Hose Replacement"
msgstr ""

#. module: fleet
#: model:ir.model.fields,field_description:fleet.field_fleet_vehicle__horsepower
msgid "Horsepower"
msgstr "اسب بخار"

#. module: fleet
#: model:ir.model.fields,field_description:fleet.field_fleet_vehicle__horsepower_tax
msgid "Horsepower Taxation"
msgstr ""

#. module: fleet
#: model:ir.model.fields.selection,name:fleet.selection__fleet_vehicle__fuel_type__hybrid
msgid "Hybrid"
msgstr "هیبرید"

#. module: fleet
#: model:ir.model.fields,field_description:fleet.field_fleet_service_type__id
#: model:ir.model.fields,field_description:fleet.field_fleet_vehicle__id
#: model:ir.model.fields,field_description:fleet.field_fleet_vehicle_assignation_log__id
#: model:ir.model.fields,field_description:fleet.field_fleet_vehicle_cost_report__id
#: model:ir.model.fields,field_description:fleet.field_fleet_vehicle_log_contract__id
#: model:ir.model.fields,field_description:fleet.field_fleet_vehicle_log_services__id
#: model:ir.model.fields,field_description:fleet.field_fleet_vehicle_model__id
#: model:ir.model.fields,field_description:fleet.field_fleet_vehicle_model_brand__id
#: model:ir.model.fields,field_description:fleet.field_fleet_vehicle_odometer__id
#: model:ir.model.fields,field_description:fleet.field_fleet_vehicle_state__id
#: model:ir.model.fields,field_description:fleet.field_fleet_vehicle_tag__id
#: model:ir.model.fields,field_description:fleet.field_res_config_settings__id
#: model:ir.model.fields,field_description:fleet.field_res_partner__id
msgid "ID"
msgstr "شناسه"

#. module: fleet
#: model:ir.model.fields,field_description:fleet.field_fleet_vehicle__activity_exception_icon
#: model:ir.model.fields,field_description:fleet.field_fleet_vehicle_log_contract__activity_exception_icon
#: model:ir.model.fields,field_description:fleet.field_fleet_vehicle_log_services__activity_exception_icon
msgid "Icon"
msgstr "آیکون"

#. module: fleet
#: model:ir.model.fields,help:fleet.field_fleet_vehicle__activity_exception_icon
#: model:ir.model.fields,help:fleet.field_fleet_vehicle_log_contract__activity_exception_icon
#: model:ir.model.fields,help:fleet.field_fleet_vehicle_log_services__activity_exception_icon
msgid "Icon to indicate an exception activity."
msgstr "آیکون برای نشان دادن اقدام ناموفق."

#. module: fleet
#: model:ir.model.fields,help:fleet.field_fleet_vehicle__message_needaction
#: model:ir.model.fields,help:fleet.field_fleet_vehicle__message_unread
#: model:ir.model.fields,help:fleet.field_fleet_vehicle_log_contract__message_needaction
#: model:ir.model.fields,help:fleet.field_fleet_vehicle_log_contract__message_unread
#: model:ir.model.fields,help:fleet.field_fleet_vehicle_log_services__message_needaction
#: model:ir.model.fields,help:fleet.field_fleet_vehicle_log_services__message_unread
msgid "If checked, new messages require your attention."
msgstr "اگر این گزینه علامت خورده باشد، پیام‌های جدیدی نیاز به توجه شما دارند."

#. module: fleet
#: model:ir.model.fields,help:fleet.field_fleet_vehicle__message_has_error
#: model:ir.model.fields,help:fleet.field_fleet_vehicle_log_contract__message_has_error
#: model:ir.model.fields,help:fleet.field_fleet_vehicle_log_services__message_has_error
msgid "If checked, some messages have a delivery error."
msgstr "اگر این گزینه علامت خورده باشد، تحویل برخی از پیام‌ها با خطا مواجه شده است."

#. module: fleet
#: model:fleet.service.type,name:fleet.type_service_29
msgid "Ignition Coil Replacement"
msgstr ""

#. module: fleet
#: model:ir.model.fields,field_description:fleet.field_fleet_vehicle__acquisition_date
msgid "Immatriculation Date"
msgstr ""

#. module: fleet
#: model:ir.model.fields.selection,name:fleet.selection__fleet_vehicle_log_contract__state__open
#: model_terms:ir.ui.view,arch_db:fleet.fleet_vehicle_log_contract_view_search
msgid "In Progress"
msgstr "در جریان"

#. module: fleet
#: model:ir.model.fields,field_description:fleet.field_fleet_vehicle_log_contract__service_ids
#: model_terms:ir.ui.view,arch_db:fleet.fleet_vehicle_log_contract_view_form
msgid "Included Services"
msgstr "سرویس‌های شامل شده"

#. module: fleet
#: model:ir.model.fields.selection,name:fleet.selection__fleet_vehicle_log_contract__state__futur
msgid "Incoming"
msgstr "پیش رو"

#. module: fleet
#: model:fleet.service.type,name:fleet.type_service_30
msgid "Intake Manifold Gasket Replacement"
msgstr ""

#. module: fleet
#: model_terms:ir.ui.view,arch_db:fleet.fleet_vehicle_log_contract_view_form
msgid "Invoice Date"
msgstr "تاریخ فاکتور"

#. module: fleet
#: model:ir.model.fields,field_description:fleet.field_fleet_vehicle__message_is_follower
#: model:ir.model.fields,field_description:fleet.field_fleet_vehicle_log_contract__message_is_follower
#: model:ir.model.fields,field_description:fleet.field_fleet_vehicle_log_services__message_is_follower
msgid "Is Follower"
msgstr "دنبال‌کننده است"

#. module: fleet
#: model:fleet.vehicle.tag,name:fleet.vehicle_tag_junior
msgid "Junior"
msgstr ""

#. module: fleet
#: model_terms:ir.ui.view,arch_db:fleet.fleet_vehicle_odometer_view_kanban
msgid "Km"
msgstr "Km"

#. module: fleet
#: model:ir.model.fields.selection,name:fleet.selection__fleet_vehicle__fuel_type__lpg
msgid "LPG"
msgstr "گاز مایع"

#. module: fleet
#: model:ir.model.fields,field_description:fleet.field_fleet_service_type____last_update
#: model:ir.model.fields,field_description:fleet.field_fleet_vehicle____last_update
#: model:ir.model.fields,field_description:fleet.field_fleet_vehicle_assignation_log____last_update
#: model:ir.model.fields,field_description:fleet.field_fleet_vehicle_cost_report____last_update
#: model:ir.model.fields,field_description:fleet.field_fleet_vehicle_log_contract____last_update
#: model:ir.model.fields,field_description:fleet.field_fleet_vehicle_log_services____last_update
#: model:ir.model.fields,field_description:fleet.field_fleet_vehicle_model____last_update
#: model:ir.model.fields,field_description:fleet.field_fleet_vehicle_model_brand____last_update
#: model:ir.model.fields,field_description:fleet.field_fleet_vehicle_odometer____last_update
#: model:ir.model.fields,field_description:fleet.field_fleet_vehicle_state____last_update
#: model:ir.model.fields,field_description:fleet.field_fleet_vehicle_tag____last_update
#: model:ir.model.fields,field_description:fleet.field_res_config_settings____last_update
#: model:ir.model.fields,field_description:fleet.field_res_partner____last_update
msgid "Last Modified on"
msgstr "آخرین تغییر در"

#. module: fleet
#: model:ir.model.fields,field_description:fleet.field_fleet_vehicle__odometer
msgid "Last Odometer"
msgstr ""

#. module: fleet
#: model:ir.model.fields,field_description:fleet.field_fleet_service_type__write_uid
#: model:ir.model.fields,field_description:fleet.field_fleet_vehicle__write_uid
#: model:ir.model.fields,field_description:fleet.field_fleet_vehicle_assignation_log__write_uid
#: model:ir.model.fields,field_description:fleet.field_fleet_vehicle_log_contract__write_uid
#: model:ir.model.fields,field_description:fleet.field_fleet_vehicle_log_services__write_uid
#: model:ir.model.fields,field_description:fleet.field_fleet_vehicle_model__write_uid
#: model:ir.model.fields,field_description:fleet.field_fleet_vehicle_model_brand__write_uid
#: model:ir.model.fields,field_description:fleet.field_fleet_vehicle_odometer__write_uid
#: model:ir.model.fields,field_description:fleet.field_fleet_vehicle_state__write_uid
#: model:ir.model.fields,field_description:fleet.field_fleet_vehicle_tag__write_uid
msgid "Last Updated by"
msgstr "آخرین تغییر توسط"

#. module: fleet
#: model:ir.model.fields,field_description:fleet.field_fleet_service_type__write_date
#: model:ir.model.fields,field_description:fleet.field_fleet_vehicle__write_date
#: model:ir.model.fields,field_description:fleet.field_fleet_vehicle_assignation_log__write_date
#: model:ir.model.fields,field_description:fleet.field_fleet_vehicle_log_contract__write_date
#: model:ir.model.fields,field_description:fleet.field_fleet_vehicle_log_services__write_date
#: model:ir.model.fields,field_description:fleet.field_fleet_vehicle_model__write_date
#: model:ir.model.fields,field_description:fleet.field_fleet_vehicle_model_brand__write_date
#: model:ir.model.fields,field_description:fleet.field_fleet_vehicle_odometer__write_date
#: model:ir.model.fields,field_description:fleet.field_fleet_vehicle_state__write_date
#: model:ir.model.fields,field_description:fleet.field_fleet_vehicle_tag__write_date
msgid "Last Updated on"
msgstr "آخرین به‌روزرسانی در"

#. module: fleet
#: model_terms:ir.ui.view,arch_db:fleet.fleet_vehicle_log_contract_view_search
#: model_terms:ir.ui.view,arch_db:fleet.fleet_vehicle_view_search
msgid "Late Activities"
msgstr "اقدام‌های دیر شده"

#. module: fleet
#: model:fleet.service.type,name:fleet.type_contract_leasing
msgid "Leasing"
msgstr "مکان"

#. module: fleet
#: model_terms:ir.actions.act_window,help:fleet.fleet_vehicle_action
msgid "Let's create your first vehicle."
msgstr ""

#. module: fleet
#: model:ir.model.fields,field_description:fleet.field_fleet_vehicle__license_plate
msgid "License Plate"
msgstr "پلاک مجوز"

#. module: fleet
#: model:ir.model.fields,help:fleet.field_fleet_vehicle__license_plate
msgid "License plate number of the vehicle (i = plate number for a car)"
msgstr ""

#. module: fleet
#: model:ir.model.fields,field_description:fleet.field_fleet_vehicle__location
msgid "Location"
msgstr "مکان"

#. module: fleet
#: model:ir.model.fields,help:fleet.field_fleet_vehicle__location
msgid "Location of the vehicle (garage, ...)"
msgstr ""

#. module: fleet
#: model:ir.model.fields,field_description:fleet.field_fleet_vehicle__image_128
#: model:ir.model.fields,field_description:fleet.field_fleet_vehicle_model__image_128
#: model:ir.model.fields,field_description:fleet.field_fleet_vehicle_model_brand__image_128
msgid "Logo"
msgstr "نشان"

#. module: fleet
#: model_terms:ir.ui.view,arch_db:fleet.fleet_vehicle_model_brand_view_kanban
msgid "MODELS"
msgstr "مدل‌ها"

#. module: fleet
#: model:ir.model.fields,field_description:fleet.field_fleet_vehicle__message_main_attachment_id
#: model:ir.model.fields,field_description:fleet.field_fleet_vehicle_log_contract__message_main_attachment_id
#: model:ir.model.fields,field_description:fleet.field_fleet_vehicle_log_services__message_main_attachment_id
msgid "Main Attachment"
msgstr ""

#. module: fleet
#: model:ir.model.fields,field_description:fleet.field_fleet_vehicle_model_brand__name
#: model_terms:ir.ui.view,arch_db:fleet.fleet_vehicle_model_view_search
msgid "Make"
msgstr "سال ساخت"

#. module: fleet
#: model_terms:ir.actions.act_window,help:fleet.fleet_vehicle_log_contract_action
msgid ""
"Manage all your contracts (leasing, insurances, etc.) with\n"
"            their related services, costs. Odoo will automatically warn\n"
"            you when some contracts have to be renewed."
msgstr ""

#. module: fleet
#: model:fleet.service.type,name:fleet.type_service_service_11
msgid "Management Fee"
msgstr "هزینه مدیریت"

#. module: fleet
#: model:ir.model.fields,field_description:fleet.field_fleet_vehicle__manager_id
msgid "Manager"
msgstr "مدیر"

#. module: fleet
#: model:ir.model.fields.selection,name:fleet.selection__fleet_vehicle__transmission__manual
msgid "Manual"
msgstr "دستی"

#. module: fleet
#: model:ir.model.fields,field_description:fleet.field_fleet_vehicle_model__brand_id
msgid "Manufacturer"
msgstr "تولیدکننده"

#. module: fleet
#: model:ir.model.fields,help:fleet.field_fleet_vehicle__brand_id
#: model:ir.model.fields,help:fleet.field_fleet_vehicle_model__brand_id
msgid "Manufacturer of the vehicle"
msgstr "سازنده خودرو"

#. module: fleet
#: model:ir.actions.act_window,name:fleet.fleet_vehicle_model_brand_action
#: model:ir.ui.menu,name:fleet.fleet_vehicle_model_brand_menu
msgid "Manufacturers"
msgstr "سازنده"

#. module: fleet
#: model:ir.model.fields,field_description:fleet.field_fleet_vehicle__message_has_error
#: model:ir.model.fields,field_description:fleet.field_fleet_vehicle_log_contract__message_has_error
#: model:ir.model.fields,field_description:fleet.field_fleet_vehicle_log_services__message_has_error
msgid "Message Delivery error"
msgstr ""

#. module: fleet
#: model:ir.model.fields,field_description:fleet.field_fleet_vehicle__message_ids
#: model:ir.model.fields,field_description:fleet.field_fleet_vehicle_log_contract__message_ids
#: model:ir.model.fields,field_description:fleet.field_fleet_vehicle_log_services__message_ids
msgid "Messages"
msgstr "پیام‌ها"

#. module: fleet
#: model:ir.model.fields,field_description:fleet.field_fleet_vehicle__model_id
#: model:ir.model.fields,field_description:fleet.field_fleet_vehicle_model_brand__model_ids
#: model_terms:ir.ui.view,arch_db:fleet.fleet_vehicle_model_view_form
#: model_terms:ir.ui.view,arch_db:fleet.fleet_vehicle_view_form
#: model_terms:ir.ui.view,arch_db:fleet.fleet_vehicle_view_search
msgid "Model"
msgstr "مدل"

#. module: fleet
#: model:ir.model.fields,field_description:fleet.field_fleet_vehicle_model_brand__model_count
msgid "Model Count"
msgstr ""

#. module: fleet
#: model_terms:ir.ui.view,arch_db:fleet.fleet_vehicle_model_brand_view_form
#: model_terms:ir.ui.view,arch_db:fleet.fleet_vehicle_model_brand_view_tree
msgid "Model Make"
msgstr "مدل ساخت"

#. module: fleet
#: model:ir.model.fields,field_description:fleet.field_fleet_vehicle__model_year
msgid "Model Year"
msgstr "سال مدل"

#. module: fleet
#: model:ir.model.fields,field_description:fleet.field_fleet_vehicle_model__name
msgid "Model name"
msgstr "مدل"

#. module: fleet
#: model:ir.model,name:fleet.model_fleet_vehicle_model
msgid "Model of a vehicle"
msgstr "مدل خودرو"

#. module: fleet
#: model:ir.model.fields,help:fleet.field_fleet_vehicle__model_id
msgid "Model of the vehicle"
msgstr "مدل خودرو"

#. module: fleet
#: model_terms:ir.ui.view,arch_db:fleet.fleet_vehicle_model_view_kanban
#: model_terms:ir.ui.view,arch_db:fleet.fleet_vehicle_model_view_tree
msgid "Models"
msgstr "مدل‌ها"

#. module: fleet
#: model:ir.model.fields.selection,name:fleet.selection__fleet_vehicle_log_contract__cost_frequency__monthly
msgid "Monthly"
msgstr "ماهانه"

#. module: fleet
#: model:ir.model.fields,field_description:fleet.field_fleet_service_type__name
#: model:ir.model.fields,field_description:fleet.field_fleet_vehicle__name
#: model:ir.model.fields,field_description:fleet.field_fleet_vehicle_log_contract__name
#: model:ir.model.fields,field_description:fleet.field_fleet_vehicle_odometer__name
#: model:ir.model.fields,field_description:fleet.field_fleet_vehicle_state__name
msgid "Name"
msgstr "نام"

#. module: fleet
#: model:ir.model.fields,field_description:fleet.field_fleet_vehicle__contract_renewal_name
msgid "Name of contract to renew soon"
msgstr "نام قرارداد برای تمدید سریع"

#. module: fleet
#: model_terms:ir.ui.view,arch_db:fleet.fleet_vehicle_view_search
msgid "Need Action"
msgstr "نیازمند اقدام"

#. module: fleet
#: model:fleet.vehicle.state,name:fleet.fleet_vehicle_state_new_request
msgid "New Request"
msgstr "درخواست جدید"

#. module: fleet
#: model:ir.model.fields,field_description:fleet.field_fleet_vehicle__activity_date_deadline
#: model:ir.model.fields,field_description:fleet.field_fleet_vehicle_log_contract__activity_date_deadline
#: model:ir.model.fields,field_description:fleet.field_fleet_vehicle_log_services__activity_date_deadline
msgid "Next Activity Deadline"
msgstr ""

#. module: fleet
#: model:ir.model.fields,field_description:fleet.field_fleet_vehicle__activity_summary
#: model:ir.model.fields,field_description:fleet.field_fleet_vehicle_log_contract__activity_summary
#: model:ir.model.fields,field_description:fleet.field_fleet_vehicle_log_services__activity_summary
msgid "Next Activity Summary"
msgstr ""

#. module: fleet
#: model:ir.model.fields,field_description:fleet.field_fleet_vehicle__activity_type_id
#: model:ir.model.fields,field_description:fleet.field_fleet_vehicle_log_contract__activity_type_id
#: model:ir.model.fields,field_description:fleet.field_fleet_vehicle_log_services__activity_type_id
msgid "Next Activity Type"
msgstr ""

#. module: fleet
#: model:ir.model.fields,help:fleet.field_fleet_vehicle__future_driver_id
msgid "Next Driver of the vehicle"
msgstr "راننده بعدی خودرو"

#. module: fleet
#: model:ir.model.fields.selection,name:fleet.selection__fleet_vehicle_log_contract__cost_frequency__no
msgid "No"
msgstr "خیر"

#. module: fleet
#: code:addons/fleet/models/fleet_vehicle.py:0
#, python-format
msgid "No Plate"
msgstr "بدون پلاک"

#. module: fleet
#: model_terms:ir.actions.act_window,help:fleet.fleet_costs_reporting_action
msgid "No data for analysis"
msgstr "داده‌ای برای تحلیل نیست"

#. module: fleet
#: code:addons/fleet/models/fleet_vehicle.py:0
#, python-format
msgid "No plate"
msgstr ""

#. module: fleet
#: model:ir.model.fields,field_description:fleet.field_fleet_vehicle_log_services__notes
#: model_terms:ir.ui.view,arch_db:fleet.fleet_vehicle_log_services_view_form
msgid "Notes"
msgstr "یادداشت‌ها"

#. module: fleet
#: model:ir.model.fields,field_description:fleet.field_fleet_vehicle__message_needaction_counter
#: model:ir.model.fields,field_description:fleet.field_fleet_vehicle_log_contract__message_needaction_counter
#: model:ir.model.fields,field_description:fleet.field_fleet_vehicle_log_services__message_needaction_counter
msgid "Number of Actions"
msgstr "تعداد کنش‌ها"

#. module: fleet
#: model:ir.model.fields,help:fleet.field_fleet_vehicle__doors
msgid "Number of doors of the vehicle"
msgstr "تعداد در خودرو"

#. module: fleet
#: model:ir.model.fields,field_description:fleet.field_fleet_vehicle__message_has_error_counter
#: model:ir.model.fields,field_description:fleet.field_fleet_vehicle_log_contract__message_has_error_counter
#: model:ir.model.fields,field_description:fleet.field_fleet_vehicle_log_services__message_has_error_counter
msgid "Number of errors"
msgstr "تعداد خطاها"

#. module: fleet
#: model:ir.model.fields,help:fleet.field_fleet_vehicle__message_needaction_counter
#: model:ir.model.fields,help:fleet.field_fleet_vehicle_log_contract__message_needaction_counter
#: model:ir.model.fields,help:fleet.field_fleet_vehicle_log_services__message_needaction_counter
msgid "Number of messages which requires an action"
msgstr "تعداد پیام‌ها که نیاز به کنش دارد"

#. module: fleet
#: model:ir.model.fields,help:fleet.field_fleet_vehicle__message_has_error_counter
#: model:ir.model.fields,help:fleet.field_fleet_vehicle_log_contract__message_has_error_counter
#: model:ir.model.fields,help:fleet.field_fleet_vehicle_log_services__message_has_error_counter
msgid "Number of messages with delivery error"
msgstr "تعداد پیام‌های با خطای تحویل"

#. module: fleet
#: model:ir.model.fields,help:fleet.field_fleet_vehicle__seats
msgid "Number of seats of the vehicle"
msgstr "تعداد صندلی خودرو"

#. module: fleet
#: model:ir.model.fields,help:fleet.field_fleet_vehicle__message_unread_counter
#: model:ir.model.fields,help:fleet.field_fleet_vehicle_log_contract__message_unread_counter
#: model:ir.model.fields,help:fleet.field_fleet_vehicle_log_services__message_unread_counter
msgid "Number of unread messages"
msgstr "تعداد پیام‌های خوانده‌نشده"

#. module: fleet
#: model:ir.model.fields,field_description:fleet.field_fleet_vehicle__odometer_count
#: model:ir.model.fields,field_description:fleet.field_fleet_vehicle_log_services__odometer_id
#: model_terms:ir.ui.view,arch_db:fleet.fleet_vehicle_view_form
msgid "Odometer"
msgstr "ادئومتر"

#. module: fleet
#: model_terms:ir.ui.view,arch_db:fleet.fleet_vehicle_odometer_view_form
#: model_terms:ir.ui.view,arch_db:fleet.fleet_vehicle_odometer_view_tree
msgid "Odometer Logs"
msgstr "ثبت وقایع ادوئومتر"

#. module: fleet
#: model:ir.model.fields,field_description:fleet.field_fleet_vehicle__odometer_unit
msgid "Odometer Unit"
msgstr "واحد ادوئومتر"

#. module: fleet
#: model:ir.model.fields,field_description:fleet.field_fleet_vehicle_log_services__odometer
#: model:ir.model.fields,field_description:fleet.field_fleet_vehicle_odometer__value
msgid "Odometer Value"
msgstr "مقدار ادوئومتر"

#. module: fleet
#: model_terms:ir.ui.view,arch_db:fleet.fleet_vehicle_odometer_view_graph
msgid "Odometer Values Per Vehicle"
msgstr ""

#. module: fleet
#: model:ir.model,name:fleet.model_fleet_vehicle_odometer
msgid "Odometer log for a vehicle"
msgstr ""

#. module: fleet
#: model:ir.model.fields,help:fleet.field_fleet_vehicle__odometer
#: model:ir.model.fields,help:fleet.field_fleet_vehicle_log_services__odometer
#: model:ir.model.fields,help:fleet.field_fleet_vehicle_log_services__odometer_id
msgid "Odometer measure of the vehicle at the moment of this log"
msgstr ""

#. module: fleet
#: model:ir.actions.act_window,name:fleet.fleet_vehicle_odometer_action
#: model:ir.ui.menu,name:fleet.fleet_vehicle_odometer_menu
msgid "Odometers"
msgstr ""

#. module: fleet
#: model_terms:ir.actions.act_window,help:fleet.fleet_costs_reporting_action
msgid ""
"Odoo helps you managing the costs for your different vehicles\n"
"          Costs are generally created from services and contract and appears "
"here."
msgstr ""

#. module: fleet
#: model:fleet.service.type,name:fleet.type_service_31
msgid "Oil Change"
msgstr "تعویض روغن"

#. module: fleet
#: model:fleet.service.type,name:fleet.type_service_32
msgid "Oil Pump Replacement"
msgstr "تعویض پمپ روغن"

#. module: fleet
#: model:fleet.service.type,name:fleet.type_contract_omnium
msgid "Omnium"
msgstr ""

#. module: fleet
#: model_terms:ir.ui.view,arch_db:fleet.fleet_vehicle_model_brand_view_kanban
msgid "Open"
msgstr "باز"

#. module: fleet
#: model:fleet.service.type,name:fleet.type_service_service_16
msgid "Options"
msgstr "گزینه‌ها"

#. module: fleet
#: model:fleet.vehicle.state,name:fleet.fleet_vehicle_state_ordered
msgid "Ordered"
msgstr "سفارش داده شد"

#. module: fleet
#: model:fleet.service.type,name:fleet.type_service_33
msgid "Other Maintenance"
msgstr "دیگر نگهداری‌ها"

#. module: fleet
#: model:fleet.service.type,name:fleet.type_service_34
msgid "Oxygen Sensor Replacement"
msgstr "تعویض سنسور اکسیژن"

#. module: fleet
#: model:ir.model.fields,field_description:fleet.field_fleet_vehicle__plan_to_change_car
#: model:ir.model.fields,field_description:fleet.field_res_partner__plan_to_change_car
#: model:ir.model.fields,field_description:fleet.field_res_users__plan_to_change_car
msgid "Plan To Change Car"
msgstr ""

#. module: fleet
#: model_terms:ir.ui.view,arch_db:fleet.fleet_vehicle_view_search
msgid "Planned for Change"
msgstr "برای تعویض برنامه‌ریزی شد"

#. module: fleet
#: model:ir.model.fields,field_description:fleet.field_fleet_vehicle__power
msgid "Power"
msgstr "توان"

#. module: fleet
#: model:fleet.service.type,name:fleet.type_service_35
msgid "Power Steering Hose Replacement"
msgstr ""

#. module: fleet
#: model:fleet.service.type,name:fleet.type_service_36
msgid "Power Steering Pump Replacement"
msgstr ""

#. module: fleet
#: model:ir.model.fields,help:fleet.field_fleet_vehicle__power
msgid "Power in kW of the vehicle"
msgstr "قدرت خودرو به کیلووات"

#. module: fleet
#: model:ir.model.fields,field_description:fleet.field_fleet_vehicle__net_car_value
msgid "Purchase Value"
msgstr "ارزش خرید"

#. module: fleet
#: model:ir.model.fields,help:fleet.field_fleet_vehicle__net_car_value
msgid "Purchase value of the vehicle"
msgstr "ارزش خرید خودرو"

#. module: fleet
#: model:fleet.vehicle.tag,name:fleet.vehicle_tag_purchased
msgid "Purchased"
msgstr "خریداری شده"

#. module: fleet
#: model:fleet.service.type,name:fleet.type_service_37
msgid "Radiator Repair"
msgstr "تعمیر رادیاتور"

#. module: fleet
#: model_terms:ir.actions.act_window,help:fleet.fleet_vehicle_action
msgid "Ready to manage your fleet more efficiently ?"
msgstr "آماده مدیریت ناوگان برای کارایی بیشتر هستید؟"

#. module: fleet
#: model:ir.model.fields,field_description:fleet.field_fleet_vehicle_log_contract__cost_generated
msgid "Recurring Cost"
msgstr ""

#. module: fleet
#: model:ir.model.fields,field_description:fleet.field_fleet_vehicle_log_contract__cost_frequency
msgid "Recurring Cost Frequency"
msgstr ""

#. module: fleet
#: model:ir.model.fields,field_description:fleet.field_fleet_vehicle_log_contract__ins_ref
msgid "Reference"
msgstr "شماره پیگیری"

#. module: fleet
#: model:fleet.service.type,name:fleet.type_service_refueling
msgid "Refueling"
msgstr "سوخت‌گیری"

#. module: fleet
#: model:fleet.vehicle.state,name:fleet.fleet_vehicle_state_registered
msgid "Registered"
msgstr "ثبت شده"

#. module: fleet
#: model:fleet.service.type,name:fleet.type_service_service_12
msgid "Rent (Excluding VAT)"
msgstr "اجاره (بدون ارزش افزوده)"

#. module: fleet
#: model:fleet.service.type,name:fleet.type_service_service_8
msgid "Repair and maintenance"
msgstr "نگهداری و تعمیرات"

#. module: fleet
#: model:fleet.service.type,name:fleet.type_contract_repairing
msgid "Repairing"
msgstr "در حال تعمیر"

#. module: fleet
#: model:fleet.service.type,name:fleet.type_service_service_10
msgid "Replacement Vehicle"
msgstr "خودرو جایگزین"

#. module: fleet
#: model:ir.ui.menu,name:fleet.menu_fleet_reporting
msgid "Reporting"
msgstr "گزارش"

#. module: fleet
#: model:fleet.vehicle.state,name:fleet.fleet_vehicle_state_reserve
msgid "Reserve"
msgstr "رزرو شده"

#. module: fleet
#: model_terms:ir.ui.view,arch_db:fleet.fleet_vehicle_log_contract_view_form
msgid "Reset To Draft"
msgstr "برگرداندن به پیش‌نویس"

#. module: fleet
#: model:ir.model.fields,field_description:fleet.field_fleet_vehicle__residual_value
msgid "Residual Value"
msgstr "ارزش باقیمانده"

#. module: fleet
#: model:fleet.service.type,name:fleet.type_service_service_15
msgid "Residual value (Excluding VAT)"
msgstr ""

#. module: fleet
#: model:fleet.service.type,name:fleet.type_service_service_19
msgid "Residual value in %"
msgstr ""

#. module: fleet
#: model:ir.model.fields,field_description:fleet.field_fleet_vehicle_log_contract__user_id
msgid "Responsible"
msgstr "پاسخگو"

#. module: fleet
#: model:ir.model.fields,field_description:fleet.field_fleet_vehicle__activity_user_id
#: model:ir.model.fields,field_description:fleet.field_fleet_vehicle_log_contract__activity_user_id
#: model:ir.model.fields,field_description:fleet.field_fleet_vehicle_log_services__activity_user_id
msgid "Responsible User"
msgstr "کاربر مسئول"

#. module: fleet
#: model:fleet.service.type,name:fleet.type_service_38
msgid "Resurface Rotors"
msgstr ""

#. module: fleet
#: model:fleet.service.type,name:fleet.type_service_39
msgid "Rotate Tires"
msgstr "چرخش تایر‌ها"

#. module: fleet
#: model:fleet.service.type,name:fleet.type_service_40
msgid "Rotor Replacement"
msgstr "تعویض روتور"

#. module: fleet
#: model:ir.model.fields.selection,name:fleet.selection__fleet_vehicle_log_services__state__running
msgid "Running"
msgstr "در حال اجرا"

#. module: fleet
#: model:ir.model.fields,field_description:fleet.field_fleet_vehicle__seats
msgid "Seats Number"
msgstr "تعداد صندلی"

#. module: fleet
#: model:fleet.vehicle.tag,name:fleet.vehicle_tag_sedan
msgid "Sedan"
msgstr "سدان"

#. module: fleet
#: model:fleet.vehicle.tag,name:fleet.vehicle_tag_senior
msgid "Senior"
msgstr ""

#. module: fleet
#: model:ir.model.fields,field_description:fleet.field_fleet_vehicle_state__sequence
msgid "Sequence"
msgstr "ترتیب"

#. module: fleet
#: model:ir.model.fields.selection,name:fleet.selection__fleet_service_type__category__service
#: model:ir.model.fields.selection,name:fleet.selection__fleet_vehicle_cost_report__cost_type__service
#: model_terms:ir.ui.view,arch_db:fleet.fleet_costs_report_view_search
msgid "Service"
msgstr "خدمت"

#. module: fleet
#: model:ir.model.fields,field_description:fleet.field_fleet_vehicle_log_services__service_type_id
msgid "Service Type"
msgstr "نوع سرویس"

#. module: fleet
#: model:ir.actions.act_window,name:fleet.fleet_vehicle_service_types_action
#: model:ir.ui.menu,name:fleet.fleet_vehicle_service_types_menu
#: model_terms:ir.ui.view,arch_db:fleet.fleet_vehicle_service_types_view_tree
msgid "Service Types"
msgstr "انواع سرویس"

#. module: fleet
#: model:ir.actions.act_window,name:fleet.fleet_vehicle_log_services_action
#: model:ir.model.fields,field_description:fleet.field_fleet_vehicle__service_count
#: model:ir.ui.menu,name:fleet.fleet_vehicle_log_services_menu
#: model_terms:ir.ui.view,arch_db:fleet.fleet_vehicle_view_form
msgid "Services"
msgstr "خدمات"

#. module: fleet
#: model_terms:ir.ui.view,arch_db:fleet.fleet_vehicle_log_services_view_graph
msgid "Services Costs Per Month"
msgstr "هزینه‌های سرویس در ماه"

#. module: fleet
#: model:ir.model.fields,field_description:fleet.field_fleet_vehicle__log_services
#: model_terms:ir.ui.view,arch_db:fleet.fleet_vehicle_log_services_view_form
#: model_terms:ir.ui.view,arch_db:fleet.fleet_vehicle_log_services_view_search
#: model_terms:ir.ui.view,arch_db:fleet.fleet_vehicle_log_services_view_tree
msgid "Services Logs"
msgstr "ثبت وقایع سرویس"

#. module: fleet
#: model:ir.model,name:fleet.model_fleet_vehicle_log_services
msgid "Services for vehicles"
msgstr "سرویسهای خودروها"

#. module: fleet
#: model:ir.actions.act_window,name:fleet.fleet_config_settings_action
#: model:ir.ui.menu,name:fleet.fleet_config_settings_menu
msgid "Settings"
msgstr "تنظیمات"

#. module: fleet
#: model_terms:ir.ui.view,arch_db:fleet.fleet_vehicle_log_contract_view_search
#: model_terms:ir.ui.view,arch_db:fleet.fleet_vehicle_view_search
msgid "Show all records which has next action date is before today"
msgstr "نمایش تمام رکوردهایی که تاریخ اقدام بعدی آنها قبل از امروز است"

#. module: fleet
#: model:fleet.service.type,name:fleet.type_service_service_6
msgid "Snow tires"
msgstr "تایر‌های برف"

#. module: fleet
#: model:fleet.service.type,name:fleet.type_service_41
msgid "Spark Plug Replacement"
msgstr ""

#. module: fleet
#: model:ir.model.fields,field_description:fleet.field_fleet_vehicle_log_services__state
msgid "Stage"
msgstr "مرحله"

#. module: fleet
#: model_terms:ir.ui.view,arch_db:fleet.fleet_vehicle_log_contract_view_form
msgid "Start Contract"
msgstr "شروع قرارداد"

#. module: fleet
#: model:ir.model.fields,field_description:fleet.field_fleet_vehicle_assignation_log__date_start
msgid "Start Date"
msgstr "تاریخ آغاز"

#. module: fleet
#: model:fleet.service.type,name:fleet.type_service_42
msgid "Starter Replacement"
msgstr ""

#. module: fleet
#: model:ir.model.fields,field_description:fleet.field_fleet_vehicle__state_id
#: model_terms:ir.ui.view,arch_db:fleet.fleet_vehicle_state_view_tree
msgid "State"
msgstr "استان"

#. module: fleet
#: model:ir.model.constraint,message:fleet.constraint_fleet_vehicle_state_fleet_state_name_unique
msgid "State name already exists"
msgstr "نام وضعیت قبلا وجود داشته"

#. module: fleet
#: model:ir.model.fields,field_description:fleet.field_fleet_vehicle_log_contract__state
#: model_terms:ir.ui.view,arch_db:fleet.fleet_vehicle_view_search
msgid "Status"
msgstr "وضعیت"

#. module: fleet
#: model:ir.model.fields,help:fleet.field_fleet_vehicle__activity_state
#: model:ir.model.fields,help:fleet.field_fleet_vehicle_log_contract__activity_state
#: model:ir.model.fields,help:fleet.field_fleet_vehicle_log_services__activity_state
msgid ""
"Status based on activities\n"
"Overdue: Due date is already passed\n"
"Today: Activity date is today\n"
"Planned: Future activities."
msgstr ""
"وضعیت بر مبنای اقدامات\n"
"سررسید گذشته: مهلت اقدام گذشته است\n"
"امروز: تاریخ اقدام امروز است\n"
"برنامه‌ریزی شده:  اقدا‌م‌های آتی"

#. module: fleet
#: model:fleet.service.type,name:fleet.type_service_service_5
#: model:fleet.service.type,name:fleet.type_service_service_7
msgid "Summer tires"
msgstr "تایرهای تابستان"

#. module: fleet
#: model:ir.model.fields,field_description:fleet.field_fleet_vehicle_tag__name
msgid "Tag Name"
msgstr "نام برچسب"

#. module: fleet
#: model:ir.model.constraint,message:fleet.constraint_fleet_vehicle_tag_name_uniq
msgid "Tag name already exists !"
msgstr "نام برچسب از قبل وجود دارد!"

#. module: fleet
#: model:ir.model.fields,field_description:fleet.field_fleet_vehicle__tag_ids
msgid "Tags"
msgstr "برچسب‌ها"

#. module: fleet
#: model:fleet.service.type,name:fleet.type_service_service_3
msgid "Tax roll"
msgstr ""

#. module: fleet
#: model:ir.model.fields,field_description:fleet.field_fleet_vehicle_log_contract__notes
#: model_terms:ir.ui.view,arch_db:fleet.fleet_vehicle_log_contract_view_form
msgid "Terms and Conditions"
msgstr "شرایط و ضوابط"

#. module: fleet
#: model_terms:ir.actions.act_window,help:fleet.fleet_costs_reporting_action
msgid ""
"Thanks to the different filters, Odoo can only print the effective\n"
"          costs, sort them by type and by vehicle."
msgstr ""

#. module: fleet
#: model:fleet.service.type,name:fleet.type_service_43
msgid "Thermostat Replacement"
msgstr "تعویض ترموستات"

#. module: fleet
#: model:ir.model.fields,help:fleet.field_fleet_vehicle__next_assignation_date
msgid ""
"This is the date at which the car will be available, if not set it means "
"available instantly"
msgstr ""

#. module: fleet
#: model:fleet.service.type,name:fleet.type_service_44
msgid "Tie Rod End Replacement"
msgstr ""

#. module: fleet
#: model:fleet.service.type,name:fleet.type_service_45
msgid "Tire Replacement"
msgstr "تعویض تایر"

#. module: fleet
#: model:fleet.service.type,name:fleet.type_service_46
msgid "Tire Service"
msgstr "سرویس تایر"

#. module: fleet
#: model:ir.model.fields.selection,name:fleet.selection__fleet_vehicle_log_services__state__todo
msgid "To Do"
msgstr "در دست اقدام"

#. module: fleet
#: model:fleet.vehicle.state,name:fleet.fleet_vehicle_state_to_order
msgid "To Order"
msgstr ""

#. module: fleet
#: model_terms:ir.ui.view,arch_db:fleet.fleet_vehicle_log_contract_view_search
#: model_terms:ir.ui.view,arch_db:fleet.fleet_vehicle_view_search
msgid "Today Activities"
msgstr "اقدامات امروز"

#. module: fleet
#: model_terms:ir.ui.view,arch_db:fleet.fleet_vehicle_log_services_view_tree
msgid "Total"
msgstr "جمع کل"

#. module: fleet
#: model:fleet.service.type,name:fleet.type_service_service_14
msgid "Total expenses (Excluding VAT)"
msgstr "کل هزینه‌ها (بدون ارزش افزوده)"

#. module: fleet
#: model:ir.model.fields,field_description:fleet.field_fleet_vehicle__contract_renewal_total
msgid "Total of contracts due or overdue minus one"
msgstr ""

#. module: fleet
#: model:fleet.service.type,name:fleet.type_service_service_18
msgid "Touring Assistance"
msgstr ""

#. module: fleet
#: model_terms:ir.actions.act_window,help:fleet.fleet_vehicle_log_services_action
msgid ""
"Track all the services done on your vehicle.\n"
"            Services can be of many types: occasional repair, fixed "
"maintenance, etc."
msgstr ""

#. module: fleet
#: model:ir.model.fields,field_description:fleet.field_fleet_vehicle__transmission
msgid "Transmission"
msgstr "انتقال"

#. module: fleet
#: model:fleet.service.type,name:fleet.type_service_47
msgid "Transmission Filter Replacement"
msgstr ""

#. module: fleet
#: model:fleet.service.type,name:fleet.type_service_48
msgid "Transmission Fluid Replacement"
msgstr ""

#. module: fleet
#: model:fleet.service.type,name:fleet.type_service_49
msgid "Transmission Replacement"
msgstr ""

#. module: fleet
#: model:ir.model.fields,help:fleet.field_fleet_vehicle__transmission
msgid "Transmission Used by the vehicle"
msgstr ""

#. module: fleet
#: model:ir.model.fields,field_description:fleet.field_fleet_vehicle_log_contract__cost_subtype_id
msgid "Type"
msgstr "نوع"

#. module: fleet
#: model:ir.model.fields,help:fleet.field_fleet_vehicle__activity_exception_decoration
#: model:ir.model.fields,help:fleet.field_fleet_vehicle_log_contract__activity_exception_decoration
#: model:ir.model.fields,help:fleet.field_fleet_vehicle_log_services__activity_exception_decoration
msgid "Type of the exception activity on record."
msgstr "نوع کنش ناموفق برروی رکورد."

#. module: fleet
#: model:ir.model.fields,help:fleet.field_fleet_vehicle__vin_sn
msgid "Unique number written on the vehicle motor (VIN/SN number)"
msgstr ""

#. module: fleet
#: model:ir.model.fields,field_description:fleet.field_fleet_vehicle_log_services__odometer_unit
#: model:ir.model.fields,field_description:fleet.field_fleet_vehicle_odometer__unit
msgid "Unit"
msgstr "عدد"

#. module: fleet
#: model:ir.model.fields,help:fleet.field_fleet_vehicle__odometer_unit
#: model:ir.model.fields,help:fleet.field_fleet_vehicle_log_services__odometer_unit
#: model:ir.model.fields,help:fleet.field_fleet_vehicle_odometer__unit
msgid "Unit of the odometer "
msgstr ""

#. module: fleet
#: model:ir.model.fields,field_description:fleet.field_fleet_vehicle__message_unread
#: model:ir.model.fields,field_description:fleet.field_fleet_vehicle_log_contract__message_unread
#: model:ir.model.fields,field_description:fleet.field_fleet_vehicle_log_services__message_unread
msgid "Unread Messages"
msgstr "پیام‌های خوانده‌نشده"

#. module: fleet
#: model:ir.model.fields,field_description:fleet.field_fleet_vehicle__message_unread_counter
#: model:ir.model.fields,field_description:fleet.field_fleet_vehicle_log_contract__message_unread_counter
#: model:ir.model.fields,field_description:fleet.field_fleet_vehicle_log_services__message_unread_counter
msgid "Unread Messages Counter"
msgstr "شمارنده پیام‌های خوانده‌نشده"

#. module: fleet
#: model:ir.model.fields,help:fleet.field_fleet_vehicle_state__sequence
msgid "Used to order the note stages"
msgstr ""

#. module: fleet
#: model:res.groups,name:fleet.fleet_group_user
msgid "User"
msgstr "کاربر"

#. module: fleet
#: model:ir.model.fields,help:fleet.field_fleet_vehicle__car_value
msgid "Value of the bought vehicle"
msgstr ""

#. module: fleet
#: model:ir.model,name:fleet.model_fleet_vehicle
#: model:ir.model.fields,field_description:fleet.field_fleet_vehicle_assignation_log__vehicle_id
#: model:ir.model.fields,field_description:fleet.field_fleet_vehicle_cost_report__vehicle_id
#: model:ir.model.fields,field_description:fleet.field_fleet_vehicle_log_contract__vehicle_id
#: model:ir.model.fields,field_description:fleet.field_fleet_vehicle_log_services__vehicle_id
#: model:ir.model.fields,field_description:fleet.field_fleet_vehicle_odometer__vehicle_id
#: model_terms:ir.ui.view,arch_db:fleet.fleet_costs_report_view_search
#: model_terms:ir.ui.view,arch_db:fleet.fleet_vehicle_log_contract_view_search
#: model_terms:ir.ui.view,arch_db:fleet.fleet_vehicle_odometer_view_search
#: model_terms:ir.ui.view,arch_db:fleet.fleet_vehicle_view_form
#: model_terms:ir.ui.view,arch_db:fleet.fleet_vehicle_view_search
#: model_terms:ir.ui.view,arch_db:fleet.fleet_vehicle_view_tree
msgid "Vehicle"
msgstr "خودرو"

#. module: fleet
#: model:ir.model,name:fleet.model_fleet_vehicle_log_contract
msgid "Vehicle Contract"
msgstr "قرارداد خودرو"

#. module: fleet
#: model:ir.model.fields,field_description:fleet.field_fleet_vehicle__description
msgid "Vehicle Description"
msgstr "توضیحات خودرو"

#. module: fleet
#: model_terms:ir.ui.view,arch_db:fleet.fleet_vehicle_log_contract_view_form
msgid "Vehicle Information"
msgstr "اطلاعات خودرو"

#. module: fleet
#: model:ir.model.fields,field_description:fleet.field_fleet_vehicle_cost_report__name
msgid "Vehicle Name"
msgstr "نام خودرو"

#. module: fleet
#: model:ir.actions.act_window,name:fleet.fleet_vehicle_state_action
#: model:ir.model,name:fleet.model_fleet_vehicle_state
#: model:ir.ui.menu,name:fleet.fleet_vehicle_state_menu
msgid "Vehicle Status"
msgstr "وضعیت خودرو"

#. module: fleet
#: model:ir.model,name:fleet.model_fleet_vehicle_tag
msgid "Vehicle Tag"
msgstr "برچسب خودرو"

#. module: fleet
#: model:ir.actions.act_window,name:fleet.fleet_vehicle_tag_action
#: model:ir.ui.menu,name:fleet.fleet_vehicle_tag_menu
#: model_terms:ir.ui.view,arch_db:fleet.fleet_vehicle_tag_view_view_form
#: model_terms:ir.ui.view,arch_db:fleet.fleet_vehicle_tag_view_view_tree
msgid "Vehicle Tags"
msgstr "تگهای خودرو"

#. module: fleet
#: model:ir.model.fields,field_description:fleet.field_fleet_vehicle__vehicle_type
#: model:ir.model.fields,field_description:fleet.field_fleet_vehicle_model__vehicle_type
msgid "Vehicle Type"
msgstr "نوع خودرو"

#. module: fleet
#: model:ir.model.fields,help:fleet.field_fleet_vehicle_log_contract__vehicle_id
#: model:ir.model.fields,help:fleet.field_fleet_vehicle_log_services__vehicle_id
msgid "Vehicle concerned by this log"
msgstr "خودرو مورد نظر در این ثبت وقایع"

#. module: fleet
#: model:ir.actions.act_window,name:fleet.fleet_vehicle_action
#: model:ir.ui.menu,name:fleet.fleet_vehicle_menu
#: model:ir.ui.menu,name:fleet.fleet_vehicles
#: model_terms:ir.ui.view,arch_db:fleet.fleet_vehicle_view_activity
msgid "Vehicles"
msgstr "خودروها"

#. module: fleet
#: model_terms:ir.ui.view,arch_db:fleet.fleet_vehicle_log_contract_view_activity
#: model_terms:ir.ui.view,arch_db:fleet.fleet_vehicle_log_contract_view_search
msgid "Vehicles Contracts"
msgstr "قراردادهای خودروها"

#. module: fleet
#: model:ir.actions.act_window,name:fleet.fleet_vehicle_model_action
#: model:ir.ui.menu,name:fleet.fleet_vehicle_model_menu
msgid "Vehicles Model"
msgstr "مدل خودرو"

#. module: fleet
#: model_terms:ir.ui.view,arch_db:fleet.fleet_vehicle_model_view_search
msgid "Vehicles costs"
msgstr "هزینه‌های خوردوها"

#. module: fleet
#: model_terms:ir.ui.view,arch_db:fleet.fleet_vehicle_odometer_view_search
msgid "Vehicles odometers"
msgstr "ادئومترها خودروها"

#. module: fleet
#: model:ir.model.fields,field_description:fleet.field_fleet_vehicle_log_contract__insurer_id
#: model:ir.model.fields,field_description:fleet.field_fleet_vehicle_log_services__vendor_id
#: model_terms:ir.ui.view,arch_db:fleet.fleet_vehicle_log_contract_view_search
msgid "Vendor"
msgstr "تامین کننده"

#. module: fleet
#: model:ir.model.fields,field_description:fleet.field_fleet_vehicle_log_services__inv_ref
msgid "Vendor Reference"
msgstr "مراجع فروشنده"

#. module: fleet
#: model:ir.model.fields,field_description:fleet.field_fleet_vehicle_model__vendors
#: model_terms:ir.ui.view,arch_db:fleet.fleet_vehicle_model_view_form
msgid "Vendors"
msgstr "فروشندگان"

#. module: fleet
#: model:fleet.vehicle.state,name:fleet.fleet_vehicle_state_waiting_list
msgid "Waiting List"
msgstr "لیست انتظار"

#. module: fleet
#: model:ir.model.fields,field_description:fleet.field_fleet_vehicle_log_contract__days_left
msgid "Warning Date"
msgstr "تاریخ هشدار"

#. module: fleet
#: model_terms:ir.ui.view,arch_db:fleet.fleet_vehicle_view_kanban
msgid "Warning: renewal due soon"
msgstr ""

#. module: fleet
#: model:fleet.service.type,name:fleet.type_service_50
msgid "Water Pump Replacement"
msgstr "تعویض واتر پمپ"

#. module: fleet
#: model:ir.model.fields.selection,name:fleet.selection__fleet_vehicle_log_contract__cost_frequency__weekly
msgid "Weekly"
msgstr "هفتگی"

#. module: fleet
#: model:fleet.service.type,name:fleet.type_service_51
msgid "Wheel Alignment"
msgstr "تنظیم چرخ"

#. module: fleet
#: model:fleet.service.type,name:fleet.type_service_52
msgid "Wheel Bearing Replacement"
msgstr ""

#. module: fleet
#: model:fleet.service.type,name:fleet.type_service_53
msgid "Windshield Wiper(s) Replacement"
msgstr ""

#. module: fleet
#: model_terms:ir.ui.view,arch_db:fleet.fleet_vehicle_log_contract_view_form
msgid "Write here all other information relative to this contract"
msgstr ""

#. module: fleet
#: model:ir.model.fields,help:fleet.field_fleet_vehicle_log_contract__notes
msgid "Write here all supplementary information relative to this contract"
msgstr ""

#. module: fleet
#: model_terms:ir.ui.view,arch_db:fleet.fleet_vehicle_log_services_view_form
msgid "Write here any other information related to the service completed."
msgstr ""

#. module: fleet
#: model_terms:ir.ui.view,arch_db:fleet.fleet_vehicle_view_form
msgid "Write here any other information related to this vehicle"
msgstr ""

#. module: fleet
#: model:ir.model.fields,help:fleet.field_fleet_vehicle__model_year
msgid "Year of the model"
msgstr "سال مدل"

#. module: fleet
#: model:ir.model.fields.selection,name:fleet.selection__fleet_vehicle_log_contract__cost_frequency__yearly
msgid "Yearly"
msgstr "سالیانه"

#. module: fleet
#: model_terms:ir.actions.act_window,help:fleet.fleet_vehicle_odometer_action
msgid "You can add various odometer entries for all vehicles."
msgstr ""

#. module: fleet
#: model_terms:ir.actions.act_window,help:fleet.fleet_vehicle_state_action
msgid ""
"You can customize available status to track the evolution of\n"
"            each vehicle. Example: active, being repaired, sold."
msgstr ""

#. module: fleet
#: model_terms:ir.actions.act_window,help:fleet.fleet_vehicle_model_action
msgid "You can define several models (e.g. A3, A4) for each make (Audi)."
msgstr ""

#. module: fleet
#: model_terms:ir.ui.view,arch_db:fleet.fleet_vehicle_model_view_form
#: model_terms:ir.ui.view,arch_db:fleet.fleet_vehicle_view_form
msgid "e.g. Model S"
msgstr "مثلا مدل اس"

#. module: fleet
#: model_terms:ir.ui.view,arch_db:fleet.fleet_vehicle_view_form
msgid "e.g. PAE 326"
msgstr "مثلا PAE 326"

#. module: fleet
#: model_terms:ir.ui.view,arch_db:fleet.fleet_vehicle_model_view_form
msgid "e.g. Tesla"
msgstr "مثلا تسلا"

#. module: fleet
#: model:ir.model.fields.selection,name:fleet.selection__fleet_vehicle__odometer_unit__kilometers
msgid "km"
msgstr "کیلومتر"

#. module: fleet
#: model:ir.model.fields.selection,name:fleet.selection__fleet_vehicle__odometer_unit__miles
msgid "mi"
msgstr ""

#. module: fleet
#: model_terms:ir.ui.view,arch_db:fleet.fleet_vehicle_view_form
msgid "show the contract for this vehicle"
msgstr "نمایش قرارداد برای این خودرو"

#. module: fleet
#: model_terms:ir.ui.view,arch_db:fleet.fleet_vehicle_view_form
msgid "show the odometer logs for this vehicle"
msgstr "نمایش ثبت وقایع ادئومتر برای این خودرو"

#. module: fleet
#: model_terms:ir.ui.view,arch_db:fleet.fleet_vehicle_view_form
msgid "show the services logs for this vehicle"
msgstr "نمایش ثبت وقایع سرویسها برای این خودرو"
<|MERGE_RESOLUTION|>--- conflicted
+++ resolved
@@ -3,20 +3,6 @@
 # * fleet
 
 # Translators:
-<<<<<<< HEAD
-# Faraz Sadri Alamdari <ifarazir@gmail.com>, 2018
-# Sahar Daraye <sahar.daraye.1369@gmail.com>, 2018
-# Maziar Niaki <maziarmn@gmail.com>, 2018
-# Sepehr Khoshnood <sepehr.kho@gmail.com>, 2018
-# Zahed Alfak <tamass4116@gmail.com>, 2018
-# سید محمد آذربرا <mohammadazarbara98@gmail.com>, 2018
-# Martin Trigaux, 2018
-# Hamed Mohammadi <hamed@dehongi.com>, 2018
-# Morovat Guivi <tarjomac@gmail.com>, 2019
-# Hamid Darabi, 2019
-# Hamid Reza Kaveh <hamidrkp@riseup.net>, 2019
-
-=======
 # سید محمد آذربرا <mohammadazarbara98@gmail.com>, 2020
 # Maziar Niaki <maziarmn@gmail.com>, 2020
 # Sepehr Khoshnood <sepehr.kho@gmail.com>, 2020
@@ -28,19 +14,13 @@
 # Mohsen Mohammadi <iammohsen.123@gmail.com>, 2021
 # Far Har <fhari1234@gmail.com>, 2021
 # 
->>>>>>> 58068925
 msgid ""
 msgstr ""
 "Project-Id-Version: Odoo Server 12.0\n"
 "Report-Msgid-Bugs-To: \n"
 "POT-Creation-Date: 2020-09-29 13:45+0000\n"
-<<<<<<< HEAD
-"PO-Revision-Date: 2018-08-24 09:18+0000\n"
-"Last-Translator: Hamid Reza Kaveh <hamidrkp@riseup.net>, 2019\n"
-=======
 "PO-Revision-Date: 2020-09-07 08:12+0000\n"
 "Last-Translator: Far Har <fhari1234@gmail.com>, 2021\n"
->>>>>>> 58068925
 "Language-Team: Persian (https://www.transifex.com/odoo/teams/41243/fa/)\n"
 "Language: fa\n"
 "MIME-Version: 1.0\n"
