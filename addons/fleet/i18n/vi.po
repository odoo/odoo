# Translation of Odoo Server.
# This file contains the translation of the following modules:
#	* fleet
#
msgid ""
msgstr ""
"Project-Id-Version: Odoo Server 8.0\n"
"Report-Msgid-Bugs-To: \n"
<<<<<<< HEAD
"POT-Creation-Date: 2015-12-13 11:41+0000\n"
"PO-Revision-Date: 2015-12-13 11:41+0000\n"
"Last-Translator: <>\n"
"Language-Team: \n"
=======
"POT-Creation-Date: 2015-01-21 14:09+0000\n"
"PO-Revision-Date: 2016-02-23 04:22+0000\n"
"Last-Translator: Martin Trigaux\n"
"Language-Team: Vietnamese (http://www.transifex.com/odoo/odoo-8/language/vi/)\n"
>>>>>>> 9f073102
"MIME-Version: 1.0\n"
"Content-Type: text/plain; charset=UTF-8\n"
"Content-Transfer-Encoding: \n"
"Language: vi\n"
"Plural-Forms: nplurals=1; plural=0;\n"

#. module: fleet
#: code:addons/fleet/fleet.py:387
#, python-format
msgid "%s %s has been added to the fleet!"
msgstr "%s %s đã được thêm vào đội!"

#. module: fleet
#: code:addons/fleet/fleet.py:663
#, python-format
msgid "%s contract(s) need(s) to be renewed and/or closed!"
msgstr "%s hợp đồng cần phải được gia hoặc hoặc/và đóng!"

#. module: fleet
#: model:ir.actions.act_window,help:fleet.fleet_vehicle_model_brand_act
msgid "<p class=\"oe_view_nocontent_create\">\n"
"                Click to create a new brand.\n"
"              </p>\n"
"            "
msgstr "<p class=\"oe_view_nocontent_create\">\n"
"                Nhấp chuột để tạo mới một nhãn hiệu.\n"
"              </p>\n"
"            "

#. module: fleet
#: model:ir.actions.act_window,help:fleet.fleet_vehicle_log_contract_act
msgid "<p class=\"oe_view_nocontent_create\">\n"
"                Click to create a new contract.\n"
"              </p><p>\n"
"                Manage all your contracts (leasing, insurances, etc.) with\n"
"                their related services, costs. Odoo will automatically warn\n"
"                you when some contracts have to be renewed.\n"
"              </p><p>\n"
"                Each contract (e.g.: leasing) may include several services\n"
"                (reparation, insurances, periodic maintenance).\n"
"              </p>\n"
"            "
msgstr "<p class=\"oe_view_nocontent_create\">\n"
"                Nhấp chuột để tạo mới một hợp đồng.\n"
"              </p><p>\n"
"                Quản lý tất cả hợp đồng của bạn (cho thuê, bảo hiểm, v.v.) với\n"
"                các dịch vụ và chi phí liên quan đến chúng. Hệ thống sẽ tự động cảnh báo\n"
"                bạn khi có hợp đồng phải gia hạn.\n"
"              </p><p>\n"
"                Mỗi hợp đồng (ví dụ: hợp đồng cho thuê) có thể bao gồm một số các dịch vụ liên quan\n"
"                (sửa chữa, bảo hiểm, bảo dưỡng định kỳ.\n"
"              </p>\n"
"            "

#. module: fleet
#: model:ir.actions.act_window,help:fleet.fleet_vehicle_costs_act
msgid "<p class=\"oe_view_nocontent_create\">\n"
"                Click to create a new cost.\n"
"              </p><p>\n"
"                Odoo helps you managing the costs for your different\n"
"                vehicles. Costs are created automatically from services,\n"
"                contracts (fixed or recurring) and fuel logs.\n"
"              </p>\n"
"            "
msgstr "<p class=\"oe_view_nocontent_create\">\n"
"                Nhấp chuột để tạp mới một bản ghi chi phí.\n"
"              </p><p>\n"
"                Hệ thống giúp bạn quản lý các chi phí cho các phương tiện\n"
"                khác nhau. Các chi phí được tạo tự động từ các dịch vụ,\n"
"                hợp đồng (có hạn định hoặc mang tính chu kỳ) và các nhật ký nhiên liệu.\n"
"              </p>\n"
"            "

#. module: fleet
#: model:ir.actions.act_window,help:fleet.fleet_vehicle_log_fuel_act
msgid "<p class=\"oe_view_nocontent_create\">\n"
"                Click to create a new fuel log.\n"
"              </p><p>\n"
"                Here you can add refuelling entries for all vehicles.  You can\n"
"                also filter logs of a particular vehicle using the search\n"
"                field.\n"
"              </p>\n"
"            "
msgstr "<p class=\"oe_view_nocontent_create\">\n"
"                Nhấp chuột để tạo mới nhận ký nhiên liệu.\n"
"              </p><p>\n"
"                Tại đây, bạn có thể ghi nhận các phát sinh về nhiên liệu cho tất cả các phương tiện.\n"
"                Bạn có thể lọc theo từng phương tiện dựa vào trường tìm\n"
"                kiếm.\n"
"              </p>\n"
"            "

#. module: fleet
#: model:ir.actions.act_window,help:fleet.fleet_vehicle_model_act
msgid "<p class=\"oe_view_nocontent_create\">\n"
"                Click to create a new model.\n"
"              </p><p>\n"
"                You can define several models (e.g. A3, A4) for each brand (Audi).\n"
"              </p>\n"
"            "
msgstr "<p class=\"oe_view_nocontent_create\">\n"
"                Nhấp chuột để tạo mới một model.\n"
"              </p><p>\n"
"                Bạn có thể định nghĩa một số các model (vd: A3, A4, Q7, v.v.) cho từng nhãn hiệu (vd: Audi).\n"
"              </p>\n"
"            "

#. module: fleet
#: model:ir.actions.act_window,help:fleet.fleet_vehicle_odometer_act
msgid "<p class=\"oe_view_nocontent_create\">\n"
"                Click to create a new odometer log.\n"
"              </p>\n"
"              <p>\n"
"                Here you can add various odometer entries for all vehicles.\n"
"                You can also show odometer value for a particular vehicle using\n"
"                the search field.\n"
"              </p>\n"
"            "
msgstr "<p class=\"oe_view_nocontent_create\">\n"
"                Nhấp chuột để tạo mới một nhật ký công tơ mét.\n"
"              </p>\n"
"              <p>\n"
"                Tại đây bạn có thể ghi nhận các thay đổi của chỉ số công tơ mét đối với từng phương tiện.\n"
"                Bạn có thể hiển thị các chỉ số đồng hồ công tơ mét của từng phương tiện bằng cách sử dụng\n"
"                trường tìm kiếm.\n"
"              </p>\n"
"            "

#. module: fleet
#: model:ir.actions.act_window,help:fleet.fleet_vehicle_log_services_act
msgid "<p class=\"oe_view_nocontent_create\">\n"
"                Click to create a new service entry.\n"
"              </p><p>\n"
"                Odoo helps you keeping track of all the services done\n"
"                on your vehicle. Services can be of many type: occasional\n"
"                repair, fixed maintenance, etc.\n"
"              </p>\n"
"            "
msgstr "<p class=\"oe_view_nocontent_create\">\n"
"                Nhấp chuột để tạo mới một bản ghi dịch vụ liên quan.\n"
"              </p><p>\n"
"                Hệ thống giúp bạn theo dõi tất cả các dịch vụ đã được thực hiện\n"
"                đối với phương tiện của bạn. Các dịch vụ có thể được phân thành nhiều loại:\n"
"                không thường xuyên/thụ động, sửa chữa, bảo dưỡng cố định, v.v.\n"
"              </p>\n"
"            "

#. module: fleet
#: model:ir.actions.act_window,help:fleet.fleet_vehicle_service_types_act
msgid "<p class=\"oe_view_nocontent_create\">\n"
"                Click to create a new type of service.\n"
"              </p><p>\n"
"                Each service can used in contracts, as a standalone service or both.\n"
"              </p>\n"
"            "
msgstr "<p class=\"oe_view_nocontent_create\">\n"
"                Nhấp chuột để tạo mới một kiểu dịch vụ.\n"
"              </p><p>\n"
"                Mỗi kiểu dịch vụ có thể được sử dụng trong các hợp đồng hay sử dụng độc lập hoặc cả hai.\n"
"              </p>\n"
"            "

#. module: fleet
#: model:ir.actions.act_window,help:fleet.fleet_vehicle_act
msgid "<p class=\"oe_view_nocontent_create\">\n"
"                Click to create a new vehicle.\n"
"              </p><p>\n"
"                You will be able to manage your fleet by keeping track of the\n"
"                contracts, services, fixed and recurring costs, odometers and\n"
"                fuel logs associated to each vehicle.\n"
"            </p><p>\n"
"                Odoo will warn you when services or contract have to be\n"
"                renewed.\n"
"              </p>\n"
"            "
msgstr "<p class=\"oe_view_nocontent_create\">\n"
"                Nhấp chuột để tạo mới một phương tiện.\n"
"              </p><p>\n"
"                Bạn có thể quản lý toàn bộ đội phương tiện của bạn bằng cách theo dõi các\n"
"                hợp đồng, dịch vụ, các chi phí có định và chi phí có tính chu kỳ, đồng hồ\n"
"                công tơ mét, và nhật ký nhiêu liệu liên quan đến từng phương tiện.\n"
"            </p><p>\n"
"                Hệ thống sẽ tự động cảnh báo bạn khi các dịch vụ hoặc hợp đồng được cần phải được gia hạn.\n"
"              </p>\n"
"            "

#. module: fleet
#: model:ir.actions.act_window,help:fleet.fleet_vehicle_state_act
msgid "<p class=\"oe_view_nocontent_create\">\n"
"                Click to create a vehicule status.\n"
"              </p><p>\n"
"                You can customize available status to track the evolution of\n"
"                each vehicule. Example: Active, Being Repaired, Sold.\n"
"              </p>\n"
"            "
msgstr "<p class=\"oe_view_nocontent_create\">\n"
"                Nhấp chuột để tạo mới một tình trạng phương tiện.\n"
"              </p><p>\n"
"                Tại đây bạn có thể tùy biến các tình trạng có sẵn để theo dõi tiến trình của\n"
"                từng phương tiện. Ví dụ: Đang hoạt động, Đang sửa chữa, Đã bán, v.v.\n"
"              </p>\n"
"            "

#. module: fleet
#: model:ir.actions.act_window,help:fleet.action_fleet_reporting_costs
#: model:ir.actions.act_window,help:fleet.action_fleet_reporting_costs_non_effective
msgid "<p>\n"
"          Odoo helps you managing the costs for your different vehicles\n"
"          Costs are generally created from services and contract and appears here.\n"
"        </p>\n"
"        <p>\n"
"          Thanks to the different filters, Odoo can only print the effective\n"
"          costs, sort them by type and by vehicle.\n"
"        </p>\n"
"      "
msgstr "<p>\n"
"          Odoo ERPOnline giúp bạn quản lý các chi phí cho từng phương tiện khác nhau\n"
"          Các chi phí được tạo từ các dịch vụ và hợp đồng được liệu kê ở đây.\n"
"        </p>\n"
"        <p>\n"
"          Nhờ có các bộ lọc khác nhau, phần mềm có thể in các phí tổn thực tế,\n"
"          phân loại chúng theo loại và theo tường phương tiện.\n"
"        </p>\n"
"      "

#. module: fleet
#: model:fleet.service.type,name:fleet.type_service_1
msgid "A/C Compressor Replacement"
msgstr "Thay thế máy nén khí điều hòa"

#. module: fleet
#: model:fleet.service.type,name:fleet.type_service_2
msgid "A/C Condenser Replacement"
msgstr "Thay thế Bầu ngưng điều hòa"

#. module: fleet
#: model:fleet.service.type,name:fleet.type_service_3
msgid "A/C Diagnosis"
msgstr "Chẩn bệnh điều hòa"

#. module: fleet
#: model:fleet.service.type,name:fleet.type_service_4
msgid "A/C Evaporator Replacement"
msgstr "Thay thế giàn bay hơi điều hòa"

#. module: fleet
#: model:fleet.service.type,name:fleet.type_service_5
msgid "A/C Recharge"
msgstr "Nạp lại khí điều hòa"

#. module: fleet
#: field:fleet.vehicle,acquisition_date:0
msgid "Acquisition Date"
msgstr "Ngày mua"

#. module: fleet
#: view:fleet.vehicle.log.contract:fleet.fleet_vehicle_log_contract_form
#: view:fleet.vehicle.log.contract:fleet.fleet_vehicle_log_contract_tree
msgid "Activation Cost"
msgstr "Phí kích hoạt"

#. module: fleet
#: view:fleet.vehicle.log.fuel:fleet.fleet_vehicle_log_fuel_form
#: view:fleet.vehicle.log.services:fleet.fleet_vehicle_log_services_form
msgid "Additional Details"
msgstr "Các chi tiết bổ sung"

#. module: fleet
#: view:fleet.vehicle:fleet.fleet_vehicle_form
msgid "Additional Properties"
msgstr "Các thuộc tính bổ sung"

#. module: fleet
#: model:fleet.service.type,name:fleet.type_service_6
msgid "Air Filter Replacement"
msgstr "Thay thế bầu lọc khí"

#. module: fleet
#: view:fleet.vehicle:fleet.fleet_vehicle_search
msgid "All vehicles"
msgstr "Tất cả các phương tiện"

#. module: fleet
#: model:fleet.service.type,name:fleet.type_service_7
msgid "Alternator Replacement"
msgstr "Thay thế máy phát"

#. module: fleet
#: field:fleet.vehicle.log.contract,cost_amount:0
#: field:fleet.vehicle.log.fuel,cost_amount:0
#: field:fleet.vehicle.log.services,cost_amount:0
msgid "Amount"
msgstr "Tổng"

#. module: fleet
#: model:fleet.service.type,name:fleet.type_service_service_9
msgid "Assistance"
msgstr "Phụ xe"

#. module: fleet
#: selection:fleet.vehicle,transmission:0
msgid "Automatic"
msgstr "Tự động"

#. module: fleet
#: field:fleet.vehicle.cost,auto_generated:0
msgid "Automatically Generated"
msgstr "Được tạo tự động"

#. module: fleet
#: model:fleet.service.type,name:fleet.type_service_8
msgid "Ball Joint Replacement"
msgstr "Thay thế Khớp cầu (Ball Joint)"

#. module: fleet
#: model:fleet.service.type,name:fleet.type_service_9
msgid "Battery Inspection"
msgstr "Kiểm tra Ác quy"

#. module: fleet
#: model:fleet.service.type,name:fleet.type_service_10
msgid "Battery Replacement"
msgstr "Thay thế Ác quy"

#. module: fleet
#: selection:fleet.service.type,category:0
msgid "Both"
msgstr "Cả hai"

#. module: fleet
#: model:fleet.service.type,name:fleet.type_service_11
msgid "Brake Caliper Replacement"
msgstr "Thay thế Thước kẹp hãm (phanh)"

#. module: fleet
#: model:fleet.service.type,name:fleet.type_service_12
msgid "Brake Inspection"
msgstr "Kiểm tra phanh"

#. module: fleet
#: model:fleet.service.type,name:fleet.type_service_13
msgid "Brake Pad(s) Replacement"
msgstr "Thay thế đĩa phanh"

#. module: fleet
#: view:fleet.vehicle.model:fleet.fleet_vehicle_model_search
msgid "Brand"
msgstr "Nhãn hiệu"

#. module: fleet
#: field:fleet.vehicle.model.brand,name:0
msgid "Brand Name"
msgstr "Tên Nhãn hiệu"

#. module: fleet
#: model:ir.model,name:fleet.model_fleet_vehicle_model_brand
msgid "Brand model of the vehicle"
msgstr "Model Nhãn hiệu của phương tiện"

#. module: fleet
#: help:fleet.vehicle.model,brand_id:0
msgid "Brand of the vehicle"
msgstr "Nhãn hiệu của phương tiện"

#. module: fleet
#: model:fleet.vehicle.tag,name:fleet.vehicle_tag_break
msgid "Break"
<<<<<<< HEAD
msgstr "Break"
=======
msgstr "Ngắt"
>>>>>>> 9f073102

#. module: fleet
#: field:fleet.vehicle,co2:0
msgid "CO2 Emissions"
msgstr "Lượng Khí thải CO2"

#. module: fleet
#: help:fleet.vehicle,co2:0
msgid "CO2 emissions of the vehicle"
msgstr "Lượng khí thải CO2 của phương tiện trên mỗi km"

#. module: fleet
#: model:fleet.service.type,name:fleet.type_service_service_1
msgid "Calculation Benefit In Kind"
msgstr "Calculation Benefit In Kind"

#. module: fleet
#: field:fleet.vehicle,car_value:0
msgid "Car Value"
msgstr "Giá trị phương tiện"

#. module: fleet
#: model:fleet.service.type,name:fleet.type_service_14
msgid "Car Wash"
msgstr "Rửa xe"

#. module: fleet
#: model:fleet.service.type,name:fleet.type_service_15
msgid "Catalytic Converter Replacement"
msgstr "Thay bộ chuyển đổi hóa học"

#. module: fleet
#: field:fleet.service.type,category:0
msgid "Category"
msgstr "Loại"

#. module: fleet
#: field:fleet.vehicle.cost,cost_type:0
msgid "Category of the cost"
msgstr "Loại chi phí"

#. module: fleet
#: model:fleet.service.type,name:fleet.type_service_16
msgid "Charging System Diagnosis"
msgstr "Chẩn đoán hệ thống xạc"

#. module: fleet
#: field:fleet.vehicle,vin_sn:0
msgid "Chassis Number"
msgstr "Số khung"

#. module: fleet
#: help:fleet.vehicle.log.contract,state:0
msgid "Choose wheter the contract is still valid or not"
msgstr "Chọn xem hợp đồng này còn hợp lệ hay không"

#. module: fleet
#: help:fleet.service.type,category:0
msgid "Choose wheter the service refer to contracts, vehicle services or both"
msgstr "Chọn xem dịch vụ này có tham chiếu đến các hợp đồng hay các dịch vụ khác hay cả hai"

#. module: fleet
#: field:fleet.vehicle,color:0
msgid "Color"
msgstr "Màu sắc"

#. module: fleet
#: help:fleet.vehicle,color:0
msgid "Color of the vehicle"
msgstr "Chi phí của phương tiện"

#. module: fleet
#: model:fleet.vehicle.tag,name:fleet.vehicle_tag_compact
msgid "Compact"
msgstr "Compact"

#. module: fleet
#: field:fleet.vehicle,company_id:0
msgid "Company"
msgstr "Công ty"

#. module: fleet
#: model:ir.ui.menu,name:fleet.fleet_configuration
msgid "Configuration"
msgstr "Cấu hình"

#. module: fleet
#: model:ir.model,name:fleet.model_fleet_contract_state
msgid "Contains the different possible status of a leasing contract"
msgstr "Chứa các tình trạng có thể xảy ra đối với một hợp đồng cho thuê"

#. module: fleet
#: selection:fleet.service.type,category:0
#: field:fleet.vehicle.cost,contract_id:0
#: selection:fleet.vehicle.cost,cost_type:0
msgid "Contract"
msgstr "Hợp đồng"

#. module: fleet
#: view:fleet.vehicle.log.contract:fleet.fleet_vehicle_log_contract_graph
msgid "Contract Costs Per Month"
msgstr "Chi phí hợp đồng Hàng tháng"

#. module: fleet
#: field:fleet.vehicle.log.contract,expiration_date:0
msgid "Contract Expiration Date"
msgstr "Ngày hết hạn Hợp đồng"

#. module: fleet
#: field:fleet.vehicle.log.contract,ins_ref:0
msgid "Contract Reference"
msgstr "Tham chiếu Hợp đồng"

#. module: fleet
#: field:fleet.vehicle.log.contract,start_date:0
msgid "Contract Start Date"
msgstr "Ngày bắt đầu hợp đồng"

#. module: fleet
#: field:fleet.contract.state,name:0
msgid "Contract Status"
msgstr "Tình trạng Hợp đồng"

#. module: fleet
#: help:fleet.vehicle.cost,contract_id:0
msgid "Contract attached to this cost"
msgstr "Hợp đồng gắn gắn với chi phí này"

#. module: fleet
#: view:fleet.vehicle.log.contract:fleet.fleet_vehicle_log_contract_form
msgid "Contract details"
msgstr "Chi tiết hợp đồng"

#. module: fleet
#: model:ir.model,name:fleet.model_fleet_vehicle_log_contract
msgid "Contract information on a vehicle"
msgstr "Thông tin hợp đồng về phương tiện"

#. module: fleet
#: view:fleet.vehicle.log.contract:fleet.fleet_vehicle_log_contract_form
#: view:fleet.vehicle.log.contract:fleet.fleet_vehicle_log_contract_tree
msgid "Contract logs"
msgstr "Nhật ký hợp đồng"

#. module: fleet
#: field:fleet.vehicle.log.contract,purchaser_id:0
msgid "Contractor"
msgstr "Người mua"

#. module: fleet
#: view:fleet.vehicle:fleet.fleet_vehicle_form
#: field:fleet.vehicle,contract_count:0
#: field:fleet.vehicle,log_contracts:0
msgid "Contracts"
msgstr "Hợp đồng"

#. module: fleet
#: model:fleet.vehicle.tag,name:fleet.vehicle_tag_convertible
msgid "Convertible"
msgstr "Có thể chuyển đổi"

#. module: fleet
#: field:fleet.vehicle.log.contract,cost_id:0
#: field:fleet.vehicle.log.fuel,cost_id:0
#: field:fleet.vehicle.log.services,cost_id:0
msgid "Cost"
msgstr "Chi phí"

#. module: fleet
#: view:fleet.vehicle.cost:fleet.fleet_vehicle_costs_form
msgid "Cost Details"
msgstr "Chi tiết Chi phí"

#. module: fleet
#: view:fleet.vehicle.cost:fleet.fleet_vehicle_costs_search
msgid "Cost Subtype"
msgstr "Kiểu phụ của Chi phí"

#. module: fleet
#: view:fleet.vehicle.cost:fleet.fleet_vehicle_costs_search
msgid "Cost Type"
msgstr "Kiểu Chi phí"

#. module: fleet
#: model:ir.model,name:fleet.model_fleet_vehicle_cost
msgid "Cost related to a vehicle"
msgstr "Chi phí liên quan đến phương tiện"

#. module: fleet
#: view:fleet.vehicle.log.contract:fleet.fleet_vehicle_log_contract_form
msgid "Cost that is paid only once at the creation of the contract"
msgstr "Chi phí mà được thanh toán một lần vào thời điểm tạo hợp đồng"

#. module: fleet
#: help:fleet.vehicle.cost,cost_subtype_id:0
msgid "Cost type purchased with this cost"
msgstr "Kiểu chi phí được mua bằng chi phí này"

#. module: fleet
#: view:fleet.vehicle:fleet.fleet_vehicle_form
#: field:fleet.vehicle,cost_count:0
msgid "Costs"
msgstr "Chi phí"

#. module: fleet
#: model:ir.actions.act_window,name:fleet.action_fleet_reporting_costs
#: model:ir.ui.menu,name:fleet.menu_fleet_reporting_costs
msgid "Costs Analysis"
msgstr "Phân tích chi phí"

#. module: fleet
#: view:fleet.vehicle.cost:fleet.fleet_vehicle_costs_graph
msgid "Costs Per Month"
msgstr "Chi phí hàng tháng"

#. module: fleet
#: help:fleet.vehicle.log.contract,cost_generated:0
msgid "Costs paid at regular intervals, depending on the cost frequency. If the cost frequency is set to unique, the cost will be logged at the start date"
msgstr "Các chi phí được thanh toán theo các khoảng thời gian nhất định, phụ thuộc vào tần suất của chi phí. Nếu tần suất của chi phí được thiết lập mang tính duy nhất, chi phí sẽ được ghi nhật ký vào ngày bắt đầu"

#. module: fleet
#: view:fleet.vehicle.log.contract:fleet.fleet_vehicle_log_contract_form
msgid "Create a new contract automatically with all the same informations except for the date that will start at the end of current contract"
msgstr "Tạo hợp đồng mới một cách tự động với toàn bộ các thông tin y hệt, ngoại trừ ngày mà bắt đầu hợp đông sẽ được lấy là ngày cuối của hợp đồng hiện hành."

#. module: fleet
#: field:fleet.contract.state,create_uid:0
#: field:fleet.service.type,create_uid:0
#: field:fleet.vehicle,create_uid:0
#: field:fleet.vehicle.cost,create_uid:0
#: field:fleet.vehicle.log.contract,create_uid:0
#: field:fleet.vehicle.log.fuel,create_uid:0
#: field:fleet.vehicle.log.services,create_uid:0
#: field:fleet.vehicle.model,create_uid:0
#: field:fleet.vehicle.model.brand,create_uid:0
#: field:fleet.vehicle.odometer,create_uid:0
#: field:fleet.vehicle.state,create_uid:0
#: field:fleet.vehicle.tag,create_uid:0
msgid "Created by"
msgstr "Tạo bởi"

#. module: fleet
#: field:fleet.contract.state,create_date:0
#: field:fleet.service.type,create_date:0
#: field:fleet.vehicle,create_date:0
#: field:fleet.vehicle.cost,create_date:0
#: field:fleet.vehicle.log.contract,create_date:0
#: field:fleet.vehicle.log.fuel,create_date:0
#: field:fleet.vehicle.log.services,create_date:0
#: field:fleet.vehicle.model,create_date:0
#: field:fleet.vehicle.model.brand,create_date:0
#: field:fleet.vehicle.odometer,create_date:0
#: field:fleet.vehicle.state,create_date:0
#: field:fleet.vehicle.tag,create_date:0
msgid "Created on"
msgstr "Tạo vào"

#. module: fleet
#: help:fleet.vehicle,state_id:0
msgid "Current state of the vehicle"
msgstr "Tình trạng hiện hành của phương tiện"

#. module: fleet
#: selection:fleet.vehicle.log.contract,cost_frequency:0
msgid "Daily"
msgstr "Hàng ngày"

#. module: fleet
#: field:fleet.vehicle.cost,date:0
#: field:fleet.vehicle.odometer,date:0
msgid "Date"
msgstr "Ngày"

#. module: fleet
#: help:fleet.vehicle,message_last_post:0
msgid "Date of the last message posted on the record."
msgstr "Ngày mà thông điệp cuối cùng được ghi vào bản ghi."

#. module: fleet
#: help:fleet.vehicle.cost,date:0
msgid "Date when the cost has been executed"
msgstr "Ngày mà chi phí được áp dụng"

#. module: fleet
#: help:fleet.vehicle.log.contract,start_date:0
msgid "Date when the coverage of the contract begins"
msgstr "Ngày mà phạm vi bao quát của hợp đồng bắt đầu"

#. module: fleet
#: help:fleet.vehicle.log.contract,expiration_date:0
msgid "Date when the coverage of the contract expirates (by default, one year after begin date)"
msgstr "Ngày mà phạm vi bao quát của hợp đồng kết thúc (mặc định, một năm sau ngày bắt đầu)"

#. module: fleet
#: help:fleet.vehicle,acquisition_date:0
msgid "Date when the vehicle has been bought"
msgstr "Ngày mà phương tiện được mua"

#. module: fleet
#: model:fleet.service.type,name:fleet.type_service_service_2
msgid "Depreciation and Interests"
msgstr "Khấu hao & Lợi nhuận"

#. module: fleet
#: selection:fleet.vehicle,fuel_type:0
msgid "Diesel"
msgstr "Diesel"

#. module: fleet
#: model:fleet.service.type,name:fleet.type_service_17
msgid "Door Window Motor/Regulator Replacement"
msgstr "Thay thế Mô-tơ/Bộ vận hành Cửa sổ"

#. module: fleet
#: field:fleet.vehicle,doors:0
msgid "Doors Number"
msgstr "Số cửa"

#. module: fleet
#: field:fleet.vehicle,driver_id:0
msgid "Driver"
msgstr "Lái xe"

#. module: fleet
#: help:fleet.vehicle,driver_id:0
msgid "Driver of the vehicle"
msgstr "Người điểu khiển (lái chính) chính của phương tiện này"

#. module: fleet
#: code:addons/fleet/fleet.py:404
#, python-format
msgid "Driver: from '%s' to '%s'"
msgstr "Lái xe: từ '%s' đến '%s'"

#. module: fleet
#: view:fleet.vehicle.cost:fleet.fleet_vehicle_costs_search
msgid "Effective Costs"
msgstr "Phí tổn thực tế"

#. module: fleet
#: selection:fleet.vehicle,fuel_type:0
msgid "Electric"
msgstr "Điện"

#. module: fleet
#: model:fleet.service.type,name:fleet.type_service_service_17
msgid "Emissions"
msgstr "Khí xả"

#. module: fleet
#: model:fleet.vehicle.tag,name:fleet.vehicle_tag_leasing
msgid "Employee Car"
msgstr "Xe Nhân viên"

#. module: fleet
#: code:addons/fleet/fleet.py:47
#, python-format
msgid "Emptying the odometer value of a vehicle is not allowed."
msgstr "Việc xóa chỉ số đồng hồ công tơ mét thì không được cho phép."

#. module: fleet
#: model:fleet.service.type,name:fleet.type_service_18
msgid "Engine Belt Inspection"
msgstr "Kiểm tra Dây curoa động cơ"

#. module: fleet
#: model:fleet.service.type,name:fleet.type_service_19
msgid "Engine Coolant Replacement"
msgstr "Thay HT Làm mát máy"

#. module: fleet
#: view:fleet.vehicle:fleet.fleet_vehicle_form
msgid "Engine Options"
msgstr "Các tùy chọn Động cơ"

#. module: fleet
#: model:fleet.service.type,name:fleet.type_service_20
msgid "Engine/Drive Belt(s) Replacement"
msgstr "Thay thế Dây curoa máy"

#. module: fleet
#: model:fleet.service.type,name:fleet.type_service_service_13
msgid "Entry into service tax"
msgstr "Entry into service tax"

#. module: fleet
#: model:fleet.service.type,name:fleet.type_service_21
msgid "Exhaust Manifold Replacement"
msgstr "Exhaust Manifold Replacement"

#. module: fleet
#: model:ir.module.category,name:fleet.module_fleet_category
#: model:ir.ui.menu,name:fleet.menu_fleet_reporting
#: model:ir.ui.menu,name:fleet.menu_root
msgid "Fleet"
msgstr "Đội Phương tiện"

#. module: fleet
#: field:fleet.vehicle,message_follower_ids:0
msgid "Followers"
msgstr "Người dõi theo"

#. module: fleet
#: help:fleet.vehicle.cost,cost_type:0
msgid "For internal purpose only"
msgstr "Chỉ dành cho mục đích sử dụng nội bộ"

#. module: fleet
#: help:fleet.vehicle.log.contract,cost_frequency:0
msgid "Frequency of the recuring cost"
msgstr "Tần suất của chi phí thường xuyên này"

#. module: fleet
#: view:fleet.vehicle:fleet.fleet_vehicle_form
#: selection:fleet.vehicle.cost,cost_type:0
msgid "Fuel"
msgstr "Nhiên liệu"

#. module: fleet
#: view:fleet.vehicle.log.fuel:fleet.fleet_vehicle_log_fuel_graph
msgid "Fuel Costs Per Month"
msgstr "Chi phí nhiên liệu hàng tháng"

#. module: fleet
#: model:fleet.service.type,name:fleet.type_service_22
msgid "Fuel Injector Replacement"
msgstr "Thay thế Bộ phun nhiên liệu"

#. module: fleet
#: field:fleet.vehicle,fuel_logs_count:0
#: field:fleet.vehicle,log_fuel:0
#: view:fleet.vehicle.log.fuel:fleet.fleet_vehicle_log_fuel_form
#: view:fleet.vehicle.log.fuel:fleet.fleet_vehicle_log_fuel_tree
msgid "Fuel Logs"
msgstr "Nhật ký Nhiên liệu"

#. module: fleet
#: model:fleet.service.type,name:fleet.type_service_23
msgid "Fuel Pump Replacement"
msgstr "Thay thế Bơm nhiên liệu"

#. module: fleet
#: field:fleet.vehicle,fuel_type:0
msgid "Fuel Type"
msgstr "Loại Nhiên liệu"

#. module: fleet
#: help:fleet.vehicle,fuel_type:0
msgid "Fuel Used by the vehicle"
msgstr "Nhiên liệu được sử dụng bởi phương tiện"

#. module: fleet
#: model:ir.model,name:fleet.model_fleet_vehicle_log_fuel
msgid "Fuel log for vehicles"
msgstr "Nhật ký nhiên liệu cho các phương tiện"

#. module: fleet
#: selection:fleet.vehicle,fuel_type:0
msgid "Gasoline"
msgstr "Xăng"

#. module: fleet
#: view:fleet.vehicle:fleet.fleet_vehicle_form
msgid "General Properties"
msgstr "Các thuộc tính tổng quát"

#. module: fleet
#: field:fleet.vehicle.log.contract,generated_cost_ids:0
msgid "Generated Costs"
msgstr "Các chi phí phát sinh"

#. module: fleet
#: view:fleet.vehicle.log.contract:fleet.fleet_vehicle_log_contract_form
msgid "Generated Recurring Costs"
msgstr "Các chi phí phát sinh thường xuyên"

#. module: fleet
#: view:fleet.vehicle:fleet.fleet_vehicle_search
#: view:fleet.vehicle.cost:fleet.fleet_vehicle_costs_search
#: view:fleet.vehicle.log.fuel:fleet.fleet_vehicle_log_fuel_search
#: view:fleet.vehicle.model:fleet.fleet_vehicle_model_search
#: view:fleet.vehicle.odometer:fleet.fleet_vehicle_odometer_search
msgid "Group By"
msgstr "Nhóm theo"

#. module: fleet
#: view:fleet.vehicle:fleet.fleet_vehicle_search
msgid "Has Alert(s)"
msgstr "Có Báo động"

#. module: fleet
#: field:fleet.vehicle,contract_renewal_overdue:0
msgid "Has Contracts Overdued"
msgstr "Có Hợp đồng Quá hạn"

#. module: fleet
#: field:fleet.vehicle,contract_renewal_due_soon:0
msgid "Has Contracts to renew"
msgstr "Có hợp đồng gia hạn"

#. module: fleet
#: model:fleet.service.type,name:fleet.type_service_24
msgid "Head Gasket(s) Replacement"
msgstr "Thay thế roong nắm máy/roong quy lát"

#. module: fleet
#: model:fleet.service.type,name:fleet.type_service_25
msgid "Heater Blower Motor Replacement"
msgstr "Thay thế động cơ quạt sấy"

#. module: fleet
#: model:fleet.service.type,name:fleet.type_service_26
msgid "Heater Control Valve Replacement"
msgstr "Thay thế van điều khiển sấy"

#. module: fleet
#: model:fleet.service.type,name:fleet.type_service_27
msgid "Heater Core Replacement"
msgstr "Thay thế Giàn nóng"

#. module: fleet
#: model:fleet.service.type,name:fleet.type_service_28
msgid "Heater Hose Replacement"
msgstr "Thay ống dẫn khí nóng"

#. module: fleet
#: help:fleet.vehicle,message_summary:0
msgid "Holds the Chatter summary (number of messages, ...). This summary is directly in html format in order to be inserted in kanban views."
msgstr "Chứa các thông tin cho thuê (số thông điệp, ...). Bản tóm tắt này được định dạng trực tiếp bằng HTML để có thể đưa vào Khung nhìn kiểu Kanban."

#. module: fleet
#: field:fleet.vehicle,horsepower:0
msgid "Horsepower"
msgstr "Sức ngựa"

#. module: fleet
#: field:fleet.vehicle,horsepower_tax:0
msgid "Horsepower Taxation"
msgstr "Thuế theo Sức ngựa"

#. module: fleet
#: selection:fleet.vehicle,fuel_type:0
msgid "Hybrid"
msgstr "Hybrid"

#. module: fleet
#: field:fleet.contract.state,id:0
#: field:fleet.service.type,id:0
#: field:fleet.vehicle,id:0
#: field:fleet.vehicle.cost,id:0
#: field:fleet.vehicle.log.contract,id:0
#: field:fleet.vehicle.log.fuel,id:0
#: field:fleet.vehicle.log.services,id:0
#: field:fleet.vehicle.model,id:0
#: field:fleet.vehicle.model.brand,id:0
#: field:fleet.vehicle.odometer,id:0
#: field:fleet.vehicle.state,id:0
#: field:fleet.vehicle.tag,id:0
msgid "ID"
msgstr "ID"

#. module: fleet
#: help:fleet.vehicle,message_unread:0
msgid "If checked new messages require your attention."
msgstr "Nếu đánh dấu kiểm, các tin mới bắt buộc phải có mặt bạn."

#. module: fleet
#: model:fleet.service.type,name:fleet.type_service_29
msgid "Ignition Coil Replacement"
msgstr "Thay thế Mô-bin tăng áp"

#. module: fleet
#: selection:fleet.vehicle.log.contract,state:0
msgid "In Progress"
msgstr "Đang thực hiện"

#. module: fleet
#: field:fleet.vehicle.cost,cost_ids:0
#: view:fleet.vehicle.log.contract:fleet.fleet_vehicle_log_contract_form
#: view:fleet.vehicle.log.services:fleet.fleet_vehicle_log_services_form
msgid "Included Services"
msgstr "Các dịch vụ bao gồm"

#. module: fleet
#: view:fleet.vehicle.log.contract:fleet.fleet_vehicle_log_contract_form
#: view:fleet.vehicle.log.services:fleet.fleet_vehicle_log_services_form
msgid "Indicative Cost"
msgstr "Chi phí biểu kiến"

#. module: fleet
#: view:fleet.vehicle.cost:fleet.fleet_vehicle_costs_search
msgid "Indicative Costs"
msgstr "Chi phí biểu kiến"

#. module: fleet
#: model:ir.actions.act_window,name:fleet.action_fleet_reporting_costs_non_effective
#: model:ir.ui.menu,name:fleet.menu_fleet_reporting_indicative_costs
msgid "Indicative Costs Analysis"
msgstr "Phân tích các Chi phí biểu kiến"

#. module: fleet
#: view:fleet.vehicle.log.contract:fleet.fleet_vehicle_log_contract_form
#: field:fleet.vehicle.log.contract,sum_cost:0
msgid "Indicative Costs Total"
msgstr "Tổng Chi phí biểu kiến"

#. module: fleet
#: model:ir.model,name:fleet.model_fleet_vehicle
msgid "Information on a vehicle"
msgstr "Thông tin về một phương tiện"

#. module: fleet
#: model:fleet.service.type,name:fleet.type_service_30
msgid "Intake Manifold Gasket Replacement"
msgstr "Thay thế Gioăng cổ hút"

#. module: fleet
#: view:fleet.vehicle.log.contract:fleet.fleet_vehicle_log_contract_form
msgid "Invoice Date"
msgstr "Ngày hóa đơn"

#. module: fleet
#: field:fleet.vehicle.log.fuel,inv_ref:0
#: field:fleet.vehicle.log.services,inv_ref:0
msgid "Invoice Reference"
msgstr "Tham chiếu Hóa đơn"

#. module: fleet
#: field:fleet.vehicle,message_is_follower:0
msgid "Is a Follower"
msgstr "Là một Người dõi theo"

#. module: fleet
#: model:fleet.vehicle.tag,name:fleet.vehicle_tag_junior
msgid "Junior"
msgstr "Cấp dưới"

#. module: fleet
#: selection:fleet.vehicle,odometer_unit:0
msgid "Kilometers"
msgstr "Ki-lô-mét"

#. module: fleet
#: field:fleet.vehicle,message_last_post:0
msgid "Last Message Date"
msgstr "Ngày thông điệp cuối"

#. module: fleet
#: field:fleet.vehicle,odometer:0
msgid "Last Odometer"
msgstr "Chỉ số Công tơ mét cuối"

#. module: fleet
#: field:fleet.contract.state,write_uid:0
#: field:fleet.service.type,write_uid:0
#: field:fleet.vehicle,write_uid:0
#: field:fleet.vehicle.cost,write_uid:0
#: field:fleet.vehicle.log.contract,write_uid:0
#: field:fleet.vehicle.log.fuel,write_uid:0
#: field:fleet.vehicle.log.services,write_uid:0
#: field:fleet.vehicle.model,write_uid:0
#: field:fleet.vehicle.model.brand,write_uid:0
#: field:fleet.vehicle.odometer,write_uid:0
#: field:fleet.vehicle.state,write_uid:0
#: field:fleet.vehicle.tag,write_uid:0
msgid "Last Updated by"
msgstr "Cập nhật lần cuối bởi"

#. module: fleet
#: field:fleet.contract.state,write_date:0
#: field:fleet.service.type,write_date:0
#: field:fleet.vehicle,write_date:0
#: field:fleet.vehicle.cost,write_date:0
#: field:fleet.vehicle.log.contract,write_date:0
#: field:fleet.vehicle.log.fuel,write_date:0
#: field:fleet.vehicle.log.services,write_date:0
#: field:fleet.vehicle.model,write_date:0
#: field:fleet.vehicle.model.brand,write_date:0
#: field:fleet.vehicle.odometer,write_date:0
#: field:fleet.vehicle.state,write_date:0
#: field:fleet.vehicle.tag,write_date:0
msgid "Last Updated on"
msgstr "Cập nhật lần cuối"

#. module: fleet
#: model:fleet.service.type,name:fleet.type_contract_leasing
msgid "Leasing"
msgstr "Cho thuê"

#. module: fleet
#: field:fleet.vehicle,license_plate:0
msgid "License Plate"
msgstr "Biển số"

#. module: fleet
#: code:addons/fleet/fleet.py:411
#, python-format
msgid "License Plate: from '%s' to '%s'"
msgstr "Biển số: từ '%s' đến '%s'"

#. module: fleet
#: help:fleet.vehicle,license_plate:0
msgid "License plate number of the vehicle (ie: plate number for a car)"
msgstr "Số biển số của phương tiện này (vd: 16M-9686)"

#. module: fleet
#: field:fleet.vehicle.log.fuel,liter:0
msgid "Liter"
msgstr "Lít"

#. module: fleet
#: field:fleet.vehicle,location:0
msgid "Location"
msgstr "Địa điểm"

#. module: fleet
#: help:fleet.vehicle,location:0
msgid "Location of the vehicle (garage, ...)"
msgstr "Vị trí của phương tiện (ga-ra, ...)"

#. module: fleet
#: field:fleet.vehicle,image:0
#: field:fleet.vehicle.model,image:0
#: field:fleet.vehicle.model.brand,image:0
msgid "Logo"
msgstr "Logo"

#. module: fleet
#: field:fleet.vehicle,image_medium:0
#: field:fleet.vehicle.model,image_medium:0
msgid "Logo (medium)"
msgstr "Logo (trung bình)"

#. module: fleet
#: field:fleet.vehicle,image_small:0
#: field:fleet.vehicle.model,image_small:0
msgid "Logo (small)"
msgstr "Logo (nhỏ)"

#. module: fleet
#: model:fleet.service.type,name:fleet.type_service_service_11
msgid "Management Fee"
msgstr "Phí Quản lý"

#. module: fleet
#: model:res.groups,name:fleet.group_fleet_manager
msgid "Manager"
msgstr "Quản lý"

#. module: fleet
#: selection:fleet.vehicle,transmission:0
msgid "Manual"
msgstr "Số tay"

#. module: fleet
#: help:fleet.vehicle.model.brand,image_medium:0
msgid "Medium-sized logo of the brand. It is automatically resized as a 128x128px image, with aspect ratio preserved. Use this field in form views or some kanban views."
msgstr "Medium-sized logo of the brand. It is automatically resized as a 128x128px image, with aspect ratio preserved. Use this field in form views or some kanban views."

#. module: fleet
#: field:fleet.vehicle.model.brand,image_medium:0
msgid "Medium-sized photo"
msgstr "Medium-sized photo"

#. module: fleet
#: field:fleet.vehicle,message_ids:0
msgid "Messages"
msgstr "Messages"

#. module: fleet
#: help:fleet.vehicle,message_ids:0
msgid "Messages and communication history"
msgstr "Messages and communication history"

#. module: fleet
#: selection:fleet.vehicle,odometer_unit:0
msgid "Miles"
msgstr "Dặm"

#. module: fleet
#: view:fleet.vehicle:fleet.fleet_vehicle_search
#: field:fleet.vehicle,model_id:0
#: view:fleet.vehicle.model:fleet.fleet_vehicle_model_form
msgid "Model"
msgstr "Model"

#. module: fleet
#: field:fleet.vehicle.model,brand_id:0
#: view:fleet.vehicle.model.brand:fleet.fleet_vehicle_model_brand_form
#: view:fleet.vehicle.model.brand:fleet.fleet_vehicle_model_brand_tree
msgid "Model Brand"
msgstr "Nhãn hiệu Model"

#. module: fleet
#: model:ir.actions.act_window,name:fleet.fleet_vehicle_model_brand_act
#: model:ir.ui.menu,name:fleet.fleet_vehicle_model_brand_menu
msgid "Model brand of Vehicle"
msgstr "Nhãn hiệu Model của Phương tiện"

#. module: fleet
#: field:fleet.vehicle.model,modelname:0
msgid "Model name"
msgstr "Tên Model"

#. module: fleet
#: model:ir.model,name:fleet.model_fleet_vehicle_model
msgid "Model of a vehicle"
msgstr "Model của phương tiện"

#. module: fleet
#: help:fleet.vehicle,model_id:0
msgid "Model of the vehicle"
msgstr "Model của phương tiện"

#. module: fleet
#: code:addons/fleet/fleet.py:400
#, python-format
msgid "Model: from '%s' to '%s'"
msgstr "Model: từ '%s' đến '%s'"

#. module: fleet
#: view:fleet.vehicle.model:fleet.fleet_vehicle_model_tree
msgid "Models"
msgstr "Các Model"

#. module: fleet
#: view:fleet.vehicle.cost:fleet.fleet_vehicle_costs_search
msgid "Month"
msgstr "Tháng"

#. module: fleet
#: selection:fleet.vehicle.log.contract,cost_frequency:0
msgid "Monthly"
msgstr "Hàng tháng"

#. module: fleet
#: field:fleet.service.type,name:0
#: field:fleet.vehicle,name:0
#: field:fleet.vehicle.cost,name:0
#: field:fleet.vehicle.log.contract,name:0
#: field:fleet.vehicle.model,name:0
#: field:fleet.vehicle.odometer,name:0
#: field:fleet.vehicle.state,name:0
#: field:fleet.vehicle.tag,name:0
msgid "Name"
msgstr "Tên"

#. module: fleet
#: field:fleet.vehicle,contract_renewal_name:0
msgid "Name of contract to renew soon"
msgstr "Tên của hợp đồng để gia hạn"

#. module: fleet
#: selection:fleet.vehicle.log.contract,cost_frequency:0
msgid "No"
msgstr "Không"

#. module: fleet
#: code:addons/fleet/fleet.py:399
#: code:addons/fleet/fleet.py:403
#: code:addons/fleet/fleet.py:407
#: code:addons/fleet/fleet.py:410
#, python-format
msgid "None"
msgstr "Không"

#. module: fleet
#: view:fleet.vehicle.log.fuel:fleet.fleet_vehicle_log_fuel_form
#: field:fleet.vehicle.log.fuel,notes:0
#: view:fleet.vehicle.log.services:fleet.fleet_vehicle_log_services_form
#: field:fleet.vehicle.log.services,notes:0
msgid "Notes"
msgstr "Chi chú"

#. module: fleet
#: help:fleet.vehicle,doors:0
msgid "Number of doors of the vehicle"
msgstr "Số cửa của phương tiện"

#. module: fleet
#: help:fleet.vehicle,seats:0
msgid "Number of seats of the vehicle"
msgstr "Số chỗ ngồi của phương tiện"

#. module: fleet
#: view:fleet.vehicle:fleet.fleet_vehicle_form
#: field:fleet.vehicle,odometer_count:0
#: field:fleet.vehicle.cost,odometer_id:0
msgid "Odometer"
msgstr "Chỉ số Công tơ mét"

#. module: fleet
#: view:fleet.vehicle.log.fuel:fleet.fleet_vehicle_log_fuel_form
#: view:fleet.vehicle.log.services:fleet.fleet_vehicle_log_services_form
msgid "Odometer Details"
msgstr "Chi tiết Công tơ mét"

#. module: fleet
#: view:fleet.vehicle.odometer:fleet.fleet_vehicle_odometer_form
#: view:fleet.vehicle.odometer:fleet.fleet_vehicle_odometer_tree
msgid "Odometer Logs"
msgstr "Nhật ký Công tơ mét"

#. module: fleet
#: field:fleet.vehicle,odometer_unit:0
msgid "Odometer Unit"
msgstr "Đơn vị Công tơ mét"

#. module: fleet
#: field:fleet.vehicle.cost,odometer:0
#: field:fleet.vehicle.log.fuel,odometer:0
#: field:fleet.vehicle.odometer,value:0
msgid "Odometer Value"
msgstr "Chỉ số Công tơ mét"

#. module: fleet
#: view:fleet.vehicle.odometer:fleet.fleet_vehicle_odometer_graph
msgid "Odometer Values Per Vehicle"
msgstr "Chỉ số Công tơ mét trên mỗi phương tiện"

#. module: fleet
#: view:fleet.vehicle.log.contract:fleet.fleet_vehicle_log_contract_form
msgid "Odometer details"
msgstr "Chi tiết công cơ mét"

#. module: fleet
#: model:ir.model,name:fleet.model_fleet_vehicle_odometer
msgid "Odometer log for a vehicle"
msgstr "Nhật ký Công tơ mét cho từng phương tiện"

#. module: fleet
#: help:fleet.vehicle,odometer:0
#: help:fleet.vehicle.cost,odometer:0
#: help:fleet.vehicle.cost,odometer_id:0
msgid "Odometer measure of the vehicle at the moment of this log"
msgstr "Chỉ số củacông tơ mét của phương tiện tại thời điểm ghi nhật ký này"

#. module: fleet
#: model:fleet.service.type,name:fleet.type_service_31
msgid "Oil Change"
msgstr "Thay dầu"

#. module: fleet
#: model:fleet.service.type,name:fleet.type_service_32
msgid "Oil Pump Replacement"
msgstr "Thay thế Bơm dầu"

#. module: fleet
#: model:fleet.service.type,name:fleet.type_contract_omnium
msgid "Omnium"
msgstr "Omnium"

#. module: fleet
#: model:ir.actions.client,name:fleet.action_fleet_menu
msgid "Open Fleet Menu"
msgstr "Mở Menu Đội phương tiện"

#. module: fleet
#: code:addons/fleet/fleet.py:47
#, python-format
msgid "Operation not allowed!"
msgstr "Hoạt động không được phép!"

#. module: fleet
#: model:fleet.service.type,name:fleet.type_service_service_16
msgid "Options"
msgstr "Tùy chọn"

#. module: fleet
#: selection:fleet.vehicle.cost,cost_type:0
msgid "Other"
msgstr "Khác"

#. module: fleet
#: model:fleet.service.type,name:fleet.type_service_33
msgid "Other Maintenance"
msgstr "Bảo trì khác"

#. module: fleet
#: model:fleet.service.type,name:fleet.type_service_34
msgid "Oxygen Sensor Replacement"
msgstr "Thay cảm biến Ôxi"

#. module: fleet
#: view:fleet.vehicle.cost:fleet.fleet_vehicle_costs_search
#: field:fleet.vehicle.cost,parent_id:0
msgid "Parent"
msgstr "Nguồn gốc"

#. module: fleet
#: help:fleet.vehicle.cost,parent_id:0
msgid "Parent cost to this current cost"
msgstr "Chi phí gốc mà từ đó phát sinh ra chi phí này"

#. module: fleet
#: help:fleet.vehicle.log.contract,purchaser_id:0
msgid "Person to which the contract is signed for"
msgstr "Người mà hợp đồng này được ký cho"

#. module: fleet
#: field:fleet.vehicle,power:0
msgid "Power"
msgstr "Công suất"

#. module: fleet
#: model:fleet.service.type,name:fleet.type_service_35
msgid "Power Steering Hose Replacement"
msgstr "Thay Ông thủy lực trợ lái"

#. module: fleet
#: model:fleet.service.type,name:fleet.type_service_36
msgid "Power Steering Pump Replacement"
msgstr "Thay thế bơm trợ lái"

#. module: fleet
#: help:fleet.vehicle,power:0
msgid "Power in kW of the vehicle"
msgstr "Công suất đo bằng Kilowat của phương tiện"

#. module: fleet
#: view:fleet.vehicle.log.contract:fleet.fleet_vehicle_log_contract_form
#: view:fleet.vehicle.log.fuel:fleet.fleet_vehicle_log_fuel_search
#: view:fleet.vehicle.log.fuel:fleet.fleet_vehicle_log_fuel_tree
#: view:fleet.vehicle.log.services:fleet.fleet_vehicle_log_services_form
msgid "Price"
msgstr "Giá"

#. module: fleet
#: field:fleet.vehicle.log.fuel,price_per_liter:0
msgid "Price Per Liter"
msgstr "Giá mỗi Lít"

#. module: fleet
#: model:fleet.vehicle.tag,name:fleet.vehicle_tag_purchased
msgid "Purchased"
msgstr "Đã mua"

#. module: fleet
#: field:fleet.vehicle.log.fuel,purchaser_id:0
#: field:fleet.vehicle.log.services,purchaser_id:0
msgid "Purchaser"
msgstr "Người mua"

#. module: fleet
#: model:fleet.service.type,name:fleet.type_service_37
msgid "Radiator Repair"
msgstr "Sửa chữa Lò sưởi"

#. module: fleet
#: field:fleet.vehicle.log.contract,cost_generated:0
msgid "Recurring Cost Amount"
msgstr "Tổng Phí thường xuyên"

#. module: fleet
#: field:fleet.vehicle.log.contract,cost_frequency:0
msgid "Recurring Cost Frequency"
msgstr "Tần suất Phí thường xuyên"

#. module: fleet
#: model:fleet.service.type,name:fleet.type_service_refueling
msgid "Refueling"
msgstr "Đổ Nhiên liệu"

#. module: fleet
#: view:fleet.vehicle.log.fuel:fleet.fleet_vehicle_log_fuel_form
msgid "Refueling Details"
msgstr "Chi tiết đổ Nhiên liệu"

#. module: fleet
#: code:addons/fleet/fleet.py:734
#: view:fleet.vehicle.log.contract:fleet.fleet_vehicle_log_contract_form
#: model:ir.actions.act_window,name:fleet.act_renew_contract
#, python-format
msgid "Renew Contract"
msgstr "Gia hạn Hợp đồng"

#. module: fleet
#: model:fleet.service.type,name:fleet.type_service_service_12
msgid "Rent (Excluding VAT)"
msgstr "Thuê (Không gồm VAT)"

#. module: fleet
#: model:fleet.service.type,name:fleet.type_service_service_8
msgid "Repair and maintenance"
msgstr "Sửa chữa hoặc bảo trì"

#. module: fleet
#: model:fleet.service.type,name:fleet.type_contract_repairing
msgid "Repairing"
msgstr "Đang sửa chữa"

#. module: fleet
#: model:fleet.service.type,name:fleet.type_service_service_10
msgid "Replacement Vehicle"
msgstr "Phương tiện thay thế"

#. module: fleet
#: model:fleet.service.type,name:fleet.type_service_service_15
msgid "Residual value (Excluding VAT)"
msgstr "Giá trị còn lại (Không gồm VAT)"

#. module: fleet
#: model:fleet.service.type,name:fleet.type_service_service_19
msgid "Residual value in %"
msgstr "Giá trị còn lại theo %"

#. module: fleet
#: model:fleet.service.type,name:fleet.type_service_38
msgid "Resurface Rotors"
msgstr "Làm lại mặt Rô-to"

#. module: fleet
#: model:fleet.service.type,name:fleet.type_service_39
msgid "Rotate Tires"
msgstr "Quay vòng lốp"

#. module: fleet
#: model:fleet.service.type,name:fleet.type_service_40
msgid "Rotor Replacement"
msgstr "Thay Rô-to"

#. module: fleet
#: field:fleet.vehicle,seats:0
msgid "Seats Number"
msgstr "Số ghế"

#. module: fleet
#: model:fleet.vehicle.tag,name:fleet.vehicle_tag_sedan
msgid "Sedan"
msgstr "Sedan"

#. module: fleet
#: model:fleet.vehicle.tag,name:fleet.vehicle_tag_senior
msgid "Senior"
msgstr "Cấp trên"

#. module: fleet
#: field:fleet.vehicle.state,sequence:0
msgid "Sequence"
msgstr "Thứ tự"

#. module: fleet
#: selection:fleet.service.type,category:0
#: view:fleet.vehicle.log.contract:fleet.fleet_vehicle_log_contract_form
#: view:fleet.vehicle.log.services:fleet.fleet_vehicle_log_services_form
msgid "Service"
msgstr "Dịch vụ"

#. module: fleet
#: view:fleet.vehicle.log.services:fleet.fleet_vehicle_log_services_form
msgid "Service Type"
msgstr "Loại Dịch vụ"

#. module: fleet
#: model:ir.actions.act_window,name:fleet.fleet_vehicle_service_types_act
#: model:ir.ui.menu,name:fleet.fleet_vehicle_service_types_menu
msgid "Service Types"
msgstr "Loại Dịch vụ"

#. module: fleet
#: view:fleet.service.type:fleet.fleet_vehicle_service_types_tree
msgid "Service types"
msgstr "Loại dịch vụ"

#. module: fleet
#: view:fleet.vehicle:fleet.fleet_vehicle_form
#: field:fleet.vehicle,service_count:0
#: selection:fleet.vehicle.cost,cost_type:0
msgid "Services"
msgstr "Dịch vụ"

#. module: fleet
#: view:fleet.vehicle.log.services:fleet.fleet_vehicle_log_services_graph
msgid "Services Costs Per Month"
msgstr "Phí dịch vụ hàng tháng"

#. module: fleet
#: view:fleet.vehicle.log.services:fleet.fleet_vehicle_log_services_form
msgid "Services Details"
msgstr "Chi tiết dịch vụ"

#. module: fleet
#: field:fleet.vehicle,log_services:0
#: view:fleet.vehicle.log.services:fleet.fleet_vehicle_log_services_form
#: view:fleet.vehicle.log.services:fleet.fleet_vehicle_log_services_search
#: view:fleet.vehicle.log.services:fleet.fleet_vehicle_log_services_tree
msgid "Services Logs"
msgstr "Nhật ký các dịch vụ"

#. module: fleet
#: model:ir.model,name:fleet.model_fleet_vehicle_log_services
msgid "Services for vehicles"
msgstr "Các dịch vụ cho phương tiện"

#. module: fleet
#: view:fleet.vehicle.log.contract:fleet.fleet_vehicle_log_contract_form
msgid "Set Contract In Progress"
msgstr "Đưa hợp đồng vào thực hiện"

#. module: fleet
#: field:fleet.vehicle.model.brand,image_small:0
msgid "Smal-sized photo"
msgstr "Hình cỡ nhỏ"

#. module: fleet
#: help:fleet.vehicle.model.brand,image_small:0
msgid "Small-sized photo of the brand. It is automatically resized as a 64x64px image, with aspect ratio preserved. Use this field anywhere a small image is required."
msgstr "Hình cỡ nhỏ của nhãn hiệu. Hình sẽ được tự động thu về kích thước 64x64px, giữ nguyên tỉ lệ hình gốc. Sử dụng trường này ở bất kỳ chỗ nào bắt buộc có hình nhỏ."

#. module: fleet
#: model:fleet.service.type,name:fleet.type_service_service_6
msgid "Snow tires"
msgstr "Lốp chạy trên tuyết"

#. module: fleet
#: model:fleet.service.type,name:fleet.type_service_41
msgid "Spark Plug Replacement"
msgstr "Thay thế Bu-gi"

#. module: fleet
#: model:fleet.service.type,name:fleet.type_service_42
msgid "Starter Replacement"
msgstr "Thay thế bộ khởi động"

#. module: fleet
#: field:fleet.vehicle,state_id:0
#: view:fleet.vehicle.state:fleet.fleet_vehicle_state_tree
msgid "State"
msgstr "Tình trạng"

#. module: fleet
#: sql_constraint:fleet.vehicle.state:0
msgid "State name already exists"
msgstr "Tên tình trạng đã tồn tại"

#. module: fleet
#: code:addons/fleet/fleet.py:408
#, python-format
msgid "State: from '%s' to '%s'"
msgstr "Tình trạng: từ '%s' đến '%s'"

#. module: fleet
#: view:fleet.vehicle:fleet.fleet_vehicle_search
#: field:fleet.vehicle.log.contract,state:0
msgid "Status"
msgstr "Trạng thái"

#. module: fleet
#: field:fleet.vehicle,message_summary:0
msgid "Summary"
msgstr "Tóm tắt"

#. module: fleet
#: model:fleet.service.type,name:fleet.type_service_service_5
#: model:fleet.service.type,name:fleet.type_service_service_7
msgid "Summer tires"
msgstr "Lốp mùa hè"

#. module: fleet
#: field:fleet.vehicle.log.contract,insurer_id:0
#: field:fleet.vehicle.log.fuel,vendor_id:0
#: field:fleet.vehicle.log.services,vendor_id:0
msgid "Supplier"
msgstr "Nhà cung cấp"

#. module: fleet
#: field:fleet.vehicle,tag_ids:0
msgid "Tags"
msgstr "Tags"

#. module: fleet
#: model:fleet.service.type,name:fleet.type_service_service_3
msgid "Tax roll"
msgstr "Tax roll"

#. module: fleet
#: view:fleet.vehicle.log.contract:fleet.fleet_vehicle_log_contract_form
msgid "Terminate Contract"
msgstr "Kết thúc hợp đồng"

#. module: fleet
#: selection:fleet.vehicle.log.contract,state:0
msgid "Terminated"
msgstr "Đã kết thúc"

#. module: fleet
#: view:fleet.vehicle.log.contract:fleet.fleet_vehicle_log_contract_form
#: field:fleet.vehicle.log.contract,notes:0
msgid "Terms and Conditions"
msgstr "Điều khoản & Điều kiện"

#. module: fleet
#: model:fleet.service.type,name:fleet.type_service_43
msgid "Thermostat Replacement"
msgstr "Thay thế bộ ổn nhiệt"

#. module: fleet
#: help:fleet.vehicle.model.brand,image:0
msgid "This field holds the image used as logo for the brand, limited to 1024x1024px."
msgstr "This field holds the image used as logo for the brand, limited to 1024x1024px."

#. module: fleet
#: model:fleet.service.type,name:fleet.type_service_44
msgid "Tie Rod End Replacement"
msgstr "Thay thế đầu rô tuyn"

#. module: fleet
#: model:fleet.service.type,name:fleet.type_service_45
msgid "Tire Replacement"
msgstr "Thay lốp"

#. module: fleet
#: model:fleet.service.type,name:fleet.type_service_46
msgid "Tire Service"
msgstr "Dịch vụ lốp"

#. module: fleet
#: selection:fleet.vehicle.log.contract,state:0
msgid "To Close"
msgstr "Chờ đóng"

#. module: fleet
#: view:fleet.vehicle.log.services:fleet.fleet_vehicle_log_services_tree
msgid "Total"
msgstr "Tổng"

#. module: fleet
#: field:fleet.vehicle.cost,amount:0
msgid "Total Price"
msgstr "Giá Tổng"

#. module: fleet
#: model:fleet.service.type,name:fleet.type_service_service_14
msgid "Total expenses (Excluding VAT)"
msgstr "Tổng chi phí (Không gồm VAT)"

#. module: fleet
#: field:fleet.vehicle,contract_renewal_total:0
msgid "Total of contracts due or overdue minus one"
msgstr "Tổng các hợp đồng đến hạn hoặc quá hạn trừ một"

#. module: fleet
#: model:fleet.service.type,name:fleet.type_service_service_18
msgid "Touring Assistance"
msgstr "Phụ xe"

#. module: fleet
#: field:fleet.vehicle,transmission:0
msgid "Transmission"
msgstr "Hệ dẫn động"

#. module: fleet
#: model:fleet.service.type,name:fleet.type_service_47
msgid "Transmission Filter Replacement"
msgstr "Thay thế bộ lọc hệ dẫn động"

#. module: fleet
#: model:fleet.service.type,name:fleet.type_service_48
msgid "Transmission Fluid Replacement"
msgstr "Thay thế công chất bộ dẫn động"

#. module: fleet
#: model:fleet.service.type,name:fleet.type_service_49
msgid "Transmission Replacement"
msgstr "Thay thế hệ dẫn động"

#. module: fleet
#: help:fleet.vehicle,transmission:0
msgid "Transmission Used by the vehicle"
msgstr "Kiểu hệ dẫn động (Transmission) được sử dụng bởi phương tiện"

#. module: fleet
#: field:fleet.vehicle.cost,cost_subtype_id:0
msgid "Type"
msgstr "Kiểu"

#. module: fleet
#: model:ir.model,name:fleet.model_fleet_service_type
msgid "Type of services available on a vehicle"
msgstr "Kiểu các dịch vụ phương tiện"

#. module: fleet
#: help:fleet.vehicle,vin_sn:0
msgid "Unique number written on the vehicle motor (VIN/SN number)"
msgstr "Số duy nhất được ghi trên động cơ của phương tiện (Số VIN/SN)"

#. module: fleet
#: field:fleet.vehicle.cost,odometer_unit:0
#: field:fleet.vehicle.odometer,unit:0
msgid "Unit"
msgstr "Đơn vị"

#. module: fleet
#: help:fleet.vehicle,odometer_unit:0
msgid "Unit of the odometer "
msgstr "Đơn vị đồng hồ công tơ mét "

#. module: fleet
#: field:fleet.vehicle,message_unread:0
msgid "Unread Messages"
msgstr "Tin chưa đọc"

#. module: fleet
#: help:fleet.vehicle.state,sequence:0
msgid "Used to order the note stages"
msgstr "Used to order the note stages"

#. module: fleet
#: model:res.groups,name:fleet.group_fleet_user
msgid "User"
msgstr "Người sử dụng"

#. module: fleet
#: help:fleet.vehicle,car_value:0
msgid "Value of the bought vehicle"
msgstr "Giá trị của phương tiện được mua"

#. module: fleet
#: view:fleet.vehicle:fleet.fleet_vehicle_form
#: view:fleet.vehicle:fleet.fleet_vehicle_search
#: view:fleet.vehicle:fleet.fleet_vehicle_tree
#: view:fleet.vehicle.cost:fleet.fleet_vehicle_costs_search
#: field:fleet.vehicle.cost,vehicle_id:0
#: view:fleet.vehicle.log.fuel:fleet.fleet_vehicle_log_fuel_search
#: view:fleet.vehicle.odometer:fleet.fleet_vehicle_odometer_search
#: field:fleet.vehicle.odometer,vehicle_id:0
msgid "Vehicle"
msgstr "Phương tiện"

#. module: fleet
#: view:fleet.vehicle.cost:fleet.fleet_vehicle_cost_tree
#: model:ir.actions.act_window,name:fleet.fleet_vehicle_costs_act
#: model:ir.ui.menu,name:fleet.fleet_vehicle_costs_menu
msgid "Vehicle Costs"
msgstr "Chi phí phương tiện"

#. module: fleet
#: view:fleet.vehicle.cost:fleet.fleet_vehicle_costs_search
msgid "Vehicle Costs by Month"
msgstr "Chi phí phương tiện hàng tháng"

#. module: fleet
#: view:fleet.vehicle.log.fuel:fleet.fleet_vehicle_log_fuel_form
msgid "Vehicle Details"
msgstr "Chi tiết phương tiện"

#. module: fleet
#: model:ir.actions.act_window,name:fleet.fleet_vehicle_model_act
#: model:ir.ui.menu,name:fleet.fleet_vehicle_model_menu
msgid "Vehicle Model"
msgstr "Model phương tiện"

#. module: fleet
#: model:ir.actions.act_window,name:fleet.fleet_vehicle_state_act
#: model:ir.ui.menu,name:fleet.fleet_vehicle_state_menu
msgid "Vehicle Status"
msgstr "Trạng thái phương tiện"

#. module: fleet
#: help:fleet.vehicle.cost,vehicle_id:0
msgid "Vehicle concerned by this log"
msgstr "Phương tiện liên quan đến nhật ký này"

#. module: fleet
#: view:fleet.vehicle.cost:fleet.fleet_vehicle_costs_form
msgid "Vehicle costs"
msgstr "Chi phí phương tiện"

#. module: fleet
#: model:ir.actions.act_window,name:fleet.fleet_vehicle_act
#: model:ir.ui.menu,name:fleet.fleet_vehicle_menu
#: model:ir.ui.menu,name:fleet.fleet_vehicles
msgid "Vehicles"
msgstr "Phương tiện"

#. module: fleet
#: model:ir.actions.act_window,name:fleet.fleet_vehicle_log_contract_act
#: model:ir.ui.menu,name:fleet.fleet_vehicle_log_contract_menu
msgid "Vehicles Contracts"
msgstr "Hợp đồng Phương tiện"

#. module: fleet
#: view:fleet.vehicle.log.fuel:fleet.fleet_vehicle_log_fuel_search
#: model:ir.actions.act_window,name:fleet.fleet_vehicle_log_fuel_act
#: model:ir.ui.menu,name:fleet.fleet_vehicle_log_fuel_menu
msgid "Vehicles Fuel Logs"
msgstr "Nhật ký Đổ Nhiên liệu"

#. module: fleet
#: model:ir.actions.act_window,name:fleet.fleet_vehicle_odometer_act
#: model:ir.ui.menu,name:fleet.fleet_vehicle_odometer_menu
msgid "Vehicles Odometer"
msgstr "Công tơ mét"

#. module: fleet
#: model:ir.actions.act_window,name:fleet.fleet_vehicle_log_services_act
#: model:ir.ui.menu,name:fleet.fleet_vehicle_log_services_menu
msgid "Vehicles Services Logs"
msgstr "Nhật ký Dịch vụ Phương tiện"

#. module: fleet
#: view:fleet.vehicle.cost:fleet.fleet_vehicle_costs_search
#: view:fleet.vehicle.cost:fleet.fleet_vehicle_effective_costs_report
#: view:fleet.vehicle.cost:fleet.fleet_vehicle_indicative_costs_report
#: view:fleet.vehicle.model:fleet.fleet_vehicle_model_search
msgid "Vehicles costs"
msgstr "Chi phí phương tiện"

#. module: fleet
#: view:fleet.vehicle.odometer:fleet.fleet_vehicle_odometer_search
msgid "Vehicles odometers"
msgstr "Công tơ mét phương tiện"

#. module: fleet
#: view:fleet.vehicle.model:fleet.fleet_vehicle_model_form
#: field:fleet.vehicle.model,vendors:0
msgid "Vendors"
msgstr "Người bán"

#. module: fleet
#: field:fleet.vehicle.log.contract,days_left:0
msgid "Warning Date"
msgstr "Ngày Cảnh báo"

#. module: fleet
#: model:fleet.service.type,name:fleet.type_service_50
msgid "Water Pump Replacement"
msgstr "Thay thế Bơm nước"

#. module: fleet
#: selection:fleet.vehicle.log.contract,cost_frequency:0
msgid "Weekly"
msgstr "Hàng tuần"

#. module: fleet
#: model:fleet.service.type,name:fleet.type_service_51
msgid "Wheel Alignment"
msgstr "Cân lốp"

#. module: fleet
#: model:fleet.service.type,name:fleet.type_service_52
msgid "Wheel Bearing Replacement"
msgstr "Thay Vòng bi Wheel"

#. module: fleet
#: model:fleet.service.type,name:fleet.type_service_53
msgid "Windshield Wiper(s) Replacement"
msgstr "Thay gạt nước kính chắn gió"

#. module: fleet
#: view:fleet.vehicle.log.contract:fleet.fleet_vehicle_log_contract_form
msgid "Write here all other information relative to this contract"
msgstr ""

#. module: fleet
#: help:fleet.vehicle.log.contract,notes:0
msgid "Write here all supplementary informations relative to this contract"
msgstr ""

#. module: fleet
#: view:fleet.vehicle.log.fuel:fleet.fleet_vehicle_log_fuel_form
msgid "Write here any other information"
msgstr ""

#. module: fleet
#: view:fleet.vehicle.log.services:fleet.fleet_vehicle_log_services_form
msgid "Write here any other information related to the service completed."
msgstr ""

#. module: fleet
#: view:fleet.vehicle.cost:fleet.fleet_vehicle_costs_search
msgid "Year"
msgstr "Năm"

#. module: fleet
#: selection:fleet.vehicle.log.contract,cost_frequency:0
msgid "Yearly"
msgstr "Hàng năm"

#. module: fleet
#: view:fleet.vehicle.log.contract:fleet.fleet_vehicle_log_contract_form
msgid "amount"
msgstr "thành tiền"

#. module: fleet
#: view:fleet.vehicle:fleet.fleet_vehicle_kanban
msgid "and"
msgstr "và"

#. module: fleet
#: view:fleet.vehicle:fleet.fleet_vehicle_form
msgid "g/km"
msgstr "g/km"

#. module: fleet
#: view:fleet.vehicle:fleet.fleet_vehicle_kanban
msgid "other(s)"
msgstr "khác"

#. module: fleet
#: view:fleet.vehicle:fleet.fleet_vehicle_form
msgid "show all the costs for this vehicle"
msgstr ""

#. module: fleet
#: view:fleet.vehicle:fleet.fleet_vehicle_form
msgid "show the contract for this vehicle"
msgstr ""

#. module: fleet
#: view:fleet.vehicle:fleet.fleet_vehicle_form
msgid "show the fuel logs for this vehicle"
msgstr ""

#. module: fleet
#: view:fleet.vehicle:fleet.fleet_vehicle_form
msgid "show the odometer logs for this vehicle"
msgstr ""

#. module: fleet
#: view:fleet.vehicle:fleet.fleet_vehicle_form
msgid "show the services logs for this vehicle"
msgstr ""<|MERGE_RESOLUTION|>--- conflicted
+++ resolved
@@ -1,22 +1,16 @@
 # Translation of Odoo Server.
 # This file contains the translation of the following modules:
-#	* fleet
-#
+# * fleet
+# 
+# Translators:
 msgid ""
 msgstr ""
-"Project-Id-Version: Odoo Server 8.0\n"
+"Project-Id-Version: Odoo 8.0\n"
 "Report-Msgid-Bugs-To: \n"
-<<<<<<< HEAD
 "POT-Creation-Date: 2015-12-13 11:41+0000\n"
 "PO-Revision-Date: 2015-12-13 11:41+0000\n"
 "Last-Translator: <>\n"
 "Language-Team: \n"
-=======
-"POT-Creation-Date: 2015-01-21 14:09+0000\n"
-"PO-Revision-Date: 2016-02-23 04:22+0000\n"
-"Last-Translator: Martin Trigaux\n"
-"Language-Team: Vietnamese (http://www.transifex.com/odoo/odoo-8/language/vi/)\n"
->>>>>>> 9f073102
 "MIME-Version: 1.0\n"
 "Content-Type: text/plain; charset=UTF-8\n"
 "Content-Transfer-Encoding: \n"
@@ -37,7 +31,8 @@
 
 #. module: fleet
 #: model:ir.actions.act_window,help:fleet.fleet_vehicle_model_brand_act
-msgid "<p class=\"oe_view_nocontent_create\">\n"
+msgid ""
+"<p class=\"oe_view_nocontent_create\">\n"
 "                Click to create a new brand.\n"
 "              </p>\n"
 "            "
@@ -48,7 +43,8 @@
 
 #. module: fleet
 #: model:ir.actions.act_window,help:fleet.fleet_vehicle_log_contract_act
-msgid "<p class=\"oe_view_nocontent_create\">\n"
+msgid ""
+"<p class=\"oe_view_nocontent_create\">\n"
 "                Click to create a new contract.\n"
 "              </p><p>\n"
 "                Manage all your contracts (leasing, insurances, etc.) with\n"
@@ -73,7 +69,8 @@
 
 #. module: fleet
 #: model:ir.actions.act_window,help:fleet.fleet_vehicle_costs_act
-msgid "<p class=\"oe_view_nocontent_create\">\n"
+msgid ""
+"<p class=\"oe_view_nocontent_create\">\n"
 "                Click to create a new cost.\n"
 "              </p><p>\n"
 "                Odoo helps you managing the costs for your different\n"
@@ -92,7 +89,8 @@
 
 #. module: fleet
 #: model:ir.actions.act_window,help:fleet.fleet_vehicle_log_fuel_act
-msgid "<p class=\"oe_view_nocontent_create\">\n"
+msgid ""
+"<p class=\"oe_view_nocontent_create\">\n"
 "                Click to create a new fuel log.\n"
 "              </p><p>\n"
 "                Here you can add refuelling entries for all vehicles.  You can\n"
@@ -111,7 +109,8 @@
 
 #. module: fleet
 #: model:ir.actions.act_window,help:fleet.fleet_vehicle_model_act
-msgid "<p class=\"oe_view_nocontent_create\">\n"
+msgid ""
+"<p class=\"oe_view_nocontent_create\">\n"
 "                Click to create a new model.\n"
 "              </p><p>\n"
 "                You can define several models (e.g. A3, A4) for each brand (Audi).\n"
@@ -126,7 +125,8 @@
 
 #. module: fleet
 #: model:ir.actions.act_window,help:fleet.fleet_vehicle_odometer_act
-msgid "<p class=\"oe_view_nocontent_create\">\n"
+msgid ""
+"<p class=\"oe_view_nocontent_create\">\n"
 "                Click to create a new odometer log.\n"
 "              </p>\n"
 "              <p>\n"
@@ -223,7 +223,8 @@
 #. module: fleet
 #: model:ir.actions.act_window,help:fleet.action_fleet_reporting_costs
 #: model:ir.actions.act_window,help:fleet.action_fleet_reporting_costs_non_effective
-msgid "<p>\n"
+msgid ""
+"<p>\n"
 "          Odoo helps you managing the costs for your different vehicles\n"
 "          Costs are generally created from services and contract and appears here.\n"
 "        </p>\n"
@@ -384,11 +385,7 @@
 #. module: fleet
 #: model:fleet.vehicle.tag,name:fleet.vehicle_tag_break
 msgid "Break"
-<<<<<<< HEAD
-msgstr "Break"
-=======
-msgstr "Ngắt"
->>>>>>> 9f073102
+msgstr "Phanh"
 
 #. module: fleet
 #: field:fleet.vehicle,co2:0
