# Translation of Odoo Server.
# This file contains the translation of the following modules:
#	* fleet
#
msgid ""
msgstr ""
"Project-Id-Version: Odoo Server 8.0\n"
"Report-Msgid-Bugs-To: \n"
<<<<<<< HEAD
"POT-Creation-Date: 2015-12-13 11:41+0000\n"
"PO-Revision-Date: 2015-12-13 11:41+0000\n"
"Last-Translator: <>\n"
"Language-Team: \n"
=======
"POT-Creation-Date: 2015-01-21 14:09+0000\n"
"PO-Revision-Date: 2015-12-29 08:13+0000\n"
"Last-Translator: Martin Trigaux\n"
"Language-Team: Vietnamese (http://www.transifex.com/odoo/odoo-8/language/vi/)\n"
>>>>>>> 7ad626f8
"MIME-Version: 1.0\n"
"Content-Type: text/plain; charset=UTF-8\n"
"Content-Transfer-Encoding: \n"
"Plural-Forms: \n"

#. module: fleet
#: code:addons/fleet/fleet.py:387
#, python-format
msgid "%s %s has been added to the fleet!"
msgstr "%s %s đã được thêm vào đội!"

#. module: fleet
#: code:addons/fleet/fleet.py:663
#, python-format
msgid "%s contract(s) need(s) to be renewed and/or closed!"
msgstr "%s hợp đồng cần phải được gia hoặc hoặc/và đóng!"

#. module: fleet
#: model:ir.actions.act_window,help:fleet.fleet_vehicle_model_brand_act
msgid "<p class=\"oe_view_nocontent_create\">\n"
"                Click to create a new brand.\n"
"              </p>\n"
"            "
msgstr "<p class=\"oe_view_nocontent_create\">\n"
"                Nhấp chuột để tạo mới một nhãn hiệu.\n"
"              </p>\n"
"            "

#. module: fleet
#: model:ir.actions.act_window,help:fleet.fleet_vehicle_log_contract_act
msgid "<p class=\"oe_view_nocontent_create\">\n"
"                Click to create a new contract.\n"
"              </p><p>\n"
"                Manage all your contracts (leasing, insurances, etc.) with\n"
"                their related services, costs. Odoo will automatically warn\n"
"                you when some contracts have to be renewed.\n"
"              </p><p>\n"
"                Each contract (e.g.: leasing) may include several services\n"
"                (reparation, insurances, periodic maintenance).\n"
"              </p>\n"
"            "
msgstr "<p class=\"oe_view_nocontent_create\">\n"
"                Nhấp chuột để tạo mới một hợp đồng.\n"
"              </p><p>\n"
"                Quản lý tất cả hợp đồng của bạn (cho thuê, bảo hiểm, v.v.) với\n"
"                các dịch vụ và chi phí liên quan đến chúng. Hệ thống sẽ tự động cảnh báo\n"
"                bạn khi có hợp đồng phải gia hạn.\n"
"              </p><p>\n"
"                Mỗi hợp đồng (ví dụ: hợp đồng cho thuê) có thể bao gồm một số các dịch vụ liên quan\n"
"                (sửa chữa, bảo hiểm, bảo dưỡng định kỳ.\n"
"              </p>\n"
"            "

#. module: fleet
#: model:ir.actions.act_window,help:fleet.fleet_vehicle_costs_act
msgid "<p class=\"oe_view_nocontent_create\">\n"
"                Click to create a new cost.\n"
"              </p><p>\n"
"                Odoo helps you managing the costs for your different\n"
"                vehicles. Costs are created automatically from services,\n"
"                contracts (fixed or recurring) and fuel logs.\n"
"              </p>\n"
"            "
msgstr "<p class=\"oe_view_nocontent_create\">\n"
"                Nhấp chuột để tạp mới một bản ghi chi phí.\n"
"              </p><p>\n"
"                Hệ thống giúp bạn quản lý các chi phí cho các phương tiện\n"
"                khác nhau. Các chi phí được tạo tự động từ các dịch vụ,\n"
"                hợp đồng (có hạn định hoặc mang tính chu kỳ) và các nhật ký nhiên liệu.\n"
"              </p>\n"
"            "

#. module: fleet
#: model:ir.actions.act_window,help:fleet.fleet_vehicle_log_fuel_act
msgid "<p class=\"oe_view_nocontent_create\">\n"
"                Click to create a new fuel log.\n"
"              </p><p>\n"
"                Here you can add refuelling entries for all vehicles.  You can\n"
"                also filter logs of a particular vehicle using the search\n"
"                field.\n"
"              </p>\n"
"            "
msgstr "<p class=\"oe_view_nocontent_create\">\n"
"                Nhấp chuột để tạo mới nhận ký nhiên liệu.\n"
"              </p><p>\n"
"                Tại đây, bạn có thể ghi nhận các phát sinh về nhiên liệu cho tất cả các phương tiện.\n"
"                Bạn có thể lọc theo từng phương tiện dựa vào trường tìm\n"
"                kiếm.\n"
"              </p>\n"
"            "

#. module: fleet
#: model:ir.actions.act_window,help:fleet.fleet_vehicle_model_act
msgid "<p class=\"oe_view_nocontent_create\">\n"
"                Click to create a new model.\n"
"              </p><p>\n"
"                You can define several models (e.g. A3, A4) for each brand (Audi).\n"
"              </p>\n"
"            "
msgstr "<p class=\"oe_view_nocontent_create\">\n"
"                Nhấp chuột để tạo mới một model.\n"
"              </p><p>\n"
"                Bạn có thể định nghĩa một số các model (vd: A3, A4, Q7, v.v.) cho từng nhãn hiệu (vd: Audi).\n"
"              </p>\n"
"            "

#. module: fleet
#: model:ir.actions.act_window,help:fleet.fleet_vehicle_odometer_act
msgid "<p class=\"oe_view_nocontent_create\">\n"
"                Click to create a new odometer log.\n"
"              </p>\n"
"              <p>\n"
"                Here you can add various odometer entries for all vehicles.\n"
"                You can also show odometer value for a particular vehicle using\n"
"                the search field.\n"
"              </p>\n"
"            "
msgstr "<p class=\"oe_view_nocontent_create\">\n"
"                Nhấp chuột để tạo mới một nhật ký công tơ mét.\n"
"              </p>\n"
"              <p>\n"
"                Tại đây bạn có thể ghi nhận các thay đổi của chỉ số công tơ mét đối với từng phương tiện.\n"
"                Bạn có thể hiển thị các chỉ số đồng hồ công tơ mét của từng phương tiện bằng cách sử dụng\n"
"                trường tìm kiếm.\n"
"              </p>\n"
"            "

#. module: fleet
#: model:ir.actions.act_window,help:fleet.fleet_vehicle_log_services_act
msgid "<p class=\"oe_view_nocontent_create\">\n"
"                Click to create a new service entry.\n"
"              </p><p>\n"
"                Odoo helps you keeping track of all the services done\n"
"                on your vehicle. Services can be of many type: occasional\n"
"                repair, fixed maintenance, etc.\n"
"              </p>\n"
"            "
msgstr "<p class=\"oe_view_nocontent_create\">\n"
"                Nhấp chuột để tạo mới một bản ghi dịch vụ liên quan.\n"
"              </p><p>\n"
"                Hệ thống giúp bạn theo dõi tất cả các dịch vụ đã được thực hiện\n"
"                đối với phương tiện của bạn. Các dịch vụ có thể được phân thành nhiều loại:\n"
"                không thường xuyên/thụ động, sửa chữa, bảo dưỡng cố định, v.v.\n"
"              </p>\n"
"            "

#. module: fleet
#: model:ir.actions.act_window,help:fleet.fleet_vehicle_service_types_act
msgid "<p class=\"oe_view_nocontent_create\">\n"
"                Click to create a new type of service.\n"
"              </p><p>\n"
"                Each service can used in contracts, as a standalone service or both.\n"
"              </p>\n"
"            "
msgstr "<p class=\"oe_view_nocontent_create\">\n"
"                Nhấp chuột để tạo mới một kiểu dịch vụ.\n"
"              </p><p>\n"
"                Mỗi kiểu dịch vụ có thể được sử dụng trong các hợp đồng hay sử dụng độc lập hoặc cả hai.\n"
"              </p>\n"
"            "

#. module: fleet
#: model:ir.actions.act_window,help:fleet.fleet_vehicle_act
msgid "<p class=\"oe_view_nocontent_create\">\n"
"                Click to create a new vehicle.\n"
"              </p><p>\n"
"                You will be able to manage your fleet by keeping track of the\n"
"                contracts, services, fixed and recurring costs, odometers and\n"
"                fuel logs associated to each vehicle.\n"
"            </p><p>\n"
"                Odoo will warn you when services or contract have to be\n"
"                renewed.\n"
"              </p>\n"
"            "
msgstr "<p class=\"oe_view_nocontent_create\">\n"
"                Nhấp chuột để tạo mới một phương tiện.\n"
"              </p><p>\n"
"                Bạn có thể quản lý toàn bộ đội phương tiện của bạn bằng cách theo dõi các\n"
"                hợp đồng, dịch vụ, các chi phí có định và chi phí có tính chu kỳ, đồng hồ\n"
"                công tơ mét, và nhật ký nhiêu liệu liên quan đến từng phương tiện.\n"
"            </p><p>\n"
"                Hệ thống sẽ tự động cảnh báo bạn khi các dịch vụ hoặc hợp đồng được cần phải được gia hạn.\n"
"              </p>\n"
"            "

#. module: fleet
#: model:ir.actions.act_window,help:fleet.fleet_vehicle_state_act
msgid "<p class=\"oe_view_nocontent_create\">\n"
"                Click to create a vehicule status.\n"
"              </p><p>\n"
"                You can customize available status to track the evolution of\n"
"                each vehicule. Example: Active, Being Repaired, Sold.\n"
"              </p>\n"
"            "
msgstr "<p class=\"oe_view_nocontent_create\">\n"
"                Nhấp chuột để tạo mới một tình trạng phương tiện.\n"
"              </p><p>\n"
"                Tại đây bạn có thể tùy biến các tình trạng có sẵn để theo dõi tiến trình của\n"
"                từng phương tiện. Ví dụ: Đang hoạt động, Đang sửa chữa, Đã bán, v.v.\n"
"              </p>\n"
"            "

#. module: fleet
#: model:ir.actions.act_window,help:fleet.action_fleet_reporting_costs
#: model:ir.actions.act_window,help:fleet.action_fleet_reporting_costs_non_effective
msgid "<p>\n"
"          Odoo helps you managing the costs for your different vehicles\n"
"          Costs are generally created from services and contract and appears here.\n"
"        </p>\n"
"        <p>\n"
"          Thanks to the different filters, Odoo can only print the effective\n"
"          costs, sort them by type and by vehicle.\n"
"        </p>\n"
"      "
msgstr "<p>\n"
"          Odoo ERPOnline giúp bạn quản lý các chi phí cho từng phương tiện khác nhau\n"
"          Các chi phí được tạo từ các dịch vụ và hợp đồng được liệu kê ở đây.\n"
"        </p>\n"
"        <p>\n"
"          Nhờ có các bộ lọc khác nhau, phần mềm có thể in các phí tổn thực tế,\n"
"          phân loại chúng theo loại và theo tường phương tiện.\n"
"        </p>\n"
"      "

#. module: fleet
#: model:fleet.service.type,name:fleet.type_service_1
msgid "A/C Compressor Replacement"
msgstr "Thay thế máy nén khí điều hòa"

#. module: fleet
#: model:fleet.service.type,name:fleet.type_service_2
msgid "A/C Condenser Replacement"
msgstr "Thay thế Bầu ngưng điều hòa"

#. module: fleet
#: model:fleet.service.type,name:fleet.type_service_3
msgid "A/C Diagnosis"
msgstr "Chẩn bệnh điều hòa"

#. module: fleet
#: model:fleet.service.type,name:fleet.type_service_4
msgid "A/C Evaporator Replacement"
msgstr "Thay thế giàn bay hơi điều hòa"

#. module: fleet
#: model:fleet.service.type,name:fleet.type_service_5
msgid "A/C Recharge"
msgstr "Nạp lại khí điều hòa"

#. module: fleet
#: field:fleet.vehicle,acquisition_date:0
msgid "Acquisition Date"
msgstr "Ngày mua"

#. module: fleet
#: view:fleet.vehicle.log.contract:fleet.fleet_vehicle_log_contract_form
#: view:fleet.vehicle.log.contract:fleet.fleet_vehicle_log_contract_tree
msgid "Activation Cost"
msgstr "Phí kích hoạt"

#. module: fleet
#: view:fleet.vehicle.log.fuel:fleet.fleet_vehicle_log_fuel_form
#: view:fleet.vehicle.log.services:fleet.fleet_vehicle_log_services_form
msgid "Additional Details"
msgstr "Các chi tiết bổ sung"

#. module: fleet
#: view:fleet.vehicle:fleet.fleet_vehicle_form
msgid "Additional Properties"
msgstr "Các thuộc tính bổ sung"

#. module: fleet
#: model:fleet.service.type,name:fleet.type_service_6
msgid "Air Filter Replacement"
msgstr "Thay thế bầu lọc khí"

#. module: fleet
#: view:fleet.vehicle:fleet.fleet_vehicle_search
msgid "All vehicles"
msgstr "Tất cả các phương tiện"

#. module: fleet
#: model:fleet.service.type,name:fleet.type_service_7
msgid "Alternator Replacement"
msgstr "Thay thế máy phát"

#. module: fleet
#: field:fleet.vehicle.log.contract,cost_amount:0
#: field:fleet.vehicle.log.fuel,cost_amount:0
#: field:fleet.vehicle.log.services,cost_amount:0
msgid "Amount"
msgstr "Tổng"

#. module: fleet
#: model:fleet.service.type,name:fleet.type_service_service_9
msgid "Assistance"
msgstr "Phụ xe"

#. module: fleet
#: selection:fleet.vehicle,transmission:0
msgid "Automatic"
msgstr "Tự động"

#. module: fleet
#: field:fleet.vehicle.cost,auto_generated:0
msgid "Automatically Generated"
msgstr "Được tạo tự động"

#. module: fleet
#: model:fleet.service.type,name:fleet.type_service_8
msgid "Ball Joint Replacement"
msgstr "Thay thế Khớp cầu (Ball Joint)"

#. module: fleet
#: model:fleet.service.type,name:fleet.type_service_9
msgid "Battery Inspection"
msgstr "Kiểm tra Ác quy"

#. module: fleet
#: model:fleet.service.type,name:fleet.type_service_10
msgid "Battery Replacement"
msgstr "Thay thế Ác quy"

#. module: fleet
#: selection:fleet.service.type,category:0
msgid "Both"
msgstr "Cả hai"

#. module: fleet
#: model:fleet.service.type,name:fleet.type_service_11
msgid "Brake Caliper Replacement"
msgstr "Thay thế Thước kẹp hãm (phanh)"

#. module: fleet
#: model:fleet.service.type,name:fleet.type_service_12
msgid "Brake Inspection"
msgstr "Kiểm tra phanh"

#. module: fleet
#: model:fleet.service.type,name:fleet.type_service_13
msgid "Brake Pad(s) Replacement"
msgstr "Thay thế đĩa phanh"

#. module: fleet
#: view:fleet.vehicle.model:fleet.fleet_vehicle_model_search
msgid "Brand"
msgstr "Nhãn hiệu"

#. module: fleet
#: field:fleet.vehicle.model.brand,name:0
msgid "Brand Name"
msgstr "Tên Nhãn hiệu"

#. module: fleet
#: model:ir.model,name:fleet.model_fleet_vehicle_model_brand
msgid "Brand model of the vehicle"
msgstr "Model Nhãn hiệu của phương tiện"

#. module: fleet
#: help:fleet.vehicle.model,brand_id:0
msgid "Brand of the vehicle"
msgstr "Nhãn hiệu của phương tiện"

#. module: fleet
#: model:fleet.vehicle.tag,name:fleet.vehicle_tag_break
msgid "Break"
msgstr "Break"

#. module: fleet
#: field:fleet.vehicle,co2:0
msgid "CO2 Emissions"
msgstr "Lượng Khí thải CO2"

#. module: fleet
#: help:fleet.vehicle,co2:0
msgid "CO2 emissions of the vehicle"
msgstr "Lượng khí thải CO2 của phương tiện trên mỗi km"

#. module: fleet
#: model:fleet.service.type,name:fleet.type_service_service_1
msgid "Calculation Benefit In Kind"
msgstr "Calculation Benefit In Kind"

#. module: fleet
#: field:fleet.vehicle,car_value:0
msgid "Car Value"
msgstr "Giá trị phương tiện"

#. module: fleet
#: model:fleet.service.type,name:fleet.type_service_14
msgid "Car Wash"
msgstr "Rửa xe"

#. module: fleet
#: model:fleet.service.type,name:fleet.type_service_15
msgid "Catalytic Converter Replacement"
msgstr "Thay bộ chuyển đổi hóa học"

#. module: fleet
#: field:fleet.service.type,category:0
msgid "Category"
msgstr "Loại"

#. module: fleet
#: field:fleet.vehicle.cost,cost_type:0
msgid "Category of the cost"
msgstr "Loại chi phí"

#. module: fleet
#: model:fleet.service.type,name:fleet.type_service_16
msgid "Charging System Diagnosis"
msgstr "Chẩn đoán hệ thống xạc"

#. module: fleet
#: field:fleet.vehicle,vin_sn:0
msgid "Chassis Number"
msgstr "Số khung"

#. module: fleet
#: help:fleet.vehicle.log.contract,state:0
msgid "Choose wheter the contract is still valid or not"
msgstr "Chọn xem hợp đồng này còn hợp lệ hay không"

#. module: fleet
#: help:fleet.service.type,category:0
msgid "Choose wheter the service refer to contracts, vehicle services or both"
msgstr "Chọn xem dịch vụ này có tham chiếu đến các hợp đồng hay các dịch vụ khác hay cả hai"

#. module: fleet
#: field:fleet.vehicle,color:0
msgid "Color"
msgstr "Màu sắc"

#. module: fleet
#: help:fleet.vehicle,color:0
msgid "Color of the vehicle"
msgstr "Chi phí của phương tiện"

#. module: fleet
#: model:fleet.vehicle.tag,name:fleet.vehicle_tag_compact
msgid "Compact"
msgstr "Compact"

#. module: fleet
#: field:fleet.vehicle,company_id:0
msgid "Company"
msgstr "Công ty"

#. module: fleet
#: model:ir.ui.menu,name:fleet.fleet_configuration
msgid "Configuration"
msgstr "Cấu hình"

#. module: fleet
#: model:ir.model,name:fleet.model_fleet_contract_state
msgid "Contains the different possible status of a leasing contract"
msgstr "Chứa các tình trạng có thể xảy ra đối với một hợp đồng cho thuê"

#. module: fleet
#: selection:fleet.service.type,category:0
#: field:fleet.vehicle.cost,contract_id:0
#: selection:fleet.vehicle.cost,cost_type:0
msgid "Contract"
msgstr "Hợp đồng"

#. module: fleet
#: view:fleet.vehicle.log.contract:fleet.fleet_vehicle_log_contract_graph
msgid "Contract Costs Per Month"
msgstr "Chi phí hợp đồng Hàng tháng"

#. module: fleet
#: field:fleet.vehicle.log.contract,expiration_date:0
msgid "Contract Expiration Date"
msgstr "Ngày hết hạn Hợp đồng"

#. module: fleet
#: field:fleet.vehicle.log.contract,ins_ref:0
msgid "Contract Reference"
msgstr "Tham chiếu Hợp đồng"

#. module: fleet
#: field:fleet.vehicle.log.contract,start_date:0
msgid "Contract Start Date"
msgstr "Ngày bắt đầu hợp đồng"

#. module: fleet
#: field:fleet.contract.state,name:0
msgid "Contract Status"
msgstr "Tình trạng Hợp đồng"

#. module: fleet
#: help:fleet.vehicle.cost,contract_id:0
msgid "Contract attached to this cost"
msgstr "Hợp đồng gắn gắn với chi phí này"

#. module: fleet
#: view:fleet.vehicle.log.contract:fleet.fleet_vehicle_log_contract_form
msgid "Contract details"
msgstr "Chi tiết hợp đồng"

#. module: fleet
#: model:ir.model,name:fleet.model_fleet_vehicle_log_contract
msgid "Contract information on a vehicle"
msgstr "Thông tin hợp đồng về phương tiện"

#. module: fleet
#: view:fleet.vehicle.log.contract:fleet.fleet_vehicle_log_contract_form
#: view:fleet.vehicle.log.contract:fleet.fleet_vehicle_log_contract_tree
msgid "Contract logs"
msgstr "Nhật ký hợp đồng"

#. module: fleet
#: field:fleet.vehicle.log.contract,purchaser_id:0
msgid "Contractor"
msgstr "Người mua"

#. module: fleet
#: view:fleet.vehicle:fleet.fleet_vehicle_form
#: field:fleet.vehicle,contract_count:0
#: field:fleet.vehicle,log_contracts:0
msgid "Contracts"
msgstr "Hợp đồng"

#. module: fleet
#: model:fleet.vehicle.tag,name:fleet.vehicle_tag_convertible
msgid "Convertible"
msgstr "Có thể chuyển đổi"

#. module: fleet
#: field:fleet.vehicle.log.contract,cost_id:0
#: field:fleet.vehicle.log.fuel,cost_id:0
#: field:fleet.vehicle.log.services,cost_id:0
msgid "Cost"
msgstr "Chi phí"

#. module: fleet
#: view:fleet.vehicle.cost:fleet.fleet_vehicle_costs_form
msgid "Cost Details"
msgstr "Chi tiết Chi phí"

#. module: fleet
#: view:fleet.vehicle.cost:fleet.fleet_vehicle_costs_search
msgid "Cost Subtype"
msgstr "Kiểu phụ của Chi phí"

#. module: fleet
#: view:fleet.vehicle.cost:fleet.fleet_vehicle_costs_search
msgid "Cost Type"
msgstr "Kiểu Chi phí"

#. module: fleet
#: model:ir.model,name:fleet.model_fleet_vehicle_cost
msgid "Cost related to a vehicle"
msgstr "Chi phí liên quan đến phương tiện"

#. module: fleet
#: view:fleet.vehicle.log.contract:fleet.fleet_vehicle_log_contract_form
msgid "Cost that is paid only once at the creation of the contract"
msgstr "Chi phí mà được thanh toán một lần vào thời điểm tạo hợp đồng"

#. module: fleet
#: help:fleet.vehicle.cost,cost_subtype_id:0
msgid "Cost type purchased with this cost"
msgstr "Kiểu chi phí được mua bằng chi phí này"

#. module: fleet
#: view:fleet.vehicle:fleet.fleet_vehicle_form
#: field:fleet.vehicle,cost_count:0
msgid "Costs"
msgstr "Chi phí"

#. module: fleet
#: model:ir.actions.act_window,name:fleet.action_fleet_reporting_costs
#: model:ir.ui.menu,name:fleet.menu_fleet_reporting_costs
msgid "Costs Analysis"
msgstr "Phân tích chi phí"

#. module: fleet
#: view:fleet.vehicle.cost:fleet.fleet_vehicle_costs_graph
msgid "Costs Per Month"
msgstr "Chi phí hàng tháng"

#. module: fleet
#: help:fleet.vehicle.log.contract,cost_generated:0
msgid "Costs paid at regular intervals, depending on the cost frequency. If the cost frequency is set to unique, the cost will be logged at the start date"
msgstr "Các chi phí được thanh toán theo các khoảng thời gian nhất định, phụ thuộc vào tần suất của chi phí. Nếu tần suất của chi phí được thiết lập mang tính duy nhất, chi phí sẽ được ghi nhật ký vào ngày bắt đầu"

#. module: fleet
#: view:fleet.vehicle.log.contract:fleet.fleet_vehicle_log_contract_form
msgid "Create a new contract automatically with all the same informations except for the date that will start at the end of current contract"
msgstr "Tạo hợp đồng mới một cách tự động với toàn bộ các thông tin y hệt, ngoại trừ ngày mà bắt đầu hợp đông sẽ được lấy là ngày cuối của hợp đồng hiện hành."

#. module: fleet
#: field:fleet.contract.state,create_uid:0
#: field:fleet.service.type,create_uid:0
#: field:fleet.vehicle,create_uid:0
#: field:fleet.vehicle.cost,create_uid:0
#: field:fleet.vehicle.log.contract,create_uid:0
#: field:fleet.vehicle.log.fuel,create_uid:0
#: field:fleet.vehicle.log.services,create_uid:0
#: field:fleet.vehicle.model,create_uid:0
#: field:fleet.vehicle.model.brand,create_uid:0
#: field:fleet.vehicle.odometer,create_uid:0
#: field:fleet.vehicle.state,create_uid:0
#: field:fleet.vehicle.tag,create_uid:0
msgid "Created by"
msgstr "Tạo bởi"

#. module: fleet
#: field:fleet.contract.state,create_date:0
#: field:fleet.service.type,create_date:0
#: field:fleet.vehicle,create_date:0
#: field:fleet.vehicle.cost,create_date:0
#: field:fleet.vehicle.log.contract,create_date:0
#: field:fleet.vehicle.log.fuel,create_date:0
#: field:fleet.vehicle.log.services,create_date:0
#: field:fleet.vehicle.model,create_date:0
#: field:fleet.vehicle.model.brand,create_date:0
#: field:fleet.vehicle.odometer,create_date:0
#: field:fleet.vehicle.state,create_date:0
#: field:fleet.vehicle.tag,create_date:0
msgid "Created on"
msgstr "Tạo vào"

#. module: fleet
#: help:fleet.vehicle,state_id:0
msgid "Current state of the vehicle"
msgstr "Tình trạng hiện hành của phương tiện"

#. module: fleet
#: selection:fleet.vehicle.log.contract,cost_frequency:0
msgid "Daily"
msgstr "Hàng ngày"

#. module: fleet
#: field:fleet.vehicle.cost,date:0
#: field:fleet.vehicle.odometer,date:0
msgid "Date"
msgstr "Ngày"

#. module: fleet
#: help:fleet.vehicle,message_last_post:0
msgid "Date of the last message posted on the record."
<<<<<<< HEAD
msgstr "Ngày mà thông điệp cuối cùng được ghi vào bản ghi."
=======
msgstr "Ngày gần nhất của thông điệp được vào sổ trên bản ghi này."
>>>>>>> 7ad626f8

#. module: fleet
#: help:fleet.vehicle.cost,date:0
msgid "Date when the cost has been executed"
msgstr "Ngày mà chi phí được áp dụng"

#. module: fleet
#: help:fleet.vehicle.log.contract,start_date:0
msgid "Date when the coverage of the contract begins"
msgstr "Ngày mà phạm vi bao quát của hợp đồng bắt đầu"

#. module: fleet
#: help:fleet.vehicle.log.contract,expiration_date:0
msgid "Date when the coverage of the contract expirates (by default, one year after begin date)"
msgstr "Ngày mà phạm vi bao quát của hợp đồng kết thúc (mặc định, một năm sau ngày bắt đầu)"

#. module: fleet
#: help:fleet.vehicle,acquisition_date:0
msgid "Date when the vehicle has been bought"
msgstr "Ngày mà phương tiện được mua"

#. module: fleet
#: model:fleet.service.type,name:fleet.type_service_service_2
msgid "Depreciation and Interests"
msgstr "Khấu hao & Lợi nhuận"

#. module: fleet
#: selection:fleet.vehicle,fuel_type:0
msgid "Diesel"
msgstr "Diesel"

#. module: fleet
#: model:fleet.service.type,name:fleet.type_service_17
msgid "Door Window Motor/Regulator Replacement"
msgstr "Thay thế Mô-tơ/Bộ vận hành Cửa sổ"

#. module: fleet
#: field:fleet.vehicle,doors:0
msgid "Doors Number"
msgstr "Số cửa"

#. module: fleet
#: field:fleet.vehicle,driver_id:0
msgid "Driver"
msgstr "Lái xe"

#. module: fleet
#: help:fleet.vehicle,driver_id:0
msgid "Driver of the vehicle"
msgstr "Người điểu khiển (lái chính) chính của phương tiện này"

#. module: fleet
#: code:addons/fleet/fleet.py:404
#, python-format
msgid "Driver: from '%s' to '%s'"
msgstr "Lái xe: từ '%s' đến '%s'"

#. module: fleet
#: view:fleet.vehicle.cost:fleet.fleet_vehicle_costs_search
msgid "Effective Costs"
msgstr "Phí tổn thực tế"

#. module: fleet
#: selection:fleet.vehicle,fuel_type:0
msgid "Electric"
msgstr "Điện"

#. module: fleet
#: model:fleet.service.type,name:fleet.type_service_service_17
msgid "Emissions"
msgstr "Khí xả"

#. module: fleet
#: model:fleet.vehicle.tag,name:fleet.vehicle_tag_leasing
msgid "Employee Car"
msgstr "Xe Nhân viên"

#. module: fleet
#: code:addons/fleet/fleet.py:47
#, python-format
msgid "Emptying the odometer value of a vehicle is not allowed."
msgstr "Việc xóa chỉ số đồng hồ công tơ mét thì không được cho phép."

#. module: fleet
#: model:fleet.service.type,name:fleet.type_service_18
msgid "Engine Belt Inspection"
msgstr "Kiểm tra Dây curoa động cơ"

#. module: fleet
#: model:fleet.service.type,name:fleet.type_service_19
msgid "Engine Coolant Replacement"
msgstr "Thay HT Làm mát máy"

#. module: fleet
#: view:fleet.vehicle:fleet.fleet_vehicle_form
msgid "Engine Options"
msgstr "Các tùy chọn Động cơ"

#. module: fleet
#: model:fleet.service.type,name:fleet.type_service_20
msgid "Engine/Drive Belt(s) Replacement"
msgstr "Thay thế Dây curoa máy"

#. module: fleet
#: model:fleet.service.type,name:fleet.type_service_service_13
msgid "Entry into service tax"
msgstr "Entry into service tax"

#. module: fleet
#: model:fleet.service.type,name:fleet.type_service_21
msgid "Exhaust Manifold Replacement"
msgstr "Exhaust Manifold Replacement"

#. module: fleet
#: model:ir.module.category,name:fleet.module_fleet_category
#: model:ir.ui.menu,name:fleet.menu_fleet_reporting
#: model:ir.ui.menu,name:fleet.menu_root
msgid "Fleet"
msgstr "Đội Phương tiện"

#. module: fleet
#: field:fleet.vehicle,message_follower_ids:0
msgid "Followers"
msgstr "Người dõi theo"

#. module: fleet
#: help:fleet.vehicle.cost,cost_type:0
msgid "For internal purpose only"
msgstr "Chỉ dành cho mục đích sử dụng nội bộ"

#. module: fleet
#: help:fleet.vehicle.log.contract,cost_frequency:0
msgid "Frequency of the recuring cost"
msgstr "Tần suất của chi phí thường xuyên này"

#. module: fleet
#: view:fleet.vehicle:fleet.fleet_vehicle_form
#: selection:fleet.vehicle.cost,cost_type:0
msgid "Fuel"
msgstr "Nhiên liệu"

#. module: fleet
#: view:fleet.vehicle.log.fuel:fleet.fleet_vehicle_log_fuel_graph
msgid "Fuel Costs Per Month"
msgstr "Chi phí nhiên liệu hàng tháng"

#. module: fleet
#: model:fleet.service.type,name:fleet.type_service_22
msgid "Fuel Injector Replacement"
msgstr "Thay thế Bộ phun nhiên liệu"

#. module: fleet
#: field:fleet.vehicle,fuel_logs_count:0
#: field:fleet.vehicle,log_fuel:0
#: view:fleet.vehicle.log.fuel:fleet.fleet_vehicle_log_fuel_form
#: view:fleet.vehicle.log.fuel:fleet.fleet_vehicle_log_fuel_tree
msgid "Fuel Logs"
msgstr "Nhật ký Nhiên liệu"

#. module: fleet
#: model:fleet.service.type,name:fleet.type_service_23
msgid "Fuel Pump Replacement"
msgstr "Thay thế Bơm nhiên liệu"

#. module: fleet
#: field:fleet.vehicle,fuel_type:0
msgid "Fuel Type"
msgstr "Loại Nhiên liệu"

#. module: fleet
#: help:fleet.vehicle,fuel_type:0
msgid "Fuel Used by the vehicle"
msgstr "Nhiên liệu được sử dụng bởi phương tiện"

#. module: fleet
#: model:ir.model,name:fleet.model_fleet_vehicle_log_fuel
msgid "Fuel log for vehicles"
msgstr "Nhật ký nhiên liệu cho các phương tiện"

#. module: fleet
#: selection:fleet.vehicle,fuel_type:0
msgid "Gasoline"
msgstr "Xăng"

#. module: fleet
#: view:fleet.vehicle:fleet.fleet_vehicle_form
msgid "General Properties"
msgstr "Các thuộc tính tổng quát"

#. module: fleet
#: field:fleet.vehicle.log.contract,generated_cost_ids:0
msgid "Generated Costs"
msgstr "Các chi phí phát sinh"

#. module: fleet
#: view:fleet.vehicle.log.contract:fleet.fleet_vehicle_log_contract_form
msgid "Generated Recurring Costs"
msgstr "Các chi phí phát sinh thường xuyên"

#. module: fleet
#: view:fleet.vehicle:fleet.fleet_vehicle_search
#: view:fleet.vehicle.cost:fleet.fleet_vehicle_costs_search
#: view:fleet.vehicle.log.fuel:fleet.fleet_vehicle_log_fuel_search
#: view:fleet.vehicle.model:fleet.fleet_vehicle_model_search
#: view:fleet.vehicle.odometer:fleet.fleet_vehicle_odometer_search
msgid "Group By"
msgstr "Nhóm theo"

#. module: fleet
#: view:fleet.vehicle:fleet.fleet_vehicle_search
msgid "Has Alert(s)"
msgstr "Có Báo động"

#. module: fleet
#: field:fleet.vehicle,contract_renewal_overdue:0
msgid "Has Contracts Overdued"
msgstr "Có Hợp đồng Quá hạn"

#. module: fleet
#: field:fleet.vehicle,contract_renewal_due_soon:0
msgid "Has Contracts to renew"
msgstr "Có hợp đồng gia hạn"

#. module: fleet
#: model:fleet.service.type,name:fleet.type_service_24
msgid "Head Gasket(s) Replacement"
msgstr "Thay thế roong nắm máy/roong quy lát"

#. module: fleet
#: model:fleet.service.type,name:fleet.type_service_25
msgid "Heater Blower Motor Replacement"
msgstr "Thay thế động cơ quạt sấy"

#. module: fleet
#: model:fleet.service.type,name:fleet.type_service_26
msgid "Heater Control Valve Replacement"
msgstr "Thay thế van điều khiển sấy"

#. module: fleet
#: model:fleet.service.type,name:fleet.type_service_27
msgid "Heater Core Replacement"
msgstr "Thay thế Giàn nóng"

#. module: fleet
#: model:fleet.service.type,name:fleet.type_service_28
msgid "Heater Hose Replacement"
msgstr "Thay ống dẫn khí nóng"

#. module: fleet
#: help:fleet.vehicle,message_summary:0
<<<<<<< HEAD
msgid "Holds the Chatter summary (number of messages, ...). This summary is directly in html format in order to be inserted in kanban views."
msgstr "Chứa các thông tin cho thuê (số thông điệp, ...). Bản tóm tắt này được định dạng trực tiếp bằng HTML để có thể đưa vào Khung nhìn kiểu Kanban."
=======
msgid ""
"Holds the Chatter summary (number of messages, ...). This summary is "
"directly in html format in order to be inserted in kanban views."
msgstr "Holds the Chatter summary (number of messages, ...). This summary is directly in html format in order to be inserted in kanban views."
>>>>>>> 7ad626f8

#. module: fleet
#: field:fleet.vehicle,horsepower:0
msgid "Horsepower"
msgstr "Sức ngựa"

#. module: fleet
#: field:fleet.vehicle,horsepower_tax:0
msgid "Horsepower Taxation"
msgstr "Thuế theo Sức ngựa"

#. module: fleet
#: selection:fleet.vehicle,fuel_type:0
msgid "Hybrid"
msgstr "Hybrid"

#. module: fleet
#: field:fleet.contract.state,id:0
#: field:fleet.service.type,id:0
#: field:fleet.vehicle,id:0
#: field:fleet.vehicle.cost,id:0
#: field:fleet.vehicle.log.contract,id:0
#: field:fleet.vehicle.log.fuel,id:0
#: field:fleet.vehicle.log.services,id:0
#: field:fleet.vehicle.model,id:0
#: field:fleet.vehicle.model.brand,id:0
#: field:fleet.vehicle.odometer,id:0
#: field:fleet.vehicle.state,id:0
#: field:fleet.vehicle.tag,id:0
msgid "ID"
msgstr "ID"

#. module: fleet
#: help:fleet.vehicle,message_unread:0
msgid "If checked new messages require your attention."
<<<<<<< HEAD
msgstr "Nếu đánh dấu kiểm, các tin mới bắt buộc phải có mặt bạn."
=======
msgstr "If checked new messages require your attention."
>>>>>>> 7ad626f8

#. module: fleet
#: model:fleet.service.type,name:fleet.type_service_29
msgid "Ignition Coil Replacement"
msgstr "Thay thế Mô-bin tăng áp"

#. module: fleet
#: selection:fleet.vehicle.log.contract,state:0
msgid "In Progress"
msgstr "Đang thực hiện"

#. module: fleet
#: field:fleet.vehicle.cost,cost_ids:0
#: view:fleet.vehicle.log.contract:fleet.fleet_vehicle_log_contract_form
#: view:fleet.vehicle.log.services:fleet.fleet_vehicle_log_services_form
msgid "Included Services"
msgstr "Các dịch vụ bao gồm"

#. module: fleet
#: view:fleet.vehicle.log.contract:fleet.fleet_vehicle_log_contract_form
#: view:fleet.vehicle.log.services:fleet.fleet_vehicle_log_services_form
msgid "Indicative Cost"
msgstr "Chi phí biểu kiến"

#. module: fleet
#: view:fleet.vehicle.cost:fleet.fleet_vehicle_costs_search
msgid "Indicative Costs"
msgstr "Chi phí biểu kiến"

#. module: fleet
#: model:ir.actions.act_window,name:fleet.action_fleet_reporting_costs_non_effective
#: model:ir.ui.menu,name:fleet.menu_fleet_reporting_indicative_costs
msgid "Indicative Costs Analysis"
msgstr "Phân tích các Chi phí biểu kiến"

#. module: fleet
#: view:fleet.vehicle.log.contract:fleet.fleet_vehicle_log_contract_form
#: field:fleet.vehicle.log.contract,sum_cost:0
msgid "Indicative Costs Total"
msgstr "Tổng Chi phí biểu kiến"

#. module: fleet
#: model:ir.model,name:fleet.model_fleet_vehicle
msgid "Information on a vehicle"
msgstr "Thông tin về một phương tiện"

#. module: fleet
#: model:fleet.service.type,name:fleet.type_service_30
msgid "Intake Manifold Gasket Replacement"
msgstr "Thay thế Gioăng cổ hút"

#. module: fleet
#: view:fleet.vehicle.log.contract:fleet.fleet_vehicle_log_contract_form
msgid "Invoice Date"
msgstr "Ngày hóa đơn"

#. module: fleet
#: field:fleet.vehicle.log.fuel,inv_ref:0
#: field:fleet.vehicle.log.services,inv_ref:0
msgid "Invoice Reference"
msgstr "Tham chiếu Hóa đơn"

#. module: fleet
#: field:fleet.vehicle,message_is_follower:0
msgid "Is a Follower"
msgstr "Là một Người dõi theo"

#. module: fleet
#: model:fleet.vehicle.tag,name:fleet.vehicle_tag_junior
msgid "Junior"
msgstr "Cấp dưới"

#. module: fleet
#: selection:fleet.vehicle,odometer_unit:0
msgid "Kilometers"
msgstr "Ki-lô-mét"

#. module: fleet
#: field:fleet.vehicle,message_last_post:0
msgid "Last Message Date"
<<<<<<< HEAD
msgstr "Ngày thông điệp cuối"
=======
msgstr "Ngày thông điệp gần nhất"
>>>>>>> 7ad626f8

#. module: fleet
#: field:fleet.vehicle,odometer:0
msgid "Last Odometer"
msgstr "Chỉ số Công tơ mét cuối"

#. module: fleet
#: field:fleet.contract.state,write_uid:0
#: field:fleet.service.type,write_uid:0
#: field:fleet.vehicle,write_uid:0
#: field:fleet.vehicle.cost,write_uid:0
#: field:fleet.vehicle.log.contract,write_uid:0
#: field:fleet.vehicle.log.fuel,write_uid:0
#: field:fleet.vehicle.log.services,write_uid:0
#: field:fleet.vehicle.model,write_uid:0
#: field:fleet.vehicle.model.brand,write_uid:0
#: field:fleet.vehicle.odometer,write_uid:0
#: field:fleet.vehicle.state,write_uid:0
#: field:fleet.vehicle.tag,write_uid:0
msgid "Last Updated by"
msgstr "Cập nhật lần cuối bởi"

#. module: fleet
#: field:fleet.contract.state,write_date:0
#: field:fleet.service.type,write_date:0
#: field:fleet.vehicle,write_date:0
#: field:fleet.vehicle.cost,write_date:0
#: field:fleet.vehicle.log.contract,write_date:0
#: field:fleet.vehicle.log.fuel,write_date:0
#: field:fleet.vehicle.log.services,write_date:0
#: field:fleet.vehicle.model,write_date:0
#: field:fleet.vehicle.model.brand,write_date:0
#: field:fleet.vehicle.odometer,write_date:0
#: field:fleet.vehicle.state,write_date:0
#: field:fleet.vehicle.tag,write_date:0
msgid "Last Updated on"
<<<<<<< HEAD
msgstr "Cập nhật lần cuối vào"
=======
msgstr "Cập nhật lần cuối"
>>>>>>> 7ad626f8

#. module: fleet
#: model:fleet.service.type,name:fleet.type_contract_leasing
msgid "Leasing"
msgstr "Cho thuê"

#. module: fleet
#: field:fleet.vehicle,license_plate:0
msgid "License Plate"
msgstr "Biển số"

#. module: fleet
#: code:addons/fleet/fleet.py:411
#, python-format
msgid "License Plate: from '%s' to '%s'"
msgstr "Biển số: từ '%s' đến '%s'"

#. module: fleet
#: help:fleet.vehicle,license_plate:0
msgid "License plate number of the vehicle (ie: plate number for a car)"
msgstr "Số biển số của phương tiện này (vd: 16M-9686)"

#. module: fleet
#: field:fleet.vehicle.log.fuel,liter:0
msgid "Liter"
msgstr "Lít"

#. module: fleet
#: field:fleet.vehicle,location:0
msgid "Location"
msgstr "Địa điểm"

#. module: fleet
#: help:fleet.vehicle,location:0
msgid "Location of the vehicle (garage, ...)"
msgstr "Vị trí của phương tiện (ga-ra, ...)"

#. module: fleet
#: field:fleet.vehicle,image:0
#: field:fleet.vehicle.model,image:0
#: field:fleet.vehicle.model.brand,image:0
msgid "Logo"
msgstr "Logo"

#. module: fleet
#: field:fleet.vehicle,image_medium:0
#: field:fleet.vehicle.model,image_medium:0
msgid "Logo (medium)"
msgstr "Logo (trung bình)"

#. module: fleet
#: field:fleet.vehicle,image_small:0
#: field:fleet.vehicle.model,image_small:0
msgid "Logo (small)"
msgstr "Logo (nhỏ)"

#. module: fleet
#: model:fleet.service.type,name:fleet.type_service_service_11
msgid "Management Fee"
msgstr "Phí Quản lý"

#. module: fleet
#: model:res.groups,name:fleet.group_fleet_manager
msgid "Manager"
msgstr "Quản lý"

#. module: fleet
#: selection:fleet.vehicle,transmission:0
msgid "Manual"
msgstr "Số tay"

#. module: fleet
#: help:fleet.vehicle.model.brand,image_medium:0
msgid "Medium-sized logo of the brand. It is automatically resized as a 128x128px image, with aspect ratio preserved. Use this field in form views or some kanban views."
msgstr "Medium-sized logo of the brand. It is automatically resized as a 128x128px image, with aspect ratio preserved. Use this field in form views or some kanban views."

#. module: fleet
#: field:fleet.vehicle.model.brand,image_medium:0
msgid "Medium-sized photo"
msgstr "Medium-sized photo"

#. module: fleet
#: field:fleet.vehicle,message_ids:0
msgid "Messages"
msgstr "Messages"

#. module: fleet
#: help:fleet.vehicle,message_ids:0
msgid "Messages and communication history"
<<<<<<< HEAD
msgstr "Messages and communication history"
=======
msgstr "Lịch sử thông điệp và liên lạc"
>>>>>>> 7ad626f8

#. module: fleet
#: selection:fleet.vehicle,odometer_unit:0
msgid "Miles"
msgstr "Dặm"

#. module: fleet
#: view:fleet.vehicle:fleet.fleet_vehicle_search
#: field:fleet.vehicle,model_id:0
#: view:fleet.vehicle.model:fleet.fleet_vehicle_model_form
msgid "Model"
msgstr "Model"

#. module: fleet
#: field:fleet.vehicle.model,brand_id:0
#: view:fleet.vehicle.model.brand:fleet.fleet_vehicle_model_brand_form
#: view:fleet.vehicle.model.brand:fleet.fleet_vehicle_model_brand_tree
msgid "Model Brand"
msgstr "Nhãn hiệu Model"

#. module: fleet
#: model:ir.actions.act_window,name:fleet.fleet_vehicle_model_brand_act
#: model:ir.ui.menu,name:fleet.fleet_vehicle_model_brand_menu
msgid "Model brand of Vehicle"
msgstr "Nhãn hiệu Model của Phương tiện"

#. module: fleet
#: field:fleet.vehicle.model,modelname:0
msgid "Model name"
msgstr "Tên Model"

#. module: fleet
#: model:ir.model,name:fleet.model_fleet_vehicle_model
msgid "Model of a vehicle"
msgstr "Model của phương tiện"

#. module: fleet
#: help:fleet.vehicle,model_id:0
msgid "Model of the vehicle"
msgstr "Model của phương tiện"

#. module: fleet
#: code:addons/fleet/fleet.py:400
#, python-format
msgid "Model: from '%s' to '%s'"
msgstr "Model: từ '%s' đến '%s'"

#. module: fleet
#: view:fleet.vehicle.model:fleet.fleet_vehicle_model_tree
msgid "Models"
<<<<<<< HEAD
msgstr "Các Model"
=======
msgstr "Models"
>>>>>>> 7ad626f8

#. module: fleet
#: view:fleet.vehicle.cost:fleet.fleet_vehicle_costs_search
msgid "Month"
msgstr "Tháng"

#. module: fleet
#: selection:fleet.vehicle.log.contract,cost_frequency:0
msgid "Monthly"
msgstr "Hàng tháng"

#. module: fleet
#: field:fleet.service.type,name:0
#: field:fleet.vehicle,name:0
#: field:fleet.vehicle.cost,name:0
#: field:fleet.vehicle.log.contract,name:0
#: field:fleet.vehicle.model,name:0
#: field:fleet.vehicle.odometer,name:0
#: field:fleet.vehicle.state,name:0
#: field:fleet.vehicle.tag,name:0
msgid "Name"
msgstr "Tên"

#. module: fleet
#: field:fleet.vehicle,contract_renewal_name:0
msgid "Name of contract to renew soon"
msgstr "Tên của hợp đồng để gia hạn"

#. module: fleet
#: selection:fleet.vehicle.log.contract,cost_frequency:0
msgid "No"
msgstr "Không"

#. module: fleet
#: code:addons/fleet/fleet.py:399
#: code:addons/fleet/fleet.py:403
#: code:addons/fleet/fleet.py:407
#: code:addons/fleet/fleet.py:410
#, python-format
msgid "None"
msgstr "Không"

#. module: fleet
#: view:fleet.vehicle.log.fuel:fleet.fleet_vehicle_log_fuel_form
#: field:fleet.vehicle.log.fuel,notes:0
#: view:fleet.vehicle.log.services:fleet.fleet_vehicle_log_services_form
#: field:fleet.vehicle.log.services,notes:0
msgid "Notes"
msgstr "Chi chú"

#. module: fleet
#: help:fleet.vehicle,doors:0
msgid "Number of doors of the vehicle"
msgstr "Số cửa của phương tiện"

#. module: fleet
#: help:fleet.vehicle,seats:0
msgid "Number of seats of the vehicle"
msgstr "Số chỗ ngồi của phương tiện"

#. module: fleet
#: view:fleet.vehicle:fleet.fleet_vehicle_form
#: field:fleet.vehicle,odometer_count:0
#: field:fleet.vehicle.cost,odometer_id:0
msgid "Odometer"
msgstr "Chỉ số Công tơ mét"

#. module: fleet
#: view:fleet.vehicle.log.fuel:fleet.fleet_vehicle_log_fuel_form
#: view:fleet.vehicle.log.services:fleet.fleet_vehicle_log_services_form
msgid "Odometer Details"
msgstr "Chi tiết Công tơ mét"

#. module: fleet
#: view:fleet.vehicle.odometer:fleet.fleet_vehicle_odometer_form
#: view:fleet.vehicle.odometer:fleet.fleet_vehicle_odometer_tree
msgid "Odometer Logs"
msgstr "Nhật ký Công tơ mét"

#. module: fleet
#: field:fleet.vehicle,odometer_unit:0
msgid "Odometer Unit"
msgstr "Đơn vị Công tơ mét"

#. module: fleet
#: field:fleet.vehicle.cost,odometer:0
#: field:fleet.vehicle.log.fuel,odometer:0
#: field:fleet.vehicle.odometer,value:0
msgid "Odometer Value"
msgstr "Chỉ số Công tơ mét"

#. module: fleet
#: view:fleet.vehicle.odometer:fleet.fleet_vehicle_odometer_graph
msgid "Odometer Values Per Vehicle"
msgstr "Chỉ số Công tơ mét trên mỗi phương tiện"

#. module: fleet
#: view:fleet.vehicle.log.contract:fleet.fleet_vehicle_log_contract_form
msgid "Odometer details"
msgstr "Chi tiết công cơ mét"

#. module: fleet
#: model:ir.model,name:fleet.model_fleet_vehicle_odometer
msgid "Odometer log for a vehicle"
msgstr "Nhật ký Công tơ mét cho từng phương tiện"

#. module: fleet
#: help:fleet.vehicle,odometer:0
#: help:fleet.vehicle.cost,odometer:0
#: help:fleet.vehicle.cost,odometer_id:0
msgid "Odometer measure of the vehicle at the moment of this log"
msgstr "Chỉ số củacông tơ mét của phương tiện tại thời điểm ghi nhật ký này"

#. module: fleet
#: model:fleet.service.type,name:fleet.type_service_31
msgid "Oil Change"
msgstr "Thay dầu"

#. module: fleet
#: model:fleet.service.type,name:fleet.type_service_32
msgid "Oil Pump Replacement"
msgstr "Thay thế Bơm dầu"

#. module: fleet
#: model:fleet.service.type,name:fleet.type_contract_omnium
msgid "Omnium"
msgstr "Omnium"

#. module: fleet
#: model:ir.actions.client,name:fleet.action_fleet_menu
msgid "Open Fleet Menu"
msgstr "Mở Menu Đội phương tiện"

#. module: fleet
#: code:addons/fleet/fleet.py:47
#, python-format
msgid "Operation not allowed!"
msgstr "Hoạt động không được phép!"

#. module: fleet
#: model:fleet.service.type,name:fleet.type_service_service_16
msgid "Options"
msgstr "Tùy chọn"

#. module: fleet
#: selection:fleet.vehicle.cost,cost_type:0
msgid "Other"
msgstr "Khác"

#. module: fleet
#: model:fleet.service.type,name:fleet.type_service_33
msgid "Other Maintenance"
msgstr "Bảo trì khác"

#. module: fleet
#: model:fleet.service.type,name:fleet.type_service_34
msgid "Oxygen Sensor Replacement"
msgstr "Thay cảm biến Ôxi"

#. module: fleet
#: view:fleet.vehicle.cost:fleet.fleet_vehicle_costs_search
#: field:fleet.vehicle.cost,parent_id:0
msgid "Parent"
msgstr "Nguồn gốc"

#. module: fleet
#: help:fleet.vehicle.cost,parent_id:0
msgid "Parent cost to this current cost"
msgstr "Chi phí gốc mà từ đó phát sinh ra chi phí này"

#. module: fleet
#: help:fleet.vehicle.log.contract,purchaser_id:0
msgid "Person to which the contract is signed for"
msgstr "Người mà hợp đồng này được ký cho"

#. module: fleet
#: field:fleet.vehicle,power:0
msgid "Power"
msgstr "Công suất"

#. module: fleet
#: model:fleet.service.type,name:fleet.type_service_35
msgid "Power Steering Hose Replacement"
msgstr "Thay Ông thủy lực trợ lái"

#. module: fleet
#: model:fleet.service.type,name:fleet.type_service_36
msgid "Power Steering Pump Replacement"
msgstr "Thay thế bơm trợ lái"

#. module: fleet
#: help:fleet.vehicle,power:0
msgid "Power in kW of the vehicle"
msgstr "Công suất đo bằng Kilowat của phương tiện"

#. module: fleet
#: view:fleet.vehicle.log.contract:fleet.fleet_vehicle_log_contract_form
#: view:fleet.vehicle.log.fuel:fleet.fleet_vehicle_log_fuel_search
#: view:fleet.vehicle.log.fuel:fleet.fleet_vehicle_log_fuel_tree
#: view:fleet.vehicle.log.services:fleet.fleet_vehicle_log_services_form
msgid "Price"
msgstr "Giá"

#. module: fleet
#: field:fleet.vehicle.log.fuel,price_per_liter:0
msgid "Price Per Liter"
msgstr "Giá mỗi Lít"

#. module: fleet
#: model:fleet.vehicle.tag,name:fleet.vehicle_tag_purchased
msgid "Purchased"
msgstr "Đã mua"

#. module: fleet
#: field:fleet.vehicle.log.fuel,purchaser_id:0
#: field:fleet.vehicle.log.services,purchaser_id:0
msgid "Purchaser"
msgstr "Người mua"

#. module: fleet
#: model:fleet.service.type,name:fleet.type_service_37
msgid "Radiator Repair"
msgstr "Sửa chữa Lò sưởi"

#. module: fleet
#: field:fleet.vehicle.log.contract,cost_generated:0
msgid "Recurring Cost Amount"
msgstr "Tổng Phí thường xuyên"

#. module: fleet
#: field:fleet.vehicle.log.contract,cost_frequency:0
msgid "Recurring Cost Frequency"
msgstr "Tần suất Phí thường xuyên"

#. module: fleet
#: model:fleet.service.type,name:fleet.type_service_refueling
msgid "Refueling"
msgstr "Đổ Nhiên liệu"

#. module: fleet
#: view:fleet.vehicle.log.fuel:fleet.fleet_vehicle_log_fuel_form
msgid "Refueling Details"
msgstr "Chi tiết đổ Nhiên liệu"

#. module: fleet
#: code:addons/fleet/fleet.py:734
#: view:fleet.vehicle.log.contract:fleet.fleet_vehicle_log_contract_form
#: model:ir.actions.act_window,name:fleet.act_renew_contract
#, python-format
msgid "Renew Contract"
msgstr "Gia hạn Hợp đồng"

#. module: fleet
#: model:fleet.service.type,name:fleet.type_service_service_12
msgid "Rent (Excluding VAT)"
msgstr "Thuê (Không gồm VAT)"

#. module: fleet
#: model:fleet.service.type,name:fleet.type_service_service_8
msgid "Repair and maintenance"
msgstr "Sửa chữa hoặc bảo trì"

#. module: fleet
#: model:fleet.service.type,name:fleet.type_contract_repairing
msgid "Repairing"
msgstr "Đang sửa chữa"

#. module: fleet
#: model:fleet.service.type,name:fleet.type_service_service_10
msgid "Replacement Vehicle"
msgstr "Phương tiện thay thế"

#. module: fleet
#: model:fleet.service.type,name:fleet.type_service_service_15
msgid "Residual value (Excluding VAT)"
msgstr "Giá trị còn lại (Không gồm VAT)"

#. module: fleet
#: model:fleet.service.type,name:fleet.type_service_service_19
msgid "Residual value in %"
msgstr "Giá trị còn lại theo %"

#. module: fleet
#: model:fleet.service.type,name:fleet.type_service_38
msgid "Resurface Rotors"
msgstr "Làm lại mặt Rô-to"

#. module: fleet
#: model:fleet.service.type,name:fleet.type_service_39
msgid "Rotate Tires"
msgstr "Quay vòng lốp"

#. module: fleet
#: model:fleet.service.type,name:fleet.type_service_40
msgid "Rotor Replacement"
msgstr "Thay Rô-to"

#. module: fleet
#: field:fleet.vehicle,seats:0
msgid "Seats Number"
msgstr "Số ghế"

#. module: fleet
#: model:fleet.vehicle.tag,name:fleet.vehicle_tag_sedan
msgid "Sedan"
msgstr "Sedan"

#. module: fleet
#: model:fleet.vehicle.tag,name:fleet.vehicle_tag_senior
msgid "Senior"
msgstr "Cấp trên"

#. module: fleet
#: field:fleet.vehicle.state,sequence:0
msgid "Sequence"
msgstr "Thứ tự"

#. module: fleet
#: selection:fleet.service.type,category:0
#: view:fleet.vehicle.log.contract:fleet.fleet_vehicle_log_contract_form
#: view:fleet.vehicle.log.services:fleet.fleet_vehicle_log_services_form
msgid "Service"
msgstr "Dịch vụ"

#. module: fleet
#: view:fleet.vehicle.log.services:fleet.fleet_vehicle_log_services_form
msgid "Service Type"
msgstr "Loại Dịch vụ"

#. module: fleet
#: model:ir.actions.act_window,name:fleet.fleet_vehicle_service_types_act
#: model:ir.ui.menu,name:fleet.fleet_vehicle_service_types_menu
msgid "Service Types"
msgstr "Loại Dịch vụ"

#. module: fleet
#: view:fleet.service.type:fleet.fleet_vehicle_service_types_tree
msgid "Service types"
msgstr "Loại dịch vụ"

#. module: fleet
#: view:fleet.vehicle:fleet.fleet_vehicle_form
#: field:fleet.vehicle,service_count:0
#: selection:fleet.vehicle.cost,cost_type:0
msgid "Services"
msgstr "Dịch vụ"

#. module: fleet
#: view:fleet.vehicle.log.services:fleet.fleet_vehicle_log_services_graph
msgid "Services Costs Per Month"
msgstr "Phí dịch vụ hàng tháng"

#. module: fleet
#: view:fleet.vehicle.log.services:fleet.fleet_vehicle_log_services_form
msgid "Services Details"
msgstr "Chi tiết dịch vụ"

#. module: fleet
#: field:fleet.vehicle,log_services:0
#: view:fleet.vehicle.log.services:fleet.fleet_vehicle_log_services_form
#: view:fleet.vehicle.log.services:fleet.fleet_vehicle_log_services_search
#: view:fleet.vehicle.log.services:fleet.fleet_vehicle_log_services_tree
msgid "Services Logs"
msgstr "Nhật ký các dịch vụ"

#. module: fleet
#: model:ir.model,name:fleet.model_fleet_vehicle_log_services
msgid "Services for vehicles"
msgstr "Các dịch vụ cho phương tiện"

#. module: fleet
#: view:fleet.vehicle.log.contract:fleet.fleet_vehicle_log_contract_form
msgid "Set Contract In Progress"
msgstr "Đưa hợp đồng vào thực hiện"

#. module: fleet
#: field:fleet.vehicle.model.brand,image_small:0
msgid "Smal-sized photo"
msgstr "Hình cỡ nhỏ"

#. module: fleet
#: help:fleet.vehicle.model.brand,image_small:0
msgid "Small-sized photo of the brand. It is automatically resized as a 64x64px image, with aspect ratio preserved. Use this field anywhere a small image is required."
msgstr "Hình cỡ nhỏ của nhãn hiệu. Hình sẽ được tự động thu về kích thước 64x64px, giữ nguyên tỉ lệ hình gốc. Sử dụng trường này ở bất kỳ chỗ nào bắt buộc có hình nhỏ."

#. module: fleet
#: model:fleet.service.type,name:fleet.type_service_service_6
msgid "Snow tires"
msgstr "Lốp chạy trên tuyết"

#. module: fleet
#: model:fleet.service.type,name:fleet.type_service_41
msgid "Spark Plug Replacement"
msgstr "Thay thế Bu-gi"

#. module: fleet
#: model:fleet.service.type,name:fleet.type_service_42
msgid "Starter Replacement"
msgstr "Thay thế bộ khởi động"

#. module: fleet
#: field:fleet.vehicle,state_id:0
#: view:fleet.vehicle.state:fleet.fleet_vehicle_state_tree
msgid "State"
msgstr "Tình trạng"

#. module: fleet
#: sql_constraint:fleet.vehicle.state:0
msgid "State name already exists"
msgstr "Tên tình trạng đã tồn tại"

#. module: fleet
#: code:addons/fleet/fleet.py:408
#, python-format
msgid "State: from '%s' to '%s'"
msgstr "Tình trạng: từ '%s' đến '%s'"

#. module: fleet
#: view:fleet.vehicle:fleet.fleet_vehicle_search
#: field:fleet.vehicle.log.contract,state:0
msgid "Status"
msgstr "Trạng thái"

#. module: fleet
#: field:fleet.vehicle,message_summary:0
msgid "Summary"
msgstr "Tóm tắt"

#. module: fleet
#: model:fleet.service.type,name:fleet.type_service_service_5
#: model:fleet.service.type,name:fleet.type_service_service_7
msgid "Summer tires"
msgstr "Lốp mùa hè"

#. module: fleet
#: field:fleet.vehicle.log.contract,insurer_id:0
#: field:fleet.vehicle.log.fuel,vendor_id:0
#: field:fleet.vehicle.log.services,vendor_id:0
msgid "Supplier"
msgstr "Nhà cung cấp"

#. module: fleet
#: field:fleet.vehicle,tag_ids:0
msgid "Tags"
msgstr "Tags"

#. module: fleet
#: model:fleet.service.type,name:fleet.type_service_service_3
msgid "Tax roll"
msgstr "Tax roll"

#. module: fleet
#: view:fleet.vehicle.log.contract:fleet.fleet_vehicle_log_contract_form
msgid "Terminate Contract"
msgstr "Kết thúc hợp đồng"

#. module: fleet
#: selection:fleet.vehicle.log.contract,state:0
msgid "Terminated"
msgstr "Đã kết thúc"

#. module: fleet
#: view:fleet.vehicle.log.contract:fleet.fleet_vehicle_log_contract_form
#: field:fleet.vehicle.log.contract,notes:0
msgid "Terms and Conditions"
<<<<<<< HEAD
msgstr "Điều khoản & Điều kiện"
=======
msgstr "Điều khoản và điều kiện"
>>>>>>> 7ad626f8

#. module: fleet
#: model:fleet.service.type,name:fleet.type_service_43
msgid "Thermostat Replacement"
msgstr "Thay thế bộ ổn nhiệt"

#. module: fleet
#: help:fleet.vehicle.model.brand,image:0
msgid "This field holds the image used as logo for the brand, limited to 1024x1024px."
msgstr "This field holds the image used as logo for the brand, limited to 1024x1024px."

#. module: fleet
#: model:fleet.service.type,name:fleet.type_service_44
msgid "Tie Rod End Replacement"
msgstr "Thay thế đầu rô tuyn"

#. module: fleet
#: model:fleet.service.type,name:fleet.type_service_45
msgid "Tire Replacement"
msgstr "Thay lốp"

#. module: fleet
#: model:fleet.service.type,name:fleet.type_service_46
msgid "Tire Service"
msgstr "Dịch vụ lốp"

#. module: fleet
#: selection:fleet.vehicle.log.contract,state:0
msgid "To Close"
msgstr "Chờ đóng"

#. module: fleet
#: view:fleet.vehicle.log.services:fleet.fleet_vehicle_log_services_tree
msgid "Total"
msgstr "Tổng"

#. module: fleet
#: field:fleet.vehicle.cost,amount:0
msgid "Total Price"
msgstr "Giá Tổng"

#. module: fleet
#: model:fleet.service.type,name:fleet.type_service_service_14
msgid "Total expenses (Excluding VAT)"
msgstr "Tổng chi phí (Không gồm VAT)"

#. module: fleet
#: field:fleet.vehicle,contract_renewal_total:0
msgid "Total of contracts due or overdue minus one"
msgstr "Tổng các hợp đồng đến hạn hoặc quá hạn trừ một"

#. module: fleet
#: model:fleet.service.type,name:fleet.type_service_service_18
msgid "Touring Assistance"
msgstr "Phụ xe"

#. module: fleet
#: field:fleet.vehicle,transmission:0
msgid "Transmission"
msgstr "Hệ dẫn động"

#. module: fleet
#: model:fleet.service.type,name:fleet.type_service_47
msgid "Transmission Filter Replacement"
msgstr "Thay thế bộ lọc hệ dẫn động"

#. module: fleet
#: model:fleet.service.type,name:fleet.type_service_48
msgid "Transmission Fluid Replacement"
msgstr "Thay thế công chất bộ dẫn động"

#. module: fleet
#: model:fleet.service.type,name:fleet.type_service_49
msgid "Transmission Replacement"
msgstr "Thay thế hệ dẫn động"

#. module: fleet
#: help:fleet.vehicle,transmission:0
msgid "Transmission Used by the vehicle"
msgstr "Kiểu hệ dẫn động (Transmission) được sử dụng bởi phương tiện"

#. module: fleet
#: field:fleet.vehicle.cost,cost_subtype_id:0
msgid "Type"
msgstr "Kiểu"

#. module: fleet
#: model:ir.model,name:fleet.model_fleet_service_type
msgid "Type of services available on a vehicle"
msgstr "Kiểu các dịch vụ phương tiện"

#. module: fleet
#: help:fleet.vehicle,vin_sn:0
msgid "Unique number written on the vehicle motor (VIN/SN number)"
msgstr "Số duy nhất được ghi trên động cơ của phương tiện (Số VIN/SN)"

#. module: fleet
#: field:fleet.vehicle.cost,odometer_unit:0
#: field:fleet.vehicle.odometer,unit:0
msgid "Unit"
msgstr "Đơn vị"

#. module: fleet
#: help:fleet.vehicle,odometer_unit:0
msgid "Unit of the odometer "
msgstr "Đơn vị đồng hồ công tơ mét "

#. module: fleet
#: field:fleet.vehicle,message_unread:0
msgid "Unread Messages"
msgstr "Tin chưa đọc"

#. module: fleet
#: help:fleet.vehicle.state,sequence:0
msgid "Used to order the note stages"
msgstr "Used to order the note stages"

#. module: fleet
#: model:res.groups,name:fleet.group_fleet_user
msgid "User"
msgstr "Người sử dụng"

#. module: fleet
#: help:fleet.vehicle,car_value:0
msgid "Value of the bought vehicle"
msgstr "Giá trị của phương tiện được mua"

#. module: fleet
#: view:fleet.vehicle:fleet.fleet_vehicle_form
#: view:fleet.vehicle:fleet.fleet_vehicle_search
#: view:fleet.vehicle:fleet.fleet_vehicle_tree
#: view:fleet.vehicle.cost:fleet.fleet_vehicle_costs_search
#: field:fleet.vehicle.cost,vehicle_id:0
#: view:fleet.vehicle.log.fuel:fleet.fleet_vehicle_log_fuel_search
#: view:fleet.vehicle.odometer:fleet.fleet_vehicle_odometer_search
#: field:fleet.vehicle.odometer,vehicle_id:0
msgid "Vehicle"
msgstr "Phương tiện"

#. module: fleet
#: view:fleet.vehicle.cost:fleet.fleet_vehicle_cost_tree
#: model:ir.actions.act_window,name:fleet.fleet_vehicle_costs_act
#: model:ir.ui.menu,name:fleet.fleet_vehicle_costs_menu
msgid "Vehicle Costs"
msgstr "Chi phí phương tiện"

#. module: fleet
#: view:fleet.vehicle.cost:fleet.fleet_vehicle_costs_search
msgid "Vehicle Costs by Month"
msgstr "Chi phí phương tiện hàng tháng"

#. module: fleet
#: view:fleet.vehicle.log.fuel:fleet.fleet_vehicle_log_fuel_form
msgid "Vehicle Details"
msgstr "Chi tiết phương tiện"

#. module: fleet
#: model:ir.actions.act_window,name:fleet.fleet_vehicle_model_act
#: model:ir.ui.menu,name:fleet.fleet_vehicle_model_menu
msgid "Vehicle Model"
msgstr "Model phương tiện"

#. module: fleet
#: model:ir.actions.act_window,name:fleet.fleet_vehicle_state_act
#: model:ir.ui.menu,name:fleet.fleet_vehicle_state_menu
msgid "Vehicle Status"
msgstr "Trạng thái phương tiện"

#. module: fleet
#: help:fleet.vehicle.cost,vehicle_id:0
msgid "Vehicle concerned by this log"
msgstr "Phương tiện liên quan đến nhật ký này"

#. module: fleet
#: view:fleet.vehicle.cost:fleet.fleet_vehicle_costs_form
msgid "Vehicle costs"
msgstr "Chi phí phương tiện"

#. module: fleet
#: model:ir.actions.act_window,name:fleet.fleet_vehicle_act
#: model:ir.ui.menu,name:fleet.fleet_vehicle_menu
#: model:ir.ui.menu,name:fleet.fleet_vehicles
msgid "Vehicles"
msgstr "Phương tiện"

#. module: fleet
#: model:ir.actions.act_window,name:fleet.fleet_vehicle_log_contract_act
#: model:ir.ui.menu,name:fleet.fleet_vehicle_log_contract_menu
msgid "Vehicles Contracts"
msgstr "Hợp đồng Phương tiện"

#. module: fleet
#: view:fleet.vehicle.log.fuel:fleet.fleet_vehicle_log_fuel_search
#: model:ir.actions.act_window,name:fleet.fleet_vehicle_log_fuel_act
#: model:ir.ui.menu,name:fleet.fleet_vehicle_log_fuel_menu
msgid "Vehicles Fuel Logs"
msgstr "Nhật ký Đổ Nhiên liệu"

#. module: fleet
#: model:ir.actions.act_window,name:fleet.fleet_vehicle_odometer_act
#: model:ir.ui.menu,name:fleet.fleet_vehicle_odometer_menu
msgid "Vehicles Odometer"
msgstr "Công tơ mét"

#. module: fleet
#: model:ir.actions.act_window,name:fleet.fleet_vehicle_log_services_act
#: model:ir.ui.menu,name:fleet.fleet_vehicle_log_services_menu
msgid "Vehicles Services Logs"
msgstr "Nhật ký Dịch vụ Phương tiện"

#. module: fleet
#: view:fleet.vehicle.cost:fleet.fleet_vehicle_costs_search
#: view:fleet.vehicle.cost:fleet.fleet_vehicle_effective_costs_report
#: view:fleet.vehicle.cost:fleet.fleet_vehicle_indicative_costs_report
#: view:fleet.vehicle.model:fleet.fleet_vehicle_model_search
msgid "Vehicles costs"
msgstr "Chi phí phương tiện"

#. module: fleet
#: view:fleet.vehicle.odometer:fleet.fleet_vehicle_odometer_search
msgid "Vehicles odometers"
msgstr "Công tơ mét phương tiện"

#. module: fleet
#: view:fleet.vehicle.model:fleet.fleet_vehicle_model_form
#: field:fleet.vehicle.model,vendors:0
msgid "Vendors"
msgstr "Người bán"

#. module: fleet
#: field:fleet.vehicle.log.contract,days_left:0
msgid "Warning Date"
msgstr "Ngày Cảnh báo"

#. module: fleet
#: model:fleet.service.type,name:fleet.type_service_50
msgid "Water Pump Replacement"
msgstr "Thay thế Bơm nước"

#. module: fleet
#: selection:fleet.vehicle.log.contract,cost_frequency:0
msgid "Weekly"
msgstr "Hàng tuần"

#. module: fleet
#: model:fleet.service.type,name:fleet.type_service_51
msgid "Wheel Alignment"
msgstr "Cân lốp"

#. module: fleet
#: model:fleet.service.type,name:fleet.type_service_52
msgid "Wheel Bearing Replacement"
msgstr "Thay Vòng bi Wheel"

#. module: fleet
#: model:fleet.service.type,name:fleet.type_service_53
msgid "Windshield Wiper(s) Replacement"
msgstr "Thay gạt nước kính chắn gió"

#. module: fleet
#: view:fleet.vehicle.log.contract:fleet.fleet_vehicle_log_contract_form
msgid "Write here all other information relative to this contract"
msgstr ""

#. module: fleet
#: help:fleet.vehicle.log.contract,notes:0
msgid "Write here all supplementary informations relative to this contract"
msgstr ""

#. module: fleet
#: view:fleet.vehicle.log.fuel:fleet.fleet_vehicle_log_fuel_form
msgid "Write here any other information"
msgstr ""

#. module: fleet
#: view:fleet.vehicle.log.services:fleet.fleet_vehicle_log_services_form
msgid "Write here any other information related to the service completed."
msgstr ""

#. module: fleet
#: view:fleet.vehicle.cost:fleet.fleet_vehicle_costs_search
msgid "Year"
msgstr "Năm"

#. module: fleet
#: selection:fleet.vehicle.log.contract,cost_frequency:0
msgid "Yearly"
msgstr "Hàng năm"

#. module: fleet
#: view:fleet.vehicle.log.contract:fleet.fleet_vehicle_log_contract_form
msgid "amount"
msgstr "thành tiền"

#. module: fleet
#: view:fleet.vehicle:fleet.fleet_vehicle_kanban
msgid "and"
msgstr "và"

#. module: fleet
#: view:fleet.vehicle:fleet.fleet_vehicle_form
msgid "g/km"
msgstr "g/km"

#. module: fleet
#: view:fleet.vehicle:fleet.fleet_vehicle_kanban
msgid "other(s)"
msgstr "khác"

#. module: fleet
#: view:fleet.vehicle:fleet.fleet_vehicle_form
msgid "show all the costs for this vehicle"
msgstr "show all the costs for this vehicle"

#. module: fleet
#: view:fleet.vehicle:fleet.fleet_vehicle_form
msgid "show the contract for this vehicle"
msgstr "show the contract for this vehicle"

#. module: fleet
#: view:fleet.vehicle:fleet.fleet_vehicle_form
msgid "show the fuel logs for this vehicle"
msgstr "show the fuel logs for this vehicle"

#. module: fleet
#: view:fleet.vehicle:fleet.fleet_vehicle_form
msgid "show the odometer logs for this vehicle"
msgstr "show the odometer logs for this vehicle"

#. module: fleet
#: view:fleet.vehicle:fleet.fleet_vehicle_form
msgid "show the services logs for this vehicle"
msgstr "show the services logs for this vehicle"
<|MERGE_RESOLUTION|>--- conflicted
+++ resolved
@@ -6,21 +6,15 @@
 msgstr ""
 "Project-Id-Version: Odoo Server 8.0\n"
 "Report-Msgid-Bugs-To: \n"
-<<<<<<< HEAD
 "POT-Creation-Date: 2015-12-13 11:41+0000\n"
 "PO-Revision-Date: 2015-12-13 11:41+0000\n"
 "Last-Translator: <>\n"
 "Language-Team: \n"
-=======
-"POT-Creation-Date: 2015-01-21 14:09+0000\n"
-"PO-Revision-Date: 2015-12-29 08:13+0000\n"
-"Last-Translator: Martin Trigaux\n"
-"Language-Team: Vietnamese (http://www.transifex.com/odoo/odoo-8/language/vi/)\n"
->>>>>>> 7ad626f8
 "MIME-Version: 1.0\n"
 "Content-Type: text/plain; charset=UTF-8\n"
 "Content-Transfer-Encoding: \n"
-"Plural-Forms: \n"
+"Language: vi\n"
+"Plural-Forms: nplurals=1; plural=0;\n"
 
 #. module: fleet
 #: code:addons/fleet/fleet.py:387
@@ -660,11 +654,7 @@
 #. module: fleet
 #: help:fleet.vehicle,message_last_post:0
 msgid "Date of the last message posted on the record."
-<<<<<<< HEAD
 msgstr "Ngày mà thông điệp cuối cùng được ghi vào bản ghi."
-=======
-msgstr "Ngày gần nhất của thông điệp được vào sổ trên bản ghi này."
->>>>>>> 7ad626f8
 
 #. module: fleet
 #: help:fleet.vehicle.cost,date:0
@@ -915,15 +905,8 @@
 
 #. module: fleet
 #: help:fleet.vehicle,message_summary:0
-<<<<<<< HEAD
 msgid "Holds the Chatter summary (number of messages, ...). This summary is directly in html format in order to be inserted in kanban views."
 msgstr "Chứa các thông tin cho thuê (số thông điệp, ...). Bản tóm tắt này được định dạng trực tiếp bằng HTML để có thể đưa vào Khung nhìn kiểu Kanban."
-=======
-msgid ""
-"Holds the Chatter summary (number of messages, ...). This summary is "
-"directly in html format in order to be inserted in kanban views."
-msgstr "Holds the Chatter summary (number of messages, ...). This summary is directly in html format in order to be inserted in kanban views."
->>>>>>> 7ad626f8
 
 #. module: fleet
 #: field:fleet.vehicle,horsepower:0
@@ -959,11 +942,7 @@
 #. module: fleet
 #: help:fleet.vehicle,message_unread:0
 msgid "If checked new messages require your attention."
-<<<<<<< HEAD
 msgstr "Nếu đánh dấu kiểm, các tin mới bắt buộc phải có mặt bạn."
-=======
-msgstr "If checked new messages require your attention."
->>>>>>> 7ad626f8
 
 #. module: fleet
 #: model:fleet.service.type,name:fleet.type_service_29
@@ -1044,11 +1023,7 @@
 #. module: fleet
 #: field:fleet.vehicle,message_last_post:0
 msgid "Last Message Date"
-<<<<<<< HEAD
 msgstr "Ngày thông điệp cuối"
-=======
-msgstr "Ngày thông điệp gần nhất"
->>>>>>> 7ad626f8
 
 #. module: fleet
 #: field:fleet.vehicle,odometer:0
@@ -1085,11 +1060,7 @@
 #: field:fleet.vehicle.state,write_date:0
 #: field:fleet.vehicle.tag,write_date:0
 msgid "Last Updated on"
-<<<<<<< HEAD
 msgstr "Cập nhật lần cuối vào"
-=======
-msgstr "Cập nhật lần cuối"
->>>>>>> 7ad626f8
 
 #. module: fleet
 #: model:fleet.service.type,name:fleet.type_contract_leasing
@@ -1179,11 +1150,7 @@
 #. module: fleet
 #: help:fleet.vehicle,message_ids:0
 msgid "Messages and communication history"
-<<<<<<< HEAD
 msgstr "Messages and communication history"
-=======
-msgstr "Lịch sử thông điệp và liên lạc"
->>>>>>> 7ad626f8
 
 #. module: fleet
 #: selection:fleet.vehicle,odometer_unit:0
@@ -1234,11 +1201,7 @@
 #. module: fleet
 #: view:fleet.vehicle.model:fleet.fleet_vehicle_model_tree
 msgid "Models"
-<<<<<<< HEAD
 msgstr "Các Model"
-=======
-msgstr "Models"
->>>>>>> 7ad626f8
 
 #. module: fleet
 #: view:fleet.vehicle.cost:fleet.fleet_vehicle_costs_search
@@ -1704,11 +1667,7 @@
 #: view:fleet.vehicle.log.contract:fleet.fleet_vehicle_log_contract_form
 #: field:fleet.vehicle.log.contract,notes:0
 msgid "Terms and Conditions"
-<<<<<<< HEAD
 msgstr "Điều khoản & Điều kiện"
-=======
-msgstr "Điều khoản và điều kiện"
->>>>>>> 7ad626f8
 
 #. module: fleet
 #: model:fleet.service.type,name:fleet.type_service_43
@@ -2021,24 +1980,24 @@
 #. module: fleet
 #: view:fleet.vehicle:fleet.fleet_vehicle_form
 msgid "show all the costs for this vehicle"
-msgstr "show all the costs for this vehicle"
+msgstr ""
 
 #. module: fleet
 #: view:fleet.vehicle:fleet.fleet_vehicle_form
 msgid "show the contract for this vehicle"
-msgstr "show the contract for this vehicle"
+msgstr ""
 
 #. module: fleet
 #: view:fleet.vehicle:fleet.fleet_vehicle_form
 msgid "show the fuel logs for this vehicle"
-msgstr "show the fuel logs for this vehicle"
+msgstr ""
 
 #. module: fleet
 #: view:fleet.vehicle:fleet.fleet_vehicle_form
 msgid "show the odometer logs for this vehicle"
-msgstr "show the odometer logs for this vehicle"
+msgstr ""
 
 #. module: fleet
 #: view:fleet.vehicle:fleet.fleet_vehicle_form
 msgid "show the services logs for this vehicle"
-msgstr "show the services logs for this vehicle"
+msgstr ""