--- conflicted
+++ resolved
@@ -1,24 +1,13 @@
 # -*- coding: utf-8 -*-
-<<<<<<< HEAD
-
-from datetime import datetime
-=======
 from datetime import datetime
 import werkzeug.exceptions
->>>>>>> 4bef17cc
 import werkzeug.urls
 import werkzeug.wrappers
 import simplejson
 import lxml
-<<<<<<< HEAD
-from urllib2 import urlopen
-
-from openerp import tools
-=======
 from urllib2 import urlopen, URLError
 
 from openerp import tools, _
->>>>>>> 4bef17cc
 from openerp.addons.web import http
 from openerp.addons.web.controllers.main import login_redirect
 from openerp.addons.web.http import request
@@ -44,11 +33,7 @@
             'notifications': self._get_notifications(),
             'header': kwargs.get('header', dict()),
             'searches': kwargs.get('searches', dict()),
-<<<<<<< HEAD
-            'no_introduction_message': request.httprequest.cookies.get('no_introduction_message', False),
-=======
             'forum_welcome_message': request.httprequest.cookies.get('forum_welcome_message', False),
->>>>>>> 4bef17cc
             'validation_email_sent': request.session.get('validation_email_sent', False),
             'validation_email_done': request.session.get('validation_email_done', False),
         }
@@ -97,10 +82,6 @@
         return request.website.render("website_forum.forum_all", {'forums': forums})
 
     @http.route('/forum/new', type='http', auth="user", methods=['POST'], website=True)
-<<<<<<< HEAD
-    def forum_create(self, forum_name="New Forum", **kwargs):
-        forum_id = request.env['forum.forum'].create({'name': forum_name})
-=======
     def forum_create(self, forum_name="New Forum", add_menu=False):
         forum_id = request.env['forum.forum'].create({'name': forum_name})
         if add_menu:
@@ -110,7 +91,6 @@
                 'parent_id': request.website.menu_id.id,
                 'website_id': request.website.id,
             })
->>>>>>> 4bef17cc
         return request.redirect("/forum/%s" % slug(forum_id))
 
     @http.route('/forum/notification_read', type='json', auth="user", methods=['POST'], website=True)
@@ -138,8 +118,6 @@
         if post_type:
             domain += [('post_type', '=', post_type)]
 
-<<<<<<< HEAD
-=======
         if sorting:
             # check that sorting is valid
             # retro-compatibily for V8 and google links
@@ -148,7 +126,6 @@
             except ValueError:
                 sorting = False
 
->>>>>>> 4bef17cc
         if not sorting:
             sorting = forum.default_order
 
@@ -200,11 +177,6 @@
         )
         return simplejson.dumps(data)
 
-<<<<<<< HEAD
-    @http.route(['/forum/<model("forum.forum"):forum>/tag'], type='http', auth="public", website=True)
-    def tags(self, forum, page=1, **post):
-        tags = request.env['forum.tag'].search([('forum_id', '=', forum.id), ('posts_count', '>', 0)], limit=None, order='posts_count DESC')
-=======
     @http.route(['/forum/<model("forum.forum"):forum>/tag', '/forum/<model("forum.forum"):forum>/tag/<string:tag_char>'], type='http', auth="public", website=True)
     def tags(self, forum, tag_char=None, **post):
         # build the list of tag first char, with their value as tag_char param Ex : [('All', 'all'), ('C', 'c'), ('G', 'g'), ('Z', z)]
@@ -223,7 +195,6 @@
             order_by = 'posts_count DESC'
         tags = request.env['forum.tag'].search(domain, limit=None, order=order_by)
         # prepare values and render template
->>>>>>> 4bef17cc
         values = self._prepare_forum_values(forum=forum, searches={'tags': True}, **post)
         values.update({
             'tags': tags,
@@ -242,13 +213,6 @@
 
     @http.route('/forum/get_url_title', type='json', auth="user", methods=['POST'], website=True)
     def get_url_title(self, **kwargs):
-<<<<<<< HEAD
-        arch = lxml.html.parse(urlopen(kwargs.get('url')))
-        return arch.find(".//title").text
-
-    @http.route(['''/forum/<model("forum.forum"):forum>/question/<model("forum.post", "[('forum_id','=',forum[0]),('parent_id','=',False)]"):question>'''], type='http', auth="public", website=True)
-    def question(self, forum, question, **post):
-=======
         try:
             arch = lxml.html.parse(urlopen(kwargs.get('url')))
             return arch.find(".//title").text
@@ -262,7 +226,6 @@
         if not question.can_view:
             raise werkzeug.exceptions.NotFound()
 
->>>>>>> 4bef17cc
         # increment view counter
         question.sudo().set_viewed()
         if question.parent_id:
@@ -350,11 +313,7 @@
 
     @http.route(['/forum/<model("forum.forum"):forum>/new',
                  '/forum/<model("forum.forum"):forum>/<model("forum.post"):post_parent>/reply'],
-<<<<<<< HEAD
-                type='http', auth="public", methods=['POST'], website=True)
-=======
                 type='http', auth="public", website=True)
->>>>>>> 4bef17cc
     def post_create(self, forum, post_parent=None, post_type=None, **post):
         if not request.session.uid:
             return login_redirect()
@@ -370,11 +329,7 @@
         })
         return werkzeug.utils.redirect("/forum/%s/question/%s" % (slug(forum), post_parent and slug(post_parent) or new_question.id))
 
-<<<<<<< HEAD
-    @http.route('/forum/<model("forum.forum"):forum>/post/<model("forum.post"):post>/comment', type='http', auth="public", methods=['POST'], website=True)
-=======
     @http.route('/forum/<model("forum.forum"):forum>/post/<model("forum.post"):post>/comment', type='http', auth="public", website=True)
->>>>>>> 4bef17cc
     def post_comment(self, forum, post, **kwargs):
         if not request.session.uid:
             return login_redirect()
@@ -420,20 +375,12 @@
             'post_name': post.content_link,
             'content': post.name,
         })
-<<<<<<< HEAD
-        return request.website.render("website_forum.edit_post", values)
-
-    @http.route('/forum/<model("forum.forum"):forum>/post/<model("forum.post"):post>/save', type='http', auth="user", methods=['POST'], website=True)
-    def post_save(self, forum, post, **kwargs):
-        post_tags = forum._tag_to_write_vals(kwargs.get('post_tag', ''))
-=======
         template = "website_forum.new_link" if post.post_type == 'link' and not post.parent_id else "website_forum.edit_post"
         return request.website.render(template, values)
 
     @http.route('/forum/<model("forum.forum"):forum>/post/<model("forum.post"):post>/save', type='http', auth="user", methods=['POST'], website=True)
     def post_save(self, forum, post, **kwargs):
         post_tags = forum._tag_to_write_vals(kwargs.get('post_tags', ''))
->>>>>>> 4bef17cc
         vals = {
             'tag_ids': post_tags,
             'name': kwargs.get('post_name'),
