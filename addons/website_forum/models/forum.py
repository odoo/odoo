--- conflicted
+++ resolved
@@ -1,10 +1,7 @@
 # -*- coding: utf-8 -*-
 
 from datetime import datetime
-<<<<<<< HEAD
-=======
 import itertools
->>>>>>> 4bef17cc
 import logging
 import math
 import re
@@ -13,10 +10,7 @@
 
 from openerp import _
 from openerp import api, fields, models
-<<<<<<< HEAD
-=======
 from openerp import http
->>>>>>> 4bef17cc
 from openerp import modules
 from openerp import tools
 from openerp import SUPERUSER_ID
@@ -54,14 +48,6 @@
     # description and use
     name = fields.Char('Forum Name', required=True, translate=True)
     faq = fields.Html('Guidelines', default=_get_default_faq, translate=True)
-<<<<<<< HEAD
-    description = fields.Html(
-        'Description',
-        translate=True,
-        default='<p> This community is for professionals and enthusiasts of our products and services.'
-                'Share and discuss the best content and new marketing ideas,'
-                'build your professional profile and become a better marketer together.</p>')
-=======
     description = fields.Text(
         'Description',
         translate=True,
@@ -81,24 +67,15 @@
                             </div>
                         </div>
                     </section>""")
->>>>>>> 4bef17cc
     default_order = fields.Selection([
         ('create_date desc', 'Newest'),
         ('write_date desc', 'Last Updated'),
         ('vote_count desc', 'Most Voted'),
-<<<<<<< HEAD
-        ('relevancy desc', 'Relevancy'),
-        ('child_count desc', 'Answered')],
-        string='Default Order', required=True, default='write_date desc')
-    relevancy_post_vote = fields.Float('First Relevancy Parameter', default=0.8)
-    relevancy_time_decay = fields.Float('Second Relevancy Parameter', default=1.8)
-=======
         ('relevancy desc', 'Relevance'),
         ('child_count desc', 'Answered')],
         string='Default Order', required=True, default='write_date desc')
     relevancy_post_vote = fields.Float('First Relevance Parameter', default=0.8, help="This formula is used in order to sort by relevance. The variable 'votes' represents number of votes for a post, and 'days' is number of days since the post creation")
     relevancy_time_decay = fields.Float('Second Relevance Parameter', default=1.8)
->>>>>>> 4bef17cc
     default_post_type = fields.Selection([
         ('question', 'Question'),
         ('discussion', 'Discussion'),
@@ -125,31 +102,6 @@
     karma_gen_answer_accepted = fields.Integer(string='Answer accepted', default=15)
     karma_gen_answer_flagged = fields.Integer(string='Answer flagged', default=-100)
     # karma-based actions
-<<<<<<< HEAD
-    karma_ask = fields.Integer(string='Ask a new question', default=3)
-    karma_answer = fields.Integer(string='Answer a question', default=3)
-    karma_edit_own = fields.Integer(string='Edit its own posts', default=1)
-    karma_edit_all = fields.Integer(string='Edit all posts', default=300)
-    karma_close_own = fields.Integer(string='Close its own posts', default=100)
-    karma_close_all = fields.Integer(string='Close all posts', default=500)
-    karma_unlink_own = fields.Integer(string='Delete its own posts', default=500)
-    karma_unlink_all = fields.Integer(string='Delete all posts', default=1000)
-    karma_upvote = fields.Integer(string='Upvote', default=5)
-    karma_downvote = fields.Integer(string='Downvote', default=50)
-    karma_answer_accept_own = fields.Integer(string='Accept an answer on its own questions', default=20)
-    karma_answer_accept_all = fields.Integer(string='Accept an answers to all questions', default=500)
-    karma_editor_link_files = fields.Integer(string='Linking files (Editor)', default=20)
-    karma_editor_clickable_link = fields.Integer(string='Add clickable links (Editor)', default=20)
-    karma_comment_own = fields.Integer(string='Comment its own posts', default=1)
-    karma_comment_all = fields.Integer(string='Comment all posts', default=1)
-    karma_comment_convert_own = fields.Integer(string='Convert its own answers to comments and vice versa', default=50)
-    karma_comment_convert_all = fields.Integer(string='Convert all answers to answers and vice versa', default=500)
-    karma_comment_unlink_own = fields.Integer(string='Unlink its own comments', default=50)
-    karma_comment_unlink_all = fields.Integer(string='Unlinnk all comments', default=500)
-    karma_retag = fields.Integer(string='Change question tags', default=75)
-    karma_flag = fields.Integer(string='Flag a post as offensive', default=500)
-    karma_dofollow = fields.Integer(string='Disabled links', help='If the author has not enough karma, a nofollow attribute is added to links', default=500)
-=======
     karma_ask = fields.Integer(string='Ask questions', default=3)
     karma_answer = fields.Integer(string='Answer questions', default=3)
     karma_edit_own = fields.Integer(string='Edit own posts', default=1)
@@ -188,7 +140,6 @@
         if self.default_post_type == 'link' and not self.allow_link or self.default_post_type == 'question' and not self.allow_question or self.default_post_type == 'discussion' and not self.allow_discussion:
             raise Warning(_('Post type in "Default post" must be activated'))
 
->>>>>>> 4bef17cc
 
     @api.model
     def create(self, values):
@@ -215,22 +166,15 @@
                 existing_keep.append(int(tag))
         post_tags.insert(0, [6, 0, existing_keep])
         return post_tags
-<<<<<<< HEAD
-=======
 
     def get_tags_first_char(self):
         """ get set of first letter of forum tags """
         tags = self.env['forum.tag'].search([('forum_id', '=', self.id), ('posts_count', '>', 0)])
         return sorted(set([tag.name[0].upper() for tag in tags]))
 
->>>>>>> 4bef17cc
 
 class Post(models.Model):
 
-<<<<<<< HEAD
-class Post(models.Model):
-=======
->>>>>>> 4bef17cc
     _name = 'forum.post'
     _description = 'Forum Post'
     _inherit = ['mail.thread', 'website.seo.metadata']
@@ -238,11 +182,7 @@
 
     name = fields.Char('Title')
     forum_id = fields.Many2one('forum.forum', string='Forum', required=True)
-<<<<<<< HEAD
-    content = fields.Html('Content')
-=======
     content = fields.Html('Content', strip_style=True)
->>>>>>> 4bef17cc
     plain_content = fields.Text('Plain Content', compute='_get_plain_content', store=True)
 
     @api.one
@@ -259,11 +199,7 @@
         ('question', 'Question'),
         ('link', 'Article'),
         ('discussion', 'Discussion')],
-<<<<<<< HEAD
-        string='Type', default='question')
-=======
         string='Type', default='question', required=True)
->>>>>>> 4bef17cc
     website_message_ids = fields.One2many(
         'mail.message', 'res_id',
         domain=lambda self: ['&', ('model', '=', self._name), ('type', 'in', ['email', 'comment'])],
@@ -278,11 +214,7 @@
                                      "a write on write_date and therefore bump the post. Directly writing on write_date"
                                      "is currently not supported and this field is a workaround.")
     write_uid = fields.Many2one('res.users', string='Updated by', select=True, readonly=True)
-<<<<<<< HEAD
-    relevancy = fields.Float('Relevancy', compute="_compute_relevancy", store=True)
-=======
     relevancy = fields.Float('Relevance', compute="_compute_relevancy", store=True)
->>>>>>> 4bef17cc
 
     @api.one
     @api.depends('vote_count', 'forum_id.relevancy_post_vote', 'forum_id.relevancy_time_decay')
@@ -306,11 +238,7 @@
             vote.user_vote = mapped_vote.get(vote.id, 0)
 
     @api.multi
-<<<<<<< HEAD
-    @api.depends('vote_ids')
-=======
     @api.depends('vote_ids.vote')
->>>>>>> 4bef17cc
     def _get_vote_count(self):
         read_group_res = self.env['forum.post.vote'].read_group([('post_id', 'in', self._ids)], ['post_id', 'vote'], ['post_id', 'vote'], lazy=False)
         result = dict.fromkeys(self._ids, 0)
@@ -387,39 +315,6 @@
     can_downvote = fields.Boolean('Can Downvote', compute='_get_post_karma_rights')
     can_comment = fields.Boolean('Can Comment', compute='_get_post_karma_rights')
     can_comment_convert = fields.Boolean('Can Convert to Comment', compute='_get_post_karma_rights')
-<<<<<<< HEAD
-
-    @api.one
-    def _get_post_karma_rights(self):
-        user = self.env.user
-
-        self.karma_accept = self.parent_id and self.parent_id.create_uid.id == self._uid and self.forum_id.karma_answer_accept_own or self.forum_id.karma_answer_accept_all
-        self.karma_edit = self.create_uid.id == self._uid and self.forum_id.karma_edit_own or self.forum_id.karma_edit_all
-        self.karma_close = self.create_uid.id == self._uid and self.forum_id.karma_close_own or self.forum_id.karma_close_all
-        self.karma_unlink = self.create_uid.id == self._uid and self.forum_id.karma_unlink_own or self.forum_id.karma_unlink_all
-        self.karma_comment = self.create_uid.id == self._uid and self.forum_id.karma_comment_own or self.forum_id.karma_comment_all
-        self.karma_comment_convert = self.create_uid.id == self._uid and self.forum_id.karma_comment_convert_own or self.forum_id.karma_comment_convert_all
-
-        self.can_ask = user.karma >= self.forum_id.karma_ask
-        self.can_answer = user.karma >= self.forum_id.karma_answer
-        self.can_accept = user.karma >= self.karma_accept
-        self.can_edit = user.karma >= self.karma_edit
-        self.can_close = user.karma >= self.karma_close
-        self.can_unlink = user.karma >= self.karma_unlink
-        self.can_upvote = user.karma >= self.forum_id.karma_upvote
-        self.can_downvote = user.karma >= self.forum_id.karma_downvote
-        self.can_comment = user.karma >= self.karma_comment
-        self.can_comment_convert = user.karma >= self.karma_comment_convert
-
-    def name_get(self, cr, uid, ids, context=None):
-        result = []
-        for post in self.browse(cr, uid, ids, context=context):
-            if post.parent_id and not post.name:
-                result.append((post.id, '%s (%s)' % (post.parent_id.name, post.id)))
-            else:
-                result.append((post.id, '%s' % (post.name)))
-        return result
-=======
     can_view = fields.Boolean('Can View', compute='_get_post_karma_rights')
 
     @api.multi
@@ -457,22 +352,18 @@
                 or (self.post_type == 'discussion' and not self.forum_id.allow_discussion) \
                 or (self.post_type == 'link' and not self.forum_id.allow_link):
             raise UserError(_('This forum does not allow %s' % self.post_type))
->>>>>>> 4bef17cc
 
     def _update_content(self, content, forum_id):
         forum = self.env['forum.forum'].browse(forum_id)
         if content and self.env.user.karma < forum.karma_dofollow:
             for match in re.findall(r'<a\s.*href=".*?">', content):
                 content = re.sub(match, match[:3] + 'rel="nofollow" ' + match[3:], content)
-<<<<<<< HEAD
-=======
 
         if self.env.user.karma <= forum.karma_editor:
             filter_regexp = r'(<img.*?>)|(<a[^>]*?href[^>]*?>)|(<[a-z|A-Z]+[^>]*style\s*=\s*[\'"][^\'"]*\s*background[^:]*:[^url;]*url)'
             content_match = re.search(filter_regexp, content, re.I)
             if content_match:
                 raise KarmaError('User karma not sufficient to post an image or link.')
->>>>>>> 4bef17cc
         return content
 
     @api.model
@@ -507,8 +398,6 @@
         return post
 
     @api.multi
-<<<<<<< HEAD
-=======
     def check_mail_message_access(self, operation, model_obj=None):
         for post in self:
             # Make sure only author or moderator can edit/delete messages
@@ -517,7 +406,6 @@
         return super(Post, self).check_mail_message_access(operation, model_obj=model_obj)
 
     @api.multi
->>>>>>> 4bef17cc
     @api.depends('name', 'post_type')
     def name_get(self):
         result = []
@@ -656,13 +544,8 @@
         # post the message
         question = self.parent_id
         values = {
-<<<<<<< HEAD
-            'author_id': self.create_uid.partner_id.id,
-            'body': tools.html2plaintext(self.content),
-=======
             'author_id': self.sudo().create_uid.partner_id.id,  # use sudo here because of access to res.users model
             'body': tools.html_sanitize(self.content, strict=True, strip_style=True, strip_classes=True),
->>>>>>> 4bef17cc
             'type': 'comment',
             'subtype': 'mail.mt_comment',
             'date': self.create_date,
@@ -757,18 +640,10 @@
     _name = "forum.post.reason"
     _description = "Post Closing Reason"
     _order = 'name'
-<<<<<<< HEAD
 
     name = fields.Char(string='Closing Reason', required=True, translate=True)
-=======
->>>>>>> 4bef17cc
-
-    name = fields.Char(string='Closing Reason', required=True, translate=True)
-
-<<<<<<< HEAD
-=======
-
->>>>>>> 4bef17cc
+
+
 class Vote(models.Model):
     _name = 'forum.post.vote'
     _description = 'Vote'
