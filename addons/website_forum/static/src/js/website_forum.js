--- conflicted
+++ resolved
@@ -1,24 +1,5 @@
-<<<<<<< HEAD
-    openerp.website.if_dom_contains('.website_forum', function () {
-        $("[data-toggle='popover']").popover();
-        $('.karma_required').on('click', function (ev) {
-            var karma = $(ev.currentTarget).data('karma');
-            if (karma) {
-                ev.preventDefault();
-                var $warning = $('<div class="alert alert-danger alert-dismissable oe_forum_alert" id="karma_alert">'+
-                    '<button type="button" class="close notification_close" data-dismiss="alert" aria-hidden="true">&times;</button>'+
-                    karma + ' karma is required to perform this action. You can earn karma by having '+
-                            'your answers upvoted by the community.</div>');
-                var vote_alert = $(ev.currentTarget).parent().find("#vote_alert");
-                if (vote_alert.length == 0) {
-                    $(ev.currentTarget).parent().append($warning);
-                }
-            }
-        });
-=======
 odoo.define('website_forum.website_forum', function (require) {
 'use strict';
->>>>>>> 4bef17cc
 
 var ajax = require('web.ajax');
 var core = require('web.core');
@@ -150,112 +131,6 @@
         ajax.jsonRpc("/forum/validate_email/close", 'call', {});
     });
 
-<<<<<<< HEAD
-        $('.js_close_intro').on('click', function (ev) {
-            ev.preventDefault();
-            document.cookie = "no_introduction_message = false";
-            return true;
-        });
-
-        $('.link_url').on('change', function (ev) {
-            ev.preventDefault();
-            var $link = $(ev.currentTarget);
-            if ($link.attr("value").search("^http(s?)://.*")) {
-                var $warning = $('<div class="alert alert-danger alert-dismissable" style="position:absolute; margin-top: -180px; margin-left: 90px;">'+
-                    '<button type="button" class="close notification_close" data-dismiss="alert" aria-hidden="true">&times;</button>'+
-                    'Please enter valid URL. Example: http://www.odoo.com'+
-                    '</div>');
-                $link.parent().append($warning);
-                $("button#btn_post_your_article")[0].disabled = true;
-            } else {
-                openerp.jsonRpc("/forum/get_url_title", 'call', {'url': $link.attr("value")}).then(function (data) {
-                    $("input[name='post_name']")[0].value = data;
-                    $('button#btn_post_your_article').prop('disabled', false);
-                });
-            }
-        });
-
-        $('input.js_select2').select2({
-            tags: true,
-            tokenSeparators: [",", " ", "_"],
-            maximumInputLength: 35,
-            minimumInputLength: 2,
-            maximumSelectionSize: 5,
-            lastsearch: [],
-            createSearchChoice: function (term) {
-                if ($(lastsearch).filter(function () { return this.text.localeCompare(term) === 0;}).length === 0) {
-                    //check Karma
-                    if (parseInt($("#karma").val()) >= parseInt($("#karma_retag").val())) {
-                        return {
-                            id: "_" + $.trim(term),
-                            text: $.trim(term) + ' *',
-                            isNew: true,
-                        };
-                    }
-                }
-            },
-            formatResult: function(term) {
-                if (term.isNew) {
-                    return '<span class="label label-primary">New</span> ' + _.escape(term.text);
-                }
-                else {
-                    return _.escape(term.text);
-                }
-            },
-            ajax: {
-                url: '/forum/get_tags',
-                dataType: 'json',
-                data: function(term, page) {
-                    return {
-                        q: term,
-                        l: 50
-                    };
-                },
-                results: function(data, page) {
-                    var ret = [];
-                    _.each(data, function(x) {
-                        ret.push({ id: x.id, text: x.name, isNew: false });
-                    });
-                    lastsearch = ret;
-                    return { results: ret };
-                }
-            },
-            // Take default tags from the input value
-            initSelection: function (element, callback) {
-                var data = [];
-                _.each(element.data('init-value'), function(x) {
-                    data.push({ id: x.id, text: x.name, isNew: false });
-                });
-                element.val('');
-                callback(data);
-            },
-        });
-
-        $('textarea.load_editor').each(function () {
-            var $textarea = $(this);
-            if (!$textarea.val().match(/\S/)) {
-                $textarea.val("<p><br/></p>");
-            }
-            var $form = $textarea.closest('form');
-            var toolbar = [
-                    ['style', ['style']],
-                    ['font', ['bold', 'italic', 'underline', 'clear']],
-                    ['para', ['ul', 'ol', 'paragraph']],
-                    ['table', ['table']]
-                ];
-            if (parseInt($("#karma").val()) > 30) {
-                toolbar.push(['insert', ['link', 'picture']]);
-            }
-            $textarea.summernote({
-                    height: 150,
-                    toolbar: toolbar
-                });
-            $form.on('click', 'button, .a-submit', function () {
-                $textarea.html($form.find('.note-editable').code());
-            });
-        });
-    });
-=======
     // welcome message action button
     var forum_login = _.string.sprintf('%s/web?redirect=%s',
         window.location.origin, escape(window.location.href));
@@ -383,5 +258,4 @@
     });
 });
 
-});
->>>>>>> 4bef17cc
+});