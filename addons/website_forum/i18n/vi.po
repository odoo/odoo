--- conflicted
+++ resolved
@@ -6,21 +6,15 @@
 msgstr ""
 "Project-Id-Version: Odoo Server 8.0\n"
 "Report-Msgid-Bugs-To: \n"
-<<<<<<< HEAD
 "POT-Creation-Date: 2015-04-12 13:21+0000\n"
 "PO-Revision-Date: 2015-04-12 13:21+0000\n"
 "Last-Translator: <>\n"
 "Language-Team: \n"
-=======
-"POT-Creation-Date: 2015-01-21 14:08+0000\n"
-"PO-Revision-Date: 2015-12-29 08:13+0000\n"
-"Last-Translator: fanha99 <fanha99@hotmail.com>\n"
-"Language-Team: Vietnamese (http://www.transifex.com/odoo/odoo-8/language/vi/)\n"
->>>>>>> 7ad626f8
 "MIME-Version: 1.0\n"
 "Content-Type: text/plain; charset=UTF-8\n"
 "Content-Transfer-Encoding: \n"
-"Plural-Forms: \n"
+"Language: vi\n"
+"Plural-Forms: nplurals=1; plural=0;\n"
 
 #. module: website_forum
 #: model:email.template,body_html:website_forum.validation_email
@@ -72,16 +66,12 @@
 #. module: website_forum
 #: model:email.template,subject:website_forum.validation_email
 msgid "${object.company_id.name} Forums validation"
-<<<<<<< HEAD
 msgstr "Xác thực Diễn đàn ${object.company_id.name}"
-=======
-msgstr "${object.company_id.name} tính hợp lệ của diễn đàn"
->>>>>>> 7ad626f8
 
 #. module: website_forum
 #: view:website:website_forum.header
 msgid "&times;"
-msgstr "&times;"
+msgstr ""
 
 #. module: website_forum
 #: view:website:website_forum.post_description_full
@@ -96,11 +86,7 @@
 #. module: website_forum
 #: view:website:website_forum.post_answer
 msgid "- no need to answer the same question twice. Also, please"
-<<<<<<< HEAD
 msgstr "- không cần trả lời 2 lần cho cùng một câu hỏi. Đồng thời, vui lòng"
-=======
-msgstr "- không cần trả lời 2 lần câu hỏi tương tự. Mặt khác, xin hãy"
->>>>>>> 7ad626f8
 
 #. module: website_forum
 #: selection:forum.post.vote,vote:0
@@ -108,10 +94,12 @@
 msgstr "-1"
 
 #. module: website_forum
-#: code:addons/website_forum/models/forum.py:378
+#: code:addons/website_forum/models/forum.py:374
 #, python-format
-msgid "<p>A new answer for <i>%s</i> has been posted. <a href=\"%s/forum/%s/question/%s\">Click here to access the post.</a></p>"
-msgstr "<p>A new answer for <i>%s</i> has been posted. <a href=\"%s/forum/%s/question/%s\">Click here to access the post.</a></p>"
+msgid ""
+"<p>A new answer for <i>%s</i> has been posted. <a "
+"href=\"%s/forum/%s/question/%s\">Click here to access the post.</a></p>"
+msgstr ""
 
 #. module: website_forum
 #: code:addons/website_forum/models/forum.py:384
@@ -218,11 +206,7 @@
 #: view:website:website_forum.display_post
 #: view:website:website_forum.user_detail_full
 msgid "Answers"
-<<<<<<< HEAD
 msgstr "Answers"
-=======
-msgstr "Các câu trả lời"
->>>>>>> 7ad626f8
 
 #. module: website_forum
 #: view:website:website_forum.header
@@ -391,20 +375,12 @@
 #. module: website_forum
 #: field:forum.forum,karma_close_all:0
 msgid "Close all posts"
-<<<<<<< HEAD
 msgstr "Đóng tất cả các bài"
-=======
-msgstr "Đóng mọi bài viết"
->>>>>>> 7ad626f8
 
 #. module: website_forum
 #: field:forum.forum,karma_close_own:0
 msgid "Close its own posts"
-<<<<<<< HEAD
 msgstr "Close its own posts"
-=======
-msgstr "Đóng mọi bài của nó"
->>>>>>> 7ad626f8
 
 #. module: website_forum
 #: view:website:website_forum.close_question
@@ -430,20 +406,12 @@
 #. module: website_forum
 #: field:forum.forum,karma_comment_all:0
 msgid "Comment all posts"
-<<<<<<< HEAD
 msgstr "Comment all posts"
-=======
-msgstr "Bình luận mọi bài viết"
->>>>>>> 7ad626f8
 
 #. module: website_forum
 #: field:forum.forum,karma_comment_own:0
 msgid "Comment its own posts"
-<<<<<<< HEAD
 msgstr "Comment its own posts"
-=======
-msgstr "Bình luận bài của chính nó"
->>>>>>> 7ad626f8
 
 #. module: website_forum
 #: view:website:website_forum.post_comment
@@ -491,11 +459,7 @@
 #. module: website_forum
 #: field:forum.forum,karma_comment_convert_all:0
 msgid "Convert all answers to comments and vice versa"
-<<<<<<< HEAD
 msgstr "Chuyển tất cả câu trả lời thành bình luận và ngược lại"
-=======
-msgstr "Chuyển mọi câu trả lời "
->>>>>>> 7ad626f8
 
 #. module: website_forum
 #: field:forum.forum,karma_comment_convert_own:0
@@ -555,11 +519,7 @@
 #: help:forum.forum,message_last_post:0
 #: help:forum.post,message_last_post:0
 msgid "Date of the last message posted on the record."
-<<<<<<< HEAD
 msgstr "Date of the last message posted on the record."
-=======
-msgstr "Ngày gần nhất của thông điệp được vào sổ trên bản ghi này."
->>>>>>> 7ad626f8
 
 #. module: website_forum
 #: field:forum.forum,karma_unlink_all:0
@@ -777,20 +737,12 @@
 #: model:gamification.badge,name:website_forum.badge_a_3
 #: model:gamification.challenge,name:website_forum.challenge_good_answer
 msgid "Good Answer"
-<<<<<<< HEAD
 msgstr "Câu trả lời hay"
-=======
-msgstr "Trả lời hay"
->>>>>>> 7ad626f8
 
 #. module: website_forum
 #: model:gamification.goal.definition,name:website_forum.definition_good_answer
 msgid "Good Answer (6)"
-<<<<<<< HEAD
 msgstr "Câu trả lời hay (6)"
-=======
-msgstr "Trả lời hay (6)"
->>>>>>> 7ad626f8
 
 #. module: website_forum
 #: model:gamification.badge,name:website_forum.badge_q_9
@@ -802,30 +754,18 @@
 #: model:gamification.badge,name:website_forum.badge_a_4
 #: model:gamification.challenge,name:website_forum.challenge_great_answer
 msgid "Great Answer"
-<<<<<<< HEAD
 msgstr "Câu trả lời Tuyệt vời"
-=======
-msgstr "Câu trả lời xuất s"
->>>>>>> 7ad626f8
 
 #. module: website_forum
 #: model:gamification.goal.definition,name:website_forum.definition_great_answer
 msgid "Great Answer (15)"
-<<<<<<< HEAD
 msgstr "Câu trả lời Tuyệt vời (15)"
-=======
-msgstr "Câu trả lời xuất sắc (15)"
->>>>>>> 7ad626f8
 
 #. module: website_forum
 #: model:gamification.badge,name:website_forum.badge_q_10
 #: model:gamification.challenge,name:website_forum.challenge_great_question
 msgid "Great Question"
-<<<<<<< HEAD
 msgstr "Câu hỏi Tuyệt vời"
-=======
-msgstr "Câu hỏi xuất sắc"
->>>>>>> 7ad626f8
 
 #. module: website_forum
 #: view:forum.post:website_forum.view_forum_post_search
@@ -882,11 +822,7 @@
 #: help:forum.forum,message_unread:0
 #: help:forum.post,message_unread:0
 msgid "If checked new messages require your attention."
-<<<<<<< HEAD
 msgstr "If checked new messages require your attention."
-=======
-msgstr "Nếu đánh dấu kiểm, các thông điệp mới yêu cầu sự có mặt của bạn."
->>>>>>> 7ad626f8
 
 #. module: website_forum
 #: view:website:website_forum.close_question
@@ -906,11 +842,7 @@
 #: field:forum.forum,message_is_follower:0
 #: field:forum.post,message_is_follower:0
 msgid "Is a Follower"
-<<<<<<< HEAD
 msgstr "Is a Follower"
-=======
-msgstr "Là một Người dõi theo"
->>>>>>> 7ad626f8
 
 #. module: website_forum
 #: view:website:website_forum.header
@@ -987,11 +919,7 @@
 #: field:forum.forum,message_last_post:0
 #: field:forum.post,message_last_post:0
 msgid "Last Message Date"
-<<<<<<< HEAD
 msgstr "Last Message Date"
-=======
-msgstr "Ngày thông điệp gần nhất"
->>>>>>> 7ad626f8
 
 #. module: website_forum
 #: field:forum.forum,write_uid:0
@@ -999,11 +927,7 @@
 #: field:forum.post.vote,write_uid:0
 #: field:forum.tag,write_uid:0
 msgid "Last Updated by"
-<<<<<<< HEAD
 msgstr "Last Updated by"
-=======
-msgstr "Cập nhật lần cuối bởi"
->>>>>>> 7ad626f8
 
 #. module: website_forum
 #: field:forum.forum,write_date:0
@@ -1011,11 +935,7 @@
 #: field:forum.post.vote,write_date:0
 #: field:forum.tag,write_date:0
 msgid "Last Updated on"
-<<<<<<< HEAD
 msgstr "Last Updated on"
-=======
-msgstr "Cập nhật lần cuối"
->>>>>>> 7ad626f8
 
 #. module: website_forum
 #: view:website:website_forum.forum_index
@@ -1042,11 +962,7 @@
 #: help:forum.forum,message_ids:0
 #: help:forum.post,message_ids:0
 msgid "Messages and communication history"
-<<<<<<< HEAD
 msgstr "Messages and communication history"
-=======
-msgstr "Lịch sử thông điệp và liên lạc"
->>>>>>> 7ad626f8
 
 #. module: website_forum
 #: view:website:website_forum.forum_index
@@ -1085,11 +1001,7 @@
 #: model:mail.message.subtype,name:website_forum.mt_answer_new
 #: model:mail.message.subtype,name:website_forum.mt_forum_answer_new
 msgid "New Answer"
-<<<<<<< HEAD
 msgstr "Đáp án mới"
-=======
-msgstr "Đăng câu trả lời"
->>>>>>> 7ad626f8
 
 #. module: website_forum
 #. openerp-web
@@ -1097,22 +1009,14 @@
 #: view:website:website.layout
 #, python-format
 msgid "New Forum"
-<<<<<<< HEAD
 msgstr "Diễn đàn Mới"
-=======
-msgstr "Tạo diễn đàn"
->>>>>>> 7ad626f8
 
 #. module: website_forum
 #: model:mail.message.subtype,description:website_forum.mt_question_new
 #: model:mail.message.subtype,name:website_forum.mt_forum_question_new
 #: model:mail.message.subtype,name:website_forum.mt_question_new
 msgid "New Question"
-<<<<<<< HEAD
 msgstr "Câu hỏi mới"
-=======
-msgstr "Đăng câu hỏi"
->>>>>>> 7ad626f8
 
 #. module: website_forum
 #: view:website:website_forum.forum_index
@@ -1123,11 +1027,7 @@
 #: model:gamification.badge,name:website_forum.badge_a_2
 #: model:gamification.challenge,name:website_forum.challenge_nice_answer
 msgid "Nice Answer"
-<<<<<<< HEAD
 msgstr "Câu trả lời hay"
-=======
-msgstr "Câu trả lời tốt"
->>>>>>> 7ad626f8
 
 #. module: website_forum
 #: model:gamification.goal.definition,name:website_forum.definition_nice_answer
@@ -1257,11 +1157,7 @@
 #: field:forum.post.vote,post_id:0
 #: view:website:website_forum.post_comment
 msgid "Post"
-<<<<<<< HEAD
 msgstr "Post"
-=======
-msgstr "Vào sổ"
->>>>>>> 7ad626f8
 
 #. module: website_forum
 #: model:ir.model,name:website_forum.model_forum_post_reason
@@ -1644,20 +1540,12 @@
 #. module: website_forum
 #: field:forum.forum,website_message_ids:0
 msgid "Website Messages"
-<<<<<<< HEAD
 msgstr "Website Messages"
-=======
-msgstr "Thông điệp Website"
->>>>>>> 7ad626f8
 
 #. module: website_forum
 #: help:forum.forum,website_message_ids:0
 msgid "Website communication history"
-<<<<<<< HEAD
 msgstr "Website communication history"
-=======
-msgstr "Lịch sử thông tin liên lạc website"
->>>>>>> 7ad626f8
 
 #. module: website_forum
 #: field:forum.forum,website_meta_description:0
@@ -1919,11 +1807,7 @@
 #. module: website_forum
 #: view:website:website_forum.post_answer
 msgid "use the commenting tool."
-<<<<<<< HEAD
 msgstr "use the commenting tool."
-=======
-msgstr "sử dụng công cụ bình luận"
->>>>>>> 7ad626f8
 
 #. module: website_forum
 #: view:website:website_forum.badge_user
