--- conflicted
+++ resolved
@@ -3884,10 +3884,5 @@
 
 #. module: website_forum
 #: model_terms:ir.ui.view,arch_db:website_forum.moderation_queue
-<<<<<<< HEAD
 msgid "Rubbish Text"
-msgstr ""
-=======
-msgid "圾 Text"
-msgstr "圾 Texto"
->>>>>>> 23f5aa3c
+msgstr "圾 Texto"