--- conflicted
+++ resolved
@@ -3874,10 +3874,5 @@
 
 #. module: website_forum
 #: model_terms:ir.ui.view,arch_db:website_forum.moderation_queue
-<<<<<<< HEAD
 msgid "Rubbish Text"
-msgstr ""
-=======
-msgid "圾 Text"
-msgstr "圾 Text"
->>>>>>> 9b339afa
+msgstr ""