<?xml version="1.0" encoding="utf-8"?>
<openerp>
    <data>

<!-- Editor custom -->
<template id="assets_editor" inherit_id="website.assets_editor" name="Forum Editor Assets" groups="base.group_user">
    <xpath expr="." position="inside">
        <script type="text/javascript" src="/website_forum/static/src/js/website_forum.editor.js"/>
    </xpath>
</template>

<!-- Front-end custom css / js + ckeditor lib and customization -->
<template id="assets_frontend" inherit_id="website.assets_frontend" name="Forum Assets">
    <xpath expr="." position="inside">
        <link rel='stylesheet' href="/web/static/lib/jquery.textext/jquery.textext.css"/>
        <link rel='stylesheet' href='/website_forum/static/src/css/website_forum.css'/>
        <script type="text/javascript" src="/website_forum/static/src/js/website_forum.js"/>
        <script type="text/javascript" src="/web/static/lib/jquery.textext/jquery.textext.js"/>
        <script type="text/javascript">
            var CKEDITOR_BASEPATH = '/web/static/lib/ckeditor/';
        </script>
        <script type="text/javascript" src="/web/static/lib/ckeditor/ckeditor.js"></script>
         <script type="text/javascript">
                CKEDITOR.config.toolbar = [['Bold','Italic','Underline','Strike'],['NumberedList','BulletedList', 'Blockquote']
                ,['Outdent','Indent','Link','Unlink','Image'],] ;
        </script>
    </xpath>
</template>

<!-- Layout add nav and footer -->
<template id="header_footer_custom" inherit_id="website.footer_default" name="Footer Questions Link">
    <xpath expr="//ul[@id='products']" position="inside">
        <li><a t-attf-href="/forum/%(website_forum.forum_help)d">Q&amp;A</a></li>
        <li><a href="/forum">Forums</a></li>
    </xpath>
</template>

<!-- helper -->
<template id="link_button">
    <form method="POST" t-att-action="url">
        <button t-attf-class="fa btn-link #{classes} #{karma and 'karma_required text-muted' or ''}" t-attf-data-karma="#{karma}">
            <t t-esc="label"/></button>
    </form>
</template>

<!-- Page Index -->
<template id="header" name="Forum Index">
    <t t-call="website.layout">
        <div t-if="is_public_user and not no_introduction_message" class="alert alert-success alert-dismissable">
            <div class="container">
                <h1 class="mt0">Welcome!</h1>
                <div t-field="forum.description"/>
                <a class='btn btn-primary' t-attf-href="/web?redirect=#{ request.httprequest.url }">Register</a>
                <button type="button" class="btn btn-link js_close_intro" data-dismiss="alert" aria-hidden="true">Hide Intro</button>
            </div>
        </div>
        <div class="container mt16 website_forum">
            <div class="navbar navbar-default">
                <div class="navbar-header">
                    <button type="button" class="navbar-toggle" data-toggle="collapse" data-target="#oe-help-navbar-collapse">
                        <span class="sr-only">Toggle navigation</span>
                        <span class="icon-bar"></span>
                        <span class="icon-bar"></span>
                    </button>
                    <a class="navbar-brand" t-attf-href="/forum/#{slug(forum)}">
                        <span t-field="forum.name"/>
                    </a>
                </div>
                <div class="collapse navbar-collapse" id="oe-help-navbar-collapse">
                    <ul class="nav navbar-nav">
                        <li t-att-class="sorting == 'relevancy desc' and 'active' or '' ">
                            <a t-attf-href="/forum/#{ slug(forum) }?{{ keep_query( 'search', 'post_type', 'filters', sorting='relevancy desc') }}">Trending</a>
                        </li>
                        <li t-att-class="sorting == 'create_date desc' and 'active' or '' ">
                            <a t-attf-href="/forum/#{ slug(forum) }?{{ keep_query( 'search', 'post_type', 'filters', sorting='create_date desc') }}">Newest</a>
                        </li>
                        <li t-att-class="searches.get('users') and 'active' or '' ">
                            <a t-attf-href="/forum/#{ slug(forum) }/users">People</a>
                        </li>
                        <li t-att-class="searches.get('tags') and 'active' or '' ">
                            <a t-attf-href="/forum/#{ slug(forum) }/tag">Tags</a>
                        </li>
                        <li t-att-class="searches.get('badges') and 'active' or '' ">
                            <a t-attf-href="/forum/#{ slug(forum) }/badge">Badges</a>
                        </li>
                        <li t-if="not is_public_user" t-att-class="searches.get('my_profile') and 'active' or '' ">
                            <a t-attf-href="/forum/#{ slug(forum) }/user/#{uid}">My Profile</a>
                        </li>
                    </ul>
                    <form class="navbar-form navbar-right" role="search" t-attf-action="/forum/#{ slug(forum) }" method="get">
                        <div class="input-group">
                            <input type="search" class="form-control" name="search" t-att-value="search or ''"/>
                            <span class="input-group-btn">
                                <button type="submit" class="btn btn-default">Search</button>
                            </span>
                        </div>
                    </form>
                </div>
            </div>
        </div>

        <div id="wrap" class="container">
            <div class="row">
                <div class="col-sm-9">
                    <div t-foreach="notifications or []" t-as="notification" class="alert alert-success alert-dismissable">
                        <button type="button" class="close notification_close" t-att-id="notification.id" data-dismiss="alert" aria-hidden="true">&amp;times;</button>
                        <div t-field="notification.body"/>
                        <a t-attf-href="/forum/#{ slug(forum) }/user/#{ user.id }#badges" class="fa fa-arrow-right">View Your Badges</a>
                    </div>
                    <div t-if="not validation_email_sent and not is_public_user and user.karma == 0" class="alert alert-danger alert-dismissable">
                        <button type="button" class="close validation_email_close" data-dismiss="alert" aria-hidden="true">&amp;times;</button>
                        <div>
                            <p>
                                It appears your email has not been verified.
                                <a class="send_validation_email" href="#" t-att-forum-id="forum.id">Click here to send a verification email allowing you to participate to the forum.</a>
                            </p>
                        </div>
                    </div>
                    <div t-if="validation_email_done" class="alert alert-success alert-dismissable">
                        <button type="button" class="close validated_email_close" data-dismiss="alert" aria-hidden="true">&amp;times;</button>
                        <div>
                            <p>Congratulations! Your email has just been validated. You may now participate to our forums.</p>
                        </div>
                    </div>
                    <t t-raw="0"/>
                </div>
                <div class="col-sm-3" id="right-column">
                    <div t-if="not header.get('ask_hide')" t-attf-class="btn-group btn-block mb16 #{(user.karma &lt; forum.karma_ask) and 'karma_required' or ''}" t-attf-data-karma="#{forum.karma_ask}">
                        <a type="button" class="btn btn-primary btn-lg col-sm-10" t-attf-href="/forum/#{slug(forum)}/ask?post_type=#{forum.default_post_type}">
                            <t t-if="forum.default_post_type == 'question'">Ask a Question</t>
                            <t t-if="forum.default_post_type == 'link'">Submit a Link</t>
                            <t t-if="forum.default_post_type == 'discussion'">Launch a Discussion</t>
                        </a>
                        <button type="button" class="btn btn-primary btn-lg col-sm-2 dropdown-toggle" data-toggle="dropdown">
                            <span class="caret"></span>
                            <span class="sr-only">Select Post</span>
                        </button>
                        <ul class="dropdown-menu" role="menu">
                            <li t-if="forum.allow_question"><a t-attf-href="/forum/#{slug(forum)}/ask?post_type=question">Ask a Question</a></li>
                            <li t-if="forum.allow_link"><a t-attf-href="/forum/#{slug(forum)}/ask?post_type=link">Submit a Link</a></li>
                            <li t-if="forum.allow_discussion"><a t-attf-href="/forum/#{slug(forum)}/ask?post_type=discussion">Launch a Discussion</a></li>
                        </ul>
                    </div>
                    <div class="panel panel-default">
                        <div class="panel-heading">
                            <h3 class="panel-title">Keep Informed</h3>
                        </div>
                        <div class="panel-body">
                            <t t-call="website_mail.follow">
                                <t t-set="email" t-value="user.email"/>
                                <t t-set="object" t-value="forum"/>
                            </t>
                        </div>
                    </div>
                    <div class="panel panel-default" id="about_forum">
                        <div class="panel-heading">
                            <h3 class="panel-title">About This Community</h3>
                        </div>
                        <div class="panel-body">
                            <t t-raw="forum.description"/>
                            <a t-if="not header.get('is_guidelines')" t-attf-href="/forum/#{slug(forum)}/faq" class="fa fa-arrow-right"> Read Guidelines</a>
                            <a t-if="header.get('is_guidelines')" t-attf-href="/forum/#{slug(forum)}" class="fa fa-arrow-right"> Back to <span t-field="forum.name"/></a>
                        </div>
                    </div>
                    <div t-if="header.get('question_data')">
                        <div class="panel panel-default">
                            <div class="panel-heading text-center">
                                <h3 class="panel-title">Question tools</h3>
                            </div>
                            <div class="panel-body text-center">
                                <t t-call="website_mail.follow"><t t-set="object" t-value="question"/></t>
                                <div class="mt8">
                                    <strong><t t-raw="len(question.message_follower_ids)"/></strong> follower(s)
                                </div>
                            </div>
                            <div class="panel-heading text-center">
                                <h3 class="panel-title ">Stats</h3>
                            </div>
                            <div class="panel-body">
                                <table class="table">
                                    <thead><tr><td> Asked: <strong><span t-field="question.create_date" t-field-options='{"format":"short"}'/></strong></td></tr></thead>
                                    <tr><td> Seen: <strong><t t-raw="question.views"/></strong>
                                        <span t-if="question.views&gt;1">times</span>
                                        <span t-if="question.views&lt;=1">time</span>
                                    </td></tr>
                                    <tr><td> Last updated: <strong><span t-field="question.write_date" t-field-options='{"format":"short"}'/></strong></td></tr>
                                </table>
                            </div>
                        </div>
                    </div>
                </div>
            </div>
        </div>
        <div class="oe_structure"/>
    </t>
</template>

<!-- Display a post -->
<template id="display_post">
    <div class="question row">
        <div class="col-md-2 hidden-xs text-center">
            <t t-call="website_forum.vote">
                <t t-set="post" t-value="question"/>
            </t>
        </div>
        <div class="col-md-10 clearfix">
            <div class="question-name">
                <t t-if="question.post_type == 'link'">
                    <a t-att-href="question.content_link" t-raw="question.name"/>
                </t>
                <t t-if="question.post_type in ('question', 'discussion')">
                    <a t-attf-href="/forum/#{ slug(forum) }/question/#{ slug(question) }" t-field="question.name"/>
                </t>
                <span t-if="not question.active"><b> [Deleted]</b></span>
                <span t-if="question.state == 'close'"><b> [Closed]</b></span>
            </div>
            <t t-foreach="question.tag_ids" t-as="question_tag">
                <a t-attf-href="/forum/#{ slug(forum) }/tag/#{slug(question_tag)}/questions">
                    <span t-attf-class="pull-right label #{tag and tag.name == question_tag.name and 'label-primary' or 'label-default'}" t-field="question_tag.name"
                        style="margin-right: 4px;"/>
                </a>
            </t>
            <small class="text-muted">
                By <span t-field="question.create_uid" t-field-options='{"widget": "contact", "country_image": true, "fields": ["name", "country_id"]}' style="display: inline-block;"/>
                • <span t-field="question.write_date" t-field-options='{"format":"short"}'/>
                • <a t-attf-href="/forum/#{ slug(forum) }/question/#{ slug(question) }">
                    <t t-esc="question.child_count"/>
                    <t t-if="question.child_count&gt;1">comments</t>
                    <t t-if="question.child_count&lt;=1">comment</t>
                </a>
            </small>
        </div>
    </div>
</template>

<!-- Display a post as an answer -->
<template id="display_post_answer">
    <div class="clearfix">
        <div t-attf-class="pull-left text-center mb16 box #{len(answer.vote_ids) and 'oe_green' or 'oe_grey'}">
            <div t-esc="len(answer.vote_ids)"/>
        </div>
        <div class="question-name" style="margin-left: 32px;">
            <a style="font-size: 15px;" t-attf-href="/forum/#{ slug(forum) }/question/#{ answer.parent_id.id }/#answer-#{ answer.id }" t-esc="answer.parent_id.name"/>
            <t t-if="len(answer.website_message_ids)&gt;0">
                (<t t-esc="len(answer.website_message_ids)"/>
                <t t-if="len(answer.website_message_ids)&gt;1">Comments</t>
                <t t-if="len(answer.website_message_ids)&lt;=1">Comment</t>)
            </t>
        </div>
    </div>
</template>

<!-- FAQ Layout -->
<template id="faq">
    <t t-call="website_forum.header">
        <div t-field="forum.faq"/>
    </t>
</template>

<!-- All Forums Layout -->
<template id="forum_all">
    <t t-call="website.layout">
        <div class="container">
            <h1 class="mb32">Our forums</h1>
            <div class="row">
                <div t-foreach="forums" t-as="forum" class="col-sm-3 text-center mb32">
                    <a t-attf-href="/forum/#{ slug(forum) }">
                        <div class="fa fa-5x fa-comment mb16"/>
                        <div t-field="forum.name"/>
                    </a>
                </div>
            </div>
        </div>
    </t>
</template>

<!-- Specific Forum Layout -->
<template id="forum_index" name="Forum">
    <t t-call="website_forum.header">
        <h2 class="page-header mt0">
            <t t-esc="question_count"/>
                <span t-if="post_type == 'all'">Posts</span>
                <span t-if="post_type == 'question'">Questions</span>
                <span t-if="post_type == 'link'">Posts</span>
                <span t-if="post_type == 'discussion'">Discussions</span>
            <t t-esc="search"/>
            <small class="dropdown" t-if="filters in ('all', 'unanswered','followed', 'tag')">
              <a href="#" class="dropdown-toggle" data-toggle="dropdown">
                  <t t-if="filters == 'unanswered'">Unanswered</t>
                  <t t-if="filters == 'followed'">Followed</t>
                  <t t-if="tag"><span t-field="tag.name"/></t>
                  <t t-if="sorting == 'relevancy desc'"> by relevancy</t>
                  <t t-if="sorting == 'write_date desc'"> by activity date</t>
                  <t t-if="sorting == 'create_date desc'"> by newest</t>
                  <t t-if="sorting == 'child_count desc'"> by most answered</t>
                  <t t-if="sorting == 'vote_count desc'"> by most voted</t>
                  <b class="caret"/>
              </a>
              <ul class="dropdown-menu">
                  <li class="dropdown-header">Filter on</li>
                  <li t-att-class="filters == 'all' and 'active' or '' ">
                      <a t-att-href="url_for('') + '?' + keep_query( 'search', 'sorting', filters='all')">All</a>
                  </li>
                  <li t-att-class="filters == 'unanswered' and 'active' or '' ">
                      <a t-att-href="url_for('') + '?' + keep_query( 'search', 'sorting', filters='unanswered')">Unanswered</a>
                  </li>
                  <li t-if="uid" t-att-class="filters == 'followed' and 'active' or '' ">
                      <a t-att-href="url_for('') + '?' + keep_query( 'search', 'sorting', filters='followed')">Followed</a>
                  </li>
                  <li class="dropdown-header">Tags</li>
                  <li t-if="tag" t-att-class="tag and 'active' or '' ">
                      <a href=""><t t-esc="tag.name"/></a>
                  </li>
                  <li class="dropdown-header">Sort by</li>
                  <li t-att-class="sorting == 'relevancy desc' and 'active' or '' ">
                      <a t-att-href="url_for('') + '?' + keep_query( 'search', 'filters', sorting='relevancy desc')">Relevancy</a>
                  </li>
                  <li t-att-class="sorting == 'write_date desc' and 'active' or '' ">
                      <a t-att-href="url_for('') + '?' + keep_query( 'search', 'filters', sorting='write_date desc')">Last activity date</a>
                  </li>
                  <li t-att-class="sorting == 'create_date desc' and 'active' or '' ">
                      <a t-att-href="url_for('') + '?' + keep_query( 'search', 'filters', sorting='create_date desc')">Newest</a>
                  </li>
                  <li t-att-class="sorting == 'child_count desc' and 'active' or '' ">
                      <a t-att-href="url_for('') + '?' + keep_query( 'search', 'filters', sorting='child_count desc')">Most answered</a>
                  </li>
                  <li t-att-class="sorting == 'vote_count desc' and 'active' or '' ">
                      <a t-att-href="url_for('') + '?' + keep_query( 'search', 'filters', sorting='vote_count desc')">Most voted</a>
                  </li>
              </ul>
            </small>
        </h2>
        <div t-foreach="question_ids" t-as="question" class="mb16">
            <t t-call="website_forum.display_post"/>
        </div>
        <t t-call="website.pager"/>
    </t>
</template>

<template id="404">
    <t t-call="website_forum.header">
        <div class="oe_structure oe_empty"/>
        <h1 class="mt32">Question not found!</h1>
        <p>Sorry, this question is not available anymore.</p>
        <p>
            <a t-attf-href="/forum">Return to the question list.</a>
        </p>
    </t>
</template>

<!-- Edition: Post Article -->
<template id="new_link">
    <t t-call="website_forum.header">
        <h1 class="mt0">Submit a Link</h1>
        <p class="mb32">
            Share an awesome link. Your post will appear in the 'Newest' top-menu.
            If the community vote on your post, it will get traction by being promoted
            in the homepage.
        </p><p>
            We keep a high level of quality in showcased posts, only 20% of the submited
            posts will be featured.
        </p>
        <form t-attf-action="/forum/#{ slug(forum) }/new?post_type=link" method="post" role="form" class="tag_text form-horizontal">
            <input type="hidden" name="karma" t-attf-value="#{user.karma}" id="karma"/>
            <div class="form-group">
                <label class="col-sm-2 control-label" for="content_link">URL to Share</label>
                <div class="col-sm-8">
                    <input type="text" name="post_name" required="True" t-attf-value="#{post_name}"
                        class="form-control mb16 link_url" placeholder="e.g. https://www.odoo.com"/>
                </div>
            </div>
            <div class="form-group">
                <label class="col-sm-2 control-label" for="post_name">Post Title</label>
                <div class="col-sm-8">
                    <input type="text" name="content" readonly="True" required="True" t-attf-value="#{content}"
                        class="form-control"/>
                </div>
            </div>
            <div class="form-group">
                <label class="col-sm-2 control-label" for="post_tags">Tags</label>
                <div class="col-sm-8">
                    <input type="text" name="post_tags" readonly="True" class="form-control load_tags"/>
                </div>
            </div>
            <div class="form-group">
                <div class="col-sm-offset-2 col-sm-8">
                    <button class="btn btn-primary" disabled="True" id="btn_post_your_article">Post Your Article</button>
                </div>
            </div>
        </form>
    </t>
</template>

<!-- Edition: Post your Discussion Topic -->
<template id="new_discussion">
    <t t-call="website_forum.header">
        <h1 class="mt0">Post Your Discussion Topic</h1>
        <p>
            <b>Share</b> Start Something Awesome
        </p>
        <form t-attf-action="/forum/#{slug(forum)}/new?post_type=discussion" method="post" role="form" class="tag_text">
            <input type="text" name="post_name" required="True" t-attf-value="#{post_name}"
                class="form-control mb16" placeholder="Your Discussion Title..."/>
            <input type="hidden" name="karma" t-attf-value="#{user.karma}" id="karma"/>
            <textarea name="content" id="content" required="True" class="form-control load_editor">
                <t t-esc="question_content"/>
            </textarea>
            <br/>
            <input type="text" name="post_tags" placeholder="Tags" class="form-control load_tags"/>
            <br/><br/>
            <button class="btn btn-primary">Post Your Topic</button>
        </form>
    </t>
</template>

<!-- Edition: ask your question -->
<template id="new_question">
    <t t-call="website_forum.header">
        <h1 class="mt0">Ask Your Question</h1>
        <p>
            To improve your chance getting an answer:
        </p>
        <ul>
            <li>Set a clear, explicit and concise question title
                (check
                <a href="#" data-placement="top" data-toggle="popover" data-content="Inventory Date Problem, Task remaining hours, Can you help solve solve my tax computation problem in Canada?" title="Click to get bad question samples">bad examples</a>
                and
                <a href="#" data-placement="bottom" data-toggle="popover" data-content="How to create a physical inventory at an anterior date?, How is the 'remaining hours' field computed on tasks?, How to configure TPS and TVQ's canadian taxes?" title="Click to get good question titles">good examples</a>
                ),
            </li>
            <li>Avoid unnecessary introductions (Hi,... Please... Thanks...),</li>
            <li>Provide enough details and, if possible, give an example.</li>
        </ul>
        <form t-attf-action="/forum/#{slug(forum)}/new?post_type=question" method="post" role="form" class="tag_text">
            <input type="text" name="post_name" required="True" t-attf-value="#{post_name}"
                class="form-control mb16" placeholder="Your Question Title..."/>
            <input type="hidden" name="karma" t-attf-value="#{user.karma}" id="karma"/>

            <textarea name="content" required="True" id="content" class="form-control load_editor">
                <t t-esc="question_content"/>
            </textarea>
            <br/>
            <input type="hidden" name="karma_retag" t-attf-value="#{forum.karma_retag}" id="karma_retag"/>
            <input type="hidden" name="post_tags" placeholder="Tags" class="form-control js_select2"/>
            <br/><br/>
            <button t-attf-class="btn btn-primary social_share_call #{(user.karma &lt; forum.karma_ask) and 'karma_required' or ''}"
                t-att-data-hashtag_list="['question']" t-att-data-karma="forum.karma_ask" t-attf-data-title="test" t-attf-data-content="#{post_name}">Post Your Question</button>
        </form>
    </t>
</template>

<!-- Edition: edit a post -->
<template id="edit_post">
    <t t-call="website_forum.header">
        <h3 t-if="not is_answer">Edit <span t-field="post.post_type"/></h3>
        <h3 t-if="is_answer">Edit reply</h3>
        <form t-attf-action="/forum/#{slug(forum)}/post/#{slug(post)}/save" method="post" role="form" class="tag_text">
            <div t-if="not is_answer">
                <input type="text" name="post_name" required="True"
                    t-attf-value="#{post.name}" class="form-control mb8" placeholder="Edit your Post"/>
                <h5 t-if="post.post_type == 'question'" class="mt20">Please enter a descriptive question (should finish by a '?')</h5>
            </div>
            <input type="hidden" name="karma" t-attf-value="#{user.karma}" id="karma"/>
            <input type="hidden" name="karma_retag" t-attf-value="#{forum.karma_retag}" id="karma_retag"/>
            <textarea name="content" id="content" required="True" class="form-control load_editor">
                <t t-esc="post.content"/>
            </textarea>
            <div t-if="not is_answer">
                <br/>
                <input type="text" name="post_tag" class="form-control col-md-9 js_select2" placeholder="Tags" t-attf-value="#{tags}"/>
                <br/>
            </div>
            <button class="btn btn-primary btn-lg">Save</button>
        </form>
    </t>
</template>

<!-- Moderation: close a post -->
<template id="close_post">
    <t t-call="website_forum.header">
        <h1 class="mt0">Close Post</h1>
        <p class="text-muted">
            If you close this post, it will be hidden for most users. Only
            users having a high karma can see closed posts to moderate
            them.
        </p>
        <form t-attf-action="/forum/#{ slug(forum) }/question/#{slug(question)}/close" method="post" role="form" class="form-horizontal mt32 mb64">
            <input name="post_id" t-att-value="question.id" type="hidden"/>
            <div class="form-group">
                <label class="col-md-3 control-label" for="reason">Post:</label>
                <div class="col-md-8 mt8">
                    <span t-field="question.name"/>
                </div>
            </div>
            <div class="form-group">
                <label class="col-md-3 control-label" for="reason">Reason:</label>
                <div class="col-md-8">
                    <select class="form-control" name="reason_id">
                        <t t-foreach="reasons or []" t-as="reason">
                            <option t-att-value="reason.id" t-att-selected="reason.id == question.closed_reason_id.id"><t t-esc="reason.name"/></option>
                        </t>
                    </select>
                </div>
            </div>
            <div class="form-group">
                <div class="col-md-offset-3 col-md-8">
                    <button class="btn btn-primary">Close post</button>
                    <span class="text-muted">or</span>
                    <a class="btn btn-link" t-attf-href="/forum/#{ slug(forum) }/question/#{ slug(question) }">back to post</a>
                </div>
            </div>
        </form>
    </t>
</template>

<!-- Edition: post a reply -->
<template id="post_reply">
    <div class="css_editable_mode_hidden">
        <form t-attf-id="reply#{ object._name.replace('.','') + '-' + str(object.id) }" class="collapse oe_comment_grey"
            t-attf-action="/forum/#{ slug(forum) }/#{slug(object)}/reply" method="post" role="form">
            <h3 class="mt10">Your Reply</h3>
            <input type="hidden" name="karma" t-attf-value="#{user.karma}" id="karma"/>
            <textarea name="content" t-attf-id="content-#{str(object.id)}" class="form-control load_editor" required="True"/>
            <button class="btn btn-primary">Post Your Reply</button>
        </form>
    </div>
</template>

<!-- Edition: post an answer -->
<template id="post_answer">
    <h3 class="mt10">Your Reply</h3>
    <p t-if="question.post_type == 'question'">
        <b>Please try to give a substantial answer.</b> If you wanted to comment on the question or answer, just
        <b>use the commenting tool.</b> Please remember that you can always <b>revise your answers</b>
        - no need to answer the same question twice. Also, please <b>don't forget to vote</b>
        - it really helps to select the best questions and answers!
    </p>
    <form t-attf-action="/forum/#{ slug(forum) }/#{slug(question)}/reply" method="post" role="form">
        <input type="hidden" name="karma" t-attf-value="#{user.karma}" id="karma"/>
        <textarea name="content" t-attf-id="content-#{str(question.id)}" class="form-control load_editor" required="True"/>
        <button t-attf-class="btn btn-primary mt16 social_share_call #{not question.can_answer and 'karma_required' or ''}"
            t-att-data-karma="question.forum_id.karma_answer" t-att-data-hashtag_list="['answered']">Post Your Reply</button>
    </form>
</template>

<template id="vote">
    <div t-attf-class="box oe_grey">
        <a t-attf-class="vote_up fa fa-thumbs-up no-decoration #{post.user_vote == 1 and 'text-success' or ''} #{((post.user_vote == 1 and not post.can_downvote) or not post.can_upvote) and 'karma_required' or ''}"
            t-attf-data-karma="#{post.user_vote == 1 and post.forum_id.karma_downvote or post.forum_id.karma_upvote}"
            t-attf-data-href="/forum/#{slug(post.forum_id)}/post/#{slug(post)}/upvote"/>
        <span id="vote_count" t-esc="post.vote_count"/>
        <a t-attf-class="vote_down fa fa-thumbs-down no-decoration #{post.user_vote == -1 and 'text-warning' or ''} #{((post.user_vote == -1 and not post.can_upvote) or not post.can_downvote) and 'karma_required' or ''}"
            t-attf-data-karma="#{post.user_vote == -1 and post.forum_id.karma_upvote or post.forum_id.karma_downvote}"
            t-attf-data-href="/forum/#{slug(post.forum_id)}/post/#{slug(post)}/downvote"/>
        <div t-if="vote_count &gt; 1" class="subtitle">
            votes
        </div>
        <div t-if="vote_count &lt; 2" class="subtitle">
            vote
        </div>
    </div>
</template>

<!-- Specific Post Layout -->
<template id="post_description_full" name="Question Navigation">
    <t t-call="website_forum.header">
        <div t-attf-class="row question">
            <div class="col-md-2 hidden-xs text-center">
                <t t-call="website_forum.vote">
                    <t t-set="post" t-value="question"/>
                </t>
                <div class="text-muted text-center">
                    <span t-field="question.views"/> Views
                </div>
                <div class="mt4">
                    <a t-attf-data-href="/forum/#{slug(question.forum_id)}/question/#{slug(question)}/toggle_favourite"
                        t-attf-class="favourite_question no-decoration fa fa-2x fa-star #{question.user_favourite and 'forum_favourite_question' or ''}"/>
                </div>
            </div>
            <div  itemscope="itemscope" itemtype="http://schema.org/Question" t-attf-class="col-md-10 #{not question.active and 'alert alert-danger' or ''}">
                <h1 class="mt0">
                    <t t-if="question.post_type == 'link'">
                        <a itemprop="name" t-att-href="question.content_link" t-raw="question.name"/>
                    </t>
                    <t t-if="question.post_type in ('question', 'discussion')">
                        <a t-attf-href="/forum/#{ slug(forum) }/question/#{ slug(question) }" t-field="question.name"/>
                    </t>
                    <span t-if="not question.active"><b> [Deleted]</b></span>
                    <span t-if="question.state == 'close'"><b> [Closed]</b></span>
                </h1>
                <div class="alert alert-info text-center" t-if="question.state == 'close'">
                    <p class="mt16">
                        <b>The <i t-field="question.post_type"/> has been closed<t t-if="question.closed_reason_id"> for reason: <i t-esc="question.closed_reason_id.name"/></t></b>
                    </p>
                    <t t-if="question.closed_uid">
                        <b>by <a t-attf-href="/forum/#{ slug(forum) }/user/#{ question.closed_uid.id }"
                            t-field="question.closed_uid"
                            t-field-options='{"widget": "contact", "fields": ["name"]}'
                            style="display: inline-block;"/></b>
                    </t>
                    <b>on <span t-field="question.closed_date"/></b>
                    <div class="mt16 mb24 text-center">
                        <t t-call="website_forum.link_button">
                            <t t-set="url" t-value="'/forum/' + slug(forum) + '/question/' + slug(question) + '/reopen'"/>
                            <t t-set="label" t-value="'Reopen'"/>
                            <t t-set="classes" t-value="'fa-arrow-right'"/>
                            <t t-set="karma" t-value="not question.can_close and question.karma_close or 0"/>
                        </t>
                    </div>
                </div>
<<<<<<< HEAD
                <div t-if="question.post_type != 'link'" itemprop="text"><t t-raw="question.content"/></div>
=======
                <div t-if="question.post_type != 'link' and question.create_uid.karma &gt;= forum.karma_dofollow"><span t-field="question.content" class="oe_no_empty"/></div>
                <div t-if="question.post_type != 'link' and question.create_uid.karma &lt; forum.karma_dofollow"><span t-field="question.content" class="oe_no_empty" t-field-options='{"nofollow": 1}'/></div>
>>>>>>> 7ac1958d
                <div class="mt16 clearfix">
                    <div class="pull-right">
                        <div class="text-right">
                            <t t-foreach="question.tag_ids" t-as="tag">
                                <a t-attf-href="/forum/#{ slug(forum) }/tag/#{ tag.id }/questions" class="label label-default" t-field="tag.name"/>
                            </t>
                        </div>
                        <ul class="list-inline" id="options">
                            <li t-if="question.post_type == 'question'">
                                <a style="cursor: pointer" t-att-data-toggle="question.can_comment and 'collapse' or ''"
                                    t-attf-class="fa fa-comment-o #{not question.can_comment and 'karma_required text-muted' or ''}"
                                    t-attf-data-karma="#{not question.can_comment and question.karma_comment or 0}"
                                    t-attf-data-target="#comment#{ question._name.replace('.','') + '-' + str(question.id) }">
                                    Comment
                                </a>
                            </li>
                            <li t-if="question.post_type == 'question'">
                                <a href="javascript:void(0)" class="social_share fa fa-share-square-o" t-att-data-hashtag_list="['question']"> Share</a>
                            </li>
                            <li t-if="question.state != 'close'">
                                <t t-call="website_forum.link_button">
                                    <t t-set="url" t-value="'/forum/' + slug(forum) +'/question/' + slug(question) + '/ask_for_close'"/>
                                    <t t-set="label" t-value="'Close'"/>
                                    <t t-set="classes" t-value="'fa-times'"/>
                                    <t t-set="karma" t-value="not question.can_close and question.karma_close or 0"/>
                                </t>
                            </li>
                            <li t-if="question.state == 'close'">
                                <t t-call="website_forum.link_button">
                                    <t t-set="url" t-value="'/forum/' + slug(forum) +'/question/' + slug(question) + '/reopen'"/>
                                    <t t-set="label" t-value="'Reopen'"/>
                                    <t t-set="classes" t-value="'fa-undo'"/>
                                    <t t-set="karma" t-value="not question.can_close and question.karma_close or 0"/>
                                </t>
                            </li>
                            <li>
                                <t t-call="website_forum.link_button">
                                    <t t-set="url" t-value="'/forum/' + slug(forum) +'/post/' + slug(question) + '/edit'"/>
                                    <t t-set="label" t-value="'Edit'"/>
                                    <t t-set="classes" t-value="'fa-edit'"/>
                                    <t t-set="karma" t-value="not question.can_edit and question.karma_edit or 0"/>
                                </t>
                            </li>
                            <li t-if="question.active">
                                <t t-call="website_forum.link_button">
                                    <t t-set="url" t-value="'/forum/' + slug(forum) +'/question/' + slug(question) + '/delete'"/>
                                    <t t-set="label" t-value="'Delete'"/>
                                    <t t-set="classes" t-value="'fa-trash-o'"/>
                                    <t t-set="karma" t-value="not question.can_unlink and question.karma_unlink or 0"/>
                                </t>
                            </li>
                            <li t-if="not question.active">
                                <t t-call="website_forum.link_button">
                                    <t t-set="url" t-value="'/forum/' + slug(forum) +'/question/' + slug(question) + '/undelete'"/>
                                    <t t-set="label" t-value="'Undelete'"/>
                                    <t t-set="classes" t-value="'fa-trash-o'"/>
                                    <t t-set="karma" t-value="not question.can_unlink and question.karma_unlink or 0"/>
                                </t>
                            </li>
                        </ul>
                    </div>
                    <div>
                        <img class="pull-left img img-circle img-avatar" t-attf-src="/forum/user/#{question.create_uid.id}/avatar"/>
                        <div itempscope="itemscope" itemtype="http://schema.org/Person" itemprop="author">
                            <a t-attf-href="/forum/#{ slug(forum) }/user/#{ question.create_uid.id }"
                                t-field="question.create_uid"
                                t-field-options='{"widget": "contact", "country_image": true, "fields": ["name", "country_id"]}'
                                style="display: inline-block;"/>
                            <div t-field="question.create_uid" t-field-options='{"widget": "contact", "badges": true, "fields": ["karma"]}'/>
                            <span class="text-muted">Asked on <span t-field="question.create_date" t-field-options='{"format":"short"}'/></span>
                        </div>
                    </div>
                    <div class="visible-xs text-center">
                        <t t-call="website_forum.vote">
                            <t t-set="post" t-value="question"/>
                        </t>
                        <div class="text-muted text-center">
                            <span t-field="question.views"/> Views
                        </div>
                        <div class="mt4">
                            <a t-attf-data-href="/forum/#{slug(question.forum_id)}/question/#{slug(question)}/toggle_favourite"
                                t-attf-class="favourite_question no-decoration fa fa-2x fa-star #{question.user_favourite and 'forum_favourite_question' or ''}"/>
                        </div>
                    </div>
                </div>
                <t t-call="website_forum.post_comment">
                    <t t-set="object" t-value="question"/>
                </t>
            </div>
        </div>
        <hr/>
        <div t-foreach="question.child_ids" t-as="post_answer" class="mt16 mb32">
            <t t-call="website_forum.post_answers">
                <t t-set="answer" t-value="post_answer"/>
            </t>
        </div>
        <div t-if="question.post_type != 'question' or question.post_type == 'question' and not question.uid_has_answered and question.state != 'close' and question.active != False">
            <t t-call="website_forum.post_answer"/>
        </div>
        <div t-if="question.post_type == 'question' and question.uid_has_answered" class="mb16">
            <a class="btn btn-primary" t-attf-href="/forum/#{slug(forum)}/question/#{slug(question)}/edit_answer">Edit Your Previous Answer</a>
            <span class="text-muted">(only one answer per question is allowed)</span>
        </div>
    </t>
</template>

<template id="post_answers">
    <a t-attf-id="answer-#{str(answer.id)}"/>
    <div t-attf-class="forum_answer row" t-attf-id="answer_#{answer.id}" >
        <div class="col-md-2 hidden-xs text-center">
            <t t-call="website_forum.vote">
                <t t-set="post" t-value="answer"/>
            </t>
            <div t-if="question.post_type == 'question'" class="text-muted mt8">
                <a t-attf-class="accept_answer fa fa-2x fa-check-circle no-decoration #{answer.is_correct and 'oe_answer_true' or 'oe_answer_false'} #{not answer.can_accept and 'karma_required' or ''}"
                    t-attf-data-karma="#{answer.karma_accept}"
                    t-attf-data-href="/forum/#{slug(question.forum_id)}/post/#{slug(answer)}/toggle_correct"/>
            </div>
        </div>
        <div class="col-md-10 clearfix">
            <div t-if="answer.create_uid.karma &gt;= forum.karma_dofollow"><span t-field="answer.content" class="oe_no_empty"/></div>
            <div t-if="answer.create_uid.karma &lt; forum.karma_dofollow"><span t-field="answer.content" class="oe_no_empty" t-field-options='{"nofollow": 1}'/></div>
            <div class="mt16">
                <ul class="list-inline pull-right">
                    <li t-if="question.post_type == 'question'">
                        <a t-attf-class="fa fa-comment-o #{not answer.can_comment and 'karma_required text-muted' or ''}"
                            t-attf-data-karma="#{not answer.can_comment and answer.karma_comment or 0}"
                            style="cursor: pointer" t-att-data-toggle="answer.can_comment and 'collapse' or ''"
                            t-attf-data-target="#comment#{ answer._name.replace('.','') + '-' + str(answer.id) }"> Comment
                        </a>
                    </li>
                    <li t-if="question.post_type == 'question'">
                        <a href="javascript:void(0)" t-att-data-hashtag_list="['answer']" class="social_share fa fa-share-square-o"> Share</a>

                    </li>
                    <li t-if="question.post_type != 'question' and not answer.parent_id or answer.parent_id and not answer.parent_id.parent_id">
                        <a t-attf-class="fa fa-comment-o #{not answer.can_comment and 'karma_required text-muted' or ''}"
                            t-attf-data-karma="#{not answer.can_comment and answer.karma_comment or 0}"
                            style="cursor: pointer" data-toggle="collapse"
                            t-attf-data-target="#reply#{ answer._name.replace('.','') + '-' + str(answer.id) }"> Reply
                        </a>
                    </li>
                    <li>
                        <t t-call="website_forum.link_button">
                            <t t-set="url" t-value="'/forum/' + slug(forum) + '/post/' + slug(answer) + '/edit'"/>
                            <t t-set="label" t-value="'Edit'"/>
                            <t t-set="classes" t-value="'fa fa-edit'"/>
                            <t t-set="karma" t-value="not answer.can_edit and answer.karma_edit or 0"/>
                        </t>
                    </li>
                    <li>
                        <t t-call="website_forum.link_button">
                            <t t-set="url" t-value="'/forum/' + slug(forum) + '/post/' + slug(answer) + '/delete'"/>
                            <t t-set="label" t-value="'Delete'"/>
                            <t t-set="classes" t-value="'fa-trash-o'"/>
                            <t t-set="karma" t-value="not answer.can_unlink and answer.karma_unlink or 0"/>
                        </t>
                    </li>
                    <li t-if="question.post_type == 'question'">
                        <t t-call="website_forum.link_button">
                            <t t-set="url" t-value="'/forum/' + slug(forum) + '/post/' + slug(answer) + '/convert_to_comment'"/>
                            <t t-set="label" t-value="'Convert as a comment'"/>
                            <t t-set="classes" t-value="'fa-magic'"/>
                            <t t-set="karma" t-value="not answer.can_comment_convert and answer.karma_comment_convert or 0"/>
                        </t>
                    </li>
                </ul>
                <img class="pull-left img img-circle img-avatar" t-attf-src="/forum/user/#{answer.create_uid.id}/avatar"/>
                <div>
                    <a t-attf-href="/forum/#{ slug(forum) }/user/#{ answer.create_uid.id }"
                        t-field="answer.create_uid"
                        t-field-options='{"widget": "contact", "country_image": true, "fields": ["name", "country_id"]}'
                        style="display: inline-block;"/>
                    <div t-field="answer.create_uid" t-field-options='{"widget": "contact", "badges": true, "fields": ["karma"]}'/>
                    <span class="text-muted">Answered on <span t-field="answer.create_date" t-field-options='{"format":"short"}'/></span>
                </div>
                <div class="visible-xs text-center">
                    <t t-call="website_forum.vote">
                        <t t-set="post" t-value="answer"/>
                    </t>
                    <div class="text-muted mt8">
                        <a t-attf-class="accept_answer fa fa-2x fa-check-circle no-decoration #{answer.is_correct and 'oe_answer_true' or 'oe_answer_false'} #{not answer.can_accept and 'karma_required' or ''}"
                            t-attf-data-karma="#{answer.karma_accept}"
                            t-attf-data-href="/forum/#{slug(question.forum_id)}/post/#{slug(answer)}/toggle_correct"/>
                    </div>
                </div>
            </div>
            <t t-if="answer.post_type == 'question'" t-call="website_forum.post_comment">
                <t t-set="object" t-value="answer"/>
            </t>
            <div t-if="answer.post_type != 'question' and question.state != 'close' and question.active != False">
                <t t-call="website_forum.post_reply">
                    <t t-set="object" t-value="answer"/>
                </t>
            </div>
            <div t-foreach="answer.child_ids" t-as="child_answer" class="mt16 mb16">
                <t t-call="website_forum.post_answers">
                    <t t-set="answer" t-value="child_answer"/>
                </t>
            </div>
        </div>
    </div>
</template>

<!-- Utility template: Post a Comment -->
<template id="post_comment">
    <div class="row clearfix">
        <div class="col-sm-10 col-sm-offset-2">
            <div t-foreach="reversed(object.website_message_ids)" t-as="message" class="comment oe_comment_grey">
                <small class="text-muted">
                    <t t-set="required_karma" t-value="message.author_id.id == user.partner_id.id and object.forum_id.karma_comment_unlink_own or object.forum_id.karma_comment_unlink_all"/>
                    <t t-call="website_forum.link_button">
                        <t t-set="url" t-value="'/forum/' + slug(forum) + '/post/' + slug(object) + '/comment/' + slug(message) + '/delete'"/>
                        <t t-set="label" t-value="' '"/>
                        <t t-set="karma" t-value="user.karma&lt;required_karma and required_karma or 0"/>
                        <t t-set="classes" t-value="'close comment_delete fa-times'"/>
                    </t>

                    <div t-if="message.create_uid.karma &gt;= forum.karma_dofollow"><span t-field="message.body" class="oe_no_empty"/></div>
                    <div t-if="message.create_uid.karma &lt; forum.karma_dofollow"><span t-field="message.body" class="oe_no_empty" t-field-options='{"nofollow": 1}'/></div>
                    <t t-set="required_karma" t-value="message.author_id.id == user.partner_id.id and object.forum_id.karma_comment_convert_own or object.forum_id.karma_comment_convert_all"/>
                    <t t-if="(object.parent_id and object.parent_id.state != 'close' and object.parent_id.active != False) or (not object.parent_id and object.state != 'close' and object.active != False)">
                        <t t-set="allow_post_comment" t-value="True" />
                    </t>
                    <t t-if="allow_post_comment">
                        <t t-call="website_forum.link_button" >
                            <t t-set="url" t-value="'/forum/' + slug(forum) + '/post/' + slug(object) + '/comment/' + slug(message) + '/convert_to_answer'"/>
                            <t t-set="label" t-value="'Convert as an answer'"/>
                            <t t-set="karma" t-value="user.karma&lt;required_karma and required_karma or 0"/>
                            <t t-set="classes" t-value="'fa-magic pull-right'"/>
                        </t>
                    </t>
                    <a t-attf-href="/forum/#{slug(forum)}/partner/#{message.author_id.id}"
                        t-field="message.author_id" t-field-options='{"widget": "contact", "country_image": true, "fields": ["name", "country_id"]}'
                        style="display: inline-block;"/>
                    on <span t-field="message.date" t-field-options='{"format":"short"}'/>
                </small>
            </div>
            <div class="css_editable_mode_hidden">
                <form t-attf-id="comment#{ object._name.replace('.','') + '-' + str(object.id) }" class="collapse oe_comment_grey"
                        t-attf-action="/forum/#{slug(forum)}/post/#{slug(object)}/comment" method="POST">
                    <input name="post_id" t-att-value="object.id" type="hidden" class="mt8"/>
                    <textarea name="comment" class="form-control" placeholder="Comment this post..."/>
                    <button type="submit" class="btn btn-primary mt8">Post</button>
                </form>
            </div>
        </div>
    </div>
</template>

<template id="tag">
    <t t-call="website_forum.header">
        <h1 class="mt0">
            Tags
        </h1>
        <p class="text-muted">
            A tag is a label that categorizes your question with other,
            similar questions. Using the right tags makes it easier for
            others to find and answer your question.
        </p>
        <div class="row">
            <div class="col-sm-3 mt16" t-foreach="tags" t-as="tag">
                <a t-attf-href="/forum/#{ slug(forum) }/tag/#{ slug(tag) }/questions?{{ keep_query( filters='tag') }}" class="label label-default">
                    <span t-field="tag.name"/>
                </a>
                <span>
                    X <t t-esc="tag.posts_count"/>
                </span>
            </div>
        </div>
    </t>
</template>

<template id="badge">
    <t t-call="website_forum.header">
        <h1 class="mt0">
            Badges
        </h1>
        <p>
            Besides gaining reputation with your questions and answers,
            you receive badges for being especially helpful. Badges
            appear on your profile page, and your posts.
        </p>
        <table class="table mt32 mb64">
            <tr t-foreach="badges" t-as="badge">
                <td>
                    <a t-attf-href="/forum/#{ slug(forum) }/badge/#{ slug(badge) }" class="badge pull-left">
                        <span t-if="badge.level == 'gold'" class="fa fa-circle badge-gold"/>
                        <span t-if="badge.level == 'silver'" class="fa fa-circle badge-silver"/>
                        <span t-if="badge.level == 'bronze'" class="fa fa-circle badge-bronze"/>
                        <span t-field="badge.name"/>
                    </a>
                </td><td>
                    <b t-esc="badge.stat_count_distinct"/>
                    <i class="text-muted">awarded users</i>
                </td><td>
                    <span t-field="badge.description"/>
                </td>
            </tr>
        </table>
    </t>
</template>

<template id="badge_user">
    <t t-call="website_forum.header">
        <h3 class="mt32 mb32">
            <b>Badge "<span t-field="badge.name"/>"</b>
        </h3>
        <div>
            <div class="pull-left badge">
                <span t-if="badge.level == 'gold'" class="fa fa-circle badge-gold"/>
                <span t-if="badge.level == 'silver'" class="fa fa-circle badge-silver"/>
                <span t-if="badge.level == 'bronze'" class="fa fa-circle badge-bronze"/>
                <span t-field="badge.name"/>
            </div>
            <span t-field="badge.description" style="margin-left:20px"/>
        </div>
        <h4 class="mt32">
            <t class="pull-left" t-esc="badge.stat_count_distinct"/>
            <span t-if="badge.stat_count_distinct&gt;1">users</span>
            <span t-if="badge.stat_count_distinct&lt;=1">user</span>
            received this badge:
        </h4>
        <div class="row">
            <div class="col-sm-3 mt16" t-foreach="users" t-as="user">
                <img class="pull-left img img-circle img-avatar" t-attf-src="/forum/user/#{user.id}/avatar"/>
                <div>
                    <a t-attf-href="/forum/#{slug(forum)}/user/#{user.id}" t-field="user.name"/>
                </div>
            </div>
        </div>
    </t>
</template>

<template id="users">
    <t t-call="website_forum.header">
        <div t-foreach="users" t-as="row_users" class="row mt16">
            <div t-foreach="row_users" t-as="user" class="col-sm-4">
                <img class="pull-left img img-circle img-avatar" t-attf-src="/forum/user/#{user.id}/avatar"/>
                <div>
                    <a t-attf-href="/forum/#{slug(forum)}/user/#{user.id}" t-field="user.name"/>
                    <t t-if="user.country_id">
                        <span t-field="user.country_id.image" t-field-options='{"widget": "image", "class": "country_flag"}'/>
                    </t>
                    <b><t t-esc="user.karma"/></b>
                    <t t-raw="separator"/>
                    <div>
                        <b> badges:</b>
                        <span class="fa fa-circle badge-gold"/>
                        <t t-esc="user.gold_badge"/>
                        <span class="fa fa-circle badge-silver"/>
                        <t t-esc="user.silver_badge"/>
                        <span class="fa fa-circle badge-bronze"/>
                        <t t-esc="user.bronze_badge"/>
                    </div>
                    <t t-raw="0"/>
                </div>
            </div>
        </div>
        <div class="pull-left">
            <t t-call="website.pager"/>
        </div>
    </t>
</template>

<!--Private profile-->
<template id="private_profile">
    <t t-call="website_forum.header">
        <h1 class="mt32">This profile is private!</h1>
        <p>
            <a t-attf-href="/forum/#{slug(forum)}">Return to the question list.</a>
        </p>
    </t>
</template>

<template id="edit_profile">
    <t t-call="website_forum.header">
        <h3>Edit Profile</h3>
        <div class="row">
            <div class="col-md-2">
                <img class="img img-responsive img-circle" t-attf-src="/forum/user/#{user.id}/avatar"/>
            </div>
            <div class="col-md-10">
            <form t-attf-action="/forum/#{slug(forum)}/user/#{slug(user)}/save" method="post" role="form" class="form-horizontal">
                <input name="user_id" t-att-value="user.id" type="hidden"/>
                <div class="form-group">
                    <label class="col-md-2 control-label mb16" for="user_name">Real name</label>
                    <div class="col-md-8 mb16">
                        <input type="text" class="form-control" name="name" id="user_name" required="True" t-attf-value="#{user.name}"/>
                    </div>
                </div>
                <div class="form-group">
                    <label class="col-md-2 control-label mb16" for="user_website_published" t-if="user.id == uid">Public profile</label>
                    <div class="col-md-8 mb16" t-if="user.id == uid">
                        <input type="checkbox" class="mt8" name="website_published" id="user_website_published" value="True" t-if="not user.website_published"/>
                        <input type="checkbox" class="mt8" name="website_published" id="user_website_published" value="True" checked="checked" t-if="user.website_published"/>
                    </div>
                </div>
                <div class="form-group">
                    <label class="col-md-2 control-label mb16" for="user_website">Website</label>
                    <div class="col-md-8 mb16">
                        <input type="text" class="form-control" name="website" id="user_website" t-attf-value="#{user.partner_id.website or ''}"/>
                    </div>
                </div>
                <div class="form-group">
                    <div t-if="email_required" class="alert alert-danger alert-dismissable oe_forum_email_required">
                        <button type="button" class="close" data-dismiss="alert">x</button>
                        <p>Please enter a valid email address in order to receive notifications from answers or comments.</p>
                    </div>
                    <label class="col-md-2 control-label mb16" for="user_email">Email</label>
                    <div class="col-md-8 mb16">
                        <input type="text" class="form-control" name="email" id="user_email" required="True" t-attf-value="#{user.partner_id.email}"/>
                    </div>
                </div>
                <div class="form-group">
                    <label class="col-md-2 control-label mb16" for="user_city">City</label>
                    <div class="col-md-8 mb16">
                        <input type="text" class="form-control" name="city" id="user_city" t-attf-value="#{user.partner_id.city or ''}"/>
                    </div>
                </div>
                <div class="form-group">
                    <label class="col-md-2 control-label mb16">Country</label>
                    <div class="col-md-8 mb16">
                        <select class="form-control" name="country">
                            <option value="">Country...</option>
                            <t t-foreach="countries or []" t-as="country">
                                <option t-att-value="country.id" t-att-selected="country.id == user.partner_id.country_id.id"><t t-esc="country.name"/></option>
                            </t>
                         </select>
                    </div>
                </div>
                <!--Note: using website_description fiels instead of using commnt firld of partner-->
                <div class="form-group">
                    <label class="col-md-2 control-label mb16" for="description">Biography</label>
                    <div class="col-md-8 mb16">
                        <textarea name="description" id="description" style="min-height: 120px" required="True"
                            class="form-control load_editor"><t t-esc="user.partner_id.website_description"/></textarea>
                    </div>
                </div>
                <div class="col-sm-offset-2 col-md-2 mb16">
                    <button class="btn btn-primary btn-lg">Update</button>
                </div>
            </form>
            </div>
        </div>
        <script type="text/javascript">
            CKEDITOR.replace("description");
        </script>
    </t>
</template>

<template id="user_detail_full">
    <t t-call="website_forum.header">
        <h1 class="mt0 page-header">
            <span t-field="user.name"/>
            <small>profile</small>
            <t t-call="website.publish_management" groups="base.group_website_publisher">
                <t t-set="object" t-value="user"/>
            </t>
        </h1>
        <div class="row">
            <div class="col-sm-2">
                <img class="img img-responsive img-circle" t-attf-src="/forum/user/#{user.id}/avatar"/>
            </div>
            <div class="col-sm-10">
                <table class="table table-condensed">
                <tr>
                    <td rowspan="2" valign="top"><span class="text-muted">contributions</span></td>
                    <td>member since</td>
                    <td><span t-field="user.create_date" t-field-options='{"format": "short"}'/></td>
                </tr><tr>
                    <td>last connection</td>
                    <td><span t-field="user.login_date" t-field-options='{"format": "short"}'/></td>
                </tr>
                <tr>
                    <td rowspan="2" valign="top"><span class="text-muted">bio</span></td>
                    <td>website</td>
                    <td>
                        <a t-att-href="user.website" t-if="user.website">
                            <span t-field="user.website"/>
                        </a>
                    </td>
                </tr><tr>
                    <td>location</td>
                    <td>
                        <span t-field="user.city"/>
                        <span t-if="user.city and user.country_id">, </span>
                        <span t-field="user.country_id"/>
                        <t t-if="user.country_id"> <span t-field="user.country_id.image" t-field-options='{"widget": "image", "class": "country_flag"}'/></t>

                    </td>
                </tr>
                <tr>
                    <td rowspan="2" valign="top"><span class="text-muted">stats</span></td>
                    <td>karma</td>
                    <td><span t-field="user.karma"/></td>
                </tr><tr>
                    <td>votes</td>
                    <td>
                        <span class="fa fa-thumbs-up"/>
                        <span t-esc="up_votes"/>
                        <span class="fa fa-thumbs-down"/>
                        <span t-esc="down_votes"/>
                    </td>
                </tr>
                </table>
                <div class="well well-sm">
                    <div t-if="user.karma &gt;= forum.karma_dofollow"><span t-field="user.partner_id.website_description" class="oe_no_empty"/></div>
                    <div t-if="user.karma &lt; forum.karma_dofollow"><span t-field="user.partner_id.website_description" class="oe_no_empty" t-field-options='{"nofollow": 1}'/></div>
                    <t t-if="uid == user.id">
                        <a class="fa fa-arrow-right" t-attf-href="/forum/#{slug(forum)}/user/#{slug(user)}/edit"> Edit Your Bio</a>
                    </t>
                </div>
            </div>
        </div>

        <ul class="nav nav-tabs">
            <li class="active">
                <a href="#questions" data-toggle="tab"><t t-esc="count_questions"/> Questions</a>
            </li>
            <li>
                <a href="#answers" data-toggle="tab"><t t-esc="count_answers"/> Answers</a>
            </li>
            <li t-if="uid == user.id">
                <a href="#favourite_question" data-toggle="tab"><t t-esc="len(favourite)"/> Favourite Questions</a>
            </li>
            <li t-if="uid == user.id">
                <a href="#followed_question" data-toggle="tab"><t t-esc="len(followed)"/> Followed Questions</a>
            </li>
            <li t-if="uid == user.id">
                <a href="#activity" data-toggle="tab">Activity</a>
            </li>
            <li>
                <a href="#badges" data-toggle="tab">Badges</a>
            </li>
            <li t-if="uid == user.id">
                <a href="#votes" data-toggle="tab">Votes</a>
            </li>
        </ul>
        <div class="tab-content mt16">
            <div class="tab-pane active" id="questions">
                <div class="mb16" t-foreach="questions" t-as="question">
                    <t t-call="website_forum.display_post"/>
                </div>
            </div><div class="tab-pane" id="answers">
                <div t-foreach="answers" t-as="answer">
                    <t t-call="website_forum.display_post_answer"/>
                </div>
            </div>
            <div class="tab-pane" id="karma">
                <h1>Karma</h1>
            </div>
            <div class="tab-pane" id="badges">
                <t t-call="website_forum.user_badges"/>
            </div>
            <div class="tab-pane" id="favourite_question" t-if="uid == user.id">
                <div t-foreach="favourite" t-as="question">
                    <t t-call="website_forum.display_post"/>
                </div>
            </div>
            <div class="tab-pane" id="followed_question" t-if="uid == user.id">
                <div t-foreach="followed" t-as="question" class="mb16">
                    <t t-call="website_forum.display_post"/>
                </div>
            </div>
            <div class="tab-pane" id="votes" t-if="uid == user.id">
                <t t-call="website_forum.user_votes"/>
            </div>
            <div class="tab-pane" id="activity" t-if="uid == user.id">
                <ul class="list-unstyled">
                    <li t-foreach="activities" t-as="activity">
                        <span t-field="activity.date" t-field-options='{"format": "short"}'/>
                        <span t-esc="activity.subtype_id.name" class="label label-info"/>
                        <t t-set="post" t-value="posts[activity.res_id]"/>
                        <span t-if="post[1]">
                            <a t-attf-href="/forum/#{ slug(forum) }/question/#{ slug(post[0]) }#answer-#{ str(post[1].id) }">
                                <span t-esc="post[0].name"/>
                            </a>
                        </span>
                        <span t-if="not post[1]">
                            <a t-attf-href="/forum/#{ slug(forum) }/question/#{ slug(post[0]) }">
                                <span t-esc="post[0].name"/>
                            </a>
                        </span>
                    </li>
                </ul>
            </div>
        </div>
    </t>
</template>

<template id="user_badges">
    <table class="table mt32 mb64">
        <tr t-foreach="user.badge_ids" t-as="badge">
            <td>
                <a t-attf-href="/forum/#{ slug(forum) }/badge/#{ slug(badge.badge_id) }" class="badge pull-left">
                    <span t-if="badge.badge_id.level == 'gold'" class="fa fa-circle badge-gold"/>
                    <span t-if="badge.badge_id.level == 'silver'" class="fa fa-circle badge-silver"/>
                    <span t-if="badge.badge_id.level == 'bronze'" class="fa fa-circle badge-bronze"/>
                    <span t-field="badge.badge_id.name"/>
                </a>
            </td><td>
                <b t-esc="badge.badge_id.stat_count_distinct"/>
                <i class="text-muted">awarded users</i>
            </td><td>
                <span t-field="badge.badge_id.description"/>
            </td>
        </tr>
    </table>
    <div class="mb16" t-if="not user.badge_ids">
        <b>No badge yet!</b><br/>
        <a t-attf-href="/forum/#{ slug(forum) }/badge" class="fa fa-arrow-right"> Check available badges</a>
    </div>
</template>

<template id="user_votes">
    <div t-foreach="vote_post" t-as="vote">
        <t t-esc="vote.post_id.create_date"/>
        <span t-if="vote.vote == '1'" class="fa fa-thumbs-up text-success" style="margin-left:30px"/>
        <span t-if="vote.vote == '-1'" class="fa fa-thumbs-down text-warning" style="margin-left:30px"/>
        <t t-if="vote.post_id.parent_id">
            <a t-attf-href="/forum/#{ slug(forum) }/question/#{ vote.post_id.parent_id.id }/#answer-#{ vote.post_id.id }" t-esc="vote.post_id.parent_id.name" style="margin-left:10px"/>
        </t>
        <t t-if="not vote.post_id.parent_id">
            <a t-attf-href="/forum/#{ slug(forum) }/question/#{ vote.post_id.id }" style=" color:black;margin-left:10px" t-esc="vote.post_id.name"/>
        </t>
    </div>
    <div class="mb16" t-if="not vote_post">
        <b>No vote given by you yet!</b>
    </div>
</template>

<!-- User Navbar -->
<template id="content_new_forum" inherit_id="website.user_navbar" groups="base.group_user">
    <xpath expr="//ul[@id='oe_systray']/li/ul[@class='dropdown-menu oe_content_menu']" position="inside">
        <li><a href="#" data-action="new_forum">New Forum</a></li>
    </xpath>
</template>

    </data>
</openerp><|MERGE_RESOLUTION|>--- conflicted
+++ resolved
@@ -608,12 +608,8 @@
                         </t>
                     </div>
                 </div>
-<<<<<<< HEAD
-                <div t-if="question.post_type != 'link'" itemprop="text"><t t-raw="question.content"/></div>
-=======
                 <div t-if="question.post_type != 'link' and question.create_uid.karma &gt;= forum.karma_dofollow"><span t-field="question.content" class="oe_no_empty"/></div>
                 <div t-if="question.post_type != 'link' and question.create_uid.karma &lt; forum.karma_dofollow"><span t-field="question.content" class="oe_no_empty" t-field-options='{"nofollow": 1}'/></div>
->>>>>>> 7ac1958d
                 <div class="mt16 clearfix">
                     <div class="pull-right">
                         <div class="text-right">
