// ============================
// Mass Mailing "Theme Default"
// ============================

// ===== Default Theme palette =====
$o-mm-def-color-1: #f5f5f5;
$o-mm-def-color-2: #ffffff;
$o-mm-def-color-3: #706482;
$o-mm-def-color-4: #464646;
$o-mm-def-color-5: darken($o-mm-def-color-3, 5%);
$o-mm-def-color-6: #706482;
$o-mm-def-color-7: #87a6b5;

// ===== Default Theme variables =====
$o-mm-def-body-width    : 600px;
$o-mm-def-body-bobile   : 480px;
$o-mm-def-b-radius      : 2px;
$o-mm-def-body-bg       : $o-mm-def-color-2;

$o-mm-def-font          : -apple-system, "HelveticaNeue", "Helvetica Neue", Helvetica, Arial, "Lucida Grande", sans-serif;
$o-mm-def-text-color    : $o-mm-def-color-4;

$o-mm-def-btn-bg        : $o-mm-def-color-3;
$o-mm-def-btn-text      : $o-mm-def-color-2;

// ===== Colors =====
@include bg-variant(".bg-o-color-2", $o-mm-def-color-6);
@include text-emphasis-variant(".text-o-color-2", $o-mm-def-color-6);
@include bg-variant(".bg-o-color-4", $o-mm-def-color-7);
@include bg-variant(".bg-gray-lighter", $o-mm-def-color-1);

div.col:not([align]) {
    // Default browser style but needed so that alignment works on some mail
    // clients (see convert_inline)
    text-align: inherit;
}

.btn {
    &.rounded-circle {
        border-radius: 100px !important;
        padding: 0.45rem 1.35rem;
        font-size: 1rem;
        line-height: 1.5;
    }

    &.flat {
        border: 0;
        letter-spacing: 0.05em;
        text-transform: uppercase;
        padding: 0.75rem 1.5rem;
        font-size: 1rem;
        line-height: 1.5;
        border-radius: 0;
    }
}

// ===== Layout =====
.o_layout {
    overflow: hidden;
    box-sizing: content-box;
    min-height: 100%;

    > .o_mail_wrapper {
        width: 100%;
        margin: 0 auto;

        &.o_mail_small {
            max-width: 600px;
        }
        &.o_mail_regular {
            max-width: 720px;
        }

        .o_mail_wrapper_td {
<<<<<<< HEAD
            background-color: $o-mm-def-color-2;
=======
>>>>>>> 4d11cb0e
            flex: none;
            padding-left: 0 !important;
            padding-right: 0 !important;
        }
    }
}

// ===== Snippets (general) =====
.o_mail_snippet_general {
    width: 100%;
    box-sizing: border-box;
    margin: 0 auto;

    .container > div.row {
        margin-left: 0;
        margin-right: 0;
    }

    a:not(.btn), .btn.btn-link {
        font-weight: bold;
        text-decoration: none !important;
        padding-left: 0 !important;
        padding-right: 0 !important;
        border: none!important;

        &:hover, &:focus, &:active {
            text-decoration: none !important;
        }
    }
    // Icons
    .fa {
        @mixin size($width, $height: $width) {
          width: $width;
          height: $height;
        }

        $size: 2rem;

        &.rounded-circle,
        &.rounded,
        &.rounded-0,
        &.rounded-leaf,
        &.img-thumbnail,
        &.shadow {
            display: inline-block;
            vertical-align: middle;
            text-align: center;
            // fa-1x is not ouput
            @include size($size);
            line-height: $size;
            @for $i from 2 through 5 {
                &.fa-#{$i}x {
                    @include size($size + $i);
                    line-height: $size + $i;
                }
            }
        }
    }
}

// ===== Snippets (specific) =====
.o_mail_block_header_social, .o_mail_block_header_text_social, .o_mail_block_header_logo {
    .o_mail_logo_container {
        img {
            width: auto;
        }
    }
    .o_mail_header_social {
        a:not(.btn), .btn.btn-link {
            display: inline-block;
        }
    }
    div .col, div[class*="col-"] {
        align-self: center;
    }
}

.o_mail_block_footer_social {
    .btn-link{
        padding: 0;
    }
    
    .o_mail_table_styles {
        padding-top: 20px;
        padding-bottom: 20px;
    }

    .o_mail_footer_links {
        padding-top: 10px;
        padding-bottom: 10px;
    }

    .o_mail_footer_copy {
        font-size: 9px;
        color: lighten($o-mm-def-text-color, 30%);
    }

    &.o_mail_footer_social_center {
        .o_mail_footer_social, .o_mail_footer_links, .o_mail_footer_copy {
            text-align: center;
        }
    }
}

// -- Bootstrap overrides for transparent colors -- //

.list-group .list-group-item {
    border-color: #d2d2d2;

}

.card {  
    border-color: #d2d2d2;
    .card-header,.card-footer {
        background-color: inherit!important;
    }
    .card-body {
        background-color: white!important;
    }
}

// ===== Misc =====
.o_mail_no_margin {
    margin: 0;

    &.o_mail_display_coupon {
        line-height: 1.1;
    }
}

.o_mail_table_styles {
    width: 100%;
    border-collapse:separate;
}

// Compatibility: mb/mt classes on <td/> elements were interpreted as paddings
// instead of margins before the introduction of pb/pt classes. As thoses mb/mt
// classes may remain on clients' templates, <td/> are forced to 0 margin to
// be sure (normally <td/> should not consider margin properties but some mail
// clients might make the mistake to do so).
div.col[class*="mb"], div.col[class*="mt"] {
    margin: 0!important;
}<|MERGE_RESOLUTION|>--- conflicted
+++ resolved
@@ -72,10 +72,6 @@
         }
 
         .o_mail_wrapper_td {
-<<<<<<< HEAD
-            background-color: $o-mm-def-color-2;
-=======
->>>>>>> 4d11cb0e
             flex: none;
             padding-left: 0 !important;
             padding-right: 0 !important;
