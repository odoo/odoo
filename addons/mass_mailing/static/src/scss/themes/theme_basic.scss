--- conflicted
+++ resolved
@@ -35,15 +35,8 @@
 .o_basic_theme {
     &.o_layout {
         margin: 0;
-<<<<<<< HEAD
-        padding: 0;
-        background-color: white !important;
-        padding-left: 1rem; 
-        padding-right: 1rem;
-=======
         padding: 24px 16px 10px;
         background-color: white !important;
->>>>>>> 4d11cb0e
 
         &, p, h1, h2, h3, h4, h5, h6, span, ul, ol {
             color: black;
