--- conflicted
+++ resolved
@@ -12,15 +12,10 @@
     var mailing_id = parseInt($("input[name='mailing_id']").val());
     var res_id = parseInt($("input[name='res_id']").val());
     var token = (location.search.split('token' + '=')[1] || '').split('&')[0];
-<<<<<<< HEAD
     var cookie_lang = session.get_cookie('fronted_lang');
     if (cookie_lang){
         session.user_context.lang = cookie_lang;
     }
-=======
-    session.user_context.lang = session.get_cookie('fronted_lang') || 'en_US';
-
->>>>>>> 312ed11f
     if (!$('.o_unsubscribe_form').length) {
         return $.Deferred().reject("DOM doesn't contain '.o_unsubscribe_form'");
     }
@@ -65,7 +60,6 @@
             $('#subscription_info').html(_t('You have been <strong>successfully unsubscribed</strong>.'));
         }
     });
-<<<<<<< HEAD
 
     var unsubscribed_list = $("input[name='unsubscribed_list']").val();
     if (unsubscribed_list){
@@ -77,8 +71,6 @@
     else{
         $('#subscription_info').html(_t('You have been <strong>successfully unsubscribed</strong>.'));
     }
-=======
->>>>>>> 312ed11f
 
     $('#unsubscribe_form').on('submit', function (e) {
         e.preventDefault();
