odoo.define('mass_mailing.mass_mailing_tour', function (require) {
    "use strict";

    const {_t} = require('web.core');
    const {Markup} = require('web.utils');
    var tour = require('web_tour.tour');
    var now = moment();

    tour.register('mass_mailing_tour', {
        url: '/web',
        rainbowManMessage: _t('Congratulations, I love your first mailing. :)'),
        sequence: 200,
    }, [tour.stepUtils.showAppsMenuItem(), {
        trigger: '.o_app[data-menu-xmlid="mass_mailing.mass_mailing_menu_root"]',
        content: _t("Let's try the Email Marketing app."),
        width: 225,
        position: 'bottom',
        edition: 'enterprise',
    }, {
        trigger: '.o_app[data-menu-xmlid="mass_mailing.mass_mailing_menu_root"]',
        content: _t("Let's try the Email Marketing app."),
        edition: 'community',
    }, {
        trigger: '.o_list_button_add',
        extra_trigger: '.o_mass_mailing_mailing_tree',
        content: Markup(_t("Start by creating your first <b>Mailing</b>.")),
        position: 'bottom',
    }, {
        trigger: 'input[name="subject"]',
        content: Markup(_t('Pick the <b>email subject</b>.')),
        position: 'bottom',
        run: 'text ' + now.format("MMMM") + " Newsletter",
    }, {
        trigger: 'div[name="contact_list_ids"] > .o_input_dropdown > input[type="text"]',
        run: 'click',
        auto: true,
    }, {
        trigger: 'li.ui-menu-item',
        run: 'click',
        auto: true,
    }, {
        trigger: 'div[name="body_arch"] iframe #newsletter',
        content: Markup(_t('Choose this <b>theme</b>.')),
        position: 'left',
        edition: 'enterprise',
        run: 'click',
    }, {
        trigger: 'div[name="body_arch"] iframe #default',
        content: Markup(_t('Choose this <b>theme</b>.')),
        position: 'right',
        edition: 'community',
        run: 'click',
    }, {
<<<<<<< HEAD
        trigger: 'div[name="body_arch"] iframe div.o_mail_block_text',
=======
        trigger: 'div[name="body_arch"] iframe div.s_text_block',
>>>>>>> 4d11cb0e
        content: _t('Click on this paragraph to edit it.'),
        position: 'top',
        edition: 'enterprise',
        run: 'click',
    }, {
        trigger: 'div[name="body_arch"] iframe div.o_mail_block_title_text',
        content: _t('Click on this paragraph to edit it.'),
        position: 'top',
        edition: 'community',
        run: 'click',
    }, {
        trigger: 'button[name="action_test"]',
        content: _t("Test this mailing by sending a copy to yourself."),
        position: 'bottom',
    }, {
        trigger: 'button[name="send_mail_test"]',
        content: _t("Check the email address and click send."),
        position: 'bottom',
    }, {
        trigger: 'button[name="action_launch"]',
        content: _t("Ready for take-off!"),
        position: 'bottom',
    }, {
        trigger: '.btn-primary:contains("Ok")',
        content: _t("Don't worry, the mailing contact we created is an internal user."),
        position: 'bottom',
        run: "click",
    }, {
        trigger: '.o_back_button',
        content: Markup(_t("By using the <b>Breadcrumb</b>, you can navigate back to the overview.")),
        position: 'bottom',
        run: 'click',
    }]
    );
});<|MERGE_RESOLUTION|>--- conflicted
+++ resolved
@@ -51,11 +51,7 @@
         edition: 'community',
         run: 'click',
     }, {
-<<<<<<< HEAD
-        trigger: 'div[name="body_arch"] iframe div.o_mail_block_text',
-=======
         trigger: 'div[name="body_arch"] iframe div.s_text_block',
->>>>>>> 4d11cb0e
         content: _t('Click on this paragraph to edit it.'),
         position: 'top',
         edition: 'enterprise',
