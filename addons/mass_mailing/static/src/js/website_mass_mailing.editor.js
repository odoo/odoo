odoo.define('website_mass_mailing.editor', function (require) {
'use strict';

var ajax = require('web.ajax');
var core = require('web.core');
var editor = require('website.editor');
var snippet_editor = require('website.snippet.editor');
var website = require('website.website');

<<<<<<< HEAD
    website.snippet.options.mailing_list_subscribe = website.snippet.Option.extend({
        choose_mailing_list: function (type, value) {
            var self = this;
            if (type !== "click") return;
            return website.prompt({
                id: "editor_new_mailing_list_subscribe_button",
                window_title: _t("Add a Newsletter Subscribe Button"),
                select: _t("Newsletter"),
                init: function (field) {
                    return website.session.model('mail.mass_mailing.list')
                            .call('name_search', ['', []], { context: website.get_context() });
                },
            }).then(function (mailing_list_id) {
                self.$target.attr("data-list-id", mailing_list_id);
            });
        },
        drop_and_build_snippet: function() {
            var self = this;
            this._super();
            this.choose_mailing_list('click').fail(function () {
                self.editor.on_remove($.Event( "click" ));
            });
        },
        clean_for_save: function () {
            this.$target.addClass("hidden");
        },
    });

    website.snippet.options.newsletter_popup = website.snippet.Option.extend({
        select_mailing_list: function (type) {
            var self = this;
            if (type !== "click") return;
            return website.prompt({
                id: "editor_new_mailing_list_subscribe_popup",
                window_title: _t("Add a Newsletter Subscribe Popup"),
                select: _t("Newsletter"),
                init: function () {
                    return website.session.model('mail.mass_mailing.list')
                            .call('name_search', [], { context: website.get_context() });
                },
            }).then(function (mailing_list_id) {
                openerp.jsonRpc('/web/dataset/call', 'call', {
                    model: 'mail.mass_mailing.list',
                    method: 'read',
                    args: [[parseInt(mailing_list_id)], ['popup_content'], website.get_context()],
                }).then(function (data) {
                    self.$target.find(".o_popup_content_dev").empty();
                    if (data && data[0].popup_content) {
                        $(data[0].popup_content).appendTo(self.$target.find(".o_popup_content_dev"));
                    }
                });
                self.$target.attr("data-list-id", mailing_list_id);
            });
        },
        drop_and_build_snippet: function() {
            var self = this;
            this._super();
            this.select_mailing_list('click').fail(function () {
                self.editor.on_remove($.Event( "click" ));
            });
        },
    });

    website.EditorBar.include({
            edit: function () {
                this._super();
                $('body').on('click','#edit_dialog',_.bind(this.edit_dialog, this.rte.editor));
            },
            save : function() {
                var $target = $('#wrapwrap').find('#o_newsletter_popup');
                if ($target && $target.length) {
                    $target.modal('hide');
                    $target.css("display", "none");
                    $('.o_popup_bounce_small').show();
                    if (!$target.find('.o_popup_content_dev').length) {
                        $target.find('.o_popup_modal_body').prepend($('<div class="o_popup_content_dev" data-oe-placeholder="Type Here ..."></div>'));
                    }
                    var content = $('#wrapwrap .o_popup_content_dev').html();
                    var newsletter_id = $target.parent().attr('data-list-id');
                    openerp.jsonRpc('/web/dataset/call', 'call', {
                        model: 'mail.mass_mailing.list',
                        method: 'write',
                        args: [parseInt(newsletter_id),
                           {'popup_content':content},
                           website.get_context()],
                    });
                }
                return this._super();
            },
            edit_dialog : function() {
                $('#wrapwrap').find('#o_newsletter_popup').modal('show');
                $('.o_popup_bounce_small').hide();
                $('.modal-backdrop').css("z-index", "0");
            },
        });
})();
=======
var _t = core._t;

snippet_editor.options.mailing_list_subscribe = snippet_editor.Option.extend({
    choose_mailing_list: function (type, value) {
        var self = this;
        if (type !== "click") return;
        return website.prompt({
            id: "editor_new_mailing_list_subscribe_button",
            window_title: _t("Add a Newsletter Subscribe Button"),
            select: _t("Newsletter"),
            init: function (field) {
                return website.session.model('mail.mass_mailing.list')
                        .call('name_search', ['', []], { context: website.get_context() });
            },
        }).then(function (mailing_list_id) {
            self.$target.attr("data-list-id", mailing_list_id);
        });
    },
    drop_and_build_snippet: function() {
        var self = this;
        this._super();
        this.choose_mailing_list('click').fail(function () {
            self.editor.on_remove($.Event( "click" ));
        });
    },
    clean_for_save: function () {
        this.$target.addClass("hidden");
    },
});

website.snippet.options.newsletter_popup = website.snippet.Option.extend({
    select_mailing_list: function (type) {
        var self = this;
        if (type !== "click") return;
        return website.prompt({
            id: "editor_new_mailing_list_subscribe_popup",
            window_title: _t("Add a Newsletter Subscribe Popup"),
            select: _t("Newsletter"),
            init: function () {
                return website.session.model('mail.mass_mailing.list')
                        .call('name_search', [], { context: website.get_context() });
            },
        }).then(function (mailing_list_id) {
            ajax.jsonRpc('/web/dataset/call', 'call', {
                model: 'mail.mass_mailing.list',
                method: 'read',
                args: [[parseInt(mailing_list_id)], ['popup_content'], website.get_context()],
            }).then(function (data) {
                self.$target.find(".o_popup_content_dev").empty();
                if (data && data[0].popup_content) {
                    $(data[0].popup_content).appendTo(self.$target.find(".o_popup_content_dev"));
                }
            });
            self.$target.attr("data-list-id", mailing_list_id);
        });
    },
    drop_and_build_snippet: function() {
        var self = this;
        this._super();
        this.select_mailing_list('click').fail(function () {
            self.editor.on_remove($.Event( "click" ));
        });
    },
});

editor.EditorBar.include({
    edit: function () {
        this._super();
        $('body').on('click','#edit_dialog',_.bind(this.edit_dialog, this.rte.editor));
    },
    save : function() {
        var $target = $('#wrapwrap').find('#o_newsletter_popup');
        if ($target && $target.length) {
            $target.modal('hide');
            $target.css("display", "none");
            $('.o_popup_bounce_small').show();
            if (!$target.find('.o_popup_content_dev').length) {
                $target.find('.o_popup_modal_body').prepend($('<div class="o_popup_content_dev" data-oe-placeholder="Type Here ..."></div>'));
            }
            var content = $('#wrapwrap .o_popup_content_dev').html();
            var newsletter_id = $target.parent().attr('data-list-id');
            ajax.jsonRpc('/web/dataset/call', 'call', {
                model: 'mail.mass_mailing.list',
                method: 'write',
                args: [parseInt(newsletter_id),
                   {'popup_content':content},
                   website.get_context()],
            });
        }
        return this._super();
    },
    edit_dialog : function() {
        $('#wrapwrap').find('#o_newsletter_popup').modal('show');
        $('.o_popup_bounce_small').hide();
        $('.modal-backdrop').css("z-index", "0");
    },
});

});
>>>>>>> 4bef17cc

<|MERGE_RESOLUTION|>--- conflicted
+++ resolved
@@ -7,104 +7,6 @@
 var snippet_editor = require('website.snippet.editor');
 var website = require('website.website');
 
-<<<<<<< HEAD
-    website.snippet.options.mailing_list_subscribe = website.snippet.Option.extend({
-        choose_mailing_list: function (type, value) {
-            var self = this;
-            if (type !== "click") return;
-            return website.prompt({
-                id: "editor_new_mailing_list_subscribe_button",
-                window_title: _t("Add a Newsletter Subscribe Button"),
-                select: _t("Newsletter"),
-                init: function (field) {
-                    return website.session.model('mail.mass_mailing.list')
-                            .call('name_search', ['', []], { context: website.get_context() });
-                },
-            }).then(function (mailing_list_id) {
-                self.$target.attr("data-list-id", mailing_list_id);
-            });
-        },
-        drop_and_build_snippet: function() {
-            var self = this;
-            this._super();
-            this.choose_mailing_list('click').fail(function () {
-                self.editor.on_remove($.Event( "click" ));
-            });
-        },
-        clean_for_save: function () {
-            this.$target.addClass("hidden");
-        },
-    });
-
-    website.snippet.options.newsletter_popup = website.snippet.Option.extend({
-        select_mailing_list: function (type) {
-            var self = this;
-            if (type !== "click") return;
-            return website.prompt({
-                id: "editor_new_mailing_list_subscribe_popup",
-                window_title: _t("Add a Newsletter Subscribe Popup"),
-                select: _t("Newsletter"),
-                init: function () {
-                    return website.session.model('mail.mass_mailing.list')
-                            .call('name_search', [], { context: website.get_context() });
-                },
-            }).then(function (mailing_list_id) {
-                openerp.jsonRpc('/web/dataset/call', 'call', {
-                    model: 'mail.mass_mailing.list',
-                    method: 'read',
-                    args: [[parseInt(mailing_list_id)], ['popup_content'], website.get_context()],
-                }).then(function (data) {
-                    self.$target.find(".o_popup_content_dev").empty();
-                    if (data && data[0].popup_content) {
-                        $(data[0].popup_content).appendTo(self.$target.find(".o_popup_content_dev"));
-                    }
-                });
-                self.$target.attr("data-list-id", mailing_list_id);
-            });
-        },
-        drop_and_build_snippet: function() {
-            var self = this;
-            this._super();
-            this.select_mailing_list('click').fail(function () {
-                self.editor.on_remove($.Event( "click" ));
-            });
-        },
-    });
-
-    website.EditorBar.include({
-            edit: function () {
-                this._super();
-                $('body').on('click','#edit_dialog',_.bind(this.edit_dialog, this.rte.editor));
-            },
-            save : function() {
-                var $target = $('#wrapwrap').find('#o_newsletter_popup');
-                if ($target && $target.length) {
-                    $target.modal('hide');
-                    $target.css("display", "none");
-                    $('.o_popup_bounce_small').show();
-                    if (!$target.find('.o_popup_content_dev').length) {
-                        $target.find('.o_popup_modal_body').prepend($('<div class="o_popup_content_dev" data-oe-placeholder="Type Here ..."></div>'));
-                    }
-                    var content = $('#wrapwrap .o_popup_content_dev').html();
-                    var newsletter_id = $target.parent().attr('data-list-id');
-                    openerp.jsonRpc('/web/dataset/call', 'call', {
-                        model: 'mail.mass_mailing.list',
-                        method: 'write',
-                        args: [parseInt(newsletter_id),
-                           {'popup_content':content},
-                           website.get_context()],
-                    });
-                }
-                return this._super();
-            },
-            edit_dialog : function() {
-                $('#wrapwrap').find('#o_newsletter_popup').modal('show');
-                $('.o_popup_bounce_small').hide();
-                $('.modal-backdrop').css("z-index", "0");
-            },
-        });
-})();
-=======
 var _t = core._t;
 
 snippet_editor.options.mailing_list_subscribe = snippet_editor.Option.extend({
@@ -204,5 +106,4 @@
 });
 
 });
->>>>>>> 4bef17cc
 
