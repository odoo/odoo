<?xml version="1.0" encoding="utf-8"?>
<odoo>
<!-- Snippets & Themes Menu -->
<template id="email_designer_snippets" inherit_id="web_editor.snippets" primary="True" groups="base.group_user">
    <xpath expr="//div[hasclass('o_we_website_top_actions')]" position="inside">
        <div class="email_designer_top_actions">
            <button class="o_codeview_btn btn btn-primary">
                <i class="fa fa-code"></i>
            </button>
            <button class="o_fullscreen_btn btn btn-primary">
                <img src="/web_editor/font_to_img/61541/rgb(255,255,255)/16" alt="Fullscreen"/>
            </button>
        </div>
    </xpath>
    <xpath expr="//div[@id='snippets_menu']" position="inside">
        <button type="button" class="o_we_select_template text-uppercase"><span>Select a template</span></button>
    </xpath>
    <xpath expr="//t[@id='default_snippets']" position="replace">
        <t id="default_snippets">
            <t t-set="company_id" t-value="res_company"/>
            <div id="email_designer_themes">
                <div data-name="basic"
                     data-nowrap="1"
                     data-img="/mass_mailing/static/src/img/theme_imgs/basic_thumb"
                     data-images-info='{"logo": {"format": "png"}}'>
                    <t t-call="mass_mailing.theme_basic_template"/>
                </div>
                <div data-name="empty"
                     data-img="/mass_mailing/static/src/img/theme_imgs/empty_thumb"
                     data-images-info='{"logo": {"format": "png"}}'>
                    <t t-call="mass_mailing.theme_empty_template"/>
                </div>
                <div data-name="default"
                     data-img="/mass_mailing/static/src/img/theme_imgs/default_thumb"
                     data-images-info='{"logo": {"format": "png"}}'>
                    <t t-call="mass_mailing.theme_default_template"/>
                </div>
            </div>
            <div id="email_designer_default_headers" class="o_panel">
                <div class="o_panel_header">Headers</div>
                <div class="o_panel_body" id="email_designer_header_elements">
                    <t t-snippet="mass_mailing.s_mail_block_header_social" t-thumbnail="/mass_mailing/static/src/img/blocks/block_header_social.png"/>
                    <t t-snippet="mass_mailing.s_mail_block_header_text_social" t-thumbnail="/mass_mailing/static/src/img/blocks/block_header_text_social.png"/>
                    <t t-snippet="mass_mailing.s_mail_block_header_logo" t-thumbnail="/mass_mailing/static/src/img/blocks/block_header_logo.png"/>
                    <t t-snippet="mass_mailing.s_cover" t-thumbnail="/mass_mailing/static/src/img/snippets_thumbs/s_cover.svg"/>
                    <t t-snippet="mass_mailing.s_mail_block_header_view" t-thumbnail="/mass_mailing/static/src/img/blocks/block_header_browser.png"/>
                </div>
            </div>
            <div id="email_designer_default_body" class="o_panel">
                <div class="o_panel_header">Body</div>
                <div class="o_panel_body" id="email_designer_body_elements">
                    <t t-snippet="mass_mailing.s_title" t-thumbnail="/mass_mailing/static/src/img/snippets_thumbs/s_title.svg"/>
<<<<<<< HEAD
                    <t t-snippet="mass_mailing.s_mail_block_title_text" t-thumbnail="/mass_mailing/static/src/img/blocks/block_title_text.png"/>
=======
>>>>>>> 4d11cb0e
                    <t t-snippet="mass_mailing.s_text_block" t-thumbnail="/mass_mailing/static/src/img/snippets_thumbs/s_text_block.svg"/>
                    <t t-snippet="mass_mailing.s_comparisons" t-thumbnail="/mass_mailing/static/src/img/snippets_thumbs/s_comparisons.svg"/>
                    <t t-snippet="mass_mailing.s_color_blocks_2" t-thumbnail="/mass_mailing/static/src/img/snippets_thumbs/s_color_blocks_2.svg"/>
                    <t t-snippet="mass_mailing.s_three_columns" t-thumbnail="/mass_mailing/static/src/img/snippets_thumbs/s_three_columns.svg"/>
                    <t t-snippet="mass_mailing.s_image_text" t-thumbnail="/mass_mailing/static/src/img/snippets_thumbs/s_image_text.svg"/>
                    <t t-snippet="mass_mailing.s_text_image" t-thumbnail="/mass_mailing/static/src/img/snippets_thumbs/s_text_image.svg"/>
                    <t t-snippet="mass_mailing.s_picture" t-thumbnail="/mass_mailing/static/src/img/snippets_thumbs/s_picture.svg"/>
                    <t t-snippet="mass_mailing.s_features" t-thumbnail="/mass_mailing/static/src/img/snippets_thumbs/s_features.svg"/>
                    <t t-snippet="mass_mailing.s_numbers" t-thumbnail="/mass_mailing/static/src/img/snippets_thumbs/s_numbers.svg"/>
                    <t t-snippet="mass_mailing.s_masonry_block" t-thumbnail="/mass_mailing/static/src/img/snippets_thumbs/s_masonry_block.svg"/>
                    <t t-snippet="mass_mailing.s_media_list" t-thumbnail="/mass_mailing/static/src/img/snippets_thumbs/s_media_list.svg"/>
                    <t t-snippet="mass_mailing.s_showcase" t-thumbnail="/mass_mailing/static/src/img/snippets_thumbs/s_showcase.svg"/>
                </div>
            </div>
            <div id="email_designer_default_extra" class="o_panel">
                <div class="o_panel_header">Marketing Content</div>
                <div class="o_panel_body" id="email_designer_marketing_elements">
                    <t t-snippet="mass_mailing.s_company_team" t-thumbnail="/mass_mailing/static/src/img/snippets_thumbs/s_company_team.svg"/>
                    <t t-snippet="mass_mailing.s_call_to_action" t-thumbnail="/mass_mailing/static/src/img/snippets_thumbs/s_call_to_action.svg"/>
                    <t t-snippet="mass_mailing.s_references" t-thumbnail="/mass_mailing/static/src/img/snippets_thumbs/s_references.svg"/>
                    <t t-snippet="mass_mailing.s_coupon_code" t-thumbnail="/mass_mailing/static/src/img/blocks/block_discount2.png"/>
                    <t t-snippet="mass_mailing.s_mail_block_discount1" t-thumbnail="/mass_mailing/static/src/img/blocks/block_discount1.png"/>
                    <t t-snippet="mass_mailing.s_mail_block_event" t-thumbnail="/mass_mailing/static/src/img/blocks/block_event.png"/>
                    <t t-snippet="mass_mailing.s_product_list" t-thumbnail="/mass_mailing/static/src/img/snippets_thumbs/s_product_list.svg"/>
                    <t t-snippet="mass_mailing.s_features_grid" t-thumbnail="/mass_mailing/static/src/img/snippets_thumbs/s_features_grid.svg"/>
                </div>
            </div>
            <div id="email_designer_default_inner" class="o_panel">
                <div class="o_panel_header">Inner Content</div>
                <div class="o_panel_body" id="email_designer_inner_elements">
                    <t t-snippet="mass_mailing.s_alert" t-thumbnail="/mass_mailing/static/src/img/snippets_thumbs/s_alert.svg"/>
                    <t t-snippet="mass_mailing.s_rating" t-thumbnail="/mass_mailing/static/src/img/snippets_thumbs/s_rating.svg"/>
                    <t t-snippet="mass_mailing.s_blockquote" t-thumbnail="/mass_mailing/static/src/img/snippets_thumbs/s_blockquote.svg"/>
                    <t t-snippet="mass_mailing.s_hr" t-thumbnail="/web_editor/static/src/img/snippets_thumbs/s_hr.svg"/>
                    <t t-snippet="mass_mailing.s_text_highlight" t-thumbnail="/mass_mailing/static/src/img/snippets_thumbs/s_text_highlight.svg"/>
                </div>
            </div>
            <div id="email_designer_default_footer" class="o_panel">
                <div class="o_panel_header">Footers</div>
                <div class="o_panel_body" id="email_designer_footer_elements">
                    <t t-snippet="mass_mailing.s_mail_block_footer_social" t-thumbnail="/mass_mailing/static/src/img/blocks/block_footer_social.png"/>
                    <t t-snippet="mass_mailing.s_mail_block_footer_social_left" t-thumbnail="/mass_mailing/static/src/img/blocks/block_footer_social_left.png"/>
                </div>
            </div>
        </t>
    </xpath>
    <xpath expr="//div[@id='snippet_options']/t" position="attributes">
        <attribute name="t-call">mass_mailing.snippet_options</attribute>
    </xpath>
</template>

<!-- Snippet Templates -->
<template id="s_mail_block_header_social" name="Left Logo">
    <div class="o_mail_snippet_general o_mail_block_header_social s_header_social">
        <div class="o_mail_table_styles container">
            <div class="row">
                <div class="col-lg-8 pt16 pb16">
                    <a t-att-href="(company_id.website) or '#'" style="text-decoration:none;float:none;">
<<<<<<< HEAD
                         <img border="0" src="/mass_mailing/static/src/img/theme_basic/s_default_image_logo.png" style="height:auto;max-width:400px;" alt="Your Logo" />
=======
                         <img border="0" t-att-src="image_data_uri(company_id.logo)" style="height:auto;max-width:200px;max-height:48px;" />
>>>>>>> 4d11cb0e
                    </a>
                </div>
                <div class="col-lg-4 text-right o_mail_no_resize">
                    <div class="o_mail_header_social">
                        <t t-call="mass_mailing.social_links"/>
                    </div>
                </div>
            </div>
        </div>
    </div>
</template>

<template id="s_mail_block_header_text_social" name="Left Text">
    <div class="o_mail_snippet_general o_mail_block_header_text_social s_header_text_social">
        <div class="o_mail_table_styles container">
            <div class="row">
                <div class="col-lg-8 pt16 pb16">
                    <h3>
                        <a t-att-href="(company_id.website) or '#'">
                            My Company
                        </a>
                    </h3>
                </div>
                <div class="col-lg-4 text-right o_mail_no_resize">
                    <div class="o_mail_header_social">
                        <t t-call="mass_mailing.social_links"/>
                    </div>
                </div>
            </div>
        </div>
    </div>
</template>

<!-- TODO: remove this template -->
<template id="s_mail_block_banner" name="Banner">
    <div class="o_mail_block_banner">
        <div class="o_mail_snippet_general">
            <table align="center" cellspacing="0" cellpadding="0" border="0" class="o_mail_table_styles">
                <tbody>
                    <tr>
                        <td width="100%" valign="top" class="o_mail_full_width_padding o_mail_no_colorpicker">
                            <a href="#">
                                <img src="/mass_mailing/static/src/img/theme_basic/s_default_image_block_banner.jpg" class="d-block mx-auto"/>
                            </a>
                        </td>
                    </tr>
                </tbody>
            </table>
        </div>
    </div>
</template>

<template id="s_mail_block_header_logo" name="Centered Logo">
    <div class="o_mail_snippet_general o_mail_block_header_logo s_header_logo">
        <div class="container o_mail_table_styles">
            <div class="row">
                <div class="col-lg-4"/>
                <div class="col-lg-4 text-center pt16 pb16">
                    <a t-att-href="(company_id.website) or '#'" style="text-decoration:none;">
<<<<<<< HEAD
                        <img border="0" src="/mass_mailing/static/src/img/theme_basic/s_default_image_logo.png" style="height:auto;max-width:400px;width:auto"/>
=======
                        <img border="0" t-att-src="image_data_uri(company_id.logo)" style="height:auto;max-width:200px;max-height:48px;width:auto"/>
>>>>>>> 4d11cb0e
                    </a>
                </div>
                <div class="col-lg-4 text-right"/>
            </div>
        </div>
    </div>
</template>

<template id="s_mail_block_header_view" name="View Online">
    <div class="o_mail_snippet_general o_snippet_view_in_browser pt16 pb16 px-3 text-center">
        <a href="/view">
            View Online
        </a>
    </div>
</template>

<template id="s_mail_block_title_text" name="Title Content">
    <div class="o_mail_snippet_general o_mail_block_title_text s_title_text pt16 pb16 px-3">
        <h2 class="mt0">Thank you for joining us!</h2>
        <p>We want to take this opportunity to welcome you to our ever-growing community!<br/></p>
        <p>Your platform is ready for work. It will help you reduce the costs of digital signage, attract new customers and increase sales.</p>
        <p>Enjoy,</p>
        <img src="/mass_mailing/static/src/img/theme_default/demo/signature.png" style="width:125px; margin-top:8px;margin-bottom:-25px;" alt="Demo Signature"/>
        <p>
            <small>
                <strong>Michael Fletcher</strong><br/>
                <small>Community Manager</small>
            </small>
        </p>
        <div class="pt16 pb16 text-center">
            <a role="button" href="#" class="btn btn-primary">LOGIN</a>
        </div>
    </div>
</template>

<!-- TODO: remove this template -->
<template id="s_mail_block_paragraph" name="Paragraph">
    <div class="o_mail_block_paragraph">
        <div class="o_mail_snippet_general">
            <table align="center" cellspacing="0" cellpadding="0" border="0" class="o_mail_table_styles">
                <tbody>
                    <tr>
                        <td width="100%" class="o_mail_h_padding o_mail_v_padding o_mail_no_colorpicker">
                            <p> The open source model of Odoo has allowed us to leverage thousands of developers and
                                business experts to build hundreds of apps in just a few years.</p>
                            <p> With strong technical foundations, Odoo's framework is unique.
                                It provides top notch usability that scales across all apps.</p>
                            <p> Usability improvements made on Odoo will automatically apply to all
                                of our fully integrated apps.</p>
                            <p> That way, Odoo evolves much faster than any other solution.</p>
                        </td>
                    </tr>
                </tbody>
            </table>
        </div>
    </div>
</template>

<!-- TODO: remove this template -->
<template id="s_mail_block_title_sub" name="Title - Subtitle">
    <div class="o_mail_block_title_sub">
        <div class="o_mail_snippet_general">
            <table align="center" cellspacing="0" cellpadding="0" class="o_mail_table_styles">
                <tbody>
                    <tr>
                        <td class="o_mail_h_padding o_mail_v_padding o_mail_no_colorpicker">
                            <h2 class="o_mail_no_margin">Check this out!</h2>
                            <p class="o_mail_no_margin">Apps That Help You Grow Your Business!</p>
                        </td>
                    </tr>
                </tbody>
            </table>
        </div>
    </div>
</template>

<!-- TODO: remove this template -->
<template id="s_mail_block_comparison_table" name="Comparison">
    <div class="o_mail_block_comparison_table">
        <div class="o_mail_snippet_general">
            <table align="center" cellspacing="0" cellpadding="0" class="o_mail_table_styles">
                <tbody>
                    <tr>
                        <td class="o_mail_h_padding o_mail_v_padding o_mail_col_mv">
                            <table cellspacing="0" cellpadding="0" class="o_mail_table_styles">
                                <thead>
                                    <tr>
                                        <th class="bg-o-color-2 o_mail_v_padding o_mail_col_mv">
                                            <h2 class="text-center o_mail_no_margin">DEFAULT</h2>
                                        </th>
                                    </tr>
                                </thead>
                                <tbody>
                                    <tr>
                                        <td class="text-center o_mail_col_mv bg-gray-lighter">
                                            <p class="o_mail_display_coupon text-center" style="margin-top:10px;">$8</p>
                                            <small>user / month (billed annually)</small>
                                        </td>
                                    </tr>
                                    <tr>
                                        <td valign="top" class="o_mail_v_padding o_mail_col_mv bg-gray-lighter">
                                            <div class="separator"></div>
                                        </td>
                                    </tr>
                                    <tr>
                                        <td class="o_mail_col_mv bg-gray-lighter">
                                            <p>Basic features</p>
                                        </td>
                                    </tr>
                                    <tr>
                                        <td class="o_mail_col_mv bg-gray-lighter">
                                            <p>Basic management</p>
                                        </td>
                                    </tr>
                                    <tr>
                                        <td class="o_mail_col_mv bg-gray-lighter">
                                            <p>No customization</p>
                                        </td>
                                    </tr>
                                    <tr>
                                        <td class="o_mail_col_mv bg-gray-lighter">
                                            <p>No support</p>
                                        </td>
                                    </tr>
                                </tbody>
                                <tfoot>
                                    <tr>
                                        <td valign="top" class="o_mail_v_padding o_mail_col_mv bg-gray-lighter">
                                            <div class="separator"></div>
                                        </td>
                                    </tr>
                                    <tr>
                                        <td valign="top" class="text-center o_mail_h_padding o_mail_col_mv bg-gray-lighter" style="padding-bottom: 20px;">
                                            <a role="button" href="#" class="btn btn-block btn-primary">More</a>
                                        </td>
                                    </tr>
                                </tfoot>
                            </table>
                        </td>
                        <td class="o_mail_h_padding o_mail_v_padding o_mail_col_mv">
                            <table cellspacing="0" cellpadding="0" class="o_mail_table_styles">
                                <thead>
                                    <tr>
                                        <th class="bg-o-color-2 o_mail_v_padding o_mail_col_mv">
                                            <h2 class="text-center o_mail_no_margin">PRO</h2>
                                        </th>
                                    </tr>
                                </thead>
                                <tbody>
                                    <tr>
                                        <td class="text-center o_mail_col_mv bg-gray-lighter">
                                            <p class="o_mail_display_coupon text-center" style="margin-top:10px;">$18</p>
                                            <small>user / month (billed annually)</small>
                                        </td>
                                    </tr>
                                    <tr>
                                        <td valign="top" class="o_mail_v_padding o_mail_col_mv bg-gray-lighter">
                                            <div class="separator"></div>
                                        </td>
                                    </tr>
                                    <tr>
                                        <td class="o_mail_col_mv bg-gray-lighter">
                                            <p><strong>Advanced</strong> features</p>
                                        </td>
                                    </tr>
                                    <tr>
                                        <td class="o_mail_col_mv bg-gray-lighter">
                                            <p><strong>Total</strong> management</p>
                                        </td>
                                    </tr>
                                    <tr>
                                        <td class="o_mail_col_mv bg-gray-lighter">
                                            <p><strong>Fully customizable</strong></p>
                                        </td>
                                    </tr>
                                    <tr>
                                        <td class="o_mail_col_mv bg-gray-lighter">
                                            <p><strong>24/7 Support</strong></p>
                                        </td>
                                    </tr>
                                </tbody>
                                <tfoot>
                                    <tr>
                                        <td valign="top" class="o_mail_v_padding o_mail_col_mv bg-gray-lighter">
                                            <div class="separator"></div>
                                        </td>
                                    </tr>
                                    <tr>
                                        <td valign="top" class="text-center o_mail_h_padding o_mail_col_mv bg-gray-lighter" style="padding-bottom: 20px;">
                                            <a role="button" href="#" class="btn btn-block btn-primary">More</a>
                                        </td>
                                    </tr>
                                </tfoot>
                            </table>
                        </td>
                    </tr>
                </tbody>
            </table>
        </div>
    </div>
</template>

<!-- TODO: remove this template -->
<template id="s_mail_block_two_cols" name="Two Columns">
    <div class="o_mail_block_two_cols">
        <div class="o_mail_snippet_general">
            <table align="center" cellspacing="0" cellpadding="0" class="o_mail_table_styles o_mail_v_padding o_mail_col_table">
                <tbody>
                    <tr>
                        <td style="vertical-align:top;width:270px;" class="o_mail_col_mv o_mail_col_container">
                            <div>
                                <img src="/mass_mailing/static/src/img/theme_basic/s_default_image_block_two_cols_1.jpg" class="d-block mx-auto"/>
                                <h4 class="text-center">Column title</h4>
                                <p class="text-center o_mail_no_margin">
                                    Write one paragraph describing your product,
                                    services or a specific feature. To be successful
                                    your content needs to be useful to your readers.
                                </p>
                                <div class="text-center" style="margin-top:15px;">
                                    <a role="button" href="#" class="btn btn-link">Read More...</a>
                                </div>
                            </div>
                        </td>

                        <td style="vertical-align:top;width:270px;" class="o_mail_col_mv o_mail_col_container">
                            <div>
                                <img src="/mass_mailing/static/src/img/theme_basic/s_default_image_block_two_cols_2.jpg" class="d-block mx-auto"/>
                                <h4 class="text-center">Column title</h4>
                                <p class="text-center o_mail_no_margin">
                                    Write one paragraph describing your product,
                                    services or a specific feature. To be successful
                                    your content needs to be useful to your readers.
                                </p>
                                <div class="text-center" style="margin-top:15px;">
                                    <a role="button" href="#" class="btn btn-link">Read More...</a>
                                </div>
                            </div>
                        </td>
                    </tr>
                </tbody>
            </table>
        </div>
    </div>
</template>

<!-- TODO: remove this template -->
<template id="s_mail_block_three_cols" name="Three Columns">
    <div class="o_mail_block_three_cols">
        <div class="o_mail_snippet_general">
            <table align="center" cellspacing="0" cellpadding="0" class="o_mail_table_styles o_mail_v_padding o_mail_col_table">
                <tbody>
                    <tr>
                        <td style="vertical-align:top;width:180px;" class="o_mail_col_mv o_mail_col_container">
                            <div>
                                <img src="/mass_mailing/static/src/img/theme_basic/s_default_image_block_three_cols_1.jpg" class="d-block mx-auto"/>
                                <h4 class="text-center">Column Title</h4>
                                <p class="text-center o_mail_no_margin">
                                    A short description
                                </p>
                                <div class="text-center" style="margin-top:15px;">
                                    <a role="button" href="#" class="btn btn-link">Read More...</a>
                                </div>
                            </div>
                        </td>

                        <td style="vertical-align:top;width:180px;" class="o_mail_col_mv o_mail_col_container">
                            <div>
                                <img src="/mass_mailing/static/src/img/theme_basic/s_default_image_block_three_cols_2.jpg" class="d-block mx-auto"/>
                                <h4 class="text-center">Column Title</h4>
                                <p class="text-center o_mail_no_margin">
                                    A short description
                                </p>
                                <div class="text-center" style="margin-top:15px;">
                                    <a role="button" href="#" class="btn btn-link">Read More...</a>
                                </div>
                            </div>
                        </td>

                        <td style="vertical-align:top;width:180px;" class="o_mail_col_mv o_mail_col_container">
                            <div>
                                <img src="/mass_mailing/static/src/img/theme_basic/s_default_image_block_three_cols_3.jpg" class="d-block mx-auto"/>
                                <h4 class="text-center">Column Title</h4>
                                <p class="text-center o_mail_no_margin">
                                    A short description
                                </p>
                                <div class="text-center" style="margin-top:15px;">
                                    <a role="button" href="#" class="btn btn-link">Read More...</a>
                                </div>
                            </div>
                        </td>
                    </tr>
                </tbody>
            </table>
        </div>
    </div>
</template>

<!-- TODO: remove this template -->
<template id="s_mail_block_image_text" name="Image - Text">
    <div class="o_mail_block_image_text">
        <div class="o_mail_snippet_general">
            <table align="center" cellspacing="0" cellpadding="0" class="o_mail_table_styles">
                <tbody>
                    <tr>
                        <td style="width:270px;text-align:center;vertical-align:middle" class="o_mail_col_mv o_mail_img_container o_mail_h_padding o_mail_v_padding">
                            <img src="/mass_mailing/static/src/img/theme_basic/s_default_image_block_image_text.jpg" class="d-block mx-auto"/>
                        </td>
                        <td style="width:270px;vertical-align:middle;text-align:center;" class="o_mail_col_mv o_mail_h_padding o_mail_v_padding">
                            <h3>Omnichannel sales</h3>
                            <p class="o_mail_no_margin" style="text-align:justify;">Get your inside sales (CRM) fully integrated with online sales (eCommerce), in-store sales (Point of Sale) and marketplaces like eBay and Amazon.</p>
                            <div class="text-center" style="margin-top:15px;">
                                <a role="button" href="#" class="btn btn-link">Read More...</a>
                            </div>
                        </td>
                    </tr>
                </tbody>
            </table>
        </div>
    </div>
</template>

<!-- TODO: remove this template -->
<template id="s_mail_block_text_image" name="Text - Image">
    <div class="o_mail_block_text_image">
        <div class="o_mail_snippet_general">
            <table align="center" cellspacing="0" cellpadding="0" class="o_mail_table_styles">
                <tbody>
                    <tr>
                        <td style="width:270px;vertical-align:middle;text-align:center;" class="o_mail_col_mv o_mail_h_padding o_mail_v_padding">
                            <h3>A unique value</h3>
                            <p class="o_mail_no_margin" style="text-align:justify;">The open source model of Odoo has allowed us to leverage thousands of developers and business experts to build hundreds of apps in just a few years.</p>
                            <div class="text-center" style="margin-top:15px;">
                                <a role="button" href="#" class="btn btn-link">Read More...</a>
                            </div>
                        </td>
                        <td style="width:270px;text-align:center;vertical-align:middle" class="o_mail_col_mv o_mail_img_container o_mail_h_padding o_mail_v_padding">
                            <img src="/mass_mailing/static/src/img/theme_basic/s_default_image_block_text_image.jpg" class="d-block mx-auto"/>
                        </td>
                    </tr>
                </tbody>
            </table>
        </div>
    </div>
</template>

<!-- TODO: remove this template -->
<template id="s_mail_block_image" name="Image">
    <div class="o_mail_block_image">
        <div class="o_mail_snippet_general">
            <table align="center" cellspacing="0" cellpadding="0" class="o_mail_table_styles">
                <tbody>
                    <tr>
                        <td width="100%" align="center" style="text-align:center" class="o_mail_h_padding">
                            <img src="/mass_mailing/static/src/img/theme_basic/s_default_image_block_image.jpg" class="d-block mx-auto"/>
                        </td>
                    </tr>
                    <tr>
                        <td width="100%" align="center" style="text-align:center" class="o_mail_h_padding">
                            <table>
                                <td class="bg-o-color-2 o_mail_v_padding">
                                    <p class="text-center">With strong technical foundations, Odoo's framework is unique. It provides <strong>top notch usability that scales across all apps</strong>.</p>
                                </td>
                            </table>
                        </td>
                    </tr>
                </tbody>
            </table>
        </div>
    </div>
</template>

<!-- TODO: remove this template -->
<template id="s_mail_block_footer_separator" name="Separator">
    <div class="o_mail_block_footer_separator">
        <div class="o_mail_snippet_general">
            <table align="center" cellspacing="0" cellpadding="0" class="o_mail_table_styles o_mail_full_width_padding">
                <tbody>
                    <tr>
                        <td valign="top" style="width:100%;" class="o_mail_v_padding o_mail_no_colorpicker">
                            <div style="width:100%;" class="separator"></div>
                        </td>
                    </tr>
                </tbody>
            </table>
        </div>
    </div>
</template>

<template id="s_mail_block_footer_tag_line" name="Tag Line">
    <div class="o_mail_snippet_general o_mail_block_footer_tag_line s_footer_tag_line pt16 pb16 px-3 o_cc o_cc3">
        <h3 class="text-center">Apps That Help You Grow Your Business</h3>
        <br/>
        <div class="text-center">
            <a role="button" href="#" class="btn btn-primary">My Account</a>
        </div>
    </div>
</template>

<!-- TODO: remove this template -->
<template id="s_mail_block_discount2" name="Promo Code">
    <div class="o_mail_block_discount2 mb32">
        <div class="o_mail_snippet_general">
            <div class="container o_mail_table_styles o_mail_h_padding">
                <div class="row">
                    <div class="col o_mail_v_padding">
                        <div class="text-center d-block mx-auto">
                            <p class="o_mail_display_coupon o_mail_no_margin text-center text-o-color-2" style="font-weight:800;">
                                $20
                            </p>
                            <h3 class="o_mail_no_margin">OFF YOUR NEXT ORDER!</h3>
                        </div>
                    </div>
                </div>
                <div class="row">
                    <div class="col text-center">
                        <p class="text-center" style="margin-top:10px;">
                            Use This Promo Code BEFORE 1st of August
                        </p>
                        <p class="o_mail_h_padding text-center">
                            <span style="line-height: 30px;"><small>CODE: </small></span><strong class="o_code h3 oe_unremovable">45A9E77DGW8455</strong>
                        </p>
                        <p class="text-center">
                            and save $20 on your next order!
                        </p>
                    </div>
                </div>
                <div class="row">
                    <div class="col mb16 mt16 text-center">
                        <a role="button" href="#" class="btn btn-primary">Use now</a>
                    </div>
                </div>
            </div>
        </div>
    </div>
</template>

<template id="s_mail_block_discount1" name="Discount Offer">
    <div class="o_mail_snippet_general o_mail_block_discount1 s_discount1">
        <div class="container o_mail_table_styles">
            <div class="row">
                <div class="col-lg pt16 pb16 text-center">
                    <h4 class="text-o-color-2 text-center mt0 mb16" style="font-weight:800;">-20%</h4>
                    <p class="text-center">ON YOUR NEXT ORDER!</p>
                    <a role="button" href="#" class="btn btn-primary">Redeem Discount!</a>
                </div>
                <div class="col-lg pt16 pb16">
                    <p class="o_mail_no_margin">We are continuing to grow and we miss seeing you be a part of it! We've increased store hours and have lot's of new brands available. To welcome you back please accept this 20% discount on you next purchase by clicking the button.</p>
                </div>
            </div>
        </div>
    </div>
</template>

<template id="s_mail_block_event" name="Event">
    <div class="o_mail_snippet_general o_mail_block_event s_event bg-300">
        <div class="container">
            <div class="row align-items-center">
                <div class="col-lg-3 px-0 text-center">
                    <h3 class="o_mail_no_margin">21 Jul</h3>
                    <p class="o_mail_no_margin">ALL DAY</p>
                </div>
                <div class="col-lg-2 px-0">
                    <img src="/mass_mailing/static/src/img/theme_default/s_default_image_block_event.jpg" class="img w-100"/>
                </div>
                <div class="col-lg-7">
                    <h4>Cybersecurity</h4>
                    <p>Cyber-threats continue to increase.
                        <br/>The discussion will examine how to develop new norms and integrate them into EU
                    </p>
                    <div class="text-left">
                        <a href="#" class="btn btn-primary">Register</a>
                    </div>
                </div>
            </div>
        </div>
    </div>
</template>

<!-- TODO: remove this template -->
<template id="s_mail_block_steps" name="Steps">
    <div class="o_mail_block_steps o_mail_no_colorpicker">
        <div class="o_mail_snippet_general">
            <table align="center" cellspacing="0" cellpadding="0" class="o_mail_table_styles o_mail_full_width_padding">
                <tbody>
                    <tr>
                        <td class="o_mail_col_mv o_mail_h_padding o_mail_v_padding">
                            <table align="center">
                                <tr>
                                    <td rowspan="2" class="text-right">
                                        &amp;nbsp;
                                        <span class="fa fa-compass fa-2x text-o-color-4" role="img" aria-label="Choose" title="Choose"></span>
                                        &amp;nbsp;
                                    </td>
                                    <td style="padding-left:10px;">
                                        <p class="o_mail_no_margin"><small>Step 1:</small></p>
                                        <h4 class="o_mail_no_margin">Choose</h4>
                                    </td>
                                </tr>
                            </table>
                        </td>
                        <td class="o_mail_col_mv o_mail_h_padding o_mail_v_padding">
                            <table align="center">
                                <tr>
                                    <td rowspan="2" class="text-right">
                                        &amp;nbsp;
                                        <span class="fa fa-credit-card fa-2x text-o-color-4" role="img" aria-label="Order" title="Order"></span>
                                        &amp;nbsp;
                                    </td>
                                    <td style="padding-left:10px;">
                                        <p class="o_mail_no_margin"><small>Step 2:</small></p>
                                        <h4 class="o_mail_no_margin ">Order</h4>
                                    </td>
                                </tr>
                            </table>
                        </td>
                        <td class="o_mail_col_mv o_mail_h_padding o_mail_v_padding">
                            <table align="center">
                                <tr>
                                    <td rowspan="2" class="text-right">
                                        &amp;nbsp;
                                        <span class="fa fa-smile-o fa-2x text-o-color-4" role="img" aria-label="Enjoy" title="Enjoy"></span>
                                        &amp;nbsp;
                                    </td>
                                    <td style="padding-left:10px;">
                                        <p class="o_mail_no_margin"><small>Step 3:</small></p>
                                        <h4 class="o_mail_no_margin ">Enjoy!</h4>
                                    </td>
                                </tr>
                            </table>
                        </td>
                    </tr>
                </tbody>
            </table>
        </div>
    </div>
</template>

<template id="s_mail_block_footer_social" name="Footer Center">
<<<<<<< HEAD
    <div class="s_footer_social o_mail_block_footer_social o_mail_footer_social_center o_mail_snippet_general">
=======
    <div class="s_footer_social o_mail_block_footer_social o_mail_footer_social_center o_mail_snippet_general bg-200">
>>>>>>> 4d11cb0e
        <div class="container o_mail_table_styles">
            <div class="row">
                <div class="col-lg o_mail_footer_social">
                    <t t-call="mass_mailing.social_links"/>
                </div>
            </div>
            <div class="row">
                <div class="col-lg o_mail_footer_links">
                    <a role="button" href="/unsubscribe_from_list" class="btn btn-link">Unsubscribe</a>
                </div>
            </div>
            <div class="row">
                <div class="col-lg">
                    <p class="o_mail_no_margin o_mail_footer_copy">
                        <span class="fa fa-copyright" role="img" aria-label="Copyright" title="Copyright"/>
                        <t t-esc="datetime.datetime.now().year"/> All Rights Reserved
                    </p>
                </div>
            </div>
        </div>
    </div>
</template>

<template id="s_mail_block_footer_social_left" name="Footer Left">
    <div class="s_footer_social o_mail_block_footer_social o_mail_footer_social_left o_mail_snippet_general">
        <div class="container o_mail_table_styles">
            <div class="row">
                <div class="col-lg o_mail_footer_description">
                    <p t-if="res_company" class="o_mail_no_margin">
                        <strong><t t-esc="res_company.partner_id.name"/></strong>
                    </p>
                    <div class="o_mail_footer_links">
                        <a role="button" href="/unsubscribe_from_list" class="btn btn-link">Unsubscribe</a>
                    </div>
                </div>
                <div class="col-lg" align="right">
                    <div class="o_mail_footer_social pb16"><t t-call="mass_mailing.social_links"/></div>
                    <p class="o_mail_footer_copy"><span class="fa fa-copyright" role="img" aria-label="Copyright" title="Copyright"/> <t t-esc="datetime.datetime.now().year"/> All Rights Reserved</p>
                </div>
            </div>
        </div>
    </div>
</template>

<template id="social_links">

    <t t-set="social_links" t-value="company_id._get_social_media_links()"/>

    <a t-att-href="social_links.get('social_facebook')" aria-label="Facebook" title="Facebook">
        <span class="fa fa-facebook"></span>
    </a>&amp;nbsp;&amp;nbsp;
<<<<<<< HEAD
    <a t-if="social_links.get('social_linkedin')" t-att-href="social_links.get('social_linkedin')" style="margin-left:10px" aria-label="LinkedIn" title="LinkedIn">
        <span class="fa fa-linkedin"></span>
    </a>&amp;nbsp;&amp;nbsp;
    <a t-if="social_links.get('social_twitter')" t-att-href="social_links.get('social_twitter')" style="margin-left:10px" aria-label="Twitter" title="Twitter">
        <span class="fa fa-twitter"></span>
    </a>&amp;nbsp;&amp;nbsp;
    <a t-if="social_links.get('social_instagram')" t-att-href="social_links.get('social_instagram')" style="margin-left:10px" aria-label="Instagram" title="Instagram">
=======
    <a t-att-href="social_links.get('social_linkedin')" style="margin-left:10px" aria-label="LinkedIn" title="LinkedIn">
        <span class="fa fa-linkedin"></span>
    </a>&amp;nbsp;&amp;nbsp;
    <a t-att-href="social_links.get('social_twitter')" style="margin-left:10px" aria-label="Twitter" title="Twitter">
        <span class="fa fa-twitter"></span>
    </a>&amp;nbsp;&amp;nbsp;
    <a t-att-href="social_links.get('social_instagram')" style="margin-left:10px" aria-label="Instagram" title="Instagram">
>>>>>>> 4d11cb0e
        <span class="fa fa-instagram"></span>
    </a>
</template>

<!-- Border -->
<template id="snippet_options_border_line_widgets">
    <we-row t-att-string="label">
        <we-input data-name="border_width_opt"
                t-att-data-apply-to="apply_to"
                data-select-style="0"
                t-attf-data-css-property="border-#{direction and ('%s-' % direction) or ''}width"
                data-unit="px"
                t-att-data-extra-class="with_bs_class and 'border'"
                t-att-data-variable="width_variable"/>
        <we-select t-attf-data-css-property="border-#{direction and ('%s-' % direction) or ''}style"
                data-dependencies="border_width_opt"
                t-att-data-apply-to="apply_to"
                t-att-data-variable="style_variable">
            <we-button title="Solid" data-select-style="solid"><div class="o_we_fake_img_item o_we_border_preview" style="border-style: solid;"/></we-button>
            <we-button title="Dashed" data-select-style="dashed"><div class="o_we_fake_img_item o_we_border_preview" style="border-style: dashed;"/></we-button>
            <we-button title="Dotted" data-select-style="dotted"><div class="o_we_fake_img_item o_we_border_preview" style="border-style: dotted;"/></we-button>
            <we-button title="Double" data-select-style="double"><div class="o_we_fake_img_item o_we_border_preview" style="border-style: double; border-left: none; border-right: none;"/></we-button>
        </we-select>
        <we-colorpicker data-dependencies="border_width_opt"
                        t-att-data-apply-to="apply_to"
                        data-select-style="true"
                        t-attf-data-css-property="border-#{direction and ('%s-' % direction) or ''}color"
                        data-color-prefix="border-"
                        t-att-data-color="color_variable"/>
    </we-row>
</template>

<template id="snippet_options_border_widgets">
    <t t-call="mass_mailing.snippet_options_border_line_widgets">
        <t t-set="label">Border</t>
        <t t-set="with_bs_class" t-value="True"/>
    </t>
    <we-input string="Round Corners"
            t-att-data-apply-to="apply_to"
            t-att-data-dependencies="not so_rounded_no_dependencies and 'border_width_opt,bg_color_opt'"
            data-select-style="0" data-css-property="border-radius"
            data-unit="px" data-extra-class="rounded"
            t-att-data-variable="radius_variable"/>
</template>

<!-- Snippet themes Options -->
<template id="snippet_options">
    <t t-call="web_editor.snippet_options"/>
    <t t-out="0"/>

    <!-- Border | Columns -->
    <div data-js="Box"
         data-selector=".row > div"
         data-exclude=".o_mail_wrapper_td, .s_col_no_bgcolor, .s_col_no_bgcolor.row > div, .s_image_gallery .row > div">
        <t t-call="mass_mailing.snippet_options_border_widgets"/>
    </div>
    <div data-js="layout_column"
        data-selector=".o_mail_snippet_general"
        data-target="> *:has(> .row:not(.s_nb_column_fixed)), > .s_allow_columns">
        <we-select string="Columns" data-no-preview="true">
            <we-button data-select-count="0" data-name="zero_cols_opt">None</we-button>
            <we-button data-select-count="1">1</we-button>
            <we-button data-select-count="2">2</we-button>
            <we-button data-select-count="3">3</we-button>
            <we-button data-select-count="4">4</we-button>
            <we-button data-select-count="5">5</we-button>
            <we-button data-select-count="6">6</we-button>
        </we-select>
    </div>

    <!-- Move snippets around -->
    <div data-js="SnippetMove" data-selector=".o_mail_snippet_general">
        <we-button class="fa fa-fw fa-angle-up" data-move-snippet="prev" data-no-preview="true" data-name="move_up_opt"/>
        <we-button class="fa fa-fw fa-angle-down" data-move-snippet="next" data-no-preview="true" data-name="move_down_opt"/>
    </div>
    <div data-js="SnippetMove"
         data-selector=".row:not(.s_col_no_resize) > div"
         data-exclude=".s_showcase .row > div"
         data-name="move_horizontally_opt">
        <we-button class="fa fa-fw fa-angle-left" data-move-snippet="prev" data-no-preview="true" data-name="move_left_opt"/>
        <we-button class="fa fa-fw fa-angle-right" data-move-snippet="next" data-no-preview="true" data-name="move_right_opt"/>
    </div>

    <!-- H-ALIGN -->
    <div id="so_text_align" data-selector=".s_mail_text_highlight">
        <we-button-group string="Alignment">
<<<<<<< HEAD
            <we-button title="Left" data-select-class="text-left"><i class="fa fa-fw fa-align-left"/></we-button>
            <we-button title="Center" data-select-class="text-center"><i class="fa fa-fw fa-align-center"/></we-button>
            <we-button title="Right" data-select-class="text-right"><i class="fa fa-fw fa-align-right"/></we-button>
=======
            <we-button class="fa fa-fw fa-align-left" title="Left" data-select-class="text-left"/>
            <we-button class="fa fa-fw fa-align-center" title="Center" data-select-class="text-center"/>
            <we-button class="fa fa-fw fa-align-right" title="Right" data-select-class="text-right"/>
>>>>>>> 4d11cb0e
        </we-button-group>
    </div>

    <div id="so_width" data-selector=".s_mail_alert, .s_mail_blockquote, .s_mail_text_highlight">
        <we-select string="Width">
            <we-button data-select-class="w-25">25%</we-button>
            <we-button data-select-class="w-50">50%</we-button>
            <we-button data-select-class="w-75">75%</we-button>
            <we-button data-select-class="w-100" data-name="so_width_100">100%</we-button>
        </we-select>
    </div>

    <div id="so_block_align" data-selector=".s_mail_alert, .s_mail_blockquote, .s_mail_text_highlight">
        <we-button-group string="Alignment" data-dependencies="!so_width_100">
<<<<<<< HEAD
            <we-button title="Left" data-select-class="mr-auto"><i class="fa fa-fw fa-align-left"/></we-button>
            <we-button title="Center" data-select-class="mx-auto"><i class="fa fa-fw fa-align-center"/></we-button>
            <we-button title="Right" data-select-class="ml-auto"><i class="fa fa-fw fa-align-right"/></we-button>
=======
            <we-button class="fa fa-fw fa-align-left" title="Left" data-select-class="mr-auto"/>
            <we-button class="fa fa-fw fa-align-center" title="Center" data-select-class="mx-auto"/>
            <we-button class="fa fa-fw fa-align-right" title="Right" data-select-class="ml-auto"/>
>>>>>>> 4d11cb0e
        </we-button-group>
    </div>

    <div data-js="BodyWidth" data-selector=".o_layout" data-target=".o_mail_wrapper" data-no-check="true">
        <we-button-group string="Body Width">
            <we-button data-select-class="o_mail_small"
                        data-img="/mass_mailing/static/src/img/snippets_options/content_width_small.svg"
                        title="Small"/>
            <we-button data-select-class="o_mail_regular"
                        data-img="/mass_mailing/static/src/img/snippets_options/content_width_normal.svg"
                        title="Regular"/>
            <we-button data-select-class=""
                        data-img="/mass_mailing/static/src/img/snippets_options/content_width_full.svg"
                        title="Full"/>
        </we-button-group>
    </div>
    <div data-option-name="minHeight" data-selector=".o_mail_snippet_general" data-exclude=".o_mail_snippet_general .row > div *">
        <we-button-group string="Height">
            <we-button data-name="minheight_auto_opt" data-select-class="" title="Fit content">Auto</we-button>
            <we-button data-select-class="o_height_400" title="400px">50%</we-button>
            <we-button data-select-class="o_height_800" title="800px">100%</we-button>
        </we-button-group>
    </div>
    <div data-js="mass_mailing_sizing_x"
        data-selector="img, .mv, .col_mv, td, th"
        data-exclude=".o_mail_no_resize, .o_mail_no_options"/>

    <div data-js="table_row"
        data-selector="tr:has(> .row), tr:has(> .col_mv)"
        data-exclude=".o_mail_no_options"
        data-drop-near="tr:has(> .row), tr:has(> .col_mv)"/>

    <div data-js="table_column"
        data-selector=".col>td, .col>th"
        data-exclude=".o_mail_no_options"
        data-drop-near=".col>td, .col>th"/>

    <div data-js="table_column_mv"
        data-selector=".col_mv, td, th"
        data-exclude=".o_mail_no_options"
        data-drop-near=".col_mv, td, th"/>

    <t t-set="mailing_content_selector" t-translation="off">.note-editable > div:not(.o_layout), .note-editable .oe_structure > div, .oe_snippet_body</t>
    <div data-js="content"
        t-att-data-selector="mailing_content_selector"
        data-exclude=".o_mail_no_options"
        data-drop-near="[data-oe-field='body_html']:not(:has(.o_layout)) > *, .oe_structure > *"
        data-drop-in="[data-oe-field='body_html']:not(:has(.o_layout)), .oe_structure"/>

    <t t-set="so_snippet_addition_selector" t-translation="off">.o_mail_snippet_general</t>
    <div id="so_snippet_addition"
        t-att-data-selector="so_snippet_addition_selector"
        data-drop-in=":not(p).oe_structure:not(.oe_structure_solo), :not(.o_mega_menu):not(p)[data-oe-type=html], :not(p).oe_structure.oe_structure_solo:not(:has(> section, > div))"/>

<<<<<<< HEAD
    <t t-set="so_content_addition_selector" t-translation="off">.s_blockquote, .s_mail_alert, .s_rating, .s_hr, .s_text_highlight</t>
=======
    <t t-set="so_content_addition_selector" t-translation="off">.s_mail_blockquote, .s_mail_alert, .s_rating, .s_hr, .s_mail_text_highlight</t>
>>>>>>> 4d11cb0e
    <div id="so_content_addition"
        t-att-data-selector="so_content_addition_selector"
        t-attf-data-drop-near="p, h1, h2, h3, ul, ol, .row > div > img, #{so_content_addition_selector}"
        data-drop-in=".content, nav"/>

    <div data-js="sizing_y"
        data-selector=".o_mail_snippet_general, .o_mail_snippet_general .row > div"
        data-exclude=".o_mail_no_resize, .o_mail_no_options"/>

    <div data-js="sizing_x"
        data-selector=".row > div"
        data-drop-near=".row:not(.s_col_no_resize) > div"
        data-exclude=".o_mail_no_resize, .o_mail_no_options"/>

    <div data-selector=".o_layout, .note-editable > div:not(.o_layout),
        .note-editable .oe_structure > div:not(:has(> .o_mail_snippet_general)),
<<<<<<< HEAD
        .note-editable .oe_structure > div > .o_mail_snippet_general,
        .note-editable .oe_structure > div > .o_mail_snippet_general .o_cc,
        .note-editable .oe_structure > div > .o_mail_snippet_general .btn:not(.btn-link),
        td, td.o_mail_no_colorpicker div:first-child, th"
        data-exclude=".o_mail_no_colorpicker, .o_mail_no_options">
        <we-colorpicker string="Background Color"
            data-select-style="true"
            data-no-transparency="true"
            data-css-property="background-color"
            data-color-prefix="bg-"/>
    </div>

    <!-- COLOR, BORDER | .s_three_columns | .s_comparisons -->
    <div data-js="Box"
         data-selector=".s_three_columns .row > div, .s_comparisons .row > div"
         data-target=".card">
        <we-colorpicker string="Colors"
            data-select-style="true"
            data-no-transparency="true"
=======
        .note-editable .oe_structure > div.o_mail_snippet_general,
        .note-editable .oe_structure > div.o_mail_snippet_general .o_cc,
        .note-editable .oe_structure > div.o_mail_snippet_general .btn:not(.btn-link),
        td, td.o_mail_no_colorpicker div:first-child, th"
        data-exclude=".o_mail_no_colorpicker, .o_mail_no_options, .s_mail_color_blocks_2, .s_mail_color_blocks_2 .row > div">
        <we-colorpicker string="Background Color"
            data-select-style="true"
            data-no-transparency="true"
>>>>>>> 4d11cb0e
            data-css-property="background-color"
            data-color-prefix="bg-"/>
        <t t-call="mass_mailing.snippet_options_border_widgets">
            <t t-set="so_rounded_no_dependencies" t-value="True"/>
        </t>
    </div>
    <!-- COLOR, BORDER | .o_mail_block_discount2 -->
    <div data-js="Box"
         data-selector=".o_mail_block_discount2"
         data-target="table">
        <t t-call="mass_mailing.snippet_options_border_widgets">
        </t>
    </div>

    <!--  Vertical Alignment -->
    <div data-option-name="vAlignment" id="row_valign_snippet_option" data-selector=".s_text_image, .s_image_text, .s_three_columns" data-target=".row">
        <we-button-group string="Vert. Alignment" title="Vertical Alignment">
            <we-button title="Align Top"
                       data-select-class="align-items-start"
                       data-img="/mass_mailing/static/src/img/snippets_options/align_top.svg"/>
            <we-button title="Align Middle"
                       data-select-class="align-items-center"
                       data-img="/mass_mailing/static/src/img/snippets_options/align_middle.svg"/>
            <we-button title="Align Bottom"
                       data-select-class="align-items-end"
                       data-img="/mass_mailing/static/src/img/snippets_options/align_bottom.svg"/>
            <we-button title="Stretch to Equal Height"
                       data-select-class="align-items-stretch"
                       data-img="/mass_mailing/static/src/img/snippets_options/align_stretch.svg"/>
        </we-button-group>
    </div>

    <div data-selector=".s_mail_color_blocks_2 .row > div">
        <we-colorpicker string="Background Color"
            data-select-style="true"
            data-no-transparency="true"
            data-css-property="background-color"
            data-color-prefix="bg-"/>
    </div>

    <!-- Allow changing background images in Masonry -->
    <t t-call="web_editor.snippet_options_background_options">
        <t t-set="selector" t-value="'.s_masonry_block .row > div'"/>
        <t t-set="with_images" t-value="True"/>
    </t>

    <!-- COLOR | .s_three_columns | .s_comparisons -->
    <div data-js="Box"
         data-selector=".s_three_columns .row > div, .s_comparisons .row > div"
         data-target=".card-body">
        <we-colorpicker string="Background Color"
            data-select-style="true"
            data-no-transparency="true"
            data-css-property="background-color"
            data-color-prefix="bg-"/>
    </div>
    <!-- BORDER | .s_three_columns | .s_comparisons -->
    <div data-js="Box"
         data-selector=".s_three_columns .row > div, .s_comparisons .row > div"
         data-target=".card">
        <t t-call="mass_mailing.snippet_options_border_widgets">
            <t t-set="so_rounded_no_dependencies" t-value="True"/>
        </t>
    </div>
    <!-- COLOR, BORDER | .o_mail_block_discount2 -->
    <div data-js="Box"
         data-selector=".o_mail_block_discount2"
         data-target="table">
        <t t-call="mass_mailing.snippet_options_border_widgets">
        </t>
    </div>

    <!--  Vertical Alignment -->
    <div data-option-name="vAlignment" id="row_valign_snippet_option" data-selector=".s_text_image, .s_image_text, .s_three_columns" data-target=".row">
        <we-button-group string="Vert. Alignment" title="Vertical Alignment">
            <we-button title="Align Top"
                       data-select-class="align-items-start"
                       data-img="/mass_mailing/static/src/img/snippets_options/align_top.svg"/>
            <we-button title="Align Middle"
                       data-select-class="align-items-center"
                       data-img="/mass_mailing/static/src/img/snippets_options/align_middle.svg"/>
            <we-button title="Align Bottom"
                       data-select-class="align-items-end"
                       data-img="/mass_mailing/static/src/img/snippets_options/align_bottom.svg"/>
            <we-button title="Stretch to Equal Height"
                       data-select-class="align-items-stretch"
                       data-img="/mass_mailing/static/src/img/snippets_options/align_stretch.svg"/>
        </we-button-group>
    </div>
</template>
</odoo><|MERGE_RESOLUTION|>--- conflicted
+++ resolved
@@ -50,10 +50,6 @@
                 <div class="o_panel_header">Body</div>
                 <div class="o_panel_body" id="email_designer_body_elements">
                     <t t-snippet="mass_mailing.s_title" t-thumbnail="/mass_mailing/static/src/img/snippets_thumbs/s_title.svg"/>
-<<<<<<< HEAD
-                    <t t-snippet="mass_mailing.s_mail_block_title_text" t-thumbnail="/mass_mailing/static/src/img/blocks/block_title_text.png"/>
-=======
->>>>>>> 4d11cb0e
                     <t t-snippet="mass_mailing.s_text_block" t-thumbnail="/mass_mailing/static/src/img/snippets_thumbs/s_text_block.svg"/>
                     <t t-snippet="mass_mailing.s_comparisons" t-thumbnail="/mass_mailing/static/src/img/snippets_thumbs/s_comparisons.svg"/>
                     <t t-snippet="mass_mailing.s_color_blocks_2" t-thumbnail="/mass_mailing/static/src/img/snippets_thumbs/s_color_blocks_2.svg"/>
@@ -112,11 +108,7 @@
             <div class="row">
                 <div class="col-lg-8 pt16 pb16">
                     <a t-att-href="(company_id.website) or '#'" style="text-decoration:none;float:none;">
-<<<<<<< HEAD
-                         <img border="0" src="/mass_mailing/static/src/img/theme_basic/s_default_image_logo.png" style="height:auto;max-width:400px;" alt="Your Logo" />
-=======
                          <img border="0" t-att-src="image_data_uri(company_id.logo)" style="height:auto;max-width:200px;max-height:48px;" />
->>>>>>> 4d11cb0e
                     </a>
                 </div>
                 <div class="col-lg-4 text-right o_mail_no_resize">
@@ -176,11 +168,7 @@
                 <div class="col-lg-4"/>
                 <div class="col-lg-4 text-center pt16 pb16">
                     <a t-att-href="(company_id.website) or '#'" style="text-decoration:none;">
-<<<<<<< HEAD
-                        <img border="0" src="/mass_mailing/static/src/img/theme_basic/s_default_image_logo.png" style="height:auto;max-width:400px;width:auto"/>
-=======
                         <img border="0" t-att-src="image_data_uri(company_id.logo)" style="height:auto;max-width:200px;max-height:48px;width:auto"/>
->>>>>>> 4d11cb0e
                     </a>
                 </div>
                 <div class="col-lg-4 text-right"/>
@@ -719,11 +707,7 @@
 </template>
 
 <template id="s_mail_block_footer_social" name="Footer Center">
-<<<<<<< HEAD
-    <div class="s_footer_social o_mail_block_footer_social o_mail_footer_social_center o_mail_snippet_general">
-=======
     <div class="s_footer_social o_mail_block_footer_social o_mail_footer_social_center o_mail_snippet_general bg-200">
->>>>>>> 4d11cb0e
         <div class="container o_mail_table_styles">
             <div class="row">
                 <div class="col-lg o_mail_footer_social">
@@ -775,15 +759,6 @@
     <a t-att-href="social_links.get('social_facebook')" aria-label="Facebook" title="Facebook">
         <span class="fa fa-facebook"></span>
     </a>&amp;nbsp;&amp;nbsp;
-<<<<<<< HEAD
-    <a t-if="social_links.get('social_linkedin')" t-att-href="social_links.get('social_linkedin')" style="margin-left:10px" aria-label="LinkedIn" title="LinkedIn">
-        <span class="fa fa-linkedin"></span>
-    </a>&amp;nbsp;&amp;nbsp;
-    <a t-if="social_links.get('social_twitter')" t-att-href="social_links.get('social_twitter')" style="margin-left:10px" aria-label="Twitter" title="Twitter">
-        <span class="fa fa-twitter"></span>
-    </a>&amp;nbsp;&amp;nbsp;
-    <a t-if="social_links.get('social_instagram')" t-att-href="social_links.get('social_instagram')" style="margin-left:10px" aria-label="Instagram" title="Instagram">
-=======
     <a t-att-href="social_links.get('social_linkedin')" style="margin-left:10px" aria-label="LinkedIn" title="LinkedIn">
         <span class="fa fa-linkedin"></span>
     </a>&amp;nbsp;&amp;nbsp;
@@ -791,7 +766,6 @@
         <span class="fa fa-twitter"></span>
     </a>&amp;nbsp;&amp;nbsp;
     <a t-att-href="social_links.get('social_instagram')" style="margin-left:10px" aria-label="Instagram" title="Instagram">
->>>>>>> 4d11cb0e
         <span class="fa fa-instagram"></span>
     </a>
 </template>
@@ -878,15 +852,9 @@
     <!-- H-ALIGN -->
     <div id="so_text_align" data-selector=".s_mail_text_highlight">
         <we-button-group string="Alignment">
-<<<<<<< HEAD
-            <we-button title="Left" data-select-class="text-left"><i class="fa fa-fw fa-align-left"/></we-button>
-            <we-button title="Center" data-select-class="text-center"><i class="fa fa-fw fa-align-center"/></we-button>
-            <we-button title="Right" data-select-class="text-right"><i class="fa fa-fw fa-align-right"/></we-button>
-=======
             <we-button class="fa fa-fw fa-align-left" title="Left" data-select-class="text-left"/>
             <we-button class="fa fa-fw fa-align-center" title="Center" data-select-class="text-center"/>
             <we-button class="fa fa-fw fa-align-right" title="Right" data-select-class="text-right"/>
->>>>>>> 4d11cb0e
         </we-button-group>
     </div>
 
@@ -901,15 +869,9 @@
 
     <div id="so_block_align" data-selector=".s_mail_alert, .s_mail_blockquote, .s_mail_text_highlight">
         <we-button-group string="Alignment" data-dependencies="!so_width_100">
-<<<<<<< HEAD
-            <we-button title="Left" data-select-class="mr-auto"><i class="fa fa-fw fa-align-left"/></we-button>
-            <we-button title="Center" data-select-class="mx-auto"><i class="fa fa-fw fa-align-center"/></we-button>
-            <we-button title="Right" data-select-class="ml-auto"><i class="fa fa-fw fa-align-right"/></we-button>
-=======
             <we-button class="fa fa-fw fa-align-left" title="Left" data-select-class="mr-auto"/>
             <we-button class="fa fa-fw fa-align-center" title="Center" data-select-class="mx-auto"/>
             <we-button class="fa fa-fw fa-align-right" title="Right" data-select-class="ml-auto"/>
->>>>>>> 4d11cb0e
         </we-button-group>
     </div>
 
@@ -964,11 +926,7 @@
         t-att-data-selector="so_snippet_addition_selector"
         data-drop-in=":not(p).oe_structure:not(.oe_structure_solo), :not(.o_mega_menu):not(p)[data-oe-type=html], :not(p).oe_structure.oe_structure_solo:not(:has(> section, > div))"/>
 
-<<<<<<< HEAD
-    <t t-set="so_content_addition_selector" t-translation="off">.s_blockquote, .s_mail_alert, .s_rating, .s_hr, .s_text_highlight</t>
-=======
     <t t-set="so_content_addition_selector" t-translation="off">.s_mail_blockquote, .s_mail_alert, .s_rating, .s_hr, .s_mail_text_highlight</t>
->>>>>>> 4d11cb0e
     <div id="so_content_addition"
         t-att-data-selector="so_content_addition_selector"
         t-attf-data-drop-near="p, h1, h2, h3, ul, ol, .row > div > img, #{so_content_addition_selector}"
@@ -985,27 +943,6 @@
 
     <div data-selector=".o_layout, .note-editable > div:not(.o_layout),
         .note-editable .oe_structure > div:not(:has(> .o_mail_snippet_general)),
-<<<<<<< HEAD
-        .note-editable .oe_structure > div > .o_mail_snippet_general,
-        .note-editable .oe_structure > div > .o_mail_snippet_general .o_cc,
-        .note-editable .oe_structure > div > .o_mail_snippet_general .btn:not(.btn-link),
-        td, td.o_mail_no_colorpicker div:first-child, th"
-        data-exclude=".o_mail_no_colorpicker, .o_mail_no_options">
-        <we-colorpicker string="Background Color"
-            data-select-style="true"
-            data-no-transparency="true"
-            data-css-property="background-color"
-            data-color-prefix="bg-"/>
-    </div>
-
-    <!-- COLOR, BORDER | .s_three_columns | .s_comparisons -->
-    <div data-js="Box"
-         data-selector=".s_three_columns .row > div, .s_comparisons .row > div"
-         data-target=".card">
-        <we-colorpicker string="Colors"
-            data-select-style="true"
-            data-no-transparency="true"
-=======
         .note-editable .oe_structure > div.o_mail_snippet_general,
         .note-editable .oe_structure > div.o_mail_snippet_general .o_cc,
         .note-editable .oe_structure > div.o_mail_snippet_general .btn:not(.btn-link),
@@ -1014,9 +951,38 @@
         <we-colorpicker string="Background Color"
             data-select-style="true"
             data-no-transparency="true"
->>>>>>> 4d11cb0e
             data-css-property="background-color"
             data-color-prefix="bg-"/>
+    </div>
+
+    <div data-selector=".s_mail_color_blocks_2 .row > div">
+        <we-colorpicker string="Background Color"
+            data-select-style="true"
+            data-no-transparency="true"
+            data-css-property="background-color"
+            data-color-prefix="bg-"/>
+    </div>
+
+    <!-- Allow changing background images in Masonry -->
+    <t t-call="web_editor.snippet_options_background_options">
+        <t t-set="selector" t-value="'.s_masonry_block .row > div'"/>
+        <t t-set="with_images" t-value="True"/>
+    </t>
+
+    <!-- COLOR | .s_three_columns | .s_comparisons -->
+    <div data-js="Box"
+         data-selector=".s_three_columns .row > div, .s_comparisons .row > div"
+         data-target=".card-body">
+        <we-colorpicker string="Background Color"
+            data-select-style="true"
+            data-no-transparency="true"
+            data-css-property="background-color"
+            data-color-prefix="bg-"/>
+    </div>
+    <!-- BORDER | .s_three_columns | .s_comparisons -->
+    <div data-js="Box"
+         data-selector=".s_three_columns .row > div, .s_comparisons .row > div"
+         data-target=".card">
         <t t-call="mass_mailing.snippet_options_border_widgets">
             <t t-set="so_rounded_no_dependencies" t-value="True"/>
         </t>
@@ -1046,63 +1012,5 @@
                        data-img="/mass_mailing/static/src/img/snippets_options/align_stretch.svg"/>
         </we-button-group>
     </div>
-
-    <div data-selector=".s_mail_color_blocks_2 .row > div">
-        <we-colorpicker string="Background Color"
-            data-select-style="true"
-            data-no-transparency="true"
-            data-css-property="background-color"
-            data-color-prefix="bg-"/>
-    </div>
-
-    <!-- Allow changing background images in Masonry -->
-    <t t-call="web_editor.snippet_options_background_options">
-        <t t-set="selector" t-value="'.s_masonry_block .row > div'"/>
-        <t t-set="with_images" t-value="True"/>
-    </t>
-
-    <!-- COLOR | .s_three_columns | .s_comparisons -->
-    <div data-js="Box"
-         data-selector=".s_three_columns .row > div, .s_comparisons .row > div"
-         data-target=".card-body">
-        <we-colorpicker string="Background Color"
-            data-select-style="true"
-            data-no-transparency="true"
-            data-css-property="background-color"
-            data-color-prefix="bg-"/>
-    </div>
-    <!-- BORDER | .s_three_columns | .s_comparisons -->
-    <div data-js="Box"
-         data-selector=".s_three_columns .row > div, .s_comparisons .row > div"
-         data-target=".card">
-        <t t-call="mass_mailing.snippet_options_border_widgets">
-            <t t-set="so_rounded_no_dependencies" t-value="True"/>
-        </t>
-    </div>
-    <!-- COLOR, BORDER | .o_mail_block_discount2 -->
-    <div data-js="Box"
-         data-selector=".o_mail_block_discount2"
-         data-target="table">
-        <t t-call="mass_mailing.snippet_options_border_widgets">
-        </t>
-    </div>
-
-    <!--  Vertical Alignment -->
-    <div data-option-name="vAlignment" id="row_valign_snippet_option" data-selector=".s_text_image, .s_image_text, .s_three_columns" data-target=".row">
-        <we-button-group string="Vert. Alignment" title="Vertical Alignment">
-            <we-button title="Align Top"
-                       data-select-class="align-items-start"
-                       data-img="/mass_mailing/static/src/img/snippets_options/align_top.svg"/>
-            <we-button title="Align Middle"
-                       data-select-class="align-items-center"
-                       data-img="/mass_mailing/static/src/img/snippets_options/align_middle.svg"/>
-            <we-button title="Align Bottom"
-                       data-select-class="align-items-end"
-                       data-img="/mass_mailing/static/src/img/snippets_options/align_bottom.svg"/>
-            <we-button title="Stretch to Equal Height"
-                       data-select-class="align-items-stretch"
-                       data-img="/mass_mailing/static/src/img/snippets_options/align_stretch.svg"/>
-        </we-button-group>
-    </div>
 </template>
 </odoo>