<?xml version="1.0"?>
<openerp>
    <data>
        <template id="assets_backend" name="mass_mailing assets" inherit_id="web.assets_backend">
            <xpath expr="." position="inside">
                <link rel="stylesheet" href="/mass_mailing/static/src/less/mass_mailing.less"/>
                <link rel="stylesheet" href="/mass_mailing/static/src/css/email_template.css"/>
                <script type="text/javascript" src="/mass_mailing/static/src/js/mass_mailing.js"></script>
            </xpath>
        </template>

        <!-- Marketing / Mass Mailing -->
        <menuitem name="Mass Mailing" id="mass_mailing_menu_root" sequence="60" web_icon="mass_mailing,static/description/icon.png"/>
        <menuitem name="Mailings" id="mass_mailing_menu"
            parent="mass_mailing_menu_root" sequence="1" groups="mass_mailing.group_mass_mailing_user"/>
        <!-- Marketing / Configuration -->
        <menuitem name="Configuration" id="mass_mailing_configuration"
            parent="mass_mailing_menu_root" sequence="100" groups="base.group_configuration"/>

        <!-- After installation of the module, open the related menu -->
        <record id="action_client_mass_mailing_menu" model="ir.actions.client">
            <field name="name">Open Mass Mailing Menu</field>
            <field name="tag">reload</field>
            <field name="params" eval="{'menu_id': ref('mass_mailing_menu_root')}"/>
        </record>
        <record id="base.open_menu" model="ir.actions.todo">
            <field name="action_id" ref="action_client_mass_mailing_menu"/>
            <field name="state">open</field>
        </record>

        <!--  MAIL MAIL STATISTICS !-->
        <record model="ir.ui.view" id="view_mail_mail_statistics_search">
            <field name="name">mail.mail.statistics.search</field>
            <field name="model">mail.mail.statistics</field>
            <field name="arch" type="xml">
               <search string="Mail Statistics">
                    <field name="mail_mail_id_int"/>
                    <field name="message_id"/>
                    <field name="mass_mailing_id"/>
                    <filter string="Received" name="filter_received" domain="[('sent', '!=', False), ('bounced', '=', False)]"/>
                    <filter string="Opened" name="filter_opened" domain="[('opened', '!=', False)]"/>
                    <filter string="Replied" name="filter_replied" domain="[('replied', '!=', False)]"/>
                    <filter string="Bounced" name="filter_bounced" domain="[('bounced', '!=', False)]"/>
                    <group expand="0" string="Group By">
                        <filter string="State" domain="[]" context="{'group_by':'state'}"/>
                        <filter string="Open Date" name="group_open_date" context="{'group_by': 'opened:day'}"/>
                        <filter string="Reply Date" name="group_reply_date" context="{'group_by': 'replied:day'}"/>
                        <filter string="Last State Update" domain="[]" context="{'group_by':'state_update'}"/>
                        <filter string="Mass Mailing" domain="[]" context="{'group_by':'mass_mailing_id'}"/>
                    </group>
                </search>
            </field>
        </record>

        <record model="ir.ui.view" id="view_mail_mail_statistics_tree">
            <field name="name">mail.mail.statistics.tree</field>
            <field name="model">mail.mail.statistics</field>
            <field name="arch" type="xml">
                <tree string="Mail Statistics">
                    <field name="recipient"/>
                    <field name="mail_mail_id_int"/>
                    <field name="message_id"/>
                    <field name="sent"/>
                    <field name="exception"/>
                    <field name="opened"/>
                    <field name="replied"/>
                    <field name="bounced"/>
                </tree>
            </field>
        </record>

        <record model="ir.ui.view" id="view_mail_mail_statistics_form">
            <field name="name">mail.mail.statistics.form</field>
            <field name="model">mail.mail.statistics</field>
            <field name="arch" type="xml">
                <form string="Mail Statistics">
                    <group>
                        <group>
                            <field name="recipient"/>
                            <field name="mail_mail_id"/>
                            <field name="mail_mail_id_int"/>
                            <field name="message_id"/>
                            <field name="exception"/>
                            <field name="sent"/>
                            <field name="opened"/>
                            <field name="replied"/>
                            <field name="bounced"/>
                        </group>
                        <group>
                            <field name="mass_mailing_id"/>
                            <field name="mass_mailing_campaign_id"/>
                            <field name="model"/>
                            <field name="res_id"/>
                        </group>
                    </group>
                </form>
            </field>
        </record>

        <record id="action_view_mail_mail_statistics" model="ir.actions.act_window">
            <field name="name">Mail Statistics</field>
            <field name="res_model">mail.mail.statistics</field>
            <field name="view_type">form</field>
            <field name="view_mode">tree,form</field>
        </record>

        <record id="action_view_mail_mail_statistics_mailing" model="ir.actions.act_window">
            <field name="name">Mail Statistics</field>
            <field name="res_model">mail.mail.statistics</field>
            <field name="view_type">form</field>
            <field name="view_mode">graph,tree,form</field>
            <field name="domain">[]</field>
            <field name="context">{'search_default_mass_mailing_id': active_id}</field>
        </record>

        <record id="view_mail_mail_statistics_graph" model="ir.ui.view">
            <field name="name">Mail Statistics Graph</field>
            <field name="model">mail.mail.statistics</field>
            <field name="arch" type="xml">
                <graph string="Mail Statistics" type="bar" stacked="True" interval="day">
                    <field name="state_update" type="row" interval="day"/>
                    <field name="state" type="row"/>
                </graph>
            </field>
        </record>

        <!-- Add in Technical/Email -->
        <menuitem name="Mail Statistics" id="menu_email_statistics"
            parent="base.menu_email" sequence="50"
            action="action_view_mail_mail_statistics"/>

        <!--  MASS MAILING CONTACT -->
        
        <!-- Custom reports (aka filters) -->
        <record id="filter_contact_subscription" model="ir.filters">
            <field name="name">List Subscription</field>
            <field name="model_id">mail.mass_mailing.contact</field>
            <field name="user_id" eval="False"/>
            <field name="context">{'group_by': ['create_date:month'], 'col_group_by': ['list_id']}</field>
        </record>
        <record id="filter_contact_unsubscription" model="ir.filters">
            <field name="name">List Unsubscription</field>
            <field name="model_id">mail.mass_mailing.contact</field>
            <field name="user_id" eval="False"/>
            <field name="domain">[('opt_out','=',True)]</field>
            <field name="context">{'group_by': ['unsubscription_date:month'], 'col_group_by': ['list_id']}</field>
        </record>
        
        <record model="ir.ui.view" id="view_mail_mass_mailing_contact_search">
            <field name="name">mail.mass_mailing.contact.search</field>
            <field name="model">mail.mass_mailing.contact</field>
            <field name="arch" type="xml">
               <search string="Mailing Lists Subscribers">
                    <field name="name"/>
                    <field name="email"/>
                    <field name="list_id"/>
                    <separator/>
                    <filter string="Exclude Opt Out" name="not_opt_out" domain="[('opt_out', '=', False)]"/>
                    <separator/>
                    <filter string="Exclude Dead" name="not_bounced" domain="[('message_bounce', '&lt;', 5)]"/>
                    <group expand="0" string="Group By">
                        <filter string="Creation Date" name="group_create_date"
                            context="{'group_by': 'create_date'}"/>
                        <filter string="Mailing Lists" name="group_list_id"
                            context="{'group_by': 'list_id'}"/>
                    </group>
                </search>
            </field>
        </record>

        <record model="ir.ui.view" id="view_mail_mass_mailing_contact_tree">
            <field name="name">mail.mass_mailing.contact.tree</field>
            <field name="model">mail.mass_mailing.contact</field>
            <field name="priority">10</field>
            <field name="arch" type="xml">
                <tree string="Mailing Lists Subscribers" editable="top">
                    <field name="email"/>
                    <field name="name"/>
                    <field name="list_id"/>
                    <field name="message_bounce"/>
                    <field name="create_date"/>
                    <field name="unsubscription_date" readonly="1"/>
                    <field name="opt_out" on_change="on_change_opt_out(opt_out)"/>
                </tree>
            </field>
        </record>
        
        <record model="ir.ui.view" id="view_mail_mass_mailing_contact_graph">
            <field name="name">mail.mass_mailing.contact.graph</field>
            <field name="model">mail.mass_mailing.contact</field>
            <field name="priority">10</field>
            <field name="arch" type="xml">
                <graph string="Mailing Lists Subscriber" type="pivot" stacked="True">
                    <field name="create_date" type="row"/>
                    <field name="list_id" type="col"/>
                </graph>
            </field>
        </record>

        <record model="ir.actions.act_window" id="action_view_mass_mailing_contacts">
            <field name="name">Mailing List Subscribers</field>
            <field name="res_model">mail.mass_mailing.contact</field>
            <field name="view_type">form</field>
            <field name="view_mode">tree,graph</field>
            <field name="context">{'search_default_not_opt_out': 1}</field>
        </record>

        <record model="ir.actions.act_window" id="action_view_mass_mailing_contacts_from_list">
            <field name="name">Recipients</field>
            <field name="res_model">mail.mass_mailing.contact</field>
            <field name="view_type">form</field>
            <field name="view_mode">tree,form,graph</field>
            <field name="context">{'search_default_list_id': active_id, 'search_default_not_opt_out': 1}</field>
            <field name="help" type="html">
              <p class="oe_view_nocontent_create">
                Click to create a recipient.
              </p>
            </field>
        </record>

        <menuitem name="Contacts" id="menu_email_mass_mailing_contacts"
            parent="mass_mailing_menu" sequence="4" groups="base.group_no_one"
            action="action_view_mass_mailing_contacts"/>

        <!--  MASS MAILING LIST -->
        <record model="ir.ui.view" id="view_mail_mass_mailing_list_search">
            <field name="name">mail.mass_mailing.list.search</field>
            <field name="model">mail.mass_mailing.list</field>
            <field name="arch" type="xml">
                <search string="Mailing Lists">
                    <field name="name"/>
                    <field name="create_date"/>
                    <filter name="inactive" string="Archived" domain="[('active','=',False)]"/>
                    <group expand="0" string="Group By">
                        <filter string="Creation Month" name="group_create_date"
                            context="{'group_by': 'create_date'}"/>
                    </group>
                </search>
            </field>
        </record>

        <record model="ir.ui.view" id="view_mail_mass_mailing_list_tree">
            <field name="name">mail.mass_mailing.list.tree</field>
            <field name="model">mail.mass_mailing.list</field>
            <field name="priority">10</field>
            <field name="arch" type="xml">
                <tree string="Mailing Lists">
                    <field name="name"/>
                    <field name="create_date"/>
                    <field name="contact_nbr"/>
                </tree>
            </field>
        </record>

        <record model="ir.ui.view" id="view_mail_mass_mailing_list_form">
            <field name="name">mail.mass_mailing.list.form</field>
            <field name="model">mail.mass_mailing.list</field>
            <field name="arch" type="xml">
                <form string="Contact List">
                    <sheet>
                        <div class="oe_button_box" name="button_box">
                            <button name="toggle_active" type="object"
                                    class="oe_stat_button" icon="fa-archive">
                                <field name="active" widget="boolean_button"
                                    options='{"terminology": "archive"}'/>
                            </button>
                            <button name="%(mass_mailing.action_view_mass_mailing_contacts_from_list)d"
                                    type="action" icon="fa-user" class="oe_stat_button">
                                <field name="contact_nbr" string="Recipients" widget="statinfo"/>
                            </button>
                        </div>
                        <div class="oe_title">
                            <label for="name" class="oe_edit_only"/>
                            <h1>
                                <field name="name" placeholder="e.g. Consumer Newsletter"/>
                            </h1>
                            <group groups="mass_mailing.group_website_popup_on_exit">
                                <field name="popup_redirect_url"/>
                            </group>
                        </div>
                        <notebook groups="mass_mailing.group_website_popup_on_exit">
                            <page string="Popup Content">
                                <field name="popup_content" widget="html_frame" options="{'editor_url': '/website_mass_mailing/field/popup_content'}"/>
                            </page>
                        </notebook>
                    </sheet>
                </form>
            </field>
        </record>

        <record model="ir.actions.act_window" id="action_view_mass_mailing_lists">
            <field name="name">Mailing Lists</field>
            <field name="res_model">mail.mass_mailing.list</field>
            <field name="view_type">form</field>
            <field name="view_mode">tree,form</field>
            <field name="help" type="html">
                <p class="oe_view_nocontent_create">
                    Click here to create a new mailing list.
                </p><p>
                    Mailing lists allows you to to manage customers and
                    contacts easily and to send to mailings in a single click.
                </p></field>
        </record>

        <menuitem name="Mailing Lists" id="menu_email_mass_mailing_lists"
            parent="mass_mailing_menu" sequence="3"
            action="action_view_mass_mailing_lists"/>

        <!--  MASS MAILING !-->
        <record model="ir.ui.view" id="view_mail_mass_mailing_search">
            <field name="name">mail.mass_mailing.search</field>
            <field name="model">mail.mass_mailing</field>
            <field name="arch" type="xml">
               <search string="Mass Mailings">
                    <field name="name" string="Mailings"/>
                    <field name="mass_mailing_campaign_id"/>
                    <filter name="inactive" string="Archived" domain="[('active','=',False)]"/>
                    <group expand="0" string="Group By">
                        <filter string="Status" name="group_state"
                            context="{'group_by': 'state'}"/>
                        <filter string="Sent By" domain="[]"
                            context="{'group_by':'email_from'}"/>
                        <separator/>
                        <filter string="Sent Month"
                            domain="[]" context="{'group_by':'sent_date:month'}"/>
                    </group>
                </search>
            </field>
        </record>

        <record model="ir.ui.view" id="view_mail_mass_mailing_tree">
            <field name="name">mail.mass_mailing.tree</field>
            <field name="model">mail.mass_mailing</field>
            <field name="priority">10</field>
            <field name="arch" type="xml">
                <tree string="Mass Mailings">
                    <field name="name"/>
                    <field name="sent"/>
                    <field name="delivered"/>
                    <field name="opened"/>
                    <field name="replied"/>
                    <field name="mass_mailing_campaign_id"
                        groups="mass_mailing.group_mass_mailing_campaign"/>
                </tree>
            </field>
        </record>

        <record model="ir.ui.view" id="view_mail_mass_mailing_links_tree">
            <field name="name">link.tracker.tree</field>
            <field name="model">link.tracker</field>
            <field name="priority">10</field>
            <field name="arch" type="xml">
                <tree string="Mailing Statistics of Clicks">
                    <field name="title"/>
                    <field name="url"/>
                    <field name="count"/>
                </tree>
            </field>
        </record>
        
        <record model="ir.ui.view" id="view_mail_mass_mailing_links_search">
            <field name="name">link.tracker.search</field>
            <field name="model">link.tracker</field>
            <field name="inherit_id" ref="link_tracker.view_link_tracker_filter"/>
            <field name="arch" type="xml">
               <search string="Tracked Link">
                    <field name="mass_mailing_id"/>
                    <field name="mass_mailing_campaign_id"/>
                </search>
            </field>
        </record>

        <record model="ir.actions.act_window" id="action_view_mass_mailing_links_statistics">
            <field name="name">Statistics of Clicks</field>
            <field name="res_model">link.tracker</field>
            <field name="view_mode">tree</field>
            <field name="context">{'search_default_mass_mailing_id': active_id}</field>
        </record>

        <record model="ir.ui.view" id="view_mail_mass_mailing_form">
            <field name="name">mail.mass_mailing.form</field>
            <field name="model">mail.mass_mailing</field>
            <field name="arch" type="xml">
                <form string="Mass Mailing">
<<<<<<< HEAD
                    <header style="min-height:31px;">
                        <button name="action_test_mailing" type="object" class="oe_highlight" string="Test Mailing"/>
                        <button name="put_in_queue" type="object" attrs="{'invisible': ['|', ('state', 'in', ('in_queue', 'done'))]}" class="oe_highlight" string="Send to All"/>
                        <button name="cancel_mass_mailing" type="object" attrs="{'invisible': [('state', '!=', 'in_queue')]}" class="oe_highlight" string="Cancel"/>
                        <button name="retry_failed_mail" type="object" attrs="{'invisible': ['|', ('state', '!=', 'done'), ('failed', '=', 0)]}" class="oe_highlight" string="Retry"/>

                        <field name="state" readonly="1" widget="statusbar"/>
=======
                    <header>
                        <button name="action_test_mailing" type="object"
                            class="oe_highlight" string="Test Mailing"
                            attrs="{'invisible': ['|', ('state', '!=', 'draft'), ('body_html', '=', False)]}"/>
                        <button name="action_test_mailing" type="object"
                            attrs="{'invisible': ['&amp;', ('state', '=', 'draft'), ('body_html', '!=', False)]}"
                            string="Test Mailing"/>
                        <button name="send_mail" type="object"
                            attrs="{'invisible': ['|', ('state', '=', 'done'), ('body_html', '=', False)]}"
                            class="oe_highlight" string="Send to All" confirm="This will send the email to all recipients. Do you still want to proceed ?"/>
                        <button name="send_mail" type="object"
                            attrs="{'invisible': ['&amp;', ('state', '!=', 'done'), ('body_html', '!=', False)]}"
                            string="Send to All" confirm="This will send the email to all recipients. Do you still want to proceed ?"/>
                        <field name="state" widget="statusbar"/>
>>>>>>> e04b9d55
                    </header>
                    <div class="oe_form_box_info oe_text_center" attrs="{'invisible': [('scheduled', '=', 0)]}">
                        <p><strong>
                            <field name="scheduled" class="oe_inline"/>
                            emails are in queue and will be sent soon.
                        </strong></p>
                    </div>
                    <div class="oe_form_box_info oe_text_center" attrs="{'invisible': ['|', ('state', '!=', 'done'), ('failed', '=', 0)]}">
                        <p><strong>
                            <field name="failed" class="oe_inline"/>
                            emails could not be sent.
                        </strong></p>
                    </div>
                    <div class="oe_form_box_info oe_text_center" attrs="{'invisible': [('state', '!=', 'in_queue')]}">
                        <p><strong>
                            This mass mailing is scheduled to
                            <field name="next_departure" class="oe_inline"/>
                        </strong></p>
                    </div>
                    <sheet>
                        <div class="oe_button_box" name="button_box" attrs="{'invisible': [('state', 'in', ('draft','test'))]}">
                            <button name="%(action_view_mail_mail_statistics_mailing)d" type="action"
                                icon="fa-envelope-o" class="oe_stat_button"
                                attrs="{'invisible': [('sent', '=', 0)]}" >
                                <field name="sent" string="Emails Sent" widget="statinfo"/>
                            </button>
                            <button name="%(action_view_mail_mail_statistics_mailing)d"
                                    context="{'search_default_filter_received': True}"
                                    type="action" class="oe_stat_button">
                                <field name="received_ratio" string="Received" widget="percentpie"/>
                            </button>
                            <button name="%(action_view_mail_mail_statistics_mailing)d"
                                    context="{'search_default_filter_opened': True}"
                                    type="action" class="oe_stat_button">
                                <field name="opened_ratio" string="Opened" widget="percentpie"/>
                            </button>
                            <button name="%(action_view_mail_mail_statistics_mailing)d"
                                    context="{'search_default_filter_replied': True}"
                                    type="action" class="oe_stat_button">
                                <field name="replied_ratio" string="Replied" widget="percentpie"/>
                            </button>
                            <button name="%(action_view_mass_mailing_links_statistics)d"
                                type="action" class="oe_stat_button">
                                <field name="clicks_ratio" string="Clicks" widget="percentpie"/>
                            </button>
                            <button name="%(action_view_mail_mail_statistics_mailing)d"
                                context="{'search_default_filter_bounced': True}"
                                type="action" class="oe_stat_button">
                                <field name="bounced_ratio" string="Bounced" widget="percentpie"/>
                            </button>
                            <button name="toggle_active" type="object"
                                    class="oe_stat_button" icon="fa-archive">
                                <field name="active" widget="boolean_button"
                                    options='{"terminology": "archive"}'/>
                            </button>
                        </div>

                        <group>
                            <field name="email_from"/>
                            <field name="name"/>
                            <label for="mailing_model" string="Recipients"/>
                            <div>
                                <field name="mailing_model" widget="radio" style="margin-bottom: 8px"
                                    on_change="on_change_model_and_list(mailing_model, contact_list_ids)"/>

                                <field name="mailing_domain" widget="char_domain"
                                    placeholder="Select recipients"
                                    attrs="{'invisible': [('mailing_model', '=', 'mail.mass_mailing.contact')]}"
                                    options="{'model_field': 'mailing_model', 'model_domain': 'mailing_domain'}"
                                    context="{'search_default_not_opt_out':1}"/>

                                <div attrs="{'invisible': [('mailing_model', '&lt;&gt;', 'mail.mass_mailing.contact')]}">
                                    <label for="contact_list_ids" string="Select mailing lists:" class="oe_edit_only"/>
                                    <field name="contact_list_ids" widget="many2many_tags"
                                        placeholder="Select mailing lists..." class="oe_inline"
                                        on_change="on_change_model_and_list(mailing_model, contact_list_ids)"/>
                                </div>
                            </div>
                            <label for="attachment_ids"/>
                            <div>
                                <field name="attachment_ids"  widget="many2many_binary" string="Attach a file" class="oe_inline"/>
                            </div>
                        </group>
                        <notebook>
                            <page string="Mail Body">
                                <field name="body_html" widget="html_frame" options="{'editor_url': '/mass_mailing/field/email_template'}"/>
                            </page>
                            <page string="Options">
                                <group>
                                    <group string="Mailing">
                                        <field name="keep_archives" groups="base.group_no_one"/>
                                        <label for="reply_to"/>
                                        <div>
                                            <field name="reply_to_mode" widget="radio"
                                                attrs="{'invisible': [('mailing_model', 'in', ['mail.mass_mailing.contact', 'res.partner'])]}"/>
                                            <field name="reply_to"  
                                                attrs="{'required': [('reply_to_mode', '=', 'email')]}"/>
                                        </div>
                                        <field name="schedule_date" />
                                        <field name="create_date" readonly="1" attrs="{'invisible': [('create_date', '=', False)]}"/>
                                        <field name="sent_date" readonly="1" attrs="{'invisible': [('sent_date', '=', False)]}"/>
                                    </group>
                                    <group string="Campaign">
                                        <field name="mass_mailing_campaign_id" groups="mass_mailing.group_mass_mailing_campaign" string="Campaign" on_change="onchange_mass_mailing_campaign_id(mass_mailing_campaign_id)"/>
                                        <label for="contact_ab_pc"/>
                                        <div>
                                            <field name="contact_ab_pc" class="oe_inline"/> %
                                        </div>
                                    </group>
                                </group>
                            </page>
                            <page string="Tracking" groups="base.group_no_one">
                                <group>
                                    <field name="campaign_id" attrs="{'invisible': True}" />
                                    <field name="medium_id" />
                                    <field name="source_id" />
                                </group>
                            </page>
                        </notebook>
                    </sheet>
                </form>
            </field>
        </record>

        <record model="ir.ui.view" id="view_mail_mass_mailing_kanban">
            <field name="name">mail.mass_mailing.kanban</field>
            <field name="model">mail.mass_mailing</field>
            <field name="arch" type="xml">
                <kanban default_group_by='state'>
                    <field name='color'/>
                    <field name='total'/>
                    <field name='failed'/>
                    <field name='sent_date'/>
                    <templates>
                        <t t-name="kanban-box">
                            <div t-attf-class="oe_kanban_color_#{kanban_getcolor(record.color.raw_value)} oe_kanban_card oe_kanban_global_click oe_kanban_mass_mailing">
                                <div class="o_dropdown_kanban dropdown">

                                    <a class="dropdown-toggle btn" data-toggle="dropdown" href="#" >
                                        <span class="fa fa-bars fa-lg"/>
                                    </a>
                                    <ul class="dropdown-menu" role="menu" aria-labelledby="dLabel">
                                        <t t-if="widget.deletable">
                                            <li><a type="delete">Delete</a></li>
                                        </t>
                                    </ul>
                                </div>
                                 <div class="oe_kanban_content">
                                    <div class="o_title">
                                        <h3><field name="name"/></h3>
                                        <div attrs="{'invisible': [('sent_date', '=', False)]}">
                                            <h4 style="display: inline;"><field name="mass_mailing_campaign_id" groups="mass_mailing.group_mass_mailing_campaign"/></h4>
                                            <t t-if="record.mass_mailing_campaign_id.raw_value" groups="mass_mailing.group_mass_mailing_campaign"> - </t><field name="sent_date"/>
                                        </div>
                                    </div>
                                    <div attrs="{'invisible': [('sent_date', '=', False)]}">
                                        <t t-if="record.sent_date">
                                            <div class="row">
                                                <div class="col-xs-8">
                                                    <a>Opened</a>
                                                </div>
                                                <div class="col-xs-4 text-right">
                                                    <field name="opened_ratio"/> %
                                                </div>
                                            </div>
                                            <div class="row">
                                                <div class="col-xs-8">
                                                    <a>Replied</a>
                                                </div>
                                                <div class="col-xs-4 text-right">
                                                    <field name="replied_ratio"/> %
                                                </div>
                                            </div>
                                            <div class="row">
                                                <div class="col-xs-8">
                                                    <a>Clicks</a>
                                                </div>
                                                <div class="col-xs-4 text-right">
                                                    <field name="clicks_ratio"/> %
                                                </div>
                                            </div>
                                            <div class='o_kanban_primary_bottom'>
                                                <field name="delivered" widget="progress" options="{'title': 'Delivered', 'current_value': 'delivered', 'max_value': 'total', 'editable': false}"/>
                                            </div>
                                        </t>
                                    </div>
                                </div>
                                <div class="oe_clear"></div>
                            </div>
                        </t>
                    </templates>
                </kanban>
            </field>
        </record>

        <record id="view_mail_mass_mailing_graph" model="ir.ui.view">
            <field name="name">mail.mass_mailing.graph</field>
            <field name="model">mail.mass_mailing</field>
            <field name="arch" type="xml">
                <graph string="Mass Mailing" type="bar">
                    <field name="state" type="row"/>
                </graph>
            </field>
        </record>

        <record id="action_view_mass_mailings" model="ir.actions.act_window">
            <field name="name">Mass Mailings</field>
            <field name="res_model">mail.mass_mailing</field>
            <field name="view_type">form</field>
            <field name="view_mode">kanban,tree,form,graph</field>
            <field name="help" type="html">
<p class="oe_view_nocontent_create">
    Click here to create a new mailing.
</p><p>
    Mass mailing allows you to to easily design and send mass mailings to your contacts, customers or leads using mailing lists.
</p></field>
        </record>

        <record id="action_view_mass_mailings_from_campaign" model="ir.actions.act_window">
            <field name="name">Mass Mailings</field>
            <field name="res_model">mail.mass_mailing</field>
            <field name="view_type">form</field>
            <field name="view_mode">kanban,tree,form</field>
            <field name="context">{
                'search_default_mass_mailing_campaign_id': [active_id],
                'default_mass_mailing_campaign_id': active_id,
            }
            </field>
            <field name="help" type="html">
<p class="oe_view_nocontent_create">
    Click here to create a new mailing.
</p><p>
    Mass mailing allows you to to easily design and send mass mailings to your contacts, customers or leads using mailing lists.
</p></field>
        </record>

        <record id="action_create_mass_mailings_from_campaign" model="ir.actions.act_window">
            <field name="name">Mass Mailings</field>
            <field name="res_model">mail.mass_mailing</field>
            <field name="view_type">form</field>
            <field name="view_mode">form,kanban,tree</field>
            <field name="context">{
                'search_default_mass_mailing_campaign_id': [active_id],
                'default_mass_mailing_campaign_id': active_id, 
            }
            </field>
            <field name="help" type="html">
<p class="oe_view_nocontent_create">
    Click here to create a new mailing.
</p><p>
    Mass mailing allows you to to easily design and send mass mailings to your contacts, customers or leads using mailing lists.
</p></field>
        </record>

        <record id="action_create_ab_mass_mailings_from_campaign" model="ir.actions.act_window">
            <field name="name">Mass Mailings</field>
            <field name="res_model">mail.mass_mailing</field>
            <field name="view_type">form</field>
            <field name="view_mode">form,kanban,tree</field>
            <field name="context">{
                'search_default_mass_mailing_campaign_id': [active_id],
                'default_mass_mailing_campaign_id': active_id,
                'default_contact_ab_pc': 10,
            }
            </field>
            <field name="help" type="html">
<p class="oe_view_nocontent_create">
    Click here to create a new mailing.
</p><p>
    Mass mailing allows you to to easily design and send mass mailings to your contacts, customers or leads using mailing lists.
</p></field>
        </record>

        <menuitem name="Mass Mailings" id="menu_email_mass_mailings"
            parent="mass_mailing_menu" sequence="2"
            action="action_view_mass_mailings"/>

        <!--  MASS MAILING CAMPAIGN STAGE !-->
        <record model="ir.ui.view" id="view_mail_mass_mailing_stage_search">
            <field name="name">mail.mass_mailing.stage.search</field>
            <field name="model">mail.mass_mailing.stage</field>
            <field name="arch" type="xml">
               <search string="Mass Mailings">
                    <field name="name"/>
                </search>
            </field>
        </record>

        <record model="ir.ui.view" id="view_mail_mass_mailing_stage_tree">
            <field name="name">mail.mass_mailing.stage.tree</field>
            <field name="model">mail.mass_mailing.stage</field>
            <field name="priority">10</field>
            <field name="arch" type="xml">
                <tree string="Mass Mailings" editable="top">
                    <field name="sequence" widget="handle"/>
                    <field name="name"/>
                </tree>
            </field>
        </record>
        <record id="action_view_mass_mailing_stages" model="ir.actions.act_window">
            <field name="name">Mass Mailing Stages</field>
            <field name="res_model">mail.mass_mailing.stage</field>
            <field name="view_type">form</field>
            <field name="view_mode">tree,form</field>
        </record>

        <menuitem id="menu_mass_mailing_configuration" name="Configuration" parent="mass_mailing_menu_root"
            sequence="100" groups="mass_mailing.group_mass_mailing_user,base.group_configuration"/>

        <menuitem name="Campaign Stages" id="menu_view_mass_mailing_stages"
            parent="menu_mass_mailing_configuration" sequence="1"
            groups="mass_mailing.group_mass_mailing_campaign"
            action="action_view_mass_mailing_stages"/>

        <!--  MASS MAILING CAMPAIGNS !-->
        <record model="ir.ui.view" id="view_mail_mass_mailing_campaign_search">
            <field name="name">mail.mass_mailing.campaign.search</field>
            <field name="model">mail.mass_mailing.campaign</field>
            <field name="arch" type="xml">
               <search string="Mass Mailing Campaigns">
                    <field name="name" string="Campaigns"/>
                    <field name="tag_ids"/>
                    <field name="user_id"/>
                    <group expand="0" string="Group By">
                        <filter string="Stage" name="group_stage_id"
                            context="{'group_by': 'stage_id'}"/>
                        <filter string="Responsible" name="group_user_id"
                            context="{'group_by': 'user_id'}"/>
                    </group>
                </search>
            </field>
        </record>

        <record model="ir.ui.view" id="view_mail_mass_mailing_campaign_tree">
            <field name="name">mail.mass_mailing.campaign.tree</field>
            <field name="model">mail.mass_mailing.campaign</field>
            <field name="priority">10</field>
            <field name="arch" type="xml">
                <tree string="Mass Mailing Campaigns">
                    <field name="name"/>
                    <field name="user_id"/>
                    <field name="stage_id"/>
                    <field name="tag_ids"/>
                </tree>
            </field>
        </record>

        <record model="ir.actions.act_window" id="dropdb snipp">
            <field name="name">Statistics of Clicks</field>
            <field name="res_model">link.tracker</field>
            <field name="view_mode">tree</field>
            <field name="context">{'search_default_mass_mailing_campaign_id': active_id}</field>
        </record>

        <record model="ir.ui.view" id="view_mail_mass_mailing_campaign_form">
            <field name="name">mail.mass_mailing.campaign.form</field>
            <field name="model">mail.mass_mailing.campaign</field>
            <field name="arch" type="xml">
                <form string="Mass Mailing Campaign">
                    <header style="min-height:31px;">
                        <button name="%(action_create_mass_mailings_from_campaign)d" type="action" class="oe_highlight" string="Send new Mass Mailing"/>
                        <button name="%(action_create_ab_mass_mailings_from_campaign)d" type="action" class="oe_highlight" string="Send new A/B Testing Mass Mailing"/>
                        <span><field name="stage_id" widget="statusbar" clickable="True"/></span>
                    </header>
                    <sheet>
                        <field name="total" invisible="1"/>
                        <div class="oe_button_box" name="button_box"
                            attrs="{'invisible': [('total', '=', 0)]}">
                            <button name="%(action_view_mass_mailings_from_campaign)d"
                                type="action" class="oe_stat_button" icon="fa-envelope-o">
                                <field name="total_mailings" widget="statinfo" string="Mailings"/>
                            </button>
                            <button name="%(action_view_mail_mail_statistics_mailing)d" type="action"
                                icon="fa-envelope-o" class="oe_stat_button"
                                attrs="{'invisible': [('sent', '=', 0)]}" >
                                <field name="sent" string="Emails Sent" widget="statinfo"/>
                            </button>
                            <button name="%(action_view_mass_mailing_contacts)d"
                                type="action" class="oe_stat_button">
                                <field name="received_ratio" widget="percentpie" string="Received"/>
                            </button>
                            <button name="%(action_view_mass_mailing_contacts)d"
                                type="action" class="oe_stat_button">
                                <field name="opened_ratio" widget="percentpie" string="Opened"/>
                            </button>
                            <button name="%(action_view_mass_mailing_contacts)d"
                                type="action" class="oe_stat_button">
                                <field name="replied_ratio" widget="percentpie" string="Replied"/>
                            </button>
                            <button name="%(dropdb snipp)d"
                                type="action" class="oe_stat_button">
                                <field name="clicks_ratio" widget="percentpie" string="Clicks"/>
                            </button>
                        </div>
                        <group>
                            <field name="name" string="Campaign Name" on_change="on_change_campaign_name(name)"/>
                            <field name="user_id"/>
                            <field name="tag_ids" widget="many2many_tags"/>
                        </group>
                        <notebook>
                            <page string="Tracking">
                                <group>
                                    <field name="campaign_id" attrs="{'invisible': True}"/>
                                    <field name="medium_id" />
                                    <field name="source_id" />
                                </group>
                            </page>
                            <page string="Related Mailings" groups="base.group_no_one">
                                <field name="mass_mailing_ids" readonly="1" string="Related Mailing(s)">
                                    <tree>
                                        <field name="name"/>
                                        <field name="sent_date"/>
                                        <field name="state"/>
                                        <field name="delivered"/>
                                        <field name="opened"/>
                                        <field name="replied"/>
                                        <field name="bounced"/>
                                        <button name="action_duplicate" type="object" string="Duplicate"/>
                                    </tree>
                                </field>
                            </page>
                        </notebook>
                    </sheet>
                </form>
            </field>
        </record>

        <record model="ir.ui.view" id="view_mail_mass_mailing_campaign_kanban">
            <field name="name">mail.mass_mailing.campaign.kanban</field>
            <field name="model">mail.mass_mailing.campaign</field>
            <field name="arch" type="xml">
                <kanban default_group_by='stage_id'>
                    <field name='total'/>
                    <field name='color'/>
                    <field name='user_id'/>
                    <field name='mass_mailing_ids'/>
                    <field name="stage_id"/>
                    <templates>
                        <t t-name="kanban-box">
                            <div t-attf-class="oe_kanban_color_#{kanban_getcolor(record.color.raw_value)} oe_kanban_card oe_kanban_global_click oe_kanban_mass_mailing_campaign">
                                <div class="o_dropdown_kanban dropdown">

                                    <a class="dropdown-toggle btn" data-toggle="dropdown" href="#" >
                                        <span class="fa fa-bars fa-lg"/>
                                    </a>
                                    <ul class="dropdown-menu" role="menu" aria-labelledby="dLabel">
                                        <t t-if="widget.editable">
                                            <li><a type="edit">Settings</a></li>
                                        </t>
                                        <t t-if="widget.deletable">
                                            <li><a type="delete">Delete</a></li>
                                        </t>
                                        <li><ul class="oe_kanban_colorpicker" data-field="color"/></li>
                                    </ul>
                                </div>
                                 <div class="oe_kanban_content">
                                    <div>
                                        <img t-att-src="kanban_image('res.users', 'image_small', record.user_id.raw_value)"
                                            t-att-title="record.user_id.value" width="24" height="24" class="oe_kanban_avatar pull-right"/>
                                         <h3 class="oe_margin_bottom_8"><field name="name"/></h3>
                                        <field name="tag_ids"/>
                                        <a name="%(action_view_mass_mailings_from_campaign)d" type="action"
                                            class="oe_mailings">
                                            <h4 class="oe_margin_top_8"><t t-raw="record.mass_mailing_ids.raw_value.length"/> Mailings</h4>
                                        </a>
                                    </div>
                                    <div class="oe_clear"></div>
                                    <div>
                                        <div style="display: inline-block">
                                            <field name="delivered" widget="gauge" style="width:120px; height: 90px;"
                                                options="{'max_field': 'total'}"/>
                                        </div>
                                        <div style="display: inline-block; vertical-align: top;">
                                            <strong>Opened</strong> <field name="opened_ratio"/> %<br />
                                            <strong>Replied</strong> <field name="replied_ratio"/> % <br />
                                            <strong>Clicks</strong> <field name="clicks_ratio"/> % <br />
                                        </div>
                                    </div>
                                </div>
                                <div class="oe_clear"></div>
                            </div>
                        </t>
                    </templates>
                </kanban>
            </field>
        </record>

        <record id="action_view_mass_mailing_campaigns" model="ir.actions.act_window">
            <field name="name">Mass Mailing Campaigns</field>
            <field name="res_model">mail.mass_mailing.campaign</field>
            <field name="view_type">form</field>
            <field name="view_mode">kanban,tree,form</field>
            <field name="help" type="html">
  <p class="oe_view_nocontent_create">
    Click to define a new mass mailing campaign.
  </p><p>
    Create a campaign to structure mass mailing and get analysis from email status.
  </p>
</field>
        </record>

        <!-- Cron that process the mass mailing queue -->   
         <record id="ir_cron_mass_mailing_queue" model="ir.cron">
            <field name="name">Process Mass Mailing Queue</field>
            <field eval="True" name="active" />
            <field name="user_id" ref="base.user_root" />
            <field name="interval_number">60</field>
            <field name="interval_type">minutes</field>
            <field name="numbercall">-1</field>
            <field eval="False" name="doall" />
            <field name="model">mail.mass_mailing</field>
            <field name="function">_process_mass_mailing_queue</field>
            <field name="args">()</field>
        </record>

        <menuitem name="Campaigns" id="menu_email_campaigns"
            parent="mass_mailing_menu_root" sequence="5"
            action="action_view_mass_mailing_campaigns"
            groups="mass_mailing.group_mass_mailing_campaign"/>

    </data>
</openerp><|MERGE_RESOLUTION|>--- conflicted
+++ resolved
@@ -3,30 +3,21 @@
     <data>
         <template id="assets_backend" name="mass_mailing assets" inherit_id="web.assets_backend">
             <xpath expr="." position="inside">
-                <link rel="stylesheet" href="/mass_mailing/static/src/less/mass_mailing.less"/>
+                <link rel="stylesheet" href="/mass_mailing/static/src/css/mass_mailing.css"/>
                 <link rel="stylesheet" href="/mass_mailing/static/src/css/email_template.css"/>
                 <script type="text/javascript" src="/mass_mailing/static/src/js/mass_mailing.js"></script>
             </xpath>
         </template>
 
         <!-- Marketing / Mass Mailing -->
-        <menuitem name="Mass Mailing" id="mass_mailing_menu_root" sequence="60" web_icon="mass_mailing,static/description/icon.png"/>
-        <menuitem name="Mailings" id="mass_mailing_menu"
-            parent="mass_mailing_menu_root" sequence="1" groups="mass_mailing.group_mass_mailing_user"/>
+        <menuitem name="Mass Mailing" id="mass_mailing_campaign"
+            parent="base.marketing_menu" sequence="1"/>
+        <!-- Marketing / Mailing Lists -->
+        <menuitem name="Mailing Lists" id="mass_mailing_list"
+            parent="base.marketing_menu" sequence="2"/>
         <!-- Marketing / Configuration -->
-        <menuitem name="Configuration" id="mass_mailing_configuration"
-            parent="mass_mailing_menu_root" sequence="100" groups="base.group_configuration"/>
-
-        <!-- After installation of the module, open the related menu -->
-        <record id="action_client_mass_mailing_menu" model="ir.actions.client">
-            <field name="name">Open Mass Mailing Menu</field>
-            <field name="tag">reload</field>
-            <field name="params" eval="{'menu_id': ref('mass_mailing_menu_root')}"/>
-        </record>
-        <record id="base.open_menu" model="ir.actions.todo">
-            <field name="action_id" ref="action_client_mass_mailing_menu"/>
-            <field name="state">open</field>
-        </record>
+        <menuitem name="Configuration" id="marketing_configuration"
+            parent="base.marketing_menu" sequence="99"/>
 
         <!--  MAIL MAIL STATISTICS !-->
         <record model="ir.ui.view" id="view_mail_mail_statistics_search">
@@ -40,13 +31,9 @@
                     <filter string="Received" name="filter_received" domain="[('sent', '!=', False), ('bounced', '=', False)]"/>
                     <filter string="Opened" name="filter_opened" domain="[('opened', '!=', False)]"/>
                     <filter string="Replied" name="filter_replied" domain="[('replied', '!=', False)]"/>
-                    <filter string="Bounced" name="filter_bounced" domain="[('bounced', '!=', False)]"/>
                     <group expand="0" string="Group By">
-                        <filter string="State" domain="[]" context="{'group_by':'state'}"/>
                         <filter string="Open Date" name="group_open_date" context="{'group_by': 'opened:day'}"/>
                         <filter string="Reply Date" name="group_reply_date" context="{'group_by': 'replied:day'}"/>
-                        <filter string="Last State Update" domain="[]" context="{'group_by':'state_update'}"/>
-                        <filter string="Mass Mailing" domain="[]" context="{'group_by':'mass_mailing_id'}"/>
                     </group>
                 </search>
             </field>
@@ -57,7 +44,6 @@
             <field name="model">mail.mail.statistics</field>
             <field name="arch" type="xml">
                 <tree string="Mail Statistics">
-                    <field name="recipient"/>
                     <field name="mail_mail_id_int"/>
                     <field name="message_id"/>
                     <field name="sent"/>
@@ -76,7 +62,6 @@
                 <form string="Mail Statistics">
                     <group>
                         <group>
-                            <field name="recipient"/>
                             <field name="mail_mail_id"/>
                             <field name="mail_mail_id_int"/>
                             <field name="message_id"/>
@@ -108,20 +93,8 @@
             <field name="name">Mail Statistics</field>
             <field name="res_model">mail.mail.statistics</field>
             <field name="view_type">form</field>
-            <field name="view_mode">graph,tree,form</field>
-            <field name="domain">[]</field>
+            <field name="view_mode">tree,form</field>
             <field name="context">{'search_default_mass_mailing_id': active_id}</field>
-        </record>
-
-        <record id="view_mail_mail_statistics_graph" model="ir.ui.view">
-            <field name="name">Mail Statistics Graph</field>
-            <field name="model">mail.mail.statistics</field>
-            <field name="arch" type="xml">
-                <graph string="Mail Statistics" type="bar" stacked="True" interval="day">
-                    <field name="state_update" type="row" interval="day"/>
-                    <field name="state" type="row"/>
-                </graph>
-            </field>
         </record>
 
         <!-- Add in Technical/Email -->
@@ -130,22 +103,6 @@
             action="action_view_mail_mail_statistics"/>
 
         <!--  MASS MAILING CONTACT -->
-        
-        <!-- Custom reports (aka filters) -->
-        <record id="filter_contact_subscription" model="ir.filters">
-            <field name="name">List Subscription</field>
-            <field name="model_id">mail.mass_mailing.contact</field>
-            <field name="user_id" eval="False"/>
-            <field name="context">{'group_by': ['create_date:month'], 'col_group_by': ['list_id']}</field>
-        </record>
-        <record id="filter_contact_unsubscription" model="ir.filters">
-            <field name="name">List Unsubscription</field>
-            <field name="model_id">mail.mass_mailing.contact</field>
-            <field name="user_id" eval="False"/>
-            <field name="domain">[('opt_out','=',True)]</field>
-            <field name="context">{'group_by': ['unsubscription_date:month'], 'col_group_by': ['list_id']}</field>
-        </record>
-        
         <record model="ir.ui.view" id="view_mail_mass_mailing_contact_search">
             <field name="name">mail.mass_mailing.contact.search</field>
             <field name="model">mail.mass_mailing.contact</field>
@@ -156,8 +113,6 @@
                     <field name="list_id"/>
                     <separator/>
                     <filter string="Exclude Opt Out" name="not_opt_out" domain="[('opt_out', '=', False)]"/>
-                    <separator/>
-                    <filter string="Exclude Dead" name="not_bounced" domain="[('message_bounce', '&lt;', 5)]"/>
                     <group expand="0" string="Group By">
                         <filter string="Creation Date" name="group_create_date"
                             context="{'group_by': 'create_date'}"/>
@@ -177,23 +132,8 @@
                     <field name="email"/>
                     <field name="name"/>
                     <field name="list_id"/>
-                    <field name="message_bounce"/>
-                    <field name="create_date"/>
-                    <field name="unsubscription_date" readonly="1"/>
-                    <field name="opt_out" on_change="on_change_opt_out(opt_out)"/>
+                    <field name="opt_out"/>
                 </tree>
-            </field>
-        </record>
-        
-        <record model="ir.ui.view" id="view_mail_mass_mailing_contact_graph">
-            <field name="name">mail.mass_mailing.contact.graph</field>
-            <field name="model">mail.mass_mailing.contact</field>
-            <field name="priority">10</field>
-            <field name="arch" type="xml">
-                <graph string="Mailing Lists Subscriber" type="pivot" stacked="True">
-                    <field name="create_date" type="row"/>
-                    <field name="list_id" type="col"/>
-                </graph>
             </field>
         </record>
 
@@ -201,7 +141,7 @@
             <field name="name">Mailing List Subscribers</field>
             <field name="res_model">mail.mass_mailing.contact</field>
             <field name="view_type">form</field>
-            <field name="view_mode">tree,graph</field>
+            <field name="view_mode">tree</field>
             <field name="context">{'search_default_not_opt_out': 1}</field>
         </record>
 
@@ -209,7 +149,7 @@
             <field name="name">Recipients</field>
             <field name="res_model">mail.mass_mailing.contact</field>
             <field name="view_type">form</field>
-            <field name="view_mode">tree,form,graph</field>
+            <field name="view_mode">tree</field>
             <field name="context">{'search_default_list_id': active_id, 'search_default_not_opt_out': 1}</field>
             <field name="help" type="html">
               <p class="oe_view_nocontent_create">
@@ -219,7 +159,7 @@
         </record>
 
         <menuitem name="Contacts" id="menu_email_mass_mailing_contacts"
-            parent="mass_mailing_menu" sequence="4" groups="base.group_no_one"
+            parent="mass_mailing_list" sequence="50"
             action="action_view_mass_mailing_contacts"/>
 
         <!--  MASS MAILING LIST -->
@@ -227,15 +167,9 @@
             <field name="name">mail.mass_mailing.list.search</field>
             <field name="model">mail.mass_mailing.list</field>
             <field name="arch" type="xml">
-                <search string="Mailing Lists">
-                    <field name="name"/>
-                    <field name="create_date"/>
-                    <filter name="inactive" string="Archived" domain="[('active','=',False)]"/>
-                    <group expand="0" string="Group By">
-                        <filter string="Creation Month" name="group_create_date"
-                            context="{'group_by': 'create_date'}"/>
-                    </group>
-                </search>
+               <search string="Mailing Lists">
+                   <field name="name"/>
+               </search>
             </field>
         </record>
 
@@ -246,7 +180,6 @@
             <field name="arch" type="xml">
                 <tree string="Mailing Lists">
                     <field name="name"/>
-                    <field name="create_date"/>
                     <field name="contact_nbr"/>
                 </tree>
             </field>
@@ -258,31 +191,18 @@
             <field name="arch" type="xml">
                 <form string="Contact List">
                     <sheet>
-                        <div class="oe_button_box" name="button_box">
-                            <button name="toggle_active" type="object"
-                                    class="oe_stat_button" icon="fa-archive">
-                                <field name="active" widget="boolean_button"
-                                    options='{"terminology": "archive"}'/>
-                            </button>
+                        <div class="oe_right oe_button_box" name="buttons">
                             <button name="%(mass_mailing.action_view_mass_mailing_contacts_from_list)d"
-                                    type="action" icon="fa-user" class="oe_stat_button">
+                                    type="action" icon="fa-user" class="oe_stat_button pull-right">
                                 <field name="contact_nbr" string="Recipients" widget="statinfo"/>
                             </button>
                         </div>
                         <div class="oe_title">
                             <label for="name" class="oe_edit_only"/>
                             <h1>
-                                <field name="name" placeholder="e.g. Consumer Newsletter"/>
+                                <field name="name"/>
                             </h1>
-                            <group groups="mass_mailing.group_website_popup_on_exit">
-                                <field name="popup_redirect_url"/>
-                            </group>
                         </div>
-                        <notebook groups="mass_mailing.group_website_popup_on_exit">
-                            <page string="Popup Content">
-                                <field name="popup_content" widget="html_frame" options="{'editor_url': '/website_mass_mailing/field/popup_content'}"/>
-                            </page>
-                        </notebook>
                     </sheet>
                 </form>
             </field>
@@ -294,16 +214,16 @@
             <field name="view_type">form</field>
             <field name="view_mode">tree,form</field>
             <field name="help" type="html">
-                <p class="oe_view_nocontent_create">
-                    Click here to create a new mailing list.
-                </p><p>
-                    Mailing lists allows you to to manage customers and
-                    contacts easily and to send to mailings in a single click.
-                </p></field>
+<p class="oe_view_nocontent_create">
+    Click here to create a new mailing list.
+</p><p>
+    Mailing lists allows you to to manage customers and
+    contacts easily and to send to mailings in a single click.
+</p></field>
         </record>
 
         <menuitem name="Mailing Lists" id="menu_email_mass_mailing_lists"
-            parent="mass_mailing_menu" sequence="3"
+            parent="mass_mailing_list" sequence="40"
             action="action_view_mass_mailing_lists"/>
 
         <!--  MASS MAILING !-->
@@ -314,9 +234,11 @@
                <search string="Mass Mailings">
                     <field name="name" string="Mailings"/>
                     <field name="mass_mailing_campaign_id"/>
-                    <filter name="inactive" string="Archived" domain="[('active','=',False)]"/>
                     <group expand="0" string="Group By">
-                        <filter string="Status" name="group_state"
+                        <filter string="Campaign" name="group_mass_mailing_campaign_id"
+                            groups="mass_mailing.group_mass_mailing_campaign"
+                            context="{'group_by': 'mass_mailing_campaign_id'}"/>
+                        <filter string="State" name="group_state"
                             context="{'group_by': 'state'}"/>
                         <filter string="Sent By" domain="[]"
                             context="{'group_by':'email_from'}"/>
@@ -345,52 +267,11 @@
             </field>
         </record>
 
-        <record model="ir.ui.view" id="view_mail_mass_mailing_links_tree">
-            <field name="name">link.tracker.tree</field>
-            <field name="model">link.tracker</field>
-            <field name="priority">10</field>
-            <field name="arch" type="xml">
-                <tree string="Mailing Statistics of Clicks">
-                    <field name="title"/>
-                    <field name="url"/>
-                    <field name="count"/>
-                </tree>
-            </field>
-        </record>
-        
-        <record model="ir.ui.view" id="view_mail_mass_mailing_links_search">
-            <field name="name">link.tracker.search</field>
-            <field name="model">link.tracker</field>
-            <field name="inherit_id" ref="link_tracker.view_link_tracker_filter"/>
-            <field name="arch" type="xml">
-               <search string="Tracked Link">
-                    <field name="mass_mailing_id"/>
-                    <field name="mass_mailing_campaign_id"/>
-                </search>
-            </field>
-        </record>
-
-        <record model="ir.actions.act_window" id="action_view_mass_mailing_links_statistics">
-            <field name="name">Statistics of Clicks</field>
-            <field name="res_model">link.tracker</field>
-            <field name="view_mode">tree</field>
-            <field name="context">{'search_default_mass_mailing_id': active_id}</field>
-        </record>
-
         <record model="ir.ui.view" id="view_mail_mass_mailing_form">
             <field name="name">mail.mass_mailing.form</field>
             <field name="model">mail.mass_mailing</field>
             <field name="arch" type="xml">
                 <form string="Mass Mailing">
-<<<<<<< HEAD
-                    <header style="min-height:31px;">
-                        <button name="action_test_mailing" type="object" class="oe_highlight" string="Test Mailing"/>
-                        <button name="put_in_queue" type="object" attrs="{'invisible': ['|', ('state', 'in', ('in_queue', 'done'))]}" class="oe_highlight" string="Send to All"/>
-                        <button name="cancel_mass_mailing" type="object" attrs="{'invisible': [('state', '!=', 'in_queue')]}" class="oe_highlight" string="Cancel"/>
-                        <button name="retry_failed_mail" type="object" attrs="{'invisible': ['|', ('state', '!=', 'done'), ('failed', '=', 0)]}" class="oe_highlight" string="Retry"/>
-
-                        <field name="state" readonly="1" widget="statusbar"/>
-=======
                     <header>
                         <button name="action_test_mailing" type="object"
                             class="oe_highlight" string="Test Mailing"
@@ -405,7 +286,6 @@
                             attrs="{'invisible': ['&amp;', ('state', '!=', 'done'), ('body_html', '!=', False)]}"
                             string="Send to All" confirm="This will send the email to all recipients. Do you still want to proceed ?"/>
                         <field name="state" widget="statusbar"/>
->>>>>>> e04b9d55
                     </header>
                     <div class="oe_form_box_info oe_text_center" attrs="{'invisible': [('scheduled', '=', 0)]}">
                         <p><strong>
@@ -413,25 +293,8 @@
                             emails are in queue and will be sent soon.
                         </strong></p>
                     </div>
-                    <div class="oe_form_box_info oe_text_center" attrs="{'invisible': ['|', ('state', '!=', 'done'), ('failed', '=', 0)]}">
-                        <p><strong>
-                            <field name="failed" class="oe_inline"/>
-                            emails could not be sent.
-                        </strong></p>
-                    </div>
-                    <div class="oe_form_box_info oe_text_center" attrs="{'invisible': [('state', '!=', 'in_queue')]}">
-                        <p><strong>
-                            This mass mailing is scheduled to
-                            <field name="next_departure" class="oe_inline"/>
-                        </strong></p>
-                    </div>
                     <sheet>
-                        <div class="oe_button_box" name="button_box" attrs="{'invisible': [('state', 'in', ('draft','test'))]}">
-                            <button name="%(action_view_mail_mail_statistics_mailing)d" type="action"
-                                icon="fa-envelope-o" class="oe_stat_button"
-                                attrs="{'invisible': [('sent', '=', 0)]}" >
-                                <field name="sent" string="Emails Sent" widget="statinfo"/>
-                            </button>
+                        <div class="oe_button_box pull-right" attrs="{'invisible': [('state', 'in', ('draft','test'))]}">
                             <button name="%(action_view_mail_mail_statistics_mailing)d"
                                     context="{'search_default_filter_received': True}"
                                     type="action" class="oe_stat_button">
@@ -447,21 +310,22 @@
                                     type="action" class="oe_stat_button">
                                 <field name="replied_ratio" string="Replied" widget="percentpie"/>
                             </button>
-                            <button name="%(action_view_mass_mailing_links_statistics)d"
-                                type="action" class="oe_stat_button">
-                                <field name="clicks_ratio" string="Clicks" widget="percentpie"/>
+                            <button name="%(action_view_mail_mail_statistics_mailing)d"
+                                    context="{'search_default_filter_opened': True, 'search_default_group_open_date': True}"
+                                    type="action" class="oe_stat_button oe_inline">
+                                <field name="opened_daily" string="Opened Daily" widget="barchart"/>
                             </button>
                             <button name="%(action_view_mail_mail_statistics_mailing)d"
-                                context="{'search_default_filter_bounced': True}"
-                                type="action" class="oe_stat_button">
-                                <field name="bounced_ratio" string="Bounced" widget="percentpie"/>
-                            </button>
-                            <button name="toggle_active" type="object"
-                                    class="oe_stat_button" icon="fa-archive">
-                                <field name="active" widget="boolean_button"
-                                    options='{"terminology": "archive"}'/>
+                                    context="{'search_default_filter_replied': True, 'search_default_group_reply_date': True}"
+                                    type="action" class="oe_stat_button oe_inline">
+                                <field name="replied_daily" string="Replied Daily" widget="barchart"/>
                             </button>
                         </div>
+                        <button name="%(action_view_mail_mail_statistics_mailing)d" type="action"
+                            icon="fa-envelope-o" class="oe_stat_button"
+                            attrs="{'invisible': [('total', '=', 0)]}" >
+                            <field name="total" string="Emails" widget="statinfo"/>
+                        </button>
 
                         <group>
                             <field name="email_from"/>
@@ -473,9 +337,8 @@
 
                                 <field name="mailing_domain" widget="char_domain"
                                     placeholder="Select recipients"
-                                    attrs="{'invisible': [('mailing_model', '=', 'mail.mass_mailing.contact')]}"
-                                    options="{'model_field': 'mailing_model', 'model_domain': 'mailing_domain'}"
-                                    context="{'search_default_not_opt_out':1}"/>
+                                    context="{'search_default_not_opt_out': 1}"
+                                    options="{'model_field': 'mailing_model'}"/>
 
                                 <div attrs="{'invisible': [('mailing_model', '&lt;&gt;', 'mail.mass_mailing.contact')]}">
                                     <label for="contact_list_ids" string="Select mailing lists:" class="oe_edit_only"/>
@@ -484,32 +347,40 @@
                                         on_change="on_change_model_and_list(mailing_model, contact_list_ids)"/>
                                 </div>
                             </div>
-                            <label for="attachment_ids"/>
-                            <div>
-                                <field name="attachment_ids"  widget="many2many_binary" string="Attach a file" class="oe_inline"/>
-                            </div>
                         </group>
                         <notebook>
                             <page string="Mail Body">
-                                <field name="body_html" widget="html_frame" options="{'editor_url': '/mass_mailing/field/email_template'}"/>
+                                <button name="action_edit_html" type="object" string="Design Email" class="oe_highlight"
+                                    attrs="{'invisible': [('body_html', '!=', False)]}"/>
+                                <button name="action_edit_html" type="object" string="Change Email Design"
+                                    attrs="{'invisible': [('body_html', '=', False)]}"/>
+                                <div attrs="{'invisible' : ['|', ('state', '=', 'done'), ('body_html','!=',False)]}" class="oe_view_nocontent oe_clear">
+                                    <p class="oe_view_nocontent_create oe_edit_only">
+                                        Click to design your email.
+                                    </p>
+                                </div>
+                                <field name="body_html" readonly="1"/>
+                                <field name="attachment_ids"  widget="many2many_binary" string="Attach a file"/>
                             </page>
                             <page string="Options">
                                 <group>
                                     <group string="Mailing">
-                                        <field name="keep_archives" groups="base.group_no_one"/>
                                         <label for="reply_to"/>
                                         <div>
-                                            <field name="reply_to_mode" widget="radio"
-                                                attrs="{'invisible': [('mailing_model', 'in', ['mail.mass_mailing.contact', 'res.partner'])]}"/>
-                                            <field name="reply_to"  
+                                            <p class="alert alert-danger"
+                                                    attrs="{'invisible': ['|', ('reply_to_mode', '!=', 'thread'), ('mailing_model', 'not in', ['mail.mass_mailing.contact', 'res.partner'])]}">
+                                                This option is not available for the recipients you selected.
+                                                Please use a specific reply-to email address.
+                                            </p>
+                                            <field name="reply_to_mode" widget="radio"/>
+                                            <field name="reply_to" style="margin-left: 16px;"
                                                 attrs="{'required': [('reply_to_mode', '=', 'email')]}"/>
                                         </div>
-                                        <field name="schedule_date" />
-                                        <field name="create_date" readonly="1" attrs="{'invisible': [('create_date', '=', False)]}"/>
-                                        <field name="sent_date" readonly="1" attrs="{'invisible': [('sent_date', '=', False)]}"/>
+                                        <field name="create_date" readonly="1"/>
+                                        <field name="sent_date" readonly="1"/>
                                     </group>
                                     <group string="Campaign">
-                                        <field name="mass_mailing_campaign_id" groups="mass_mailing.group_mass_mailing_campaign" string="Campaign" on_change="onchange_mass_mailing_campaign_id(mass_mailing_campaign_id)"/>
+                                        <field name="mass_mailing_campaign_id" groups="mass_mailing.group_mass_mailing_campaign"/>
                                         <label for="contact_ab_pc"/>
                                         <div>
                                             <field name="contact_ab_pc" class="oe_inline"/> %
@@ -517,13 +388,6 @@
                                     </group>
                                 </group>
                             </page>
-                            <page string="Tracking" groups="base.group_no_one">
-                                <group>
-                                    <field name="campaign_id" attrs="{'invisible': True}" />
-                                    <field name="medium_id" />
-                                    <field name="source_id" />
-                                </group>
-                            </page>
                         </notebook>
                     </sheet>
                 </form>
@@ -537,60 +401,32 @@
                 <kanban default_group_by='state'>
                     <field name='color'/>
                     <field name='total'/>
-                    <field name='failed'/>
-                    <field name='sent_date'/>
                     <templates>
                         <t t-name="kanban-box">
                             <div t-attf-class="oe_kanban_color_#{kanban_getcolor(record.color.raw_value)} oe_kanban_card oe_kanban_global_click oe_kanban_mass_mailing">
-                                <div class="o_dropdown_kanban dropdown">
-
-                                    <a class="dropdown-toggle btn" data-toggle="dropdown" href="#" >
-                                        <span class="fa fa-bars fa-lg"/>
-                                    </a>
-                                    <ul class="dropdown-menu" role="menu" aria-labelledby="dLabel">
-                                        <t t-if="widget.deletable">
+                                <div class="oe_dropdown_toggle oe_dropdown_kanban">
+                                    <span class="oe_e">i</span>
+                                    <ul class="oe_dropdown_menu">
+                                        <t t-if="widget.view.is_action_enabled('delete')">
                                             <li><a type="delete">Delete</a></li>
                                         </t>
                                     </ul>
                                 </div>
                                  <div class="oe_kanban_content">
-                                    <div class="o_title">
+                                    <div>
                                         <h3><field name="name"/></h3>
-                                        <div attrs="{'invisible': [('sent_date', '=', False)]}">
-                                            <h4 style="display: inline;"><field name="mass_mailing_campaign_id" groups="mass_mailing.group_mass_mailing_campaign"/></h4>
-                                            <t t-if="record.mass_mailing_campaign_id.raw_value" groups="mass_mailing.group_mass_mailing_campaign"> - </t><field name="sent_date"/>
+                                        <h4 style="display: inline;"><field name="mass_mailing_campaign_id" groups="mass_mailing.group_mass_mailing_campaign"/></h4>
+                                        <t t-if="record.mass_mailing_campaign_id.raw_value" groups="mass_mailing.group_mass_mailing_campaign"> - </t><field name="sent_date"/>
+                                    </div>
+                                    <div>
+                                        <div style="display: inline-block">
+                                            <field name="delivered" widget="gauge" style="width:120px; height: 90px;"
+                                                options="{'max_field': 'total'}"/>
                                         </div>
-                                    </div>
-                                    <div attrs="{'invisible': [('sent_date', '=', False)]}">
-                                        <t t-if="record.sent_date">
-                                            <div class="row">
-                                                <div class="col-xs-8">
-                                                    <a>Opened</a>
-                                                </div>
-                                                <div class="col-xs-4 text-right">
-                                                    <field name="opened_ratio"/> %
-                                                </div>
-                                            </div>
-                                            <div class="row">
-                                                <div class="col-xs-8">
-                                                    <a>Replied</a>
-                                                </div>
-                                                <div class="col-xs-4 text-right">
-                                                    <field name="replied_ratio"/> %
-                                                </div>
-                                            </div>
-                                            <div class="row">
-                                                <div class="col-xs-8">
-                                                    <a>Clicks</a>
-                                                </div>
-                                                <div class="col-xs-4 text-right">
-                                                    <field name="clicks_ratio"/> %
-                                                </div>
-                                            </div>
-                                            <div class='o_kanban_primary_bottom'>
-                                                <field name="delivered" widget="progress" options="{'title': 'Delivered', 'current_value': 'delivered', 'max_value': 'total', 'editable': false}"/>
-                                            </div>
-                                        </t>
+                                        <div style="display: inline-block; vertical-align: top;">
+                                            <strong>Opened</strong> <field name="opened_ratio"/> %<br />
+                                            <strong>Replied</strong> <field name="replied_ratio"/> %
+                                        </div>
                                     </div>
                                 </div>
                                 <div class="oe_clear"></div>
@@ -605,8 +441,9 @@
             <field name="name">mail.mass_mailing.graph</field>
             <field name="model">mail.mass_mailing</field>
             <field name="arch" type="xml">
-                <graph string="Mass Mailing" type="bar">
-                    <field name="state" type="row"/>
+                <graph string="Mass Mailing" type="bar" stacked="True">
+                    <field name="mass_mailing_campaign_id" type="row"/>
+                    <field name="sent_date" interval="month" type="col"/>
                 </graph>
             </field>
         </record>
@@ -615,7 +452,7 @@
             <field name="name">Mass Mailings</field>
             <field name="res_model">mail.mass_mailing</field>
             <field name="view_type">form</field>
-            <field name="view_mode">kanban,tree,form,graph</field>
+            <field name="view_mode">kanban,tree,form</field>
             <field name="help" type="html">
 <p class="oe_view_nocontent_create">
     Click here to create a new mailing.
@@ -642,45 +479,8 @@
 </p></field>
         </record>
 
-        <record id="action_create_mass_mailings_from_campaign" model="ir.actions.act_window">
-            <field name="name">Mass Mailings</field>
-            <field name="res_model">mail.mass_mailing</field>
-            <field name="view_type">form</field>
-            <field name="view_mode">form,kanban,tree</field>
-            <field name="context">{
-                'search_default_mass_mailing_campaign_id': [active_id],
-                'default_mass_mailing_campaign_id': active_id, 
-            }
-            </field>
-            <field name="help" type="html">
-<p class="oe_view_nocontent_create">
-    Click here to create a new mailing.
-</p><p>
-    Mass mailing allows you to to easily design and send mass mailings to your contacts, customers or leads using mailing lists.
-</p></field>
-        </record>
-
-        <record id="action_create_ab_mass_mailings_from_campaign" model="ir.actions.act_window">
-            <field name="name">Mass Mailings</field>
-            <field name="res_model">mail.mass_mailing</field>
-            <field name="view_type">form</field>
-            <field name="view_mode">form,kanban,tree</field>
-            <field name="context">{
-                'search_default_mass_mailing_campaign_id': [active_id],
-                'default_mass_mailing_campaign_id': active_id,
-                'default_contact_ab_pc': 10,
-            }
-            </field>
-            <field name="help" type="html">
-<p class="oe_view_nocontent_create">
-    Click here to create a new mailing.
-</p><p>
-    Mass mailing allows you to to easily design and send mass mailings to your contacts, customers or leads using mailing lists.
-</p></field>
-        </record>
-
         <menuitem name="Mass Mailings" id="menu_email_mass_mailings"
-            parent="mass_mailing_menu" sequence="2"
+            parent="mass_mailing_campaign" sequence="2"
             action="action_view_mass_mailings"/>
 
         <!--  MASS MAILING CAMPAIGN STAGE !-->
@@ -712,11 +512,8 @@
             <field name="view_mode">tree,form</field>
         </record>
 
-        <menuitem id="menu_mass_mailing_configuration" name="Configuration" parent="mass_mailing_menu_root"
-            sequence="100" groups="mass_mailing.group_mass_mailing_user,base.group_configuration"/>
-
         <menuitem name="Campaign Stages" id="menu_view_mass_mailing_stages"
-            parent="menu_mass_mailing_configuration" sequence="1"
+            parent="marketing_configuration" sequence="1"
             groups="mass_mailing.group_mass_mailing_campaign"
             action="action_view_mass_mailing_stages"/>
 
@@ -727,7 +524,7 @@
             <field name="arch" type="xml">
                <search string="Mass Mailing Campaigns">
                     <field name="name" string="Campaigns"/>
-                    <field name="tag_ids"/>
+                    <field name="category_ids"/>
                     <field name="user_id"/>
                     <group expand="0" string="Group By">
                         <filter string="Stage" name="group_stage_id"
@@ -748,16 +545,9 @@
                     <field name="name"/>
                     <field name="user_id"/>
                     <field name="stage_id"/>
-                    <field name="tag_ids"/>
+                    <field name="category_ids"/>
                 </tree>
             </field>
-        </record>
-
-        <record model="ir.actions.act_window" id="dropdb snipp">
-            <field name="name">Statistics of Clicks</field>
-            <field name="res_model">link.tracker</field>
-            <field name="view_mode">tree</field>
-            <field name="context">{'search_default_mass_mailing_campaign_id': active_id}</field>
         </record>
 
         <record model="ir.ui.view" id="view_mail_mass_mailing_campaign_form">
@@ -765,69 +555,48 @@
             <field name="model">mail.mass_mailing.campaign</field>
             <field name="arch" type="xml">
                 <form string="Mass Mailing Campaign">
-                    <header style="min-height:31px;">
-                        <button name="%(action_create_mass_mailings_from_campaign)d" type="action" class="oe_highlight" string="Send new Mass Mailing"/>
-                        <button name="%(action_create_ab_mass_mailings_from_campaign)d" type="action" class="oe_highlight" string="Send new A/B Testing Mass Mailing"/>
-                        <span><field name="stage_id" widget="statusbar" clickable="True"/></span>
+                    <header>
+                        <field name="stage_id" widget="statusbar" clickable="True"/>
                     </header>
                     <sheet>
-                        <field name="total" invisible="1"/>
-                        <div class="oe_button_box" name="button_box"
-                            attrs="{'invisible': [('total', '=', 0)]}">
-                            <button name="%(action_view_mass_mailings_from_campaign)d"
-                                type="action" class="oe_stat_button" icon="fa-envelope-o">
-                                <field name="total_mailings" widget="statinfo" string="Mailings"/>
-                            </button>
-                            <button name="%(action_view_mail_mail_statistics_mailing)d" type="action"
-                                icon="fa-envelope-o" class="oe_stat_button"
-                                attrs="{'invisible': [('sent', '=', 0)]}" >
-                                <field name="sent" string="Emails Sent" widget="statinfo"/>
-                            </button>
-                            <button name="%(action_view_mass_mailing_contacts)d"
-                                type="action" class="oe_stat_button">
-                                <field name="received_ratio" widget="percentpie" string="Received"/>
-                            </button>
-                            <button name="%(action_view_mass_mailing_contacts)d"
-                                type="action" class="oe_stat_button">
-                                <field name="opened_ratio" widget="percentpie" string="Opened"/>
-                            </button>
-                            <button name="%(action_view_mass_mailing_contacts)d"
-                                type="action" class="oe_stat_button">
-                                <field name="replied_ratio" widget="percentpie" string="Replied"/>
-                            </button>
-                            <button name="%(dropdb snipp)d"
-                                type="action" class="oe_stat_button">
-                                <field name="clicks_ratio" widget="percentpie" string="Clicks"/>
-                            </button>
-                        </div>
                         <group>
-                            <field name="name" string="Campaign Name" on_change="on_change_campaign_name(name)"/>
-                            <field name="user_id"/>
-                            <field name="tag_ids" widget="many2many_tags"/>
+                            <group>
+                                <field name="name"/>
+                                <field name="user_id"/>
+                                <field name="category_ids" widget="many2many_tags"/>
+                            </group>
+                            <group>
+                                <field name="total" invisible="1"/>
+                                <div class="oe_right oe_button_box" name="buttons"
+                                    attrs="{'invisible': [('total', '=', 0)]}">
+                                    <button name="%(action_view_mass_mailing_contacts)d"
+                                        type="action" class="oe_stat_button oe_inline">
+                                        <field name="received_ratio" widget="percentpie" string="Received"/>
+                                    </button>
+                                    <button name="%(action_view_mass_mailing_contacts)d"
+                                        type="action" class="oe_stat_button oe_inline">
+                                        <field name="opened_ratio" widget="percentpie" string="Opened"/>
+                                    </button>
+                                    <button name="%(action_view_mass_mailing_contacts)d"
+                                        type="action" class="oe_stat_button oe_inline">
+                                        <field name="replied_ratio" widget="percentpie" string="Replied"/>
+                                    </button>
+                                </div>
+                            </group>
                         </group>
-                        <notebook>
-                            <page string="Tracking">
-                                <group>
-                                    <field name="campaign_id" attrs="{'invisible': True}"/>
-                                    <field name="medium_id" />
-                                    <field name="source_id" />
-                                </group>
-                            </page>
-                            <page string="Related Mailings" groups="base.group_no_one">
-                                <field name="mass_mailing_ids" readonly="1" string="Related Mailing(s)">
-                                    <tree>
-                                        <field name="name"/>
-                                        <field name="sent_date"/>
-                                        <field name="state"/>
-                                        <field name="delivered"/>
-                                        <field name="opened"/>
-                                        <field name="replied"/>
-                                        <field name="bounced"/>
-                                        <button name="action_duplicate" type="object" string="Duplicate"/>
-                                    </tree>
-                                </field>
-                            </page>
-                        </notebook>
+                        <strong>Related Mailing(s)</strong>
+                        <field name="mass_mailing_ids" readonly="1" string="Related Mailing(s)">
+                            <tree>
+                                <field name="name"/>
+                                <field name="sent_date"/>
+                                <field name="state"/>
+                                <field name="delivered"/>
+                                <field name="opened"/>
+                                <field name="replied"/>
+                                <field name="bounced"/>
+                                <button name="action_duplicate" type="object" string="Duplicate"/>
+                            </tree>
+                        </field>
                     </sheet>
                 </form>
             </field>
@@ -842,20 +611,16 @@
                     <field name='color'/>
                     <field name='user_id'/>
                     <field name='mass_mailing_ids'/>
-                    <field name="stage_id"/>
                     <templates>
                         <t t-name="kanban-box">
                             <div t-attf-class="oe_kanban_color_#{kanban_getcolor(record.color.raw_value)} oe_kanban_card oe_kanban_global_click oe_kanban_mass_mailing_campaign">
-                                <div class="o_dropdown_kanban dropdown">
-
-                                    <a class="dropdown-toggle btn" data-toggle="dropdown" href="#" >
-                                        <span class="fa fa-bars fa-lg"/>
-                                    </a>
-                                    <ul class="dropdown-menu" role="menu" aria-labelledby="dLabel">
-                                        <t t-if="widget.editable">
+                                <div class="oe_dropdown_toggle oe_dropdown_kanban">
+                                    <span class="oe_e">i</span>
+                                    <ul class="oe_dropdown_menu">
+                                        <t t-if="widget.view.is_action_enabled('edit')">
                                             <li><a type="edit">Settings</a></li>
                                         </t>
-                                        <t t-if="widget.deletable">
+                                        <t t-if="widget.view.is_action_enabled('delete')">
                                             <li><a type="delete">Delete</a></li>
                                         </t>
                                         <li><ul class="oe_kanban_colorpicker" data-field="color"/></li>
@@ -864,12 +629,12 @@
                                  <div class="oe_kanban_content">
                                     <div>
                                         <img t-att-src="kanban_image('res.users', 'image_small', record.user_id.raw_value)"
-                                            t-att-title="record.user_id.value" width="24" height="24" class="oe_kanban_avatar pull-right"/>
-                                         <h3 class="oe_margin_bottom_8"><field name="name"/></h3>
-                                        <field name="tag_ids"/>
+                                            t-att-title="record.user_id.value" width="24" height="24" class="oe_kanban_avatar oe_kanban_header_right"/>
+                                        <h3 style="margin-bottom: 8px;"><field name="name"/></h3>
+                                        <field name="category_ids"/>
                                         <a name="%(action_view_mass_mailings_from_campaign)d" type="action"
                                             class="oe_mailings">
-                                            <h4 class="oe_margin_top_8"><t t-raw="record.mass_mailing_ids.raw_value.length"/> Mailings</h4>
+                                            <h4 style="margin-top: 8px;"><t t-raw="record.mass_mailing_ids.raw_value.length"/> Mailings</h4>
                                         </a>
                                     </div>
                                     <div class="oe_clear"></div>
@@ -880,8 +645,7 @@
                                         </div>
                                         <div style="display: inline-block; vertical-align: top;">
                                             <strong>Opened</strong> <field name="opened_ratio"/> %<br />
-                                            <strong>Replied</strong> <field name="replied_ratio"/> % <br />
-                                            <strong>Clicks</strong> <field name="clicks_ratio"/> % <br />
+                                            <strong>Replied</strong> <field name="replied_ratio"/> %
                                         </div>
                                     </div>
                                 </div>
@@ -899,30 +663,16 @@
             <field name="view_type">form</field>
             <field name="view_mode">kanban,tree,form</field>
             <field name="help" type="html">
-  <p class="oe_view_nocontent_create">
-    Click to define a new mass mailing campaign.
-  </p><p>
-    Create a campaign to structure mass mailing and get analysis from email status.
-  </p>
-</field>
-        </record>
-
-        <!-- Cron that process the mass mailing queue -->   
-         <record id="ir_cron_mass_mailing_queue" model="ir.cron">
-            <field name="name">Process Mass Mailing Queue</field>
-            <field eval="True" name="active" />
-            <field name="user_id" ref="base.user_root" />
-            <field name="interval_number">60</field>
-            <field name="interval_type">minutes</field>
-            <field name="numbercall">-1</field>
-            <field eval="False" name="doall" />
-            <field name="model">mail.mass_mailing</field>
-            <field name="function">_process_mass_mailing_queue</field>
-            <field name="args">()</field>
+              <p class="oe_view_nocontent_create">
+                Click to define a new mass mailing campaign.
+              </p><p>
+                Create a campaign to structure mass mailing and get analysis from email status.
+              </p>
+            </field>
         </record>
 
         <menuitem name="Campaigns" id="menu_email_campaigns"
-            parent="mass_mailing_menu_root" sequence="5"
+            parent="mass_mailing_campaign" sequence="1"
             action="action_view_mass_mailing_campaigns"
             groups="mass_mailing.group_mass_mailing_campaign"/>
 
