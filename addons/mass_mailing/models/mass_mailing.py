--- conflicted
+++ resolved
@@ -7,10 +7,7 @@
 
 from openerp import tools
 from openerp import models, api, _
-<<<<<<< HEAD
-=======
 from openerp import SUPERUSER_ID
->>>>>>> 4bef17cc
 from openerp.exceptions import UserError
 from openerp.tools.misc import DEFAULT_SERVER_DATETIME_FORMAT
 from openerp.tools.safe_eval import safe_eval as eval
@@ -502,11 +499,7 @@
         result = {}
         for mass_mailing in mass_mailings:
             mailing = self.browse(cr, uid, mass_mailing.id, context=context)
-<<<<<<< HEAD
-            result[mass_mailing.id] = len(self.get_recipients(cr, uid, mailing, context=context))
-=======
             result[mass_mailing.id] = len(self.get_recipients(cr, SUPERUSER_ID, mailing, context=context))
->>>>>>> 4bef17cc
         return result
 
     # indirections for inheritance
