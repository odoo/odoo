# -*- coding: utf-8 -*-
# Part of Odoo. See LICENSE file for full copyright and licensing details.

import hashlib
import hmac
import logging
import lxml
import random
import re
import threading
import werkzeug.urls
from ast import literal_eval
from dateutil.relativedelta import relativedelta
from werkzeug.urls import url_join

from odoo import api, fields, models, tools, _
from odoo.exceptions import UserError, ValidationError
from odoo.osv import expression

_logger = logging.getLogger(__name__)

# Syntax of the data URL Scheme: https://tools.ietf.org/html/rfc2397#section-3
# Used to find inline images
image_re = re.compile(r"data:(image/[A-Za-z]+);base64,(.*)")


class MassMailing(models.Model):
    """ MassMailing models a wave of emails for a mass mailign campaign.
    A mass mailing is an occurence of sending emails. """
    _name = 'mailing.mailing'
    _description = 'Mass Mailing'
    _inherit = ['mail.thread', 'mail.activity.mixin', 'mail.render.mixin']
    _order = 'sent_date DESC'
    _inherits = {'utm.source': 'source_id'}
    _rec_name = "subject"

    @api.model
    def default_get(self, fields_list):
        vals = super(MassMailing, self).default_get(fields_list)

        # field sent by the calendar view when clicking on a date block
        # we use it to setup the scheduled date of the created mailing.mailing
        default_calendar_date = self.env.context.get('default_calendar_date')
        if default_calendar_date and ('schedule_type' in fields_list and 'schedule_date' in fields_list) \
           and fields.Datetime.from_string(default_calendar_date) > fields.Datetime.now():
            vals.update({
                'schedule_type': 'scheduled',
                'schedule_date': default_calendar_date
            })

        if 'contact_list_ids' in fields_list and not vals.get('contact_list_ids') and vals.get('mailing_model_id'):
            if vals.get('mailing_model_id') == self.env['ir.model']._get('mailing.list').id:
                mailing_list = self.env['mailing.list'].search([], limit=2)
                if len(mailing_list) == 1:
                    vals['contact_list_ids'] = [(6, 0, [mailing_list.id])]
        return vals

    @api.model
    def _get_default_mail_server_id(self):
        server_id = self.env['ir.config_parameter'].sudo().get_param('mass_mailing.mail_server_id')
        try:
            server_id = literal_eval(server_id) if server_id else False
            return self.env['ir.mail_server'].search([('id', '=', server_id)]).id
        except ValueError:
            return False

    active = fields.Boolean(default=True, tracking=True)
    subject = fields.Char('Subject', help='Subject of your Mailing', required=True, translate=False)
    preview = fields.Char(
        'Preview', translate=False,
        help='Catchy preview sentence that encourages recipients to open this email.\n'
             'In most inboxes, this is displayed next to the subject.\n'
             'Keep it empty if you prefer the first characters of your email content to appear instead.')
    email_from = fields.Char(string='Send From', required=True, store=True, readonly=False, compute='_compute_email_from',
                             default=lambda self: self.env.user.email_formatted)
    sent_date = fields.Datetime(string='Sent Date', copy=False)

    schedule_type = fields.Selection([('now', 'Send now'), ('scheduled', 'Send on')], string='Schedule',
                                     default='now', required=True, readonly=True,
                                     states={'draft': [('readonly', False)], 'in_queue': [('readonly', False)]})
    schedule_date = fields.Datetime(string='Scheduled for', tracking=True, readonly=True,
                                    states={'draft': [('readonly', False)], 'in_queue': [('readonly', False)]},
                                    compute='_compute_schedule_date', store=True, copy=True)
    calendar_date = fields.Datetime('Calendar Date', compute='_compute_calendar_date', store=True, copy=False,
        help="Date at which the mailing was or will be sent.")
    # don't translate 'body_arch', the translations are only on 'body_html'
    body_arch = fields.Html(string='Body', translate=False, sanitize=False)
<<<<<<< HEAD
    body_html = fields.Html(string='Body converted to be sent by mail', sanitize=False)
=======
    body_html = fields.Html(string='Body converted to be sent by mail', render_engine='qweb', sanitize=False)
>>>>>>> 4d11cb0e
    is_body_empty = fields.Boolean(compute="_compute_is_body_empty",
                                   help='Technical field used to determine if the mail body is empty')
    attachment_ids = fields.Many2many('ir.attachment', 'mass_mailing_ir_attachments_rel',
        'mass_mailing_id', 'attachment_id', string='Attachments')
    keep_archives = fields.Boolean(string='Keep Archives')
    campaign_id = fields.Many2one('utm.campaign', string='UTM Campaign', index=True)
    source_id = fields.Many2one('utm.source', string='Source', required=True, ondelete='cascade',
                                help="This is the link source, e.g. Search Engine, another domain, or name of email list")
    medium_id = fields.Many2one(
        'utm.medium', string='Medium',
        compute='_compute_medium_id', readonly=False, store=True,
        help="UTM Medium: delivery method (email, sms, ...)")
    state = fields.Selection([('draft', 'Draft'), ('in_queue', 'In Queue'), ('sending', 'Sending'), ('done', 'Sent')],
        string='Status', required=True, tracking=True, copy=False, default='draft', group_expand='_group_expand_states')
    color = fields.Integer(string='Color Index')
    user_id = fields.Many2one('res.users', string='Responsible', tracking=True,  default=lambda self: self.env.user)
    # mailing options
    mailing_type = fields.Selection([('mail', 'Email')], string="Mailing Type", default="mail", required=True)
    mailing_type_description = fields.Char('Mailing Type Description', compute="_compute_mailing_type_description")
    reply_to_mode = fields.Selection([
        ('update', 'Recipient Followers'), ('new', 'Specified Email Address')],
        string='Reply-To Mode', compute='_compute_reply_to_mode',
        readonly=False, store=True,
        help='Thread: replies go to target document. Email: replies are routed to a given email.')
    reply_to = fields.Char(
        string='Reply To', compute='_compute_reply_to', readonly=False, store=True,
        help='Preferred Reply-To Address')
    # recipients
    mailing_model_real = fields.Char(string='Recipients Real Model', compute='_compute_mailing_model_real')
    mailing_model_id = fields.Many2one(
        'ir.model', string='Recipients Model', ondelete='cascade', required=True,
        domain=[('is_mailing_enabled', '=', True)],
        default=lambda self: self.env.ref('mass_mailing.model_mailing_list').id)
    mailing_model_name = fields.Char(
        string='Recipients Model Name', related='mailing_model_id.model',
        readonly=True, related_sudo=True)
    mailing_domain = fields.Char(
        string='Domain', compute='_compute_mailing_domain',
        readonly=False, store=True)
    mail_server_available = fields.Boolean(
        compute='_compute_mail_server_available',
        help="Technical field used to know if the user has activated the outgoing mail server option in the settings")
    mail_server_id = fields.Many2one('ir.mail_server', string='Mail Server',
        default=_get_default_mail_server_id,
        help="Use a specific mail server in priority. Otherwise Odoo relies on the first outgoing mail server available (based on their sequencing) as it does for normal mails.")
    contact_list_ids = fields.Many2many('mailing.list', 'mail_mass_mailing_list_rel', string='Mailing Lists')
    # A/B Testing
    ab_testing_completed = fields.Boolean(related='campaign_id.ab_testing_completed', store=True)
    ab_testing_description = fields.Html('A/B Testing Description', compute="_compute_ab_testing_description")
    ab_testing_enabled = fields.Boolean(string='Allow A/B Testing', default=False,
        help='If checked, recipients will be mailed only once for the whole campaign. '
             'This lets you send different mailings to randomly selected recipients and test '
             'the effectiveness of the mailings, without causing duplicate messages.')
    ab_testing_mailings_count = fields.Integer(related="campaign_id.ab_testing_mailings_count")
    ab_testing_pc = fields.Integer(string='A/B Testing percentage',
        help='Percentage of the contacts that will be mailed. Recipients will be chosen randomly.', default=10)
    ab_testing_schedule_datetime = fields.Datetime(related="campaign_id.ab_testing_schedule_datetime", readonly=False,
        default=lambda self: fields.Datetime.now() + relativedelta(days=1))
    ab_testing_winner_selection = fields.Selection(related="campaign_id.ab_testing_winner_selection",
        default="opened_ratio", readonly=False, copy=True)

    kpi_mail_required = fields.Boolean('KPI mail required', copy=False)
    # statistics data
    mailing_trace_ids = fields.One2many('mailing.trace', 'mass_mailing_id', string='Emails Statistics')
    total = fields.Integer(compute="_compute_total")
    scheduled = fields.Integer(compute="_compute_statistics")
    expected = fields.Integer(compute="_compute_statistics")
    canceled = fields.Integer(compute="_compute_statistics")
    sent = fields.Integer(compute="_compute_statistics")
    delivered = fields.Integer(compute="_compute_statistics")
    opened = fields.Integer(compute="_compute_statistics")
    clicked = fields.Integer(compute="_compute_statistics")
    replied = fields.Integer(compute="_compute_statistics")
    bounced = fields.Integer(compute="_compute_statistics")
    failed = fields.Integer(compute="_compute_statistics")
    received_ratio = fields.Integer(compute="_compute_statistics", string='Received Ratio')
    opened_ratio = fields.Integer(compute="_compute_statistics", string='Opened Ratio')
    replied_ratio = fields.Integer(compute="_compute_statistics", string='Replied Ratio')
    bounced_ratio = fields.Integer(compute="_compute_statistics", string='Bounced Ratio')
    clicks_ratio = fields.Integer(compute="_compute_clicks_ratio", string="Number of Clicks")
    next_departure = fields.Datetime(compute="_compute_next_departure", string='Scheduled date')
    # UX
    warning_message = fields.Char(
        'Warning Message', compute='_compute_warning_message',
        help='Warning message displayed in the mailing form view')

    _sql_constraints = [(
        'percentage_valid',
        'CHECK(ab_testing_pc >= 0 AND ab_testing_pc <= 100)',
        'The A/B Testing Percentage needs to be between 0 and 100%'
    )]

    @api.depends('mail_server_id')
    def _compute_email_from(self):
        user_email = self.env.user.email_formatted
        notification_email = self.env['ir.mail_server']._get_default_from_address()

        for mailing in self:
            server = mailing.mail_server_id
            if not server:
                mailing.email_from = mailing.email_from or user_email
            elif mailing.email_from and server._match_from_filter(mailing.email_from, server.from_filter):
                mailing.email_from = mailing.email_from
            elif server._match_from_filter(user_email, server.from_filter):
                mailing.email_from = user_email
            elif server._match_from_filter(notification_email, server.from_filter):
                mailing.email_from = notification_email
            else:
                mailing.email_from = mailing.email_from or user_email

    def _compute_total(self):
        for mass_mailing in self:
            total = self.env[mass_mailing.mailing_model_real].search_count(mass_mailing._parse_mailing_domain())
            if mass_mailing.ab_testing_pc < 100:
                total = int(total / 100.0 * mass_mailing.ab_testing_pc)
            mass_mailing.total = total

    def _compute_clicks_ratio(self):
        self.env.cr.execute("""
            SELECT COUNT(DISTINCT(stats.id)) AS nb_mails, COUNT(DISTINCT(clicks.mailing_trace_id)) AS nb_clicks, stats.mass_mailing_id AS id
            FROM mailing_trace AS stats
            LEFT OUTER JOIN link_tracker_click AS clicks ON clicks.mailing_trace_id = stats.id
            WHERE stats.mass_mailing_id IN %s
            GROUP BY stats.mass_mailing_id
        """, [tuple(self.ids) or (None,)])
        mass_mailing_data = self.env.cr.dictfetchall()
        mapped_data = dict([(m['id'], 100 * m['nb_clicks'] / m['nb_mails']) for m in mass_mailing_data])
        for mass_mailing in self:
            mass_mailing.clicks_ratio = mapped_data.get(mass_mailing.id, 0)

    def _compute_statistics(self):
        """ Compute statistics of the mass mailing """
        for key in (
            'scheduled', 'expected', 'canceled', 'sent', 'delivered', 'opened',
            'clicked', 'replied', 'bounced', 'failed', 'received_ratio',
            'opened_ratio', 'replied_ratio', 'bounced_ratio',
        ):
            self[key] = False
        if not self.ids:
            return
        # ensure traces are sent to db
        self.flush()
        self.env.cr.execute("""
            SELECT
                m.id as mailing_id,
                COUNT(s.id) AS expected,
                COUNT(s.sent_datetime) AS sent,
                COUNT(s.trace_status) FILTER (WHERE s.trace_status = 'outgoing') AS scheduled,
                COUNT(s.trace_status) FILTER (WHERE s.trace_status = 'cancel') AS canceled,
                COUNT(s.trace_status) FILTER (WHERE s.trace_status in ('sent', 'open', 'reply')) AS delivered,
                COUNT(s.trace_status) FILTER (WHERE s.trace_status in ('open', 'reply')) AS opened,
                COUNT(s.links_click_datetime) AS clicked,
                COUNT(s.trace_status) FILTER (WHERE s.trace_status = 'reply') AS replied,
                COUNT(s.trace_status) FILTER (WHERE s.trace_status = 'bounce') AS bounced,
                COUNT(s.trace_status) FILTER (WHERE s.trace_status = 'error') AS failed
            FROM
                mailing_trace s
            RIGHT JOIN
                mailing_mailing m
                ON (m.id = s.mass_mailing_id)
            WHERE
                m.id IN %s
            GROUP BY
                m.id
        """, (tuple(self.ids), ))
        for row in self.env.cr.dictfetchall():
            total = (row['expected'] - row['canceled']) or 1
            row['received_ratio'] = 100.0 * row['delivered'] / total
            row['opened_ratio'] = 100.0 * row['opened'] / total
            row['replied_ratio'] = 100.0 * row['replied'] / total
            row['bounced_ratio'] = 100.0 * row['bounced'] / total
            self.browse(row.pop('mailing_id')).update(row)

    def _compute_next_departure(self):
        cron_next_call = self.env.ref('mass_mailing.ir_cron_mass_mailing_queue').sudo().nextcall
        str2dt = fields.Datetime.from_string
        cron_time = str2dt(cron_next_call)
        for mass_mailing in self:
            if mass_mailing.schedule_date:
                schedule_date = str2dt(mass_mailing.schedule_date)
                mass_mailing.next_departure = max(schedule_date, cron_time)
            else:
                mass_mailing.next_departure = cron_time

    @api.depends('email_from', 'mail_server_id')
    def _compute_warning_message(self):
        for mailing in self:
            mail_server = mailing.mail_server_id
            if mail_server and not mail_server._match_from_filter(mailing.email_from, mail_server.from_filter):
                mailing.warning_message = _(
                    'This email from can not be used with this mail server.\n'
                    'Your emails might be marked as spam on the mail clients.'
                )
            else:
                mailing.warning_message = False

    @api.depends('mailing_type')
    def _compute_medium_id(self):
        for mailing in self:
            if mailing.mailing_type == 'mail' and not mailing.medium_id:
                mailing.medium_id = self.env.ref('utm.utm_medium_email').id

    @api.depends('mailing_model_id')
    def _compute_mailing_model_real(self):
        for mailing in self:
            mailing.mailing_model_real = (mailing.mailing_model_id.model != 'mailing.list') and mailing.mailing_model_id.model or 'mailing.contact'

    @api.depends('mailing_model_id')
    def _compute_reply_to_mode(self):
        """ For main models not really using chatter to gather answers (contacts
        and mailing contacts), set reply-to as email-based. Otherwise answers
        by default go on the original discussion thread (business document). Note
        that mailing_model being mailing.list means contacting mailing.contact
        (see mailing_model_name versus mailing_model_real). """
        for mailing in self:
            if mailing.mailing_model_id.model in ['res.partner', 'mailing.list', 'mailing.contact']:
                mailing.reply_to_mode = 'new'
            else:
                mailing.reply_to_mode = 'update'

    @api.depends('reply_to_mode')
    def _compute_reply_to(self):
        for mailing in self:
            if mailing.reply_to_mode == 'new' and not mailing.reply_to:
                mailing.reply_to = self.env.user.email_formatted
            elif mailing.reply_to_mode == 'update':
                mailing.reply_to = False

    @api.depends('mailing_model_id', 'contact_list_ids', 'mailing_type')
    def _compute_mailing_domain(self):
        for mailing in self:
            if not mailing.mailing_model_id:
                mailing.mailing_domain = ''
            else:
                mailing.mailing_domain = repr(mailing._get_default_mailing_domain())

    @api.depends('schedule_type')
    def _compute_schedule_date(self):
        for mailing in self:
            if mailing.schedule_type == 'now' or not mailing.schedule_date:
                mailing.schedule_date = False

    @api.depends('state', 'schedule_date', 'sent_date', 'next_departure')
    def _compute_calendar_date(self):
        for mailing in self:
            if mailing.state == 'done':
                mailing.calendar_date = mailing.sent_date
            elif mailing.state == 'in_queue':
                mailing.calendar_date = mailing.next_departure
            elif mailing.state == 'sending':
                mailing.calendar_date = fields.Datetime.now()
            else:
                mailing.calendar_date = False

    @api.depends('body_html')
    def _compute_is_body_empty(self):
        for mailing in self:
            mailing.is_body_empty = tools.is_html_empty(mailing.body_html)

    def _compute_mail_server_available(self):
        self.mail_server_available = self.env['ir.config_parameter'].sudo().get_param('mass_mailing.outgoing_mail_server')

    # Overrides of mail.render.mixin
    @api.depends('mailing_model_real')
    def _compute_render_model(self):
        for mailing in self:
            mailing.render_model = mailing.mailing_model_real

    @api.depends('mailing_type')
    def _compute_mailing_type_description(self):
        for mailing in self:
            mailing.mailing_type_description = dict(self._fields.get('mailing_type').selection).get(mailing.mailing_type)

    @api.depends(lambda self: self._get_ab_testing_description_modifying_fields())
    def _compute_ab_testing_description(self):
        mailing_ab_test = self.filtered('ab_testing_enabled')
        (self - mailing_ab_test).ab_testing_description = False
        for mailing in mailing_ab_test:
            mailing.ab_testing_description = self.env['ir.qweb']._render(
                'mass_mailing.ab_testing_description',
                mailing._get_ab_testing_description_values()
            )

    def _get_ab_testing_description_modifying_fields(self):
        return ['ab_testing_enabled', 'ab_testing_pc', 'ab_testing_schedule_datetime', 'ab_testing_winner_selection', 'campaign_id']

    # ------------------------------------------------------
    # ORM
    # ------------------------------------------------------

    @api.model_create_multi
    def create(self, vals_list):
        now = fields.Datetime.now()
        ab_testing_cron = self.env.ref('mass_mailing.ir_cron_mass_mailing_ab_testing').sudo()
        for values in vals_list:
            if values.get('subject') and not values.get('name'):
                values['name'] = "%s %s" % (values['subject'], now)
            if values.get('body_html'):
                values['body_html'] = self._convert_inline_images_to_urls(values['body_html'])
            if values.get('ab_testing_schedule_datetime'):
                at = fields.Datetime.from_string(values['ab_testing_schedule_datetime'])
                ab_testing_cron._trigger(at=at)
        mailings = super().create(vals_list)
        campaign_vals = [
            mailing._get_default_ab_testing_campaign_values()
            for mailing in mailings
            if mailing.ab_testing_enabled and not mailing.campaign_id
        ]
        self.env['utm.campaign'].create(campaign_vals)

        mailings._fix_attachment_ownership()

        return mailings

    def write(self, values):
        if values.get('body_html'):
            values['body_html'] = self._convert_inline_images_to_urls(values['body_html'])
        # When ab_testing_enabled is checked we create a campaign if there is none set.
        if values.get('ab_testing_enabled') and not values.get('campaign_id'):
            # Compute the values of the A/B test campaign based on the first mailing
            values['campaign_id'] = self.env['utm.campaign'].create(self[0]._get_default_ab_testing_campaign_values(values)).id
        # If ab_testing is already enabled on a mailing and the campaign is removed, we raise a ValidationError
        if values.get('campaign_id') is False and any(mailing.ab_testing_enabled for mailing in self) and 'ab_testing_enabled' not in values:
            raise ValidationError(_("A campaign should be set when A/B test is enabled"))

        result = super(MassMailing, self).write(values)
        self._fix_attachment_ownership()

        if any(self.mapped('ab_testing_schedule_datetime')):
            schedule_date = min(m.ab_testing_schedule_datetime for m in self if m.ab_testing_schedule_datetime)
            ab_testing_cron = self.env.ref('mass_mailing.ir_cron_mass_mailing_ab_testing').sudo()
            ab_testing_cron._trigger(at=schedule_date)

        return result

    def _fix_attachment_ownership(self):
        for record in self:
            record.attachment_ids.write({'res_model': record._name, 'res_id': record.id})
        return self

    @api.returns('self', lambda value: value.id)
    def copy(self, default=None):
        self.ensure_one()
        default = dict(default or {},
                       name=_('%s (copy)', self.name),
                       contact_list_ids=self.contact_list_ids.ids)
        return super(MassMailing, self).copy(default=default)

    def _group_expand_states(self, states, domain, order):
        return [key for key, val in type(self).state.selection]

    # ------------------------------------------------------
    # ACTIONS
    # ------------------------------------------------------

    def action_duplicate(self):
        self.ensure_one()
        mass_mailing_copy = self.copy()
        if mass_mailing_copy:
            context = dict(self.env.context)
            context['form_view_initial_mode'] = 'edit'
            action = {
                'type': 'ir.actions.act_window',
                'view_mode': 'form',
                'res_model': 'mailing.mailing',
                'res_id': mass_mailing_copy.id,
                'context': context,
            }
            if self.mailing_type == 'mail':
                action['views'] = [
                    (self.env.ref('mass_mailing.mailing_mailing_view_form_full_width').id, 'form'),
                ]
            return action
        return False

    def action_test(self):
        self.ensure_one()
        ctx = dict(self.env.context, default_mass_mailing_id=self.id)
        return {
            'name': _('Test Mailing'),
            'type': 'ir.actions.act_window',
            'view_mode': 'form',
            'res_model': 'mailing.mailing.test',
            'target': 'new',
            'context': ctx,
        }

    def action_launch(self):
        self.write({'schedule_type': 'now'})
        return self.action_put_in_queue()

    def action_schedule(self):
        self.ensure_one()
        if self.schedule_date:
            return self.action_put_in_queue()
        else:
            action = self.env["ir.actions.actions"]._for_xml_id("mass_mailing.mailing_mailing_schedule_date_action")
            action['context'] = dict(self.env.context, default_mass_mailing_id=self.id)
            return action

    def action_put_in_queue(self):
        self.write({'state': 'in_queue'})
        cron = self.env.ref('mass_mailing.ir_cron_mass_mailing_queue')
        cron._trigger(
            schedule_date or fields.Datetime.now()
            for schedule_date in self.mapped('schedule_date')
        )

    def action_cancel(self):
        self.write({'state': 'draft', 'schedule_date': False, 'schedule_type': 'now', 'next_departure': False})

    def action_retry_failed(self):
        failed_mails = self.env['mail.mail'].sudo().search([
            ('mailing_id', 'in', self.ids),
            ('state', '=', 'exception')
        ])
        failed_mails.mapped('mailing_trace_ids').unlink()
        failed_mails.unlink()
        self.action_put_in_queue()

    def action_view_traces_scheduled(self):
        return self._action_view_traces_filtered('scheduled')

    def action_view_traces_canceled(self):
        return self._action_view_traces_filtered('canceled')

    def action_view_traces_failed(self):
        return self._action_view_traces_filtered('failed')

    def action_view_traces_sent(self):
        return self._action_view_traces_filtered('sent')

    def _action_view_traces_filtered(self, view_filter):
        action = self.env["ir.actions.actions"]._for_xml_id("mass_mailing.mailing_trace_action")
        action['name'] = _('Sent Mailings')
        action['context'] = {'search_default_mass_mailing_id': self.id,}
        filter_key = 'search_default_filter_%s' % (view_filter)
        action['context'][filter_key] = True
        action['views'] = [
            (self.env.ref('mass_mailing.mailing_trace_view_tree_mail').id, 'tree'),
            (self.env.ref('mass_mailing.mailing_trace_view_form').id, 'form')
        ]
        return action

    def action_view_clicked(self):
        model_name = self.env['ir.model']._get('link.tracker').display_name
        return {
            'name': model_name,
            'type': 'ir.actions.act_window',
            'view_mode': 'tree',
            'res_model': 'link.tracker',
            'domain': [('mass_mailing_id.id', '=', self.id)],
            'context': dict(self._context, create=False)
        }

    def action_view_opened(self):
        return self._action_view_documents_filtered('open')

    def action_view_replied(self):
        return self._action_view_documents_filtered('reply')

    def action_view_bounced(self):
        return self._action_view_documents_filtered('bounce')

    def action_view_delivered(self):
        return self._action_view_documents_filtered('delivered')

    def _action_view_documents_filtered(self, view_filter):
        if view_filter in ('reply', 'bounce'):
            found_traces = self.mailing_trace_ids.filtered(lambda trace: trace.trace_status == view_filter)
        elif view_filter == 'open':
            found_traces = self.mailing_trace_ids.filtered(lambda trace: trace.trace_status in ('open', 'reply'))
        elif view_filter == 'click':
            found_traces = self.mailing_trace_ids.filtered(lambda trace: trace.links_click_datetime)
        elif view_filter == 'delivered':
            found_traces = self.mailing_trace_ids.filtered(lambda trace: trace.trace_status in ('sent', 'open', 'reply'))
        elif view_filter == 'sent':
            found_traces = self.mailing_trace_ids.filtered(lambda trace: trace.sent_datetime)
        else:
            found_traces = self.env['mailing.trace']
        res_ids = found_traces.mapped('res_id')
        model_name = self.env['ir.model']._get(self.mailing_model_real).display_name
        return {
            'name': model_name,
            'type': 'ir.actions.act_window',
            'view_mode': 'tree',
            'res_model': self.mailing_model_real,
            'domain': [('id', 'in', res_ids)],
            'context': dict(self._context, create=False)
        }

    def update_opt_out(self, email, list_ids, value):
        if len(list_ids) > 0:
            model = self.env['mailing.contact'].with_context(active_test=False)
            records = model.search([('email_normalized', '=', tools.email_normalize(email))])
            opt_out_records = self.env['mailing.contact.subscription'].search([
                ('contact_id', 'in', records.ids),
                ('list_id', 'in', list_ids),
                ('opt_out', '!=', value)
            ])

            opt_out_records.write({'opt_out': value})
            message = _('The recipient <strong>unsubscribed from %s</strong> mailing list(s)') \
                if value else _('The recipient <strong>subscribed to %s</strong> mailing list(s)')
            for record in records:
                # filter the list_id by record
                record_lists = opt_out_records.filtered(lambda rec: rec.contact_id.id == record.id)
                if len(record_lists) > 0:
                    record.sudo().message_post(body=message % ', '.join(str(list.name) for list in record_lists.mapped('list_id')))

    # ------------------------------------------------------
    # A/B Test
    # ------------------------------------------------------

    def action_compare_versions(self):
        self.ensure_one()
        if not self.campaign_id:
            raise ValueError(_("No mailing campaign has been found"))
        action = {
            'name': _('A/B Tests'),
            'type': 'ir.actions.act_window',
            'view_mode': 'tree,kanban,form,calendar,graph',
            'res_model': 'mailing.mailing',
            'domain': [('campaign_id', '=', self.campaign_id.id), ('ab_testing_enabled', '=', True)],
        }
        if self.mailing_type == 'mail':
            action['views'] = [
                (False, 'tree'),
                (False, 'kanban'),
                (self.env.ref('mass_mailing.mailing_mailing_view_form_full_width').id, 'form'),
                (False, 'calendar'),
                (False, 'graph'),
            ]
        return action

    def action_send_winner_mailing(self):
        """Send the winner mailing based on the winner selection field.
        This action is used in 2 cases:
            - When the user clicks on a button to send the winner mailing. There is only one mailing in self
            - When the cron is executed to send winner mailing based on the A/B testing schedule datetime. In this
            case 'self' contains all the mailing for the campaigns so we just need to take the first to determine the
            winner.
        If the winner mailing is computed automatically, we sudo the mailings of the campaign in order to sort correctly
        the mailings based on the selection that can be used with sub-modules like CRM and Sales
        """
        if len(self.campaign_id) != 1:
            raise ValueError(_("To send the winner mailing the same campaign should be used by the mailings"))
        if any(mailing.ab_testing_completed for mailing in self):
            raise ValueError(_("To send the winner mailing the campaign should not have been completed."))
        final_mailing = self[0]
        sorted_by = final_mailing._get_ab_testing_winner_selection()['value']
        if sorted_by != 'manual':
            ab_testing_mailings = final_mailing._get_ab_testing_siblings_mailings().sudo()
            selected_mailings = ab_testing_mailings.filtered(lambda m: m.state == 'done').sorted(sorted_by, reverse=True)
            if selected_mailings:
                final_mailing = selected_mailings[0]
            else:
                raise ValidationError(_("No mailing for this A/B testing campaign has been sent yet! Send one first and try again later."))
        return final_mailing.action_select_as_winner()

    def action_select_as_winner(self):
        self.ensure_one()
        if not self.ab_testing_enabled:
            raise ValueError(_("A/B test option has not been enabled"))
        self.campaign_id.write({
            'ab_testing_completed': True,
        })
        final_mailing = self.copy({
            'ab_testing_pc': 100,
        })
        final_mailing.action_launch()
        action = self.env['ir.actions.act_window']._for_xml_id('mass_mailing.action_ab_testing_open_winner_mailing')
        action['res_id'] = final_mailing.id
        if self.mailing_type == 'mail':
            action['views'] = [
                (self.env.ref('mass_mailing.mailing_mailing_view_form_full_width').id, 'form'),
            ]
        return action

    def _get_ab_testing_description_values(self):
        self.ensure_one()

        other_ab_testing_mailings = self._get_ab_testing_siblings_mailings().filtered(lambda m: m.id != self.id)
        other_ab_testing_pc = sum([mailing.ab_testing_pc for mailing in other_ab_testing_mailings])
        return {
            'mailing': self,
            'ab_testing_winner_selection_description': self._get_ab_testing_winner_selection()['description'],
            'other_ab_testing_pc': other_ab_testing_pc,
            'remaining_ab_testing_pc': 100 - (other_ab_testing_pc + self.ab_testing_pc),
        }

    def _get_ab_testing_siblings_mailings(self):
        return self.campaign_id.mailing_mail_ids.filtered(lambda m: m.ab_testing_enabled)

    def _get_ab_testing_winner_selection(self):
        ab_testing_winner_selection_description = dict(
            self._fields.get('ab_testing_winner_selection').related_field.selection
        ).get(self.ab_testing_winner_selection)
        return {
            'value': self.ab_testing_winner_selection,
            'description': ab_testing_winner_selection_description,
        }

    def _get_default_ab_testing_campaign_values(self, values=None):
        values = values or dict()
        return {
            'ab_testing_schedule_datetime': values.get('ab_testing_schedule_datetime') or self.ab_testing_schedule_datetime,
            'ab_testing_winner_selection': values.get('ab_testing_winner_selection') or self.ab_testing_winner_selection,
            'mailing_mail_ids': self.ids,
            'name': _('A/B Test: %s', values.get('subject') or self.subject or fields.Datetime.now()),
            'user_id': values.get('user_id') or self.user_id.id or self.env.user.id,
        }

    # ------------------------------------------------------
    # Email Sending
    # ------------------------------------------------------

    def _get_opt_out_list(self):
        """ Give list of opt-outed emails, depending on specific model-based
        computation if available.

        :return list: opt-outed emails, preferably normalized (aka not records)
        """
        self.ensure_one()
        opt_out = {}
        target = self.env[self.mailing_model_real]
        if hasattr(self.env[self.mailing_model_name], '_mailing_get_opt_out_list'):
            opt_out = self.env[self.mailing_model_name]._mailing_get_opt_out_list(self)
            _logger.info(
                "Mass-mailing %s targets %s, blacklist: %s emails",
                self, target._name, len(opt_out))
        else:
            _logger.info("Mass-mailing %s targets %s, no opt out list available", self, target._name)
        return opt_out

    def _get_link_tracker_values(self):
        self.ensure_one()
        vals = {'mass_mailing_id': self.id}

        if self.campaign_id:
            vals['campaign_id'] = self.campaign_id.id
        if self.source_id:
            vals['source_id'] = self.source_id.id
        if self.medium_id:
            vals['medium_id'] = self.medium_id.id
        return vals

    def _get_seen_list(self):
        """Returns a set of emails already targeted by current mailing/campaign (no duplicates)"""
        self.ensure_one()
        target = self.env[self.mailing_model_real]

        # avoid loading a large number of records in memory
        # + use a basic heuristic for extracting emails
        query = """
            SELECT lower(substring(t.%(mail_field)s, '([^ ,;<@]+@[^> ,;]+)'))
              FROM mailing_trace s
              JOIN %(target)s t ON (s.res_id = t.id)
              %(join_domain)s
             WHERE substring(t.%(mail_field)s, '([^ ,;<@]+@[^> ,;]+)') IS NOT NULL
              %(where_domain)s                               
        """

        # Apply same 'get email field' rule from mail_thread.message_get_default_recipients
        if 'partner_id' in target._fields and target._fields['partner_id'].store:
            mail_field = 'email'
            query = """
                SELECT lower(substring(p.%(mail_field)s, '([^ ,;<@]+@[^> ,;]+)'))
                  FROM mailing_trace s
                  JOIN %(target)s t ON (s.res_id = t.id)
                  JOIN res_partner p ON (t.partner_id = p.id)
                  %(join_domain)s                  
                 WHERE substring(p.%(mail_field)s, '([^ ,;<@]+@[^> ,;]+)') IS NOT NULL
                  %(where_domain)s 
            """
        elif issubclass(type(target), self.pool['mail.thread.blacklist']):
            mail_field = 'email_normalized'
        elif 'email_from' in target._fields and target._fields['email_from'].store:
            mail_field = 'email_from'
        elif 'partner_email' in target._fields and target._fields['partner_email'].store:
            mail_field = 'partner_email'
        elif 'email' in target._fields and target._fields['email'].store:
            mail_field = 'email'
        else:
            raise UserError(_("Unsupported mass mailing model %s", self.mailing_model_id.name))

        if self.ab_testing_enabled:
            query += """
               AND s.campaign_id = %%(mailing_campaign_id)s;
            """
        else:
            query += """
               AND s.mass_mailing_id = %%(mailing_id)s
               AND s.model = %%(target_model)s;
            """
        join_domain, where_domain = self._get_seen_list_extra()
        query = query % {'target': target._table, 'mail_field': mail_field, 'join_domain': join_domain, 'where_domain': where_domain}
        params = {'mailing_id': self.id, 'mailing_campaign_id': self.campaign_id.id, 'target_model': self.mailing_model_real}
        self._cr.execute(query, params)
        seen_list = set(m[0] for m in self._cr.fetchall())
        _logger.info(
            "Mass-mailing %s has already reached %s %s emails", self, len(seen_list), target._name)
        return seen_list

    def _get_seen_list_extra(self):
        return ('', '')

    def _get_mass_mailing_context(self):
        """Returns extra context items with pre-filled blacklist and seen list for massmailing"""
        return {
            'post_convert_links': self._get_link_tracker_values(),
        }

    def _get_recipients(self):
        mailing_domain = self._parse_mailing_domain()
        res_ids = self.env[self.mailing_model_real].search(mailing_domain).ids

        # randomly choose a fragment
        if self.ab_testing_enabled and self.ab_testing_pc < 100:
            contact_nbr = self.env[self.mailing_model_real].search_count(mailing_domain)
            topick = int(contact_nbr / 100.0 * self.ab_testing_pc)
            if self.campaign_id and self.ab_testing_enabled:
                already_mailed = self.campaign_id._get_mailing_recipients()[self.campaign_id.id]
            else:
                already_mailed = set([])
            remaining = set(res_ids).difference(already_mailed)
            if topick > len(remaining) or (len(remaining) > 0 and topick == 0):
                topick = len(remaining)
            res_ids = random.sample(remaining, topick)
        return res_ids

    def _get_remaining_recipients(self):
        res_ids = self._get_recipients()
        trace_domain = [('model', '=', self.mailing_model_real)]
        if self.ab_testing_enabled and self.ab_testing_pc == 100:
            trace_domain = expression.AND([trace_domain, [('mass_mailing_id', '=', self._get_ab_testing_siblings_mailings().ids)]])
        else:
            trace_domain = expression.AND([trace_domain, [
                ('res_id', 'in', res_ids),
                ('mass_mailing_id', '=', self.id),
            ]])
        already_mailed = self.env['mailing.trace'].search_read(trace_domain, ['res_id'])
        done_res_ids = {record['res_id'] for record in already_mailed}
        return [rid for rid in res_ids if rid not in done_res_ids]

    def _get_unsubscribe_url(self, email_to, res_id):
        url = werkzeug.urls.url_join(
            self.get_base_url(), 'mail/mailing/%(mailing_id)s/unsubscribe?%(params)s' % {
                'mailing_id': self.id,
                'params': werkzeug.urls.url_encode({
                    'res_id': res_id,
                    'email': email_to,
                    'token': self._unsubscribe_token(res_id, email_to),
                }),
            }
        )
        return url

    def _get_view_url(self, email_to, res_id):
        url = werkzeug.urls.url_join(
            self.get_base_url(), 'mailing/%(mailing_id)s/view?%(params)s' % {
                'mailing_id': self.id,
                'params': werkzeug.urls.url_encode({
                    'res_id': res_id,
                    'email': email_to,
                    'token': self._unsubscribe_token(res_id, email_to),
                }),
            }
        )
        return url

    def action_send_mail(self, res_ids=None):
        author_id = self.env.user.partner_id.id

        # If no recipient is passed, we don't want to use the recipients of the first
        # mailing for all the others
        initial_res_ids = res_ids
        for mailing in self:
            if not initial_res_ids:
                res_ids = mailing._get_remaining_recipients()
            if not res_ids:
                raise UserError(_('There are no recipients selected.'))

            composer_values = {
                'author_id': author_id,
                'attachment_ids': [(4, attachment.id) for attachment in mailing.attachment_ids],
                'body': mailing._prepend_preview(mailing.body_html, mailing.preview),
                'subject': mailing.subject,
                'model': mailing.mailing_model_real,
                'email_from': mailing.email_from,
                'record_name': False,
                'composition_mode': 'mass_mail',
                'mass_mailing_id': mailing.id,
                'mailing_list_ids': [(4, l.id) for l in mailing.contact_list_ids],
                'reply_to_force_new': mailing.reply_to_mode == 'new',
                'template_id': None,
                'mail_server_id': mailing.mail_server_id.id,
            }
            if mailing.reply_to_mode == 'new':
                composer_values['reply_to'] = mailing.reply_to

            composer = self.env['mail.compose.message'].with_context(active_ids=res_ids).create(composer_values)
            extra_context = mailing._get_mass_mailing_context()
            composer = composer.with_context(active_ids=res_ids, **extra_context)
            # auto-commit except in testing mode
            auto_commit = not getattr(threading.current_thread(), 'testing', False)
            composer._action_send_mail(auto_commit=auto_commit)
            mailing.write({
                'state': 'done',
                'sent_date': fields.Datetime.now(),
                # send the KPI mail only if it's the first sending
                'kpi_mail_required': not mailing.sent_date,
            })
        return True

    def convert_links(self):
        res = {}
        for mass_mailing in self:
            html = mass_mailing.body_html if mass_mailing.body_html else ''

            vals = {'mass_mailing_id': mass_mailing.id}

            if mass_mailing.campaign_id:
                vals['campaign_id'] = mass_mailing.campaign_id.id
            if mass_mailing.source_id:
                vals['source_id'] = mass_mailing.source_id.id
            if mass_mailing.medium_id:
                vals['medium_id'] = mass_mailing.medium_id.id

            res[mass_mailing.id] = mass_mailing._shorten_links(html, vals, blacklist=['/unsubscribe_from_list', '/view'])

        return res

    @api.model
    def _process_mass_mailing_queue(self):
        mass_mailings = self.search([('state', 'in', ('in_queue', 'sending')), '|', ('schedule_date', '<', fields.Datetime.now()), ('schedule_date', '=', False)])
        for mass_mailing in mass_mailings:
            user = mass_mailing.write_uid or self.env.user
            mass_mailing = mass_mailing.with_context(**user.with_user(user).context_get())
            if len(mass_mailing._get_remaining_recipients()) > 0:
                mass_mailing.state = 'sending'
                mass_mailing.action_send_mail()
            else:
                mass_mailing.write({
                    'state': 'done',
                    'sent_date': fields.Datetime.now(),
                    # send the KPI mail only if it's the first sending
                    'kpi_mail_required': not mass_mailing.sent_date,
                })

        mailings = self.env['mailing.mailing'].search([
            ('kpi_mail_required', '=', True),
            ('state', '=', 'done'),
            ('sent_date', '<=', fields.Datetime.now() - relativedelta(days=1)),
            ('sent_date', '>=', fields.Datetime.now() - relativedelta(days=5)),
        ])
        if mailings:
            mailings._action_send_statistics()

    # ------------------------------------------------------
    # STATISTICS
    # ------------------------------------------------------

    def _action_send_statistics(self):
        """Send an email to the responsible of each finished mailing with the statistics."""
        self.kpi_mail_required = False

        mails_sudo = self.env['mail.mail'].sudo()
        for mailing in self:
            if mailing.user_id:
                mailing = mailing.with_user(mailing.user_id).with_context(
                    lang=mailing.user_id.lang or self._context.get('lang')
                )
            mailing_type = mailing._get_pretty_mailing_type()
            mail_user = mailing.user_id or self.env.user
            mail_company = mail_user.company_id

            link_trackers = self.env['link.tracker'].search(
                [('mass_mailing_id', '=', mailing.id)]
            ).sorted('count', reverse=True)
            link_trackers_body = self.env['ir.qweb']._render(
                'mass_mailing.mass_mailing_kpi_link_trackers',
                {
                    'object': mailing,
                    'link_trackers': link_trackers,
                    'mailing_type': mailing_type,
                },
            )

            rendered_body = self.env['ir.qweb']._render(
                'digest.digest_mail_main',
                {
                    'body': tools.html_sanitize(link_trackers_body),
                    'company': mail_company,
                    'user': mail_user,
                    'display_mobile_banner': True,
                    ** mailing._prepare_statistics_email_values()
                },
            )

            full_mail = self.env['mail.render.mixin']._render_encapsulate(
                'digest.digest_mail_layout',
                rendered_body,
            )

            mail_values = {
                'auto_delete': True,
                'author_id': mail_user.partner_id.id,
                'email_from': mail_user.email_formatted,
                'email_to': mail_user.email_formatted,
                'body_html': full_mail,
                'reply_to': mail_company.email_formatted or mail_user.email_formatted,
                'state': 'outgoing',
                'subject': _('24H Stats of %(mailing_type)s "%(mailing_name)s"',
                             mailing_type=mailing._get_pretty_mailing_type(),
                             mailing_name=mailing.subject
                            ),
            }
            mails_sudo += self.env['mail.mail'].sudo().create(mail_values)
        return mails_sudo

    def _prepare_statistics_email_values(self):
        """Return some statistics that will be displayed in the mailing statistics email.

        Each item in the returned list will be displayed as a table, with a title and
        1, 2 or 3 columns.
        """
        self.ensure_one()
        mailing_type = self._get_pretty_mailing_type()
        kpi = {}
        if self.mailing_type == 'mail':
            kpi = {
                'kpi_fullname': _('Engagement on %(expected)i %(mailing_type)s Sent',
                                  expected=self.expected,
                                  mailing_type=mailing_type
                                 ),
                'kpi_col1': {
                    'value': f'{self.received_ratio}%',
                    'col_subtitle': _('RECEIVED (%i)', self.delivered),
                },
                'kpi_col2': {
                    'value': f'{self.opened_ratio}%',
                    'col_subtitle': _('OPENED (%i)', self.opened),
                },
                'kpi_col3': {
                    'value': f'{self.replied_ratio}%',
                    'col_subtitle': _('REPLIED (%i)', self.replied),
                },
                'kpi_action': None,
                'kpi_name': self.mailing_type,
            }

        random_tip = self.env['digest.tip'].search(
            [('group_id.category_id', '=', self.env.ref('base.module_category_marketing_email_marketing').id)]
        )
        if random_tip:
            random_tip = random.choice(random_tip).tip_description

        formatted_date = tools.format_datetime(
            self.env, self.sent_date, self.user_id.tz, 'MMM dd, YYYY', self.user_id.lang
        ) if self.sent_date else False

        web_base_url = self.get_base_url()

        return {
            'title': _('24H Stats of %(mailing_type)s "%(mailing_name)s"',
                       mailing_type=mailing_type,
                       mailing_name=self.subject
                       ),
            'top_button_label': _('More Info'),
            'top_button_url': url_join(web_base_url, f'/web#id={self.id}&model=mailing.mailing&view_type=form'),
            'kpi_data': [
                kpi,
                {
                    'kpi_fullname': _('Business Benefits on %(expected)i %(mailing_type)s Sent',
                                       expected=self.expected,
                                       mailing_type=mailing_type
                                     ),
                    'kpi_action': None,
                    'kpi_col1': {},
                    'kpi_col2': {},
                    'kpi_col3': {},
                    'kpi_name': 'trace',
                },
            ],
            'tips': [random_tip] if random_tip else False,
            'formatted_date': formatted_date,
        }

    def _get_pretty_mailing_type(self):
        if self.mailing_type == 'mail':
            return _('Emails')

    # ------------------------------------------------------
    # TOOLS
    # ------------------------------------------------------

    def _get_default_mailing_domain(self):
        mailing_domain = []
        if hasattr(self.env[self.mailing_model_name], '_mailing_get_default_domain'):
            mailing_domain = self.env[self.mailing_model_name]._mailing_get_default_domain(self)

        if self.mailing_type == 'mail' and 'is_blacklisted' in self.env[self.mailing_model_name]._fields:
            mailing_domain = expression.AND([[('is_blacklisted', '=', False)], mailing_domain])

        return mailing_domain

    def _parse_mailing_domain(self):
        self.ensure_one()
        try:
            mailing_domain = literal_eval(self.mailing_domain)
        except Exception:
            mailing_domain = [('id', 'in', [])]
        return mailing_domain

    def _unsubscribe_token(self, res_id, email):
        """Generate a secure hash for this mailing list and parameters.

        This is appended to the unsubscription URL and then checked at
        unsubscription time to ensure no malicious unsubscriptions are
        performed.

        :param int res_id:
            ID of the resource that will be unsubscribed.

        :param str email:
            Email of the resource that will be unsubscribed.
        """
        secret = self.env["ir.config_parameter"].sudo().get_param("database.secret")
        token = (self.env.cr.dbname, self.id, int(res_id), tools.ustr(email))
        return hmac.new(secret.encode('utf-8'), repr(token).encode('utf-8'), hashlib.sha512).hexdigest()

    def _convert_inline_images_to_urls(self, body_html):
        """
        Find inline base64 encoded images, make an attachement out of
        them and replace the inline image with an url to the attachement.
        """

        def _image_to_url(b64image: bytes):
            """Store an image in an attachement and returns an url"""
            attachment = self.env['ir.attachment'].create({
                'datas': b64image,
                'name': "cropped_image_mailing_{}".format(self.id),
                'type': 'binary',})

            attachment.generate_access_token()

            return '/web/image/%s?access_token=%s' % (
                attachment.id, attachment.access_token)

        modified = False
        root = lxml.html.fromstring(body_html)
        for node in root.iter('img'):
            match = image_re.match(node.attrib.get('src', ''))
            if match:
                mime = match.group(1)  # unsed
                image = match.group(2).encode()  # base64 image as bytes

                node.attrib['src'] = _image_to_url(image)
                modified = True

        if modified:
            return lxml.html.tostring(root, encoding='unicode')

        return body_html<|MERGE_RESOLUTION|>--- conflicted
+++ resolved
@@ -85,11 +85,7 @@
         help="Date at which the mailing was or will be sent.")
     # don't translate 'body_arch', the translations are only on 'body_html'
     body_arch = fields.Html(string='Body', translate=False, sanitize=False)
-<<<<<<< HEAD
-    body_html = fields.Html(string='Body converted to be sent by mail', sanitize=False)
-=======
     body_html = fields.Html(string='Body converted to be sent by mail', render_engine='qweb', sanitize=False)
->>>>>>> 4d11cb0e
     is_body_empty = fields.Boolean(compute="_compute_is_body_empty",
                                    help='Technical field used to determine if the mail body is empty')
     attachment_ids = fields.Many2many('ir.attachment', 'mass_mailing_ir_attachments_rel',
