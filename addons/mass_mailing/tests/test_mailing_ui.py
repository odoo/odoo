# -*- coding: utf-8 -*-
# Part of Odoo. See LICENSE file for full copyright and licensing details.

import odoo.tests
from odoo.addons.base.tests.common import HttpCaseWithUserDemo


@odoo.tests.tagged('-at_install', 'post_install')
class TestUi(HttpCaseWithUserDemo):
    def setUp(self):
        super().setUp()
        self.user_demo.groups_id |= self.env.ref('mass_mailing.group_mass_mailing_user')
        self.user_demo.groups_id |= self.env.ref('mail.group_mail_template_editor')

    def test_01_mass_mailing_editor_tour(self):
        self.start_tour("/web", 'mass_mailing_editor_tour', login="demo")
        mail = self.env['mailing.mailing'].search([('subject', '=', 'Test')])[0]
        # The tour created and saved an email. The edited version should be
        # saved in body_arch, and its transpiled version (see convert_inline)
        # for email client compatibility should be saved in body_html. This
<<<<<<< HEAD
        # ensures both fields have different values.
        self.assertEqual(mail.body_arch, '<p><br></p>')
        self.assertEqual(mail.body_html, '<p style="margin:0px 0 14px 0;box-sizing:border-box;font-family:Arial, sans-serif;"><br style="box-sizing:border-box;"></p>')
=======
        # ensures both fields have different values (the mailing body should
        # have been converted to a table in body_html).
        self.assertIn('data-snippet="s_title"', mail.body_arch)
        self.assertTrue(mail.body_arch.startswith('<div'))
        self.assertIn('data-snippet="s_title"', mail.body_html)
        self.assertTrue(mail.body_html.startswith('<table'))

    def test_02_mass_mailing_snippets_menu_tabs(self):
        self.start_tour("/web", 'mass_mailing_snippets_menu_tabs', login="demo")
>>>>>>> 4d11cb0e
<|MERGE_RESOLUTION|>--- conflicted
+++ resolved
@@ -18,11 +18,6 @@
         # The tour created and saved an email. The edited version should be
         # saved in body_arch, and its transpiled version (see convert_inline)
         # for email client compatibility should be saved in body_html. This
-<<<<<<< HEAD
-        # ensures both fields have different values.
-        self.assertEqual(mail.body_arch, '<p><br></p>')
-        self.assertEqual(mail.body_html, '<p style="margin:0px 0 14px 0;box-sizing:border-box;font-family:Arial, sans-serif;"><br style="box-sizing:border-box;"></p>')
-=======
         # ensures both fields have different values (the mailing body should
         # have been converted to a table in body_html).
         self.assertIn('data-snippet="s_title"', mail.body_arch)
@@ -31,5 +26,4 @@
         self.assertTrue(mail.body_html.startswith('<table'))
 
     def test_02_mass_mailing_snippets_menu_tabs(self):
-        self.start_tour("/web", 'mass_mailing_snippets_menu_tabs', login="demo")
->>>>>>> 4d11cb0e
+        self.start_tour("/web", 'mass_mailing_snippets_menu_tabs', login="demo")