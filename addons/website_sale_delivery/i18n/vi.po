--- conflicted
+++ resolved
@@ -1,19 +1,15 @@
 # Translation of Odoo Server.
 # This file contains the translation of the following modules:
 # 	* website_sale_delivery
-#
+# 
 # Translators:
 # fanha99 <fanha99@hotmail.com>, 2019
 # Nancy Momoland <thanhnguyen.icsc@gmail.com>, 2019
 # Duy BQ <duybq86@gmail.com>, 2019
 # Trinh Tran Thi Phuong <trinhttp@trobz.com>, 2019
 # Dung Nguyen Thi <dungnt@trobz.com>, 2019
-<<<<<<< HEAD
+# Trần Hà <tranthuha13590@gmail.com>, 2021
 #
-=======
-# Trần Hà <tranthuha13590@gmail.com>, 2021
-# 
->>>>>>> d5884484
 msgid ""
 msgstr ""
 "Project-Id-Version: Odoo Server saas~12.4\n"
@@ -146,11 +142,7 @@
 #: model:ir.ui.menu,name:website_sale_delivery.menu_ecommerce_delivery
 #: model_terms:ir.ui.view,arch_db:website_sale_delivery.res_config_settings_view_form
 msgid "Shipping Methods"
-<<<<<<< HEAD
 msgstr "Phương thức giao hàng"
-=======
-msgstr "Shipping Methods"
->>>>>>> d5884484
 
 #. module: website_sale_delivery
 #: code:addons/website_sale_delivery/controllers/main.py:71
@@ -166,11 +158,7 @@
 #. module: website_sale_delivery
 #: model_terms:ir.ui.view,arch_db:website_sale_delivery.res_config_settings_view_form
 msgid "USPS Shipping Methods"
-<<<<<<< HEAD
 msgstr "Phương thức giao hàng USPS"
-=======
-msgstr "USPS Shipping Methods"
->>>>>>> d5884484
 
 #. module: website_sale_delivery
 #: model_terms:ir.ui.view,arch_db:website_sale_delivery.res_config_settings_view_form
