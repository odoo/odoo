# -*- coding: utf-8 -*-
# Part of Odoo. See LICENSE file for full copyright and licensing details.
import datetime
from freezegun import freeze_time
from dateutil.relativedelta import relativedelta

from odoo import fields
from odoo.tests import tagged

from odoo.addons.hr_holidays.tests.common import TestHrHolidaysCommon


@tagged('post_install', '-at_install')
class TestAccrualAllocations(TestHrHolidaysCommon):
    def setUp(self):
        super(TestAccrualAllocations, self).setUp()
        self.leave_type = self.env['hr.leave.type'].create({
            'name': 'Paid Time Off',
            'time_type': 'leave',
            'requires_allocation': 'yes',
        })

    def setAllocationCreateDate(self, allocation_id, date):
        """ This method is a hack in order to be able to define/redefine the create_date
            of the allocations.
            This is done in SQL because ORM does not allow to write onto the create_date field.
        """
        self.env.cr.execute("""
                       UPDATE
                       hr_leave_allocation
                       SET create_date = '%s'
                       WHERE id = %s
                       """ % (date, allocation_id))

    def test_frequency_daily(self):
        accrual_plan = self.env['hr.leave.accrual.plan'].with_context(tracking_disable=True).create({
            'name': 'Accrual Plan For Test',
            'level_ids': [(0, 0, {
                'start_count': 1,
                'start_type': 'day',
                'added_value': 1,
                'added_value_type': 'days',
                'frequency': 'daily',
                'maximum_leave': 10000
            })],
        })
        allocation = self.env['hr.leave.allocation'].with_user(self.user_hrmanager_id).with_context(tracking_disable=True).create({
            'name': 'Accrual allocation for employee',
            'accrual_plan_id': accrual_plan.id,
            'employee_id': self.employee_emp.id,
            'holiday_status_id': self.leave_type.id,
            'number_of_days': 0,
            'allocation_type': 'accrual',
        })
        allocation.action_confirm()
        allocation.action_validate()
        self.assertFalse(allocation.nextcall, 'There should be no nextcall set on the allocation.')
        self.assertEqual(allocation.number_of_days, 0, 'There should be no days allocated yet.')
        allocation._update_accrual()
        tomorrow = datetime.date.today() + relativedelta(days=2)
        self.assertEqual(allocation.number_of_days, 0, 'There should be no days allocated yet. The accrual starts tomorrow.')

        with freeze_time(tomorrow):
            allocation._update_accrual()
            nextcall = datetime.date.today() + relativedelta(days=1)
            self.assertEqual(allocation.number_of_days, 1, 'There should be 1 day allocated.')
            self.assertEqual(allocation.nextcall, nextcall, 'The next call date of the cron should be in 2 days.')
            allocation._update_accrual()
            self.assertEqual(allocation.number_of_days, 1, 'There should be only 1 day allocated.')

    def test_frequency_weekly(self):
        accrual_plan = self.env['hr.leave.accrual.plan'].with_context(tracking_disable=True).create({
            'name': 'Accrual Plan For Test',
            'level_ids': [(0, 0, {
                'start_count': 1,
                'start_type': 'day',
                'added_value': 1,
                'added_value_type': 'days',
                'frequency': 'weekly',
                'maximum_leave': 10000
            })],
        })
        allocation = self.env['hr.leave.allocation'].with_user(self.user_hrmanager_id).with_context(tracking_disable=True).create({
            'name': 'Accrual allocation for employee',
            'accrual_plan_id': accrual_plan.id,
            'employee_id': self.employee_emp.id,
            'holiday_status_id': self.leave_type.id,
            'number_of_days': 0,
            'allocation_type': 'accrual',
            'date_from': '2021-09-03',
        })
<<<<<<< HEAD
        freezer = freeze_time(datetime.date(2021, 9, 5))
        freezer.start()
        allocation.action_confirm()
        allocation.action_validate()
        self.assertFalse(allocation.nextcall, 'There should be no nextcall set on the allocation.')
        self.assertEqual(allocation.number_of_days, 0, 'There should be no days allocated yet.')
        allocation._update_accrual()
        nextWeek = allocation.date_from + relativedelta(days=1, weekday=0)
        self.assertEqual(allocation.number_of_days, 0, 'There should be no days allocated yet. The accrual starts tomorrow.')
        freezer.stop()

        freezer = freeze_time(nextWeek)
        freezer.start()
        allocation._update_accrual()
        nextWeek = datetime.date.today() + relativedelta(days=1, weekday=0)
        #Prorated
        self.assertAlmostEqual(allocation.number_of_days, 0.2857, 4, 'There should be 0.2857 day allocated.')
        self.assertEqual(allocation.nextcall, nextWeek, 'The next call date of the cron should be in 2 weeks')
        freezer.stop()

        freezer = freeze_time(nextWeek)
        freezer.start()
        allocation._update_accrual()
        nextWeek = datetime.date.today() + relativedelta(days=1, weekday=0)
        self.assertAlmostEqual(allocation.number_of_days, 1.2857, 4, 'There should be 1.2857 day allocated.')
        self.assertEqual(allocation.nextcall, nextWeek, 'The next call date of the cron should be in 2 weeks')
        freezer.stop()
=======
        with freeze_time(datetime.date(2021, 9, 5)):
            allocation.action_confirm()
            allocation.action_validate()
            self.assertFalse(allocation.nextcall, 'There should be no nextcall set on the allocation.')
            self.assertEqual(allocation.number_of_days, 0, 'There should be no days allocated yet.')
            allocation._update_accrual()
            nextWeek = allocation.date_from + relativedelta(days=1, weekday=0)
            self.assertEqual(allocation.number_of_days, 0, 'There should be no days allocated yet. The accrual starts tomorrow.')


        with freeze_time(nextWeek):
            allocation._update_accrual()
            nextWeek = datetime.date.today() + relativedelta(days=1, weekday=0)
            #Prorated
            self.assertAlmostEqual(allocation.number_of_days, 0.2857, 4, 'There should be 0.2857 day allocated.')
            self.assertEqual(allocation.nextcall, nextWeek, 'The next call date of the cron should be in 2 weeks')

        with freeze_time(nextWeek):
            allocation._update_accrual()
            nextWeek = datetime.date.today() + relativedelta(days=1, weekday=0)
            self.assertAlmostEqual(allocation.number_of_days, 1.2857, 4, 'There should be 1.2857 day allocated.')
            self.assertEqual(allocation.nextcall, nextWeek, 'The next call date of the cron should be in 2 weeks')
>>>>>>> 4d11cb0e


    def test_frequency_bimonthly(self):
<<<<<<< HEAD
        freezer = freeze_time('2021-09-01')
        freezer.start()
        accrual_plan = self.env['hr.leave.accrual.plan'].with_context(tracking_disable=True).create({
            'name': 'Accrual Plan For Test',
            'level_ids': [(0, 0, {
                'start_count': 1,
                'start_type': 'day',
                'added_value': 1,
                'added_value_type': 'days',
                'frequency': 'bimonthly',
                'first_day': 1,
                'second_day': 15,
                'maximum_leave': 10000,
            })],
        })
        allocation = self.env['hr.leave.allocation'].with_user(self.user_hrmanager_id).with_context(tracking_disable=True).create({
            'name': 'Accrual allocation for employee',
            'accrual_plan_id': accrual_plan.id,
            'employee_id': self.employee_emp.id,
            'holiday_status_id': self.leave_type.id,
            'number_of_days': 0,
            'allocation_type': 'accrual',
            'date_from': '2021-09-03',
        })
        self.setAllocationCreateDate(allocation.id, '2021-09-01 00:00:00')
        allocation.action_confirm()
        allocation.action_validate()
        self.assertFalse(allocation.nextcall, 'There should be no nextcall set on the allocation.')
        self.assertEqual(allocation.number_of_days, 0, 'There should be no days allocated yet.')
        allocation._update_accrual()
        next_date = datetime.date(2021, 9, 15)
        self.assertEqual(allocation.number_of_days, 0, 'There should be no days allocated yet. The accrual starts tomorrow.')
        freezer.stop()

        freezer = freeze_time(next_date)
        freezer.start()
        next_date = datetime.date(2021, 10, 1)
        allocation._update_accrual()
        #Prorated
        self.assertAlmostEqual(allocation.number_of_days, 0.7857, 4, 'There should be 0.7857 day allocated.')
        self.assertEqual(allocation.nextcall, next_date, 'The next call date of the cron should be October 1st')
        freezer.stop()
=======
        with freeze_time('2021-09-01'):
            accrual_plan = self.env['hr.leave.accrual.plan'].with_context(tracking_disable=True).create({
                'name': 'Accrual Plan For Test',
                'level_ids': [(0, 0, {
                    'start_count': 1,
                    'start_type': 'day',
                    'added_value': 1,
                    'added_value_type': 'days',
                    'frequency': 'bimonthly',
                    'first_day': 1,
                    'second_day': 15,
                    'maximum_leave': 10000,
                })],
            })
            allocation = self.env['hr.leave.allocation'].with_user(self.user_hrmanager_id).with_context(tracking_disable=True).create({
                'name': 'Accrual allocation for employee',
                'accrual_plan_id': accrual_plan.id,
                'employee_id': self.employee_emp.id,
                'holiday_status_id': self.leave_type.id,
                'number_of_days': 0,
                'allocation_type': 'accrual',
                'date_from': '2021-09-03',
            })
            self.setAllocationCreateDate(allocation.id, '2021-09-01 00:00:00')
            allocation.action_confirm()
            allocation.action_validate()
            self.assertFalse(allocation.nextcall, 'There should be no nextcall set on the allocation.')
            self.assertEqual(allocation.number_of_days, 0, 'There should be no days allocated yet.')
            allocation._update_accrual()
            next_date = datetime.date(2021, 9, 15)
            self.assertEqual(allocation.number_of_days, 0, 'There should be no days allocated yet. The accrual starts tomorrow.')

        with freeze_time(next_date):
            next_date = datetime.date(2021, 10, 1)
            allocation._update_accrual()
            #Prorated
            self.assertAlmostEqual(allocation.number_of_days, 0.7857, 4, 'There should be 0.7857 day allocated.')
            self.assertEqual(allocation.nextcall, next_date, 'The next call date of the cron should be October 1st')

        with freeze_time(next_date):
            allocation._update_accrual()
            #Not Prorated
            self.assertAlmostEqual(allocation.number_of_days, 1.7857, 4, 'There should be 1.7857 day allocated.')
>>>>>>> 4d11cb0e

        freezer = freeze_time(next_date)
        freezer.start()
        allocation._update_accrual()
        #Not Prorated
        self.assertAlmostEqual(allocation.number_of_days, 1.7857, 4, 'There should be 1.7857 day allocated.')
        freezer.stop()

    def test_frequency_monthly(self):
        with freeze_time('2021-09-01'):
            accrual_plan = self.env['hr.leave.accrual.plan'].with_context(tracking_disable=True).create({
                'name': 'Accrual Plan For Test',
                'level_ids': [(0, 0, {
                    'start_count': 1,
                    'start_type': 'day',
                    'added_value': 1,
                    'added_value_type': 'days',
                    'frequency': 'monthly',
                    'maximum_leave': 10000
                })],
            })
            allocation = self.env['hr.leave.allocation'].with_user(self.user_hrmanager_id).with_context(tracking_disable=True).create({
                'name': 'Accrual allocation for employee',
                'accrual_plan_id': accrual_plan.id,
                'employee_id': self.employee_emp.id,
                'holiday_status_id': self.leave_type.id,
                'number_of_days': 0,
                'allocation_type': 'accrual',
                'date_from': '2021-08-31',
            })
            self.setAllocationCreateDate(allocation.id, '2021-09-01 00:00:00')
            allocation.action_confirm()
            allocation.action_validate()
            self.assertFalse(allocation.nextcall, 'There should be no nextcall set on the allocation.')
            self.assertEqual(allocation.number_of_days, 0, 'There should be no days allocated yet.')
            allocation._update_accrual()
            next_date = datetime.date(2021, 10, 1)
            self.assertEqual(allocation.number_of_days, 0, 'There should be no days allocated yet. The accrual starts tomorrow.')

        with freeze_time(next_date):
            next_date = datetime.date(2021, 11, 1)
            allocation._update_accrual()
            # Prorata = 1 since a whole month passed
            self.assertEqual(allocation.number_of_days, 1, 'There should be 1 day allocated.')
            self.assertEqual(allocation.nextcall, next_date, 'The next call date of the cron should be November 1st')

    def test_frequency_biyearly(self):
        with freeze_time('2021-09-01'):
            accrual_plan = self.env['hr.leave.accrual.plan'].with_context(tracking_disable=True).create({
                'name': 'Accrual Plan For Test',
                'level_ids': [(0, 0, {
                    'start_count': 1,
                    'start_type': 'day',
                    'added_value': 1,
                    'added_value_type': 'days',
                    'frequency': 'biyearly',
                    'maximum_leave': 10000,
                })],
            })
            #this sets up an accrual on the 1st of January and the 1st of July
            allocation = self.env['hr.leave.allocation'].with_user(self.user_hrmanager_id).with_context(tracking_disable=True).create({
                'name': 'Accrual allocation for employee',
                'accrual_plan_id': accrual_plan.id,
                'employee_id': self.employee_emp.id,
                'holiday_status_id': self.leave_type.id,
                'number_of_days': 0,
                'allocation_type': 'accrual',
            })
            self.setAllocationCreateDate(allocation.id, '2021-09-01 00:00:00')
            allocation.action_confirm()
            allocation.action_validate()
            self.assertFalse(allocation.nextcall, 'There should be no nextcall set on the allocation.')
            self.assertEqual(allocation.number_of_days, 0, 'There should be no days allocated yet.')
            allocation._update_accrual()
            next_date = datetime.date(2022, 1, 1)
            self.assertEqual(allocation.number_of_days, 0, 'There should be no days allocated yet. The accrual starts tomorrow.')

        with freeze_time(next_date):
            next_date = datetime.date(2022, 7, 1)
            allocation._update_accrual()
            # Prorated
            self.assertAlmostEqual(allocation.number_of_days, 0.6576, 4, 'There should be 0.6576 day allocated.')
            self.assertEqual(allocation.nextcall, next_date, 'The next call date of the cron should be July 1st')

        with freeze_time(next_date):
            allocation._update_accrual()
            # Not Prorated
            self.assertAlmostEqual(allocation.number_of_days, 1.6576, 4, 'There should be 1.6576 day allocated.')

    def test_frequency_yearly(self):
        with freeze_time('2021-09-01'):
            accrual_plan = self.env['hr.leave.accrual.plan'].with_context(tracking_disable=True).create({
                'name': 'Accrual Plan For Test',
                'level_ids': [(0, 0, {
                    'start_count': 1,
                    'start_type': 'day',
                    'added_value': 1,
                    'added_value_type': 'days',
                    'frequency': 'yearly',
                    'maximum_leave': 10000,
                })],
            })
            #this sets up an accrual on the 1st of January
            allocation = self.env['hr.leave.allocation'].with_user(self.user_hrmanager_id).with_context(tracking_disable=True).create({
                'name': 'Accrual allocation for employee',
                'accrual_plan_id': accrual_plan.id,
                'employee_id': self.employee_emp.id,
                'holiday_status_id': self.leave_type.id,
                'number_of_days': 0,
                'allocation_type': 'accrual',
            })
            self.setAllocationCreateDate(allocation.id, '2021-09-01 00:00:00')
            allocation.action_confirm()
            allocation.action_validate()
            self.assertFalse(allocation.nextcall, 'There should be no nextcall set on the allocation.')
            self.assertEqual(allocation.number_of_days, 0, 'There should be no days allocated yet.')
            allocation._update_accrual()
            next_date = datetime.date(2022, 1, 1)
            self.assertEqual(allocation.number_of_days, 0, 'There should be no days allocated yet. The accrual starts tomorrow.')

        with freeze_time(next_date):
            next_date = datetime.date(2023, 1, 1)
            allocation._update_accrual()
            self.assertAlmostEqual(allocation.number_of_days, 0.3315, 4, 'There should be 0.3315 day allocated.')
            self.assertEqual(allocation.nextcall, next_date, 'The next call date of the cron should be January 1st 2023')

        with freeze_time(next_date):
            allocation._update_accrual()
            self.assertAlmostEqual(allocation.number_of_days, 1.3315, 4, 'There should be 1.3315 day allocated.')

    def test_check_gain(self):
        # 2 accruals, one based on worked time, one not
        # check gain
        with freeze_time('2021-08-30'):
            calendar_emp = self.env['resource.calendar'].create({
                'name': '40 Hours',
                'tz': self.employee_emp.tz,
                'attendance_ids': [
                    (0, 0, {
                        'name': '%s_%d' % ('40 Hours', index),
                        'hour_from': 8,
                        'hour_to': 12,
                        'dayofweek': str(index),
                        'day_period': 'morning'
                    }, {
                        'name': '%s_%d' % ('40 Hours', index),
                        'hour_from': 13,
                        'hour_to': 18,
                        'dayofweek': str(index),
                        'day_period': 'afternoon'
                    }) for index in range(5)
                ],
            })
            self.employee_emp.resource_calendar_id = calendar_emp.id

            accrual_plan_not_based_on_worked_time = self.env['hr.leave.accrual.plan'].with_context(tracking_disable=True).create({
                'name': 'Accrual Plan For Test',
                'level_ids': [(0, 0, {
                    'start_count': 1,
                    'start_type': 'day',
                    'added_value': 5,
                    'added_value_type': 'days',
                    'frequency': 'weekly',
                    'maximum_leave': 10000,
                })],
            })
            accrual_plan_based_on_worked_time = self.env['hr.leave.accrual.plan'].with_context(tracking_disable=True).create({
                'name': 'Accrual Plan For Test',
                'level_ids': [(0, 0, {
                    'start_count': 1,
                    'start_type': 'day',
                    'added_value': 5,
                    'added_value_type': 'days',
                    'frequency': 'weekly',
                    'maximum_leave': 10000,
                    'is_based_on_worked_time': True,
                })],
            })
            allocation_not_worked_time = self.env['hr.leave.allocation'].with_user(self.user_hrmanager_id).with_context(tracking_disable=True).create({
                'name': 'Accrual allocation for employee',
                'accrual_plan_id': accrual_plan_not_based_on_worked_time.id,
                'employee_id': self.employee_emp.id,
                'holiday_status_id': self.leave_type.id,
                'number_of_days': 0,
                'allocation_type': 'accrual',
                'state': 'validate',
            })
            allocation_worked_time = self.env['hr.leave.allocation'].with_user(self.user_hrmanager_id).with_context(tracking_disable=True).create({
                'name': 'Accrual allocation for employee',
                'accrual_plan_id': accrual_plan_based_on_worked_time.id,
                'employee_id': self.employee_emp.id,
                'holiday_status_id': self.leave_type.id,
                'number_of_days': 0,
                'allocation_type': 'accrual',
                'state': 'validate',
            })
            self.setAllocationCreateDate(allocation_not_worked_time.id, '2021-08-01 00:00:00')
            self.setAllocationCreateDate(allocation_worked_time.id, '2021-08-01 00:00:00')
            holiday_type = self.env['hr.leave.type'].create({
                'name': 'Paid Time Off',
                'requires_allocation': 'no',
                'responsible_id': self.user_hrmanager_id,
            })
            leave = self.env['hr.leave'].create({
                'name': 'leave',
                'employee_id': self.employee_emp.id,
                'holiday_status_id': holiday_type.id,
                'date_from': '2021-09-02 00:00:00',
                'date_to': '2021-09-02 23:59:59',
            })
            leave.action_validate()
            self.assertFalse(allocation_not_worked_time.nextcall, 'There should be no nextcall set on the allocation.')
            self.assertFalse(allocation_worked_time.nextcall, 'There should be no nextcall set on the allocation.')
            self.assertEqual(allocation_not_worked_time.number_of_days, 0, 'There should be no days allocated yet.')
            self.assertEqual(allocation_worked_time.number_of_days, 0, 'There should be no days allocated yet.')

        next_date = datetime.date(2021, 9, 6)
        with freeze_time(next_date):
            # next_date = datetime.date(2021, 9, 13)
            self.env['hr.leave.allocation']._update_accrual()
            # Prorated
            self.assertAlmostEqual(allocation_not_worked_time.number_of_days, 4.2857, 4, 'There should be 4.2857 days allocated.')
            # 3.75 -> starts 1 day after allocation date -> 31/08-3/09 => 4 days - 1 days time off => (3 / 4) * 5 days
            # ^ result without prorata
            # Prorated
            self.assertAlmostEqual(allocation_worked_time.number_of_days, 3.42857, 4, 'There should be 3.42857 days allocated.')
            self.assertEqual(allocation_not_worked_time.nextcall, datetime.date(2021, 9, 13), 'The next call date of the cron should be the September 13th')
            self.assertEqual(allocation_worked_time.nextcall, datetime.date(2021, 9, 13), 'The next call date of the cron should be the September 13th')

        with freeze_time(next_date + relativedelta(days=7)):
            next_date = datetime.date(2021, 9, 20)
            self.env['hr.leave.allocation']._update_accrual()
            self.assertAlmostEqual(allocation_not_worked_time.number_of_days, 9.2857, 4, 'There should be 9.2857 days allocated.')
            self.assertEqual(allocation_not_worked_time.nextcall, next_date, 'The next call date of the cron should be September 20th')
            self.assertAlmostEqual(allocation_worked_time.number_of_days, 8.42857, 4, 'There should be 8.42857 days allocated.')
            self.assertEqual(allocation_worked_time.nextcall, next_date, 'The next call date of the cron should be September 20th')

    def test_check_max_value(self):
        accrual_plan = self.env['hr.leave.accrual.plan'].with_context(tracking_disable=True).create({
            'name': 'Accrual Plan For Test',
            'level_ids': [(0, 0, {
                'start_count': 1,
                'start_type': 'day',
                'added_value': 1,
                'added_value_type': 'days',
                'frequency': 'daily',
                'maximum_leave': 1,
            })],
        })
        allocation = self.env['hr.leave.allocation'].with_user(self.user_hrmanager_id).with_context(tracking_disable=True).create({
            'name': 'Accrual allocation for employee',
            'accrual_plan_id': accrual_plan.id,
            'employee_id': self.employee_emp.id,
            'holiday_status_id': self.leave_type.id,
            'number_of_days': 0,
            'allocation_type': 'accrual',
            'date_from': '2021-08-31',
        })
        allocation.action_confirm()
        allocation.action_validate()
        allocation._update_accrual()
        tomorrow = datetime.date.today() + relativedelta(days=2)
        self.assertEqual(allocation.number_of_days, 0, 'There should be no days allocated yet. The accrual starts tomorrow.')

<<<<<<< HEAD
        freezer = freeze_time(next_date)
        freezer.start()
        next_date = datetime.date(2021, 11, 1)
        allocation._update_accrual()
        # Prorata = 1 since a whole month passed
        self.assertEqual(allocation.number_of_days, 1, 'There should be 1 day allocated.')
        self.assertEqual(allocation.nextcall, next_date, 'The next call date of the cron should be November 1st')
        freezer.stop()
=======
        with freeze_time(tomorrow):
            allocation._update_accrual()
            nextcall = datetime.date.today() + relativedelta(days=1)
            allocation._update_accrual()
            self.assertEqual(allocation.number_of_days, 1, 'There should be only 1 day allocated.')
>>>>>>> 4d11cb0e

        with freeze_time(nextcall):
            allocation._update_accrual()
            nextcall = datetime.date.today() + relativedelta(days=1)
            #The maximum value is 1 so this shouldn't change anything
            allocation._update_accrual()
            self.assertEqual(allocation.number_of_days, 1, 'There should be only 1 day allocated.')

    def test_accrual_transition_immediately(self):
        #1 accrual with 2 levels and level transition immediately
        accrual_plan = self.env['hr.leave.accrual.plan'].with_context(tracking_disable=True).create({
            'name': 'Accrual Plan For Test',
            'transition_mode': 'immediately',
            'level_ids': [(0, 0, {
                'start_count': 1,
                'start_type': 'day',
                'added_value': 1,
                'added_value_type': 'days',
                'frequency': 'weekly',
                'maximum_leave': 1,
            }), (0, 0, {
                'start_count': 10,
                'start_type': 'day',
                'added_value': 1,
                'added_value_type': 'days',
                'frequency': 'weekly',
                'maximum_leave': 1,
            })],
        })
        allocation = self.env['hr.leave.allocation'].with_user(self.user_hrmanager_id).with_context(tracking_disable=True).create({
            'name': 'Accrual allocation for employee',
            'accrual_plan_id': accrual_plan.id,
            'employee_id': self.employee_emp.id,
            'holiday_status_id': self.leave_type.id,
            'number_of_days': 0,
            'allocation_type': 'accrual',
        })
        allocation.action_confirm()
        allocation.action_validate()
<<<<<<< HEAD
        self.assertFalse(allocation.nextcall, 'There should be no nextcall set on the allocation.')
        self.assertEqual(allocation.number_of_days, 0, 'There should be no days allocated yet.')
        allocation._update_accrual()
        next_date = datetime.date(2022, 1, 1)
        self.assertEqual(allocation.number_of_days, 0, 'There should be no days allocated yet. The accrual starts tomorrow.')
        freezer.stop()

        freezer = freeze_time(next_date)
        freezer.start()
        next_date = datetime.date(2022, 7, 1)
        allocation._update_accrual()
        # Prorated
        self.assertAlmostEqual(allocation.number_of_days, 0.6576, 4, 'There should be 0.6576 day allocated.')
        self.assertEqual(allocation.nextcall, next_date, 'The next call date of the cron should be July 1st')
        freezer.stop()

        freezer = freeze_time(next_date)
        freezer.start()
        allocation._update_accrual()
        # Not Prorated
        self.assertAlmostEqual(allocation.number_of_days, 1.6576, 4, 'There should be 1.6576 day allocated.')
        freezer.stop()

    def test_frequency_yearly(self):
        freezer = freeze_time('2021-09-01')
        freezer.start()
=======
        next_date = datetime.date.today() + relativedelta(days=11)
        second_level = self.env['hr.leave.accrual.level'].search([('accrual_plan_id', '=', accrual_plan.id), ('start_count', '=', 10)])
        self.assertEqual(allocation._get_current_accrual_plan_level_id(next_date)[0], second_level, 'The second level should be selected')

    def test_accrual_transition_after_period(self):
        # 1 accrual with 2 levels and level transition after
>>>>>>> 4d11cb0e
        accrual_plan = self.env['hr.leave.accrual.plan'].with_context(tracking_disable=True).create({
            'name': 'Accrual Plan For Test',
            'transition_mode': 'end_of_accrual',
            'level_ids': [(0, 0, {
                'start_count': 1,
                'start_type': 'day',
                'added_value': 1,
                'added_value_type': 'days',
                'frequency': 'weekly',
                'maximum_leave': 1,
            }), (0, 0, {
                'start_count': 10,
                'start_type': 'day',
                'added_value': 1,
                'added_value_type': 'days',
                'frequency': 'weekly',
                'maximum_leave': 1,
            })],
        })
        allocation = self.env['hr.leave.allocation'].with_user(self.user_hrmanager_id).with_context(tracking_disable=True).create({
            'name': 'Accrual allocation for employee',
            'accrual_plan_id': accrual_plan.id,
            'employee_id': self.employee_emp.id,
            'holiday_status_id': self.leave_type.id,
            'number_of_days': 0,
            'allocation_type': 'accrual',
        })
        allocation.action_confirm()
        allocation.action_validate()
        next_date = datetime.date.today() + relativedelta(days=11)
        second_level = self.env['hr.leave.accrual.level'].search([('accrual_plan_id', '=', accrual_plan.id), ('start_count', '=', 10)])
        self.assertEqual(allocation._get_current_accrual_plan_level_id(next_date)[0], second_level, 'The second level should be selected')

<<<<<<< HEAD
        freezer = freeze_time(next_date)
        freezer.start()
        next_date = datetime.date(2023, 1, 1)
        allocation._update_accrual()
        self.assertAlmostEqual(allocation.number_of_days, 0.3315, 4, 'There should be 0.3315 day allocated.')
        self.assertEqual(allocation.nextcall, next_date, 'The next call date of the cron should be January 1st 2023')
        freezer.stop()

        freezer = freeze_time(next_date)
        freezer.start()
        allocation._update_accrual()
        self.assertAlmostEqual(allocation.number_of_days, 1.3315, 4, 'There should be 1.3315 day allocated.')
        freezer.stop()

    def test_check_gain(self):
        # 2 accruals, one based on worked time, one not
        # check gain
        freezer = freeze_time('2021-08-30')
        freezer.start()
        calendar_emp = self.env['resource.calendar'].create({
            'name': '40 Hours',
            'tz': self.employee_emp.tz,
            'attendance_ids': [
                (0, 0, {
                    'name': '%s_%d' % ('40 Hours', index),
                    'hour_from': 8,
                    'hour_to': 12,
                    'dayofweek': str(index),
                    'day_period': 'morning'
                }, {
                    'name': '%s_%d' % ('40 Hours', index),
                    'hour_from': 13,
                    'hour_to': 18,
                    'dayofweek': str(index),
                    'day_period': 'afternoon'
                }) for index in range(5)
            ],
        })
        self.employee_emp.resource_calendar_id = calendar_emp.id
=======
    def test_unused_accrual_lost(self):
        #1 accrual with 2 levels and level transition immediately
        with freeze_time('2021-09-01'):
            accrual_plan = self.env['hr.leave.accrual.plan'].with_context(tracking_disable=True).create({
                'name': 'Accrual Plan For Test',
                'level_ids': [(0, 0, {
                    'start_count': 1,
                    'start_type': 'day',
                    'added_value': 1,
                    'added_value_type': 'days',
                    'frequency': 'daily',
                    'maximum_leave': 1,
                    'action_with_unused_accruals': 'lost',
                })],
            })
            allocation = self.env['hr.leave.allocation'].with_user(self.user_hrmanager_id).with_context(tracking_disable=True).create({
                'name': 'Accrual allocation for employee',
                'accrual_plan_id': accrual_plan.id,
                'employee_id': self.employee_emp.id,
                'holiday_status_id': self.leave_type.id,
                'number_of_days': 10,
                'allocation_type': 'accrual',
            })
            allocation.action_confirm()
            allocation.action_validate()

        with freeze_time('2022-01-01'):
            allocation._update_accrual()
            self.assertEqual(allocation.number_of_days, 0, 'There number of days should be reset')
>>>>>>> 4d11cb0e

    def test_unused_accrual_postponed(self):
        # 1 accrual with 2 levels and level transition after
        # This also tests retroactivity
        with freeze_time('2021-09-01'):
            accrual_plan = self.env['hr.leave.accrual.plan'].with_context(tracking_disable=True).create({
                'name': 'Accrual Plan For Test',
                'level_ids': [(0, 0, {
                    'start_count': 1,
                    'start_type': 'day',
                    'added_value': 1,
                    'added_value_type': 'days',
                    'frequency': 'daily',
                    'maximum_leave': 25,
                    'action_with_unused_accruals': 'postponed',
                })],
            })
            allocation = self.env['hr.leave.allocation'].with_user(self.user_hrmanager_id).with_context(tracking_disable=True).create({
                'name': 'Accrual allocation for employee',
                'accrual_plan_id': accrual_plan.id,
                'employee_id': self.employee_emp.id,
                'holiday_status_id': self.leave_type.id,
                'number_of_days': 10,
                'allocation_type': 'accrual',
            })
            allocation.action_confirm()
            allocation.action_validate()

        with freeze_time('2022-01-01'):
            allocation._update_accrual()
        self.assertEqual(allocation.number_of_days, 25, 'The maximum number of days should be reached and kept.')

    def test_accrual_skipped_period(self):
        # Test that when an allocation is made in the past and the second level is technically reached
        #  that the first level is not skipped completely.
        accrual_plan = self.env['hr.leave.accrual.plan'].with_context(tracking_disable=True).create({
            'name': 'Accrual Plan For Test',
            'level_ids': [(0, 0, {
                'start_count': 0,
                'start_type': 'day',
                'added_value': 15,
                'added_value_type': 'days',
                'frequency': 'biyearly',
                'maximum_leave': 100,
                'action_with_unused_accruals': 'postponed',
            }), (0, 0, {
                'start_count': 4,
                'start_type': 'month',
                'added_value': 10,
                'added_value_type': 'days',
                'frequency': 'biyearly',
                'maximum_leave': 500,
                'action_with_unused_accruals': 'postponed',
            })],
        })
        allocation = self.env['hr.leave.allocation'].with_user(self.user_hrmanager_id).with_context(tracking_disable=True).create({
            'name': 'Accrual Allocation - Test',
            'accrual_plan_id': accrual_plan.id,
            'employee_id': self.employee_emp.id,
            'holiday_status_id': self.leave_type.id,
            'number_of_days': 0,
            'allocation_type': 'accrual',
            'date_from': datetime.date(2020, 8, 16),
        })
<<<<<<< HEAD
        leave = self.env['hr.leave'].create({
            'name': 'leave',
            'employee_id': self.employee_emp.id,
            'holiday_status_id': holiday_type.id,
            'date_from': '2021-09-02 00:00:00',
            'date_to': '2021-09-02 23:59:59',
        })
        leave.action_validate()
        self.assertFalse(allocation_not_worked_time.nextcall, 'There should be no nextcall set on the allocation.')
        self.assertFalse(allocation_worked_time.nextcall, 'There should be no nextcall set on the allocation.')
        self.assertEqual(allocation_not_worked_time.number_of_days, 0, 'There should be no days allocated yet.')
        self.assertEqual(allocation_worked_time.number_of_days, 0, 'There should be no days allocated yet.')
        freezer.stop()
        next_date = datetime.date(2021, 9, 6)
        freezer = freeze_time(next_date)
        freezer.start()
        # next_date = datetime.date(2021, 9, 13)
        self.env['hr.leave.allocation']._update_accrual()
        # Prorated
        self.assertAlmostEqual(allocation_not_worked_time.number_of_days, 4.2857, 4, 'There should be 4.2857 days allocated.')
        # 3.75 -> starts 1 day after allocation date -> 31/08-3/09 => 4 days - 1 days time off => (3 / 4) * 5 days
        # ^ result without prorata
        # Prorated
        self.assertAlmostEqual(allocation_worked_time.number_of_days, 3.42857, 4, 'There should be 3.42857 days allocated.')
        self.assertEqual(allocation_not_worked_time.nextcall, datetime.date(2021, 9, 13), 'The next call date of the cron should be the September 13th')
        self.assertEqual(allocation_worked_time.nextcall, datetime.date(2021, 9, 13), 'The next call date of the cron should be the September 13th')
        freezer.stop()

        freezer = freeze_time(next_date + relativedelta(days=7))
        freezer.start()
        next_date = datetime.date(2021, 9, 20)
        self.env['hr.leave.allocation']._update_accrual()
        self.assertAlmostEqual(allocation_not_worked_time.number_of_days, 9.2857, 4, 'There should be 9.2857 days allocated.')
        self.assertEqual(allocation_not_worked_time.nextcall, next_date, 'The next call date of the cron should be September 20th')
        self.assertAlmostEqual(allocation_worked_time.number_of_days, 8.42857, 4, 'There should be 8.42857 days allocated.')
        self.assertEqual(allocation_worked_time.nextcall, next_date, 'The next call date of the cron should be September 20th')
        freezer.stop()
=======
        allocation.action_confirm()
        allocation.action_validate()
        with freeze_time('2022-1-10'):
            allocation._update_accrual()
        self.assertAlmostEqual(allocation.number_of_days, 30.79, 2, "Invalid number of days")
>>>>>>> 4d11cb0e

    def test_accrual_lost(self):
        # Test that when an allocation is made in the past and the second level is technically reached
        #  that the first level is not skipped completely.
        accrual_plan = self.env['hr.leave.accrual.plan'].with_context(tracking_disable=True).create({
            'name': 'Accrual Plan For Test',
            'level_ids': [
                (0, 0, {
                'start_count': 0,
                'start_type': 'day',
                'added_value': 1,
                'added_value_type': 'days',
                'frequency': 'monthly',
                'maximum_leave': 100,
                'action_with_unused_accruals': 'lost',
                }),
            ],
        })
        allocation = self.env['hr.leave.allocation'].with_user(self.user_hrmanager_id).with_context(tracking_disable=True).create({
            'name': 'Accrual Allocation - Test',
            'accrual_plan_id': accrual_plan.id,
            'employee_id': self.employee_emp.id,
            'holiday_status_id': self.leave_type.id,
            'number_of_days': 0,
            'allocation_type': 'accrual',
            'date_from': datetime.date(2022, 1, 1),
        })
        allocation.action_confirm()
        allocation.action_validate()
        with freeze_time('2022-4-4'):
            allocation._update_accrual()
        self.assertEqual(allocation.number_of_days, 3, "Invalid number of days")

    def test_accrual_lost_previous_days(self):
        # Test that when an allocation with two levels is made and that the first level has it's action
        # with unused accruals set as lost that the days are effectively lost
        accrual_plan = self.env['hr.leave.accrual.plan'].with_context(tracking_disable=True).create({
            'name': 'Accrual Plan For Test',
            'level_ids': [
                (0, 0, {
                    'start_count': 0,
                    'start_type': 'day',
                    'added_value': 1,
                    'added_value_type': 'days',
                    'frequency': 'monthly',
                    'maximum_leave': 12,
                    'action_with_unused_accruals': 'lost',
                }),
                (0, 0, {
                    'start_count': 1,
                    'start_type': 'year',
                    'added_value': 1,
                    'added_value_type': 'days',
                    'frequency': 'monthly',
                    'maximum_leave': 12,
                    'action_with_unused_accruals': 'lost',
                }),
            ],
        })
        allocation = self.env['hr.leave.allocation'].with_user(self.user_hrmanager_id).with_context(tracking_disable=True).create({
            'name': 'Accrual Allocation - Test',
            'accrual_plan_id': accrual_plan.id,
            'employee_id': self.employee_emp.id,
            'holiday_status_id': self.leave_type.id,
            'number_of_days': 0,
            'allocation_type': 'accrual',
            'date_from': datetime.date(2021, 1, 1),
        })
        allocation.action_confirm()
        allocation.action_validate()
<<<<<<< HEAD
        next_date = datetime.date.today() + relativedelta(days=11)
        second_level = self.env['hr.leave.accrual.level'].search([('accrual_plan_id', '=', accrual_plan.id), ('start_count', '=', 10)])
        self.assertEqual(allocation._get_current_accrual_plan_level_id(next_date)[0], second_level, 'The second level should be selected')
=======
        with freeze_time('2022-4-4'):
            allocation._update_accrual()
        self.assertEqual(allocation.number_of_days, 3, "Invalid number of days")
>>>>>>> 4d11cb0e

    def test_accrual_maximum_leaves(self):
        accrual_plan = self.env['hr.leave.accrual.plan'].with_context(tracking_disable=True).create({
            'name': 'Accrual Plan For Test',
            'level_ids': [(0, 0, {
                'start_count': 1,
                'start_type': 'day',
                'added_value': 1,
                'added_value_type': 'days',
                'frequency': 'daily',
                'maximum_leave': 5,
            })],
        })
        allocation = self.env['hr.leave.allocation'].with_user(self.user_hrmanager_id).with_context(tracking_disable=True).create({
            'name': 'Accrual allocation for employee',
            'accrual_plan_id': accrual_plan.id,
            'employee_id': self.employee_emp.id,
            'holiday_status_id': self.leave_type.id,
            'number_of_days': 0,
            'allocation_type': 'accrual',
            'date_from': '2021-09-03',
        })
<<<<<<< HEAD
        allocation.action_confirm()
        allocation.action_validate()
        next_date = datetime.date.today() + relativedelta(days=11)
        second_level = self.env['hr.leave.accrual.level'].search([('accrual_plan_id', '=', accrual_plan.id), ('start_count', '=', 10)])
        self.assertEqual(allocation._get_current_accrual_plan_level_id(next_date)[0], second_level, 'The second level should be selected')
=======
>>>>>>> 4d11cb0e

        with freeze_time(datetime.date(2021, 10, 3)):
            allocation.action_confirm()
            allocation.action_validate()
            allocation._update_accrual()

            self.assertEqual(allocation.number_of_days, 5, "Should accrue maximum 5 days")

    def test_accrual_maximum_leaves_no_limit(self):
        accrual_plan = self.env['hr.leave.accrual.plan'].with_context(tracking_disable=True).create({
            'name': 'Accrual Plan For Test',
            'level_ids': [(0, 0, {
                'start_count': 1,
                'start_type': 'day',
                'added_value': 1,
                'added_value_type': 'days',
                'frequency': 'daily',
                'maximum_leave': 0,
            })],
        })
        allocation = self.env['hr.leave.allocation'].with_user(self.user_hrmanager_id).with_context(tracking_disable=True).create({
            'name': 'Accrual allocation for employee',
            'accrual_plan_id': accrual_plan.id,
            'employee_id': self.employee_emp.id,
            'holiday_status_id': self.leave_type.id,
            'number_of_days': 0,
            'allocation_type': 'accrual',
            'date_from': '2021-09-03',
        })

        with freeze_time(datetime.date(2021, 10, 3)):
            allocation.action_confirm()
            allocation.action_validate()
            allocation._update_accrual()

            self.assertEqual(allocation.number_of_days, 29, "No limits for accrued days")

    def test_accrual_leaves_taken_maximum(self):
        accrual_plan = self.env['hr.leave.accrual.plan'].with_context(tracking_disable=True).create({
            'name': 'Accrual Plan For Test',
            'level_ids': [(0, 0, {
                'start_count': 0,
                'start_type': 'day',
                'added_value': 1,
                'added_value_type': 'days',
                'frequency': 'weekly',
                'week_day': 'mon',
                'maximum_leave': 5,
            })],
        })
        allocation = self.env['hr.leave.allocation'].with_user(self.user_hrmanager_id).with_context(tracking_disable=True).create({
            'name': 'Accrual allocation for employee',
            'accrual_plan_id': accrual_plan.id,
            'employee_id': self.employee_emp.id,
            'holiday_status_id': self.leave_type.id,
            'number_of_days': 0,
            'allocation_type': 'accrual',
            'date_from': '2022-01-01',
        })
        allocation.action_confirm()
        allocation.action_validate()

        with freeze_time(datetime.date(2022, 3, 2)):
            allocation._update_accrual()

        self.assertEqual(allocation.number_of_days, 5, "Maximum of 5 days accrued")

        leave = self.env['hr.leave'].create({
            'name': 'leave',
            'employee_id': self.employee_emp.id,
            'holiday_status_id': self.leave_type.id,
            'date_from': '2022-03-07 00:00:00',
            'date_to': '2022-03-11 23:59:59',
        })
        leave.action_validate()

        with freeze_time(datetime.date(2022, 6, 1)):
            allocation._update_accrual()
        self.assertEqual(allocation.number_of_days, 10, "Should accrue 5 additional days")<|MERGE_RESOLUTION|>--- conflicted
+++ resolved
@@ -89,35 +89,6 @@
             'allocation_type': 'accrual',
             'date_from': '2021-09-03',
         })
-<<<<<<< HEAD
-        freezer = freeze_time(datetime.date(2021, 9, 5))
-        freezer.start()
-        allocation.action_confirm()
-        allocation.action_validate()
-        self.assertFalse(allocation.nextcall, 'There should be no nextcall set on the allocation.')
-        self.assertEqual(allocation.number_of_days, 0, 'There should be no days allocated yet.')
-        allocation._update_accrual()
-        nextWeek = allocation.date_from + relativedelta(days=1, weekday=0)
-        self.assertEqual(allocation.number_of_days, 0, 'There should be no days allocated yet. The accrual starts tomorrow.')
-        freezer.stop()
-
-        freezer = freeze_time(nextWeek)
-        freezer.start()
-        allocation._update_accrual()
-        nextWeek = datetime.date.today() + relativedelta(days=1, weekday=0)
-        #Prorated
-        self.assertAlmostEqual(allocation.number_of_days, 0.2857, 4, 'There should be 0.2857 day allocated.')
-        self.assertEqual(allocation.nextcall, nextWeek, 'The next call date of the cron should be in 2 weeks')
-        freezer.stop()
-
-        freezer = freeze_time(nextWeek)
-        freezer.start()
-        allocation._update_accrual()
-        nextWeek = datetime.date.today() + relativedelta(days=1, weekday=0)
-        self.assertAlmostEqual(allocation.number_of_days, 1.2857, 4, 'There should be 1.2857 day allocated.')
-        self.assertEqual(allocation.nextcall, nextWeek, 'The next call date of the cron should be in 2 weeks')
-        freezer.stop()
-=======
         with freeze_time(datetime.date(2021, 9, 5)):
             allocation.action_confirm()
             allocation.action_validate()
@@ -140,54 +111,8 @@
             nextWeek = datetime.date.today() + relativedelta(days=1, weekday=0)
             self.assertAlmostEqual(allocation.number_of_days, 1.2857, 4, 'There should be 1.2857 day allocated.')
             self.assertEqual(allocation.nextcall, nextWeek, 'The next call date of the cron should be in 2 weeks')
->>>>>>> 4d11cb0e
-
 
     def test_frequency_bimonthly(self):
-<<<<<<< HEAD
-        freezer = freeze_time('2021-09-01')
-        freezer.start()
-        accrual_plan = self.env['hr.leave.accrual.plan'].with_context(tracking_disable=True).create({
-            'name': 'Accrual Plan For Test',
-            'level_ids': [(0, 0, {
-                'start_count': 1,
-                'start_type': 'day',
-                'added_value': 1,
-                'added_value_type': 'days',
-                'frequency': 'bimonthly',
-                'first_day': 1,
-                'second_day': 15,
-                'maximum_leave': 10000,
-            })],
-        })
-        allocation = self.env['hr.leave.allocation'].with_user(self.user_hrmanager_id).with_context(tracking_disable=True).create({
-            'name': 'Accrual allocation for employee',
-            'accrual_plan_id': accrual_plan.id,
-            'employee_id': self.employee_emp.id,
-            'holiday_status_id': self.leave_type.id,
-            'number_of_days': 0,
-            'allocation_type': 'accrual',
-            'date_from': '2021-09-03',
-        })
-        self.setAllocationCreateDate(allocation.id, '2021-09-01 00:00:00')
-        allocation.action_confirm()
-        allocation.action_validate()
-        self.assertFalse(allocation.nextcall, 'There should be no nextcall set on the allocation.')
-        self.assertEqual(allocation.number_of_days, 0, 'There should be no days allocated yet.')
-        allocation._update_accrual()
-        next_date = datetime.date(2021, 9, 15)
-        self.assertEqual(allocation.number_of_days, 0, 'There should be no days allocated yet. The accrual starts tomorrow.')
-        freezer.stop()
-
-        freezer = freeze_time(next_date)
-        freezer.start()
-        next_date = datetime.date(2021, 10, 1)
-        allocation._update_accrual()
-        #Prorated
-        self.assertAlmostEqual(allocation.number_of_days, 0.7857, 4, 'There should be 0.7857 day allocated.')
-        self.assertEqual(allocation.nextcall, next_date, 'The next call date of the cron should be October 1st')
-        freezer.stop()
-=======
         with freeze_time('2021-09-01'):
             accrual_plan = self.env['hr.leave.accrual.plan'].with_context(tracking_disable=True).create({
                 'name': 'Accrual Plan For Test',
@@ -231,14 +156,6 @@
             allocation._update_accrual()
             #Not Prorated
             self.assertAlmostEqual(allocation.number_of_days, 1.7857, 4, 'There should be 1.7857 day allocated.')
->>>>>>> 4d11cb0e
-
-        freezer = freeze_time(next_date)
-        freezer.start()
-        allocation._update_accrual()
-        #Not Prorated
-        self.assertAlmostEqual(allocation.number_of_days, 1.7857, 4, 'There should be 1.7857 day allocated.')
-        freezer.stop()
 
     def test_frequency_monthly(self):
         with freeze_time('2021-09-01'):
@@ -488,7 +405,6 @@
             'holiday_status_id': self.leave_type.id,
             'number_of_days': 0,
             'allocation_type': 'accrual',
-            'date_from': '2021-08-31',
         })
         allocation.action_confirm()
         allocation.action_validate()
@@ -496,22 +412,11 @@
         tomorrow = datetime.date.today() + relativedelta(days=2)
         self.assertEqual(allocation.number_of_days, 0, 'There should be no days allocated yet. The accrual starts tomorrow.')
 
-<<<<<<< HEAD
-        freezer = freeze_time(next_date)
-        freezer.start()
-        next_date = datetime.date(2021, 11, 1)
-        allocation._update_accrual()
-        # Prorata = 1 since a whole month passed
-        self.assertEqual(allocation.number_of_days, 1, 'There should be 1 day allocated.')
-        self.assertEqual(allocation.nextcall, next_date, 'The next call date of the cron should be November 1st')
-        freezer.stop()
-=======
         with freeze_time(tomorrow):
             allocation._update_accrual()
             nextcall = datetime.date.today() + relativedelta(days=1)
             allocation._update_accrual()
             self.assertEqual(allocation.number_of_days, 1, 'There should be only 1 day allocated.')
->>>>>>> 4d11cb0e
 
         with freeze_time(nextcall):
             allocation._update_accrual()
@@ -525,70 +430,6 @@
         accrual_plan = self.env['hr.leave.accrual.plan'].with_context(tracking_disable=True).create({
             'name': 'Accrual Plan For Test',
             'transition_mode': 'immediately',
-            'level_ids': [(0, 0, {
-                'start_count': 1,
-                'start_type': 'day',
-                'added_value': 1,
-                'added_value_type': 'days',
-                'frequency': 'weekly',
-                'maximum_leave': 1,
-            }), (0, 0, {
-                'start_count': 10,
-                'start_type': 'day',
-                'added_value': 1,
-                'added_value_type': 'days',
-                'frequency': 'weekly',
-                'maximum_leave': 1,
-            })],
-        })
-        allocation = self.env['hr.leave.allocation'].with_user(self.user_hrmanager_id).with_context(tracking_disable=True).create({
-            'name': 'Accrual allocation for employee',
-            'accrual_plan_id': accrual_plan.id,
-            'employee_id': self.employee_emp.id,
-            'holiday_status_id': self.leave_type.id,
-            'number_of_days': 0,
-            'allocation_type': 'accrual',
-        })
-        allocation.action_confirm()
-        allocation.action_validate()
-<<<<<<< HEAD
-        self.assertFalse(allocation.nextcall, 'There should be no nextcall set on the allocation.')
-        self.assertEqual(allocation.number_of_days, 0, 'There should be no days allocated yet.')
-        allocation._update_accrual()
-        next_date = datetime.date(2022, 1, 1)
-        self.assertEqual(allocation.number_of_days, 0, 'There should be no days allocated yet. The accrual starts tomorrow.')
-        freezer.stop()
-
-        freezer = freeze_time(next_date)
-        freezer.start()
-        next_date = datetime.date(2022, 7, 1)
-        allocation._update_accrual()
-        # Prorated
-        self.assertAlmostEqual(allocation.number_of_days, 0.6576, 4, 'There should be 0.6576 day allocated.')
-        self.assertEqual(allocation.nextcall, next_date, 'The next call date of the cron should be July 1st')
-        freezer.stop()
-
-        freezer = freeze_time(next_date)
-        freezer.start()
-        allocation._update_accrual()
-        # Not Prorated
-        self.assertAlmostEqual(allocation.number_of_days, 1.6576, 4, 'There should be 1.6576 day allocated.')
-        freezer.stop()
-
-    def test_frequency_yearly(self):
-        freezer = freeze_time('2021-09-01')
-        freezer.start()
-=======
-        next_date = datetime.date.today() + relativedelta(days=11)
-        second_level = self.env['hr.leave.accrual.level'].search([('accrual_plan_id', '=', accrual_plan.id), ('start_count', '=', 10)])
-        self.assertEqual(allocation._get_current_accrual_plan_level_id(next_date)[0], second_level, 'The second level should be selected')
-
-    def test_accrual_transition_after_period(self):
-        # 1 accrual with 2 levels and level transition after
->>>>>>> 4d11cb0e
-        accrual_plan = self.env['hr.leave.accrual.plan'].with_context(tracking_disable=True).create({
-            'name': 'Accrual Plan For Test',
-            'transition_mode': 'end_of_accrual',
             'level_ids': [(0, 0, {
                 'start_count': 1,
                 'start_type': 'day',
@@ -619,47 +460,41 @@
         second_level = self.env['hr.leave.accrual.level'].search([('accrual_plan_id', '=', accrual_plan.id), ('start_count', '=', 10)])
         self.assertEqual(allocation._get_current_accrual_plan_level_id(next_date)[0], second_level, 'The second level should be selected')
 
-<<<<<<< HEAD
-        freezer = freeze_time(next_date)
-        freezer.start()
-        next_date = datetime.date(2023, 1, 1)
-        allocation._update_accrual()
-        self.assertAlmostEqual(allocation.number_of_days, 0.3315, 4, 'There should be 0.3315 day allocated.')
-        self.assertEqual(allocation.nextcall, next_date, 'The next call date of the cron should be January 1st 2023')
-        freezer.stop()
-
-        freezer = freeze_time(next_date)
-        freezer.start()
-        allocation._update_accrual()
-        self.assertAlmostEqual(allocation.number_of_days, 1.3315, 4, 'There should be 1.3315 day allocated.')
-        freezer.stop()
-
-    def test_check_gain(self):
-        # 2 accruals, one based on worked time, one not
-        # check gain
-        freezer = freeze_time('2021-08-30')
-        freezer.start()
-        calendar_emp = self.env['resource.calendar'].create({
-            'name': '40 Hours',
-            'tz': self.employee_emp.tz,
-            'attendance_ids': [
-                (0, 0, {
-                    'name': '%s_%d' % ('40 Hours', index),
-                    'hour_from': 8,
-                    'hour_to': 12,
-                    'dayofweek': str(index),
-                    'day_period': 'morning'
-                }, {
-                    'name': '%s_%d' % ('40 Hours', index),
-                    'hour_from': 13,
-                    'hour_to': 18,
-                    'dayofweek': str(index),
-                    'day_period': 'afternoon'
-                }) for index in range(5)
-            ],
-        })
-        self.employee_emp.resource_calendar_id = calendar_emp.id
-=======
+    def test_accrual_transition_after_period(self):
+        # 1 accrual with 2 levels and level transition after
+        accrual_plan = self.env['hr.leave.accrual.plan'].with_context(tracking_disable=True).create({
+            'name': 'Accrual Plan For Test',
+            'transition_mode': 'end_of_accrual',
+            'level_ids': [(0, 0, {
+                'start_count': 1,
+                'start_type': 'day',
+                'added_value': 1,
+                'added_value_type': 'days',
+                'frequency': 'weekly',
+                'maximum_leave': 1,
+            }), (0, 0, {
+                'start_count': 10,
+                'start_type': 'day',
+                'added_value': 1,
+                'added_value_type': 'days',
+                'frequency': 'weekly',
+                'maximum_leave': 1,
+            })],
+        })
+        allocation = self.env['hr.leave.allocation'].with_user(self.user_hrmanager_id).with_context(tracking_disable=True).create({
+            'name': 'Accrual allocation for employee',
+            'accrual_plan_id': accrual_plan.id,
+            'employee_id': self.employee_emp.id,
+            'holiday_status_id': self.leave_type.id,
+            'number_of_days': 0,
+            'allocation_type': 'accrual',
+        })
+        allocation.action_confirm()
+        allocation.action_validate()
+        next_date = datetime.date.today() + relativedelta(days=11)
+        second_level = self.env['hr.leave.accrual.level'].search([('accrual_plan_id', '=', accrual_plan.id), ('start_count', '=', 10)])
+        self.assertEqual(allocation._get_current_accrual_plan_level_id(next_date)[0], second_level, 'The second level should be selected')
+
     def test_unused_accrual_lost(self):
         #1 accrual with 2 levels and level transition immediately
         with freeze_time('2021-09-01'):
@@ -689,7 +524,6 @@
         with freeze_time('2022-01-01'):
             allocation._update_accrual()
             self.assertEqual(allocation.number_of_days, 0, 'There number of days should be reset')
->>>>>>> 4d11cb0e
 
     def test_unused_accrual_postponed(self):
         # 1 accrual with 2 levels and level transition after
@@ -754,51 +588,11 @@
             'allocation_type': 'accrual',
             'date_from': datetime.date(2020, 8, 16),
         })
-<<<<<<< HEAD
-        leave = self.env['hr.leave'].create({
-            'name': 'leave',
-            'employee_id': self.employee_emp.id,
-            'holiday_status_id': holiday_type.id,
-            'date_from': '2021-09-02 00:00:00',
-            'date_to': '2021-09-02 23:59:59',
-        })
-        leave.action_validate()
-        self.assertFalse(allocation_not_worked_time.nextcall, 'There should be no nextcall set on the allocation.')
-        self.assertFalse(allocation_worked_time.nextcall, 'There should be no nextcall set on the allocation.')
-        self.assertEqual(allocation_not_worked_time.number_of_days, 0, 'There should be no days allocated yet.')
-        self.assertEqual(allocation_worked_time.number_of_days, 0, 'There should be no days allocated yet.')
-        freezer.stop()
-        next_date = datetime.date(2021, 9, 6)
-        freezer = freeze_time(next_date)
-        freezer.start()
-        # next_date = datetime.date(2021, 9, 13)
-        self.env['hr.leave.allocation']._update_accrual()
-        # Prorated
-        self.assertAlmostEqual(allocation_not_worked_time.number_of_days, 4.2857, 4, 'There should be 4.2857 days allocated.')
-        # 3.75 -> starts 1 day after allocation date -> 31/08-3/09 => 4 days - 1 days time off => (3 / 4) * 5 days
-        # ^ result without prorata
-        # Prorated
-        self.assertAlmostEqual(allocation_worked_time.number_of_days, 3.42857, 4, 'There should be 3.42857 days allocated.')
-        self.assertEqual(allocation_not_worked_time.nextcall, datetime.date(2021, 9, 13), 'The next call date of the cron should be the September 13th')
-        self.assertEqual(allocation_worked_time.nextcall, datetime.date(2021, 9, 13), 'The next call date of the cron should be the September 13th')
-        freezer.stop()
-
-        freezer = freeze_time(next_date + relativedelta(days=7))
-        freezer.start()
-        next_date = datetime.date(2021, 9, 20)
-        self.env['hr.leave.allocation']._update_accrual()
-        self.assertAlmostEqual(allocation_not_worked_time.number_of_days, 9.2857, 4, 'There should be 9.2857 days allocated.')
-        self.assertEqual(allocation_not_worked_time.nextcall, next_date, 'The next call date of the cron should be September 20th')
-        self.assertAlmostEqual(allocation_worked_time.number_of_days, 8.42857, 4, 'There should be 8.42857 days allocated.')
-        self.assertEqual(allocation_worked_time.nextcall, next_date, 'The next call date of the cron should be September 20th')
-        freezer.stop()
-=======
         allocation.action_confirm()
         allocation.action_validate()
         with freeze_time('2022-1-10'):
             allocation._update_accrual()
         self.assertAlmostEqual(allocation.number_of_days, 30.79, 2, "Invalid number of days")
->>>>>>> 4d11cb0e
 
     def test_accrual_lost(self):
         # Test that when an allocation is made in the past and the second level is technically reached
@@ -869,15 +663,9 @@
         })
         allocation.action_confirm()
         allocation.action_validate()
-<<<<<<< HEAD
-        next_date = datetime.date.today() + relativedelta(days=11)
-        second_level = self.env['hr.leave.accrual.level'].search([('accrual_plan_id', '=', accrual_plan.id), ('start_count', '=', 10)])
-        self.assertEqual(allocation._get_current_accrual_plan_level_id(next_date)[0], second_level, 'The second level should be selected')
-=======
         with freeze_time('2022-4-4'):
             allocation._update_accrual()
         self.assertEqual(allocation.number_of_days, 3, "Invalid number of days")
->>>>>>> 4d11cb0e
 
     def test_accrual_maximum_leaves(self):
         accrual_plan = self.env['hr.leave.accrual.plan'].with_context(tracking_disable=True).create({
@@ -900,14 +688,6 @@
             'allocation_type': 'accrual',
             'date_from': '2021-09-03',
         })
-<<<<<<< HEAD
-        allocation.action_confirm()
-        allocation.action_validate()
-        next_date = datetime.date.today() + relativedelta(days=11)
-        second_level = self.env['hr.leave.accrual.level'].search([('accrual_plan_id', '=', accrual_plan.id), ('start_count', '=', 10)])
-        self.assertEqual(allocation._get_current_accrual_plan_level_id(next_date)[0], second_level, 'The second level should be selected')
-=======
->>>>>>> 4d11cb0e
 
         with freeze_time(datetime.date(2021, 10, 3)):
             allocation.action_confirm()
