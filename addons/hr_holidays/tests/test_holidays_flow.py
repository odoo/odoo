--- conflicted
+++ resolved
@@ -205,10 +205,5 @@
             'date_to': (datetime.today() + relativedelta(days=7)),
             'number_of_days_temp': 4,
         })
-<<<<<<< HEAD
-        with self.assertRaises(except_orm):
-            self.hr_holidays.signal_workflow(cr, self.user_hrmanager_id, [hol2_id], 'confirm')
-=======
-        with self.assertRaises(Warning):
-            self.hr_holidays.signal_confirm(cr, self.user_hrmanager_id, [hol2_id])
->>>>>>> 08abc434
+        with self.assertRaises(except_orm):
+            self.hr_holidays.signal_workflow(cr, self.user_hrmanager_id, [hol2_id], 'confirm')