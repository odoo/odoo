--- conflicted
+++ resolved
@@ -317,11 +317,7 @@
         })
         company_leave._compute_date_from_to()
 
-<<<<<<< HEAD
-        with self.assertQueryCount(__system__=870, admin=865):
-=======
         with self.assertQueryCount(__system__=773, admin=867):  # 770 community
->>>>>>> 4d11cb0e
             # Original query count: 1987
             # Without tracking/activity context keys: 5154
             company_leave.action_validate()
