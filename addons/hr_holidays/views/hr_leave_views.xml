<?xml version='1.0' encoding='UTF-8' ?>
<odoo>

    <!-- Graph report -->
    <record id="view_evaluation_report_graph" model="ir.ui.view">
            <field name="name">hr.holidays.graph</field>
            <field name="model">hr.leave</field>
            <field name="arch" type="xml">
            <graph string="Appraisal Analysis" stacked="True">
                <field name="employee_id" type="row"/>
                <field name="holiday_status_id" type="row"/>
                <field name="date_from" type="col"/>
                <field name="number_of_days" type="measure"/>
             </graph>
         </field>
    </record>

    <record id="view_hr_holidays_filter" model="ir.ui.view">
        <field name="name">hr.holidays.filter</field>
        <field name="model">hr.leave</field>
        <field name="arch" type="xml">
            <search string="Search Leave">
                <field name="employee_id"/>
                <field name="department_id"/>
                <field name="holiday_status_id"/>
                <field name="name"/>
                <filter domain="[('state','in',('confirm','validate1'))]" string="To Approve" name="approve"/>
                <filter string="Approved Leaves" domain="[('state', '=', 'validate')]" name="validated"/>
                <separator/>
                <filter name="active_types" string="Active Types" domain="[('holiday_status_id.active', '=', True)]" help="Filters only on requests that belong to an leave type that is 'active' (active field is True)"/>
                <separator/>
                <filter string="Unread Messages" name="message_needaction" domain="[('message_needaction','=',True)]"/>
                <separator/>
                <filter string="My Department Leaves" name="department" domain="[('department_id.manager_id.user_id', '=', uid)]" help="My Department Leaves"/>
                <filter name="my_team_leaves" string="My Team Leaves" domain="[('employee_id.parent_id.user_id', '=', uid)]" groups="hr_holidays.group_hr_holidays_manager" help="Leaves of Your Team Member"/>
                <separator/>
                <filter string="To Report in Payslip" name="gray" domain="[('payslip_status', '=', False)]" groups="hr_holidays.group_hr_holidays_manager"/>
                <separator/>
                <filter string="To Do" name="todo" domain="[('payslip_status', '=', False), ('holiday_status_id.active', '=', True)]"/>
                <separator/>
                <filter name="year" string="Current Year"
                    domain="[('holiday_status_id.active', '=', True)]" help="Active Leaves"/>
                <separator/>
                <filter string="My Leaves" name="my_leaves" domain="[('employee_id.user_id', '=', uid)]"/>
<<<<<<< HEAD
                <separator/>
                <field name="employee_id"/>
                <field name="department_id"/>
                <field name="holiday_status_id"/>
                <separator/>
                <filter string="Late Activities" name="activities_overdue"
                    domain="[('activity_ids.date_deadline', '&lt;', context_today().strftime('%Y-%m-%d'))]"
                    help="Show all records which has next action date is before today"/>
                <filter string="Today Activities" name="activities_today"
                    domain="[('activity_ids.date_deadline', '=', context_today().strftime('%Y-%m-%d'))]"/>
                <filter string="Future Activities" name="activities_upcoming_all"
                        domain="[('activity_ids.date_deadline', '&gt;', context_today().strftime('%Y-%m-%d'))
                        ]"/>
=======
>>>>>>> c834c0f5
                <group expand="0" string="Group By">
                    <filter name="group_name" string="Description" context="{'group_by':'name'}"/>
                    <filter name="group_employee" string="Employee" context="{'group_by':'employee_id'}"/>
                    <filter name="group_category" string="Category" context="{'group_by':'category_id'}"/>
                    <filter name="group_manager" string="Manager" context="{'group_by':'manager_id'}"/>
                    <filter name="group_second_approver_id" string="Validator" context="{'group_by':'second_approver_id'}"/>
                    <filter name="group_type" string="Type" context="{'group_by':'holiday_status_id'}"/>
                    <separator/>
                    <filter name="group_date_from" string="Start Month" context="{'group_by':'date_from'}"/>
                </group>
            </search>
        </field>
    </record>

    <!-- Holidays: Leave Request -->

    <record id="view_holiday_new_calendar" model="ir.ui.view">
        <field name="name">Leave Request</field>
        <field name="model">hr.leave</field>
        <field name="arch" type="xml">
            <calendar string="Leave Request" date_start="date_from" date_stop="date_to" mode="month" quick_add="False" color="employee_id">
                <field name="display_name"/>
            </calendar>
        </field>
    </record>

    <record id="edit_holiday_new_request" model="ir.ui.view">
        <field name="name">Leave Request</field>
        <field name="model">hr.leave</field>
        <field name="arch" type="xml">
            <form string="Leave Request">
            <field name="can_reset" invisible="1"/>
            <field name="can_approve" invisible="1"/>
            <header>
                <button string="Confirm" name="action_confirm" states="draft" type="object" class="oe_highlight"/>
                <button string="Approve" name="action_approve" type="object" class="oe_highlight" attrs="{'invisible': ['|', ('can_approve', '=', False), ('state', '!=', 'confirm')]}"/>
                <button string="Validate" name="action_validate" states="validate1" type="object" groups="hr_holidays.group_hr_holidays_manager" class="oe_highlight"/>
                <button string="Refuse" name="action_refuse"  type="object" attrs="{'invisible': ['|', ('can_approve', '=', False), ('state', 'not in', ('confirm','validate','validate1'))]}"/>
                <button string="Reset to Draft" name="action_draft" type="object"
                        attrs="{'invisible': ['|', ('can_reset', '=', False), ('state', 'not in', ['confirm', 'refuse'])]}"/>
                <field name="state" widget="statusbar" statusbar_visible="draft,confirm,validate"/>
            </header>
            <sheet>
                <div class="oe_title">
                    <h1><field name="display_name"/></h1>
                </div>
                <group>
                    <group>
                        <field name="name" attrs="{'readonly':[('state','!=','draft'),('state','!=','confirm')]}"/>
                        <field name="holiday_status_id" context="{'employee_id':employee_id, 'default_date_from':date_from}"/>
                        <label for="number_of_days_temp" string="Duration"/>
                        <div>
                            <div>
                                <field name="date_from" class="oe_inline"/>
                                <label string="-" class="oe_inline"/>
                                <field name="date_to" class="oe_inline"/>
                            </div>
                            <div>
                                <field name="number_of_days_temp" class="oe_inline"/> days
                            </div>
                        </div>
                    </group>
                    <group>
                        <field name="holiday_type" attrs="{'readonly':[('state','!=','draft')]}" string="Mode" groups="hr_holidays.group_hr_holidays_user" context="{'employee_id':employee_id}" />
                        <field name="employee_id" attrs="{'required':[('holiday_type','=','employee')],'invisible':[('holiday_type','!=','employee')]}" groups="hr_holidays.group_hr_holidays_user"/>
                        <field name="category_id" attrs="{'required':[('holiday_type','=','category')], 'readonly': [('state','!=','draft'), ('state','!=','confirm')], 'invisible':[('holiday_type','!=','category')]}"/>
                        <field name="department_id" groups="hr_holidays.group_hr_holidays_user" attrs="{'readonly':['|',('state','=', 'validate'),('holiday_type','!=','department')],'invisible':[('holiday_type','=','category')]}"/>
                        <field name="payslip_status" groups="hr_holidays.group_hr_holidays_manager" widget="toggle_button"/>
                    </group>
                    <div groups="hr_holidays.group_hr_holidays_manager">
                        <separator string="Comment by Manager"/>
                        <field name="report_note" placeholder="e.g. Report to the next month..."/>
                    </div>
                </group>
            </sheet>
            <div class="oe_chatter">
                <field name="message_follower_ids" widget="mail_followers"/>
                <field name="activity_ids" widget="mail_activity"/>
                <field name="message_ids" widget="mail_thread"/>
            </div>
            </form>
        </field>
    </record>

    <record id="view_holiday" model="ir.ui.view">
        <field name="name">hr.holidays.tree</field>
        <field name="model">hr.leave</field>
        <field name="arch" type="xml">
            <tree decoration-danger="state == 'refuse'" decoration-info="state == ' draft'" string="Leave Requests"
                   decoration-bf="message_needaction == True">
                <field name="employee_id"/>
                <field name="holiday_type" string="Mode" groups="base.group_no_one"/>
                <field name="holiday_status_id"/>
                <field name="name"/>
                <field name="date_from"/>
                <field name="date_to"/>
                <field name="number_of_days" string="Number of Days" sum="Remaining Days"/>
                <field name="state"/>
                <field name="payslip_status" widget="toggle_button" options='{"active": "Reported in last payslips", "inactive": "To Report in Payslip"}' groups="hr_holidays.group_hr_holidays_manager"/>
                <field name="category_id" invisible="1"/>
                <field name="department_id" invisible="not context.get('set_visible',False)"/>
                <field name="manager_id" invisible="1"/>
                <field name="user_id" invisible="1"/>
                <field name="message_needaction" invisible="1"/>
            </tree>
        </field>
    </record>

    <record id="action_hr_holidays_dashboard" model="ir.actions.act_window">
        <field name="name">All Leaves</field>
        <field name="res_model">hr.leave</field>
        <field name="view_type">form</field>
        <field name="view_mode">calendar</field>
        <field name="context">{'search_default_year': 1, 'search_default_group_employee': 1}</field>
        <field name="domain">[('holiday_type','=','employee'), ('state', '!=', 'refuse')]</field>
        <field name="search_view_id" ref="view_hr_holidays_filter"/>
    </record>

    <menuitem
        name="Leaves"
        id="menu_hr_holidays_root"
        sequence="95"
        web_icon="hr_holidays,static/description/icon.png"
        groups="base.group_user"/>

    <menuitem
        id="menu_hr_holidays_dashboard"
        name="Dashboard"
        parent="menu_hr_holidays_root"
        sequence="1"
        action="action_hr_holidays_dashboard"
        groups="hr_holidays.group_hr_holidays_manager"/>

    <menuitem
        id="menu_hr_holidays_my_leaves"
        name="My Leaves"
        parent="menu_hr_holidays_root"
        sequence="2"/>

    <menuitem
        id="menu_hr_holidays_approvals"
        name="Managers"
        parent="menu_hr_holidays_root"
        sequence="3"
        groups="hr_holidays.group_hr_holidays_manager,hr_holidays.group_hr_holidays_user"/>

    <menuitem
        id="menu_hr_holidays_report"
        name="Reporting"
        parent="menu_hr_holidays_root"
        sequence="99"
        groups="hr_holidays.group_hr_holidays_manager,hr_holidays.group_hr_holidays_user"/>

    <record id="open_ask_holidays" model="ir.actions.act_window">
        <field name="name">Leaves Request</field>
        <field name="res_model">hr.leave</field>
        <field name="view_type">form</field>
        <field name="view_id" ref="edit_holiday_new_request"/>
        <field name="context">{}</field>
        <field name="domain">[('user_id', '=', uid)]</field>
        <field name="search_view_id" ref="view_hr_holidays_filter"/>
        <field name="help" type="html">
            <p class="o_view_nocontent_smiling_face">
                Create a new leave request
            </p><p>
                Once you have recorded your leave request, it will be sent
                to a manager for validation. Be sure to set the right leave
                type (recuperation, legal leaves, sickness) and the exact
                number of open days related to your leave.
            </p>
        </field>
    </record>

    <record id="action_open_ask_holidays_tree" model="ir.actions.act_window.view">
        <field name="sequence" eval="20"/>
        <field name="view_mode">tree</field>
        <field name="view_id" ref="view_holiday"/>
        <field name="act_window_id" ref="open_ask_holidays"/>
    </record>

    <record id="action_open_ask_holidays_form" model="ir.actions.act_window.view">
        <field name="sequence" eval="3"/>
        <field name="view_mode">form</field>
        <field name="view_id" ref="edit_holiday_new_request"/>
        <field name="act_window_id" ref="open_ask_holidays"/>
    </record>

    <record id="action_open_ask_holidays_calendar" model="ir.actions.act_window.view">
        <field name="sequence" eval="1"/>
        <field name="view_mode">calendar</field>
        <field name="view_id" ref="view_holiday_new_calendar"/>
        <field name="act_window_id" ref="open_ask_holidays"/>
    </record>

    <menuitem
        id="menu_open_ask_holidays_new"
        parent="menu_hr_holidays_my_leaves"
        action="open_ask_holidays"
        sequence="22"/>

    <record id="open_employee_leaves" model="ir.actions.act_window">
        <field name="name">Leaves Overview</field>
        <field name="res_model">hr.leave</field>
        <field name="view_type">form</field>
        <field name="view_mode">tree,kanban,form,calendar</field>
        <field name="view_id" eval="view_holiday"/>
        <field name="help" type="html">
            <p class="o_view_nocontent_smiling_face">
                Create a new leave request
            </p>
        </field>
        <field name="context">{}</field>
        <field name="domain">[]</field>
        <field name="search_view_id" ref="view_hr_holidays_filter"/>
    </record>

    <record id="open_department_holidays_approve" model="ir.actions.act_window">
        <field name="name">Department Leaves</field>
        <field name="res_model">hr.leave</field>
        <field name="view_type">form</field>
        <field name="view_mode">tree,form,calendar,kanban</field>
        <field name="context">{'search_default_department':1, 'search_default_approve':1}</field>
        <field name="domain">[]</field>
        <field name="help" type="html">
            <p class="o_view_nocontent_smiling_face">
                Create a new leave request
            </p><p>
                Once you have recorded your leave request, it will be sent
                to a manager for validation. Be sure to set the right leave
                type (recuperation, legal leaves, sickness) and the exact
                number of open days related to your leave.
            </p>
        </field>
        <field name="search_view_id" ref="view_hr_holidays_filter"/>
    </record>

    <menuitem
        id="menu_open_department_leave_approve"
        name="Leaves to Approve"
        parent="menu_hr_holidays_approvals"
        groups="hr_holidays.group_hr_holidays_manager,hr_holidays.group_hr_holidays_user"
        action="open_department_holidays_approve"
        sequence="1"/>

    <menuitem
        id="menu_open_employee_leave"
        parent="menu_hr_holidays_approvals"
        groups="hr_holidays.group_hr_holidays_manager,hr_holidays.group_hr_holidays_user"
        action="open_employee_leaves"
        sequence="4"/>

    <!-- Shortcuts -->
    <record id="view_allocation_tree_customize" model="ir.ui.view">
        <field name="name">hr.leave.allocation.tree.customize</field>
        <field name="model">hr.leave.allocation</field>
        <field name="arch" type="xml">
            <tree string="Allocation Requests" editable="top">
                <field name="employee_id"/>
                <field name="holiday_type"/>
                <field name="holiday_status_id"/>
                <field name="name" readonly="1"/>
                <field name="number_of_days_temp" string="Allocated Days" sum="Remaining Days"/>
                <field name="state"/>
            </tree>
        </field>
    </record>

    <record id="act_hr_employee_holiday_request_approved" model="ir.actions.act_window">
        <field name="name">Leaves to be reported in Payslip</field>
        <field name="type">ir.actions.act_window</field>
        <field name="res_model">hr.leave</field>
        <field name="src_model">hr.employee</field>
        <field name="view_type">form</field>
        <field name="view_mode">tree,form</field>
        <field name="context">{'search_default_employee_id': [active_id], 'search_default_validated': True, 'search_default_gray': True}</field>
        <field name="domain">[('date_from','&gt;=', context_today().strftime("%Y-%m-1")), ('date_from','&lt;', ((context_today() + relativedelta(months=1)).strftime('%Y-%m-1')) )]</field>
        <field name="view_id" eval="view_allocation_tree_customize"/>
    </record>

   <!-- Assing leave -->
    <record id="hr_holidays_action_request_from_department" model="ir.actions.act_window">
        <field name="name">Leave Request to Approve</field>
        <field name="res_model">hr.leave</field>
        <field name="view_type">form</field>
        <field name="view_mode">tree,form</field>
        <field name="context">{
            'search_default_department_id': [active_id],
            'default_department_id': active_id,
            'search_default_approve':1}
        </field>
        <field name="domain">[]</field>
        <field name="view_id" ref="view_holiday"/>
        <field name="search_view_id" ref="view_hr_holidays_filter"/>
    </record>

    <record id="action_hr_holidays_leaves_analysis" model="ir.actions.act_window">
        <field name="name">Leaves Analysis</field>
        <field name="res_model">hr.leave</field>
        <field name="view_type">form</field>
        <field name="view_mode">graph,pivot</field>
        <field name="domain">[('holiday_type','=','employee')]</field>
        <field name="search_view_id" ref="view_hr_holidays_filter"/>
    </record>

    <record id="action_hr_holidays_leaves_analysis_filtered" model="ir.actions.act_window">
        <field name="name">Leaves Analysis</field>
        <field name="res_model">hr.leave</field>
        <field name="view_type">form</field>
        <field name="view_mode">graph,pivot</field>
        <field name="domain">[('holiday_type','=','employee')]</field>
        <field name="context">{
            'search_default_department_id': [active_id],
            'default_department_id': active_id}
        </field>
        <field name="search_view_id" ref="view_hr_holidays_filter"/>
    </record>

    <record id="view_holiday_pivot" model="ir.ui.view">
        <field name="name">hr.holidays.report_pivot</field>
        <field name="model">hr.leave</field>
        <field name="priority">20</field>
        <field name="arch" type="xml">
            <pivot string="Leaves Summary">
                <field name="employee_id" type="row"/>
                <field name="date_from" type="col"/>
                <field name="number_of_days" type="measure"/>
            </pivot>
        </field>
    </record>

    <record id="view_holiday_graph" model="ir.ui.view">
        <field name="name">hr.holidays.report_graph</field>
        <field name="model">hr.leave</field>
        <field name="priority">20</field>
        <field name="arch" type="xml">
            <graph string="Leaves Summary">
                <field name="employee_id"/>
                <field name="number_of_days" type="measure"/>
            </graph>
        </field>
    </record>

    <record id="action_hr_available_holidays_report" model="ir.actions.act_window">
        <field name="name">Leaves Analysis</field>
        <field name="res_model">hr.leave</field>
        <field name="view_type">form</field>
        <field name="view_mode">graph,pivot,calendar,form</field>
        <field name="view_id"></field>  <!-- force empty -->
        <field name="context">{'search_default_leaves':1}</field>
        <field name="search_view_id" ref="view_hr_holidays_filter"/>
    </record>

    <record id="action_window_leave_pivot" model="ir.actions.act_window.view">
        <field name="sequence" eval="2"/>
        <field name="view_mode">pivot</field>
        <field name="view_id" ref="view_holiday_pivot"/>
        <field name="act_window_id" ref="action_hr_available_holidays_report"/>
    </record>

    <record id="action_window_leave_graph" model="ir.actions.act_window.view">
        <field name="sequence" eval="1"/>
        <field name="view_mode">graph</field>
        <field name="view_id" ref="view_holiday_graph"/>
        <field name="act_window_id" ref="action_hr_available_holidays_report"/>
    </record>

    <menuitem
        name="Leaves Analysis"
        id="menu_hr_available_holidays_report_tree"
        action="action_hr_available_holidays_report"
        parent="menu_hr_holidays_report" sequence="5"/>
</odoo><|MERGE_RESOLUTION|>--- conflicted
+++ resolved
@@ -42,11 +42,6 @@
                     domain="[('holiday_status_id.active', '=', True)]" help="Active Leaves"/>
                 <separator/>
                 <filter string="My Leaves" name="my_leaves" domain="[('employee_id.user_id', '=', uid)]"/>
-<<<<<<< HEAD
-                <separator/>
-                <field name="employee_id"/>
-                <field name="department_id"/>
-                <field name="holiday_status_id"/>
                 <separator/>
                 <filter string="Late Activities" name="activities_overdue"
                     domain="[('activity_ids.date_deadline', '&lt;', context_today().strftime('%Y-%m-%d'))]"
@@ -56,8 +51,6 @@
                 <filter string="Future Activities" name="activities_upcoming_all"
                         domain="[('activity_ids.date_deadline', '&gt;', context_today().strftime('%Y-%m-%d'))
                         ]"/>
-=======
->>>>>>> c834c0f5
                 <group expand="0" string="Group By">
                     <filter name="group_name" string="Description" context="{'group_by':'name'}"/>
                     <filter name="group_employee" string="Employee" context="{'group_by':'employee_id'}"/>
