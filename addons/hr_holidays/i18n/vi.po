--- conflicted
+++ resolved
@@ -1,28 +1,21 @@
-# Translation of OpenERP Server.
+# Translation of Odoo Server.
 # This file contains the translation of the following modules:
 # 	* hr_holidays
 #
 msgid ""
 msgstr ""
-"Project-Id-Version: OpenERP Server 7.saas~5\n"
+"Project-Id-Version: Odoo 8.0\n"
 "Report-Msgid-Bugs-To: \n"
-<<<<<<< HEAD
 "POT-Creation-Date: 2014-09-13 02:52+0000\n"
 "PO-Revision-Date: 2014-09-13 10:55+0700\n"
 "Last-Translator: Leo Tran <leo.tran@ma.tvtmarine.com>\n"
 "Language-Team: T.V.T Marine Automation (aka TVTMA) <support@ma.tvtmarine."
 "com>\n"
-=======
-"POT-Creation-Date: 2015-01-21 14:07+0000\n"
-"PO-Revision-Date: 2015-12-29 08:13+0000\n"
-"Last-Translator: Martin Trigaux\n"
-"Language-Team: Vietnamese (http://www.transifex.com/odoo/odoo-8/language/vi/)\n"
->>>>>>> 7ad626f8
 "MIME-Version: 1.0\n"
 "Content-Type: text/plain; charset=UTF-8\n"
-"Content-Transfer-Encoding: 8bit\n"
-"Language: Vietnam\n"
-"X-Generator: Poedit 1.5.4\n"
+"Content-Transfer-Encoding: \n"
+"Language: vi\n"
+"Plural-Forms: nplurals=1; plural=0;\n"
 
 #. module: hr_holidays
 #: model:ir.actions.act_window,help:hr_holidays.open_ask_holidays
@@ -52,8 +45,7 @@
 #: model:ir.actions.act_window,help:hr_holidays.hr_holidays_leaves_assign_legal
 msgid ""
 "<p>\n"
-"               You can assign remaining Legal Leaves for each employee, "
-"OpenERP\n"
+"               You can assign remaining Legal Leaves for each employee, Odoo\n"
 "               will automatically create and validate allocation requests.\n"
 "             </p>\n"
 "           "
@@ -70,7 +62,13 @@
 msgstr "Hiệu lực"
 
 #. module: hr_holidays
-#: view:hr.holidays:0
+#: view:hr.holidays:hr_holidays.view_hr_holidays_filter
+msgid "Active Types"
+msgstr "Kiểu đang còn hiệu lực"
+
+#. module: hr_holidays
+#: view:hr.holidays:hr_holidays.allocation_company_new
+#: view:hr.holidays:hr_holidays.edit_holiday_new
 msgid "Add a reason..."
 msgstr "Thêm một lý do..."
 
@@ -80,7 +78,7 @@
 msgstr "Phân bổ ngày nghỉ cho nhân viên"
 
 #. module: hr_holidays
-#: view:hr.holidays:0
+#: view:hr.holidays:hr_holidays.view_holiday_allocation_tree
 msgid "Allocated Days"
 msgstr "Số ngày được phân bổ"
 
@@ -100,7 +98,7 @@
 msgstr "Yêu cầu phân bổ"
 
 #. module: hr_holidays
-#: view:hr.holidays:0
+#: view:hr.holidays:hr_holidays.view_holiday_allocation_tree
 #: model:ir.actions.act_window,name:hr_holidays.open_allocation_holidays
 #: model:ir.ui.menu,name:hr_holidays.menu_open_allocation_holidays
 msgid "Allocation Requests"
@@ -113,7 +111,7 @@
 msgstr "Yêu cầu phân bổ cần phê duyệt"
 
 #. module: hr_holidays
-#: code:addons/hr_holidays/hr_holidays.py:511
+#: code:addons/hr_holidays/hr_holidays.py:508
 #, python-format
 msgid "Allocation for %s"
 msgstr "Phân bổ cho %s"
@@ -126,7 +124,7 @@
 #. module: hr_holidays
 #: xsl:holidays.summary:0
 msgid "Analyze from"
-msgstr "Analyze from"
+msgstr "Phân tích từ"
 
 #. module: hr_holidays
 #: field:hr.holidays,double_validation:0
@@ -135,7 +133,13 @@
 msgstr "Áp dụng thẩm định hai lần"
 
 #. module: hr_holidays
-#: view:hr.holidays:0
+#: view:hr.holidays:hr_holidays.view_evaluation_report_graph
+msgid "Appraisal Analysis"
+msgstr "Phân tích Đánh giá"
+
+#. module: hr_holidays
+#: view:hr.holidays:hr_holidays.allocation_company_new
+#: view:hr.holidays:hr_holidays.edit_holiday_new
 msgid "Approve"
 msgstr "Phê duyệt"
 
@@ -148,7 +152,7 @@
 msgstr "Được phê duyệt"
 
 #. module: hr_holidays
-#: view:hr.employee:0
+#: view:hr.employee:hr_holidays.hr_holidays_leaves_assign_tree_view
 msgid "Assign Leaves"
 msgstr "Gán ngày nghỉ"
 
@@ -193,7 +197,8 @@
 "(tags): Phân bổ/Yêu cầu các Nhân viên có cùng Nhóm (tags)"
 
 #. module: hr_holidays
-#: view:hr.holidays.summary.dept:0 view:hr.holidays.summary.employee:0
+#: view:hr.holidays.summary.dept:hr_holidays.view_hr_holidays_summary_dept
+#: view:hr.holidays.summary.employee:hr_holidays.view_hr_holidays_summary_employee
 msgid "Cancel"
 msgstr "Hủy bỏ"
 
@@ -203,7 +208,7 @@
 msgstr "Đã hủy bỏ"
 
 #. module: hr_holidays
-#: view:hr.holidays:0
+#: view:hr.holidays:hr_holidays.view_hr_holidays_filter
 msgid "Category"
 msgstr "Nhóm"
 
@@ -225,11 +230,7 @@
 #. module: hr_holidays
 #: xsl:holidays.summary:0
 msgid "Color"
-<<<<<<< HEAD
-msgstr "Mầu"
-=======
-msgstr "Màu sắc"
->>>>>>> 7ad626f8
+msgstr "Mầu sắc"
 
 #. module: hr_holidays
 #: field:hr.holidays.status,color_name:0
@@ -242,7 +243,7 @@
 msgstr "Nghỉ bù"
 
 #. module: hr_holidays
-#: view:hr.holidays:0
+#: view:hr.holidays:hr_holidays.edit_holiday_new
 msgid "Confirm"
 msgstr "Xác nhận"
 
@@ -253,8 +254,6 @@
 msgstr "Đã xác nhận"
 
 #. module: hr_holidays
-<<<<<<< HEAD
-=======
 #: field:hr.holidays,create_uid:0 field:hr.holidays.status,create_uid:0
 #: field:hr.holidays.summary.dept,create_uid:0
 #: field:hr.holidays.summary.employee,create_uid:0
@@ -266,27 +265,22 @@
 #: field:hr.holidays.summary.dept,create_date:0
 #: field:hr.holidays.summary.employee,create_date:0
 msgid "Created on"
-msgstr "Tạo trên"
-
-#. module: hr_holidays
->>>>>>> 7ad626f8
+msgstr "Tạo vào"
+
+#. module: hr_holidays
 #: field:hr.employee,current_leave_state:0
 msgid "Current Leave Status"
-msgstr "Trạng thái nghỉ hiện tại"
+msgstr "Tình trạng nghỉ hiện tại"
 
 #. module: hr_holidays
 #: field:hr.employee,current_leave_id:0
 msgid "Current Leave Type"
-msgstr "Loại nghỉ hiện tại"
+msgstr "Kiểu nghỉ hiện tại"
 
 #. module: hr_holidays
 #: help:hr.holidays,message_last_post:0
 msgid "Date of the last message posted on the record."
-<<<<<<< HEAD
 msgstr "Ngày của thông điệp gần nhất được ghi nhận trên một bản ghi."
-=======
-msgstr "Ngày gần nhất của thông điệp được vào sổ trên bản ghi này."
->>>>>>> 7ad626f8
 
 #. module: hr_holidays
 #: view:hr.holidays:0 field:hr.holidays,department_id:0
@@ -299,12 +293,13 @@
 msgstr "Phòng ban"
 
 #. module: hr_holidays
-#: view:hr.holidays:0 field:hr.holidays,name:0
+#: view:hr.holidays:hr_holidays.view_hr_holidays_filter
+#: field:hr.holidays,name:0
 msgid "Description"
 msgstr "Miêu tả"
 
 #. module: hr_holidays
-#: view:hr.holidays.status:0
+#: view:hr.holidays.status:hr_holidays.edit_holiday_status_form
 msgid "Details"
 msgstr "Chi tiết"
 
@@ -314,7 +309,9 @@
 msgstr "Khoảng thời gian"
 
 #. module: hr_holidays
-#: view:hr.employee:0 view:hr.holidays:0 field:hr.holidays,employee_id:0
+#: view:hr.employee:hr_holidays.hr_holidays_leaves_assign_tree_view
+#: view:hr.holidays:hr_holidays.view_hr_holidays_filter
+#: field:hr.holidays,employee_id:0
 #: field:hr.holidays.remaining.leaves.user,name:0
 #: model:ir.model,name:hr_holidays.model_hr_employee
 msgid "Employee"
@@ -342,7 +339,7 @@
 msgstr "Lỗi!"
 
 #. module: hr_holidays
-#: view:hr.holidays:0
+#: view:hr.holidays:hr_holidays.view_hr_holidays_filter
 msgid ""
 "Filters only on allocations and requests that belong to an holiday type that "
 "is 'active' (active field is True)"
@@ -372,31 +369,28 @@
 msgstr "Từ ngày"
 
 #. module: hr_holidays
-#: view:hr.holidays:0
-msgid "Group By..."
-msgstr "Nhóm theo..."
+#: view:hr.holidays:hr_holidays.view_hr_holidays_filter
+msgid "Group By"
+msgstr "Nhóm theo"
 
 #. module: hr_holidays
 #: model:ir.model,name:hr_holidays.model_hr_holidays_summary_dept
 msgid "HR Leaves Summary Report By Department"
-msgstr "HR Leaves Summary Report By Department"
+msgstr ""
 
 #. module: hr_holidays
 #: model:ir.model,name:hr_holidays.model_hr_holidays_summary_employee
 msgid "HR Leaves Summary Report By Employee"
-msgstr "HR Leaves Summary Report By Employee"
+msgstr ""
 
 #. module: hr_holidays
 #: help:hr.holidays,message_summary:0
 msgid ""
 "Holds the Chatter summary (number of messages, ...). This summary is "
 "directly in html format in order to be inserted in kanban views."
-<<<<<<< HEAD
 msgstr ""
 "Holds the Chatter summary (number of messages, ...). This summary is "
 "directly in html format in order to be inserted in kanban views."
-=======
-msgstr "Holds the Chatter summary (number of messages, ...). This summary is directly in html format in order to be inserted in kanban views."
 
 #. module: hr_holidays
 #: field:hr.holidays,id:0 field:hr.holidays.remaining.leaves.user,id:0
@@ -404,12 +398,11 @@
 #: field:hr.holidays.summary.employee,id:0
 msgid "ID"
 msgstr "ID"
->>>>>>> 7ad626f8
 
 #. module: hr_holidays
 #: help:hr.holidays,message_unread:0
 msgid "If checked new messages require your attention."
-msgstr "If checked new messages require your attention."
+msgstr ""
 
 #. module: hr_holidays
 #: help:hr.holidays.status,active:0
@@ -445,8 +438,6 @@
 #: field:hr.holidays,message_last_post:0
 msgid "Last Message Date"
 msgstr "Ngày thông điệp gần nhất"
-<<<<<<< HEAD
-=======
 
 #. module: hr_holidays
 #: field:hr.holidays,write_uid:0 field:hr.holidays.status,write_uid:0
@@ -461,12 +452,11 @@
 #: field:hr.holidays.summary.employee,write_date:0
 msgid "Last Updated on"
 msgstr "Cập nhật lần cuối"
->>>>>>> 7ad626f8
 
 #. module: hr_holidays
 #: selection:hr.holidays.status,color_name:0
 msgid "Lavender"
-msgstr "Lavender"
+msgstr ""
 
 #. module: hr_holidays
 #: model:ir.model,name:hr_holidays.model_hr_holidays
@@ -484,7 +474,9 @@
 msgstr "Leave Meetings"
 
 #. module: hr_holidays
-#: code:addons/hr_holidays/hr_holidays.py:376 view:hr.holidays:0
+#: code:addons/hr_holidays/hr_holidays.py:374
+#: view:hr.holidays:hr_holidays.edit_holiday_new
+#: view:hr.holidays:hr_holidays.view_holiday_new_calendar
 #: selection:hr.holidays,type:0
 #: model:ir.actions.act_window,name:hr_holidays.open_ask_holidays
 #: model:ir.ui.menu,name:hr_holidays.menu_open_ask_holidays_new
@@ -494,7 +486,7 @@
 msgstr "Yêu cầu Nghỉ"
 
 #. module: hr_holidays
-#: view:hr.holidays:0
+#: view:hr.holidays:hr_holidays.view_holiday
 msgid "Leave Requests"
 msgstr "Yêu cầu Nghỉ"
 
@@ -506,20 +498,26 @@
 #. module: hr_holidays
 #: xsl:holidays.summary:0 field:hr.holidays,holiday_status_id:0
 #: field:hr.holidays.remaining.leaves.user,leave_type:0
-#: view:hr.holidays.status:0 field:hr.holidays.status,name:0
+#: view:hr.holidays.status:hr_holidays.edit_holiday_status_form
+#: view:hr.holidays.status:hr_holidays.view_holiday_status_normal_tree
+#: view:hr.holidays.status:hr_holidays.view_holiday_status_tree
+#: view:hr.holidays.status:hr_holidays.view_hr_holidays_status_search
+#: field:hr.holidays.status,name:0
 #: field:hr.holidays.summary.dept,holiday_type:0
 #: model:ir.model,name:hr_holidays.model_hr_holidays_status
 msgid "Leave Type"
 msgstr "Loại nghỉ"
 
 #. module: hr_holidays
-#: view:hr.holidays.status:0
+#: view:hr.holidays.status:hr_holidays.view_holidays_status_filter
+#: view:hr.holidays.status:hr_holidays.view_hr_holidays_status_search
 #: model:ir.actions.act_window,name:hr_holidays.open_view_holiday_status
 msgid "Leave Types"
 msgstr "Loại nghỉ"
 
 #. module: hr_holidays
-#: view:hr.employee:0 field:hr.employee,leaves_count:0
+#: view:hr.employee:hr_holidays.view_employee_form_leave_inherit
+#: field:hr.employee,leaves_count:0
 #: model:ir.actions.act_window,name:hr_holidays.act_hr_employee_holiday_request
 #: model:ir.ui.menu,name:hr_holidays.menu_open_ask_holidays
 msgid "Leaves"
@@ -528,7 +526,7 @@
 #. module: hr_holidays
 #: field:hr.holidays.status,leaves_taken:0
 msgid "Leaves Already Taken"
-msgstr "Leaves Already Taken"
+msgstr ""
 
 #. module: hr_holidays
 #: model:ir.actions.act_window,name:hr_holidays.action_hr_available_holidays_report
@@ -537,13 +535,14 @@
 msgstr "Phân tích Ngày nghỉ"
 
 #. module: hr_holidays
-#: view:hr.holidays:0
+#: view:hr.holidays:hr_holidays.allocation_company_new
 msgid "Leaves Management"
 msgstr "Quản lý Ngày nghỉ"
 
 #. module: hr_holidays
-#: xsl:holidays.summary:0 view:hr.holidays:0
-#: view:hr.holidays.summary.employee:0
+#: xsl:holidays.summary:0 view:hr.holidays:hr_holidays.view_holiday_graph
+#: view:hr.holidays:hr_holidays.view_holiday_simple
+#: view:hr.holidays.summary.employee:hr_holidays.view_hr_holidays_summary_employee
 #: model:ir.actions.act_window,name:hr_holidays.action_hr_holidays_summary_employee
 #: model:ir.actions.act_window,name:hr_holidays.open_company_allocation
 #: model:ir.actions.report.xml,name:hr_holidays.report_holidays_summary
@@ -557,31 +556,32 @@
 msgstr "Loại nghỉ"
 
 #. module: hr_holidays
-#: view:hr.holidays.summary.dept:0
+#: view:hr.holidays.summary.dept:hr_holidays.view_hr_holidays_summary_dept
 #: model:ir.actions.act_window,name:hr_holidays.action_hr_holidays_summary_dept
 #: model:ir.ui.menu,name:hr_holidays.menu_account_central_journal
 msgid "Leaves by Department"
 msgstr "Ngày nghỉ theo Phòng ban"
 
 #. module: hr_holidays
-#: view:hr.holidays.remaining.leaves.user:0
+#: view:hr.holidays.remaining.leaves.user:hr_holidays.view_hr_holidays_remaining_leaves_user_graph
+#: view:hr.holidays.remaining.leaves.user:hr_holidays.view_hr_holidays_remaining_leaves_user_tree
 msgid "Leaves by Type"
 msgstr "Ngày nghỉ theo Loại"
 
 #. module: hr_holidays
 #: model:hr.holidays.status,name:hr_holidays.holiday_status_cl
-msgid "Legal Leaves 2014"
-msgstr "Legal Leaves 2014"
+msgid "Legal Leaves 2015"
+msgstr ""
 
 #. module: hr_holidays
 #: selection:hr.holidays.status,color_name:0
 msgid "Light Blue"
-msgstr "Light Blue"
+msgstr ""
 
 #. module: hr_holidays
 #: selection:hr.holidays.status,color_name:0
 msgid "Light Coral"
-msgstr "Light Coral"
+msgstr ""
 
 #. module: hr_holidays
 #: selection:hr.holidays.status,color_name:0
@@ -619,7 +619,7 @@
 msgstr "Đỏ tía"
 
 #. module: hr_holidays
-#: view:hr.holidays:0
+#: view:hr.holidays:hr_holidays.view_hr_holidays_filter
 msgid "Manager"
 msgstr "Người quản lý"
 
@@ -660,12 +660,13 @@
 msgstr "Lịch sử thông điệp và liên lạc"
 
 #. module: hr_holidays
-#: view:hr.holidays.status:0
+#: view:hr.holidays.status:hr_holidays.edit_holiday_status_form
 msgid "Misc"
 msgstr "Các thứ khác"
 
 #. module: hr_holidays
-#: view:hr.holidays:0
+#: view:hr.holidays:hr_holidays.edit_holiday_new
+#: view:hr.holidays:hr_holidays.view_holiday
 msgid "Mode"
 msgstr "Chế độ"
 
@@ -675,17 +676,17 @@
 msgstr "Tháng"
 
 #. module: hr_holidays
-#: view:hr.holidays:0
+#: view:hr.holidays:hr_holidays.view_hr_holidays_filter
 msgid "My Department Leaves"
 msgstr "Ngày nghỉ của phòng ban của bạn"
 
 #. module: hr_holidays
-#: view:hr.holidays:0
+#: view:hr.holidays:hr_holidays.view_hr_holidays_filter
 msgid "My Leave Requests"
 msgstr "Yêu cầu nghỉ của bạn"
 
 #. module: hr_holidays
-#: view:hr.holidays:0
+#: view:hr.holidays:hr_holidays.view_hr_holidays_filter
 msgid "My Requests"
 msgstr "Yêu cầu của bạn"
 
@@ -695,15 +696,17 @@
 msgstr "Mới"
 
 #. module: hr_holidays
-#: view:hr.holidays:0 field:hr.holidays,number_of_days:0
+#: view:hr.holidays:hr_holidays.view_holiday
+#: view:hr.holidays:hr_holidays.view_holiday_simple
+#: field:hr.holidays,number_of_days:0
 msgid "Number of Days"
 msgstr "Số ngày"
 
 #. module: hr_holidays
 #: help:hr.holidays.status,categ_id:0
 msgid ""
-"Once a leave is validated, OpenERP will create a corresponding meeting of "
-"this type in the calendar."
+"Once a leave is validated, Odoo will create a corresponding meeting of this "
+"type in the calendar."
 msgstr ""
 "Khi một ngày nghỉ được thẩm định, hệ thống sẽ tạo một  meeting tương ứng của "
 "loại này trên lịch."
@@ -714,7 +717,8 @@
 msgstr "Cha"
 
 #. module: hr_holidays
-#: view:hr.holidays.summary.dept:0 view:hr.holidays.summary.employee:0
+#: view:hr.holidays.summary.dept:hr_holidays.view_hr_holidays_summary_dept
+#: view:hr.holidays.summary.employee:hr_holidays.view_hr_holidays_summary_employee
 msgid "Print"
 msgstr "In"
 
@@ -729,7 +733,8 @@
 msgstr "Đỏ"
 
 #. module: hr_holidays
-#: view:hr.holidays:0
+#: view:hr.holidays:hr_holidays.allocation_company_new
+#: view:hr.holidays:hr_holidays.edit_holiday_new
 msgid "Refuse"
 msgstr "Từ chối"
 
@@ -740,7 +745,9 @@
 msgstr "Bị từ chối"
 
 #. module: hr_holidays
-#: view:hr.holidays:0
+#: view:hr.holidays:hr_holidays.view_holiday
+#: view:hr.holidays:hr_holidays.view_holiday_allocation_tree
+#: view:hr.holidays:hr_holidays.view_holiday_simple
 msgid "Remaining Days"
 msgstr "Số ngày còn lại"
 
@@ -750,7 +757,8 @@
 msgstr "Số ngày nghỉ còn lại"
 
 #. module: hr_holidays
-#: view:hr.employee:0 field:hr.employee,remaining_leaves:0
+#: view:hr.employee:hr_holidays.hr_holidays_leaves_assign_tree_view
+#: field:hr.employee,remaining_leaves:0
 msgid "Remaining Legal Leaves"
 msgstr "Số ngày nghỉ theo luật định còn lại"
 
@@ -770,7 +778,7 @@
 msgstr "Yêu cầu được phê duyệt"
 
 #. module: hr_holidays
-#: code:addons/hr_holidays/hr_holidays.py:476
+#: code:addons/hr_holidays/hr_holidays.py:473
 #, python-format
 msgid "Request approved, waiting second validation."
 msgstr "Yêu cầu nghỉ được phê duyệt, chờ thẩm định lần hai."
@@ -791,17 +799,18 @@
 msgstr "Yêu cầu chờ Phê duyệt"
 
 #. module: hr_holidays
-#: view:hr.holidays:0
+#: view:hr.holidays:hr_holidays.allocation_company_new
+#: view:hr.holidays:hr_holidays.edit_holiday_new
 msgid "Reset to Draft"
 msgstr "Thiết lại lại Dự thảo"
 
 #. module: hr_holidays
-#: view:hr.holidays:0
+#: view:hr.holidays:hr_holidays.view_hr_holidays_filter
 msgid "Search Leave"
 msgstr "Tìm kiếm Ngày nghỉ"
 
 #. module: hr_holidays
-#: view:hr.holidays.status:0
+#: view:hr.holidays.status:hr_holidays.view_holidays_status_filter
 msgid "Search Leave Type"
 msgstr "Search Leave Type"
 
@@ -826,7 +835,7 @@
 msgstr "Ngày bắt đầu"
 
 #. module: hr_holidays
-#: view:hr.holidays:0
+#: view:hr.holidays:hr_holidays.view_hr_holidays_filter
 msgid "Start Month"
 msgstr "Tháng bắt đầu"
 
@@ -836,7 +845,7 @@
 msgstr "Trạng thái"
 
 #. module: hr_holidays
-#: view:hr.holidays:0
+#: view:hr.holidays:hr_holidays.allocation_company_new
 msgid "Submit to Manager"
 msgstr "Gửi cho Người quản lý"
 
@@ -860,24 +869,12 @@
 "chắc chắn rằng tài khoản đăng nhập của bạn được liên kết tới một Nhân viên."
 
 #. module: hr_holidays
-#: code:addons/hr_holidays/hr_holidays.py:506
+#: code:addons/hr_holidays/hr_holidays.py:503
 #, python-format
 msgid ""
-"The feature behind the field 'Remaining Legal Leaves' can only be used when "
-"there is only one leave type with the option 'Allow to Override Limit' "
-"unchecked. (%s Found). Otherwise, the update is ambiguous as we cannot "
-"decide on which leave type the update has to be done. \n"
-"You may prefer to use the classic menus 'Leave Requests' and 'Allocation "
-"Requests' located in 'Human Resources \\ Leaves' to manage the leave days of "
-"the employees if the configuration does not allow to use this field."
-msgstr ""
-"The feature behind the field 'Remaining Legal Leaves' can only be used when "
-"there is only one leave type with the option 'Allow to Override Limit' "
-"unchecked. (%s Found). Otherwise, the update is ambiguous as we cannot "
-"decide on which leave type the update has to be done. \n"
-"You may prefer to use the classic menus 'Leave Requests' and 'Allocation "
-"Requests' located in 'Human Resources \\ Leaves' to manage the leave days of "
-"the employees if the configuration does not allow to use this field."
+"The feature behind the field 'Remaining Legal Leaves' can only be used when there is only one leave type with the option 'Allow to Override Limit' unchecked. (%s Found). Otherwise, the update is ambiguous as we cannot decide on which leave type the update has to be done. \n"
+"You may prefer to use the classic menus 'Leave Requests' and 'Allocation Requests' located in 'Human Resources \\ Leaves' to manage the leave days of the employees if the configuration does not allow to use this field."
+msgstr ""
 
 #. module: hr_holidays
 #: sql_constraint:hr.holidays:0
@@ -900,8 +897,8 @@
 "Đồng thời vui lòng kiểm tra ngày nghỉ chờ xác nhận."
 
 #. module: hr_holidays
-#: code:addons/hr_holidays/hr_holidays.py:288
-#: code:addons/hr_holidays/hr_holidays.py:313 sql_constraint:hr.holidays:0
+#: code:addons/hr_holidays/hr_holidays.py:286
+#: code:addons/hr_holidays/hr_holidays.py:311 sql_constraint:hr.holidays:0
 #, python-format
 msgid "The start date must be anterior to the end date."
 msgstr "Ngày bắt đầu phải trước ngày kết thúc."
@@ -909,12 +906,9 @@
 #. module: hr_holidays
 #: help:hr.holidays,state:0
 msgid ""
-"The status is set to 'To Submit', when a holiday request is "
-"created.            \n"
-"The status is 'To Approve', when holiday request is confirmed by "
-"user.            \n"
-"The status is 'Refused', when holiday request is refused by "
-"manager.            \n"
+"The status is set to 'To Submit', when a holiday request is created.            \n"
+"The status is 'To Approve', when holiday request is confirmed by user.            \n"
+"The status is 'Refused', when holiday request is refused by manager.            \n"
 "The status is 'Approved', when holiday request is approved by manager."
 msgstr ""
 "Trạng thái được thiết lập là 'Chờ gửi đi', Khi một yêu cầu nghỉ được "
@@ -970,7 +964,8 @@
 "value."
 
 #. module: hr_holidays
-#: view:hr.holidays:0 selection:hr.holidays,state:0
+#: view:hr.holidays:hr_holidays.view_hr_holidays_filter
+#: selection:hr.holidays,state:0
 #: model:mail.message.subtype,name:hr_holidays.mt_holidays_confirmed
 msgid "To Approve"
 msgstr "Chờ phê duyệt"
