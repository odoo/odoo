# Translation of Odoo Server.
# This file contains the translation of the following modules:
# 	* hr_holidays
# 
# Translators:
# son dang <son.dang@doda100.com>, 2019
# Martin Trigaux, 2019
# fanha99 <fanha99@hotmail.com>, 2019
# Dao Nguyen <trucdao.uel@gmail.com>, 2019
# Trinh Tran Thi Phuong <trinhttp@trobz.com>, 2019
# Dung Nguyen Thi <dungnt@trobz.com>, 2019
# Phuc Tran Thanh <phuctran.odoo@gmail.com>, 2019
# Nancy Momoland <thanhnguyen.icsc@gmail.com>, 2020
# Trần Hà <tranthuha13590@gmail.com>, 2021
# Roy Le <roy.le@viindoo.com>, 2021
# Vo Thanh Thuy, 2022
# Duy BQ <duybq86@gmail.com>, 2022
# 
msgid ""
msgstr ""
"Project-Id-Version: Odoo Server 13.0\n"
"Report-Msgid-Bugs-To: \n"
"POT-Creation-Date: 2020-04-27 09:22+0000\n"
"PO-Revision-Date: 2019-08-26 09:10+0000\n"
"Last-Translator: Duy BQ <duybq86@gmail.com>, 2022\n"
"Language-Team: Vietnamese (https://www.transifex.com/odoo/teams/41243/vi/)\n"
"MIME-Version: 1.0\n"
"Content-Type: text/plain; charset=UTF-8\n"
"Content-Transfer-Encoding: \n"
"Language: vi\n"
"Plural-Forms: nplurals=1; plural=0;\n"

#. module: hr_holidays
#: model:ir.model.fields,help:hr_holidays.field_hr_leave_type__allocation_type
msgid ""
"\tNo Allocation Needed: no allocation by default, users can freely request "
"time off;\tFree Allocation Request: allocated by HR and users can request "
"time off and allocations;\tAllocated by HR only: allocated by HR and cannot "
"be bypassed; users can request time off;"
msgstr ""
"\tKhông cần Cấp phát: không cần cấp phát theo mặc định, người dùng có thể tự"
" do xin nghỉ;\tĐề nghị Cấp phát Tự do: được cấp phát bởi bộ phận nhân sự và "
"người dùng có thể xin nghỉ và đề nghị cấp phát;\tChỉ được cấp phát bởi HR: "
"được cấp phát bởi bộ và không thể lách / bỏ qua; người dùng có thể xin nghỉ "
"theo đó;"

#. module: hr_holidays
#: code:addons/hr_holidays/models/hr_leave_type.py:0
#, python-format
msgid " days"
msgstr " ngày"

#. module: hr_holidays
#: code:addons/hr_holidays/models/hr_leave_type.py:0
#, python-format
msgid " hours"
msgstr " giờ"

#. module: hr_holidays
#: model_terms:ir.ui.view,arch_db:hr_holidays.report_holidayssummary
msgid "!important &gt;&lt;/td&gt;"
msgstr "!important &gt;&lt;/td&gt;"

#. module: hr_holidays
#: model_terms:ir.ui.view,arch_db:hr_holidays.report_holidayssummary
msgid "!important /&gt;"
msgstr "!important /&gt;"

#. module: hr_holidays
#: model_terms:ir.ui.view,arch_db:hr_holidays.report_holidayssummary
msgid "!important/&gt;"
msgstr "!important/&gt;"

#. module: hr_holidays
#: model_terms:ir.ui.view,arch_db:hr_holidays.report_holidayssummary
msgid "!important; font-size: 10px\" &gt;"
msgstr "!important; font-size: 10px\" &gt;"

#. module: hr_holidays
#: model_terms:ir.ui.view,arch_db:hr_holidays.report_holidayssummary
msgid "!important; font-size: 8px; min-width: 18px\"&gt;"
msgstr "!important; font-size: 8px; min-width: 18px\"&gt;"

#. module: hr_holidays
#: code:addons/hr_holidays/models/hr_leave_type.py:0
#, python-format
msgid "%g remaining out of %g"
msgstr "còn %g trong tổng số %g"

#. module: hr_holidays
#: code:addons/hr_holidays/models/hr_leave.py:0
#, python-format
msgid "%s : %.2f days"
msgstr "%s : %.2f ngày"

#. module: hr_holidays
#: code:addons/hr_holidays/models/hr_leave.py:0
#, python-format
msgid "%s : %.2f hours"
msgstr "%s : %.2f giờ"

#. module: hr_holidays
#: code:addons/hr_holidays/models/hr_leave.py:0
#, python-format
msgid "%s are only valid between %s and %s"
msgstr "%s chỉ hợp lệ giữa %s và %s"

#. module: hr_holidays
#: code:addons/hr_holidays/models/hr_leave.py:0
#, python-format
msgid "%s are only valid starting from %s"
msgstr "%s chỉ hợp lệ kể từ %s"

#. module: hr_holidays
#: code:addons/hr_holidays/models/hr_leave.py:0
#, python-format
msgid "%s are only valid until %s"
msgstr "%s chỉ hợp lệ cho đến %s"

#. module: hr_holidays
#: code:addons/hr_holidays/models/hr_leave.py:0
#, python-format
msgid "%s on %s : %.2f hours"
msgstr "%s vào %s : %.2f giờ"

#. module: hr_holidays
#: code:addons/hr_holidays/models/hr_leave.py:0
#, python-format
msgid "%s on %s: %.2f days"
msgstr "%s vào %s: %.2f ngày"

#. module: hr_holidays
#: code:addons/hr_holidays/models/hr_leave.py:0
#, python-format
msgid "%s on Time Off : %.2f day(s)"
msgstr "%s vắng mặt: %.2f ngày"

#. module: hr_holidays
#: code:addons/hr_holidays/models/hr_leave.py:0
#, python-format
msgid "%s on Time Off : %.2f hour(s)"
msgstr "%s vắng mặt: %.2f giờ"

#. module: hr_holidays
#: model_terms:ir.ui.view,arch_db:hr_holidays.report_holidayssummary
msgid "&lt;/td&gt;"
msgstr "&lt;/td&gt;"

#. module: hr_holidays
#: model_terms:ir.ui.view,arch_db:hr_holidays.report_holidayssummary
msgid "&lt;/th&gt;"
msgstr "&lt;/th&gt;"

#. module: hr_holidays
#: model_terms:ir.ui.view,arch_db:hr_holidays.report_holidayssummary
msgid ""
"&lt;td class=\"text-center oe_leftfit oe_rightfit\" style=\"background-"
"color:"
msgstr ""
"&lt;td class=\"text-center oe_leftfit oe_rightfit\" style=\"background-"
"color:"

#. module: hr_holidays
#: model_terms:ir.ui.view,arch_db:hr_holidays.report_holidayssummary
msgid "&lt;td style=background-color:"
msgstr "&lt;td style=background-color:"

#. module: hr_holidays
#: model_terms:ir.ui.view,arch_db:hr_holidays.report_holidayssummary
msgid "&lt;th class=\"text-center\" colspan="
msgstr "&lt;th class=\"text-center\" colspan="

#. module: hr_holidays
#: model:ir.model.fields.selection,name:hr_holidays.selection__hr_leave__request_hour_from__0_5
#: model:ir.model.fields.selection,name:hr_holidays.selection__hr_leave__request_hour_to__0_5
msgid "0:30 AM"
msgstr "0:30 SA"

#. module: hr_holidays
#: model:ir.model.fields.selection,name:hr_holidays.selection__hr_leave__request_hour_from__12_5
#: model:ir.model.fields.selection,name:hr_holidays.selection__hr_leave__request_hour_to__12_5
msgid "0:30 PM"
msgstr "0:30 CH"

#. module: hr_holidays
#: model:ir.model.fields.selection,name:hr_holidays.selection__hr_leave__request_hour_from__10
#: model:ir.model.fields.selection,name:hr_holidays.selection__hr_leave__request_hour_to__10
msgid "10:00 AM"
msgstr "10:00 SA"

#. module: hr_holidays
#: model:ir.model.fields.selection,name:hr_holidays.selection__hr_leave__request_hour_from__22
#: model:ir.model.fields.selection,name:hr_holidays.selection__hr_leave__request_hour_to__22
msgid "10:00 PM"
msgstr "10:00 CH"

#. module: hr_holidays
#: model:ir.model.fields.selection,name:hr_holidays.selection__hr_leave__request_hour_from__10_5
#: model:ir.model.fields.selection,name:hr_holidays.selection__hr_leave__request_hour_to__10_5
msgid "10:30 AM"
msgstr "10:30 SA"

#. module: hr_holidays
#: model:ir.model.fields.selection,name:hr_holidays.selection__hr_leave__request_hour_from__22_5
#: model:ir.model.fields.selection,name:hr_holidays.selection__hr_leave__request_hour_to__22_5
msgid "10:30 PM"
msgstr "10:30 CH"

#. module: hr_holidays
#: model:ir.model.fields.selection,name:hr_holidays.selection__hr_leave__request_hour_from__11
#: model:ir.model.fields.selection,name:hr_holidays.selection__hr_leave__request_hour_to__11
msgid "11:00 AM"
msgstr "11:00 SA"

#. module: hr_holidays
#: model:ir.model.fields.selection,name:hr_holidays.selection__hr_leave__request_hour_from__23
#: model:ir.model.fields.selection,name:hr_holidays.selection__hr_leave__request_hour_to__23
msgid "11:00 PM"
msgstr "11:00 CH"

#. module: hr_holidays
#: model:ir.model.fields.selection,name:hr_holidays.selection__hr_leave__request_hour_from__11_5
#: model:ir.model.fields.selection,name:hr_holidays.selection__hr_leave__request_hour_to__11_5
msgid "11:30 AM"
msgstr "11:30 SA"

#. module: hr_holidays
#: model:ir.model.fields.selection,name:hr_holidays.selection__hr_leave__request_hour_from__23_5
#: model:ir.model.fields.selection,name:hr_holidays.selection__hr_leave__request_hour_to__23_5
msgid "11:30 PM"
msgstr "11:30 CH"

#. module: hr_holidays
#: model:ir.model.fields.selection,name:hr_holidays.selection__hr_leave__request_hour_from__0
#: model:ir.model.fields.selection,name:hr_holidays.selection__hr_leave__request_hour_to__0
msgid "12:00 AM"
msgstr "12:00 SA"

#. module: hr_holidays
#: model:ir.model.fields.selection,name:hr_holidays.selection__hr_leave__request_hour_from__12
#: model:ir.model.fields.selection,name:hr_holidays.selection__hr_leave__request_hour_to__12
msgid "12:00 PM"
msgstr "12:00 CH"

#. module: hr_holidays
#: model:ir.model.fields.selection,name:hr_holidays.selection__hr_leave__request_hour_from__1
#: model:ir.model.fields.selection,name:hr_holidays.selection__hr_leave__request_hour_to__1
msgid "1:00 AM"
msgstr "1:00 SA"

#. module: hr_holidays
#: model:ir.model.fields.selection,name:hr_holidays.selection__hr_leave__request_hour_from__13
#: model:ir.model.fields.selection,name:hr_holidays.selection__hr_leave__request_hour_to__13
msgid "1:00 PM"
msgstr "1:00 CH"

#. module: hr_holidays
#: model:ir.model.fields.selection,name:hr_holidays.selection__hr_leave__request_hour_from__1_5
#: model:ir.model.fields.selection,name:hr_holidays.selection__hr_leave__request_hour_to__1_5
msgid "1:30 AM"
msgstr "1:30 SA"

#. module: hr_holidays
#: model:ir.model.fields.selection,name:hr_holidays.selection__hr_leave__request_hour_from__13_5
#: model:ir.model.fields.selection,name:hr_holidays.selection__hr_leave__request_hour_to__13_5
msgid "1:30 PM"
msgstr "1:30 CH"

#. module: hr_holidays
#: model:ir.model.fields.selection,name:hr_holidays.selection__hr_leave__request_hour_from__2
#: model:ir.model.fields.selection,name:hr_holidays.selection__hr_leave__request_hour_to__2
msgid "2:00 AM"
msgstr "2:00 SA"

#. module: hr_holidays
#: model:ir.model.fields.selection,name:hr_holidays.selection__hr_leave__request_hour_from__14
#: model:ir.model.fields.selection,name:hr_holidays.selection__hr_leave__request_hour_to__14
msgid "2:00 PM"
msgstr "2:00 CH"

#. module: hr_holidays
#: model:ir.model.fields.selection,name:hr_holidays.selection__hr_leave__request_hour_from__2_5
#: model:ir.model.fields.selection,name:hr_holidays.selection__hr_leave__request_hour_to__2_5
msgid "2:30 AM"
msgstr "2:30 SA"

#. module: hr_holidays
#: model:ir.model.fields.selection,name:hr_holidays.selection__hr_leave__request_hour_from__14_5
#: model:ir.model.fields.selection,name:hr_holidays.selection__hr_leave__request_hour_to__14_5
msgid "2:30 PM"
msgstr "2:30 CH"

#. module: hr_holidays
#: model:ir.model.fields.selection,name:hr_holidays.selection__hr_leave__request_hour_from__3
#: model:ir.model.fields.selection,name:hr_holidays.selection__hr_leave__request_hour_to__3
msgid "3:00 AM"
msgstr "3:00 SA"

#. module: hr_holidays
#: model:ir.model.fields.selection,name:hr_holidays.selection__hr_leave__request_hour_from__15
#: model:ir.model.fields.selection,name:hr_holidays.selection__hr_leave__request_hour_to__15
msgid "3:00 PM"
msgstr "3:00 CH"

#. module: hr_holidays
#: model:ir.model.fields.selection,name:hr_holidays.selection__hr_leave__request_hour_from__3_5
#: model:ir.model.fields.selection,name:hr_holidays.selection__hr_leave__request_hour_to__3_5
msgid "3:30 AM"
msgstr "3:30 SA"

#. module: hr_holidays
#: model:ir.model.fields.selection,name:hr_holidays.selection__hr_leave__request_hour_from__15_5
#: model:ir.model.fields.selection,name:hr_holidays.selection__hr_leave__request_hour_to__15_5
msgid "3:30 PM"
msgstr "3:30 CH"

#. module: hr_holidays
#: model:ir.model.fields.selection,name:hr_holidays.selection__hr_leave__request_hour_from__4
#: model:ir.model.fields.selection,name:hr_holidays.selection__hr_leave__request_hour_to__4
msgid "4:00 AM"
msgstr "4:00 SA"

#. module: hr_holidays
#: model:ir.model.fields.selection,name:hr_holidays.selection__hr_leave__request_hour_from__16
#: model:ir.model.fields.selection,name:hr_holidays.selection__hr_leave__request_hour_to__16
msgid "4:00 PM"
msgstr "4:00 CH"

#. module: hr_holidays
#: model:ir.model.fields.selection,name:hr_holidays.selection__hr_leave__request_hour_from__4_5
#: model:ir.model.fields.selection,name:hr_holidays.selection__hr_leave__request_hour_to__4_5
msgid "4:30 AM"
msgstr "4:30 SA"

#. module: hr_holidays
#: model:ir.model.fields.selection,name:hr_holidays.selection__hr_leave__request_hour_from__16_5
#: model:ir.model.fields.selection,name:hr_holidays.selection__hr_leave__request_hour_to__16_5
msgid "4:30 PM"
msgstr "4:30 CH"

#. module: hr_holidays
#: model:ir.model.fields.selection,name:hr_holidays.selection__hr_leave__request_hour_from__5
#: model:ir.model.fields.selection,name:hr_holidays.selection__hr_leave__request_hour_to__5
msgid "5:00 AM"
msgstr "5:00 SA"

#. module: hr_holidays
#: model:ir.model.fields.selection,name:hr_holidays.selection__hr_leave__request_hour_from__17
#: model:ir.model.fields.selection,name:hr_holidays.selection__hr_leave__request_hour_to__17
msgid "5:00 PM"
msgstr "5:00 CH"

#. module: hr_holidays
#: model:ir.model.fields.selection,name:hr_holidays.selection__hr_leave__request_hour_from__5_5
#: model:ir.model.fields.selection,name:hr_holidays.selection__hr_leave__request_hour_to__5_5
msgid "5:30 AM"
msgstr "5:30 SA"

#. module: hr_holidays
#: model:ir.model.fields.selection,name:hr_holidays.selection__hr_leave__request_hour_from__17_5
#: model:ir.model.fields.selection,name:hr_holidays.selection__hr_leave__request_hour_to__17_5
msgid "5:30 PM"
msgstr "5:30 CH"

#. module: hr_holidays
#: model:ir.model.fields.selection,name:hr_holidays.selection__hr_leave__request_hour_from__6
#: model:ir.model.fields.selection,name:hr_holidays.selection__hr_leave__request_hour_to__6
msgid "6:00 AM"
msgstr "6:00 SA"

#. module: hr_holidays
#: model:ir.model.fields.selection,name:hr_holidays.selection__hr_leave__request_hour_from__18
#: model:ir.model.fields.selection,name:hr_holidays.selection__hr_leave__request_hour_to__18
msgid "6:00 PM"
msgstr "6:00 CH"

#. module: hr_holidays
#: model:ir.model.fields.selection,name:hr_holidays.selection__hr_leave__request_hour_from__6_5
#: model:ir.model.fields.selection,name:hr_holidays.selection__hr_leave__request_hour_to__6_5
msgid "6:30 AM"
msgstr "6:30 CH"

#. module: hr_holidays
#: model:ir.model.fields.selection,name:hr_holidays.selection__hr_leave__request_hour_from__18_5
#: model:ir.model.fields.selection,name:hr_holidays.selection__hr_leave__request_hour_to__18_5
msgid "6:30 PM"
msgstr "6:30 CH"

#. module: hr_holidays
#: model:ir.model.fields.selection,name:hr_holidays.selection__hr_leave__request_hour_from__7
#: model:ir.model.fields.selection,name:hr_holidays.selection__hr_leave__request_hour_to__7
msgid "7:00 AM"
msgstr "7:00 SA"

#. module: hr_holidays
#: model:ir.model.fields.selection,name:hr_holidays.selection__hr_leave__request_hour_from__19
#: model:ir.model.fields.selection,name:hr_holidays.selection__hr_leave__request_hour_to__19
msgid "7:00 PM"
msgstr "7:00 CH"

#. module: hr_holidays
#: model:ir.model.fields.selection,name:hr_holidays.selection__hr_leave__request_hour_from__7_5
#: model:ir.model.fields.selection,name:hr_holidays.selection__hr_leave__request_hour_to__7_5
msgid "7:30 AM"
msgstr "7:30 SA"

#. module: hr_holidays
#: model:ir.model.fields.selection,name:hr_holidays.selection__hr_leave__request_hour_from__19_5
#: model:ir.model.fields.selection,name:hr_holidays.selection__hr_leave__request_hour_to__19_5
msgid "7:30 PM"
msgstr "7:30 CH"

#. module: hr_holidays
#: model:ir.model.fields.selection,name:hr_holidays.selection__hr_leave__request_hour_from__8
#: model:ir.model.fields.selection,name:hr_holidays.selection__hr_leave__request_hour_to__8
msgid "8:00 AM"
msgstr "8:00 SA"

#. module: hr_holidays
#: model:ir.model.fields.selection,name:hr_holidays.selection__hr_leave__request_hour_from__20
#: model:ir.model.fields.selection,name:hr_holidays.selection__hr_leave__request_hour_to__20
msgid "8:00 PM"
msgstr "8:00 CH"

#. module: hr_holidays
#: model:ir.model.fields.selection,name:hr_holidays.selection__hr_leave__request_hour_from__8_5
#: model:ir.model.fields.selection,name:hr_holidays.selection__hr_leave__request_hour_to__8_5
msgid "8:30 AM"
msgstr "8:30 SA"

#. module: hr_holidays
#: model:ir.model.fields.selection,name:hr_holidays.selection__hr_leave__request_hour_from__20_5
#: model:ir.model.fields.selection,name:hr_holidays.selection__hr_leave__request_hour_to__20_5
msgid "8:30 PM"
msgstr "8:30 CH"

#. module: hr_holidays
#: model:ir.model.fields.selection,name:hr_holidays.selection__hr_leave__request_hour_from__9
#: model:ir.model.fields.selection,name:hr_holidays.selection__hr_leave__request_hour_to__9
msgid "9:00 AM"
msgstr "9:00 SA"

#. module: hr_holidays
#: model:ir.model.fields.selection,name:hr_holidays.selection__hr_leave__request_hour_from__21
#: model:ir.model.fields.selection,name:hr_holidays.selection__hr_leave__request_hour_to__21
msgid "9:00 PM"
msgstr "9:00 CH"

#. module: hr_holidays
#: model:ir.model.fields.selection,name:hr_holidays.selection__hr_leave__request_hour_from__9_5
#: model:ir.model.fields.selection,name:hr_holidays.selection__hr_leave__request_hour_to__9_5
msgid "9:30 AM"
msgstr "9:30 SA"

#. module: hr_holidays
#: model:ir.model.fields.selection,name:hr_holidays.selection__hr_leave__request_hour_from__21_5
#: model:ir.model.fields.selection,name:hr_holidays.selection__hr_leave__request_hour_to__21_5
msgid "9:30 PM"
msgstr "9:30 CH"

#. module: hr_holidays
#: model_terms:ir.ui.view,arch_db:hr_holidays.hr_leave_report_kanban
msgid "<small class=\"text-muted\">from</small>"
msgstr "<small class=\"text-muted\">từ</small>"

#. module: hr_holidays
#: model_terms:ir.ui.view,arch_db:hr_holidays.hr_leave_report_kanban
msgid "<small class=\"text-muted\">to</small>"
msgstr "<small class=\"text-muted\">đến</small>"

#. module: hr_holidays
#: model_terms:ir.ui.view,arch_db:hr_holidays.hr_leave_allocation_view_form
msgid ""
"<span class=\"ml8\" attrs=\"{'invisible': [('type_request_unit', '=', 'hour')]}\">Days</span>\n"
"                                <span class=\"ml8\" attrs=\"{'invisible': [('type_request_unit', '!=', 'hour')]}\">Hours</span>"
msgstr ""
"<span class=\"ml8\" attrs=\"{'invisible': [('type_request_unit', '=', 'hour')]}\">Ngày</span>\n"
"                                <span class=\"ml8\" attrs=\"{'invisible': [('type_request_unit', '!=', 'hour')]}\">Giờ</span>"

#. module: hr_holidays
#: model_terms:ir.ui.view,arch_db:hr_holidays.hr_leave_view_form
msgid "<span class=\"ml8\">Days</span>"
msgstr "<span class=\"ml8\">Ngày</span>"

#. module: hr_holidays
#: model_terms:ir.ui.view,arch_db:hr_holidays.hr_leave_view_form
msgid "<span class=\"ml8\">Hours</span>"
msgstr "<span class=\"ml8\">Giờ</span>"

#. module: hr_holidays
#: model_terms:ir.ui.view,arch_db:hr_holidays.hr_leave_allocation_view_form_manager
msgid "<span class=\"ml8\">of time off every</span>"
msgstr "<span class=\"ml8\">nghỉ mỗi</span>"

#. module: hr_holidays
#: model_terms:ir.ui.view,arch_db:hr_holidays.hr_leave_allocation_view_form
msgid ""
"<span class=\"o_stat_text\">\n"
"                                    Time Off\n"
"                                </span>"
msgstr ""
"<span class=\"o_stat_text\">\n"
"                                    Nghỉ\n"
"                                </span>"

#. module: hr_holidays
#: model_terms:ir.ui.view,arch_db:hr_holidays.hr_employee_public_form_view_inherit
#: model_terms:ir.ui.view,arch_db:hr_holidays.res_users_view_form
#: model_terms:ir.ui.view,arch_db:hr_holidays.view_employee_form_leave_inherit
msgid ""
"<span class=\"o_stat_text\">\n"
"                            Off Till\n"
"                        </span>"
msgstr ""
"<span class=\"o_stat_text\">\n"
"                            Nghỉ Đến\n"
"                        </span>"

#. module: hr_holidays
#: model_terms:ir.ui.view,arch_db:hr_holidays.res_users_view_form
#: model_terms:ir.ui.view,arch_db:hr_holidays.view_employee_form_leave_inherit
msgid ""
"<span class=\"o_stat_text\">\n"
"                            Time Off\n"
"                        </span>"
msgstr ""
"<span class=\"o_stat_text\">\n"
"                            Nghỉ\n"
"                        </span>"

#. module: hr_holidays
#: model_terms:ir.ui.view,arch_db:hr_holidays.edit_holiday_status_form
msgid "<span class=\"o_stat_text\">Group Days Allocated</span>"
msgstr "<span class=\"o_stat_text\">Nhóm Các Ngày Được Cấp Phát</span>"

#. module: hr_holidays
#: model_terms:ir.ui.view,arch_db:hr_holidays.edit_holiday_status_form
msgid "<span class=\"o_stat_text\">Group Time Off</span>"
msgstr "<span class=\"o_stat_text\">Nhóm Nghỉ</span>"

#. module: hr_holidays
#: model_terms:ir.ui.view,arch_db:hr_holidays.hr_leave_view_form
msgid ""
"<span class=\"oe_inline\" attrs=\"{'invisible': ['|', ('request_unit_half', '=', True), ('request_unit_hours', '=', True)]}\">\n"
"                                    To\n"
"                                </span>"
msgstr ""
"<span class=\"oe_inline\" attrs=\"{'invisible': ['|', ('request_unit_half', '=', True), ('request_unit_hours', '=', True)]}\">\n"
"                                    Đến\n"
"                                </span>"

#. module: hr_holidays
#: model_terms:ir.ui.view,arch_db:hr_holidays.hr_leave_view_form
msgid ""
"<span attrs=\"{'invisible': [('holiday_type', '!=', 'employee')]}\">\n"
"                        The employee has a different timezone than yours! Here dates and times are displayed in the employee's timezone\n"
"                    </span>\n"
"                    <span attrs=\"{'invisible': [('holiday_type', '!=', 'department')]}\">\n"
"                        The department's company has a different timezone than yours! Here dates and times are displayed in the company's timezone\n"
"                    </span>\n"
"                    <span attrs=\"{'invisible': [('holiday_type', '!=', 'company')]}\">\n"
"                        The company has a different timezone than yours! Here dates and times are displayed in the company's timezone\n"
"                    </span>\n"
"                    ("
msgstr ""
"<span attrs=\"{'invisible': [('holiday_type', '!=', 'employee')]}\">\n"
"                        Nhân viên có múi giờ khác với múi giờ của bạn! Ngày giờ hiển thị ở đây là theo múi giờ của nhân viên\n"
"                    </span>\n"
"                    <span attrs=\"{'invisible': [('holiday_type', '!=', 'department')]}\">\n"
"                        Công ty của phòng ban có múi giờ khác với múi giờ của bạn! Ngày giờ hiển thị ở đây là theo múi giờ của công ty\n"
"                    </span>\n"
"                    <span attrs=\"{'invisible': [('holiday_type', '!=', 'company')]}\">\n"
"                        Công ty có múi giờ khác với múi giờ của bạn! Ngày giờ hiển thị ở đây là theo múi giờ của công ty\n"
"                    </span>\n"
"                    ("

#. module: hr_holidays
#: model_terms:ir.ui.view,arch_db:hr_holidays.hr_leave_view_kanban
msgid "<span class=\"text-muted\">from </span>"
msgstr "<span class=\"text-muted\">từ </span>"

#. module: hr_holidays
#: model_terms:ir.ui.view,arch_db:hr_holidays.hr_leave_view_kanban
msgid "<span class=\"text-muted\">to </span>"
msgstr "<span class=\"text-muted\">đến </span>"

#. module: hr_holidays
#: model_terms:ir.ui.view,arch_db:hr_holidays.hr_leave_allocation_view_form_manager
msgid "<span>Add</span>"
msgstr "<span>Thêm</span>"

#. module: hr_holidays
#: model_terms:ir.ui.view,arch_db:hr_holidays.report_holidayssummary
msgid "<strong>Departments and Employees</strong>"
msgstr "<strong>Phòng ban và Nhân viên</strong>"

#. module: hr_holidays
#: code:addons/hr_holidays/models/hr_leave.py:0
#, python-format
msgid "A leave cannot be duplicated."
msgstr "Không thể nhân bản Nghỉ"

#. module: hr_holidays
#: model:ir.model.fields,field_description:hr_holidays.field_hr_employee__show_leaves
#: model:ir.model.fields,field_description:hr_holidays.field_hr_employee_base__show_leaves
#: model:ir.model.fields,field_description:hr_holidays.field_hr_employee_public__show_leaves
#: model:ir.model.fields,field_description:hr_holidays.field_res_users__show_leaves
msgid "Able to see Remaining Time Off"
msgstr "Có thể thấy Nghỉ Còn Lại"

#. module: hr_holidays
#: model_terms:ir.ui.view,arch_db:hr_holidays.hr_department_view_kanban
msgid "Absence"
msgstr "Vắng mặt"

#. module: hr_holidays
#: model:ir.model.fields,field_description:hr_holidays.field_hr_department__absence_of_today
msgid "Absence by Today"
msgstr "Vắng mặt Hôm nay"

#. module: hr_holidays
#: model_terms:ir.ui.view,arch_db:hr_holidays.hr_department_view_kanban
msgid ""
"Absent Employee(s), Whose leaves request are either confirmed or validated "
"on today"
msgstr ""
"Nhân viên Vắng mặt, Người mà có Xin nghỉ và được Xác nhận hoặc Thẩm định"

#. module: hr_holidays
#: model:ir.actions.act_window,name:hr_holidays.hr_employee_action_from_department
msgid "Absent Employees"
msgstr "Nhân viên Vắng mặt"

#. module: hr_holidays
#: model:ir.model.fields,field_description:hr_holidays.field_hr_employee__is_absent
#: model:ir.model.fields,field_description:hr_holidays.field_hr_employee_base__is_absent
#: model:ir.model.fields,field_description:hr_holidays.field_hr_employee_public__is_absent
#: model:ir.model.fields,field_description:hr_holidays.field_res_users__is_absent
#: model_terms:ir.ui.view,arch_db:hr_holidays.hr_employee_view_search
msgid "Absent Today"
msgstr "Vắng mặt Hôm nay"

#. module: hr_holidays
#: model:ir.model.fields.selection,name:hr_holidays.selection__hr_leave_allocation__allocation_type__accrual
msgid "Accrual Allocation"
msgstr "Cấp phát Luỹ kế"

#. module: hr_holidays
#: model_terms:ir.ui.view,arch_db:hr_holidays.view_hr_leave_allocation_filter
msgid "Accrual Allocations"
msgstr "Cấp phát Luỹ kế"

#. module: hr_holidays
#: model:ir.actions.server,name:hr_holidays.hr_leave_allocation_cron_accrual_ir_actions_server
#: model:ir.cron,cron_name:hr_holidays.hr_leave_allocation_cron_accrual
#: model:ir.cron,name:hr_holidays.hr_leave_allocation_cron_accrual
msgid "Accrual Time Off: Updates the number of time off"
msgstr "Nghỉ luỹ kế: Cập nhật số lần nghỉ"

#. module: hr_holidays
#: model:ir.model.fields,field_description:hr_holidays.field_hr_leave__message_needaction
#: model:ir.model.fields,field_description:hr_holidays.field_hr_leave_allocation__message_needaction
msgid "Action Needed"
msgstr "Cần có Hành động"

#. module: hr_holidays
#: model:ir.model.fields,field_description:hr_holidays.field_hr_leave_type__active
msgid "Active"
msgstr "Hiệu lực"

#. module: hr_holidays
#: model_terms:ir.ui.view,arch_db:hr_holidays.view_hr_leave_allocation_filter
msgid "Active Allocations"
msgstr "Cấp phát Có hiệu lực"

#. module: hr_holidays
#: model_terms:ir.ui.view,arch_db:hr_holidays.view_hr_holidays_filter
#: model_terms:ir.ui.view,arch_db:hr_holidays.view_hr_holidays_filter_report
msgid "Active Time Off"
msgstr "Nghỉ đang hiệu lực"

#. module: hr_holidays
#: model_terms:ir.ui.view,arch_db:hr_holidays.view_hr_holidays_filter_report
#: model_terms:ir.ui.view,arch_db:hr_holidays.view_hr_leave_allocation_filter
msgid "Active Types"
msgstr "Kiểu Hiệu lực"

#. module: hr_holidays
#: model:ir.model.fields,field_description:hr_holidays.field_hr_leave__activity_ids
#: model:ir.model.fields,field_description:hr_holidays.field_hr_leave_allocation__activity_ids
msgid "Activities"
msgstr "Hoạt động"

#. module: hr_holidays
#: model:ir.model.fields,field_description:hr_holidays.field_hr_leave__activity_exception_decoration
#: model:ir.model.fields,field_description:hr_holidays.field_hr_leave_allocation__activity_exception_decoration
msgid "Activity Exception Decoration"
msgstr "Trang trí cho Hoạt động ngoại lệ"

#. module: hr_holidays
#: model:ir.model.fields,field_description:hr_holidays.field_hr_leave__activity_state
#: model:ir.model.fields,field_description:hr_holidays.field_hr_leave_allocation__activity_state
msgid "Activity State"
msgstr "Trạng thái Hoạt động"

#. module: hr_holidays
#: model:ir.actions.act_window,name:hr_holidays.mail_activity_type_action_config_hr_holidays
#: model:ir.ui.menu,name:hr_holidays.hr_holidays_menu_config_activity_type
msgid "Activity Types"
msgstr "Kiểu Hoạt động"

#. module: hr_holidays
#: model_terms:ir.ui.view,arch_db:hr_holidays.hr_leave_allocation_view_form
msgid "Add a reason..."
msgstr "Thêm một lý do..."

#. module: hr_holidays
#: model:ir.model.fields,help:hr_holidays.field_hr_leave_type__validity_start
msgid ""
"Adding validity to types of time off so that it cannot be selected outside "
"this time period"
msgstr ""
"Thêm cơ chế thẩm định cho các kiểu nghỉ để nó không thể được chọn bên ngoài "
"chu kỳ thời gian này"

#. module: hr_holidays
#: model:res.groups,name:hr_holidays.group_hr_holidays_manager
msgid "Administrator"
msgstr "Quản trị viên"

#. module: hr_holidays
#: model:ir.model.fields.selection,name:hr_holidays.selection__hr_leave__request_date_from_period__pm
msgid "Afternoon"
msgstr "Buổi chiều"

#. module: hr_holidays
#: model:ir.ui.menu,name:hr_holidays.hr_holidays_menu_manager_all
msgid "All"
msgstr "Tất cả"

#. module: hr_holidays
#: model:ir.actions.act_window,name:hr_holidays.hr_leave_allocation_action_all
msgid "All Allocations"
msgstr "Tất cả Cấp phát"

#. module: hr_holidays
#: model:res.groups,name:hr_holidays.group_hr_holidays_user
msgid "All Approver"
msgstr "Duyệt cho tất cả"

#. module: hr_holidays
#: model:ir.actions.act_window,name:hr_holidays.action_hr_holidays_dashboard
msgid "All Time Off"
msgstr "Tất cả phiếu nghỉ"

#. module: hr_holidays
#: model:ir.model.fields,field_description:hr_holidays.field_hr_leave_allocation__duration_display
msgid "Allocated (Days/Hours)"
msgstr "Được cấp phát (Ngày/Giờ)"

#. module: hr_holidays
#: model:ir.model.fields.selection,name:hr_holidays.selection__hr_leave_type__allocation_type__fixed
msgid "Allocated by HR only"
msgstr "Cấp phát bởi HR"

#. module: hr_holidays
#: model_terms:ir.ui.view,arch_db:hr_holidays.edit_holiday_status_form
#: model:mail.message.subtype,name:hr_holidays.mt_leave_allocation
msgid "Allocation"
msgstr "Cấp phát"

#. module: hr_holidays
#: model:mail.activity.type,name:hr_holidays.mail_act_leave_allocation_approval
msgid "Allocation Approval"
msgstr "Duyệt Cấp phát"

#. module: hr_holidays
#: model:ir.model.fields,field_description:hr_holidays.field_hr_employee__allocation_display
#: model:ir.model.fields,field_description:hr_holidays.field_hr_employee_base__allocation_display
#: model:ir.model.fields,field_description:hr_holidays.field_hr_employee_public__allocation_display
#: model:ir.model.fields,field_description:hr_holidays.field_res_users__allocation_display
msgid "Allocation Display"
msgstr "Hiển thị Cấp phát"

#. module: hr_holidays
#: model:ir.model.fields,field_description:hr_holidays.field_hr_leave__holiday_type
#: model:ir.model.fields,field_description:hr_holidays.field_hr_leave_allocation__holiday_type
#: model:ir.model.fields,field_description:hr_holidays.field_hr_leave_report__holiday_type
msgid "Allocation Mode"
msgstr "Chế độ Cấp phát"

#. module: hr_holidays
#: model:ir.model.fields,field_description:hr_holidays.field_hr_leave_type__allocation_notif_subtype_id
msgid "Allocation Notification Subtype"
msgstr "Kiểu Thông báo Cấp phát"

#. module: hr_holidays
#: model:ir.model.fields.selection,name:hr_holidays.selection__hr_leave_report__leave_type__allocation
#: model_terms:ir.ui.view,arch_db:hr_holidays.hr_leave_allocation_view_form
#: model:mail.message.subtype,description:hr_holidays.mt_leave_allocation
msgid "Allocation Request"
msgstr "Đề nghị Cấp phát"

#. module: hr_holidays
#: model:ir.ui.menu,name:hr_holidays.menu_open_allocation
#: model_terms:ir.ui.view,arch_db:hr_holidays.hr_department_view_kanban
#: model_terms:ir.ui.view,arch_db:hr_holidays.hr_leave_allocation_view_activity
#: model_terms:ir.ui.view,arch_db:hr_holidays.hr_leave_allocation_view_tree
msgid "Allocation Requests"
msgstr "Đề nghị Cấp phát"

#. module: hr_holidays
#: model:mail.activity.type,name:hr_holidays.mail_act_leave_allocation_second_approval
msgid "Allocation Second Approve"
msgstr "Phê duệt Cấp phát Lần hai"

#. module: hr_holidays
#: model:ir.model.fields,field_description:hr_holidays.field_hr_leave_allocation__allocation_type
msgid "Allocation Type"
msgstr "Kiểu cấp phát"

#. module: hr_holidays
#: model:ir.model.fields,field_description:hr_holidays.field_hr_employee__allocation_used_display
#: model:ir.model.fields,field_description:hr_holidays.field_hr_employee_base__allocation_used_display
#: model:ir.model.fields,field_description:hr_holidays.field_hr_employee_public__allocation_used_display
#: model:ir.model.fields,field_description:hr_holidays.field_res_users__allocation_used_display
msgid "Allocation Used Display"
msgstr "Hiển thị Cấp phát đã sử dụng"

#. module: hr_holidays
#: code:addons/hr_holidays/models/hr_leave_allocation.py:0
#, python-format
msgid "Allocation of %s : %.2f %s to %s"
msgstr "Cấp phát %s: %.2f %s cho %s"

#. module: hr_holidays
#: code:addons/hr_holidays/models/hr_leave_allocation.py:0
#, python-format
msgid "Allocation of %s : %.2f hour(s) to %s"
msgstr "Cấp phát %s : %.2f giờ cho %s"

#. module: hr_holidays
#: code:addons/hr_holidays/models/hr_leave_allocation.py:0
#, python-format
msgid ""
"Allocation request must be confirmed (\"To Approve\") in order to approve "
"it."
msgstr ""
"Đề nghị cấp phát phải được xác nhận (\"Chờ duyệt\") để có thể được duyệt."

#. module: hr_holidays
#: code:addons/hr_holidays/models/hr_leave_allocation.py:0
#, python-format
msgid "Allocation request must be confirmed in order to approve it."
msgstr "Đề nghị cấp phát phải được xác nhận để có thể được duyệt."

#. module: hr_holidays
#: code:addons/hr_holidays/models/hr_leave_allocation.py:0
#, python-format
msgid ""
"Allocation request must be confirmed or validated in order to refuse it."
msgstr "Đề nghị cấp phát phải được xác nhận hoặc thẩm định để có thể được từ chối."

#. module: hr_holidays
#: code:addons/hr_holidays/models/hr_leave_allocation.py:0
#, python-format
msgid ""
"Allocation request must be in Draft state (\"To Submit\") in order to "
"confirm it."
msgstr ""

#. module: hr_holidays
#: code:addons/hr_holidays/models/hr_leave_allocation.py:0
#, python-format
msgid ""
"Allocation request state must be \"Refused\" or \"To Approve\" in order to "
"reset to Draft."
msgstr ""

#. module: hr_holidays
#: model:ir.model.fields,field_description:hr_holidays.field_hr_department__allocation_to_approve_count
msgid "Allocation to Approve"
msgstr "Cấp phát Chờ duyệt"

#. module: hr_holidays
#: model:ir.ui.menu,name:hr_holidays.hr_holidays_menu_manager_all_allocations
#: model:ir.ui.menu,name:hr_holidays.hr_holidays_menu_manager_approve_allocations
msgid "Allocations"
msgstr "Cấp phát"

#. module: hr_holidays
#: model:ir.model.fields,help:hr_holidays.field_hr_leave_allocation__holiday_type
msgid ""
"Allow to create requests in batchs:\n"
"- By Employee: for a specific employee\n"
"- By Company: all employees of the specified company\n"
"- By Department: all employees of the specified department\n"
"- By Employee Tag: all employees of the specific employee group category"
msgstr ""
"Cho phép tạo các đề nghị hàng loạt:\n"
"- Theo Nhân viên: cho một nhân viên cụ thể\n"
"- Theo Công ty: toàn bộ nhân viên của mọt công ty cụ thể\n"
"- Theo Phòng / Ban: toàn bộ nhân viên của một phòng ban cụ thể\n"
"- Theo Thẻ Nhân viên: toàn bộ nhân viên có gắn thẻ phân loại được chọn"

#. module: hr_holidays
#: model_terms:ir.ui.view,arch_db:hr_holidays.report_holidayssummary
msgid "Analyze from"
msgstr "Phân tích từ"

#. module: hr_holidays
#: model_terms:ir.ui.view,arch_db:hr_holidays.view_evaluation_report_graph
msgid "Appraisal Analysis"
msgstr "Phân tích Đánh giá"

#. module: hr_holidays
#: code:addons/hr_holidays/models/hr_leave.py:0
#: code:addons/hr_holidays/models/hr_leave_allocation.py:0
#: model_terms:ir.ui.view,arch_db:hr_holidays.hr_leave_allocation_view_form_manager
#: model_terms:ir.ui.view,arch_db:hr_holidays.hr_leave_allocation_view_kanban
#: model_terms:ir.ui.view,arch_db:hr_holidays.hr_leave_allocation_view_tree
#: model_terms:ir.ui.view,arch_db:hr_holidays.hr_leave_view_form
#: model_terms:ir.ui.view,arch_db:hr_holidays.hr_leave_view_kanban
#: model_terms:ir.ui.view,arch_db:hr_holidays.hr_leave_view_tree
#, python-format
msgid "Approve"
msgstr "Duyệt"

#. module: hr_holidays
#: model:ir.actions.server,name:hr_holidays.ir_actions_server_approve_allocations
msgid "Approve Allocations"
msgstr "Duyệt Cấp phát"

#. module: hr_holidays
#: model:ir.model.fields.selection,name:hr_holidays.selection__hr_employee__current_leave_state__validate
#: model:ir.model.fields.selection,name:hr_holidays.selection__hr_employee_base__current_leave_state__validate
#: model:ir.model.fields.selection,name:hr_holidays.selection__hr_employee_public__current_leave_state__validate
#: model:ir.model.fields.selection,name:hr_holidays.selection__hr_holidays_summary_employee__holiday_type__approved
#: model:ir.model.fields.selection,name:hr_holidays.selection__hr_leave__state__validate
#: model:ir.model.fields.selection,name:hr_holidays.selection__hr_leave_allocation__state__validate
#: model:ir.model.fields.selection,name:hr_holidays.selection__hr_leave_report__state__validate
msgid "Approved"
msgstr "Được Duyệt"

#. module: hr_holidays
#: model_terms:ir.ui.view,arch_db:hr_holidays.view_hr_leave_allocation_filter
msgid "Approved Allocations"
msgstr "Cấp phát đã Duyệt"

#. module: hr_holidays
#: model_terms:ir.ui.view,arch_db:hr_holidays.view_hr_holidays_filter_report
msgid "Approved Requests"
msgstr "Đề nghị đã Duyệt"

#. module: hr_holidays
#: model_terms:ir.ui.view,arch_db:hr_holidays.view_hr_holidays_filter
msgid "Approved Time Off"
msgstr "Nghỉ đã duyệt"

#. module: hr_holidays
#: model_terms:ir.ui.view,arch_db:hr_holidays.edit_holiday_status_form
#: model_terms:ir.ui.view,arch_db:hr_holidays.view_holidays_status_filter
msgid "Archived"
msgstr "Đã lưu trữ"

#. module: hr_holidays
#: model:ir.model.fields,field_description:hr_holidays.field_hr_leave__message_attachment_count
#: model:ir.model.fields,field_description:hr_holidays.field_hr_leave_allocation__message_attachment_count
msgid "Attachment Count"
msgstr "Số lượng đính kèm"

#. module: hr_holidays
#: model:ir.model.fields,field_description:hr_holidays.field_hr_leave_allocation__accrual_limit
msgid "Balance limit"
msgstr "Giới hạn số dư"

#. module: hr_holidays
#: model:ir.model,name:hr_holidays.model_hr_employee_base
msgid "Basic Employee"
msgstr ""

#. module: hr_holidays
#: model:ir.model.fields.selection,name:hr_holidays.selection__hr_leave_type__color_name__black
msgid "Black"
msgstr "Đen"

#. module: hr_holidays
#: model:ir.model.fields.selection,name:hr_holidays.selection__hr_leave_type__color_name__blue
msgid "Blue"
msgstr "Xanh dương"

#. module: hr_holidays
#: model:ir.model.fields.selection,name:hr_holidays.selection__hr_holidays_summary_employee__holiday_type__both
msgid "Both Approved and Confirmed"
msgstr "Cả đã Duyệt và đã Xác nhận"

#. module: hr_holidays
#: model:ir.model.fields.selection,name:hr_holidays.selection__hr_leave_type__color_name__brown
msgid "Brown"
msgstr "Nâu"

#. module: hr_holidays
#: model:ir.model.fields.selection,name:hr_holidays.selection__hr_leave__holiday_type__company
#: model:ir.model.fields.selection,name:hr_holidays.selection__hr_leave_allocation__holiday_type__company
msgid "By Company"
msgstr "Theo Công ty"

#. module: hr_holidays
#: model:ir.model.fields.selection,name:hr_holidays.selection__hr_leave__holiday_type__department
#: model:ir.model.fields.selection,name:hr_holidays.selection__hr_leave_allocation__holiday_type__department
msgid "By Department"
msgstr "Theo Phòng/Ban"

#. module: hr_holidays
#: model:ir.model.fields.selection,name:hr_holidays.selection__hr_leave__holiday_type__employee
#: model:ir.model.fields.selection,name:hr_holidays.selection__hr_leave_allocation__holiday_type__employee
#: model:ir.model.fields.selection,name:hr_holidays.selection__hr_leave_report__holiday_type__employee
msgid "By Employee"
msgstr "Bởi nhân viên"

#. module: hr_holidays
#: model:ir.model.fields.selection,name:hr_holidays.selection__hr_leave__holiday_type__category
#: model:ir.model.fields.selection,name:hr_holidays.selection__hr_leave_allocation__holiday_type__category
#: model:ir.model.fields.selection,name:hr_holidays.selection__hr_leave_report__holiday_type__category
msgid "By Employee Tag"
msgstr "Theo Tag Nhân viên"

#. module: hr_holidays
#: model:ir.model.fields,help:hr_holidays.field_hr_leave__holiday_type
msgid ""
"By Employee: Allocation/Request for individual Employee, By Employee Tag: "
"Allocation/Request for group of employees in category"
msgstr ""
"Theo nhân viên: Phân bổ/Yêu cầu cho một Nhân viên, theo Nhóm nhân viên "
"(tags): Phân bổ/Yêu cầu các Nhân viên có cùng Nhóm (tags)"

#. module: hr_holidays
#: model_terms:ir.ui.view,arch_db:hr_holidays.edit_holiday_status_form
msgid "Calendar"
msgstr "Lịch"

#. module: hr_holidays
#: model:ir.model.fields,field_description:hr_holidays.field_hr_leave__can_approve
#: model:ir.model.fields,field_description:hr_holidays.field_hr_leave_allocation__can_approve
msgid "Can Approve"
msgstr "Có thể phê duyệt"

#. module: hr_holidays
#: model:ir.model.fields,field_description:hr_holidays.field_hr_leave__can_reset
#: model:ir.model.fields,field_description:hr_holidays.field_hr_leave_allocation__can_reset
msgid "Can reset"
msgstr "Có thể đặt lại"

#. module: hr_holidays
#: model_terms:ir.ui.view,arch_db:hr_holidays.view_hr_holidays_summary_employee
msgid "Cancel"
msgstr "Hủy"

#. module: hr_holidays
#: model:ir.model.fields.selection,name:hr_holidays.selection__hr_employee__current_leave_state__cancel
#: model:ir.model.fields.selection,name:hr_holidays.selection__hr_employee_base__current_leave_state__cancel
#: model:ir.model.fields.selection,name:hr_holidays.selection__hr_employee_public__current_leave_state__cancel
#: model:ir.model.fields.selection,name:hr_holidays.selection__hr_leave__state__cancel
#: model:ir.model.fields.selection,name:hr_holidays.selection__hr_leave_allocation__state__cancel
#: model:ir.model.fields.selection,name:hr_holidays.selection__hr_leave_report__state__cancel
msgid "Cancelled"
msgstr "Đã hủy"

#. module: hr_holidays
#: model_terms:ir.ui.view,arch_db:hr_holidays.view_hr_holidays_filter
#: model_terms:ir.ui.view,arch_db:hr_holidays.view_hr_holidays_filter_report
#: model_terms:ir.ui.view,arch_db:hr_holidays.view_hr_leave_allocation_filter
msgid "Category"
msgstr "Nhóm"

#. module: hr_holidays
#: model:ir.model.fields,help:hr_holidays.field_hr_leave__category_id
msgid "Category of Employee"
msgstr "Nhóm Người lao động"

#. module: hr_holidays
#: model:ir.model.fields,field_description:hr_holidays.field_hr_leave_type__code
msgid "Code"
msgstr "Mã"

#. module: hr_holidays
#: model_terms:ir.ui.view,arch_db:hr_holidays.report_holidayssummary
msgid "Color"
msgstr "Màu sắc"

#. module: hr_holidays
#: model:ir.model.fields,field_description:hr_holidays.field_hr_leave_type__color_name
msgid "Color in Report"
msgstr "Màu trong Báo cáo"

#. module: hr_holidays
#: model:ir.model.fields,field_description:hr_holidays.field_hr_leave__mode_company_id
#: model:ir.model.fields,field_description:hr_holidays.field_hr_leave_allocation__mode_company_id
#: model:ir.model.fields,field_description:hr_holidays.field_hr_leave_type__company_id
msgid "Company"
msgstr "Công ty"

#. module: hr_holidays
#: model:hr.leave.type,name:hr_holidays.holiday_status_comp
msgid "Compensatory Days"
msgstr "Ngày nghỉ bù"

#. module: hr_holidays
#: model:ir.ui.menu,name:hr_holidays.menu_hr_holidays_configuration
msgid "Configuration"
msgstr "Cấu hình"

#. module: hr_holidays
#: model_terms:ir.ui.view,arch_db:hr_holidays.hr_leave_allocation_view_form
#: model_terms:ir.ui.view,arch_db:hr_holidays.hr_leave_view_form
msgid "Confirm"
msgstr "Xác nhận"

#. module: hr_holidays
#: model:ir.model.fields.selection,name:hr_holidays.selection__hr_holidays_summary_employee__holiday_type__confirmed
msgid "Confirmed"
msgstr "Được Xác nhận"

#. module: hr_holidays
#: model:ir.model,name:hr_holidays.model_res_partner
msgid "Contact"
msgstr "Liên hệ"

#. module: hr_holidays
#: model_terms:ir.actions.act_window,help:hr_holidays.hr_leave_allocation_action_approve_department
msgid "Create a new time off allocation"
msgstr "Tạo mới một bản ghi cấp phát nghỉ"

#. module: hr_holidays
#: model_terms:ir.actions.act_window,help:hr_holidays.hr_leave_allocation_action_all
#: model_terms:ir.actions.act_window,help:hr_holidays.hr_leave_allocation_action_my
msgid "Create a new time off allocation request"
msgstr "Tạo một đề nghị cấp phát nghỉ"

#. module: hr_holidays
#: model_terms:ir.actions.act_window,help:hr_holidays.hr_leave_action_action_approve_department
#: model_terms:ir.actions.act_window,help:hr_holidays.hr_leave_action_all
#: model_terms:ir.actions.act_window,help:hr_holidays.hr_leave_action_my
#: model_terms:ir.actions.act_window,help:hr_holidays.hr_leave_action_new_request
#: model_terms:ir.actions.act_window,help:hr_holidays.hr_leave_action_payroll
msgid "Create a new time off request"
msgstr "Tạo mới một đơn xin nghỉ"

#. module: hr_holidays
#: model:ir.model.fields,field_description:hr_holidays.field_hr_holidays_summary_employee__create_uid
#: model:ir.model.fields,field_description:hr_holidays.field_hr_leave__create_uid
#: model:ir.model.fields,field_description:hr_holidays.field_hr_leave_allocation__create_uid
#: model:ir.model.fields,field_description:hr_holidays.field_hr_leave_type__create_uid
msgid "Created by"
msgstr "Được tạo bởi"

#. module: hr_holidays
#: model:ir.model.fields,field_description:hr_holidays.field_hr_holidays_summary_employee__create_date
#: model:ir.model.fields,field_description:hr_holidays.field_hr_leave__create_date
#: model:ir.model.fields,field_description:hr_holidays.field_hr_leave_allocation__create_date
#: model:ir.model.fields,field_description:hr_holidays.field_hr_leave_type__create_date
msgid "Created on"
msgstr "Thời điểm tạo"

#. module: hr_holidays
#: model:ir.model.fields,field_description:hr_holidays.field_hr_employee__current_leave_state
#: model:ir.model.fields,field_description:hr_holidays.field_hr_employee_base__current_leave_state
#: model:ir.model.fields,field_description:hr_holidays.field_hr_employee_public__current_leave_state
msgid "Current Time Off Status"
msgstr "Tình trạng nghỉ hiện hành"

#. module: hr_holidays
#: model:ir.model.fields,field_description:hr_holidays.field_hr_employee__current_leave_id
#: model:ir.model.fields,field_description:hr_holidays.field_hr_employee_base__current_leave_id
#: model:ir.model.fields,field_description:hr_holidays.field_hr_employee_public__current_leave_id
msgid "Current Time Off Type"
msgstr "Kiểu nghỉ hiện hành"

#. module: hr_holidays
#: model_terms:ir.ui.view,arch_db:hr_holidays.view_hr_holidays_filter_report
#: model_terms:ir.ui.view,arch_db:hr_holidays.view_hr_leave_allocation_filter
msgid "Current Year"
msgstr "Năm hiện hành"

#. module: hr_holidays
#: model:ir.model.fields,field_description:hr_holidays.field_hr_leave__request_unit_hours
msgid "Custom Hours"
msgstr "Giờ tuỳ ý"

#. module: hr_holidays
#: model:ir.actions.act_window,name:hr_holidays.hr_leave_action_new_request
#: model:ir.ui.menu,name:hr_holidays.hr_leave_menu_new_request
msgid "Dashboard"
msgstr "Bảng Thông tin"

#. module: hr_holidays
#: model:ir.model.fields,field_description:hr_holidays.field_hr_leave__request_date_from_period
msgid "Date Period Start"
msgstr "Ngày bắt đầu"

#. module: hr_holidays
#: model:ir.model.fields,field_description:hr_holidays.field_hr_leave_allocation__nextcall
msgid "Date of the next accrual allocation"
msgstr "Ngày của việc cấp phát luỹ kế tiếp theo"

#. module: hr_holidays
#: model:ir.model.fields.selection,name:hr_holidays.selection__hr_leave_type__request_unit__day
msgid "Day"
msgstr "Ngày"

#. module: hr_holidays
#. openerp-web
#: code:addons/hr_holidays/static/src/xml/time_off_calendar.xml:0
#: code:addons/hr_holidays/static/src/xml/time_off_calendar.xml:0
#: model:ir.model.fields.selection,name:hr_holidays.selection__hr_leave_allocation__unit_per_interval__days
#: model_terms:ir.ui.view,arch_db:hr_holidays.res_users_view_form
#: model_terms:ir.ui.view,arch_db:hr_holidays.view_employee_form_leave_inherit
#, python-format
msgid "Days"
msgstr "Ngày"

#. module: hr_holidays
#: model:ir.model.fields,field_description:hr_holidays.field_hr_leave_type__group_days_allocation
msgid "Days Allocated"
msgstr "Số ngày được cấp phát"

#. module: hr_holidays
#: model:ir.model.fields,field_description:hr_holidays.field_hr_leave__request_unit_custom
msgid "Days-long custom hours"
msgstr "Ngày tùy chỉnh kéo dài"

#. module: hr_holidays
#: model_terms:ir.ui.view,arch_db:hr_holidays.hr_leave_allocation_view_kanban
#: model_terms:ir.ui.view,arch_db:hr_holidays.hr_leave_view_kanban
msgid "Delete"
msgstr "Xoá"

#. module: hr_holidays
#: model:ir.model.fields,field_description:hr_holidays.field_hr_leave__department_id
#: model:ir.model.fields,field_description:hr_holidays.field_hr_leave_allocation__department_id
#: model:ir.model.fields,field_description:hr_holidays.field_hr_leave_report__department_id
msgid "Department"
msgstr "Phòng/Ban"

#. module: hr_holidays
#: model:ir.actions.act_window,name:hr_holidays.hr_leave_allocation_action_approve_department
msgid "Department Allocation to Approve"
msgstr "Phân bổ cho phòng ban chờ duyệt"

#. module: hr_holidays
#: model:ir.model.fields,field_description:hr_holidays.field_hr_leave__name
#: model:ir.model.fields,field_description:hr_holidays.field_hr_leave_allocation__name
#: model:ir.model.fields,field_description:hr_holidays.field_hr_leave_report__name
#: model_terms:ir.ui.view,arch_db:hr_holidays.view_hr_holidays_filter
#: model_terms:ir.ui.view,arch_db:hr_holidays.view_hr_holidays_filter_report
#: model_terms:ir.ui.view,arch_db:hr_holidays.view_hr_leave_allocation_filter
msgid "Description"
msgstr "Miêu tả"

#. module: hr_holidays
#: model:ir.model,name:hr_holidays.model_mail_channel
msgid "Discussion Channel"
msgstr "Kênh thảo luận"

#. module: hr_holidays
#: model:ir.model.fields,field_description:hr_holidays.field_hr_holidays_summary_employee__display_name
#: model:ir.model.fields,field_description:hr_holidays.field_hr_leave__display_name
#: model:ir.model.fields,field_description:hr_holidays.field_hr_leave_allocation__display_name
#: model:ir.model.fields,field_description:hr_holidays.field_hr_leave_report__display_name
#: model:ir.model.fields,field_description:hr_holidays.field_hr_leave_type__display_name
#: model:ir.model.fields,field_description:hr_holidays.field_report_hr_holidays_report_holidayssummary__display_name
msgid "Display Name"
msgstr "Tên hiển thị"

#. module: hr_holidays
#: model:ir.model.fields,field_description:hr_holidays.field_hr_leave_type__create_calendar_meeting
msgid "Display Time Off in Calendar"
msgstr "Hiện nghỉ ở Lịch"

#. module: hr_holidays
#: model_terms:ir.ui.view,arch_db:hr_holidays.hr_leave_allocation_view_kanban
#: model_terms:ir.ui.view,arch_db:hr_holidays.hr_leave_view_kanban
msgid "Dropdown menu"
msgstr "Menu"

#. module: hr_holidays
#: model_terms:ir.ui.view,arch_db:hr_holidays.hr_leave_allocation_view_form
#: model_terms:ir.ui.view,arch_db:hr_holidays.hr_leave_view_form
msgid "Duration"
msgstr "Thời lượng"

#. module: hr_holidays
#: model:ir.model.fields,field_description:hr_holidays.field_hr_leave__number_of_days
msgid "Duration (Days)"
msgstr "Thời lượng (Ngày)"

#. module: hr_holidays
#: model:ir.model.fields,field_description:hr_holidays.field_hr_leave_allocation__number_of_days_display
msgid "Duration (days)"
msgstr "Thời lượng (ngày)"

#. module: hr_holidays
#: model:ir.model.fields,field_description:hr_holidays.field_hr_leave_allocation__number_of_hours_display
msgid "Duration (hours)"
msgstr "Thời lượng (giờ)"

#. module: hr_holidays
#: model:ir.model.fields,field_description:hr_holidays.field_hr_leave__number_of_days_display
msgid "Duration in days"
msgstr "Thời lượng tính bằng ngày"

#. module: hr_holidays
#: model:ir.model.fields,help:hr_holidays.field_hr_leave_allocation__number_of_days
msgid "Duration in days. Reference field to use when necessary."
msgstr "Thời lượng theo ngày. Trường tham chiếu để sử dụng nếu cần thiết"

#. module: hr_holidays
#: model:ir.model.fields,field_description:hr_holidays.field_hr_leave__number_of_hours_display
msgid "Duration in hours"
msgstr "Thời lượng tính bằng giờ"

#. module: hr_holidays
#: model_terms:ir.ui.view,arch_db:hr_holidays.hr_leave_allocation_view_kanban
msgid "Edit Allocation"
msgstr "Sửa Cấp phát"

#. module: hr_holidays
#: model_terms:ir.ui.view,arch_db:hr_holidays.hr_leave_view_kanban
msgid "Edit Time Off"
msgstr "Sửa Nghỉ"

#. module: hr_holidays
#: model:ir.model.fields,field_description:hr_holidays.field_hr_leave__employee_id
#: model:ir.model.fields,field_description:hr_holidays.field_hr_leave_allocation__employee_id
#: model:ir.model.fields,field_description:hr_holidays.field_hr_leave_report__employee_id
#: model_terms:ir.ui.view,arch_db:hr_holidays.view_hr_holidays_filter
#: model_terms:ir.ui.view,arch_db:hr_holidays.view_hr_holidays_filter_report
#: model_terms:ir.ui.view,arch_db:hr_holidays.view_hr_leave_allocation_filter
msgid "Employee"
msgstr "Nhân viên"

#. module: hr_holidays
#: model:ir.model.fields,field_description:hr_holidays.field_hr_leave__category_id
#: model:ir.model.fields,field_description:hr_holidays.field_hr_leave_allocation__category_id
#: model:ir.model.fields,field_description:hr_holidays.field_hr_leave_report__category_id
msgid "Employee Tag"
msgstr "Tag Nhân viên"

#. module: hr_holidays
#: model:ir.model.fields,field_description:hr_holidays.field_hr_holidays_summary_employee__emp
msgid "Employee(s)"
msgstr "Nhân viên"

#. module: hr_holidays
#: model:ir.model.fields,field_description:hr_holidays.field_hr_leave__date_to
#: model:ir.model.fields,field_description:hr_holidays.field_hr_leave_allocation__date_to
#: model:ir.model.fields,field_description:hr_holidays.field_hr_leave_report__date_to
msgid "End Date"
msgstr "Ngày kết thúc"

#. module: hr_holidays
#: code:addons/hr_holidays/models/hr_leave_type.py:0
#, python-format
msgid "End of validity period should be greater than start of validity period"
msgstr "Kết thúc thời hạn hiệu lực phải lớn hơn thời gian bắt đầu hiệu lực"

#. module: hr_holidays
#: model:ir.ui.menu,name:hr_holidays.menu_hr_holidays_dashboard
msgid "Everyone"
msgstr "Mọi người"

#. module: hr_holidays
#: model_terms:ir.ui.view,arch_db:hr_holidays.hr_leave_allocation_view_form
msgid "Extra days"
msgstr "Ngày bổ sung"

#. module: hr_holidays
#: model:ir.model.fields,help:hr_holidays.field_hr_leave_allocation__duration_display
msgid ""
"Field allowing to see the allocation duration in days or hours depending on "
"the type_request_unit"
msgstr ""
"Trường cho phép xem thời lượng phân bổ theo ngày hoặc giờ tùy thuộc vào loại"
" numquest_unit"

#. module: hr_holidays
#: model:ir.model.fields,help:hr_holidays.field_hr_leave__duration_display
msgid ""
"Field allowing to see the leave request duration in days or hours depending "
"on the leave_type_request_unit"
msgstr ""
"Trường cho phép xem thời lượng yêu cầu nghỉ phép tính theo ngày hoặc giờ tùy"
" thuộc vào left_type_Vquest_unit"

#. module: hr_holidays
#: model_terms:ir.ui.view,arch_db:hr_holidays.view_hr_leave_allocation_filter
msgid ""
"Filters only on allocations that belong to an time off type that is 'active'"
" (active field is True)"
msgstr ""

#. module: hr_holidays
#: model_terms:ir.ui.view,arch_db:hr_holidays.view_hr_holidays_filter_report
msgid ""
"Filters only on requests that belong to an time off type that is 'active' "
"(active field is True)"
msgstr ""

#. module: hr_holidays
#: model:ir.model.fields,field_description:hr_holidays.field_hr_leave__first_approver_id
#: model:ir.model.fields,field_description:hr_holidays.field_hr_leave_allocation__first_approver_id
msgid "First Approval"
msgstr "Duyệt Lần đầu"

#. module: hr_holidays
#: model:ir.model.fields,field_description:hr_holidays.field_hr_leave__message_follower_ids
#: model:ir.model.fields,field_description:hr_holidays.field_hr_leave_allocation__message_follower_ids
msgid "Followers"
msgstr "Người dõi theo"

#. module: hr_holidays
#: model:ir.model.fields,field_description:hr_holidays.field_hr_leave__message_channel_ids
#: model:ir.model.fields,field_description:hr_holidays.field_hr_leave_allocation__message_channel_ids
msgid "Followers (Channels)"
msgstr "Người theo dõi (Các kênh)"

#. module: hr_holidays
#: model:ir.model.fields,field_description:hr_holidays.field_hr_leave__message_partner_ids
#: model:ir.model.fields,field_description:hr_holidays.field_hr_leave_allocation__message_partner_ids
msgid "Followers (Partners)"
msgstr "Người theo dõi (Các đối tác)"

#. module: hr_holidays
#: code:addons/hr_holidays/report/holidays_summary_report.py:0
#, python-format
msgid "Form content is missing, this report cannot be printed."
msgstr "Nội dung trong mẫu đang thiếu, báo cáo này không thể in được."

#. module: hr_holidays
#: model:ir.model.fields.selection,name:hr_holidays.selection__hr_leave_type__allocation_type__fixed_allocation
msgid "Free Allocation Request"
msgstr "Đề nghị Cấp phát Tự do"

#. module: hr_holidays
#: model:ir.model.fields,field_description:hr_holidays.field_hr_holidays_summary_employee__date_from
#: model:ir.model.fields,field_description:hr_holidays.field_hr_leave_type__validity_start
#: model_terms:ir.ui.view,arch_db:hr_holidays.hr_leave_view_form
msgid "From"
msgstr "Từ"

#. module: hr_holidays
#: model:ir.model.fields,field_description:hr_holidays.field_hr_employee__leave_date_from
#: model:ir.model.fields,field_description:hr_holidays.field_hr_employee_base__leave_date_from
#: model:ir.model.fields,field_description:hr_holidays.field_hr_employee_public__leave_date_from
msgid "From Date"
msgstr "Từ ngày"

#. module: hr_holidays
#: model_terms:ir.ui.view,arch_db:hr_holidays.hr_leave_view_activity
msgid "From:"
msgstr "Từ:"

#. module: hr_holidays
#: model_terms:ir.ui.view,arch_db:hr_holidays.view_hr_holidays_filter
#: model_terms:ir.ui.view,arch_db:hr_holidays.view_hr_leave_allocation_filter
msgid "Future Activities"
msgstr "Hoạt động tương lai"

#. module: hr_holidays
#: model:ir.model.fields,help:hr_holidays.field_hr_leave__payslip_status
msgid ""
"Green this button when the time off has been taken into account in the "
"payslip."
msgstr ""

#. module: hr_holidays
#: model_terms:ir.ui.view,arch_db:hr_holidays.view_hr_holidays_filter
#: model_terms:ir.ui.view,arch_db:hr_holidays.view_hr_holidays_filter_report
#: model_terms:ir.ui.view,arch_db:hr_holidays.view_hr_leave_allocation_filter
msgid "Group By"
msgstr "Nhóm theo"

#. module: hr_holidays
#: model:ir.model.fields,field_description:hr_holidays.field_hr_leave_type__group_days_leave
msgid "Group Time Off"
msgstr "Nhóm Nghỉ"

#. module: hr_holidays
#: model:ir.actions.server,name:hr_holidays.action_hr_approval
msgid "HR Approval"
msgstr ""

#. module: hr_holidays
#: model:ir.model.fields,field_description:hr_holidays.field_hr_leave__report_note
msgid "HR Comments"
msgstr "Bình luận HR"

#. module: hr_holidays
#: model:ir.model,name:hr_holidays.model_hr_department
msgid "HR Department"
msgstr "Phòng/Ban (NS)"

#. module: hr_holidays
#: model:ir.model,name:hr_holidays.model_hr_holidays_summary_employee
msgid "HR Time Off Summary Report By Employee"
msgstr "Báo cáo tóm tắt nghỉ theo nhân viên"

#. module: hr_holidays
#: model:ir.model.fields,field_description:hr_holidays.field_hr_leave__request_unit_half
#: model:ir.model.fields.selection,name:hr_holidays.selection__hr_leave_type__request_unit__half_day
msgid "Half Day"
msgstr "Nửa ngày"

#. module: hr_holidays
#: model:ir.model,name:hr_holidays.model_report_hr_holidays_report_holidayssummary
msgid "Holidays Summary Report"
msgstr "Báo cáo tổng hợp ngày nghỉ"

#. module: hr_holidays
#: model:mail.message.subtype,description:hr_holidays.mt_leave_home_working
#: model:mail.message.subtype,name:hr_holidays.mt_leave_home_working
msgid "Home Working"
msgstr "Làm việc Tại nhà"

#. module: hr_holidays
#: model:ir.model.fields,field_description:hr_holidays.field_hr_leave__request_hour_from
msgid "Hour from"
msgstr "Từ giờ"

#. module: hr_holidays
#: model:ir.model.fields,field_description:hr_holidays.field_hr_leave__request_hour_to
msgid "Hour to"
msgstr "Đến giờ"

#. module: hr_holidays
#. openerp-web
#: code:addons/hr_holidays/static/src/xml/time_off_calendar.xml:0
#: code:addons/hr_holidays/static/src/xml/time_off_calendar.xml:0
#: model:ir.model.fields.selection,name:hr_holidays.selection__hr_leave_allocation__unit_per_interval__hours
#: model:ir.model.fields.selection,name:hr_holidays.selection__hr_leave_type__request_unit__hour
#, python-format
msgid "Hours"
msgstr "Giờ"

#. module: hr_holidays
#: model:ir.model.fields,field_description:hr_holidays.field_hr_holidays_summary_employee__id
#: model:ir.model.fields,field_description:hr_holidays.field_hr_leave__id
#: model:ir.model.fields,field_description:hr_holidays.field_hr_leave_allocation__id
#: model:ir.model.fields,field_description:hr_holidays.field_hr_leave_report__id
#: model:ir.model.fields,field_description:hr_holidays.field_hr_leave_type__id
#: model:ir.model.fields,field_description:hr_holidays.field_report_hr_holidays_report_holidayssummary__id
msgid "ID"
msgstr ""

#. module: hr_holidays
#: model:ir.model.fields,field_description:hr_holidays.field_hr_leave__activity_exception_icon
#: model:ir.model.fields,field_description:hr_holidays.field_hr_leave_allocation__activity_exception_icon
msgid "Icon"
msgstr "Hình tượng"

#. module: hr_holidays
#: model:ir.model.fields,help:hr_holidays.field_hr_leave__activity_exception_icon
#: model:ir.model.fields,help:hr_holidays.field_hr_leave_allocation__activity_exception_icon
msgid "Icon to indicate an exception activity."
msgstr "Biểu tượng để chỉ ra một hoạt động ngoại lệ."

#. module: hr_holidays
#: model:ir.model.fields,help:hr_holidays.field_hr_leave_allocation__number_of_days_display
msgid ""
"If Accrual Allocation: Number of days allocated in addition to the ones you "
"will get via the accrual' system."
msgstr ""

#. module: hr_holidays
#: model:ir.model.fields,help:hr_holidays.field_hr_leave_allocation__number_of_hours_display
msgid ""
"If Accrual Allocation: Number of hours allocated in addition to the ones you"
" will get via the accrual' system."
msgstr ""

#. module: hr_holidays
#: model:ir.model.fields,help:hr_holidays.field_hr_leave__message_needaction
#: model:ir.model.fields,help:hr_holidays.field_hr_leave__message_unread
#: model:ir.model.fields,help:hr_holidays.field_hr_leave_allocation__message_needaction
#: model:ir.model.fields,help:hr_holidays.field_hr_leave_allocation__message_unread
msgid "If checked, new messages require your attention."
msgstr "Nếu đánh dấu chọn, các thông điệp mới yêu cầu sự có mặt của bạn."

#. module: hr_holidays
#: model:ir.model.fields,help:hr_holidays.field_hr_leave__message_has_error
#: model:ir.model.fields,help:hr_holidays.field_hr_leave__message_has_sms_error
#: model:ir.model.fields,help:hr_holidays.field_hr_leave_allocation__message_has_error
#: model:ir.model.fields,help:hr_holidays.field_hr_leave_allocation__message_has_sms_error
msgid "If checked, some messages have a delivery error."
msgstr "Nếu có đánh dấu, một số thông điệp có lỗi về việc gửi đi."

#. module: hr_holidays
#: model_terms:ir.ui.view,arch_db:hr_holidays.hr_leave_allocation_view_form_manager
msgid "If no value set, runs indefinitely"
msgstr "Nếu không có giá trị được đặt, chạy vô thời hạn"

#. module: hr_holidays
#: model:ir.model.fields,help:hr_holidays.field_hr_leave_type__active
msgid ""
"If the active field is set to false, it will allow you to hide the time off "
"type without removing it."
msgstr ""

#. module: hr_holidays
#: model:ir.model.constraint,message:hr_holidays.constraint_hr_leave_duration_check
msgid ""
"If you want to change the number of days you should use the 'period' mode"
msgstr "Nếu bạn muốn thay đổi số ngày, bạn nên sử dụng chế độ 'chu kỳ'"

#. module: hr_holidays
#: model_terms:ir.ui.view,arch_db:hr_holidays.hr_leave_view_form
msgid "In"
msgstr "Trong"

#. module: hr_holidays
#: model:ir.model.fields,field_description:hr_holidays.field_hr_leave__message_is_follower
#: model:ir.model.fields,field_description:hr_holidays.field_hr_leave_allocation__message_is_follower
msgid "Is Follower"
msgstr "Là người theo dõi"

#. module: hr_holidays
#: model:ir.model.fields,field_description:hr_holidays.field_hr_leave_type__unpaid
msgid "Is Unpaid"
msgstr "Không trả lương"

#. module: hr_holidays
#: model:ir.model.fields.selection,name:hr_holidays.selection__hr_leave_type__color_name__ivory
msgid "Ivory"
msgstr "Ngà"

#. module: hr_holidays
#: model:ir.model.fields,field_description:hr_holidays.field_hr_leave_type__time_type
msgid "Kind of Leave"
msgstr "Kiểu nghỉ"

#. module: hr_holidays
#: model:ir.model.fields,field_description:hr_holidays.field_hr_holidays_summary_employee____last_update
#: model:ir.model.fields,field_description:hr_holidays.field_hr_leave____last_update
#: model:ir.model.fields,field_description:hr_holidays.field_hr_leave_allocation____last_update
#: model:ir.model.fields,field_description:hr_holidays.field_hr_leave_report____last_update
#: model:ir.model.fields,field_description:hr_holidays.field_hr_leave_type____last_update
#: model:ir.model.fields,field_description:hr_holidays.field_report_hr_holidays_report_holidayssummary____last_update
msgid "Last Modified on"
msgstr "Sửa lần cuối"

#. module: hr_holidays
#: model:ir.model.fields,field_description:hr_holidays.field_hr_holidays_summary_employee__write_uid
#: model:ir.model.fields,field_description:hr_holidays.field_hr_leave__write_uid
#: model:ir.model.fields,field_description:hr_holidays.field_hr_leave_allocation__write_uid
#: model:ir.model.fields,field_description:hr_holidays.field_hr_leave_type__write_uid
msgid "Last Updated by"
msgstr "Cập nhật lần cuối bởi"

#. module: hr_holidays
#: model:ir.model.fields,field_description:hr_holidays.field_hr_holidays_summary_employee__write_date
#: model:ir.model.fields,field_description:hr_holidays.field_hr_leave__write_date
#: model:ir.model.fields,field_description:hr_holidays.field_hr_leave_allocation__write_date
#: model:ir.model.fields,field_description:hr_holidays.field_hr_leave_type__write_date
msgid "Last Updated on"
msgstr "Cập nhật lần cuối"

#. module: hr_holidays
#: model_terms:ir.ui.view,arch_db:hr_holidays.view_hr_holidays_filter
#: model_terms:ir.ui.view,arch_db:hr_holidays.view_hr_leave_allocation_filter
msgid "Late Activities"
msgstr "Hoạt động bị muộn"

#. module: hr_holidays
#: model:ir.model.fields.selection,name:hr_holidays.selection__hr_leave_type__color_name__lavender
msgid "Lavender"
msgstr "Đỏ tía"

#. module: hr_holidays
#: model:ir.model.fields,field_description:hr_holidays.field_resource_calendar_leaves__holiday_id
msgid "Leave Request"
msgstr "Yêu cầu Nghỉ"

#. module: hr_holidays
#: model:ir.model.fields,field_description:hr_holidays.field_hr_leave_report__holiday_status_id
msgid "Leave Type"
msgstr "Kiểu nghỉ"

#. module: hr_holidays
#: model:ir.model.fields,field_description:hr_holidays.field_hr_leave_allocation__leaves_taken
msgid "Leaves Taken"
msgstr ""

#. module: hr_holidays
#: model_terms:ir.ui.view,arch_db:hr_holidays.hr_leave_allocation_view_form
msgid "Leaves Taken/Total Allocated"
msgstr ""

#. module: hr_holidays
#: model:ir.model.fields.selection,name:hr_holidays.selection__hr_leave_type__color_name__lightblue
msgid "Light Blue"
msgstr "Xanh dương nhạt"

#. module: hr_holidays
#: model:ir.model.fields.selection,name:hr_holidays.selection__hr_leave_type__color_name__lightcoral
msgid "Light Coral"
msgstr "Đỏ San hô nhạt"

#. module: hr_holidays
#: model:ir.model.fields.selection,name:hr_holidays.selection__hr_leave_type__color_name__lightcyan
msgid "Light Cyan"
msgstr "Lục lam nhạt"

#. module: hr_holidays
#: model:ir.model.fields.selection,name:hr_holidays.selection__hr_leave_type__color_name__lightgreen
msgid "Light Green"
msgstr "Xanh lá nhạt"

#. module: hr_holidays
#: model:ir.model.fields.selection,name:hr_holidays.selection__hr_leave_type__color_name__lightpink
msgid "Light Pink"
msgstr "Hồng nhạt"

#. module: hr_holidays
#: model:ir.model.fields.selection,name:hr_holidays.selection__hr_leave_type__color_name__lightsalmon
msgid "Light Salmon"
msgstr "Hồng cam nhạt"

#. module: hr_holidays
#: model:ir.model.fields.selection,name:hr_holidays.selection__hr_leave_type__color_name__lightyellow
msgid "Light Yellow"
msgstr "Vàng nhạt"

#. module: hr_holidays
#: model:ir.model.fields,field_description:hr_holidays.field_hr_leave__linked_request_ids
#: model:ir.model.fields,field_description:hr_holidays.field_hr_leave_allocation__linked_request_ids
msgid "Linked Requests"
msgstr "Xin nghỉ được liên kết"

#. module: hr_holidays
#: model:ir.model.fields.selection,name:hr_holidays.selection__hr_leave_type__color_name__magenta
msgid "Magenta"
msgstr "Đỏ tía"

#. module: hr_holidays
#: model:ir.model.fields,field_description:hr_holidays.field_hr_leave__message_main_attachment_id
#: model:ir.model.fields,field_description:hr_holidays.field_hr_leave_allocation__message_main_attachment_id
msgid "Main Attachment"
msgstr "Đính kèm chính"

#. module: hr_holidays
#: model:ir.model.fields,field_description:hr_holidays.field_hr_leave__manager_id
#: model:ir.model.fields,field_description:hr_holidays.field_hr_leave_allocation__manager_id
msgid "Manager"
msgstr "Quản lý"

#. module: hr_holidays
#: model:ir.actions.server,name:hr_holidays.action_manager_approval
msgid "Manager Approval"
msgstr ""

#. module: hr_holidays
#: model_terms:ir.ui.view,arch_db:hr_holidays.hr_leave_view_form_manager
#: model_terms:ir.ui.view,arch_db:hr_holidays.hr_leave_view_form_manager_approve
msgid "Manager's Comment"
msgstr "Bình luận của Quản lý"

#. module: hr_holidays
#: model:ir.ui.menu,name:hr_holidays.menu_hr_holidays_approvals
msgid "Managers"
msgstr "Người quản lý"

#. module: hr_holidays
#: model:ir.model.fields,field_description:hr_holidays.field_hr_leave_allocation__max_leaves
msgid "Max Leaves"
msgstr "Nghỉ tối đa"

#. module: hr_holidays
#: model_terms:ir.ui.view,arch_db:hr_holidays.hr_holiday_status_view_kanban
msgid "Max Time Off:"
msgstr "Nghỉ tối đa:"

#. module: hr_holidays
#: model:ir.model.fields,field_description:hr_holidays.field_hr_leave_type__max_leaves
msgid "Maximum Allowed"
msgstr "Tối đa được phép"

#. module: hr_holidays
#: model:ir.model.fields,help:hr_holidays.field_hr_leave_type__remaining_leaves
msgid "Maximum Time Off Allowed - Time Off Already Taken"
msgstr "Tổng thời gian nghỉ được phép - Thời gian đã nghỉ"

#. module: hr_holidays
#: model:ir.model.fields,help:hr_holidays.field_hr_leave_type__virtual_remaining_leaves
msgid ""
"Maximum Time Off Allowed - Time Off Already Taken - Time Off Waiting "
"Approval"
msgstr "Tổng thời gian nghỉ được phép - Thời gian đã nghỉ - Thời gian nghỉ "
"đang chờ duyệt"

#. module: hr_holidays
#: model:ir.model.fields,help:hr_holidays.field_hr_leave_allocation__accrual_limit
msgid "Maximum of allocation for accrual; 0 means no maximum."
msgstr "Tối đa phân bổ cho phép cộng dồn; 0 có nghĩa là không có tối đa."

#. module: hr_holidays
#: model:ir.model.fields,field_description:hr_holidays.field_hr_leave__meeting_id
msgid "Meeting"
msgstr "Cuộc họp"

#. module: hr_holidays
#: model:ir.model.fields,field_description:hr_holidays.field_hr_leave__message_has_error
#: model:ir.model.fields,field_description:hr_holidays.field_hr_leave_allocation__message_has_error
msgid "Message Delivery error"
msgstr "Có Lỗi Gửi Thông điệp"

#. module: hr_holidays
#: model:ir.model,name:hr_holidays.model_mail_message_subtype
msgid "Message subtypes"
msgstr "Kiểu phụ của thông điệp"

#. module: hr_holidays
#: model:ir.model.fields,field_description:hr_holidays.field_hr_leave__message_ids
#: model:ir.model.fields,field_description:hr_holidays.field_hr_leave_allocation__message_ids
msgid "Messages"
msgstr "Thông điệp"

#. module: hr_holidays
#: model:ir.model.fields,field_description:hr_holidays.field_hr_leave_type__allocation_type
#: model_terms:ir.ui.view,arch_db:hr_holidays.hr_leave_allocation_view_form_manager
#: model_terms:ir.ui.view,arch_db:hr_holidays.hr_leave_view_form_manager
#: model_terms:ir.ui.view,arch_db:hr_holidays.hr_leave_view_tree
msgid "Mode"
msgstr "Chế độ"

#. module: hr_holidays
#: model_terms:ir.ui.view,arch_db:hr_holidays.report_holidayssummary
msgid "Month"
msgstr "Tháng"

#. module: hr_holidays
#: model:ir.model.fields.selection,name:hr_holidays.selection__hr_leave_allocation__interval_unit__months
msgid "Months"
msgstr "Tháng"

#. module: hr_holidays
#: model:ir.model.fields.selection,name:hr_holidays.selection__hr_leave__request_date_from_period__am
msgid "Morning"
msgstr "Buổi sáng"

#. module: hr_holidays
#: model:ir.actions.act_window,name:hr_holidays.hr_leave_allocation_action_my
#: model_terms:ir.ui.view,arch_db:hr_holidays.view_hr_leave_allocation_filter
msgid "My Allocations"
msgstr "Cấp phát cho tôi"

#. module: hr_holidays
#: model_terms:ir.ui.view,arch_db:hr_holidays.view_hr_holidays_filter
#: model_terms:ir.ui.view,arch_db:hr_holidays.view_hr_holidays_filter_report
msgid "My Department Time Off"
msgstr "Nghỉ của Phòng ban của tôi"

#. module: hr_holidays
#: model_terms:ir.ui.view,arch_db:hr_holidays.view_hr_holidays_filter_report
msgid "My Requests"
msgstr "Xin nghỉ của tôi"

#. module: hr_holidays
#: model_terms:ir.ui.view,arch_db:hr_holidays.view_hr_holidays_filter_report
#: model_terms:ir.ui.view,arch_db:hr_holidays.view_hr_leave_allocation_filter
msgid "My Team Time Off"
msgstr "Nghỉ của đội của tôi"

#. module: hr_holidays
#: model:ir.ui.menu,name:hr_holidays.menu_hr_holidays_my_leaves
#: model_terms:ir.ui.view,arch_db:hr_holidays.view_hr_holidays_filter
msgid "My Time Off"
msgstr "Nghỉ của tôi"

#. module: hr_holidays
#: model_terms:ir.ui.view,arch_db:hr_holidays.view_hr_holidays_filter
#: model_terms:ir.ui.view,arch_db:hr_holidays.view_hr_leave_allocation_filter
msgid "Need Second Approval"
msgstr "Cần phê duyệt lần 2"

#. module: hr_holidays
#: model:ir.model.fields.selection,name:hr_holidays.selection__hr_employee__current_leave_state__draft
#: model:ir.model.fields.selection,name:hr_holidays.selection__hr_employee_base__current_leave_state__draft
#: model:ir.model.fields.selection,name:hr_holidays.selection__hr_employee_public__current_leave_state__draft
msgid "New"
msgstr "Mới"

#. module: hr_holidays
#: code:addons/hr_holidays/models/hr_leave.py:0
#, python-format
msgid "New %s Request created by %s from %s to %s"
msgstr "Đơn xin nghỉ có kiểu là %s được tạo bởi %s từ %s đến %s"

#. module: hr_holidays
#. openerp-web
#: code:addons/hr_holidays/static/src/js/time_off_calendar.js:0
#, python-format
msgid "New Allocation Request"
<<<<<<< HEAD
msgstr "Đề nghị cấp phát mới"
=======
msgstr "Yêu cầu phân bổ mới"
>>>>>>> bbdd91e7

#. module: hr_holidays
#: code:addons/hr_holidays/models/hr_leave_allocation.py:0
#, python-format
msgid "New Allocation Request created by %s: %s Days of %s"
msgstr "Đề nghị cấp phát mới được tạo bởi %s: %s Ngày trong tổng số %s"

#. module: hr_holidays
#. openerp-web
#: code:addons/hr_holidays/static/src/js/time_off_calendar.js:0
#, python-format
msgid "New Time Off Request"
msgstr "Xin nghỉ"

#. module: hr_holidays
#: model:ir.model.fields,field_description:hr_holidays.field_hr_leave__activity_date_deadline
#: model:ir.model.fields,field_description:hr_holidays.field_hr_leave_allocation__activity_date_deadline
msgid "Next Activity Deadline"
msgstr "Hạn chót lần hành động kế tiếp"

#. module: hr_holidays
#: model:ir.model.fields,field_description:hr_holidays.field_hr_leave__activity_summary
#: model:ir.model.fields,field_description:hr_holidays.field_hr_leave_allocation__activity_summary
msgid "Next Activity Summary"
msgstr "Tóm tắt hoạt động tiếp theo"

#. module: hr_holidays
#: model:ir.model.fields,field_description:hr_holidays.field_hr_leave__activity_type_id
#: model:ir.model.fields,field_description:hr_holidays.field_hr_leave_allocation__activity_type_id
msgid "Next Activity Type"
msgstr "Kiểu hành động kế tiếp"

#. module: hr_holidays
#: model:ir.model.fields.selection,name:hr_holidays.selection__hr_leave_type__allocation_type__no
msgid "No Allocation Needed"
msgstr "Không cần phải cấp phát"

#. module: hr_holidays
#: model:ir.model.fields.selection,name:hr_holidays.selection__hr_leave_type__validation_type__no_validation
msgid "No Validation"
msgstr "Không thẩm định"

#. module: hr_holidays
#. openerp-web
#: code:addons/hr_holidays/static/src/xml/leave_stats_templates.xml:0
#: code:addons/hr_holidays/static/src/xml/leave_stats_templates.xml:0
#, python-format
msgid "None"
msgstr "Không dùng"

#. module: hr_holidays
#: model_terms:ir.ui.view,arch_db:hr_holidays.edit_holiday_status_form
msgid "Notification"
msgstr "Thông báo"

#. module: hr_holidays
#: model:ir.model.fields,field_description:hr_holidays.field_hr_leave__message_needaction_counter
#: model:ir.model.fields,field_description:hr_holidays.field_hr_leave_allocation__message_needaction_counter
msgid "Number of Actions"
msgstr "Số lượng Hành động"

#. module: hr_holidays
#: model:ir.model.fields,field_description:hr_holidays.field_hr_leave_allocation__number_of_days
#: model:ir.model.fields,field_description:hr_holidays.field_hr_leave_report__number_of_days
#: model_terms:ir.ui.view,arch_db:hr_holidays.hr_leave_report_tree
msgid "Number of Days"
msgstr "Số ngày"

#. module: hr_holidays
#: model:ir.model.fields,field_description:hr_holidays.field_hr_employee__leaves_count
#: model:ir.model.fields,field_description:hr_holidays.field_hr_employee_base__leaves_count
#: model:ir.model.fields,field_description:hr_holidays.field_hr_employee_public__leaves_count
msgid "Number of Time Off"
msgstr ""

#. module: hr_holidays
#: model:ir.model.fields,help:hr_holidays.field_hr_leave__number_of_days_display
msgid ""
"Number of days of the time off request according to your working schedule. "
"Used for interface."
msgstr ""

#. module: hr_holidays
#: model:ir.model.fields,help:hr_holidays.field_hr_leave__number_of_days
msgid ""
"Number of days of the time off request. Used in the calculation. To manually"
" correct the duration, use this field."
msgstr ""

#. module: hr_holidays
#: model:ir.model.fields,field_description:hr_holidays.field_hr_leave__message_has_error_counter
#: model:ir.model.fields,field_description:hr_holidays.field_hr_leave_allocation__message_has_error_counter
msgid "Number of errors"
msgstr "Số lượng lỗi"

#. module: hr_holidays
#: model:ir.model.fields,help:hr_holidays.field_hr_leave__number_of_hours_display
msgid ""
"Number of hours of the time off request according to your working schedule. "
"Used for interface."
msgstr ""

#. module: hr_holidays
#: model:ir.model.fields,help:hr_holidays.field_hr_leave__message_needaction_counter
#: model:ir.model.fields,help:hr_holidays.field_hr_leave_allocation__message_needaction_counter
msgid "Number of messages which requires an action"
msgstr "Số thông điệp cần có hành động"

#. module: hr_holidays
#: model:ir.model.fields,help:hr_holidays.field_hr_leave__message_has_error_counter
#: model:ir.model.fields,help:hr_holidays.field_hr_leave_allocation__message_has_error_counter
msgid "Number of messages with delivery error"
msgstr "Số lượng các thông điệp có lỗi về gửi tin"

#. module: hr_holidays
#: model:ir.model.fields,field_description:hr_holidays.field_hr_leave_allocation__interval_number
msgid "Number of unit between two intervals"
msgstr "Số lượng đơn vị giữa hai khoảng"

#. module: hr_holidays
#: model:ir.model.fields,field_description:hr_holidays.field_hr_leave_allocation__number_per_interval
msgid "Number of unit per interval"
msgstr "Số lượng đơn vị mỗi khoảng"

#. module: hr_holidays
#: model:ir.model.fields,help:hr_holidays.field_hr_leave__message_unread_counter
#: model:ir.model.fields,help:hr_holidays.field_hr_leave_allocation__message_unread_counter
msgid "Number of unread messages"
msgstr "Số thông điệp chưa đọc"

#. module: hr_holidays
#: model_terms:ir.ui.view,arch_db:hr_holidays.hr_employee_public_form_view_inherit
#: model_terms:ir.ui.view,arch_db:hr_holidays.res_users_view_form
#: model_terms:ir.ui.view,arch_db:hr_holidays.view_employee_form_leave_inherit
msgid "Off Till"
msgstr "Nghỉ cho đến"

#. module: hr_holidays
#: model_terms:ir.actions.act_window,help:hr_holidays.hr_leave_action_my
#: model_terms:ir.actions.act_window,help:hr_holidays.hr_leave_action_new_request
#: model_terms:ir.actions.act_window,help:hr_holidays.hr_leave_action_payroll
msgid ""
"Once a time off request is posted, your manager is notified for validation."
msgstr ""

#. module: hr_holidays
#. openerp-web
#: code:addons/hr_holidays/static/src/xml/discuss.xml:0
#, python-format
msgid "Online"
msgstr "Trực tuyến"

#. module: hr_holidays
#: code:addons/hr_holidays/models/hr_leave.py:0
#, python-format
msgid "Only a Leave Manager can approve/refuse its own requests."
msgstr ""

#. module: hr_holidays
#: code:addons/hr_holidays/models/hr_leave.py:0
#, python-format
msgid "Only a Leave Manager can reset a refused leave."
msgstr ""

#. module: hr_holidays
#: code:addons/hr_holidays/models/hr_leave.py:0
#, python-format
msgid "Only a Leave Manager can reset a started leave."
msgstr ""

#. module: hr_holidays
#: code:addons/hr_holidays/models/hr_leave.py:0
#, python-format
msgid "Only a Leave Manager can reset other people leaves."
msgstr "Chỉ người quản lý rời có thể làm mới các ngày nghỉ của người khác"

#. module: hr_holidays
#: code:addons/hr_holidays/models/hr_leave_allocation.py:0
#, python-format
msgid ""
"Only a Time off Manager can apply the second approval on allocation "
"requests."
msgstr ""

#. module: hr_holidays
#: code:addons/hr_holidays/models/hr_leave_allocation.py:0
#, python-format
msgid "Only a time off Manager can approve its own requests."
msgstr ""

#. module: hr_holidays
#: code:addons/hr_holidays/models/hr_leave_allocation.py:0
#, python-format
msgid "Only a time off Manager can reset other people allocation."
msgstr ""

#. module: hr_holidays
#: code:addons/hr_holidays/models/hr_leave_allocation.py:0
#, python-format
msgid ""
"Only a time off Officer/Responsible or Manager can approve or refuse time "
"off requests."
msgstr ""

#. module: hr_holidays
#: model_terms:ir.ui.view,arch_db:hr_holidays.edit_holiday_status_form
msgid "Options"
msgstr "Tùy chọn"

#. module: hr_holidays
#: model:ir.model.fields.selection,name:hr_holidays.selection__hr_leave_type__time_type__other
msgid "Other"
msgstr "Khác"

#. module: hr_holidays
#. openerp-web
#: code:addons/hr_holidays/static/src/xml/discuss.xml:0
#, python-format
msgid "Out of office"
msgstr "Không ở văn phòng"

#. module: hr_holidays
#: model:hr.leave.type,name:hr_holidays.holiday_status_cl
msgid "Paid Time Off"
msgstr "Nghỉ có lương"

#. module: hr_holidays
#: model:ir.model.fields,field_description:hr_holidays.field_hr_leave__parent_id
#: model:ir.model.fields,field_description:hr_holidays.field_hr_leave_allocation__parent_id
msgid "Parent"
msgstr "Cấp cha"

#. module: hr_holidays
#: model:hr.leave.type,name:hr_holidays.hr_holiday_status_dv
msgid "Parental Time Off"
msgstr "Nghỉ chăm sóc cha mẹ"

#. module: hr_holidays
#: model:ir.ui.menu,name:hr_holidays.hr_holidays_menu_manager_payroll
msgid "Payroll"
msgstr "Bảng lương"

#. module: hr_holidays
#: model_terms:ir.ui.view,arch_db:hr_holidays.edit_holiday_status_form
msgid "Payroll Code"
msgstr "Mã để Tính lương"

#. module: hr_holidays
#: model_terms:ir.ui.view,arch_db:hr_holidays.view_hr_holidays_filter
#: model_terms:ir.ui.view,arch_db:hr_holidays.view_hr_leave_allocation_filter
msgid "People I Manage"
msgstr "Người mà Tôi Quản"

#. module: hr_holidays
#: model_terms:ir.ui.view,arch_db:hr_holidays.view_hr_holidays_summary_employee
msgid "Print"
msgstr "In"

#. module: hr_holidays
#: model:ir.model.fields,field_description:hr_holidays.field_hr_leave__notes
#: model:ir.model.fields,field_description:hr_holidays.field_hr_leave_allocation__notes
msgid "Reasons"
msgstr "Lý do"

#. module: hr_holidays
#: model:ir.model.fields.selection,name:hr_holidays.selection__hr_leave_type__color_name__red
msgid "Red"
msgstr "Đỏ"

#. module: hr_holidays
#: code:addons/hr_holidays/models/hr_leave.py:0
#: code:addons/hr_holidays/models/hr_leave_allocation.py:0
#: model_terms:ir.ui.view,arch_db:hr_holidays.hr_leave_allocation_view_form_manager
#: model_terms:ir.ui.view,arch_db:hr_holidays.hr_leave_allocation_view_kanban
#: model_terms:ir.ui.view,arch_db:hr_holidays.hr_leave_allocation_view_tree
#: model_terms:ir.ui.view,arch_db:hr_holidays.hr_leave_view_form
#: model_terms:ir.ui.view,arch_db:hr_holidays.hr_leave_view_kanban
#: model_terms:ir.ui.view,arch_db:hr_holidays.hr_leave_view_tree
#, python-format
msgid "Refuse"
msgstr "Từ chối"

#. module: hr_holidays
#: model:ir.model.fields.selection,name:hr_holidays.selection__hr_employee__current_leave_state__refuse
#: model:ir.model.fields.selection,name:hr_holidays.selection__hr_employee_base__current_leave_state__refuse
#: model:ir.model.fields.selection,name:hr_holidays.selection__hr_employee_public__current_leave_state__refuse
#: model:ir.model.fields.selection,name:hr_holidays.selection__hr_leave__state__refuse
#: model:ir.model.fields.selection,name:hr_holidays.selection__hr_leave_allocation__state__refuse
#: model:ir.model.fields.selection,name:hr_holidays.selection__hr_leave_report__state__refuse
msgid "Refused"
msgstr "Bị từ chối"

#. module: hr_holidays
#: model:ir.model.fields.selection,name:hr_holidays.selection__hr_leave_allocation__allocation_type__regular
msgid "Regular Allocation"
msgstr "Cấp phát thông thường"

#. module: hr_holidays
#: model:ir.model.fields,help:hr_holidays.field_hr_leave__user_id
msgid "Related user name for the resource to manage its access."
msgstr "Người dùng liên quan đến nguồn lực để quản lý sự truy cập"

#. module: hr_holidays
#: model_terms:ir.ui.view,arch_db:hr_holidays.hr_leave_report_tree
msgid "Remaining Days"
msgstr "Số ngày còn lại"

#. module: hr_holidays
#: model:ir.model.fields,field_description:hr_holidays.field_hr_employee__remaining_leaves
#: model:ir.model.fields,field_description:hr_holidays.field_hr_employee_base__remaining_leaves
#: model:ir.model.fields,field_description:hr_holidays.field_hr_employee_public__remaining_leaves
msgid "Remaining Paid Time Off"
msgstr "Nghỉ có lương còn lại"

#. module: hr_holidays
#: model:ir.model.fields,field_description:hr_holidays.field_hr_leave_type__remaining_leaves
msgid "Remaining Time Off"
msgstr "Nghỉ Còn Lại"

#. module: hr_holidays
#: model_terms:ir.ui.view,arch_db:hr_holidays.res_users_view_form
#: model_terms:ir.ui.view,arch_db:hr_holidays.view_employee_form_leave_inherit
msgid "Remaining leaves"
msgstr "Nghỉ còn lại"

#. module: hr_holidays
#: model:ir.actions.server,name:hr_holidays.action_report_to_payslip
msgid "Report to Payslip"
msgstr "Báo sang Phiếu lương"

#. module: hr_holidays
#: model:ir.model.fields,field_description:hr_holidays.field_hr_leave__payslip_status
#: model:ir.model.fields,field_description:hr_holidays.field_hr_leave_report__payslip_status
msgid "Reported in last payslips"
msgstr "Được báo cáo ở các phiếu lương trước"

#. module: hr_holidays
#: model:ir.ui.menu,name:hr_holidays.menu_hr_holidays_report
msgid "Reporting"
msgstr "Báo cáo"

#. module: hr_holidays
#: model_terms:ir.ui.view,arch_db:hr_holidays.res_users_view_form
msgid "Request Allocation"
msgstr "Đề nghị Cấp phát"

#. module: hr_holidays
#: model:ir.model.fields,field_description:hr_holidays.field_hr_leave__request_date_to
msgid "Request End Date"
msgstr "Ngày kết thúc"

#. module: hr_holidays
#: model:ir.model.fields,field_description:hr_holidays.field_hr_leave__request_date_from
msgid "Request Start Date"
msgstr "Ngày bắt đầu"

#. module: hr_holidays
#: model_terms:ir.ui.view,arch_db:hr_holidays.res_users_view_form
msgid "Request Time off"
msgstr "Xin Nghỉ"

#. module: hr_holidays
#: model:ir.model.fields,field_description:hr_holidays.field_hr_leave_report__leave_type
msgid "Request Type"
msgstr "Loại Yêu cầu"

#. module: hr_holidays
#: model:ir.model.fields,field_description:hr_holidays.field_hr_leave__duration_display
msgid "Requested (Days/Hours)"
msgstr "Đã yêu cầu (ngày/giờ)"

#. module: hr_holidays
#: model_terms:ir.ui.view,arch_db:hr_holidays.hr_leave_allocation_view_form_manager
#: model_terms:ir.ui.view,arch_db:hr_holidays.hr_leave_view_form
msgid "Reset to Draft"
msgstr "Đặt về dự thảo"

#. module: hr_holidays
#: model:ir.model,name:hr_holidays.model_resource_calendar_leaves
msgid "Resource Time Off Detail"
msgstr "Chi tiết nghỉ của nguồn lực"

#. module: hr_holidays
#: model:ir.model.fields,field_description:hr_holidays.field_hr_leave_type__responsible_id
#: model:res.groups,name:hr_holidays.group_hr_holidays_responsible
msgid "Responsible"
msgstr "Người phụ trách"

#. module: hr_holidays
#: model:ir.model.fields,field_description:hr_holidays.field_hr_leave__activity_user_id
#: model:ir.model.fields,field_description:hr_holidays.field_hr_leave_allocation__activity_user_id
msgid "Responsible User"
msgstr "Người chịu trách nhiệm"

#. module: hr_holidays
#: model_terms:ir.ui.view,arch_db:hr_holidays.hr_leave_allocation_view_form_manager
msgid "Run Until"
msgstr "Thực thi cho đến"

#. module: hr_holidays
#: model_terms:ir.ui.view,arch_db:hr_holidays.hr_leave_allocation_view_form_manager
msgid "Run until"
msgstr "Thực thi cho đến"

#. module: hr_holidays
#: model:ir.model.fields,field_description:hr_holidays.field_hr_leave__message_has_sms_error
#: model:ir.model.fields,field_description:hr_holidays.field_hr_leave_allocation__message_has_sms_error
msgid "SMS Delivery error"
msgstr "Có lỗi gửi SMS"

#. module: hr_holidays
#: model_terms:ir.ui.view,arch_db:hr_holidays.view_hr_holidays_filter
#: model_terms:ir.ui.view,arch_db:hr_holidays.view_hr_holidays_filter_report
msgid "Search Time Off"
msgstr "Tìm bản ghi Nghỉ"

#. module: hr_holidays
#: model_terms:ir.ui.view,arch_db:hr_holidays.view_holidays_status_filter
msgid "Search Time Off Type"
msgstr "Tìm Kiểu nghỉ"

#. module: hr_holidays
#: model_terms:ir.ui.view,arch_db:hr_holidays.view_hr_leave_allocation_filter
msgid "Search allocations"
msgstr "Tìm kiếm cấp phát"

#. module: hr_holidays
#: model:ir.model.fields,field_description:hr_holidays.field_hr_leave__second_approver_id
#: model:ir.model.fields,field_description:hr_holidays.field_hr_leave_allocation__second_approver_id
#: model:ir.model.fields.selection,name:hr_holidays.selection__hr_leave__state__validate1
#: model:ir.model.fields.selection,name:hr_holidays.selection__hr_leave_allocation__state__validate1
#: model:ir.model.fields.selection,name:hr_holidays.selection__hr_leave_report__state__validate1
msgid "Second Approval"
msgstr "Chấp thuận Lần 2"

#. module: hr_holidays
#: model:ir.model.fields,field_description:hr_holidays.field_hr_holidays_summary_employee__holiday_type
msgid "Select Time Off Type"
msgstr "Chọn Kiểu nghỉ"

#. module: hr_holidays
#: model:ir.model.fields,field_description:hr_holidays.field_hr_leave_type__sequence
msgid "Sequence"
msgstr "Trình tự"

#. module: hr_holidays
#: model_terms:ir.ui.view,arch_db:hr_holidays.view_hr_holidays_filter
#: model_terms:ir.ui.view,arch_db:hr_holidays.view_hr_leave_allocation_filter
msgid "Show all records which has next action date is before today"
msgstr "Hiển thị tất cả dữ liệu có ngày xử lý tiếp theo mà trước ngày hôm nay"

#. module: hr_holidays
#: model:hr.leave.type,name:hr_holidays.holiday_status_sl
#: model:mail.message.subtype,description:hr_holidays.mt_leave_sick
#: model:mail.message.subtype,name:hr_holidays.mt_leave_sick
msgid "Sick Time Off"
msgstr "Nghỉ Ốm"

#. module: hr_holidays
#: model:ir.model.fields,field_description:hr_holidays.field_hr_leave__date_from
#: model:ir.model.fields,field_description:hr_holidays.field_hr_leave_allocation__date_from
#: model:ir.model.fields,field_description:hr_holidays.field_hr_leave_report__date_from
#: model_terms:ir.ui.view,arch_db:hr_holidays.view_hr_holidays_filter
#: model_terms:ir.ui.view,arch_db:hr_holidays.view_hr_holidays_filter_report
msgid "Start Date"
msgstr "Ngày bắt đầu"

#. module: hr_holidays
#: model:ir.model.fields,field_description:hr_holidays.field_hr_leave__state
#: model:ir.model.fields,field_description:hr_holidays.field_hr_leave_allocation__state
#: model:ir.model.fields,field_description:hr_holidays.field_hr_leave_report__state
msgid "Status"
msgstr "Tình trạng"

#. module: hr_holidays
#: model:ir.model.fields,help:hr_holidays.field_hr_leave__activity_state
#: model:ir.model.fields,help:hr_holidays.field_hr_leave_allocation__activity_state
msgid ""
"Status based on activities\n"
"Overdue: Due date is already passed\n"
"Today: Activity date is today\n"
"Planned: Future activities."
msgstr ""
"Trạng thái dựa trên hoạt động\n"
"Quá hạn: Ngày đến hạn đã trôi qua\n"
"Hôm nay: Hôm nay là ngày phải thực hiện\n"
"Đã hoạch định: Các hoạt động trong tương lai."

#. module: hr_holidays
#: code:addons/hr_holidays/models/hr_leave.py:0
#: code:addons/hr_holidays/report/hr_leave_report.py:0
#, python-format
msgid "Such grouping is not allowed."
msgstr "Nhóm như vậy là không được phép."

#. module: hr_holidays
#: model_terms:ir.ui.view,arch_db:hr_holidays.report_holidayssummary
msgid "Sum"
msgstr "Tổng"

#. module: hr_holidays
#: model:ir.model.fields,field_description:hr_holidays.field_hr_leave__leave_type_request_unit
#: model:ir.model.fields,field_description:hr_holidays.field_hr_leave_allocation__type_request_unit
#: model:ir.model.fields,field_description:hr_holidays.field_hr_leave_type__request_unit
msgid "Take Time Off in"
msgstr "Tính nghỉ theo"

#. module: hr_holidays
#: model:ir.model.fields.selection,name:hr_holidays.selection__hr_leave_type__validation_type__manager
msgid "Team Leader"
msgstr "Trưởng nhóm"

#. module: hr_holidays
#: model:ir.model.fields.selection,name:hr_holidays.selection__hr_leave_type__validation_type__both
msgid "Team Leader and Time Off Officer"
msgstr "Trưởng nhóm và Cán bộ quản lý Nghỉ"

#. module: hr_holidays
#: model:ir.model.constraint,message:hr_holidays.constraint_hr_leave_allocation_type_value
#: model:ir.model.constraint,message:hr_holidays.constraint_hr_leave_type_value
msgid ""
"The employee, department, company or employee category of this request is "
"missing. Please make sure that your user login is linked to an employee."
msgstr ""
"Các loại nhân viên, bộ phận, công ty hoặc nhân viên của yêu cầu này bị "
"thiếu. Vui lòng đảm bảo rằng người dùng của bạn được liên kết với một nhân "
"viên."

#. module: hr_holidays
#: model:ir.model.constraint,message:hr_holidays.constraint_hr_leave_allocation_interval_number_check
msgid "The interval number should be greater than 0"
msgstr "Số ngày phải lớn hơn 0"

#. module: hr_holidays
#: model:ir.model.constraint,message:hr_holidays.constraint_hr_leave_allocation_duration_check
msgid "The number of days must be greater than 0."
msgstr "Số ngày phải lớn hơn 0"

#. module: hr_holidays
#: code:addons/hr_holidays/models/hr_leave.py:0
#, python-format
msgid ""
"The number of remaining time off is not sufficient for this time off type.\n"
"Please also check the time off waiting for validation."
msgstr ""
"Thời gian nghỉ còn lại của kiểu nghỉ này không đủ.\n"
"Hãy chọn kiểu nghỉ khác, hoặc kiểm tra lại các đơn xin nghỉ chưa được duyệt của kiểu nghỉ này."

#. module: hr_holidays
#: model:ir.model.constraint,message:hr_holidays.constraint_hr_leave_allocation_number_per_interval_check
msgid "The number per interval should be greater than 0"
msgstr "Số lượng ngày nghỉ phải lớn hơn 0"

#. module: hr_holidays
#: model:ir.model.constraint,message:hr_holidays.constraint_hr_leave_date_check2
msgid "The start date must be anterior to the end date."
msgstr "Ngày bắt đầu phải trước ngày kết thúc."

#. module: hr_holidays
#: model:ir.model.fields,help:hr_holidays.field_hr_leave__state
msgid ""
"The status is set to 'To Submit', when a time off request is created.\n"
"The status is 'To Approve', when time off request is confirmed by user.\n"
"The status is 'Refused', when time off request is refused by manager.\n"
"The status is 'Approved', when time off request is approved by manager."
msgstr ""

#. module: hr_holidays
#: model:ir.model.fields,help:hr_holidays.field_hr_leave_allocation__state
msgid ""
"The status is set to 'To Submit', when an allocation request is created.\n"
"The status is 'To Approve', when an allocation request is confirmed by user.\n"
"The status is 'Refused', when an allocation request is refused by manager.\n"
"The status is 'Approved', when an allocation request is approved by manager."
msgstr ""

#. module: hr_holidays
#: code:addons/hr_holidays/models/hr_leave.py:0
#, python-format
msgid "The time off has been automatically approved"
msgstr ""

#. module: hr_holidays
#: model:ir.model.fields,help:hr_holidays.field_hr_leave_type__sequence
msgid ""
"The type with the smallest sequence is the default value in time off request"
msgstr ""

#. module: hr_holidays
#: model:ir.model.fields,help:hr_holidays.field_hr_leave_allocation__first_approver_id
msgid ""
"This area is automatically filled by the user who validate the allocation"
msgstr ""

#. module: hr_holidays
#: model:ir.model.fields,help:hr_holidays.field_hr_leave_allocation__second_approver_id
msgid ""
"This area is automatically filled by the user who validate the allocation "
"with second level (If allocation type need second validation)"
msgstr ""

#. module: hr_holidays
#: model:ir.model.fields,help:hr_holidays.field_hr_leave__first_approver_id
msgid ""
"This area is automatically filled by the user who validate the time off"
msgstr ""

#. module: hr_holidays
#: model:ir.model.fields,help:hr_holidays.field_hr_leave__second_approver_id
msgid ""
"This area is automatically filled by the user who validate the time off with"
" second level (If time off type need second validation)"
msgstr ""

#. module: hr_holidays
#: model:ir.model.fields,help:hr_holidays.field_hr_leave_type__color_name
msgid ""
"This color will be used in the time off summary located in Reporting > Time "
"off by Department."
msgstr ""

#. module: hr_holidays
#: model:ir.model.fields,help:hr_holidays.field_hr_leave_type__valid
msgid "This indicates if it is still possible to use this type of leave"
msgstr "Điều này cho biết nếu vẫn có thể sử dụng loại nghỉ này"

#. module: hr_holidays
#: code:addons/hr_holidays/models/hr_leave.py:0
#, python-format
msgid "This modification is not allowed in the current state."
msgstr ""

#. module: hr_holidays
#: model:ir.model.fields,help:hr_holidays.field_hr_leave_type__responsible_id
msgid ""
"This user will be responsible for approving this type of times offThis is "
"only used when validation is 'hr' or 'both'"
msgstr ""

#. module: hr_holidays
#: model:ir.model.fields,help:hr_holidays.field_hr_leave_type__leaves_taken
msgid ""
"This value is given by the sum of all time off requests with a negative "
"value."
msgstr ""

#. module: hr_holidays
#: model:ir.model.fields,help:hr_holidays.field_hr_leave_type__max_leaves
msgid ""
"This value is given by the sum of all time off requests with a positive "
"value."
msgstr ""

#. module: hr_holidays
#: model:ir.actions.act_window,name:hr_holidays.hr_leave_action_action_approve_department
#: model:ir.actions.act_window,name:hr_holidays.hr_leave_action_all
#: model:ir.model,name:hr_holidays.model_hr_leave
#: model:ir.model.fields,field_description:hr_holidays.field_hr_employee__leave_manager_id
#: model:ir.model.fields,field_description:hr_holidays.field_hr_employee_base__leave_manager_id
#: model:ir.model.fields,field_description:hr_holidays.field_hr_employee_public__leave_manager_id
#: model:ir.model.fields,field_description:hr_holidays.field_res_users__leave_manager_id
#: model:ir.model.fields.selection,name:hr_holidays.selection__hr_leave_type__time_type__leave
#: model:ir.ui.menu,name:hr_holidays.menu_hr_holidays_root
#: model:ir.ui.menu,name:hr_holidays.menu_open_department_leave_approve
#: model:ir.ui.menu,name:hr_holidays.menu_open_employee_leave
#: model_terms:ir.ui.view,arch_db:hr_holidays.hr_department_view_kanban
#: model:mail.message.subtype,name:hr_holidays.mt_leave
msgid "Time Off"
msgstr "Nghỉ"

#. module: hr_holidays
#: model:ir.model,name:hr_holidays.model_hr_leave_allocation
msgid "Time Off Allocation"
msgstr "Cấp phát Nghỉ"

#. module: hr_holidays
#: code:addons/hr_holidays/report/hr_leave_report.py:0
#: model:ir.actions.act_window,name:hr_holidays.action_hr_available_holidays_report
#: model:ir.actions.act_window,name:hr_holidays.hr_leave_action_action_department
#, python-format
msgid "Time Off Analysis"
msgstr "Phân tích Nghỉ"

#. module: hr_holidays
#: model:mail.activity.type,name:hr_holidays.mail_act_leave_approval
msgid "Time Off Approval"
msgstr "Duyệt Nghỉ"

#. module: hr_holidays
#: model:ir.model.fields,field_description:hr_holidays.field_hr_leave_type__leave_notif_subtype_id
msgid "Time Off Notification Subtype"
msgstr "Kiểu Thông báo Nghỉ"

#. module: hr_holidays
#: model:ir.model.fields.selection,name:hr_holidays.selection__hr_leave_type__validation_type__hr
msgid "Time Off Officer"
msgstr "Cán bộ quản lý nghỉ"

#. module: hr_holidays
#: model_terms:ir.actions.act_window,help:hr_holidays.hr_leave_allocation_action_all
#: model_terms:ir.actions.act_window,help:hr_holidays.hr_leave_allocation_action_approve_department
#: model_terms:ir.actions.act_window,help:hr_holidays.hr_leave_allocation_action_my
msgid ""
"Time Off Officers allocate time off days to employees (e.g. paid time off).<br>\n"
"                Employees request allocations to Time Off Officers (e.g. recuperation days)."
msgstr ""
"Cán bộ quản lý nghỉ cấp phát ngày nghỉ cho nhân viên (vd: nghỉ có lương).<br>\n"
"                Nhân viên đề nghị Cán bộ quản lý nghỉ cấp phát ngày nghỉ (vd: ngày nghỉ bù)."

#. module: hr_holidays
#: model:ir.model.fields.selection,name:hr_holidays.selection__hr_leave_report__leave_type__request
#: model_terms:ir.ui.view,arch_db:hr_holidays.hr_leave_view_activity
#: model_terms:ir.ui.view,arch_db:hr_holidays.hr_leave_view_calendar
#: model_terms:ir.ui.view,arch_db:hr_holidays.hr_leave_view_dashboard
#: model_terms:ir.ui.view,arch_db:hr_holidays.hr_leave_view_form
#: model:mail.message.subtype,description:hr_holidays.mt_leave
msgid "Time Off Request"
msgstr "Xin nghỉ"

#. module: hr_holidays
#: model:ir.actions.act_window,name:hr_holidays.hr_leave_action_my
#: model:ir.actions.act_window,name:hr_holidays.hr_leave_action_my_request
#: model:ir.actions.act_window,name:hr_holidays.hr_leave_action_payroll
#: model:ir.ui.menu,name:hr_holidays.hr_leave_menu_my
#: model_terms:ir.ui.view,arch_db:hr_holidays.hr_department_view_kanban
#: model_terms:ir.ui.view,arch_db:hr_holidays.hr_leave_view_tree
msgid "Time Off Requests"
msgstr "Xin nghỉ"

#. module: hr_holidays
#: model:mail.activity.type,name:hr_holidays.mail_act_leave_second_approval
msgid "Time Off Second Approve"
msgstr "Phê duyệt nghỉ lần hai"

#. module: hr_holidays
#: model:ir.actions.act_window,name:hr_holidays.action_hr_holidays_summary_employee
#: model:ir.actions.report,name:hr_holidays.action_report_holidayssummary
#: model:ir.actions.report,name:hr_holidays.action_report_holidayssummary2
#: model_terms:ir.ui.view,arch_db:hr_holidays.report_holidayssummary
#: model_terms:ir.ui.view,arch_db:hr_holidays.view_holiday_graph
#: model_terms:ir.ui.view,arch_db:hr_holidays.view_holiday_pivot
#: model_terms:ir.ui.view,arch_db:hr_holidays.view_hr_holidays_summary_employee
msgid "Time Off Summary"
msgstr "Tổng hợp Nghỉ"

#. module: hr_holidays
#: model:ir.model,name:hr_holidays.model_hr_leave_report
msgid "Time Off Summary / Report"
msgstr "Tổng hợp / Báo cáo Nghỉ"

#. module: hr_holidays
#: model_terms:ir.ui.view,arch_db:hr_holidays.hr_holiday_status_view_kanban
msgid "Time Off Taken:"
msgstr "Nghỉ đã sử dụng:"

#. module: hr_holidays
#: model:ir.model,name:hr_holidays.model_hr_leave_type
#: model:ir.model.fields,field_description:hr_holidays.field_hr_leave__holiday_status_id
#: model:ir.model.fields,field_description:hr_holidays.field_hr_leave_allocation__holiday_status_id
#: model:ir.model.fields,field_description:hr_holidays.field_hr_leave_type__name
#: model_terms:ir.ui.view,arch_db:hr_holidays.edit_holiday_status_form
#: model_terms:ir.ui.view,arch_db:hr_holidays.report_holidayssummary
#: model_terms:ir.ui.view,arch_db:hr_holidays.view_holiday_status_normal_tree
msgid "Time Off Type"
msgstr "Kiểu Nghỉ"

#. module: hr_holidays
#: model:ir.actions.act_window,name:hr_holidays.open_view_holiday_status
#: model:ir.ui.menu,name:hr_holidays.hr_holidays_status_menu_configuration
#: model_terms:ir.ui.view,arch_db:hr_holidays.view_holidays_status_filter
msgid "Time Off Types"
msgstr "Kiểu Nghỉ"

#. module: hr_holidays
#: model_terms:ir.ui.view,arch_db:hr_holidays.view_hr_holidays_filter_report
#: model_terms:ir.ui.view,arch_db:hr_holidays.view_hr_leave_allocation_filter
msgid "Time Off of Your Team Member"
msgstr "Nghỉ của những người trong nhóm của bạn"

#. module: hr_holidays
#: model:ir.model.fields,field_description:hr_holidays.field_hr_department__leave_to_approve_count
msgid "Time Off to Approve"
msgstr "Nghỉ chờ Duyệt"

#. module: hr_holidays
#: model:ir.ui.menu,name:hr_holidays.hr_holidays_menu_manager_payroll_to_report
msgid "Time Off to Report"
msgstr "Nghỉ chờ Báo cáo"

#. module: hr_holidays
#: model_terms:ir.ui.view,arch_db:hr_holidays.report_holidayssummary
msgid "Time Off."
msgstr "Nghỉ"

#. module: hr_holidays
#: model:ir.model.fields,field_description:hr_holidays.field_hr_leave_type__leaves_taken
msgid "Time off Already Taken"
msgstr "Nghỉ đã sử dụng"

#. module: hr_holidays
#: model:ir.actions.server,name:hr_holidays.act_hr_employee_holiday_request
msgid "Time off Analysis"
msgstr "Phân tích Nghỉ"

#. module: hr_holidays
#: model_terms:ir.ui.view,arch_db:hr_holidays.view_hr_holidays_filter
#: model_terms:ir.ui.view,arch_db:hr_holidays.view_hr_leave_allocation_filter
msgid "Time off of people you are manager of"
msgstr "Tình hình nghỉ của những người bạn quản lý"

#. module: hr_holidays
#: code:addons/hr_holidays/models/hr_leave.py:0
#, python-format
msgid ""
"Time off request must be confirmed (\"To Approve\") in order to approve it."
msgstr ""

#. module: hr_holidays
#: code:addons/hr_holidays/models/hr_leave.py:0
#, python-format
msgid "Time off request must be confirmed in order to approve it."
msgstr ""

#. module: hr_holidays
#: code:addons/hr_holidays/models/hr_leave.py:0
#, python-format
msgid "Time off request must be confirmed or validated in order to refuse it."
msgstr ""

#. module: hr_holidays
#: code:addons/hr_holidays/models/hr_leave.py:0
#, python-format
msgid ""
"Time off request must be in Draft state (\"To Submit\") in order to confirm "
"it."
msgstr ""

#. module: hr_holidays
#: code:addons/hr_holidays/models/hr_leave.py:0
#, python-format
msgid ""
"Time off request state must be \"Refused\" or \"To Approve\" in order to be "
"reset to draft."
msgstr ""

#. module: hr_holidays
#: model:ir.model.fields,field_description:hr_holidays.field_hr_leave_type__validity_stop
#: model_terms:ir.ui.view,arch_db:hr_holidays.hr_leave_view_form
msgid "To"
msgstr "Đến"

#. module: hr_holidays
#: model:ir.model.fields.selection,name:hr_holidays.selection__hr_leave__state__confirm
#: model:ir.model.fields.selection,name:hr_holidays.selection__hr_leave_allocation__state__confirm
#: model:ir.model.fields.selection,name:hr_holidays.selection__hr_leave_report__state__confirm
#: model:ir.ui.menu,name:hr_holidays.hr_holidays_menu_manager_approve
#: model_terms:ir.ui.view,arch_db:hr_holidays.view_hr_holidays_filter
#: model_terms:ir.ui.view,arch_db:hr_holidays.view_hr_holidays_filter_report
#: model_terms:ir.ui.view,arch_db:hr_holidays.view_hr_leave_allocation_filter
msgid "To Approve"
msgstr "Chờ Duyệt"

#. module: hr_holidays
#: model:ir.model.fields,field_description:hr_holidays.field_hr_employee__leave_date_to
#: model:ir.model.fields,field_description:hr_holidays.field_hr_employee_base__leave_date_to
#: model:ir.model.fields,field_description:hr_holidays.field_hr_employee_public__leave_date_to
#: model:ir.model.fields,field_description:hr_holidays.field_res_users__leave_date_to
msgid "To Date"
msgstr "Đến ngày"

#. module: hr_holidays
#: model_terms:ir.ui.view,arch_db:hr_holidays.view_hr_holidays_filter
#: model_terms:ir.ui.view,arch_db:hr_holidays.view_hr_holidays_filter_report
msgid "To Do"
msgstr "Cần làm"

#. module: hr_holidays
#: model_terms:ir.ui.view,arch_db:hr_holidays.view_hr_holidays_filter
#: model_terms:ir.ui.view,arch_db:hr_holidays.view_hr_holidays_filter_report
msgid "To Report in Payslip"
msgstr "Để báo cáo ở Phiếu lương"

#. module: hr_holidays
#: model:ir.model.fields.selection,name:hr_holidays.selection__hr_leave__state__draft
#: model:ir.model.fields.selection,name:hr_holidays.selection__hr_leave_allocation__state__draft
#: model:ir.model.fields.selection,name:hr_holidays.selection__hr_leave_report__state__draft
msgid "To Submit"
msgstr "Để Trình"

#. module: hr_holidays
#: model_terms:ir.ui.view,arch_db:hr_holidays.hr_leave_view_activity
msgid "To:"
msgstr "Đến:"

#. module: hr_holidays
#: model_terms:ir.ui.view,arch_db:hr_holidays.view_hr_holidays_filter
#: model_terms:ir.ui.view,arch_db:hr_holidays.view_hr_leave_allocation_filter
msgid "Today Activities"
msgstr "Hoạt động hôm nay"

#. module: hr_holidays
#: model:ir.model.fields,field_description:hr_holidays.field_hr_department__total_employee
msgid "Total Employee"
msgstr "Tổng số Nhân viên"

#. module: hr_holidays
#: model:ir.model.fields,field_description:hr_holidays.field_hr_employee__allocation_count
#: model:ir.model.fields,field_description:hr_holidays.field_hr_employee_base__allocation_count
#: model:ir.model.fields,field_description:hr_holidays.field_hr_employee_public__allocation_count
#: model:ir.model.fields,field_description:hr_holidays.field_res_users__allocation_count
msgid "Total number of days allocated."
msgstr ""

#. module: hr_holidays
#: model:ir.model.fields,field_description:hr_holidays.field_hr_employee__allocation_used_count
#: model:ir.model.fields,field_description:hr_holidays.field_hr_employee_base__allocation_used_count
#: model:ir.model.fields,field_description:hr_holidays.field_hr_employee_public__allocation_used_count
#: model:ir.model.fields,field_description:hr_holidays.field_res_users__allocation_used_count
msgid "Total number of days off used"
msgstr ""

#. module: hr_holidays
#: model:ir.model.fields,help:hr_holidays.field_hr_employee__remaining_leaves
#: model:ir.model.fields,help:hr_holidays.field_hr_employee_base__remaining_leaves
#: model:ir.model.fields,help:hr_holidays.field_hr_employee_public__remaining_leaves
msgid ""
"Total number of paid time off allocated to this employee, change this value "
"to create allocation/time off request. Total based on all the time off types"
" without overriding limit."
msgstr ""

#. module: hr_holidays
#: model_terms:ir.ui.view,arch_db:hr_holidays.view_hr_holidays_filter
#: model_terms:ir.ui.view,arch_db:hr_holidays.view_hr_holidays_filter_report
#: model_terms:ir.ui.view,arch_db:hr_holidays.view_hr_leave_allocation_filter
msgid "Type"
msgstr "Kiểu"

#. module: hr_holidays
#: model:ir.model.fields,help:hr_holidays.field_hr_leave__activity_exception_decoration
#: model:ir.model.fields,help:hr_holidays.field_hr_leave_allocation__activity_exception_decoration
msgid "Type of the exception activity on record."
msgstr "Loại hoạt động ngoại lệ trên hồ sơ."

#. module: hr_holidays
#: model:ir.model.fields,field_description:hr_holidays.field_hr_leave_allocation__unit_per_interval
msgid "Unit of time added at each interval"
msgstr "Đơn vị thời gian thêm vào mỗi khoảng thời gian"

#. module: hr_holidays
#: model:ir.model.fields,field_description:hr_holidays.field_hr_leave_allocation__interval_unit
msgid "Unit of time between two intervals"
msgstr "Đơn vị thời gian giữa hai khoảng"

#. module: hr_holidays
#: model:hr.leave.type,name:hr_holidays.holiday_status_unpaid
msgid "Unpaid"
msgstr "Nghỉ Không lương"

#. module: hr_holidays
#: model:mail.message.subtype,description:hr_holidays.mt_leave_unpaid
#: model:mail.message.subtype,name:hr_holidays.mt_leave_unpaid
msgid "Unpaid Time Off"
msgstr "Nghỉ Không lương"

#. module: hr_holidays
#: model:ir.model.fields,field_description:hr_holidays.field_hr_leave__message_unread
#: model:ir.model.fields,field_description:hr_holidays.field_hr_leave_allocation__message_unread
#: model_terms:ir.ui.view,arch_db:hr_holidays.view_hr_leave_allocation_filter
msgid "Unread Messages"
msgstr "Thông điệp chưa đọc"

#. module: hr_holidays
#: model:ir.model.fields,field_description:hr_holidays.field_hr_leave__message_unread_counter
#: model:ir.model.fields,field_description:hr_holidays.field_hr_leave_allocation__message_unread_counter
msgid "Unread Messages Counter"
msgstr "Bộ đếm Thông điệp chưa đọc"

#. module: hr_holidays
#: model:ir.model.fields,field_description:hr_holidays.field_hr_leave__user_id
msgid "User"
msgstr "Người dùng"

#. module: hr_holidays
#. openerp-web
#: code:addons/hr_holidays/static/src/xml/discuss.xml:0
#, python-format
msgid "User is online"
msgstr "Người dùng đang online"

#. module: hr_holidays
#. openerp-web
#: code:addons/hr_holidays/static/src/xml/discuss.xml:0
#, python-format
msgid "User is out of office"
msgstr "Người dùng văn mặt ở văn phòng"

#. module: hr_holidays
#: model:ir.model.fields,help:hr_holidays.field_hr_employee__leave_manager_id
#: model:ir.model.fields,help:hr_holidays.field_hr_employee_base__leave_manager_id
#: model:ir.model.fields,help:hr_holidays.field_hr_employee_public__leave_manager_id
#: model:ir.model.fields,help:hr_holidays.field_res_users__leave_manager_id
msgid "User responsible of leaves approval."
msgstr "Người dùng mà chịu trách nhiệm phê duyệt nghỉ."

#. module: hr_holidays
#: model:ir.model,name:hr_holidays.model_res_users
msgid "Users"
msgstr "Người dùng"

#. module: hr_holidays
#: model:ir.model.fields,field_description:hr_holidays.field_hr_leave_type__valid
msgid "Valid"
msgstr "Hợp lệ"

#. module: hr_holidays
#: model_terms:ir.ui.view,arch_db:hr_holidays.hr_leave_allocation_view_form_manager
#: model_terms:ir.ui.view,arch_db:hr_holidays.hr_leave_allocation_view_kanban
#: model_terms:ir.ui.view,arch_db:hr_holidays.hr_leave_allocation_view_tree
#: model_terms:ir.ui.view,arch_db:hr_holidays.hr_leave_view_form
#: model_terms:ir.ui.view,arch_db:hr_holidays.hr_leave_view_kanban
#: model_terms:ir.ui.view,arch_db:hr_holidays.hr_leave_view_tree
msgid "Validate"
msgstr "Xác nhận"

#. module: hr_holidays
#: model:ir.model.fields,field_description:hr_holidays.field_hr_leave__validation_type
#: model:ir.model.fields,field_description:hr_holidays.field_hr_leave_allocation__validation_type
#: model:ir.model.fields,field_description:hr_holidays.field_hr_leave_type__validation_type
#: model_terms:ir.ui.view,arch_db:hr_holidays.edit_holiday_status_form
msgid "Validation"
msgstr "Thẩm định"

#. module: hr_holidays
#: model_terms:ir.ui.view,arch_db:hr_holidays.view_hr_holidays_filter
#: model_terms:ir.ui.view,arch_db:hr_holidays.view_hr_leave_allocation_filter
msgid "Validator"
msgstr "Người Thẩm định"

#. module: hr_holidays
#: model_terms:ir.ui.view,arch_db:hr_holidays.edit_holiday_status_form
msgid "Validity"
msgstr "Hợp lệ"

#. module: hr_holidays
#: model:ir.model.fields.selection,name:hr_holidays.selection__hr_leave_type__color_name__violet
msgid "Violet"
msgstr "Tím sẫm"

#. module: hr_holidays
#: model:ir.model.fields,field_description:hr_holidays.field_hr_leave_type__virtual_remaining_leaves
msgid "Virtual Remaining Time Off"
msgstr "Nghỉ Còn Lại Biểu Kiến"

#. module: hr_holidays
#: model:ir.model.fields.selection,name:hr_holidays.selection__hr_employee__current_leave_state__confirm
#: model:ir.model.fields.selection,name:hr_holidays.selection__hr_employee_base__current_leave_state__confirm
#: model:ir.model.fields.selection,name:hr_holidays.selection__hr_employee_public__current_leave_state__confirm
msgid "Waiting Approval"
msgstr "Chờ phê duyệt"

#. module: hr_holidays
#: model:ir.model.fields.selection,name:hr_holidays.selection__hr_employee__current_leave_state__validate1
#: model:ir.model.fields.selection,name:hr_holidays.selection__hr_employee_base__current_leave_state__validate1
#: model:ir.model.fields.selection,name:hr_holidays.selection__hr_employee_public__current_leave_state__validate1
msgid "Waiting Second Approval"
msgstr "Đang chờ Chấp thuận Thứ hai"

#. module: hr_holidays
#: model:ir.model.fields,field_description:hr_holidays.field_hr_leave__website_message_ids
#: model:ir.model.fields,field_description:hr_holidays.field_hr_leave_allocation__website_message_ids
msgid "Website Messages"
msgstr "Thông điệp Website"

#. module: hr_holidays
#: model:ir.model.fields,help:hr_holidays.field_hr_leave__website_message_ids
#: model:ir.model.fields,help:hr_holidays.field_hr_leave_allocation__website_message_ids
msgid "Website communication history"
msgstr "Lịch sử thông tin liên lạc website"

#. module: hr_holidays
#: model:ir.model.fields.selection,name:hr_holidays.selection__hr_leave_allocation__interval_unit__weeks
msgid "Weeks"
msgstr "Tuần"

#. module: hr_holidays
#: model:ir.model.fields.selection,name:hr_holidays.selection__hr_leave_type__color_name__wheat
msgid "Wheat"
msgstr "Lúa mì"

#. module: hr_holidays
#: model:ir.model.fields,help:hr_holidays.field_hr_leave_type__time_type
msgid ""
"Whether this should be computed as a holiday or as work time (eg: formation)"
msgstr ""
"Cho dù điều này nên được tính là một kỳ nghỉ hay là thời gian làm việc"

#. module: hr_holidays
#: model:ir.model.fields.selection,name:hr_holidays.selection__hr_leave_allocation__interval_unit__years
msgid "Years"
msgstr "Năm"

#. module: hr_holidays
#: code:addons/hr_holidays/models/hr_leave_allocation.py:0
#, python-format
msgid "You can allocate %s only before %s"
msgstr ""

#. module: hr_holidays
#: code:addons/hr_holidays/models/hr_leave.py:0
#, python-format
msgid "You can not have 2 leaves that overlaps on the same day."
msgstr "Bạn không thể có 2 ngày nghỉ trùng nhau trong cùng một ngày."

#. module: hr_holidays
#: code:addons/hr_holidays/models/hr_leave.py:0
#, python-format
msgid ""
"You can not set 2 times off that overlaps on the same day for the same "
"employee."
msgstr ""
"Bạn không thể thiết lập 2 lần nghỉ mà chồng lấn nhau trong cùng 1 ngày đối "
"với cùng một người."

#. module: hr_holidays
#: code:addons/hr_holidays/models/hr_leave.py:0
#, python-format
msgid "You cannot delete a time off which is in %s state"
msgstr "Bạn không thể xoá một bản ghi nghỉ mà ở trạng thái %s"

#. module: hr_holidays
#: code:addons/hr_holidays/models/hr_leave_allocation.py:0
#, python-format
msgid "You cannot delete an allocation request which is in %s state."
msgstr "Bạn không thể xoá một bản ghi cấp phát nghỉ mà ở trạng thái %s"

#. module: hr_holidays
#: code:addons/hr_holidays/models/hr_leave.py:0
#, python-format
msgid ""
"You cannot first approve a leave for %s, because you are not his leave "
"manager"
msgstr ""

#. module: hr_holidays
#: code:addons/hr_holidays/models/hr_leave.py:0
#, python-format
msgid "You don't have the rights to apply second approval on a leave request"
msgstr "Bạn không có đủ quyền để áp dụng phê duyệt lần 2 đối với một bản ghi xin nghỉ"

#. module: hr_holidays
#: code:addons/hr_holidays/models/hr_leave.py:0
#, python-format
msgid "You must be either %s's manager or Leave manager to approve this leave"
msgstr ""
"Bạn phải là người quản lý của %s hoặc nhân viên quản lý ngày nghỉ để phê "
"duyệt nghỉ phép này"

#. module: hr_holidays
#: code:addons/hr_holidays/models/hr_leave_allocation.py:0
#, python-format
msgid ""
"You must be either %s's manager or time off manager to approve this time off"
msgstr ""
"Bạn phải hoặc là người quản lý của %s hoặc là người quản lý nghỉ để có thể duyệt bản ghi xin nghỉ này"

#. module: hr_holidays
#: code:addons/hr_holidays/models/hr_leave.py:0
#, python-format
msgid ""
"You must have manager rights to modify/validate a time off that already "
"begun"
msgstr ""

#. module: hr_holidays
#: code:addons/hr_holidays/models/hr_leave.py:0
#, python-format
msgid "Your %s planned on %s has been accepted"
msgstr "%s của bạn vào %s đã được chấp thuận"

#. module: hr_holidays
#: code:addons/hr_holidays/models/hr_leave.py:0
#, python-format
msgid "Your %s planned on %s has been refused"
msgstr "%s của bạn vào %s đã bị từ chối"

#. module: hr_holidays
#: model:ir.ui.menu,name:hr_holidays.menu_hr_available_holidays_report_tree
msgid "by Employee"
msgstr "theo Nhân viên"

#. module: hr_holidays
#: model:ir.ui.menu,name:hr_holidays.menu_hr_holidays_summary_all
msgid "by Type"
msgstr "theo Kiểu"

#. module: hr_holidays
#. openerp-web
#: code:addons/hr_holidays/static/src/xml/leave_stats_templates.xml:0
#: code:addons/hr_holidays/static/src/xml/leave_stats_templates.xml:0
#, python-format
msgid "day(s)"
msgstr "ngày"

#. module: hr_holidays
#: code:addons/hr_holidays/models/hr_leave.py:0
#: code:addons/hr_holidays/models/hr_leave_allocation.py:0
#: model_terms:ir.ui.view,arch_db:hr_holidays.hr_leave_allocation_view_activity
#: model_terms:ir.ui.view,arch_db:hr_holidays.hr_leave_allocation_view_kanban
#: model_terms:ir.ui.view,arch_db:hr_holidays.hr_leave_report_kanban
#: model_terms:ir.ui.view,arch_db:hr_holidays.hr_leave_view_activity
#: model_terms:ir.ui.view,arch_db:hr_holidays.hr_leave_view_kanban
#, python-format
msgid "days"
msgstr "ngày"

#. module: hr_holidays
#: model_terms:ir.ui.view,arch_db:hr_holidays.hr_leave_view_form_manager
#: model_terms:ir.ui.view,arch_db:hr_holidays.hr_leave_view_form_manager_approve
msgid "e.g. Report to the next month..."
msgstr "vd: Báo cáo sang tháng sau..."

#. module: hr_holidays
#: code:addons/hr_holidays/models/hr_leave.py:0
#: code:addons/hr_holidays/models/hr_leave_allocation.py:0
#, python-format
msgid "hours"
msgstr "giờ"

#. module: hr_holidays
#. openerp-web
#: code:addons/hr_holidays/static/src/xml/leave_stats_templates.xml:0
#: code:addons/hr_holidays/static/src/xml/leave_stats_templates.xml:0
#, python-format
msgid "in"
msgstr "trong"

#. module: hr_holidays
#: model_terms:ir.ui.view,arch_db:hr_holidays.report_holidayssummary
msgid "of the"
msgstr "của"

#. module: hr_holidays
#. openerp-web
#: code:addons/hr_holidays/static/src/xml/time_off_calendar.xml:0
#, python-format
msgid "remaining"
msgstr "còn lại"

#. module: hr_holidays
#: model_terms:ir.ui.view,arch_db:hr_holidays.report_holidayssummary
msgid "to"
msgstr "đến"<|MERGE_RESOLUTION|>--- conflicted
+++ resolved
@@ -1900,11 +1900,7 @@
 #: code:addons/hr_holidays/static/src/js/time_off_calendar.js:0
 #, python-format
 msgid "New Allocation Request"
-<<<<<<< HEAD
 msgstr "Đề nghị cấp phát mới"
-=======
-msgstr "Yêu cầu phân bổ mới"
->>>>>>> bbdd91e7
 
 #. module: hr_holidays
 #: code:addons/hr_holidays/models/hr_leave_allocation.py:0
