# Translation of Odoo Server.
# This file contains the translation of the following modules:
# * hr_holidays
#
# Translators:
# fanha99 <fanha99@hotmail.com>, 2017
# Martin Trigaux, 2017
# Hoang Loc Le Huu <loclhh@gmail.com>, 2017
# Su Pham Nghiep Vu <nghiepvusupham58@gmail.com>, 2017
# lam nguyen <lamev.inc@gmail.com>, 2017
# son dang <son.dang@doda100.com>, 2017
# Tuan Tran <tmtuan.projects@gmail.com>, 2017
# Phạm Lân <phamquanglan@gmail.com>, 2017
# thanh nguyen <thanhnguyen.icsc@gmail.com>, 2017
msgid ""
msgstr ""
"Project-Id-Version: Odoo Server 11.0\n"
"Report-Msgid-Bugs-To: \n"
"POT-Creation-Date: 2018-02-19 13:42+0000\n"
"PO-Revision-Date: 2018-02-19 13:42+0000\n"
"Last-Translator: thanh nguyen <thanhnguyen.icsc@gmail.com>, 2017\n"
"Language-Team: Vietnamese (https://www.transifex.com/odoo/teams/41243/vi/)\n"
"MIME-Version: 1.0\n"
"Content-Type: text/plain; charset=UTF-8\n"
"Content-Transfer-Encoding: \n"
"Language: vi\n"
"Plural-Forms: nplurals=1; plural=0;\n"

#. module: hr_holidays
#: model:ir.ui.view,arch_db:hr_holidays.report_holidayssummary
msgid "!important &gt;&lt;/td&gt;"
msgstr ""

#. module: hr_holidays
#: model:ir.ui.view,arch_db:hr_holidays.report_holidayssummary
msgid "!important /&gt;"
msgstr ""

#. module: hr_holidays
#: model:ir.ui.view,arch_db:hr_holidays.report_holidayssummary
msgid "!important/&gt;"
msgstr ""

#. module: hr_holidays
#: model:ir.ui.view,arch_db:hr_holidays.report_holidayssummary
msgid "!important; font-size: 10px\" &gt;"
msgstr ""

#. module: hr_holidays
#: model:ir.ui.view,arch_db:hr_holidays.report_holidayssummary
msgid "!important; font-size: 8px; min-width: 18px\"&gt;"
msgstr ""

#. module: hr_holidays
#: code:addons/hr_holidays/models/hr_holidays.py:123
#, python-format
msgid "%g remaining out of %g"
msgstr "còn %g trong tổng số %g"

#. module: hr_holidays
#: code:addons/hr_holidays/models/hr_holidays.py:333
#, python-format
msgid "%s : %.2f day(s)"
msgstr ""

#. module: hr_holidays
#: code:addons/hr_holidays/models/hr_holidays.py:335
#, python-format
msgid "%s on %s : %.2f day(s)"
msgstr "%s vào %s : %.2f ngày"

#. module: hr_holidays
#: model:ir.ui.view,arch_db:hr_holidays.report_holidayssummary
msgid "&lt;/td&gt;"
msgstr ""

#. module: hr_holidays
#: model:ir.ui.view,arch_db:hr_holidays.report_holidayssummary
msgid "&lt;/th&gt;"
msgstr ""

#. module: hr_holidays
#: model:ir.ui.view,arch_db:hr_holidays.report_holidayssummary
msgid ""
"&lt;td class=\"text-center oe_leftfit oe_rightfit\" style=\"background-"
"color:"
msgstr ""

#. module: hr_holidays
#: model:ir.ui.view,arch_db:hr_holidays.report_holidayssummary
msgid "&lt;td style=background-color:"
msgstr ""

#. module: hr_holidays
#: model:ir.ui.view,arch_db:hr_holidays.report_holidayssummary
msgid "&lt;th class=\"text-center\" colspan="
msgstr ""

#. module: hr_holidays
#: model:ir.ui.view,arch_db:hr_holidays.view_hr_holidays_kanban
msgid "<small class=\"text-muted\">from</small>"
msgstr ""

#. module: hr_holidays
#: model:ir.ui.view,arch_db:hr_holidays.view_hr_holidays_kanban
msgid "<small class=\"text-muted\">to</small>"
msgstr ""

#. module: hr_holidays
#: model:ir.ui.view,arch_db:hr_holidays.report_holidayssummary
msgid "<strong>Departments and Employees</strong>"
msgstr "<strong>Phòng ban và Nhân viên</strong>"

#. module: hr_holidays
#: model:ir.model.fields,field_description:hr_holidays.field_hr_employee_show_leaves
msgid "Able to see Remaining Leaves"
msgstr "Có thể thấy số Ngày nghỉ Còn lại"

#. module: hr_holidays
#: model:ir.ui.view,arch_db:hr_holidays.hr_department_view_kanban
msgid "Absence"
msgstr "Vắng mặt"

#. module: hr_holidays
#: model:ir.model.fields,field_description:hr_holidays.field_hr_department_absence_of_today
msgid "Absence by Today"
msgstr "Vắng mặt Hôm nay"

#. module: hr_holidays
#: model:ir.ui.view,arch_db:hr_holidays.hr_department_view_kanban
msgid ""
"Absent Employee(s), Whose leaves request are either confirmed or validated "
"on today"
msgstr ""
"Nhân viên Vắng mặt, Người mà có Xin nghỉ và được Xác nhận hoặc Thẩm định"

#. module: hr_holidays
#: model:ir.actions.act_window,name:hr_holidays.hr_employee_action_from_department
msgid "Absent Employees"
msgstr "Nhân viên Vắng mặt"

#. module: hr_holidays
#: model:ir.model.fields,field_description:hr_holidays.field_hr_employee_is_absent_totay
#: model:ir.ui.view,arch_db:hr_holidays.hr_employee_view_search
msgid "Absent Today"
msgstr "Vắng mặt Hôm nay"

#. module: hr_holidays
#: model:ir.model.fields,field_description:hr_holidays.field_hr_holidays_status_active
msgid "Active"
msgstr "Hiệu lực"

#. module: hr_holidays
#: model:ir.ui.view,arch_db:hr_holidays.view_hr_holidays_filter
msgid "Active Leaves and Allocations"
msgstr "Nghỉ và Cấp phát Nghỉ đang Hiệu lực"

#. module: hr_holidays
#: model:ir.ui.view,arch_db:hr_holidays.view_hr_holidays_filter
msgid "Active Types"
msgstr "Kiểu Hiệu lực"

#. module: hr_holidays
#: model:ir.ui.view,arch_db:hr_holidays.edit_holiday_new
msgid "Add a reason..."
msgstr "Thêm một lý do..."

#. module: hr_holidays
#: model:ir.actions.act_window,name:hr_holidays.action_hr_holidays_dashboard
msgid "All Leaves"
msgstr ""

#. module: hr_holidays
#: model:ir.actions.act_window,name:hr_holidays.hr_holidays_leaves_assign_legal
msgid "Allocate Leaves for Employees"
msgstr "Cấp phát Nghỉ cho Nhân viên"

#. module: hr_holidays
#: model:ir.ui.view,arch_db:hr_holidays.view_holiday_allocation_tree
#: model:ir.ui.view,arch_db:hr_holidays.view_holiday_allocation_tree_customize
msgid "Allocated Days"
msgstr "Ngày được Cấp phát"

#. module: hr_holidays
#: model:ir.model.fields,field_description:hr_holidays.field_hr_holidays_number_of_days_temp
msgid "Allocation"
msgstr "Cấp phát"

#. module: hr_holidays
#: model:ir.model.fields,field_description:hr_holidays.field_hr_holidays_holiday_type
msgid "Allocation Mode"
msgstr "Chế độ Cấp phát"

#. module: hr_holidays
#: selection:hr.holidays,type:0
#: model:ir.actions.act_window,name:hr_holidays.open_allocation_holidays
#: model:ir.actions.act_window,name:hr_holidays.request_approve_allocation
#: model:ir.ui.menu,name:hr_holidays.menu_open_allocation_holidays
msgid "Allocation Request"
msgstr "Đề nghị Cấp phát"

#. module: hr_holidays
#: model:ir.ui.view,arch_db:hr_holidays.hr_department_view_kanban
#: model:ir.ui.view,arch_db:hr_holidays.view_holiday_allocation_tree
#: model:ir.ui.view,arch_db:hr_holidays.view_holiday_allocation_tree_customize
msgid "Allocation Requests"
msgstr "Đề nghị Cấp phát"

#. module: hr_holidays
#: model:ir.actions.act_window,name:hr_holidays.hr_holidays_action_allocation_from_department
msgid "Allocation Requests to Approve"
msgstr "Đề nghị Cấp phát Chờ duyệt"

#. module: hr_holidays
#: code:addons/hr_holidays/models/hr.py:129
#, python-format
msgid "Allocation for %s"
msgstr "Cấp phát cho %s"

#. module: hr_holidays
#: code:addons/hr_holidays/models/hr_holidays.py:337
#, python-format
msgid "Allocation of %s : %.2f day(s) To %s"
msgstr ""

#. module: hr_holidays
#: model:ir.model.fields,field_description:hr_holidays.field_hr_department_allocation_to_approve_count
msgid "Allocation to Approve"
msgstr "Cấp phát Chờ duyệt"

#. module: hr_holidays
#: model:ir.ui.view,arch_db:hr_holidays.view_hr_holidays_filter
msgid "Allocations"
msgstr "Cấp phát"

#. module: hr_holidays
#: model:ir.model.fields,field_description:hr_holidays.field_hr_holidays_status_limit
msgid "Allow to Override Limit"
msgstr "Cho phép Ghi đè Giới hạn"

#. module: hr_holidays
#: model:ir.ui.view,arch_db:hr_holidays.report_holidayssummary
msgid "Analyze from"
msgstr "Phân tích từ"

#. module: hr_holidays
#: model:ir.model.fields,field_description:hr_holidays.field_hr_holidays_double_validation
#: model:ir.model.fields,field_description:hr_holidays.field_hr_holidays_status_double_validation
msgid "Apply Double Validation"
msgstr "Xét duyệt Hai lần"

#. module: hr_holidays
#: model:ir.ui.view,arch_db:hr_holidays.view_evaluation_report_graph
msgid "Appraisal Analysis"
msgstr "Phân tích Đánh giá"

#. module: hr_holidays
#: code:addons/hr_holidays/models/hr_holidays.py:580
#: model:ir.ui.view,arch_db:hr_holidays.edit_holiday_new
#, python-format
msgid "Approve"
msgstr "Duyệt"

#. module: hr_holidays
#: selection:hr.employee,current_leave_state:0 selection:hr.holidays,state:0
#: selection:hr.holidays.summary.dept,holiday_type:0
#: selection:hr.holidays.summary.employee,holiday_type:0
#: model:mail.message.subtype,name:hr_holidays.mt_holidays_approved
msgid "Approved"
msgstr "Được Duyệt"

#. module: hr_holidays
#: model:ir.ui.view,arch_db:hr_holidays.view_hr_holidays_filter
msgid "Approved Leaves"
msgstr "Nghỉ được Duyệt"

#. module: hr_holidays
#: model:ir.ui.view,arch_db:hr_holidays.hr_holidays_leaves_assign_tree_view
msgid "Assign Leaves"
msgstr "Gán ngày nghỉ"

#. module: hr_holidays
#: selection:hr.holidays.status,color_name:0
msgid "Black"
msgstr "Đen"

#. module: hr_holidays
#: selection:hr.holidays.status,color_name:0
msgid "Blue"
msgstr "Xanh dương"

#. module: hr_holidays
#: selection:hr.holidays.summary.dept,holiday_type:0
#: selection:hr.holidays.summary.employee,holiday_type:0
msgid "Both Approved and Confirmed"
msgstr "Cả đã Duyệt và đã Xác nhận"

#. module: hr_holidays
#: selection:hr.holidays.status,color_name:0
msgid "Brown"
msgstr "Nâu"

#. module: hr_holidays
#: selection:hr.holidays,holiday_type:0
msgid "By Employee"
msgstr "Theo Người lao động"

#. module: hr_holidays
#: selection:hr.holidays,holiday_type:0
msgid "By Employee Tag"
msgstr "Theo Tag Nhân viên"

#. module: hr_holidays
#: model:ir.model.fields,help:hr_holidays.field_hr_holidays_holiday_type
msgid ""
"By Employee: Allocation/Request for individual Employee, By Employee Tag: "
"Allocation/Request for group of employees in category"
msgstr ""
"Theo nhân viên: Phân bổ/Yêu cầu cho một Nhân viên, theo Nhóm nhân viên "
"(tags): Phân bổ/Yêu cầu các Nhân viên có cùng Nhóm (tags)"

#. module: hr_holidays
#: model:ir.model.fields,field_description:hr_holidays.field_hr_holidays_can_reset
msgid "Can reset"
msgstr "Có thể đặt lại"

#. module: hr_holidays
#: model:ir.ui.view,arch_db:hr_holidays.view_hr_holidays_summary_dept
#: model:ir.ui.view,arch_db:hr_holidays.view_hr_holidays_summary_employee
msgid "Cancel"
msgstr "Hủy"

#. module: hr_holidays
#: selection:hr.employee,current_leave_state:0 selection:hr.holidays,state:0
msgid "Cancelled"
msgstr "Đã hủy"

#. module: hr_holidays
#: model:ir.ui.view,arch_db:hr_holidays.view_hr_holidays_filter
msgid "Category"
msgstr "Chuyên mục"

#. module: hr_holidays
#: model:ir.model.fields,help:hr_holidays.field_hr_holidays_category_id
msgid "Category of Employee"
msgstr "Nhóm Người lao động"

#. module: hr_holidays
#: model:ir.model.fields,help:hr_holidays.field_hr_holidays_type
msgid ""
"Choose 'Leave Request' if someone wants to take an off-day. \n"
"Choose 'Allocation Request' if you want to increase the number of leaves available for someone"
msgstr ""
"Chọn 'Yêu cầu nghỉ' nếu ai đó muốn thực hiện việc xin nghỉ. \n"
"Chọn 'Phân bổ Yêu cầu' nếu bạn muốn tăng số ngày nghỉ cho một ai đó"

#. module: hr_holidays
#: model:ir.actions.act_window,help:hr_holidays.open_allocation_holidays
msgid "Click here to create a new leave allocation request."
msgstr "Bấm để tạo mới một đề nghị cấp phát nghỉ."

#. module: hr_holidays
#: model:ir.actions.act_window,help:hr_holidays.open_department_holidays_allocation_approve
msgid "Click here to create a new leave allocation."
msgstr "Bấm để tạo mới Cấp phát nghỉ"

#. module: hr_holidays
#: model:ir.actions.act_window,help:hr_holidays.open_company_allocation
#: model:ir.actions.act_window,help:hr_holidays.open_department_holidays_approve
#: model:ir.actions.act_window,help:hr_holidays.open_employee_leaves
msgid "Click here to create a new leave request."
msgstr "Bấm để tạo đề nghị Xin nghỉ."

#. module: hr_holidays
#: model:ir.actions.act_window,help:hr_holidays.open_ask_holidays
msgid "Click to create a new leave request."
msgstr "Bấm để tạo mới một Xin nghỉ."

#. module: hr_holidays
#: model:ir.ui.view,arch_db:hr_holidays.report_holidayssummary
msgid "Color"
msgstr "Màu sắc"

#. module: hr_holidays
#: model:ir.model.fields,field_description:hr_holidays.field_hr_holidays_status_color_name
msgid "Color in Report"
msgstr "Màu trong Báo cáo"

#. module: hr_holidays
#: model:ir.ui.view,arch_db:hr_holidays.edit_holiday_new
msgid "Comment by Manager"
msgstr "Bình luận bởi Người Quản lý"

#. module: hr_holidays
#: model:ir.model.fields,field_description:hr_holidays.field_hr_holidays_status_company_id
msgid "Company"
msgstr "Công ty"

#. module: hr_holidays
#: model:hr.holidays.status,name:hr_holidays.holiday_status_comp
msgid "Compensatory Days"
msgstr "Ngày nghỉ bù"

#. module: hr_holidays
#: model:ir.ui.menu,name:hr_holidays.menu_hr_holidays_configuration
msgid "Configuration"
msgstr "Cấu hình"

#. module: hr_holidays
#: model:ir.ui.view,arch_db:hr_holidays.edit_holiday_new
msgid "Confirm"
msgstr "Xác nhận"

#. module: hr_holidays
#: selection:hr.holidays.summary.dept,holiday_type:0
#: selection:hr.holidays.summary.employee,holiday_type:0
#: model:mail.message.subtype,name:hr_holidays.mt_holidays_confirmed
msgid "Confirmed"
msgstr "Được Xác nhận"

#. module: hr_holidays
#: model:ir.model.fields,field_description:hr_holidays.field_hr_holidays_create_uid
#: model:ir.model.fields,field_description:hr_holidays.field_hr_holidays_status_create_uid
#: model:ir.model.fields,field_description:hr_holidays.field_hr_holidays_summary_dept_create_uid
#: model:ir.model.fields,field_description:hr_holidays.field_hr_holidays_summary_employee_create_uid
msgid "Created by"
msgstr "Được tạo bởi"

#. module: hr_holidays
#: model:ir.model.fields,field_description:hr_holidays.field_hr_holidays_create_date
#: model:ir.model.fields,field_description:hr_holidays.field_hr_holidays_status_create_date
#: model:ir.model.fields,field_description:hr_holidays.field_hr_holidays_summary_dept_create_date
#: model:ir.model.fields,field_description:hr_holidays.field_hr_holidays_summary_employee_create_date
msgid "Created on"
msgstr "Được tạo vào"

#. module: hr_holidays
#: model:ir.model.fields,field_description:hr_holidays.field_hr_employee_current_leave_state
msgid "Current Leave Status"
msgstr "Tình trạng Nghỉ Hiện hành"

#. module: hr_holidays
#: model:ir.model.fields,field_description:hr_holidays.field_hr_employee_current_leave_id
msgid "Current Leave Type"
msgstr "Kiểu nghỉ Hiện hành"

#. module: hr_holidays
#: model:ir.ui.view,arch_db:hr_holidays.view_hr_holidays_filter
msgid "Current Year"
msgstr "Năm hiện hành"

#. module: hr_holidays
#: model:ir.ui.menu,name:hr_holidays.menu_hr_holidays_dashboard
msgid "Dashboard"
msgstr "Bảng Thông tin"

#. module: hr_holidays
#: model:ir.model.fields,field_description:hr_holidays.field_hr_holidays_department_id
msgid "Department"
msgstr "Phòng ban"

#. module: hr_holidays
#: model:ir.actions.act_window,name:hr_holidays.open_department_holidays_approve
msgid "Department Leaves"
msgstr "Nghỉ cho Phòng ban"

#. module: hr_holidays
#: model:ir.actions.act_window,name:hr_holidays.open_department_holidays_allocation_approve
msgid "Department Leaves Allocation"
msgstr "Cấp phát Nghỉ cho Phòng ban"

#. module: hr_holidays
#: model:ir.model.fields,field_description:hr_holidays.field_hr_holidays_summary_dept_depts
msgid "Department(s)"
msgstr "Phòng ban"

#. module: hr_holidays
#: model:ir.model.fields,field_description:hr_holidays.field_hr_holidays_name
#: model:ir.ui.view,arch_db:hr_holidays.edit_holiday_status_form
#: model:ir.ui.view,arch_db:hr_holidays.view_hr_holidays_filter
msgid "Description"
msgstr "Miêu tả"

#. module: hr_holidays
#: model:ir.model.fields,field_description:hr_holidays.field_hr_holidays_display_name
#: model:ir.model.fields,field_description:hr_holidays.field_hr_holidays_remaining_leaves_user_display_name
#: model:ir.model.fields,field_description:hr_holidays.field_hr_holidays_status_display_name
#: model:ir.model.fields,field_description:hr_holidays.field_hr_holidays_summary_dept_display_name
#: model:ir.model.fields,field_description:hr_holidays.field_hr_holidays_summary_employee_display_name
#: model:ir.model.fields,field_description:hr_holidays.field_report_hr_holidays_report_holidayssummary_display_name
msgid "Display Name"
msgstr "Tên hiển thị"

#. module: hr_holidays
#: model:ir.ui.view,arch_db:hr_holidays.edit_holiday_new
msgid "Duration"
msgstr "Khoảng thời gian"

#. module: hr_holidays
#: model:ir.model,name:hr_holidays.model_hr_employee
#: model:ir.model.fields,field_description:hr_holidays.field_hr_holidays_employee_id
#: model:ir.model.fields,field_description:hr_holidays.field_hr_holidays_remaining_leaves_user_name
#: model:ir.ui.view,arch_db:hr_holidays.hr_holidays_leaves_assign_tree_view
#: model:ir.ui.view,arch_db:hr_holidays.view_hr_holidays_filter
msgid "Employee"
msgstr "Nhân viên"

#. module: hr_holidays
#: model:ir.model.fields,field_description:hr_holidays.field_hr_holidays_category_id
msgid "Employee Tag"
msgstr "Tag Nhân viên"

#. module: hr_holidays
#: model:ir.ui.view,arch_db:hr_holidays.view_holiday_employee
msgid "Employee's Leave"
msgstr "Nghỉ của Nhân viên"

#. module: hr_holidays
#: model:ir.model.fields,field_description:hr_holidays.field_hr_holidays_summary_employee_emp
msgid "Employee(s)"
msgstr "Nhân viên"

#. module: hr_holidays
#: model:ir.model.fields,field_description:hr_holidays.field_hr_holidays_date_to
msgid "End Date"
msgstr "Ngày kết thúc"

#. module: hr_holidays
#: model:ir.ui.view,arch_db:hr_holidays.view_hr_holidays_filter
msgid ""
"Filters only on allocations and requests that belong to an leave type that "
"is 'active' (active field is True)"
msgstr ""

#. module: hr_holidays
#: model:ir.model.fields,field_description:hr_holidays.field_hr_holidays_first_approver_id
msgid "First Approval"
msgstr "Duyệt Lần đầu"

#. module: hr_holidays
#: code:addons/hr_holidays/report/holidays_summary_report.py:112
#, python-format
msgid "Form content is missing, this report cannot be printed."
msgstr ""

#. module: hr_holidays
#: model:ir.model.fields,field_description:hr_holidays.field_hr_holidays_summary_dept_date_from
#: model:ir.model.fields,field_description:hr_holidays.field_hr_holidays_summary_employee_date_from
msgid "From"
msgstr "Từ"

#. module: hr_holidays
#: model:ir.model.fields,field_description:hr_holidays.field_hr_employee_leave_date_from
msgid "From Date"
msgstr "Từ ngày"

#. module: hr_holidays
#: model:ir.model.fields,help:hr_holidays.field_hr_holidays_payslip_status
msgid ""
"Green this button when the leave has been taken into account in the payslip."
msgstr ""

#. module: hr_holidays
#: model:ir.ui.view,arch_db:hr_holidays.view_hr_holidays_filter
msgid "Group By"
msgstr "Nhóm theo"

#. module: hr_holidays
#: model:ir.model.fields,field_description:hr_holidays.field_hr_holidays_report_note
msgid "HR Comments"
msgstr ""

#. module: hr_holidays
#: model:ir.model,name:hr_holidays.model_hr_department
msgid "HR Department"
msgstr ""

#. module: hr_holidays
#: model:ir.model,name:hr_holidays.model_hr_holidays_summary_dept
msgid "HR Leaves Summary Report By Department"
msgstr ""

#. module: hr_holidays
#: model:ir.model,name:hr_holidays.model_hr_holidays_summary_employee
msgid "HR Leaves Summary Report By Employee"
msgstr ""

#. module: hr_holidays
#: model:ir.model.fields,field_description:hr_holidays.field_hr_holidays_id
#: model:ir.model.fields,field_description:hr_holidays.field_hr_holidays_remaining_leaves_user_id
#: model:ir.model.fields,field_description:hr_holidays.field_hr_holidays_status_id
#: model:ir.model.fields,field_description:hr_holidays.field_hr_holidays_summary_dept_id
#: model:ir.model.fields,field_description:hr_holidays.field_hr_holidays_summary_employee_id
#: model:ir.model.fields,field_description:hr_holidays.field_report_hr_holidays_report_holidayssummary_id
msgid "ID"
msgstr "ID"

#. module: hr_holidays
#: model:ir.model.fields,help:hr_holidays.field_hr_holidays_status_active
msgid ""
"If the active field is set to false, it will allow you to hide the leave "
"type without removing it."
msgstr ""
"Nếu bỏ đánh dấu trường 'Hiệu lực', nó sẽ cho phép bạn ẩn loại nghỉ mà không "
"cần xóa bỏ nó."

#. module: hr_holidays
#: model:ir.model.fields,help:hr_holidays.field_hr_holidays_status_limit
msgid ""
"If you select this check box, the system allows the employees to take more "
"leaves than the available ones for this type and will not take them into "
"account for the \"Remaining Legal Leaves\" defined on the employee form."
msgstr ""
"Nếu bạn đánh dấu vào ô này, hệ thống sẽ cho phép người lao động nghỉ nhiều "
"hơn số ngày nghỉ khả dụng đối với kiểu nghỉ này và sẽ không quan tâm đến số "
"\"Ngày nghỉ Còn lại\" được thiết lập trên Hồ sơ Nhân viên"

#. module: hr_holidays
#: selection:hr.holidays.status,color_name:0
msgid "Ivory"
msgstr "Ngà"

#. module: hr_holidays
#: model:ir.model.fields,field_description:hr_holidays.field_hr_holidays___last_update
#: model:ir.model.fields,field_description:hr_holidays.field_hr_holidays_remaining_leaves_user___last_update
#: model:ir.model.fields,field_description:hr_holidays.field_hr_holidays_status___last_update
#: model:ir.model.fields,field_description:hr_holidays.field_hr_holidays_summary_dept___last_update
#: model:ir.model.fields,field_description:hr_holidays.field_hr_holidays_summary_employee___last_update
#: model:ir.model.fields,field_description:hr_holidays.field_report_hr_holidays_report_holidayssummary___last_update
msgid "Last Modified on"
msgstr "Sửa lần cuối vào"

#. module: hr_holidays
#: model:ir.model.fields,field_description:hr_holidays.field_hr_holidays_status_write_uid
#: model:ir.model.fields,field_description:hr_holidays.field_hr_holidays_summary_dept_write_uid
#: model:ir.model.fields,field_description:hr_holidays.field_hr_holidays_summary_employee_write_uid
#: model:ir.model.fields,field_description:hr_holidays.field_hr_holidays_write_uid
msgid "Last Updated by"
msgstr "Cập nhật lần cuối bởi"

#. module: hr_holidays
#: model:ir.model.fields,field_description:hr_holidays.field_hr_holidays_status_write_date
#: model:ir.model.fields,field_description:hr_holidays.field_hr_holidays_summary_dept_write_date
#: model:ir.model.fields,field_description:hr_holidays.field_hr_holidays_summary_employee_write_date
#: model:ir.model.fields,field_description:hr_holidays.field_hr_holidays_write_date
msgid "Last Updated on"
msgstr "Cập nhật lần cuối"

#. module: hr_holidays
#: selection:hr.holidays.status,color_name:0
msgid "Lavender"
msgstr "Đỏ tía"

#. module: hr_holidays
#: model:ir.model,name:hr_holidays.model_hr_holidays
msgid "Leave"
msgstr "Nghỉ"

#. module: hr_holidays
#: model:ir.model,name:hr_holidays.model_resource_calendar_leaves
msgid "Leave Detail"
msgstr "Chi tiết Nghỉ"

#. module: hr_holidays
#: model:ir.actions.act_window,name:hr_holidays.open_employee_leaves
#: model:ir.ui.menu,name:hr_holidays.menu_open_employee_leave
msgid "Leave Details"
msgstr "Chi tiết Nghỉ"

#. module: hr_holidays
#: selection:hr.holidays,type:0
#: model:ir.model.fields,field_description:hr_holidays.field_resource_calendar_leaves_holiday_id
#: model:ir.ui.view,arch_db:hr_holidays.edit_holiday_new
#: model:ir.ui.view,arch_db:hr_holidays.view_holiday_new_calendar
msgid "Leave Request"
msgstr "Yêu cầu Nghỉ"

#. module: hr_holidays
#: model:ir.actions.act_window,name:hr_holidays.hr_holidays_action_request_from_department
msgid "Leave Request to Approve"
msgstr "Xin nghỉ Chờ duyệt"

#. module: hr_holidays
#: model:ir.ui.view,arch_db:hr_holidays.hr_department_view_kanban
#: model:ir.ui.view,arch_db:hr_holidays.view_holiday
msgid "Leave Requests"
msgstr "Các Xin Nghỉ"

#. module: hr_holidays
#: model:ir.model,name:hr_holidays.model_hr_holidays_status
#: model:ir.model.fields,field_description:hr_holidays.field_hr_holidays_holiday_status_id
#: model:ir.model.fields,field_description:hr_holidays.field_hr_holidays_remaining_leaves_user_leave_type
#: model:ir.model.fields,field_description:hr_holidays.field_hr_holidays_status_name
#: model:ir.model.fields,field_description:hr_holidays.field_hr_holidays_summary_dept_holiday_type
#: model:ir.ui.view,arch_db:hr_holidays.edit_holiday_status_form
#: model:ir.ui.view,arch_db:hr_holidays.report_holidayssummary
#: model:ir.ui.view,arch_db:hr_holidays.view_holiday_status_normal_tree
#: model:ir.ui.view,arch_db:hr_holidays.view_holiday_status_tree
#: model:ir.ui.view,arch_db:hr_holidays.view_hr_holidays_status_search
msgid "Leave Type"
msgstr "Kiểu nghỉ"

#. module: hr_holidays
#: model:ir.actions.act_window,name:hr_holidays.open_view_holiday_status
#: model:ir.ui.view,arch_db:hr_holidays.view_holidays_status_filter
#: model:ir.ui.view,arch_db:hr_holidays.view_hr_holidays_status_search
msgid "Leave Types"
msgstr "Kiểu Nghỉ"

#. module: hr_holidays
#: code:addons/hr_holidays/models/hr_holidays.py:439
#, python-format
msgid "Leave request must be confirmed (\"To Approve\") in order to approve it."
msgstr ""
"Xin nghỉ phải ở trạng thái được xác nhận (\"Chờ duyệt\") để có thể duyệt "
"được."

#. module: hr_holidays
#: code:addons/hr_holidays/models/hr_holidays.py:475
#, python-format
msgid "Leave request must be confirmed in order to approve it."
msgstr "Xin nghỉ phải được xác nhận để có thể duyệt"

#. module: hr_holidays
#: code:addons/hr_holidays/models/hr_holidays.py:535
#, python-format
msgid "Leave request must be confirmed or validated in order to refuse it."
msgstr ""
"Xin nghỉ phải ở trạng thái xác nhận hoặc thẩm định để thì mới có thể từ chối"

#. module: hr_holidays
#: code:addons/hr_holidays/models/hr_holidays.py:422
#, python-format
msgid ""
"Leave request must be in Draft state (\"To Submit\") in order to confirm it."
msgstr ""

#. module: hr_holidays
#: code:addons/hr_holidays/models/hr_holidays.py:407
#, python-format
msgid ""
"Leave request state must be \"Refused\" or \"To Approve\" in order to reset "
"to Draft."
msgstr ""

#. module: hr_holidays
#: model:ir.model.fields,field_description:hr_holidays.field_hr_department_leave_to_approve_count
msgid "Leave to Approve"
msgstr "Nghỉ chờ Duyệt"

#. module: hr_holidays
#: model:ir.actions.act_window,name:hr_holidays.act_hr_employee_holiday_request
#: model:ir.ui.menu,name:hr_holidays.menu_hr_available_holidays_report_tree
#: model:ir.ui.menu,name:hr_holidays.menu_hr_holidays_root
#: model:ir.ui.menu,name:hr_holidays.menu_open_department_leave_approve
#: model:ir.ui.view,arch_db:hr_holidays.hr_department_view_kanban
#: model:ir.ui.view,arch_db:hr_holidays.view_employee_form_leave_inherit
#: model:ir.ui.view,arch_db:hr_holidays.view_hr_holidays_filter
msgid "Leaves"
msgstr "Ngày nghỉ"

#. module: hr_holidays
#: model:ir.ui.menu,name:hr_holidays.menu_open_department_leave_allocation_approve
msgid "Leaves Allocation"
msgstr "Cấp phát Nghỉ"

#. module: hr_holidays
#: model:ir.model.fields,field_description:hr_holidays.field_hr_holidays_status_leaves_taken
msgid "Leaves Already Taken"
msgstr ""

#. module: hr_holidays
#: model:ir.actions.act_window,name:hr_holidays.action_hr_available_holidays_report
#: model:ir.actions.act_window,name:hr_holidays.action_hr_holidays_leaves_analysis
#: model:ir.actions.act_window,name:hr_holidays.action_hr_holidays_leaves_analysis_filtered
msgid "Leaves Analysis"
msgstr "Phân tích Nghỉ"

#. module: hr_holidays
#: model:ir.ui.view,arch_db:hr_holidays.view_employee_form_leave_inherit
msgid "Leaves Left"
msgstr "Nghỉ Còn lại"

#. module: hr_holidays
#: model:ir.actions.act_window,name:hr_holidays.open_ask_holidays
#: model:ir.ui.menu,name:hr_holidays.menu_open_ask_holidays_new
msgid "Leaves Request"
msgstr "Xin Nghỉ"

#. module: hr_holidays
#: model:ir.actions.act_window,name:hr_holidays.action_hr_holidays_summary_employee
#: model:ir.actions.act_window,name:hr_holidays.open_company_allocation
#: model:ir.actions.report,name:hr_holidays.action_report_holidayssummary
#: model:ir.ui.menu,name:hr_holidays.menu_open_company_allocation
#: model:ir.ui.view,arch_db:hr_holidays.report_holidayssummary
#: model:ir.ui.view,arch_db:hr_holidays.view_holiday_graph
#: model:ir.ui.view,arch_db:hr_holidays.view_holiday_pivot
#: model:ir.ui.view,arch_db:hr_holidays.view_holiday_simple
#: model:ir.ui.view,arch_db:hr_holidays.view_hr_holidays_summary_employee
msgid "Leaves Summary"
msgstr "Tóm tắt Nghỉ"

#. module: hr_holidays
#: model:ir.ui.view,arch_db:hr_holidays.hr_holiday_status_view_kanban
msgid "Leaves Taken:"
msgstr ""

#. module: hr_holidays
#: model:ir.actions.act_window,name:hr_holidays.action_hr_holidays_summary_dept
#: model:ir.ui.menu,name:hr_holidays.menu_hr_holidays_summary_dept
#: model:ir.ui.view,arch_db:hr_holidays.view_hr_holidays_summary_dept
msgid "Leaves by Department"
msgstr "Ngày nghỉ theo Phòng ban"

#. module: hr_holidays
#: model:ir.ui.view,arch_db:hr_holidays.view_hr_holidays_remaining_leaves_user_graph
#: model:ir.ui.view,arch_db:hr_holidays.view_hr_holidays_remaining_leaves_user_tree
msgid "Leaves by Type"
msgstr "Nghỉ theo Kiểu"

#. module: hr_holidays
#: model:ir.ui.view,arch_db:hr_holidays.view_hr_holidays_filter
msgid "Leaves of Your Team Member"
msgstr "Tình hình Nghỉ của Thành viên Nhóm của bạn"

#. module: hr_holidays
#: model:ir.ui.menu,name:hr_holidays.menu_hr_holidays_approvals
msgid "Leaves to Approve"
msgstr "Nghỉ chờ Duyệt"

#. module: hr_holidays
#: model:ir.actions.act_window,name:hr_holidays.act_hr_employee_holiday_request_approved
msgid "Leaves to be reported in Payslip"
msgstr "Nghỉ được báo cáo ở Phiếu lương"

#. module: hr_holidays
#: model:ir.ui.view,arch_db:hr_holidays.report_holidayssummary
msgid "Leaves."
msgstr "Nghỉ."

#. module: hr_holidays
#: model:mail.message.subtype,name:hr_holidays.mt_department_holidays_approved
msgid "Leaves/Allocation Approved"
msgstr "Nghỉ/Cấp phát nghỉ được Duyệt"

#. module: hr_holidays
#: model:mail.message.subtype,name:hr_holidays.mt_department_holidays_refused
msgid "Leaves/Allocation Refused"
msgstr "Nghỉ/Cấp phát nghỉ bị Từ chối"

#. module: hr_holidays
#: model:mail.message.subtype,name:hr_holidays.mt_department_holidays_confirmed
msgid "Leaves/Allocations Confirmed"
msgstr "Nghỉ/Cấp phát nghỉ được Xác nhận"

#. module: hr_holidays
#: model:mail.message.subtype,name:hr_holidays.mt_department_holidays_first_validated
msgid "Leaves/Allocations First Approval"
msgstr "Nghỉ/Cấp phát nghỉ được Duyệt lần đầu"

#. module: hr_holidays
#: model:hr.holidays.status,name:hr_holidays.holiday_status_cl
msgid "Legal Leaves 2018"
msgstr ""

#. module: hr_holidays
#: selection:hr.holidays.status,color_name:0
msgid "Light Blue"
msgstr "Xanh dương nhạt"

#. module: hr_holidays
#: selection:hr.holidays.status,color_name:0
msgid "Light Coral"
msgstr "Đỏ San hô nhạt"

#. module: hr_holidays
#: selection:hr.holidays.status,color_name:0
msgid "Light Cyan"
msgstr "Lục lam nhạt"

#. module: hr_holidays
#: selection:hr.holidays.status,color_name:0
msgid "Light Green"
msgstr "Xanh lá nhạt"

#. module: hr_holidays
#: selection:hr.holidays.status,color_name:0
msgid "Light Pink"
msgstr "Hồng nhạt"

#. module: hr_holidays
#: selection:hr.holidays.status,color_name:0
msgid "Light Salmon"
msgstr "Hồng cam nhạt"

#. module: hr_holidays
#: selection:hr.holidays.status,color_name:0
msgid "Light Yellow"
msgstr "Vàng nhạt"

#. module: hr_holidays
#: model:ir.model.fields,field_description:hr_holidays.field_hr_holidays_linked_request_ids
msgid "Linked Requests"
msgstr "Xin nghỉ được liên kết"

#. module: hr_holidays
#: selection:hr.holidays.status,color_name:0
msgid "Magenta"
msgstr "Đỏ tía"

#. module: hr_holidays
#: model:ir.model.fields,field_description:hr_holidays.field_hr_holidays_manager_id
#: model:ir.ui.view,arch_db:hr_holidays.view_hr_holidays_filter
#: model:res.groups,name:hr_holidays.group_hr_holidays_manager
msgid "Manager"
msgstr "Người quản lý"

#. module: hr_holidays
#: model:ir.ui.view,arch_db:hr_holidays.hr_holiday_status_view_kanban
msgid "Max Leaves:"
msgstr ""

#. module: hr_holidays
#: model:ir.model.fields,field_description:hr_holidays.field_hr_holidays_status_max_leaves
msgid "Maximum Allowed"
msgstr "Tối đa được phép"

#. module: hr_holidays
#: model:ir.model.fields,help:hr_holidays.field_hr_holidays_status_remaining_leaves
msgid "Maximum Leaves Allowed - Leaves Already Taken"
msgstr "Nghỉ tối đa được phép - Nghỉ đã sử dụng"

#. module: hr_holidays
#: model:ir.model.fields,help:hr_holidays.field_hr_holidays_status_virtual_remaining_leaves
msgid ""
"Maximum Leaves Allowed - Leaves Already Taken - Leaves Waiting Approval"
msgstr ""

#. module: hr_holidays
#: model:ir.model.fields,field_description:hr_holidays.field_hr_holidays_meeting_id
msgid "Meeting"
msgstr "Cuộc họp"

#. module: hr_holidays
#: model:ir.model.fields,field_description:hr_holidays.field_hr_holidays_status_categ_id
msgid "Meeting Type"
msgstr "Kiểu Họp/Gặp gỡ"

#. module: hr_holidays
#: model:ir.ui.view,arch_db:hr_holidays.edit_holiday_new
#: model:ir.ui.view,arch_db:hr_holidays.view_holiday
msgid "Mode"
msgstr "Chế độ"

#. module: hr_holidays
#: model:ir.ui.view,arch_db:hr_holidays.report_holidayssummary
msgid "Month"
msgstr "Tháng"

#. module: hr_holidays
#: model:ir.ui.view,arch_db:hr_holidays.view_hr_holidays_filter
msgid "My Department Leaves"
msgstr "Nghỉ theo Phòng ban của tôi"

#. module: hr_holidays
#: model:ir.ui.menu,name:hr_holidays.menu_hr_holidays_my_leaves
msgid "My Leaves"
msgstr "Nghỉ của tôi"

#. module: hr_holidays
#: model:ir.ui.view,arch_db:hr_holidays.view_hr_holidays_filter
msgid "My Requests"
msgstr "Xin nghỉ của tôi"

#. module: hr_holidays
#: model:ir.ui.view,arch_db:hr_holidays.view_hr_holidays_filter
msgid "My Team Leaves"
msgstr "Nghỉ theo Nhóm của tôi"

#. module: hr_holidays
#: selection:hr.employee,current_leave_state:0
msgid "New"
msgstr "Mới"

#. module: hr_holidays
#: model:ir.model.fields,field_description:hr_holidays.field_hr_holidays_number_of_days
#: model:ir.ui.view,arch_db:hr_holidays.view_holiday
#: model:ir.ui.view,arch_db:hr_holidays.view_holiday_employee
#: model:ir.ui.view,arch_db:hr_holidays.view_holiday_simple
msgid "Number of Days"
msgstr "Số ngày"

#. module: hr_holidays
#: model:ir.model.fields,field_description:hr_holidays.field_hr_employee_leaves_count
msgid "Number of Leaves"
msgstr "Số lần Nghỉ"

#. module: hr_holidays
#: model:ir.model.fields,help:hr_holidays.field_hr_holidays_number_of_days_temp
msgid ""
"Number of days of the leave request according to your working schedule."
msgstr ""

#. module: hr_holidays
#: model:res.groups,name:hr_holidays.group_hr_holidays_user
msgid "Officer"
msgstr "Cán bộ"

#. module: hr_holidays
#: model:ir.model.fields,help:hr_holidays.field_hr_holidays_status_categ_id
msgid ""
"Once a leave is validated, Odoo will create a corresponding meeting of this "
"type in the calendar."
msgstr ""
"Khi một ngày nghỉ được thẩm định, hệ thống sẽ tạo một  meeting tương ứng của"
" loại này trên lịch."

#. module: hr_holidays
#: model:ir.actions.act_window,help:hr_holidays.open_ask_holidays
msgid ""
"Once you have recorded your leave request, it will be sent\n"
"                to a manager for validation. Be sure to set the right leave\n"
"                type (recuperation, legal leaves, sickness) and the exact\n"
"                number of open days related to your leave."
msgstr ""

#. module: hr_holidays
#: code:addons/hr_holidays/models/hr_holidays.py:477
#, python-format
msgid "Only an HR Manager can apply the second approval on leave requests."
msgstr ""
"Chỉ có người được phân quyền Quản lý Nghỉ mới có thể thực hiện phê duyệt lần"
" hai đối với các đơn xin nghỉ."

#. module: hr_holidays
#: code:addons/hr_holidays/models/hr_holidays.py:405
#, python-format
msgid "Only an HR Manager or the concerned employee can reset to draft."
msgstr ""
"Chỉ có người được phân quyền Quản lý Nghỉ hoặc nhân viên liên quan mới có "
"thể đặt về dự thảo."

#. module: hr_holidays
#: code:addons/hr_holidays/models/hr_holidays.py:428
#: code:addons/hr_holidays/models/hr_holidays.py:466
#, python-format
msgid "Only an HR Officer or Manager can approve leave requests."
msgstr "Chỉ có Cán bộ hoặc Quản lý Nhân sự có thể duyệt Xin nghỉ"

#. module: hr_holidays
#: code:addons/hr_holidays/models/hr_holidays.py:552
#, python-format
msgid "Only an HR Officer or Manager can refuse leave requests."
msgstr "Chỉ có Cán bộ Nhân sự hoặc Quản lý Nhân sự có thể từ chối Xin nghỉ"

#. module: hr_holidays
#: model:ir.ui.view,arch_db:hr_holidays.edit_holiday_status_form
msgid "Options"
msgstr "Tùy chọn"

#. module: hr_holidays
#: model:ir.model.fields,field_description:hr_holidays.field_hr_holidays_parent_id
msgid "Parent"
msgstr "Cấp cha"

#. module: hr_holidays
#: model:ir.ui.view,arch_db:hr_holidays.view_hr_holidays_summary_dept
#: model:ir.ui.view,arch_db:hr_holidays.view_hr_holidays_summary_employee
msgid "Print"
msgstr "In"

#. module: hr_holidays
#: model:ir.model.fields,field_description:hr_holidays.field_hr_holidays_notes
msgid "Reasons"
msgstr "Lý do"

#. module: hr_holidays
#: selection:hr.holidays.status,color_name:0
msgid "Red"
msgstr "Đỏ"

#. module: hr_holidays
#: code:addons/hr_holidays/models/hr_holidays.py:583
#: model:ir.ui.view,arch_db:hr_holidays.edit_holiday_new
#, python-format
msgid "Refuse"
msgstr "Từ chối"

#. module: hr_holidays
#: selection:hr.employee,current_leave_state:0 selection:hr.holidays,state:0
#: model:mail.message.subtype,name:hr_holidays.mt_holidays_refused
msgid "Refused"
msgstr "Bị từ chối"

#. module: hr_holidays
#: model:ir.model.fields,help:hr_holidays.field_hr_holidays_user_id
msgid "Related user name for the resource to manage its access."
<<<<<<< HEAD
msgstr "Người sử dụng nguồn lực để quản lý quyền truy cập đến nguồn lực."
=======
msgstr "Tài khoản liên quan của nhân viên dùng để truy cập hệ thống."
>>>>>>> d9f7490f

#. module: hr_holidays
#: model:ir.ui.view,arch_db:hr_holidays.view_holiday
#: model:ir.ui.view,arch_db:hr_holidays.view_holiday_allocation_tree
#: model:ir.ui.view,arch_db:hr_holidays.view_holiday_allocation_tree_customize
#: model:ir.ui.view,arch_db:hr_holidays.view_holiday_employee
#: model:ir.ui.view,arch_db:hr_holidays.view_holiday_simple
msgid "Remaining Days"
msgstr "Số ngày còn lại"

#. module: hr_holidays
#: model:ir.model.fields,field_description:hr_holidays.field_hr_holidays_status_remaining_leaves
msgid "Remaining Leaves"
msgstr "Số ngày nghỉ còn lại"

#. module: hr_holidays
#: model:ir.model.fields,field_description:hr_holidays.field_hr_employee_remaining_leaves
#: model:ir.ui.view,arch_db:hr_holidays.hr_holidays_leaves_assign_tree_view
msgid "Remaining Legal Leaves"
msgstr "Ngày nghỉ Còn lại"

#. module: hr_holidays
#: model:ir.model.fields,field_description:hr_holidays.field_hr_holidays_remaining_leaves_user_no_of_leaves
#: model:ir.ui.view,arch_db:hr_holidays.view_employee_form_leave_inherit
msgid "Remaining leaves"
msgstr "Số ngày nghỉ còn lại"

#. module: hr_holidays
#: model:ir.model.fields,field_description:hr_holidays.field_hr_holidays_payslip_status
msgid "Reported in last payslips"
msgstr "Được báo cáo ở các phiếu lương trước"

#. module: hr_holidays
#: model:ir.ui.menu,name:hr_holidays.menu_hr_holidays_report
msgid "Reporting"
msgstr "Báo cáo"

#. module: hr_holidays
#: model:ir.model.fields,field_description:hr_holidays.field_hr_holidays_type
msgid "Request Type"
msgstr "Loại Yêu cầu"

#. module: hr_holidays
#: model:mail.message.subtype,description:hr_holidays.mt_holidays_approved
msgid "Request approved"
msgstr "Xin nghỉ được duyệt"

#. module: hr_holidays
#: model:mail.message.subtype,description:hr_holidays.mt_holidays_confirmed
msgid "Request created and waiting confirmation"
msgstr "Xin nghỉ được tạo và chờ xác nhận"

#. module: hr_holidays
#: model:mail.message.subtype,description:hr_holidays.mt_holidays_refused
msgid "Request refused"
msgstr "Xin nghỉ bị từ chối"

#. module: hr_holidays
#: model:mail.message.subtype,description:hr_holidays.mt_holidays_first_validated
msgid "Request validated, waiting second validation"
msgstr "Xin nghỉ được thẩm định và chờ duyệt lần hai"

#. module: hr_holidays
#: model:ir.actions.act_window,name:hr_holidays.request_approve_holidays
msgid "Requests to Approve"
msgstr "Xin nghỉ chờ Duyệt"

#. module: hr_holidays
#: model:ir.ui.view,arch_db:hr_holidays.edit_holiday_new
msgid "Reset to Draft"
msgstr "Thiết lập về dự thảo"

#. module: hr_holidays
#: model:ir.ui.view,arch_db:hr_holidays.view_hr_holidays_filter
msgid "Search Leave"
msgstr "Tìm kiếm Ngày nghỉ"

#. module: hr_holidays
#: model:ir.ui.view,arch_db:hr_holidays.view_holidays_status_filter
msgid "Search Leave Type"
msgstr "Tìm kiếm Kiểu nghỉ"

#. module: hr_holidays
#: selection:hr.holidays,state:0
#: model:ir.model.fields,field_description:hr_holidays.field_hr_holidays_second_approver_id
msgid "Second Approval"
msgstr "Chấp thuận Lần 2"

#. module: hr_holidays
#: code:addons/hr_holidays/models/hr_holidays.py:596
#, python-format
msgid "See Allocation"
msgstr ""

#. module: hr_holidays
#: code:addons/hr_holidays/models/hr_holidays.py:596
#, python-format
msgid "See Leave"
msgstr ""

#. module: hr_holidays
#: model:ir.model.fields,field_description:hr_holidays.field_hr_holidays_summary_employee_holiday_type
msgid "Select Leave Type"
msgstr "Chọn Kiểu nghỉ"

#. module: hr_holidays
#: model:hr.holidays.status,name:hr_holidays.holiday_status_sl
msgid "Sick Leaves"
msgstr "Nghỉ Ốm"

#. module: hr_holidays
#: model:ir.model.fields,field_description:hr_holidays.field_hr_holidays_date_from
msgid "Start Date"
msgstr "Ngày bắt đầu"

#. module: hr_holidays
#: model:ir.ui.view,arch_db:hr_holidays.view_hr_holidays_filter
msgid "Start Month"
msgstr "Tháng Bắt đầu"

#. module: hr_holidays
#: model:ir.model.fields,field_description:hr_holidays.field_hr_holidays_state
msgid "Status"
msgstr "Tình trạng"

#. module: hr_holidays
#: model:ir.ui.view,arch_db:hr_holidays.report_holidayssummary
msgid "Sum"
msgstr "Tổng"

#. module: hr_holidays
#: sql_constraint:hr.holidays:0
msgid ""
"The employee or employee category of this request is missing. Please make "
"sure that your user login is linked to an employee."
msgstr ""
"Nhân viên hoặc Nhóm nhân viên của yêu cầu này không được tìm thấy. Xin hãy "
"chắc chắn rằng tài khoản đăng nhập của bạn được liên kết tới một Nhân viên."

#. module: hr_holidays
#: code:addons/hr_holidays/models/hr.py:117
#, python-format
msgid ""
"The feature behind the field 'Remaining Legal Leaves' can only be used when there is only one leave type with the option 'Allow to Override Limit' unchecked. (%s Found). Otherwise, the update is ambiguous as we cannot decide on which leave type the update has to be done. \n"
" You may prefer to use the classic menus 'Leave Requests' and 'Allocation Requests' located in Leaves Application to manage the leave days of the employees if the configuration does not allow to use this field."
msgstr ""

#. module: hr_holidays
#: sql_constraint:hr.holidays:0
msgid "The number of days must be greater than 0."
msgstr "Số ngày phải lớn hơn 0"

#. module: hr_holidays
#: code:addons/hr_holidays/models/hr_holidays.py:259
#, python-format
msgid ""
"The number of remaining leaves is not sufficient for this leave type.\n"
"Please verify also the leaves waiting for validation."
msgstr ""
"Số ngày nghỉ còn lại không đủ đối với kiểu nghỉ này. Vui lòng không nghỉ với kiểu này nữa.\n"
"Hoặc xem lại những Xin nghỉ có kiểu này mà đang chờ phê duyệt."

#. module: hr_holidays
#: sql_constraint:hr.holidays:0
msgid "The start date must be anterior to the end date."
msgstr "Ngày bắt đầu phải trước ngày kết thúc."

#. module: hr_holidays
#: model:ir.model.fields,help:hr_holidays.field_hr_holidays_state
msgid ""
"The status is set to 'To Submit', when a leave request is created.\n"
"The status is 'To Approve', when leave request is confirmed by user.\n"
"The status is 'Refused', when leave request is refused by manager.\n"
"The status is 'Approved', when leave request is approved by manager."
msgstr ""

#. module: hr_holidays
#: model:ir.model.fields,help:hr_holidays.field_hr_holidays_first_approver_id
msgid "This area is automatically filled by the user who validate the leave"
msgstr "Khu vực này được điền tự động bởi người dùng mà thẩm định/duyệt nghỉ"

#. module: hr_holidays
#: model:ir.model.fields,help:hr_holidays.field_hr_holidays_second_approver_id
msgid ""
"This area is automaticly filled by the user who validate the leave with "
"second level (If Leave type need second validation)"
msgstr ""
"Khu vực này được điền tự động bởi người dùng mà thẩm định/duyệt nghỉ ở cấp "
"độ 2 (Nếu kiểu nghỉ buộc phải có 2 lần phê duyệt)"

#. module: hr_holidays
#: model:ir.model.fields,help:hr_holidays.field_hr_holidays_status_color_name
msgid ""
"This color will be used in the leaves summary located in Reporting > Leaves "
"by Department."
msgstr ""
"Mà sắc ở đây sẽ được sử dụng ở báo cáo nghỉ tổng hợp ở trình đơn Báo cáo > "
"Nghỉ theo Phòng ban"

#. module: hr_holidays
#: model:ir.model.fields,help:hr_holidays.field_hr_holidays_status_leaves_taken
msgid ""
"This value is given by the sum of all leaves requests with a negative value."
msgstr ""

#. module: hr_holidays
#: model:ir.model.fields,help:hr_holidays.field_hr_holidays_status_max_leaves
msgid ""
"This value is given by the sum of all leaves requests with a positive value."
msgstr ""

#. module: hr_holidays
#: selection:hr.holidays,state:0
#: model:ir.ui.view,arch_db:hr_holidays.view_hr_holidays_filter
msgid "To Approve"
msgstr "Chờ Duyệt"

#. module: hr_holidays
#: model:ir.model.fields,field_description:hr_holidays.field_hr_employee_leave_date_to
msgid "To Date"
msgstr "Đến ngày"

#. module: hr_holidays
#: model:ir.ui.view,arch_db:hr_holidays.view_hr_holidays_filter
msgid "To Do"
msgstr "Cần làm"

#. module: hr_holidays
#: model:ir.ui.view,arch_db:hr_holidays.view_hr_holidays_filter
msgid "To Report in Payslip"
msgstr "Để báo cáo ở Phiếu lương"

#. module: hr_holidays
#: selection:hr.holidays,state:0
msgid "To Submit"
msgstr "Để Trình"

#. module: hr_holidays
#: model:ir.model.fields,field_description:hr_holidays.field_hr_department_total_employee
msgid "Total Employee"
msgstr "Tổng số Nhân viên"

#. module: hr_holidays
#: model:ir.model,name:hr_holidays.model_hr_holidays_remaining_leaves_user
msgid "Total holidays by type"
msgstr "Tổng số nghỉ theo kiểu"

#. module: hr_holidays
#: model:ir.model.fields,help:hr_holidays.field_hr_employee_remaining_leaves
msgid ""
"Total number of legal leaves allocated to this employee, change this value "
"to create allocation/leave request. Total based on all the leave types "
"without overriding limit."
msgstr ""
"Tổng số ngày nghỉ hợp lệ được cấp phát cho người lao động này. Thay đổi giá "
"trị này để tạo một đề nghị cấp phát/xin nghỉ"

#. module: hr_holidays
#: model:ir.ui.view,arch_db:hr_holidays.view_hr_holidays_filter
msgid "Type"
msgstr "Kiểu"

#. module: hr_holidays
#: model:hr.holidays.status,name:hr_holidays.holiday_status_unpaid
msgid "Unpaid"
msgstr "Không thanh toán"

#. module: hr_holidays
#: model:ir.ui.view,arch_db:hr_holidays.view_hr_holidays_filter
msgid "Unread Messages"
msgstr "Thông điệp chưa đọc"

#. module: hr_holidays
#: model:ir.model.fields,field_description:hr_holidays.field_hr_holidays_remaining_leaves_user_user_id
#: model:ir.model.fields,field_description:hr_holidays.field_hr_holidays_user_id
msgid "User"
msgstr "Người dùng"

#. module: hr_holidays
#: model:ir.ui.view,arch_db:hr_holidays.edit_holiday_new
msgid "Validate"
msgstr "Xác nhận"

#. module: hr_holidays
#: model:ir.ui.view,arch_db:hr_holidays.view_hr_holidays_filter
msgid "Validator"
msgstr ""

#. module: hr_holidays
#: selection:hr.holidays.status,color_name:0
msgid "Violet"
msgstr "Tím sẫm"

#. module: hr_holidays
#: model:ir.model.fields,field_description:hr_holidays.field_hr_holidays_status_virtual_remaining_leaves
msgid "Virtual Remaining Leaves"
msgstr "Nghỉ còn lại"

#. module: hr_holidays
#: selection:hr.employee,current_leave_state:0
msgid "Waiting Approval"
msgstr "Chờ phê duyệt"

#. module: hr_holidays
#: selection:hr.employee,current_leave_state:0
msgid "Waiting Second Approval"
msgstr "Đang chờ Chấp thuận Thứ hai"

#. module: hr_holidays
#: model:mail.message.subtype,name:hr_holidays.mt_holidays_first_validated
msgid "Waiting Second Validation"
msgstr ""

#. module: hr_holidays
#: selection:hr.holidays.status,color_name:0
msgid "Wheat"
msgstr "Lúa mì"

#. module: hr_holidays
#: model:ir.model.fields,help:hr_holidays.field_hr_holidays_double_validation
#: model:ir.model.fields,help:hr_holidays.field_hr_holidays_status_double_validation
msgid ""
"When selected, the Allocation/Leave Requests for this type require a second "
"validation to be approved."
msgstr ""
"Khi được chọn, Xin nghỉ/cấp phát nghỉ đối với kiểu này bắt buộc qua hai lần "
"phê duyệt."

#. module: hr_holidays
#: model:ir.actions.act_window,help:hr_holidays.hr_holidays_leaves_assign_legal
msgid ""
"You can assign remaining Legal Leaves for each employee, Odoo\n"
"               will automatically create and validate allocation requests."
msgstr ""

#. module: hr_holidays
#: code:addons/hr_holidays/models/hr_holidays.py:249
#, python-format
msgid "You can not have 2 leaves that overlaps on same day!"
msgstr "Bạn không thể có 2 lần nghỉ chồng chéo vào cùng ngày!"

#. module: hr_holidays
#: code:addons/hr_holidays/models/hr_holidays.py:375
#, python-format
msgid "You cannot delete a leave which is in %s state."
msgstr "Bạn không thể xoá Nghỉ mà ở trong trạng thái %s."

#. module: hr_holidays
#: code:addons/hr_holidays/models/hr.py:140
#, python-format
msgid "You cannot reduce validated allocation requests"
msgstr "Bạn không thể giảm các đề nghị cấp phát đã được thẩm định"

#. module: hr_holidays
#: code:addons/hr_holidays/models/hr_holidays.py:356
#: code:addons/hr_holidays/models/hr_holidays.py:367
#, python-format
msgid ""
"You cannot set a leave request as '%s'. Contact a human resource manager."
msgstr ""
"Bạn không thể đặt một yêu cầu nghỉ thành '%s', Liên hệ với quản lý nhân sự "
"của bạn."

#. module: hr_holidays
#: code:addons/hr_holidays/wizard/hr_holidays_summary_department.py:27
#, python-format
msgid "You have to select at least one Department. And try again."
msgstr "Bạn phải chọn ít nhất một Phòng ban và thử lại."

#. module: hr_holidays
#: model:ir.ui.view,arch_db:hr_holidays.edit_holiday_new
#: model:ir.ui.view,arch_db:hr_holidays.view_employee_form_leave_inherit
#: model:ir.ui.view,arch_db:hr_holidays.view_hr_holidays_kanban
msgid "days"
msgstr "ngày"

#. module: hr_holidays
#: model:ir.ui.view,arch_db:hr_holidays.edit_holiday_new
msgid "e.g. Report to the next month..."
msgstr "vd: Báo cáo sang tháng sau..."

#. module: hr_holidays
#: model:ir.ui.view,arch_db:hr_holidays.report_holidayssummary
msgid "of the"
msgstr ""

#. module: hr_holidays
#: model:ir.model,name:hr_holidays.model_report_hr_holidays_report_holidayssummary
msgid "report.hr_holidays.report_holidayssummary"
msgstr ""

#. module: hr_holidays
#: model:ir.ui.view,arch_db:hr_holidays.report_holidayssummary
msgid "to"
msgstr "đến"<|MERGE_RESOLUTION|>--- conflicted
+++ resolved
@@ -1,7 +1,7 @@
 # Translation of Odoo Server.
 # This file contains the translation of the following modules:
 # * hr_holidays
-#
+# 
 # Translators:
 # fanha99 <fanha99@hotmail.com>, 2017
 # Martin Trigaux, 2017
@@ -1095,11 +1095,7 @@
 #. module: hr_holidays
 #: model:ir.model.fields,help:hr_holidays.field_hr_holidays_user_id
 msgid "Related user name for the resource to manage its access."
-<<<<<<< HEAD
 msgstr "Người sử dụng nguồn lực để quản lý quyền truy cập đến nguồn lực."
-=======
-msgstr "Tài khoản liên quan của nhân viên dùng để truy cập hệ thống."
->>>>>>> d9f7490f
 
 #. module: hr_holidays
 #: model:ir.ui.view,arch_db:hr_holidays.view_holiday
