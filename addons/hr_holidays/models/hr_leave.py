--- conflicted
+++ resolved
@@ -516,13 +516,8 @@
             if leave_type.validation_type == 'no_validation':
                 holiday.sudo().action_validate()
                 holiday.message_subscribe(partner_ids=[holiday._get_responsible_for_approval().partner_id.id])
-<<<<<<< HEAD
                 holiday.sudo().message_post(body=_("The time off has been automatically approved"), subtype="mt_comment") # Message from OdooBot (sudo)
-            if not self._context.get('import_file'):
-=======
-                holiday.sudo().message_post(body=_("The leave has been automatically approved"), subtype="mt_comment") # Message from OdooBot (sudo)
             elif not self._context.get('import_file'):
->>>>>>> f9d3b5b7
                 holiday.activity_update()
         return holiday
 
@@ -758,26 +753,17 @@
 
         # FIXME This is probably handled by hr_leave_allocation_rule_employee_update ir.rule
         if state in ['refuse', 'validate1', 'validate'] and not is_team_leader:
-            raise UserError(_('Only a Team Leader, Leave Officer or Manager can approve or refuse leave requests.'))
+            raise UserError(_('Only a Team Leader, Time Off Officer or Manager can approve or refuse time off requests.'))
 
         for holiday in self:
             val_type = holiday.holiday_status_id.validation_type
 
-<<<<<<< HEAD
-            if state == 'draft':
-                if holiday.employee_id != current_employee and not is_manager:
-                    raise UserError(_('Only a Time Off Manager can reset other people time off.'))
-                continue
-
-            if not is_team_leader:
-                raise UserError(_('Only a Team Leader, Time Off Officer or Manager can approve or refuse time off requests.'))
-=======
             if not is_manager:
                 if state == 'confirm':
                     continue
                 elif state == 'draft':
                     if holiday.employee_id != current_employee:
-                        raise UserError(_('Only a Leave Manager can reset other people leaves.'))
+                        raise UserError(_('Only a Time Off Manager can reset other people time off.'))
                 else:
                     # use ir.rule based first access check: department, members, ... (see security.xml)
                     holiday.check_access_rule('write')
@@ -785,53 +771,29 @@
                     # FIXME Should probably be handled via ir.rule
                     # This handles states validate1 validate and refuse
                     if holiday.employee_id == current_employee:
-                        raise UserError(_('Only a Leave Manager can approve its own requests.'))
->>>>>>> f9d3b5b7
+                        raise UserError(_('Only a Time Off Manager can approve its own requests.'))
 
                     if (state == 'validate1' and val_type == 'both') or (state == 'validate' and val_type == 'manager') and holiday.holiday_type == 'employee':
                         manager = holiday.employee_id.parent_id or holiday.employee_id.department_id.manager_id
                         team_leader = holiday.employee_id.leave_manager_id
                         error = False
 
-<<<<<<< HEAD
-            if holiday.employee_id == current_employee and not is_manager:
-                raise UserError(_('Only a Time Off Manager can approve its own requests.'))
-
-            if (state == 'validate1' and val_type == 'both') or (state == 'validate' and val_type == 'manager'):
-                manager = holiday.employee_id.parent_id or holiday.employee_id.department_id.manager_id
-                if (manager and manager != current_employee) and not self.env.user.has_group('hr_holidays.group_hr_holidays_manager'):
-                    raise UserError(_('You must be either %s\'s manager or Time Off Manager to approve this time off') % (holiday.employee_id.name))
-
-            if state == 'validate' and val_type == 'both':
-                if not self.env.user.has_group('hr_holidays.group_hr_holidays_manager'):
-                    raise UserError(_('Only an Time Off Manager can apply the second approval on time off requests.'))
-=======
                         if not manager and not team_leader:
                             error = not is_officer
                         else:
                             error = (not (manager and manager == current_employee) and not (team_leader and team_leader == self.env.user))
 
                         if error:
-                            raise UserError(_('You must be either %s\'s manager or Leave manager to approve this leave') % (holiday.employee_id.name))
+                            raise UserError(_('You must be either %s\'s manager or Time Off Manager to approve this time off') % (holiday.employee_id.name))
 
                     if state == 'validate' and val_type == 'both':
-                        raise UserError(_('Only an Leave Manager can apply the second approval on leave requests.'))
->>>>>>> f9d3b5b7
+                        raise UserError(_('Only an Time Off Manager can apply the second approval on time off requests.'))
 
     # ------------------------------------------------------------
     # Activity methods
     # ------------------------------------------------------------
 
     def _get_responsible_for_approval(self):
-<<<<<<< HEAD
-        if self.state == 'confirm' and self.employee_id.leave_manager_id and self.employee_id.leave_manager_id.has_group('hr_holidays.group_hr_holidays_team_leader'):
-            return self.employee_id.leave_manager_id
-        elif self.state == 'confirm' and self.employee_id.parent_id.user_id and self.employee_id.parent_id.user_id.has_group('hr_holidays.group_hr_holidays_team_leader'):
-            return self.employee_id.parent_id.user_id
-        elif self.department_id.manager_id.user_id:
-            return self.department_id.manager_id.user_id
-        return self.env.user
-=======
         self.ensure_one()
         responsible = self.env.user
 
@@ -841,15 +803,14 @@
                 ('groups_id', 'in', self.env.ref('hr_holidays.group_hr_holidays_user').id)
             ], limit=1)
         elif self.state == 'confirm' or (self.state == 'validate' and self.validation_type == 'no_validation'):
-            if self.employee_id.leave_manager_id:
+            if self.employee_id.leave_manager_id and self.employee_id.leave_manager_id.has_group('hr_holidays.group_hr_holidays_team_leader'):
                 responsible = self.employee_id.leave_manager_id
-            elif self.employee_id.parent_id.user_id:
+            elif self.employee_id.parent_id.user_id and self.employee_id.parent_id.user_id.has_group('hr_holidays.group_hr_holidays_team_leader'):
                 responsible = self.employee_id.parent_id.user_id
             elif self.department_id.manager_id.user_id:
                 responsible = self.department_id.manager_id.user_id
 
         return responsible
->>>>>>> f9d3b5b7
 
     def activity_update(self):
         to_clean, to_do = self.env['hr.leave'], self.env['hr.leave']
