--- conflicted
+++ resolved
@@ -330,12 +330,8 @@
         # to override in payroll
         first_day_this_year = fields.Date.today() + relativedelta(month=1, day=1)
         for allocation in self:
-<<<<<<< HEAD
-            current_level = allocation._get_current_accrual_plan_level_id(today)[0]
-=======
             current_level = allocation._get_current_accrual_plan_level_id(first_day_this_year)[0]
             nextcall = current_level._get_next_date(first_day_this_year)
->>>>>>> 4d11cb0e
             if current_level and current_level.action_with_unused_accruals == 'lost':
                 # Allocations are lost but number_of_days should not be lower than leaves_taken
                 allocation.write({'number_of_days': allocation.leaves_taken, 'lastcall': first_day_this_year, 'nextcall': nextcall})
@@ -415,12 +411,9 @@
                     continue
                 allocation.lastcall = max(allocation.lastcall, first_level_start_date)
                 allocation.nextcall = first_level._get_next_date(allocation.lastcall)
-<<<<<<< HEAD
-=======
                 if len(level_ids) > 1:
                     second_level_start_date = allocation.date_from + get_timedelta(level_ids[1].start_count, level_ids[1].start_type)
                     allocation.nextcall = min(second_level_start_date - relativedelta(days=1), allocation.nextcall)
->>>>>>> 4d11cb0e
                 allocation._message_log(body=first_allocation)
             days_added_per_level = defaultdict(lambda: 0)
             while allocation.nextcall <= today:
@@ -431,8 +424,6 @@
                 # this is used to prorate the first number of days given to the employee
                 period_start = current_level._get_previous_date(allocation.lastcall)
                 period_end = current_level._get_next_date(allocation.lastcall)
-<<<<<<< HEAD
-=======
                 # If accruals are lost at the beginning of year, skip accrual until beginning of this year
                 if current_level.action_with_unused_accruals == 'lost':
                     this_year_first_day = today + relativedelta(day=1, month=1)
@@ -442,7 +433,6 @@
                         continue
                     else:
                         period_start = max(period_start, this_year_first_day)
->>>>>>> 4d11cb0e
                 # Also prorate this accrual in the event that we are passing from one level to another
                 if current_level_idx < (len(level_ids) - 1) and allocation.accrual_plan_id.transition_mode == 'immediately':
                     next_level = level_ids[current_level_idx + 1]
