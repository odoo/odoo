# -*- coding: utf-8 -*-
# Part of Odoo. See LICENSE file for full copyright and licensing details.

# Copyright (c) 2005-2006 Axelor SARL. (http://www.axelor.com)

import logging
import math
from datetime import timedelta
from werkzeug import url_encode

from odoo import api, fields, models
from odoo.exceptions import UserError, AccessError, ValidationError
from openerp.tools import float_compare
from odoo.tools.translate import _

_logger = logging.getLogger(__name__)


HOURS_PER_DAY = 8


class HolidaysType(models.Model):

    _name = "hr.holidays.status"
    _description = "Leave Type"

    name = fields.Char('Leave Type', required=True, translate=True)
    categ_id = fields.Many2one('calendar.event.type', string='Meeting Type',
        help='Once a leave is validated, Odoo will create a corresponding meeting of this type in the calendar.')
    color_name = fields.Selection([
        ('red', 'Red'),
        ('blue', 'Blue'),
        ('lightgreen', 'Light Green'),
        ('lightblue', 'Light Blue'),
        ('lightyellow', 'Light Yellow'),
        ('magenta', 'Magenta'),
        ('lightcyan', 'Light Cyan'),
        ('black', 'Black'),
        ('lightpink', 'Light Pink'),
        ('brown', 'Brown'),
        ('violet', 'Violet'),
        ('lightcoral', 'Light Coral'),
        ('lightsalmon', 'Light Salmon'),
        ('lavender', 'Lavender'),
        ('wheat', 'Wheat'),
        ('ivory', 'Ivory')], string='Color in Report', required=True, default='red',
        help='This color will be used in the leaves summary located in Reporting > Leaves by Department.')
    limit = fields.Boolean('Allow to Override Limit',
        help='If you select this check box, the system allows the employees to take more leaves '
             'than the available ones for this type and will not take them into account for the '
             '"Remaining Legal Leaves" defined on the employee form.')
    active = fields.Boolean('Active', default=True,
        help="If the active field is set to false, it will allow you to hide the leave type without removing it.")

    max_leaves = fields.Float(compute='_compute_leaves', string='Maximum Allowed',
        help='This value is given by the sum of all holidays requests with a positive value.')
    leaves_taken = fields.Float(compute='_compute_leaves', string='Leaves Already Taken',
        help='This value is given by the sum of all holidays requests with a negative value.')
    remaining_leaves = fields.Float(compute='_compute_leaves', string='Remaining Leaves',
        help='Maximum Leaves Allowed - Leaves Already Taken')
    virtual_remaining_leaves = fields.Float(compute='_compute_leaves', string='Virtual Remaining Leaves',
        help='Maximum Leaves Allowed - Leaves Already Taken - Leaves Waiting Approval')

    double_validation = fields.Boolean(string='Apply Double Validation',
        help="When selected, the Allocation/Leave Requests for this type require a second validation to be approved.")
    company_id = fields.Many2one('res.company', string='Company')

    @api.multi
    def get_days(self, employee_id):
        # need to use `dict` constructor to create a dict per id
        result = dict((id, dict(max_leaves=0, leaves_taken=0, remaining_leaves=0, virtual_remaining_leaves=0)) for id in self.ids)

        holidays = self.env['hr.holidays'].search([
            ('employee_id', '=', employee_id),
            ('state', 'in', ['confirm', 'validate1', 'validate']),
            ('holiday_status_id', 'in', self.ids)
        ])

        for holiday in holidays:
            status_dict = result[holiday.holiday_status_id.id]
            if holiday.type == 'add':
                if holiday.state == 'validate':
                    # note: add only validated allocation even for the virtual
                    # count; otherwise pending then refused allocation allow
                    # the employee to create more leaves than possible
                    status_dict['virtual_remaining_leaves'] += holiday.number_of_days_temp
                    status_dict['max_leaves'] += holiday.number_of_days_temp
                    status_dict['remaining_leaves'] += holiday.number_of_days_temp
            elif holiday.type == 'remove':  # number of days is negative
                status_dict['virtual_remaining_leaves'] -= holiday.number_of_days_temp
                if holiday.state == 'validate':
                    status_dict['leaves_taken'] += holiday.number_of_days_temp
                    status_dict['remaining_leaves'] -= holiday.number_of_days_temp
        return result

    @api.multi
    def _compute_leaves(self):
        data_days = {}
        if 'employee_id' in self._context:
            employee_id = self._context['employee_id']
        else:
            employee_id = self.env['hr.employee'].search([('user_id', '=', self.env.user.id)], limit=1).id

        if employee_id:
            data_days = self.get_days(employee_id)

        for holiday_status in self:
            result = data_days.get(holiday_status.id, {})
            holiday_status.max_leaves = result.get('max_leaves', 0)
            holiday_status.leaves_taken = result.get('leaves_taken', 0)
            holiday_status.remaining_leaves = result.get('remaining_leaves', 0)
            holiday_status.virtual_remaining_leaves = result.get('virtual_remaining_leaves', 0)

    @api.multi
    def name_get(self):
        if not self._context.get('employee_id'):
            # leave counts is based on employee_id, would be inaccurate if not based on correct employee
            return super(HolidaysType, self).name_get()
        res = []
        for record in self:
            name = record.name
            if not record.limit:
                name = name + ('  (%g remaining out of %g)' % (record.virtual_remaining_leaves or 0.0, record.max_leaves or 0.0))
            res.append((record.id, name))
        return res

    @api.model
    def _search(self, args, offset=0, limit=None, order=None, count=False, access_rights_uid=None):
        """ Override _search to order the results, according to some employee.
        The order is the following

         - limit (limited leaves first, such as Legal Leaves)
         - virtual remaining leaves (higher the better, so using reverse on sorted)

        This override is necessary because those fields are not stored and depends
        on an employee_id given in context. This sort will be done when there
        is an employee_id in context and that no other order has been given
        to the method.
        """
        leave_ids = super(HolidaysType, self)._search(args, offset=offset, limit=limit, order=order, count=count, access_rights_uid=access_rights_uid)
        if not count and not order and self._context.get('employee_id'):
            leaves = self.browse(leave_ids)
            sort_key = lambda l: (not l.limit, l.virtual_remaining_leaves)
            return map(int, leaves.sorted(key=sort_key, reverse=True))
        return leave_ids


class Holidays(models.Model):

    _name = "hr.holidays"
    _description = "Leave"
    _order = "type desc, date_from desc"
    _inherit = ['mail.thread']

    def _default_employee(self):
        return self.env.context.get('default_employee_id') or self.env['hr.employee'].search([('user_id', '=', self.env.uid)], limit=1)

    name = fields.Char('Description')
    state = fields.Selection([
        ('draft', 'To Submit'),
        ('cancel', 'Cancelled'),
        ('confirm', 'To Approve'),
        ('refuse', 'Refused'),
        ('validate1', 'Second Approval'),
        ('validate', 'Approved')
        ], string='Status', readonly=True, track_visibility='onchange', copy=False, default='confirm',
            help="The status is set to 'To Submit', when a holiday request is created." +
            "\nThe status is 'To Approve', when holiday request is confirmed by user." +
            "\nThe status is 'Refused', when holiday request is refused by manager." +
            "\nThe status is 'Approved', when holiday request is approved by manager.")
    payslip_status = fields.Boolean('Reported in last payslips',
        help='Green this button when the leave has been taken into account in the payslip.')
    report_note = fields.Text('HR Comments')
    user_id = fields.Many2one('res.users', string='User', related='employee_id.user_id', related_sudo=True, store=True, default=lambda self: self.env.uid, readonly=True)
    date_from = fields.Datetime('Start Date', readonly=True, index=True, copy=False,
        states={'draft': [('readonly', False)], 'confirm': [('readonly', False)]}, track_visibility='onchange')
    date_to = fields.Datetime('End Date', readonly=True, copy=False,
        states={'draft': [('readonly', False)], 'confirm': [('readonly', False)]}, track_visibility='onchange')
    holiday_status_id = fields.Many2one("hr.holidays.status", string="Leave Type", required=True, readonly=True,
        states={'draft': [('readonly', False)], 'confirm': [('readonly', False)]})
    employee_id = fields.Many2one('hr.employee', string='Employee', index=True, readonly=True,
        states={'draft': [('readonly', False)], 'confirm': [('readonly', False)]}, default=_default_employee, track_visibility='onchange')
    manager_id = fields.Many2one('hr.employee', string='First Approval', readonly=True, copy=False,
        help='This area is automatically filled by the user who validate the leave')
    notes = fields.Text('Reasons', readonly=True, states={'draft': [('readonly', False)], 'confirm': [('readonly', False)]})
    number_of_days_temp = fields.Float('Allocation', readonly=True, copy=False,
        states={'draft': [('readonly', False)], 'confirm': [('readonly', False)]})
    number_of_days = fields.Float('Number of Days', compute='_compute_number_of_days', store=True, track_visibility='onchange')
    meeting_id = fields.Many2one('calendar.event', string='Meeting')
    type = fields.Selection([
            ('remove', 'Leave Request'),
            ('add', 'Allocation Request')
        ], string='Request Type', required=True, readonly=True, index=True, track_visibility='always', default='remove',
        states={'draft': [('readonly', False)], 'confirm': [('readonly', False)]},
        help="Choose 'Leave Request' if someone wants to take an off-day. "
             "\nChoose 'Allocation Request' if you want to increase the number of leaves available for someone")
    parent_id = fields.Many2one('hr.holidays', string='Parent')
    linked_request_ids = fields.One2many('hr.holidays', 'parent_id', string='Linked Requests')
    department_id = fields.Many2one('hr.department', related='employee_id.department_id', string='Department', readonly=True, store=True)
    category_id = fields.Many2one('hr.employee.category', string='Employee Tag', readonly=True,
        states={'draft': [('readonly', False)], 'confirm': [('readonly', False)]}, help='Category of Employee')
    holiday_type = fields.Selection([
        ('employee', 'By Employee'),
        ('category', 'By Employee Tag')
    ], string='Allocation Mode', readonly=True, required=True, default='employee',
        states={'draft': [('readonly', False)], 'confirm': [('readonly', False)]},
        help='By Employee: Allocation/Request for individual Employee, By Employee Tag: Allocation/Request for group of employees in category')
    manager_id2 = fields.Many2one('hr.employee', string='Second Approval', readonly=True, copy=False,
        help='This area is automaticly filled by the user who validate the leave with second level (If Leave type need second validation)')
    double_validation = fields.Boolean('Apply Double Validation', related='holiday_status_id.double_validation')
    can_reset = fields.Boolean('Can reset', compute='_compute_can_reset')

    @api.multi
    @api.depends('number_of_days_temp', 'type')
    def _compute_number_of_days(self):
        for holiday in self:
            if holiday.type == 'remove':
                holiday.number_of_days = -holiday.number_of_days_temp
            else:
                holiday.number_of_days = holiday.number_of_days_temp

    @api.multi
    def _compute_can_reset(self):
        """ User can reset a leave request if it is its own leave request
            or if he is an Hr Manager.
        """
        user = self.env.user
        group_hr_manager = self.env.ref('hr_holidays.group_hr_holidays_manager')
        for holiday in self:
            if group_hr_manager in user.groups_id or holiday.employee_id and holiday.employee_id.user_id == user:
                holiday.can_reset = True

    @api.constrains('date_from', 'date_to')
    def _check_date(self):
        for holiday in self:
            domain = [
                ('date_from', '<=', holiday.date_to),
                ('date_to', '>=', holiday.date_from),
                ('employee_id', '=', holiday.employee_id.id),
                ('id', '!=', holiday.id),
                ('state', 'not in', ['cancel', 'refuse']),
            ]
            nholidays = self.search_count(domain)
            if nholidays:
                raise ValidationError(_('You can not have 2 leaves that overlaps on same day!'))

    @api.constrains('state', 'number_of_days_temp')
    def _check_holidays(self):
        for holiday in self:
            if holiday.holiday_type != 'employee' or holiday.type != 'remove' or not holiday.employee_id or holiday.holiday_status_id.limit:
                continue
            leave_days = holiday.holiday_status_id.get_days(holiday.employee_id.id)[holiday.holiday_status_id.id]
            if float_compare(leave_days['remaining_leaves'], 0, precision_digits=2) == -1 or \
              float_compare(leave_days['virtual_remaining_leaves'], 0, precision_digits=2) == -1:
                raise ValidationError(_('The number of remaining leaves is not sufficient for this leave type.\n'
                                        'Please verify also the leaves waiting for validation.'))

    _sql_constraints = [
        ('type_value', "CHECK( (holiday_type='employee' AND employee_id IS NOT NULL) or (holiday_type='category' AND category_id IS NOT NULL))",
         "The employee or employee category of this request is missing. Please make sure that your user login is linked to an employee."),
        ('date_check2', "CHECK ( (type='add') OR (date_from <= date_to))", "The start date must be anterior to the end date."),
        ('date_check', "CHECK ( number_of_days_temp >= 0 )", "The number of days must be greater than 0."),
    ]

    @api.onchange('holiday_type')
    def _onchange_type(self):
        if self.holiday_type == 'employee' and not self.employee_id:
            self.employee_id = self.env['hr.employee'].search([('user_id', '=', self.env.uid)], limit=1)
        elif self.holiday_type != 'employee':
            self.employee_id = None

    @api.onchange('employee_id')
    def _onchange_employee(self):
        self.department_id = self.employee_id.department_id

    def _get_number_of_days(self, date_from, date_to, employee_id):
        """ Returns a float equals to the timedelta between two dates given as string."""
        from_dt = fields.Datetime.from_string(date_from)
        to_dt = fields.Datetime.from_string(date_to)

        if employee_id:
            employee = self.env['hr.employee'].browse(employee_id)
            resource = employee.resource_id
            if resource and resource.calendar_id:
                hours = resource.calendar_id.get_working_hours(from_dt, to_dt, resource_id=resource.id, compute_leaves=True)
                uom_hour = resource.calendar_id.uom_id
                uom_day = self.env.ref('product.product_uom_day')
                if uom_hour and uom_day:
                    return uom_hour._compute_quantity(hours, uom_day)

        time_delta = to_dt - from_dt
        return math.ceil(time_delta.days + float(time_delta.seconds) / 86400)

    @api.onchange('date_from')
    def _onchange_date_from(self):
        """ If there are no date set for date_to, automatically set one 8 hours later than
            the date_from. Also update the number_of_days.
        """
        date_from = self.date_from
        date_to = self.date_to

        # No date_to set so far: automatically compute one 8 hours later
        if date_from and not date_to:
            date_to_with_delta = fields.Datetime.from_string(date_from) + timedelta(hours=HOURS_PER_DAY)
            self.date_to = str(date_to_with_delta)

        # Compute and update the number of days
        if (date_to and date_from) and (date_from <= date_to):
            self.number_of_days_temp = self._get_number_of_days(date_from, date_to, self.employee_id.id)
        else:
            self.number_of_days_temp = 0

    @api.onchange('date_to')
    def _onchange_date_to(self):
        """ Update the number_of_days. """
        date_from = self.date_from
        date_to = self.date_to

        # Compute and update the number of days
        if (date_to and date_from) and (date_from <= date_to):
            self.number_of_days_temp = self._get_number_of_days(date_from, date_to, self.employee_id.id)
        else:
            self.number_of_days_temp = 0

    ####################################################
    # ORM Overrides methods
    ####################################################

    @api.multi
    def name_get(self):
        res = []
        for leave in self:
<<<<<<< HEAD
            if leave.type == 'remove':
                res.append((leave.id, _("%s on %s : %.2f day(s)") % (leave.employee_id.name, leave.holiday_status_id.name, leave.number_of_days_temp)))
            else:
                res.append((leave.id, _("Allocation of %s : %.2f day(s) To %s") % (leave.holiday_status_id.name, leave.number_of_days_temp,leave.employee_id.name)))
=======
            res.append((leave.id, _("%s on %s : %.2f day(s)") % (leave.employee_id.name or leave.category_id.name, leave.holiday_status_id.name, leave.number_of_days_temp)))
>>>>>>> 6c4389df
        return res

    def _check_state_access_right(self, vals):
        if vals.get('state') and vals['state'] not in ['draft', 'confirm', 'cancel'] and not self.env['res.users'].has_group('hr_holidays.group_hr_holidays_user'):
            return False
        return True

    @api.multi
    def add_follower(self, employee_id):
        employee = self.env['hr.employee'].browse(employee_id)
        if employee.user_id:
            self.message_subscribe_users(user_ids=employee.user_id.ids)

    @api.model
    def create(self, values):
        """ Override to avoid automatic logging of creation """
        employee_id = values.get('employee_id', False)
        if not self._check_state_access_right(values):
            raise AccessError(_('You cannot set a leave request as \'%s\'. Contact a human resource manager.') % values.get('state'))
        if not values.get('department_id'):
            values.update({'department_id': self.env['hr.employee'].browse(employee_id).department_id.id})
        holiday = super(Holidays, self.with_context(mail_create_nolog=True, mail_create_nosubscribe=True)).create(values)
        holiday.add_follower(employee_id)
        return holiday

    @api.multi
    def write(self, values):
        employee_id = values.get('employee_id', False)
        if not self._check_state_access_right(values):
            raise AccessError(_('You cannot set a leave request as \'%s\'. Contact a human resource manager.') % values.get('state'))
        result = super(Holidays, self).write(values)
        self.add_follower(employee_id)
        return result

    @api.multi
    def unlink(self):
        for holiday in self.filtered(lambda holiday: holiday.state not in ['draft', 'cancel', 'confirm']):
            raise UserError(_('You cannot delete a leave which is in %s state.') % (holiday.state,))
        return super(Holidays, self).unlink()

    ####################################################
    # Business methods
    ####################################################

    @api.multi
    def _create_resource_leave(self):
        """ This method will create entry in resource calendar leave object at the time of holidays validated """
        for leave in self:
            self.env['resource.calendar.leaves'].create({
                'name': leave.name,
                'date_from': leave.date_from,
                'holiday_id': leave.id,
                'date_to': leave.date_to,
                'resource_id': leave.employee_id.resource_id.id,
                'calendar_id': leave.employee_id.resource_id.calendar_id.id
            })
        return True

    @api.multi
    def _remove_resource_leave(self):
        """ This method will create entry in resource calendar leave object at the time of holidays cancel/removed """
        return self.env['resource.calendar.leaves'].search([('holiday_id', 'in', self.ids)]).unlink()

    @api.multi
    def action_draft(self):
        for holiday in self:
            if not holiday.can_reset:
                raise UserError(_('Only an HR Manager or the concerned employee can reset to draft.'))
            if holiday.state not in ['confirm', 'refuse']:
                raise UserError(_('Leave request state must be "Refused" or "To Approve" in order to reset to Draft.'))
            holiday.write({
                'state': 'draft',
                'manager_id': False,
                'manager_id2': False,
            })
            linked_requests = holiday.mapped('linked_request_ids')
            for linked_request in linked_requests:
                linked_request.action_draft()
            linked_requests.unlink()
        return True

    @api.multi
    def action_confirm(self):
        if self.filtered(lambda holiday: holiday.state != 'draft'):
            raise UserError(_('Leave request must be in Draft state ("To Submit") in order to confirm it.'))
        return self.write({'state': 'confirm'})

    @api.multi
    def action_approve(self):
        # if double_validation: this method is the first approval approval
        # if not double_validation: this method calls action_validate() below
        if not self.env.user.has_group('hr_holidays.group_hr_holidays_user'):
            raise UserError(_('Only an HR Officer or Manager can approve leave requests.'))

        manager = self.env['hr.employee'].search([('user_id', '=', self.env.uid)], limit=1)
        for holiday in self:
            if holiday.state != 'confirm':
                raise UserError(_('Leave request must be confirmed ("To Approve") in order to approve it.'))

            if holiday.double_validation:
                return holiday.write({'state': 'validate1', 'manager_id': manager.id if manager else False})
            else:
                holiday.action_validate()

    @api.multi
    def action_validate(self):
        if not self.env.user.has_group('hr_holidays.group_hr_holidays_user'):
            raise UserError(_('Only an HR Officer or Manager can approve leave requests.'))

        manager = self.env['hr.employee'].search([('user_id', '=', self.env.uid)], limit=1)
        for holiday in self:
            if holiday.state not in ['confirm', 'validate1']:
                raise UserError(_('Leave request must be confirmed in order to approve it.'))
            if holiday.state == 'validate1' and not holiday.env.user.has_group('hr_holidays.group_hr_holidays_manager'):
                raise UserError(_('Only an HR Manager can apply the second approval on leave requests.'))

            holiday.write({'state': 'validate'})
            if holiday.double_validation:
                holiday.write({'manager_id2': manager.id})
            else:
                holiday.write({'manager_id': manager.id})
            if holiday.holiday_type == 'employee' and holiday.type == 'remove':
                meeting_values = {
                    'name': holiday.display_name,
                    'categ_ids': [(6, 0, [holiday.holiday_status_id.categ_id.id])] if holiday.holiday_status_id.categ_id else [],
                    'duration': holiday.number_of_days_temp * HOURS_PER_DAY,
                    'description': holiday.notes,
                    'user_id': holiday.user_id.id,
                    'start': holiday.date_from,
                    'stop': holiday.date_to,
                    'allday': False,
                    'state': 'open',            # to block that meeting date in the calendar
                    'privacy': 'confidential'
                }
                #Add the partner_id (if exist) as an attendee
                if holiday.user_id and holiday.user_id.partner_id:
                    meeting_values['partner_ids'] = [(4, holiday.user_id.partner_id.id)]

                meeting = self.env['calendar.event'].with_context(no_mail_to_attendees=True).create(meeting_values)
                holiday._create_resource_leave()
                holiday.write({'meeting_id': meeting.id})
            elif holiday.holiday_type == 'category':
                leaves = self.env['hr.holidays']
                for employee in holiday.category_id.employee_ids:
                    values = {
                        'name': holiday.name,
                        'type': holiday.type,
                        'holiday_type': 'employee',
                        'holiday_status_id': holiday.holiday_status_id.id,
                        'date_from': holiday.date_from,
                        'date_to': holiday.date_to,
                        'notes': holiday.notes,
                        'number_of_days_temp': holiday.number_of_days_temp,
                        'parent_id': holiday.id,
                        'employee_id': employee.id
                    }
                    leaves += self.with_context(mail_notify_force_send=False).create(values)
                # TODO is it necessary to interleave the calls?
                leaves.action_approve()
                if leaves and leaves[0].double_validation:
                    leaves.action_validate()
        return True

    @api.multi
    def action_refuse(self):
        if not self.env.user.has_group('hr_holidays.group_hr_holidays_user'):
            raise UserError(_('Only an HR Officer or Manager can refuse leave requests.'))

        manager = self.env['hr.employee'].search([('user_id', '=', self.env.uid)], limit=1)
        for holiday in self:
            if self.state not in ['confirm', 'validate', 'validate1']:
                raise UserError(_('Leave request must be confirmed or validated in order to refuse it.'))

            if holiday.state == 'validate1':
                holiday.write({'state': 'refuse', 'manager_id': manager.id})
            else:
                holiday.write({'state': 'refuse', 'manager_id2': manager.id})
            # Delete the meeting
            if holiday.meeting_id:
                holiday.meeting_id.unlink()
            # If a category that created several holidays, cancel all related
            holiday.linked_request_ids.action_refuse()
        self._remove_resource_leave()
        return True

    @api.multi
    def toggle_payslip_status(self):
        record_to_set_true = self.search([('id', 'in', self.ids), ('payslip_status', '=', False)])
        record_to_set_false = self - record_to_set_true
        return record_to_set_true.write({'payslip_status': True}) and record_to_set_false.write({'payslip_status': False})

    ####################################################
    # Messaging methods
    ####################################################

    @api.multi
    def _track_subtype(self, init_values):
        if 'state' in init_values and self.state == 'validate':
            return 'hr_holidays.mt_holidays_approved'
        elif 'state' in init_values and self.state == 'validate1':
            return 'hr_holidays.mt_holidays_first_validated'
        elif 'state' in init_values and self.state == 'confirm':
            return 'hr_holidays.mt_holidays_confirmed'
        elif 'state' in init_values and self.state == 'refuse':
            return 'hr_holidays.mt_holidays_refused'
        return super(Holidays, self)._track_subtype(init_values)

    @api.multi
    def _notification_recipients(self, message, groups):
        """ Handle HR users and officers recipients that can validate or refuse holidays
        directly from email. """
        groups = super(Holidays, self)._notification_recipients(message, groups)

        self.ensure_one()
        hr_actions = []
        if self.state == 'confirm':
            app_action = self._notification_link_helper('controller', controller='/hr_holidays/validate')
            hr_actions += [{'url': app_action, 'title': _('Approve')}]
        if self.state in ['confirm', 'validate', 'validate1']:
            ref_action = self._notification_link_helper('controller', controller='/hr_holidays/refuse')
            hr_actions += [{'url': ref_action, 'title': _('Refuse')}]

        new_group = (
            'group_hr_holidays_user', lambda partner: bool(partner.user_ids) and any(user.has_group('hr_holidays.group_hr_holidays_user') for user in partner.user_ids), {
                'actions': hr_actions,
            })

        return [new_group] + groups

    @api.multi
    def _message_notification_recipients(self, message, recipients):
        result = super(Holidays, self)._message_notification_recipients(message, recipients)
        leave_type = self.env[message.model].browse(message.res_id).type
        title = _("See Leave") if leave_type == 'remove' else _("See Allocation")
        for res in result:
            if result[res].get('button_access'):
                result[res]['button_access']['title'] = title
        return result<|MERGE_RESOLUTION|>--- conflicted
+++ resolved
@@ -330,14 +330,10 @@
     def name_get(self):
         res = []
         for leave in self:
-<<<<<<< HEAD
             if leave.type == 'remove':
-                res.append((leave.id, _("%s on %s : %.2f day(s)") % (leave.employee_id.name, leave.holiday_status_id.name, leave.number_of_days_temp)))
+                res.append((leave.id, _("%s on %s : %.2f day(s)") % (leave.employee_id.name or leave.category_id.name, leave.holiday_status_id.name, leave.number_of_days_temp)))
             else:
                 res.append((leave.id, _("Allocation of %s : %.2f day(s) To %s") % (leave.holiday_status_id.name, leave.number_of_days_temp,leave.employee_id.name)))
-=======
-            res.append((leave.id, _("%s on %s : %.2f day(s)") % (leave.employee_id.name or leave.category_id.name, leave.holiday_status_id.name, leave.number_of_days_temp)))
->>>>>>> 6c4389df
         return res
 
     def _check_state_access_right(self, vals):
