--- conflicted
+++ resolved
@@ -10,7 +10,6 @@
 
 from odoo import api, fields, models
 from odoo.osv import expression
-from odoo.tools import format_date
 from odoo.tools.translate import _
 from odoo.tools.float_utils import float_round
 
@@ -69,10 +68,6 @@
         compute='_compute_leaves', string='Virtual Time Off Already Taken',
         help='Sum of validated and non validated time off requests.')
     # KBA TODO in master: rename, change to int
-<<<<<<< HEAD
-    closest_allocation_to_expire = fields.Many2one('hr.leave.allocation', 'Allocation', compute='_compute_leaves')
-=======
->>>>>>> 4d11cb0e
     group_days_allocation = fields.Float(
         compute='_compute_group_days_allocation', string='Days Allocated')
     group_days_leave = fields.Float(
@@ -226,7 +221,6 @@
                     'remaining_leaves': 0,
                     'virtual_remaining_leaves': 0,
                     'virtual_leaves_taken': 0,
-                    'closest_allocation_to_expire': False,
                 } for leave_type in self
             } for employee_id in employee_ids
         }
@@ -238,11 +232,7 @@
         ])
 
         if not date:
-<<<<<<< HEAD
-            date = fields.Date.context_today(self)
-=======
             date = self.env.context.get('default_date_from') or fields.Date.context_today(self)
->>>>>>> 4d11cb0e
         allocations = self.env['hr.leave.allocation'].search([
             ('employee_id', 'in', employee_ids),
             ('state', 'in', ['confirm', 'validate1', 'validate']),
@@ -269,18 +259,6 @@
                     status_dict['remaining_leaves'] -= (request.number_of_hours_display
                                                     if request.leave_type_request_unit == 'hour'
                                                     else request.number_of_days)
-<<<<<<< HEAD
-
-        allocation_closest_by_type = {}
-        for holiday_status_id in self.ids:
-            allocations_of_that_type = allocations.filtered(lambda a: a.holiday_status_id.id == holiday_status_id and a.date_to and a.state == 'validate')
-            allocations_sorted = sorted(allocations_of_that_type, key=lambda a: a.date_to)
-            allocation_closest = allocations_sorted[0] if allocations_sorted else False
-            allocation_closest_by_type[holiday_status_id] = {
-                'closest_allocation_to_expire': allocation_closest,
-            }
-=======
->>>>>>> 4d11cb0e
 
         for allocation in allocations.sudo():
             status_dict = result[allocation.employee_id.id][allocation.holiday_status_id.id]
@@ -303,10 +281,6 @@
                     status_dict['max_leaves'] += allocation.max_leaves
                     status_dict['remaining_leaves'] += remaining_leaves
                     status_dict['leaves_taken'] += allocation.leaves_taken
-<<<<<<< HEAD
-                    status_dict['closest_allocation_to_expire'] = allocation_closest_by_type[allocation.holiday_status_id.id]['closest_allocation_to_expire']
-=======
->>>>>>> 4d11cb0e
         return result
 
     @api.model
@@ -316,17 +290,12 @@
 
     def _get_days_request(self):
         self.ensure_one()
-        closest_allocation_remaining = (self.closest_allocation_to_expire.max_leaves - self.closest_allocation_to_expire.leaves_taken) if self.closest_allocation_to_expire else False
         return (self.name, {
                 'remaining_leaves': ('%.2f' % self.remaining_leaves).rstrip('0').rstrip('.'),
                 'virtual_remaining_leaves': ('%.2f' % self.virtual_remaining_leaves).rstrip('0').rstrip('.'),
                 'max_leaves': ('%.2f' % self.max_leaves).rstrip('0').rstrip('.'),
                 'leaves_taken': ('%.2f' % self.leaves_taken).rstrip('0').rstrip('.'),
                 'virtual_leaves_taken': ('%.2f' % self.virtual_leaves_taken).rstrip('0').rstrip('.'),
-                'leaves_requested': ('%.2f' % (self.max_leaves - self.virtual_remaining_leaves - self.leaves_taken)).rstrip('0').rstrip('.'),
-                'leaves_approved': ('%.2f' % self.leaves_taken).rstrip('0').rstrip('.'),
-                'closest_allocation_remaining': ('%.2f' % closest_allocation_remaining).rstrip('0').rstrip('.'),
-                'closest_allocation_expire': format_date(self.env, self.closest_allocation_to_expire.date_to, date_format="MM/dd/yyyy") if self.closest_allocation_to_expire.date_to else False,
                 'request_unit': self.request_unit,
                 'icon': self.sudo().icon_id.url,
                 }, self.requires_allocation, self.id)
@@ -356,23 +325,10 @@
             holiday_status.remaining_leaves = result.get('remaining_leaves', 0)
             holiday_status.virtual_remaining_leaves = result.get('virtual_remaining_leaves', 0)
             holiday_status.virtual_leaves_taken = result.get('virtual_leaves_taken', 0)
-            holiday_status.closest_allocation_to_expire = result.get('closest_allocation_to_expire', 0)
 
     def _compute_group_days_allocation(self):
-<<<<<<< HEAD
-        date_from = fields.Datetime.to_string(datetime.datetime.now().replace(month=1, day=1, hour=0, minute=0, second=0, microsecond=0))
-        domain = [
-            ('holiday_status_id', 'in', self.ids),
-            '|',
-            ('date_from', '>=', date_from),
-            ('date_from', '=', False),
-        ]
-        grouped_res = self.env['hr.leave.allocation'].read_group(
-            domain,
-=======
         grouped_res = self.env['hr.leave.allocation'].read_group(
             [('holiday_status_id', 'in', self.ids), ],
->>>>>>> 4d11cb0e
             ['holiday_status_id'],
             ['holiday_status_id'],
         )
