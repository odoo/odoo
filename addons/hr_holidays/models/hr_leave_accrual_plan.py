# -*- coding: utf-8 -*-
# Part of Odoo. See LICENSE file for full copyright and licensing details.

from odoo import api, fields, models, _


class AccrualPlan(models.Model):
    _name = "hr.leave.accrual.plan"
    _description = "Accrual Plan"

    name = fields.Char('Name', required=True)
    time_off_type_id = fields.Many2one('hr.leave.type', string="Time Off Type",
        help="""Specify if this accrual plan can only be used with this Time Off Type.
                Leave empty if this accrual plan can be used with any Time Off Type.""")
    employees_count = fields.Integer("Employees", compute='_compute_employee_count')
    level_ids = fields.One2many('hr.leave.accrual.level', 'accrual_plan_id', copy=True)
    allocation_ids = fields.One2many('hr.leave.allocation', 'accrual_plan_id')
    transition_mode = fields.Selection([
        ('immediately', 'Immediately'),
        ('end_of_accrual', "After this accrual's period")],
        string="Level Transition", default="immediately", required=True,
        help="""Immediately: When the date corresponds to the new level, your accrual is automatically computed, granted and you switch to new level
                After this accrual's period: When the accrual is complete (a week, a month), and granted, you switch to next level if allocation date corresponds""")
<<<<<<< HEAD
    show_transition_mode = fields.Boolean(compute='_compute_show_transition_mode')

    @api.depends('level_ids')
    def _compute_show_transition_mode(self):
        for plan in self:
            plan.show_transition_mode = len(plan.level_ids) > 1

=======
>>>>>>> 4d11cb0e
    level_count = fields.Integer('Levels', compute='_compute_level_count')

    @api.depends('level_ids')
    def _compute_level_count(self):
        level_read_group = self.env['hr.leave.accrual.level'].read_group(
            [('accrual_plan_id', 'in', self.ids)],
            fields=['accrual_plan_id'],
            groupby=['accrual_plan_id'],
        )
        mapped_count = {group['accrual_plan_id'][0]: group['accrual_plan_id_count'] for group in level_read_group}
        for plan in self:
<<<<<<< HEAD
            plan.level_count = mapped_count[plan.id]
=======
            plan.level_count = mapped_count.get(plan.id, 0)
>>>>>>> 4d11cb0e

    @api.depends('allocation_ids')
    def _compute_employee_count(self):
        allocations_read_group = self.env['hr.leave.allocation'].read_group(
            [('accrual_plan_id', 'in', self.ids)],
            ['accrual_plan_id', 'employee_count:count_distinct(employee_id)'],
            ['accrual_plan_id'],
        )
        allocations_dict = {res['accrual_plan_id'][0]: res['employee_count'] for res in allocations_read_group}
        for plan in self:
            plan.employees_count = allocations_dict.get(plan.id, 0)

    def action_open_accrual_plan_employees(self):
        self.ensure_one()

        return {
            'name': _("Accrual Plan's Employees"),
            'type': 'ir.actions.act_window',
            'view_mode': 'kanban,tree,form',
            'res_model': 'hr.employee',
            'domain': [('id', 'in', self.allocation_ids.employee_id.ids)],
        }

    @api.returns('self', lambda value: value.id)
    def copy(self, default=None):
        default = dict(default or {},
                       name=_("%s (copy)", self.name))
        return super().copy(default=default)<|MERGE_RESOLUTION|>--- conflicted
+++ resolved
@@ -21,16 +21,6 @@
         string="Level Transition", default="immediately", required=True,
         help="""Immediately: When the date corresponds to the new level, your accrual is automatically computed, granted and you switch to new level
                 After this accrual's period: When the accrual is complete (a week, a month), and granted, you switch to next level if allocation date corresponds""")
-<<<<<<< HEAD
-    show_transition_mode = fields.Boolean(compute='_compute_show_transition_mode')
-
-    @api.depends('level_ids')
-    def _compute_show_transition_mode(self):
-        for plan in self:
-            plan.show_transition_mode = len(plan.level_ids) > 1
-
-=======
->>>>>>> 4d11cb0e
     level_count = fields.Integer('Levels', compute='_compute_level_count')
 
     @api.depends('level_ids')
@@ -42,11 +32,7 @@
         )
         mapped_count = {group['accrual_plan_id'][0]: group['accrual_plan_id_count'] for group in level_read_group}
         for plan in self:
-<<<<<<< HEAD
-            plan.level_count = mapped_count[plan.id]
-=======
             plan.level_count = mapped_count.get(plan.id, 0)
->>>>>>> 4d11cb0e
 
     @api.depends('allocation_ids')
     def _compute_employee_count(self):
