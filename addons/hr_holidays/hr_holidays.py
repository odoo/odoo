# -*- coding: utf-8 -*-
##################################################################################
#
# Copyright (c) 2005-2006 Axelor SARL. (http://www.axelor.com)
# and 2004-2010 Tiny SPRL (<http://tiny.be>).
#
# $Id: hr.py 4656 2006-11-24 09:58:42Z Cyp $
#
#     This program is free software: you can redistribute it and/or modify
#     it under the terms of the GNU Affero General Public License as
#     published by the Free Software Foundation, either version 3 of the
#     License, or (at your option) any later version.
#
#     This program is distributed in the hope that it will be useful,
#     but WITHOUT ANY WARRANTY; without even the implied warranty of
#     MERCHANTABILITY or FITNESS FOR A PARTICULAR PURPOSE.  See the
#     GNU Affero General Public License for more details.
#
#     You should have received a copy of the GNU Affero General Public License
#     along with this program.  If not, see <http://www.gnu.org/licenses/>.
#
##############################################################################


import calendar
import datetime
from datetime import date
<<<<<<< HEAD
=======
import logging
>>>>>>> 4bef17cc
import math
import time
from operator import attrgetter

<<<<<<< HEAD
from openerp.exceptions import UserError, AccessError
=======
from dateutil.relativedelta import relativedelta
import pytz

from openerp.exceptions import UserError, AccessError
from openerp import SUPERUSER_ID
>>>>>>> 4bef17cc
from openerp import tools
from openerp.osv import fields, osv
from openerp.tools.translate import _

_logger = logging.getLogger(__name__)


class hr_holidays_status(osv.osv):
    _name = "hr.holidays.status"
    _description = "Leave Type"

    def get_days(self, cr, uid, ids, employee_id, context=None):
        result = dict((id, dict(max_leaves=0, leaves_taken=0, remaining_leaves=0,
                                virtual_remaining_leaves=0)) for id in ids)
        holiday_ids = self.pool['hr.holidays'].search(cr, uid, [('employee_id', '=', employee_id),
                                                                ('state', 'in', ['confirm', 'validate1', 'validate']),
                                                                ('holiday_status_id', 'in', ids)
                                                                ], context=context)
        for holiday in self.pool['hr.holidays'].browse(cr, uid, holiday_ids, context=context):
            status_dict = result[holiday.holiday_status_id.id]
            if holiday.type == 'add':
                if holiday.state == 'validate':
                    # note: add only validated allocation even for the virtual
                    # count; otherwise pending then refused allocation allow
                    # the employee to create more leaves than possible
                    status_dict['virtual_remaining_leaves'] += holiday.number_of_days_temp
                    status_dict['max_leaves'] += holiday.number_of_days_temp
                    status_dict['remaining_leaves'] += holiday.number_of_days_temp
            elif holiday.type == 'remove':  # number of days is negative
                status_dict['virtual_remaining_leaves'] -= holiday.number_of_days_temp
                if holiday.state == 'validate':
                    status_dict['leaves_taken'] += holiday.number_of_days_temp
                    status_dict['remaining_leaves'] -= holiday.number_of_days_temp
        return result

    def _user_left_days(self, cr, uid, ids, name, args, context=None):
        employee_id = False
        if context and 'employee_id' in context:
            employee_id = context['employee_id']
        else:
            employee_ids = self.pool.get('hr.employee').search(cr, uid, [('user_id', '=', uid)], context=context)
            if employee_ids:
                employee_id = employee_ids[0]
        if employee_id:
            res = self.get_days(cr, uid, ids, employee_id, context=context)
        else:
            res = dict((res_id, {'leaves_taken': 0, 'remaining_leaves': 0, 'max_leaves': 0}) for res_id in ids)
        return res

    _columns = {
        'name': fields.char('Leave Type', size=64, required=True, translate=True),
        'categ_id': fields.many2one('calendar.event.type', 'Meeting Type',
            help='Once a leave is validated, Odoo will create a corresponding meeting of this type in the calendar.'),
        'color_name': fields.selection([('red', 'Red'),('blue','Blue'), ('lightgreen', 'Light Green'), ('lightblue','Light Blue'), ('lightyellow', 'Light Yellow'), ('magenta', 'Magenta'),('lightcyan', 'Light Cyan'),('black', 'Black'),('lightpink', 'Light Pink'),('brown', 'Brown'),('violet', 'Violet'),('lightcoral', 'Light Coral'),('lightsalmon', 'Light Salmon'),('lavender', 'Lavender'),('wheat', 'Wheat'),('ivory', 'Ivory')],'Color in Report', required=True, help='This color will be used in the leaves summary located in Reporting\Leaves by Department.'),
        'limit': fields.boolean('Allow to Override Limit', help='If you select this check box, the system allows the employees to take more leaves than the available ones for this type and will not take them into account for the "Remaining Legal Leaves" defined on the employee form.'),
        'active': fields.boolean('Active', help="If the active field is set to false, it will allow you to hide the leave type without removing it."),
        'max_leaves': fields.function(_user_left_days, string='Maximum Allowed', help='This value is given by the sum of all holidays requests with a positive value.', multi='user_left_days'),
        'leaves_taken': fields.function(_user_left_days, string='Leaves Already Taken', help='This value is given by the sum of all holidays requests with a negative value.', multi='user_left_days'),
        'remaining_leaves': fields.function(_user_left_days, string='Remaining Leaves', help='Maximum Leaves Allowed - Leaves Already Taken', multi='user_left_days'),
        'virtual_remaining_leaves': fields.function(_user_left_days, string='Virtual Remaining Leaves', help='Maximum Leaves Allowed - Leaves Already Taken - Leaves Waiting Approval', multi='user_left_days'),
        'double_validation': fields.boolean('Apply Double Validation', help="When selected, the Allocation/Leave Requests for this type require a second validation to be approved."),
    }
    _defaults = {
        'color_name': 'red',
        'active': True,
    }

    def name_get(self, cr, uid, ids, context=None):
        if context is None:
            context = {}
        if not context.get('employee_id'):
            # leave counts is based on employee_id, would be inaccurate if not based on correct employee
            return super(hr_holidays_status, self).name_get(cr, uid, ids, context=context)
        res = []
        for record in self.browse(cr, uid, ids, context=context):
            name = record.name
            if not record.limit:
                name = name + ('  (%g/%g)' % (record.virtual_remaining_leaves or 0.0, record.max_leaves or 0.0))
            res.append((record.id, name))
        return res

    def _search(self, cr, uid, args, offset=0, limit=None, order=None, context=None, count=False, access_rights_uid=None):
        """ Override _search to order the results, according to some employee.
        The order is the following

         - limit (limited leaves first, such as Legal Leaves)
         - virtual remaining leaves (higher the better, so using reverse on sorted)

        This override is necessary because those fields are not stored and depends
        on an employee_id given in context. This sort will be done when there
        is an employee_id in context and that no other order has been given
        to the method. """
        if context is None:
            context = {}
        ids = super(hr_holidays_status, self)._search(cr, uid, args, offset=offset, limit=limit, order=order, context=context, count=count, access_rights_uid=access_rights_uid)
        if not count and not order and context.get('employee_id'):
            leaves = self.browse(cr, uid, ids, context=context)
<<<<<<< HEAD
            # perform a 2-steps sort because sorting on reminaing leaves is reversed
            # sorted keep the order and is stable so 2-steps
            sorted_leaves = leaves.sorted(key=attrgetter('limit'))
            sorted_leaves = leaves.sorted(key=attrgetter('virtual_remaining_leaves'), reverse=True)
            return [leave.id for leave in sorted_leaves]
=======
            sort_key = lambda l: (not l.limit, l.virtual_remaining_leaves)
            return map(int, leaves.sorted(key=sort_key, reverse=True))
>>>>>>> 4bef17cc
        return ids


class hr_holidays(osv.osv):
    _name = "hr.holidays"
    _description = "Leave"
    _order = "type desc, date_from asc"
    _inherit = ['mail.thread', 'ir.needaction_mixin']
<<<<<<< HEAD
    _track = {
        'state': {
            'hr_holidays.mt_holidays_confirmed': lambda self, cr, uid, obj, ctx=None: obj.state == 'confirm',
            'hr_holidays.mt_holidays_first_validated': lambda self, cr, uid, obj, ctx=None: obj.state == 'validate1',
            'hr_holidays.mt_holidays_approved': lambda self, cr, uid, obj, ctx=None: obj.state == 'validate',
            'hr_holidays.mt_holidays_refused': lambda self, cr, uid, obj, ctx=None: obj.state == 'refuse',
        },
    }
=======
>>>>>>> 4bef17cc

    def _employee_get(self, cr, uid, context=None):
        emp_id = context.get('default_employee_id', False)
        if emp_id:
            return emp_id
        ids = self.pool.get('hr.employee').search(cr, uid, [('user_id', '=', uid)], context=context)
        if ids:
            return ids[0]
        return False

    def _compute_number_of_days(self, cr, uid, ids, name, args, context=None):
        result = {}
        for hol in self.browse(cr, uid, ids, context=context):
            if hol.type=='remove':
                result[hol.id] = -hol.number_of_days_temp
            else:
                result[hol.id] = hol.number_of_days_temp
        return result

    def _get_can_reset(self, cr, uid, ids, name, arg, context=None):
        """User can reset a leave request if it is its own leave request or if
        he is an Hr Manager. """
        user = self.pool['res.users'].browse(cr, uid, uid, context=context)
        group_hr_manager_id = self.pool.get('ir.model.data').get_object_reference(cr, uid, 'base', 'group_hr_manager')[1]
        if group_hr_manager_id in [g.id for g in user.groups_id]:
            return dict.fromkeys(ids, True)
        result = dict.fromkeys(ids, False)
        for holiday in self.browse(cr, uid, ids, context=context):
            if holiday.employee_id and holiday.employee_id.user_id and holiday.employee_id.user_id.id == uid:
                result[holiday.id] = True
        return result

    def _check_date(self, cr, uid, ids, context=None):
        for holiday in self.browse(cr, uid, ids, context=context):
            domain = [
                ('date_from', '<=', holiday.date_to),
                ('date_to', '>=', holiday.date_from),
                ('employee_id', '=', holiday.employee_id.id),
                ('id', '!=', holiday.id),
                ('state', 'not in', ['cancel', 'refuse']),
            ]
            nholidays = self.search_count(cr, uid, domain, context=context)
            if nholidays:
                return False
        return True

    _check_holidays = lambda self, cr, uid, ids, context=None: self.check_holidays(cr, uid, ids, context=context)

    _columns = {
        'name': fields.char('Description', size=64),
        'state': fields.selection([('draft', 'To Submit'), ('cancel', 'Cancelled'),('confirm', 'To Approve'), ('refuse', 'Refused'), ('validate1', 'Second Approval'), ('validate', 'Approved')],
            'Status', readonly=True, track_visibility='onchange', copy=False,
            help='The status is set to \'To Submit\', when a holiday request is created.\
            \nThe status is \'To Approve\', when holiday request is confirmed by user.\
            \nThe status is \'Refused\', when holiday request is refused by manager.\
            \nThe status is \'Approved\', when holiday request is approved by manager.'),
        'payslip_status': fields.boolean(string='Reported in last payslips',
            help='Green this button when the leave has been taken into account in the payslip.'),
        'report_note': fields.text('HR Comments'),
        'user_id':fields.related('employee_id', 'user_id', type='many2one', relation='res.users', string='User', store=True),
        'date_from': fields.datetime('Start Date', readonly=True, states={'draft':[('readonly',False)], 'confirm':[('readonly',False)]}, select=True, copy=False),
        'date_to': fields.datetime('End Date', readonly=True, states={'draft':[('readonly',False)], 'confirm':[('readonly',False)]}, copy=False),
        'holiday_status_id': fields.many2one("hr.holidays.status", "Leave Type", required=True,readonly=True, states={'draft':[('readonly',False)], 'confirm':[('readonly',False)]}),
        'employee_id': fields.many2one('hr.employee', "Employee", select=True, invisible=False, readonly=True, states={'draft':[('readonly',False)], 'confirm':[('readonly',False)]}),
        'manager_id': fields.many2one('hr.employee', 'First Approval', invisible=False, readonly=True, copy=False,
                                      help='This area is automatically filled by the user who validate the leave'),
        'notes': fields.text('Reasons',readonly=True, states={'draft':[('readonly',False)], 'confirm':[('readonly',False)]}),
        'number_of_days_temp': fields.float('Allocation', readonly=True, states={'draft':[('readonly',False)], 'confirm':[('readonly',False)]}, copy=False),
        'number_of_days': fields.function(_compute_number_of_days, string='Number of Days', store=True),
        'meeting_id': fields.many2one('calendar.event', 'Meeting'),
        'type': fields.selection([('remove','Leave Request'),('add','Allocation Request')], 'Request Type', required=True, readonly=True, states={'draft':[('readonly',False)], 'confirm':[('readonly',False)]}, help="Choose 'Leave Request' if someone wants to take an off-day. \nChoose 'Allocation Request' if you want to increase the number of leaves available for someone", select=True),
        'parent_id': fields.many2one('hr.holidays', 'Parent'),
        'linked_request_ids': fields.one2many('hr.holidays', 'parent_id', 'Linked Requests',),
        'department_id':fields.related('employee_id', 'department_id', string='Department', type='many2one', relation='hr.department', readonly=True, store=True),
        'category_id': fields.many2one('hr.employee.category', "Employee Tag", help='Category of Employee', readonly=True, states={'draft':[('readonly',False)], 'confirm':[('readonly',False)]}),
        'holiday_type': fields.selection([('employee','By Employee'),('category','By Employee Tag')], 'Allocation Mode', readonly=True, states={'draft':[('readonly',False)], 'confirm':[('readonly',False)]}, help='By Employee: Allocation/Request for individual Employee, By Employee Tag: Allocation/Request for group of employees in category', required=True),
        'manager_id2': fields.many2one('hr.employee', 'Second Approval', readonly=True, copy=False,
                                       help='This area is automaticly filled by the user who validate the leave with second level (If Leave type need second validation)'),
        'double_validation': fields.related('holiday_status_id', 'double_validation', type='boolean', relation='hr.holidays.status', string='Apply Double Validation'),
        'can_reset': fields.function(
            _get_can_reset, string="Can reset",
            type='boolean'),
    }
    _defaults = {
        'employee_id': _employee_get,
        'state': 'confirm',
        'type': 'remove',
        'user_id': lambda obj, cr, uid, context: uid,
        'holiday_type': 'employee',
        'payslip_status': False,
    }
    _constraints = [
        (_check_date, 'You can not have 2 leaves that overlaps on same day!', ['date_from', 'date_to']),
        (_check_holidays, 'The number of remaining leaves is not sufficient for this leave type.\n'
                          'Please verify also the leaves waiting for validation.', ['state', 'number_of_days_temp'])
    ]

    _sql_constraints = [
        ('type_value', "CHECK( (holiday_type='employee' AND employee_id IS NOT NULL) or (holiday_type='category' AND category_id IS NOT NULL))",
         "The employee or employee category of this request is missing. Please make sure that your user login is linked to an employee."),
        ('date_check2', "CHECK ( (type='add') OR (date_from <= date_to))", "The start date must be anterior to the end date."),
        ('date_check', "CHECK ( number_of_days_temp >= 0 )", "The number of days must be greater than 0."),
    ]

    def _create_resource_leave(self, cr, uid, leaves, context=None):
        '''This method will create entry in resource calendar leave object at the time of holidays validated '''
        obj_res_leave = self.pool.get('resource.calendar.leaves')
        for leave in leaves:
            vals = {
                'name': leave.name,
                'date_from': leave.date_from,
                'holiday_id': leave.id,
                'date_to': leave.date_to,
                'resource_id': leave.employee_id.resource_id.id,
                'calendar_id': leave.employee_id.resource_id.calendar_id.id
            }
            obj_res_leave.create(cr, uid, vals, context=context)
        return True

    def _remove_resource_leave(self, cr, uid, ids, context=None):
        '''This method will create entry in resource calendar leave object at the time of holidays cancel/removed'''
        obj_res_leave = self.pool.get('resource.calendar.leaves')
        leave_ids = obj_res_leave.search(cr, uid, [('holiday_id', 'in', ids)], context=context)
        return obj_res_leave.unlink(cr, uid, leave_ids, context=context)

    def onchange_type(self, cr, uid, ids, holiday_type, employee_id=False, context=None):
        result = {}
        if holiday_type == 'employee' and not employee_id:
            ids_employee = self.pool.get('hr.employee').search(cr, uid, [('user_id','=', uid)])
            if ids_employee:
                result['value'] = {
                    'employee_id': ids_employee[0]
                }
        elif holiday_type != 'employee':
            result['value'] = {
                    'employee_id': False
                }
        return result

    def onchange_employee(self, cr, uid, ids, employee_id):
        result = {'value': {'department_id': False}}
        if employee_id:
            employee = self.pool.get('hr.employee').browse(cr, uid, employee_id)
            result['value'] = {'department_id': employee.department_id.id}
        return result

    # TODO: can be improved using resource calendar method
    def _get_number_of_days(self, date_from, date_to):
        """Returns a float equals to the timedelta between two dates given as string."""

        DATETIME_FORMAT = "%Y-%m-%d %H:%M:%S"
        from_dt = datetime.datetime.strptime(date_from, DATETIME_FORMAT)
        to_dt = datetime.datetime.strptime(date_to, DATETIME_FORMAT)
        timedelta = to_dt - from_dt
        diff_day = timedelta.days + float(timedelta.seconds) / 86400
        return diff_day

    def unlink(self, cr, uid, ids, context=None):
        for rec in self.browse(cr, uid, ids, context=context):
            if rec.state not in ['draft', 'cancel', 'confirm']:
                raise UserError(_('You cannot delete a leave which is in %s state.') % (rec.state,))
        return super(hr_holidays, self).unlink(cr, uid, ids, context)

    def onchange_date_from(self, cr, uid, ids, date_to, date_from):
        """
        If there are no date set for date_to, automatically set one 8 hours later than
        the date_from.
        Also update the number_of_days.
        """
        # date_to has to be greater than date_from
        if (date_from and date_to) and (date_from > date_to):
            raise UserError(_('The start date must be anterior to the end date.'))

        result = {'value': {}}

        # No date_to set so far: automatically compute one 8 hours later
        if date_from and not date_to:
            date_to_with_delta = datetime.datetime.strptime(date_from, tools.DEFAULT_SERVER_DATETIME_FORMAT) + datetime.timedelta(hours=8)
            result['value']['date_to'] = str(date_to_with_delta)

        # Compute and update the number of days
        if (date_to and date_from) and (date_from <= date_to):
            diff_day = self._get_number_of_days(date_from, date_to)
            result['value']['number_of_days_temp'] = round(math.floor(diff_day))+1
        else:
            result['value']['number_of_days_temp'] = 0

        return result

    def onchange_date_to(self, cr, uid, ids, date_to, date_from):
        """
        Update the number_of_days.
        """
        # date_to has to be greater than date_from
        if (date_from and date_to) and (date_from > date_to):
            raise UserError(_('The start date must be anterior to the end date.'))

        result = {'value': {}}

        # Compute and update the number of days
        if (date_to and date_from) and (date_from <= date_to):
            diff_day = self._get_number_of_days(date_from, date_to)
            result['value']['number_of_days_temp'] = round(math.floor(diff_day))+1
        else:
            result['value']['number_of_days_temp'] = 0
        return result

    def add_follower(self, cr, uid, ids, employee_id, context=None):
        employee = self.pool.get('hr.employee').browse(cr, uid, employee_id, context=context)
        if employee and employee.user_id:
            self.message_subscribe_users(cr, uid, ids, user_ids=[employee.user_id.id], context=context)

    def create(self, cr, uid, values, context=None):
        """ Override to avoid automatic logging of creation """
        if context is None:
            context = {}
        employee_id = values.get('employee_id', False)
        context = dict(context, mail_create_nolog=True)
        if values.get('state') and values['state'] not in ['draft', 'confirm', 'cancel'] and not self.pool['res.users'].has_group(cr, uid, 'base.group_hr_user'):
            raise AccessError(_('You cannot set a leave request as \'%s\'. Contact a human resource manager.') % values.get('state'))
<<<<<<< HEAD
        return super(hr_holidays, self).create(cr, uid, values, context=context)
=======
        hr_holiday_id = super(hr_holidays, self).create(cr, uid, values, context=context)
        self.add_follower(cr, uid, [hr_holiday_id], employee_id, context=context)
        return hr_holiday_id
>>>>>>> 4bef17cc

    def write(self, cr, uid, ids, vals, context=None):
        employee_id = vals.get('employee_id', False)
        if vals.get('state') and vals['state'] not in ['draft', 'confirm', 'cancel'] and not self.pool['res.users'].has_group(cr, uid, 'base.group_hr_user'):
            raise AccessError(_('You cannot set a leave request as \'%s\'. Contact a human resource manager.') % vals.get('state'))
<<<<<<< HEAD
        return super(hr_holidays, self).write(cr, uid, ids, vals, context=context)
=======
        hr_holiday_id = super(hr_holidays, self).write(cr, uid, ids, vals, context=context)
        self.add_follower(cr, uid, ids, employee_id, context=context)
        return hr_holiday_id
>>>>>>> 4bef17cc

    def holidays_reset(self, cr, uid, ids, context=None):
        self.write(cr, uid, ids, {
            'state': 'draft',
            'manager_id': False,
            'manager_id2': False,
        })
        to_unlink = []
        for record in self.browse(cr, uid, ids, context=context):
            for record2 in record.linked_request_ids:
                self.holidays_reset(cr, uid, [record2.id], context=context)
                to_unlink.append(record2.id)
        if to_unlink:
            self.unlink(cr, uid, to_unlink, context=context)
        return True

    def holidays_first_validate(self, cr, uid, ids, context=None):
        obj_emp = self.pool.get('hr.employee')
        ids2 = obj_emp.search(cr, uid, [('user_id', '=', uid)])
        manager = ids2 and ids2[0] or False
        return self.write(cr, uid, ids, {'state': 'validate1', 'manager_id': manager}, context=context)

    def holidays_validate(self, cr, uid, ids, context=None):
        obj_emp = self.pool.get('hr.employee')
        ids2 = obj_emp.search(cr, uid, [('user_id', '=', uid)])
        manager = ids2 and ids2[0] or False
        self.write(cr, uid, ids, {'state': 'validate'}, context=context)
        data_holiday = self.browse(cr, uid, ids)
        for record in data_holiday:
            if record.double_validation:
                self.write(cr, uid, [record.id], {'manager_id2': manager})
            else:
                self.write(cr, uid, [record.id], {'manager_id': manager})
            if record.holiday_type == 'employee' and record.type == 'remove':
                meeting_obj = self.pool.get('calendar.event')
                meeting_vals = {
                    'name': record.name or _('Leave Request'),
                    'categ_ids': record.holiday_status_id.categ_id and [(6,0,[record.holiday_status_id.categ_id.id])] or [],
                    'duration': record.number_of_days_temp * 8,
                    'description': record.notes,
                    'user_id': record.user_id.id,
                    'start': record.date_from,
                    'stop': record.date_to,
                    'allday': False,
                    'state': 'open',            # to block that meeting date in the calendar
                    'class': 'confidential'
                }
                #Add the partner_id (if exist) as an attendee
                if record.user_id and record.user_id.partner_id:
                    meeting_vals['partner_ids'] = [(4,record.user_id.partner_id.id)]

                ctx_no_email = dict(context or {}, no_email=True)
                meeting_id = meeting_obj.create(cr, uid, meeting_vals, context=ctx_no_email)
                self._create_resource_leave(cr, uid, [record], context=context)
                self.write(cr, uid, ids, {'meeting_id': meeting_id})
            elif record.holiday_type == 'category':
                emp_ids = obj_emp.search(cr, uid, [('category_ids', 'child_of', [record.category_id.id])])
                leave_ids = []
                for emp in obj_emp.browse(cr, uid, emp_ids):
                    vals = {
                        'name': record.name,
                        'type': record.type,
                        'holiday_type': 'employee',
                        'holiday_status_id': record.holiday_status_id.id,
                        'date_from': record.date_from,
                        'date_to': record.date_to,
                        'notes': record.notes,
                        'number_of_days_temp': record.number_of_days_temp,
                        'parent_id': record.id,
                        'employee_id': emp.id
                    }
                    leave_ids.append(self.create(cr, uid, vals, context=None))
                for leave_id in leave_ids:
                    # TODO is it necessary to interleave the calls?
                    for sig in ('confirm', 'validate', 'second_validate'):
                        self.signal_workflow(cr, uid, [leave_id], sig)
        return True

    def holidays_confirm(self, cr, uid, ids, context=None):
        for record in self.browse(cr, uid, ids, context=context):
            if record.employee_id and record.employee_id.parent_id and record.employee_id.parent_id.user_id:
                self.message_subscribe_users(cr, uid, [record.id], user_ids=[record.employee_id.parent_id.user_id.id], context=context)
        return self.write(cr, uid, ids, {'state': 'confirm'})

    def holidays_refuse(self, cr, uid, ids, context=None):
        obj_emp = self.pool.get('hr.employee')
        ids2 = obj_emp.search(cr, uid, [('user_id', '=', uid)])
        manager = ids2 and ids2[0] or False
        for holiday in self.browse(cr, uid, ids, context=context):
            if holiday.state == 'validate1':
                self.write(cr, uid, [holiday.id], {'state': 'refuse', 'manager_id': manager})
            else:
                self.write(cr, uid, [holiday.id], {'state': 'refuse', 'manager_id2': manager})
        self.holidays_cancel(cr, uid, ids, context=context)
        return True

    def holidays_cancel(self, cr, uid, ids, context=None):
        for record in self.browse(cr, uid, ids):
            # Delete the meeting
            if record.meeting_id:
                record.meeting_id.unlink()

            # If a category that created several holidays, cancel all related
            self.signal_workflow(cr, uid, map(attrgetter('id'), record.linked_request_ids or []), 'refuse')

        self._remove_resource_leave(cr, uid, ids, context=context)
        return True

    def check_holidays(self, cr, uid, ids, context=None):
        for record in self.browse(cr, uid, ids, context=context):
            if record.holiday_type != 'employee' or record.type != 'remove' or not record.employee_id or record.holiday_status_id.limit:
                continue
            leave_days = self.pool.get('hr.holidays.status').get_days(cr, uid, [record.holiday_status_id.id], record.employee_id.id, context=context)[record.holiday_status_id.id]
            if leave_days['remaining_leaves'] < 0 or leave_days['virtual_remaining_leaves'] < 0:
                return False
        return True

    def toggle_payslip_status(self, cr, uid, ids, context=None):
        ids_to_set_true = self.search(cr, uid, [('id', 'in', ids), ('payslip_status', '=', False)], context=context)
        ids_to_set_false = list(set(ids) - set(ids_to_set_true))
        return self.write(cr, uid, ids_to_set_true, {'payslip_status': True}, context=context) and self.write(cr, uid, ids_to_set_false, {'payslip_status': False}, context=context)

<<<<<<< HEAD
=======
    def _track_subtype(self, cr, uid, ids, init_values, context=None):
        record = self.browse(cr, uid, ids[0], context=context)
        if 'state' in init_values and record.state == 'validate':
            return 'hr_holidays.mt_holidays_approved'
        elif 'state' in init_values and record.state == 'validate1':
            return 'hr_holidays.mt_holidays_first_validated'
        elif 'state' in init_values and record.state == 'confirm':
            return 'hr_holidays.mt_holidays_confirmed'
        elif 'state' in init_values and record.state == 'refuse':
            return 'hr_holidays.mt_holidays_refused'
        return super(hr_holidays, self)._track_subtype(cr, uid, ids, init_values, context=context)

>>>>>>> 4bef17cc

class resource_calendar_leaves(osv.osv):
    _inherit = "resource.calendar.leaves"
    _description = "Leave Detail"
    _columns = {
        'holiday_id': fields.many2one("hr.holidays", "Leave Request"),
    }


class hr_employee(osv.Model):
    _inherit = "hr.employee"
<<<<<<< HEAD

    def create(self, cr, uid, vals, context=None):
        # don't pass the value of remaining leave if it's 0 at the creation time, otherwise it will trigger the inverse
        # function _set_remaining_days and the system may not be configured for. Note that we don't have this problem on
        # the write because the clients only send the fields that have been modified.
        if 'remaining_leaves' in vals and not vals['remaining_leaves']:
            del(vals['remaining_leaves'])
        return super(hr_employee, self).create(cr, uid, vals, context=context)

    def _set_remaining_days(self, cr, uid, empl_id, name, value, arg, context=None):
        employee = self.browse(cr, uid, empl_id, context=context)
        diff = value - employee.remaining_leaves
        type_obj = self.pool.get('hr.holidays.status')
        holiday_obj = self.pool.get('hr.holidays')
        # Find for holidays status
        status_ids = type_obj.search(cr, uid, [('limit', '=', False)], context=context)
        if len(status_ids) != 1 :
            raise UserError(_("The feature behind the field 'Remaining Legal Leaves' can only be used when there is only one leave type with the option 'Allow to Override Limit' unchecked. (%s Found). Otherwise, the update is ambiguous as we cannot decide on which leave type the update has to be done. \nYou may prefer to use the classic menus 'Leave Requests' and 'Allocation Requests' located in 'Human Resources \ Leaves' to manage the leave days of the employees if the configuration does not allow to use this field.") % (len(status_ids)))
        status_id = status_ids and status_ids[0] or False
        if not status_id:
            return False
        if diff > 0:
            leave_id = holiday_obj.create(cr, uid, {'name': _('Allocation for %s') % employee.name, 'employee_id': employee.id, 'holiday_status_id': status_id, 'type': 'add', 'holiday_type': 'employee', 'number_of_days_temp': diff}, context=context)
        elif diff < 0:
            raise UserError(_('You cannot reduce validated allocation requests'))
        else:
            return False
        for sig in ('confirm', 'validate', 'second_validate'):
            holiday_obj.signal_workflow(cr, uid, [leave_id], sig)
        return True
=======

    def _set_remaining_days(self, cr, uid, empl_id, name, value, arg, context=None):
        if value:
            employee = self.browse(cr, uid, empl_id, context=context)
            diff = value - employee.remaining_leaves
            type_obj = self.pool.get('hr.holidays.status')
            holiday_obj = self.pool.get('hr.holidays')
            # Find for holidays status
            status_ids = type_obj.search(cr, uid, [('limit', '=', False)], context=context)
            if len(status_ids) != 1 :
                raise osv.except_osv(_('Warning!'),_("The feature behind the field 'Remaining Legal Leaves' can only be used when there is only one leave type with the option 'Allow to Override Limit' unchecked. (%s Found). Otherwise, the update is ambiguous as we cannot decide on which leave type the update has to be done. \nYou may prefer to use the classic menus 'Leave Requests' and 'Allocation Requests' located in 'Human Resources \ Leaves' to manage the leave days of the employees if the configuration does not allow to use this field.") % (len(status_ids)))
            status_id = status_ids and status_ids[0] or False
            if not status_id:
                return False
            if diff > 0:
                leave_id = holiday_obj.create(cr, uid, {'name': _('Allocation for %s') % employee.name, 'employee_id': employee.id, 'holiday_status_id': status_id, 'type': 'add', 'holiday_type': 'employee', 'number_of_days_temp': diff}, context=context)
            elif diff < 0:
                raise osv.except_osv(_('Warning!'), _('You cannot reduce validated allocation requests'))
            else:
                return False
            for sig in ('confirm', 'validate', 'second_validate'):
                holiday_obj.signal_workflow(cr, uid, [leave_id], sig)
            return True
        return False
>>>>>>> 4bef17cc

    def _get_remaining_days(self, cr, uid, ids, name, args, context=None):
        cr.execute("""SELECT
                sum(h.number_of_days) as days,
                h.employee_id
            from
                hr_holidays h
                join hr_holidays_status s on (s.id=h.holiday_status_id)
            where
                h.state='validate' and
                s.limit=False and
                h.employee_id in %s
            group by h.employee_id""", (tuple(ids),))
        res = cr.dictfetchall()
        remaining = {}
        for r in res:
            remaining[r['employee_id']] = r['days']
        for employee_id in ids:
            if not remaining.get(employee_id):
                remaining[employee_id] = 0.0
        return remaining

    def _get_leave_status(self, cr, uid, ids, name, args, context=None):
        holidays_obj = self.pool.get('hr.holidays')
        holidays_id = holidays_obj.search(cr, uid,
           [('employee_id', 'in', ids), ('date_from','<=',time.strftime('%Y-%m-%d %H:%M:%S')),
           ('date_to','>=',time.strftime('%Y-%m-%d 23:59:59')),('type','=','remove'),('state','not in',('cancel','refuse'))],
           context=context)
        result = {}
        for id in ids:
            result[id] = {
                'current_leave_state': False,
                'current_leave_id': False,
                'leave_date_from':False,
                'leave_date_to':False,
            }
        for holiday in self.pool.get('hr.holidays').browse(cr, uid, holidays_id, context=context):
            result[holiday.employee_id.id]['leave_date_from'] = holiday.date_from
            result[holiday.employee_id.id]['leave_date_to'] = holiday.date_to
            result[holiday.employee_id.id]['current_leave_state'] = holiday.state
            result[holiday.employee_id.id]['current_leave_id'] = holiday.holiday_status_id.id
        return result

    def _leaves_count(self, cr, uid, ids, field_name, arg, context=None):
        res = {}
        Holidays = self.pool['hr.holidays']
        date_begin = date.today().replace(day=1)
        date_end = date_begin.replace(day=calendar.monthrange(date_begin.year, date_begin.month)[1])
        for employee_id in ids:
            leaves = Holidays.search_count(cr, uid, [('employee_id', '=', employee_id), ('type', '=', 'remove')], context=context)
            approved_leaves = Holidays.search_count(cr, uid, [('employee_id', '=', employee_id), ('type', '=', 'remove'), ('date_from', '>=', date_begin.strftime(tools.DEFAULT_SERVER_DATE_FORMAT)), ('date_from', '<=', date_end.strftime(tools.DEFAULT_SERVER_DATE_FORMAT)), ('state', '=', 'validate'), ('payslip_status', '=', False)], context=context)
            res[employee_id] = {'leaves_count': leaves, 'approved_leaves_count': approved_leaves}
        return res
<<<<<<< HEAD
=======

    def _absent_employee(self, cr, uid, ids, field_name, arg, context=None):
        today_date = datetime.datetime.utcnow().date()
        today_start = today_date.strftime(tools.DEFAULT_SERVER_DATETIME_FORMAT) # get the midnight of the current utc day
        today_end = (today_date + relativedelta(hours=23, minutes=59, seconds=59)).strftime(tools.DEFAULT_SERVER_DATETIME_FORMAT)
        data = self.pool['hr.holidays'].read_group(cr, uid,
            [('employee_id', 'in', ids), ('state', 'not in', ['cancel', 'refuse']),
             ('date_from', '<=', today_end), ('date_to', '>=', today_start), ('type', '=', 'remove')],
            ['employee_id'], ['employee_id'], context=context)
        result = dict.fromkeys(ids, False)
        for d in data:
            if d['employee_id_count'] >= 1:
                result[d['employee_id'][0]] = True
        return result

    def _search_absent_employee(self, cr, uid, obj, name, args, context=None):
        today_date = datetime.datetime.utcnow().date()
        today_start = today_date.strftime(tools.DEFAULT_SERVER_DATETIME_FORMAT) # get the midnight of the current utc day
        today_end = (today_date + relativedelta(hours=23, minutes=59, seconds=59)).strftime(tools.DEFAULT_SERVER_DATETIME_FORMAT)
        holiday_ids = self.pool['hr.holidays'].search_read(cr, uid, [
            ('state', 'not in', ['cancel', 'refuse']),
            ('date_from', '<=', today_end),
            ('date_to', '>=', today_start),
            ('type', '=', 'remove')], ['employee_id'], context=context)
        absent_employee_ids = [holiday['employee_id'][0] for holiday in holiday_ids if holiday['employee_id']]
        return [('id', 'in', absent_employee_ids)]
>>>>>>> 4bef17cc

    _columns = {
        'remaining_leaves': fields.function(_get_remaining_days, string='Remaining Legal Leaves', fnct_inv=_set_remaining_days, type="float", help='Total number of legal leaves allocated to this employee, change this value to create allocation/leave request. Total based on all the leave types without overriding limit.'),
        'current_leave_state': fields.function(
            _get_leave_status, multi="leave_status", string="Current Leave Status", type="selection",
            selection=[('draft', 'New'), ('confirm', 'Waiting Approval'), ('refuse', 'Refused'),
                       ('validate1', 'Waiting Second Approval'), ('validate', 'Approved'), ('cancel', 'Cancelled')]),
        'current_leave_id': fields.function(_get_leave_status, multi="leave_status", string="Current Leave Type", type='many2one', relation='hr.holidays.status'),
        'leave_date_from': fields.function(_get_leave_status, multi='leave_status', type='date', string='From Date'),
        'leave_date_to': fields.function(_get_leave_status, multi='leave_status', type='date', string='To Date'),
        'leaves_count': fields.function(_leaves_count, multi='_leaves_count', type='integer', string='Number of Leaves (current month)'),
        'approved_leaves_count': fields.function(_leaves_count, multi='_leaves_count', type='integer', string='Approved Leaves not in Payslip', help="These leaves are approved but not taken into account for payslip"),
<<<<<<< HEAD
=======
        'is_absent_totay': fields.function(_absent_employee, fnct_search=_search_absent_employee, type="boolean", string="Absent Today", default=False)
>>>>>>> 4bef17cc
    }<|MERGE_RESOLUTION|>--- conflicted
+++ resolved
@@ -25,23 +25,16 @@
 import calendar
 import datetime
 from datetime import date
-<<<<<<< HEAD
-=======
 import logging
->>>>>>> 4bef17cc
 import math
 import time
 from operator import attrgetter
 
-<<<<<<< HEAD
-from openerp.exceptions import UserError, AccessError
-=======
 from dateutil.relativedelta import relativedelta
 import pytz
 
 from openerp.exceptions import UserError, AccessError
 from openerp import SUPERUSER_ID
->>>>>>> 4bef17cc
 from openerp import tools
 from openerp.osv import fields, osv
 from openerp.tools.translate import _
@@ -139,16 +132,8 @@
         ids = super(hr_holidays_status, self)._search(cr, uid, args, offset=offset, limit=limit, order=order, context=context, count=count, access_rights_uid=access_rights_uid)
         if not count and not order and context.get('employee_id'):
             leaves = self.browse(cr, uid, ids, context=context)
-<<<<<<< HEAD
-            # perform a 2-steps sort because sorting on reminaing leaves is reversed
-            # sorted keep the order and is stable so 2-steps
-            sorted_leaves = leaves.sorted(key=attrgetter('limit'))
-            sorted_leaves = leaves.sorted(key=attrgetter('virtual_remaining_leaves'), reverse=True)
-            return [leave.id for leave in sorted_leaves]
-=======
             sort_key = lambda l: (not l.limit, l.virtual_remaining_leaves)
             return map(int, leaves.sorted(key=sort_key, reverse=True))
->>>>>>> 4bef17cc
         return ids
 
 
@@ -157,17 +142,6 @@
     _description = "Leave"
     _order = "type desc, date_from asc"
     _inherit = ['mail.thread', 'ir.needaction_mixin']
-<<<<<<< HEAD
-    _track = {
-        'state': {
-            'hr_holidays.mt_holidays_confirmed': lambda self, cr, uid, obj, ctx=None: obj.state == 'confirm',
-            'hr_holidays.mt_holidays_first_validated': lambda self, cr, uid, obj, ctx=None: obj.state == 'validate1',
-            'hr_holidays.mt_holidays_approved': lambda self, cr, uid, obj, ctx=None: obj.state == 'validate',
-            'hr_holidays.mt_holidays_refused': lambda self, cr, uid, obj, ctx=None: obj.state == 'refuse',
-        },
-    }
-=======
->>>>>>> 4bef17cc
 
     def _employee_get(self, cr, uid, context=None):
         emp_id = context.get('default_employee_id', False)
@@ -388,25 +362,17 @@
         context = dict(context, mail_create_nolog=True)
         if values.get('state') and values['state'] not in ['draft', 'confirm', 'cancel'] and not self.pool['res.users'].has_group(cr, uid, 'base.group_hr_user'):
             raise AccessError(_('You cannot set a leave request as \'%s\'. Contact a human resource manager.') % values.get('state'))
-<<<<<<< HEAD
-        return super(hr_holidays, self).create(cr, uid, values, context=context)
-=======
         hr_holiday_id = super(hr_holidays, self).create(cr, uid, values, context=context)
         self.add_follower(cr, uid, [hr_holiday_id], employee_id, context=context)
         return hr_holiday_id
->>>>>>> 4bef17cc
 
     def write(self, cr, uid, ids, vals, context=None):
         employee_id = vals.get('employee_id', False)
         if vals.get('state') and vals['state'] not in ['draft', 'confirm', 'cancel'] and not self.pool['res.users'].has_group(cr, uid, 'base.group_hr_user'):
             raise AccessError(_('You cannot set a leave request as \'%s\'. Contact a human resource manager.') % vals.get('state'))
-<<<<<<< HEAD
-        return super(hr_holidays, self).write(cr, uid, ids, vals, context=context)
-=======
         hr_holiday_id = super(hr_holidays, self).write(cr, uid, ids, vals, context=context)
         self.add_follower(cr, uid, ids, employee_id, context=context)
         return hr_holiday_id
->>>>>>> 4bef17cc
 
     def holidays_reset(self, cr, uid, ids, context=None):
         self.write(cr, uid, ids, {
@@ -529,8 +495,6 @@
         ids_to_set_false = list(set(ids) - set(ids_to_set_true))
         return self.write(cr, uid, ids_to_set_true, {'payslip_status': True}, context=context) and self.write(cr, uid, ids_to_set_false, {'payslip_status': False}, context=context)
 
-<<<<<<< HEAD
-=======
     def _track_subtype(self, cr, uid, ids, init_values, context=None):
         record = self.browse(cr, uid, ids[0], context=context)
         if 'state' in init_values and record.state == 'validate':
@@ -543,7 +507,6 @@
             return 'hr_holidays.mt_holidays_refused'
         return super(hr_holidays, self)._track_subtype(cr, uid, ids, init_values, context=context)
 
->>>>>>> 4bef17cc
 
 class resource_calendar_leaves(osv.osv):
     _inherit = "resource.calendar.leaves"
@@ -555,38 +518,6 @@
 
 class hr_employee(osv.Model):
     _inherit = "hr.employee"
-<<<<<<< HEAD
-
-    def create(self, cr, uid, vals, context=None):
-        # don't pass the value of remaining leave if it's 0 at the creation time, otherwise it will trigger the inverse
-        # function _set_remaining_days and the system may not be configured for. Note that we don't have this problem on
-        # the write because the clients only send the fields that have been modified.
-        if 'remaining_leaves' in vals and not vals['remaining_leaves']:
-            del(vals['remaining_leaves'])
-        return super(hr_employee, self).create(cr, uid, vals, context=context)
-
-    def _set_remaining_days(self, cr, uid, empl_id, name, value, arg, context=None):
-        employee = self.browse(cr, uid, empl_id, context=context)
-        diff = value - employee.remaining_leaves
-        type_obj = self.pool.get('hr.holidays.status')
-        holiday_obj = self.pool.get('hr.holidays')
-        # Find for holidays status
-        status_ids = type_obj.search(cr, uid, [('limit', '=', False)], context=context)
-        if len(status_ids) != 1 :
-            raise UserError(_("The feature behind the field 'Remaining Legal Leaves' can only be used when there is only one leave type with the option 'Allow to Override Limit' unchecked. (%s Found). Otherwise, the update is ambiguous as we cannot decide on which leave type the update has to be done. \nYou may prefer to use the classic menus 'Leave Requests' and 'Allocation Requests' located in 'Human Resources \ Leaves' to manage the leave days of the employees if the configuration does not allow to use this field.") % (len(status_ids)))
-        status_id = status_ids and status_ids[0] or False
-        if not status_id:
-            return False
-        if diff > 0:
-            leave_id = holiday_obj.create(cr, uid, {'name': _('Allocation for %s') % employee.name, 'employee_id': employee.id, 'holiday_status_id': status_id, 'type': 'add', 'holiday_type': 'employee', 'number_of_days_temp': diff}, context=context)
-        elif diff < 0:
-            raise UserError(_('You cannot reduce validated allocation requests'))
-        else:
-            return False
-        for sig in ('confirm', 'validate', 'second_validate'):
-            holiday_obj.signal_workflow(cr, uid, [leave_id], sig)
-        return True
-=======
 
     def _set_remaining_days(self, cr, uid, empl_id, name, value, arg, context=None):
         if value:
@@ -611,7 +542,6 @@
                 holiday_obj.signal_workflow(cr, uid, [leave_id], sig)
             return True
         return False
->>>>>>> 4bef17cc
 
     def _get_remaining_days(self, cr, uid, ids, name, args, context=None):
         cr.execute("""SELECT
@@ -665,8 +595,6 @@
             approved_leaves = Holidays.search_count(cr, uid, [('employee_id', '=', employee_id), ('type', '=', 'remove'), ('date_from', '>=', date_begin.strftime(tools.DEFAULT_SERVER_DATE_FORMAT)), ('date_from', '<=', date_end.strftime(tools.DEFAULT_SERVER_DATE_FORMAT)), ('state', '=', 'validate'), ('payslip_status', '=', False)], context=context)
             res[employee_id] = {'leaves_count': leaves, 'approved_leaves_count': approved_leaves}
         return res
-<<<<<<< HEAD
-=======
 
     def _absent_employee(self, cr, uid, ids, field_name, arg, context=None):
         today_date = datetime.datetime.utcnow().date()
@@ -693,7 +621,6 @@
             ('type', '=', 'remove')], ['employee_id'], context=context)
         absent_employee_ids = [holiday['employee_id'][0] for holiday in holiday_ids if holiday['employee_id']]
         return [('id', 'in', absent_employee_ids)]
->>>>>>> 4bef17cc
 
     _columns = {
         'remaining_leaves': fields.function(_get_remaining_days, string='Remaining Legal Leaves', fnct_inv=_set_remaining_days, type="float", help='Total number of legal leaves allocated to this employee, change this value to create allocation/leave request. Total based on all the leave types without overriding limit.'),
@@ -706,8 +633,5 @@
         'leave_date_to': fields.function(_get_leave_status, multi='leave_status', type='date', string='To Date'),
         'leaves_count': fields.function(_leaves_count, multi='_leaves_count', type='integer', string='Number of Leaves (current month)'),
         'approved_leaves_count': fields.function(_leaves_count, multi='_leaves_count', type='integer', string='Approved Leaves not in Payslip', help="These leaves are approved but not taken into account for payslip"),
-<<<<<<< HEAD
-=======
         'is_absent_totay': fields.function(_absent_employee, fnct_search=_search_absent_employee, type="boolean", string="Absent Today", default=False)
->>>>>>> 4bef17cc
     }