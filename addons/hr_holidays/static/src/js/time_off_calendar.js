--- conflicted
+++ resolved
@@ -9,10 +9,6 @@
     var CalendarModel = require("web.CalendarModel");
     var CalendarView = require("web.CalendarView");
     var dialogs = require('web.view_dialogs');
-<<<<<<< HEAD
-    var Dialog = require('web.Dialog');
-=======
->>>>>>> 4d11cb0e
     var viewRegistry = require('web.view_registry');
 
     var _t = core._t;
@@ -78,35 +74,6 @@
         },
 
         //--------------------------------------------------------------------------
-        // Private
-        //--------------------------------------------------------------------------
-
-        /**
-         * @override
-         */
-        _getFormDialogOptions(self, event) {
-            var options = this._super(self, event);
-            // Get the time off data from the event
-            var timeoffData = event.target.state.data.filter((timeOff) => timeOff.id === parseInt(event.data._id));
-            // Take the record associated to the timeoffData and read its state to hide or not the Delete button
-            var timeoffState = timeoffData[0].record.state;
-            if(timeoffState && ['validate', 'refuse'].indexOf(timeoffState) === -1) {
-                options.deletable = true;
-                options.removeButtonText = _t("Delete");
-                options.on_remove = function() {
-                    Dialog.confirm(self, _t("Are you sure you want to delete this record ?"), {
-                        confirm_callback: function () {
-                            self.model.deleteRecords(self._getEventId(event), self.modelName).then(function () {
-                                self.reload();
-                            });
-                        }
-                    });
-                };
-            }
-            return options;
-        },
-
-        //--------------------------------------------------------------------------
         // Handlers
         //--------------------------------------------------------------------------
 
@@ -138,34 +105,6 @@
          * @private
          */
         _onNewTimeOff: function () {
-<<<<<<< HEAD
-            let self = this;
-
-            let domain = [
-                ['name', '=', 'hr.leave.view.form.dashboard.new.time.off'],
-                ['model', '=', 'hr.leave']
-            ];
-
-            self._rpc({
-                model: 'ir.ui.view',
-                method: 'search',
-                args: [domain],
-            }).then(function(ids) {
-                self.timeOffDialog = new dialogs.FormViewDialog(self, {
-                    res_model: "hr.leave",
-                    view_id: ids,
-                    context: {
-                        'default_date_from': moment().format('YYYY-MM-DD'),
-                        'default_date_to': moment().add(1, 'days').format('YYYY-MM-DD'),
-                    },
-                    title: _t("New time off"),
-                    disable_multiple_selection: true,
-                    on_saved: function() {
-                        self.reload();
-                    },
-                });
-                self.timeOffDialog.open();
-=======
             this._rpc({
                 model: 'ir.ui.view',
                 method: 'get_view_id',
@@ -182,7 +121,6 @@
                     },
                 });
                 this.timeOffDialog.open();
->>>>>>> 4d11cb0e
             });
         },
 
@@ -194,34 +132,17 @@
         _onNewAllocation: function () {
             let self = this;
 
-<<<<<<< HEAD
-            let domain = [
-                ['name', '=', 'hr.leave.view.form.dashboard'],
-                ['model', '=', 'hr.leave.allocation']
-            ];
-
-            self._rpc({
-                model: 'ir.ui.view',
-                method: 'search',
-                args: [domain],
-=======
             self._rpc({
                 model: 'ir.ui.view',
                 method: 'get_view_id',
                 args: ['hr_holidays.hr_leave_allocation_view_form_dashboard'],
->>>>>>> 4d11cb0e
             }).then(function(ids) {
                 self.allocationDialog = new dialogs.FormViewDialog(self, {
                     res_model: "hr.leave.allocation",
                     view_id: ids,
                     context: {
-<<<<<<< HEAD
-                        'default_employee_ids': self.context.employee_id,
-                        'default_state': 'confirm',
-=======
                         'default_state': 'confirm',
                         'lang': self.context.lang,
->>>>>>> 4d11cb0e
                     },
                     title: _t("New Allocation"),
                     disable_multiple_selection: true,
@@ -231,20 +152,6 @@
                 });
                 self.allocationDialog.open();
             });
-<<<<<<< HEAD
-        },
-
-        _onOpenCreate: function() {
-            var self = this;
-            this._super(...arguments);
-            if(this.previousOpen) {
-                this.previousOpen.on('closed', this, function(ev){
-                    // we reload as record can be created or modified (sent, unpublished, ...)
-                    self.reload();
-                });
-            }
-=======
->>>>>>> 4d11cb0e
         },
 
         /**
@@ -343,27 +250,6 @@
                             timeoffs: result,
                         });
                         self.$el.before(elem);
-
-                        //add popover to the information tags
-                        _.each(self.$el.parent().find('.fa-question-circle-o'), function(popup){
-                            $(popup).popover({
-                                trigger: 'hover',
-                                html: true,
-                                delay: {show: 300, hide: 0},
-                                content: function () {
-                                    var data = {
-                                        allocated: popup.dataset.allocated,
-                                        approved: popup.dataset.approved,
-                                        planned: popup.dataset.planned,
-                                        left: popup.dataset.left
-                                    };
-                                    var elem_popover = QWeb.render('hr_holidays.dashboard_calendar_header_leave_type_popover', {
-                                        data: data,
-                                    });
-                                    return elem_popover
-                                },
-                            });
-                        });
                     }
                 }
             });
