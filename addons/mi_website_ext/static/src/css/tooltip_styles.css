--- conflicted
+++ resolved
@@ -1,20 +1,5 @@
 .custom-tooltip {
   position: absolute;
-<<<<<<< HEAD
-  z-index: 9999;
-  display: none; /* Empezará oculto */
-  width: 320px;
-  padding: 16px 16px 24px 16px;
-  flex-direction: column;
-  align-items: center;
-  gap: 16px;
-  border-radius: 16px;
-  border: 1px solid #a1a0a0;
-  background: #fafdff;
-  box-shadow: 0px 4px 5.2px 0px rgba(63, 64, 123, 0.06);
-}
-
-=======
   background: #fafdff;
   color: #fff;
   padding: 10px 14px;
@@ -38,7 +23,6 @@
   border-color: transparent rgba(50, 50, 50, 0.95) transparent transparent;
 }
 
->>>>>>> 86fb98fc
 .tooltip-content {
   display: flex;
   padding: 32px 16px;
