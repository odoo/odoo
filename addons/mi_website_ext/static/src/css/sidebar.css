--- conflicted
+++ resolved
@@ -175,11 +175,7 @@
   transition: 400ms;
 }
 
-<<<<<<< HEAD
-.notify-button:hover {
-=======
 .emergency-button:hover {
->>>>>>> 66d6a174
   background:#ffc1c1;
   transform: scale(1.1);
 }
