--- conflicted
+++ resolved
@@ -5,13 +5,10 @@
   scroll-behavior: smooth;
 }
 
-<<<<<<< HEAD
-=======
 .o_nav_link_btn.nav-link[href="/web/login"] {
     color: white !important;
 }
 
->>>>>>> 86fb98fc
 .dropdown-toggle span {
   color: white !important;
 }
@@ -96,26 +93,11 @@
   display: flex;
   width: 40px;
   height: 40px;
-<<<<<<< HEAD
   padding: 4px 2.5px 0.2px 3px;
   justify-content: center;
   align-items: center;
   flex-shrink: 0;
   aspect-ratio: 1/1;
-}
-
-.company-theme-wrapper.company-2 .card-items img {
-  display: flex;
-  width: 40px;
-  height: 40px;
-=======
->>>>>>> 86fb98fc
-  padding: 4px 2.5px 0.2px 3px;
-  justify-content: center;
-  align-items: center;
-  flex-shrink: 0;
-  aspect-ratio: 1/1;
-  filter: invert(1);
 }
 
 .company-theme-wrapper.company-2 .card-items img {
