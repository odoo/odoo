--- conflicted
+++ resolved
@@ -84,12 +84,9 @@
   font-style: normal;
   font-weight: 400;
   align-self: stretch;
-<<<<<<< HEAD
-=======
   display: flex;
   gap: 16px;
   flex-direction: column;
->>>>>>> 86fb98fc
 }
 
 @media (max-width: 576px) {
