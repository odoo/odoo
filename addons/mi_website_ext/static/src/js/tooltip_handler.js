/** @odoo-module **/

import publicWidget from "@web/legacy/js/public/public_widget";

publicWidget.registry.TooltipHandler = publicWidget.Widget.extend({
<<<<<<< HEAD
  selector: ".benefits-card",

  events: {
    "mouseenter img.tooltip-img": "_showTooltip",
    "mouseleave img.tooltip-img": "_hideTooltip",
  },

  start: function () {
    this._createTooltipElement();
    return this._super(...arguments);
  },

  _createTooltipElement: function () {
    this.$tooltip = $(`
            <div class="custom-tooltip o_technical_modal" style="display:none; transition: opacity 0.3s ease;">
                <div class="tooltip-content"">
=======
    selector: ".benefits-card",

    start: function () {
        this._tooltipTimeout = null;

        this.$tooltip = $(`
            <div class="custom-tooltip o_technical_modal" style="display:none; transition: opacity 0.3s ease;">
                <div class="tooltip-content">
>>>>>>> 86fb98fc
                    <img class="tooltip-icon" src="" alt="tooltip icon" />
                    <div class="tooltip-info">
                        <h4 class="tooltip-title"></h4>
                        <p class="tooltip-text"></p>
                    </div>
                </div>
            </div>
<<<<<<< HEAD
        `);
    $("body").append(this.$tooltip);
  },

  _showTooltip: function (ev) {
    const $img = $(ev.currentTarget);
    const text = $img.data("tooltip-text");
    const icon = $img.data("tooltip-icon");
    const title = $img.data("tooltip-title");

    this.$tooltip.find(".tooltip-icon").attr("src", icon);
    this.$tooltip.find(".tooltip-text").text(text);
    this.$tooltip.find(".tooltip-title").text(title);
    this.$tooltip.show();
    this.$tooltip.css({
      top: ev.pageY - this.$tooltip.outerHeight() - 10 + "px", // Posiciona arriba del cursor
      left: ev.pageX - this.$tooltip.outerWidth() / 2 + "px", // Centrado con el cursor
      display: "block",
      opacity: 1,
    }); // posicionar al aparecer
  },

  _hideTooltip: function () {
    this.$tooltip.css({
      opacity: 0,
    });
    setTimeout(() => {
      this.$tooltip.hide();
    }, 300); // 300ms, igual a la transición
  },
=======
        `).appendTo('body');

        this.$el.on('mouseenter', 'img.tooltip-img', this._onMouseEnter.bind(this));
        this.$el.on('mouseleave', 'img.tooltip-img', this._onMouseLeave.bind(this));
        this.$tooltip.on('mouseenter', this._cancelHideTooltip.bind(this));
        this.$tooltip.on('mouseleave', this._hideTooltip.bind(this));

        return this._super(...arguments);
    },

    _onMouseEnter: function (ev) {
        clearTimeout(this._tooltipTimeout);
        const $img = $(ev.currentTarget);
        const title = $img.data('tooltip-title') || '';
        const text = $img.data('tooltip-text') || '';
        const icon = $img.data('tooltip-icon') || '';

        this.$tooltip.find(".tooltip-title").text(title);
        this.$tooltip.find(".tooltip-text").text(text);
        this.$tooltip.find(".tooltip-icon").attr("src", icon);
        this.$tooltip.css({ display: 'block', opacity: 0 });

        const offset = $img.offset();
        const tooltipHeight = this.$tooltip.outerHeight();
        const left = offset.left + $img.outerWidth() + 32; // 12px de espacio entre el icono y el tooltip
        const top = offset.top + ($img.outerHeight() / 2) - (tooltipHeight / 2); // centrar verticalmente respecto al badge

        this.$tooltip.css({
            top: `${top}px`,
            left: `${left}px`,
            opacity: 1,
            zIndex: 9999,
        });
    },

    _onMouseLeave: function () {
        this._tooltipTimeout = setTimeout(() => {
            this.$tooltip.css({ opacity: 0 });
            setTimeout(() => this.$tooltip.hide(), 300);
        }, 150);
    },

    _cancelHideTooltip: function () {
        clearTimeout(this._tooltipTimeout);
        this.$tooltip.css({ opacity: 1 }).show();
    },

    _hideTooltip: function () {
        this.$tooltip.css({ opacity: 0 });
        setTimeout(() => this.$tooltip.hide(), 300);
    },
>>>>>>> 86fb98fc
});<|MERGE_RESOLUTION|>--- conflicted
+++ resolved
@@ -3,24 +3,6 @@
 import publicWidget from "@web/legacy/js/public/public_widget";
 
 publicWidget.registry.TooltipHandler = publicWidget.Widget.extend({
-<<<<<<< HEAD
-  selector: ".benefits-card",
-
-  events: {
-    "mouseenter img.tooltip-img": "_showTooltip",
-    "mouseleave img.tooltip-img": "_hideTooltip",
-  },
-
-  start: function () {
-    this._createTooltipElement();
-    return this._super(...arguments);
-  },
-
-  _createTooltipElement: function () {
-    this.$tooltip = $(`
-            <div class="custom-tooltip o_technical_modal" style="display:none; transition: opacity 0.3s ease;">
-                <div class="tooltip-content"">
-=======
     selector: ".benefits-card",
 
     start: function () {
@@ -29,7 +11,6 @@
         this.$tooltip = $(`
             <div class="custom-tooltip o_technical_modal" style="display:none; transition: opacity 0.3s ease;">
                 <div class="tooltip-content">
->>>>>>> 86fb98fc
                     <img class="tooltip-icon" src="" alt="tooltip icon" />
                     <div class="tooltip-info">
                         <h4 class="tooltip-title"></h4>
@@ -37,38 +18,6 @@
                     </div>
                 </div>
             </div>
-<<<<<<< HEAD
-        `);
-    $("body").append(this.$tooltip);
-  },
-
-  _showTooltip: function (ev) {
-    const $img = $(ev.currentTarget);
-    const text = $img.data("tooltip-text");
-    const icon = $img.data("tooltip-icon");
-    const title = $img.data("tooltip-title");
-
-    this.$tooltip.find(".tooltip-icon").attr("src", icon);
-    this.$tooltip.find(".tooltip-text").text(text);
-    this.$tooltip.find(".tooltip-title").text(title);
-    this.$tooltip.show();
-    this.$tooltip.css({
-      top: ev.pageY - this.$tooltip.outerHeight() - 10 + "px", // Posiciona arriba del cursor
-      left: ev.pageX - this.$tooltip.outerWidth() / 2 + "px", // Centrado con el cursor
-      display: "block",
-      opacity: 1,
-    }); // posicionar al aparecer
-  },
-
-  _hideTooltip: function () {
-    this.$tooltip.css({
-      opacity: 0,
-    });
-    setTimeout(() => {
-      this.$tooltip.hide();
-    }, 300); // 300ms, igual a la transición
-  },
-=======
         `).appendTo('body');
 
         this.$el.on('mouseenter', 'img.tooltip-img', this._onMouseEnter.bind(this));
@@ -120,5 +69,4 @@
         this.$tooltip.css({ opacity: 0 });
         setTimeout(() => this.$tooltip.hide(), 300);
     },
->>>>>>> 86fb98fc
 });