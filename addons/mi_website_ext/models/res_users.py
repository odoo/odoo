--- conflicted
+++ resolved
@@ -86,11 +86,7 @@
                     if days_remaining == 0:
                         user.x_days_until_vacation_display = "Hoy"
                     elif days_remaining == 1:
-<<<<<<< HEAD
-                        user.x_days_until_vacation_display = "Mañana"
-=======
                         user.x_days_until_vacation_display = "1"
->>>>>>> 86fb98fc
                     else:
                         user.x_days_until_vacation_display = str(days_remaining)
             else:
