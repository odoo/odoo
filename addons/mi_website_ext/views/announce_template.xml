<odoo>
    <template id="announce_template" name="Announce View">
        <t t-call="website.layout">
<<<<<<< HEAD
=======
            <div id="splash-loader">
                <div class="splash-wrapper">
                    <div class="splash-spinner"></div>
                </div>
            </div>
>>>>>>> 86fb98fc
            <t t-if="publication">
                <t t-call-assets="mi_website_ext.assets_announce" />
                <div class="content_container">
                    <div class="announce_container">
                        <div class="announce_header">
                            <h1 class="announce_title">
                                <t t-esc="publication.name"/>
                            </h1>
                        </div>
                        <div class="announce_author">
                            <p class="announce_subtitle">
                                <span t-field="publication.publish_date" t-options='{"format": "long"}'/>
                            </p>
                            <p class="announce_subtitle">
                                <span t-esc="publication.user_id.name"/>
                            </p>
                        </div>
                        <t t-if="publication.image_1920">
                            <img t-att-src="image_data_uri(publication.image_1920)" t-att-alt="publication.name"  class="announce_photo"/>
                        </t>
                        <t t-else="">
                            <img src="/mi_website_ext/static/src/img/imagetester.jpg" alt="Actividad"  class="announce_photo"/>
                        </t>
                        <div class="announce_section">
                            <div class="announce_information" t-field="publication.content_html"/>
                            <hr/>
                            <div class="read_confirmation_section text-center my-4" 
                             t-att-data-res-model="publication._name" 
                             t-att-data-res-id="publication.id">
                                <t t-if="has_read">
                                    <div class="alert alert-success" role="alert">
                                        <i class="fa fa-check-circle me-2"/>Leído y entendido. ¡Gracias!
                                    </div>
                                </t>
                                <t t-else="">
                                    <button class="accept-button js_mark_as_read">
                                        <i class="fa fa-check me-2"/>Marcar como leído y entendido
                                    </button>
                                </t>
                            </div>
<<<<<<< HEAD
                           <!--
=======
                            <!--
>>>>>>> 86fb98fc
                                <t t-call="mi_website_ext.comment_section_template">
                                    <t t-set="main_object" t-value="employee"/>
                                </t>
                            -->
                        </div>
                    </div>
                </div>
            </t>
        </t>
    </template>
</odoo><|MERGE_RESOLUTION|>--- conflicted
+++ resolved
@@ -1,14 +1,11 @@
 <odoo>
     <template id="announce_template" name="Announce View">
         <t t-call="website.layout">
-<<<<<<< HEAD
-=======
             <div id="splash-loader">
                 <div class="splash-wrapper">
                     <div class="splash-spinner"></div>
                 </div>
             </div>
->>>>>>> 86fb98fc
             <t t-if="publication">
                 <t t-call-assets="mi_website_ext.assets_announce" />
                 <div class="content_container">
@@ -49,11 +46,7 @@
                                     </button>
                                 </t>
                             </div>
-<<<<<<< HEAD
-                           <!--
-=======
                             <!--
->>>>>>> 86fb98fc
                                 <t t-call="mi_website_ext.comment_section_template">
                                     <t t-set="main_object" t-value="employee"/>
                                 </t>
