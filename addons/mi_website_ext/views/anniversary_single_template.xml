<odoo>
    <template id="anniversary_single_template" name="Anniversary Single View">
        <t t-call="website.layout">
<<<<<<< HEAD
=======
             <div id="splash-loader">
                <div class="splash-wrapper">
                    <div class="splash-spinner"></div>
                </div>
            </div>
>>>>>>> 86fb98fc
            <t t-call-assets="mi_website_ext.assets_anniversary_single" />
            <div class="content_container">
                <div class="anniversary_container">
                    <div class="anniversary_header">
                        <h1 class="anniversary_title">¡Feliz Aniversario
                            <t t-esc="employee.name"/>!
                        </h1>
                        <h4>Los éxitos se cosechan con consistencia</h4>
                    </div>
                    <t t-if="employee.user_id and employee.user_id.image_1920">
                        <img t-att-src="image_data_uri(employee.user_id.image_1920)" t-att-alt="employee.name" class="anniversary_photo"/>
                    </t>
                    <t t-elif="employee.image_1920">
                        <img t-att-src="image_data_uri(employee.image_1920)" t-att-alt="employee.name" class="anniversary_photo"/>
                    </t>
                    <t t-else="">
                        <img src="/mi_website_ext/static/src/img/imagetester.jpg" alt="Foto de Cumpleaños" class="anniversary_photo" />
                    </t>
                    <img src="/mi_website_ext/static/src/img/aniversaryillustration.svg" alt="Grupo" class="anniversary-image-u" />
                    <p class="anniversary_p">
    ¡Feliz Aniversario! Hoy cumples
                        <t t-if="years_in_company">
                            <t t-esc="years_in_company"/>
                            <t t-if="years_in_company == 1"> año</t>
                            <t t-else=""> años</t>
                        </t>
    con nosotros. Te deseamos un día genial y un año lleno de éxitos. 
    ¡Que lo disfrutes mucho!
                    </p>
                    <div class="anniversary_section">
                        <t t-call="mi_website_ext.comment_section_template">
                            <t t-set="main_object" t-value="employee"/>
    </t>
                    </div>
                </div>
            </div>
        </t>
    </template>
</odoo><|MERGE_RESOLUTION|>--- conflicted
+++ resolved
@@ -1,14 +1,11 @@
 <odoo>
     <template id="anniversary_single_template" name="Anniversary Single View">
         <t t-call="website.layout">
-<<<<<<< HEAD
-=======
              <div id="splash-loader">
                 <div class="splash-wrapper">
                     <div class="splash-spinner"></div>
                 </div>
             </div>
->>>>>>> 86fb98fc
             <t t-call-assets="mi_website_ext.assets_anniversary_single" />
             <div class="content_container">
                 <div class="anniversary_container">
