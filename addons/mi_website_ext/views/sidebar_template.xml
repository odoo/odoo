<odoo>
    <template id="custom_sidebar" name="Custom Sidebar" inherit_id="website.layout">
        <xpath expr="//head" position="inside">
            <link rel="stylesheet" type="text/css" href="/mi_website_ext/static/src/css/sidebar.css" crossOrigin="anonymous"/>
            <link rel="stylesheet" type="text/css"
                href="/mi_website_ext/static/src/css/tooltip_styles.css" crossOrigin="anonymous"/>
            <link rel="preconnect" href="https://fonts.googleapis.com" crossOrigin="anonymous"/>
            <link rel="preconnect" href="https://fonts.gstatic.com" crossOrigin="anonymous" />
            <link
                href="https://fonts.googleapis.com/css2?family=Noto+Sans:ital,wght@0,100..900;1,100..900&amp;family=Rubik:ital,wght@0,300..900;1,300..900&amp;display=swap"
                rel="stylesheet" crossOrigin="anonymous"/>
        </xpath>
        <xpath expr="//main" position="before">
            <t t-if="not hide_sidebar is defined">
                <t t-set="current_path" t-value="request.httprequest.path" />
                <t t-set="exact_paths" t-value="[
            '/blogs', '/galeria', '/news', '/task', '/policy', 
            '/birthday_all', '/activity_all', '/anniversary_all', '/intern_all', '/my/profile'
        ]"/>
                <t t-set="prefix_paths" t-value="[
            '/birthday_single/', 
            '/anniversary/', 
            '/activity/',
            '/announce/',
            '/program/',
            '/news_detail/',
            '/blog/',
            '/gallery/album/'

        ]"/>
                <t t-set="hide_sidebar"
           t-value="current_path in exact_paths or any(current_path.startswith(p) for p in prefix_paths)" />
    </t>
            <!--<div style="position: fixed; top: 60px; left: 10px; background: yellow; color: black; padding: 10px; z-index: 9999; border: 2px solid red; font-size: 14px; font-weight: bold;">
        DEBUGGER: La variable 'hide_sidebar' es:
                <t t-esc="hide_sidebar"/>
            </div>-->
            <t t-if="request.website and request.session.uid and not hide_sidebar">
                <t t-set="user" t-value="request.env.user" />
                <div t-attf-class="company-theme-wrapper company-#{request.env.user.company_id.id}">
                    <div t-attf-class="company-theme-wrapper company-theme-#{request.env.user.company_id.id}">
                        <div class="three-column-layout">
                            <t t-call="mi_website_ext.terms_and_conditions_modal"/>
                            <t t-call="mi_website_ext.announcements_modal"/>
                            <div class="notification-column">
                                <div class="access-card">
                                    <div class="card-title">
                                        <h3>Accesos</h3>
                                    </div>
                                    <div class="card-items">
                                        <a href="/blogs">
                                            <img src="/mi_website_ext/static/src/img/Group.svg" alt="Grupo" />
                                            <p>Blog</p>
                                        </a>
                                    </div>
                                    <div class="card-items">
                                        <a href="/galeria">
                                            <img src="/mi_website_ext/static/src/img/Gallery.svg"
                                        alt="Grupo" />
                                            <p>Galería</p>
                                        </a>
                                    </div>
                                    <div class="card-items">
                                        <a href="/news">
                                            <img src="/mi_website_ext/static/src/img/News.svg" alt="Grupo" />
                                            <p>Noticias</p>
                                        </a>
                                    </div>
                                    <div class="card-items">
                                        <a href="/policy">
                                            <img src="/mi_website_ext/static/src/img/Policy.svg" alt="Grupo" />
                                            <p>Politicas y reglamentos</p>
                                        </a>
                                    </div>
                                    <hr class="divider" />
                                    <div class="card-items-button">
<<<<<<< HEAD
                                        <button class="notify-button">
=======
                                        <button class="notify-button emergency-button">
>>>>>>> 66d6a174
                                            <img
                                    src="/mi_website_ext/static/src/img/Sick.svg" alt="Grupo" class="sick-img" />
                                        </button>
                                    </div>
                                </div>
                                <div class="benefits-card">
                                    <div class="card-title">
                                        <h3>Mis beneficios</h3>
                                    </div>
                                    <div class="card-items2">
                                        <img src="/mi_website_ext/static/src/img/SEMM.svg" alt="Grupo"
                                    class="tooltip-img"
                                    data-tooltip-title="Servicio SEMM"
                                    data-tooltip-text="Cobertura contra accidentes."
                                    data-tooltip-icon="/mi_website_ext/static/src/img/SEMM.svg" />
                                    </div>
                                    <div class="card-items2">
                                        <img src="/mi_website_ext/static/src/img/Glasses.svg" alt="Grupo"
                                     t-att-class="'tooltip-img' + ('' if user.x_days_in_company >= 180 else ' locked-benefit')"
                                    data-tooltip-title="Financia tus lentes"
                                    data-tooltip-text="Financiamos la compra de tus lentes en Óptica Visual Point."
                                    data-tooltip-icon="/mi_website_ext/static/src/img/Glasses.svg" />
                                    </div>
                                    <div class="card-items2">
                                        <img src="/mi_website_ext/static/src/img/Gymsix.svg" alt="Grupo"
                                     t-att-class="'tooltip-img' + ('' if user.x_days_in_company >= 180 else ' locked-benefit')"
                                    data-tooltip-title="Descuento en el gym"
                                    data-tooltip-text="¡Lo lograste cumples 6 meses, recibes un descuento en tu plan del Gym! Nosotros cubrimos el mantenimiento."
                                    data-tooltip-icon="/mi_website_ext/static/src/img/Gymsix.svg" />
                                    </div>
                                    <div class="card-items2">
                                        <img src="/mi_website_ext/static/src/img/Pluxeesix.svg" alt="Grupo"
                                    t-att-class="'tooltip-img' + ('' if user.x_days_in_company >= 180 else ' locked-benefit')"
                                    data-tooltip-title="Pluxee"
                                    data-tooltip-text="¡Felicidades! Cumpliste 6 meses. Recibes un vale de $25."
                                    data-tooltip-icon="/mi_website_ext/static/src/img/Pluxeesix.svg" />
                                    </div>
                                    <div class="card-items2">
                                        <img src="/mi_website_ext/static/src/img/Gymfull.svg" alt="Grupo"
                                    t-att-class="'tooltip-img' + ('' if user.x_days_in_company >= 365 else ' locked-benefit')"
                                    data-tooltip-title="Membresia full gym"
                                    data-tooltip-text="¡Asi se hace! Cumpliste un año, ahora cubrimos los gastos de tu membrecía full en tu gym."
                                    data-tooltip-icon="/mi_website_ext/static/src/img/Gymfull.svg" />
                                    </div>
                                    <div class="card-items2">
                                        <img src="/mi_website_ext/static/src/img/Parking.svg" alt="Grupo"
                                    t-att-class="'tooltip-img' + ('' if user.x_days_in_company >= 365 else ' locked-benefit')"
                                    data-tooltip-title="Parking gratis"
                                    data-tooltip-text="Tu auto te ha acompañado, así que ahora no te preocupes, ahora tu parking es gratis mientras trabajas."
                                    data-tooltip-icon="/mi_website_ext/static/src/img/Parking.svg" />
                                    </div>
                                    <div class="card-items2">
                                        <img src="/mi_website_ext/static/src/img/Pluxeeyear.svg" alt="Grupo"
                                    t-att-class="'tooltip-img' + ('' if user.x_days_in_company >= 365 else ' locked-benefit')"
                                    data-tooltip-title="Pluxee"
                                    data-tooltip-text="¡Felicidades! Como premio por tu perseverancia al cumplir un año. Ahora recibes un vale de $50."
                                    data-tooltip-icon="/mi_website_ext/static/src/img/Pluxeeyear.svg" />
                                    </div>
                                    <div class="card-items2">
                                        <img src="/mi_website_ext/static/src/img/Pluxeeyearhalf.svg"
                                    alt="Grupo" t-att-class="'tooltip-img' + ('' if user.x_days_in_company >= 547 else ' locked-benefit')"
                                    data-tooltip-title="Vale Pluxee"
                                    data-tooltip-text="¡Wao que rápido se va el tiempo! Ya tienes año y medio con nosotros para celebrarlo ahora recibes un vale de $75."
                                    data-tooltip-icon="/mi_website_ext/static/src/img/Pluxeeyearhalf.svg" />
                                    </div>
                                    <div class="card-items2">
                                        <img src="/mi_website_ext/static/src/img/Pluxeetwoyear.svg"
                                    alt="Grupo" t-att-class="'tooltip-img' + ('' if user.x_days_in_company >= 730 else ' locked-benefit')"
                                    data-tooltip-title="Vale Pluxee"
                                    data-tooltip-text="¡Te felicitamos por alcanzar este hito! Eres una parte importante de nuestro equipo, por eso ahora recibes un vale de $100."
                                    data-tooltip-icon="/mi_website_ext/static/src/img/Pluxeetwoyear.svg" />
                                    </div>
                                    <div class="card-items2">
                                        <img src="/mi_website_ext/static/src/img/Insurance.svg" alt="Grupo"
                                    t-att-class="'tooltip-img' + ('' if user.x_days_in_company >= 730 else ' locked-benefit')"
                                    data-tooltip-title="Seguro de vida"
                                    data-tooltip-text="Descripción corta de la cobertura del seguro de vida?"
                                    data-tooltip-icon="/mi_website_ext/static/src/img/Insurance.svg" />
                                    </div>
                                    <div class="card-items2">
                                        <img src="/mi_website_ext/static/src/img/Medical.svg" alt="Grupo"
                                    t-att-class="'tooltip-img' + ('' if user.x_days_in_company >= 730 else ' locked-benefit')"
                                    data-tooltip-title="Seguro medico"
                                    data-tooltip-text="Descripción corta de la cobertura del seguro medico?"
                                    data-tooltip-icon="/mi_website_ext/static/src/img/Medical.svg" />
                                    </div>
                                </div>
                            </div>
                            <div class="info-column">
                                <t t-set="latest_special_event" t-value="request.env['website.publication'].sudo().search([
        ('publication_type', '=', 'special_event'),
        ('is_published', '=', True),
    ], limit=1, order='publish_date desc')"/>
                                <t t-if="latest_special_event">
                                    <div class="news-card">
                                        <div class="special-new-title">
                                            <h4>
                                                <t t-esc="latest_special_event.name"/>
                                            </h4>
                                        </div>
                                        <div class="special-new-p">
                                            <div t-field="latest_special_event.content_html"/>
                                </div>
                                    </div>
                                </t>
                                <div class="info-cards">
                                    <!--This
                            is the 1st column-->
                                    <div class="column1">
                                        <!--Welcmome
                                card-->
                                        <t t-set="current_month_qweb" t-value="datetime.datetime.now().month"/>
                                        <t t-set="current_year_qweb" t-value="datetime.datetime.now().year"/>
                                        <t t-set="today_date_obj_qweb" t-value="datetime.date.today()"/>
                                        <t t-set="all_active_employees_for_welcome" t-value="request.env['hr.employee'].sudo().search([
            ('active', '=', True),
            ('company_id', '=', request.website.company_id.id)
        ])"/>
                                        <t t-set="new_hires_this_month_list" t-value="[]"/>
                                        <t t-foreach="all_active_employees_for_welcome" t-as="employee_new_hire">
                                            <t t-set="contract_for_hire_date" t-value="request.env['hr.contract'].sudo().search([
                ('employee_id', '=', employee_new_hire.id),
                ('date_start', '!=', False),
                ('date_start', '&lt;=', today_date_obj_qweb) 
            ], order='date_start asc', limit=1)"/>
                                            <t t-if="contract_for_hire_date and contract_for_hire_date.date_start">
                                                <t t-set="hire_date_val" t-value="contract_for_hire_date.date_start"/>
                                                <t t-if="hire_date_val.month == current_month_qweb and hire_date_val.year == current_year_qweb">
                                                    <t t-set="user_of_new_hire" t-value="employee_new_hire.user_id"/>
                                                    <t t-set="new_hires_this_month_list" t-value="new_hires_this_month_list + [{
        'employee_obj': employee_new_hire,      
        'user_obj': user_of_new_hire,          
        'employee_name': employee_new_hire.name,
        'employee_id_for_url': employee_new_hire.id,
        'hire_date_obj': hire_date_val,
        'company_name': employee_new_hire.company_id.name if employee_new_hire.company_id else (user_of_new_hire.company_id.name if user_of_new_hire and user_of_new_hire.company_id else 'Calteks')
    }]"/>
</t>
                                            </t>
                                        </t>
                                        <t t-set="sorted_new_hires_list" t-value="sorted(new_hires_this_month_list, key=lambda x: x['hire_date_obj'].day)"/>
                                        <t t-if="sorted_new_hires_list">
                                            <div class="welcome-card">
                                                <div class="welcome-title">
<<<<<<< HEAD
                                                    <h3>Bienvenido a la familia Calengs</h3>
=======
                                                    <h3>
                                                        <t t-if="len(sorted_new_hires_list) == 1">Bienvenido</t>
                                                        <t t-else="">Bienvenidos</t>
    a la familia Calengs
                                                    </h3>
>>>>>>> 66d6a174
                                                    <img src="/mi_website_ext/static/src/img/Welcome.svg" alt="Grupo" />
                                                </div>
                                                <div class="welcome-body">
                                                    <t t-foreach="sorted_new_hires_list" t-as="new_hire_data_item">
                                                        <t t-set="employee_to_show" t-value="new_hire_data_item['employee_obj']"/>
                                                        <t t-set="user_for_img" t-value="new_hire_data_item['user_obj']"/>
                                                        <div class="person">
                                                            <t t-if="user_for_img and user_for_img.image_128">
                                                                <img t-att-src="image_data_uri(user_for_img.image_128)" class="miniuser" t-att-alt="employee_to_show.name"/>
                                                            </t>
                                                            <t t-elif="employee_to_show.image_128">
                                                                <img t-att-src="image_data_uri(employee_to_show.image_128)" class="miniuser" t-att-alt="employee_to_show.name"/>
                                                            </t>
                                                            <t t-else="">
                                                                <img src="/mi_website_ext/static/src/img/imagetester.jpg" class="miniuser" t-att-alt="employee_to_show.name"/>
                                                            </t>
                                                            <div class="personinfo">
                                                                <h4>
                                                                    <t t-esc="new_hire_data_item['employee_name']"/>
                                                                </h4>
                                                                <p>
                                                                    <t t-esc="new_hire_data_item['company_name']"/>
                                                                </p>
                                                            </div>
                                                        </div>
                                                    </t>
                                                </div>
                                                <hr class="divider" />
                                            </div>
                                        </t>
                                        <!--Birthday
                                card-->
                                        <t t-set="current_month"
                                            t-value="datetime.datetime.now().month" />
                                        <t t-set="current_year"
                                            t-value="datetime.datetime.now().year" />
                                        <t t-set="birthday_employees"
                                            t-value="request.env['hr.employee'].sudo().search([
            ('birthday', '!=', False)
        ])" />
                                        <t t-set="employees_this_month" t-value="[]" />
                                        <t t-foreach="birthday_employees" t-as="employee">
                                            <t
                                                t-if="employee.birthday and employee.birthday.month == current_month">
                                                <t t-set="employees_this_month"
                                                    t-value="employees_this_month + [employee]" />
                                            </t>
                                        </t>
                                        <t t-set="sorted_employees"
                                            t-value="sorted(employees_this_month, key=lambda e: e.birthday.day if e.birthday else 99)" />
                                        <t t-if="sorted_employees">
                                            <div class="birthday-card">
                                                <div class="birthday-title">
                                                    <h3>Cumpleaños del mes</h3>
                                                    <img src="/mi_website_ext/static/src/img/birthday.svg"
                                            alt="Grupo" />
                                                </div>
                                                <div class="birthday-body">
                                                    <t t-foreach="sorted_employees" t-as="employee">
                                                        <a class="person" t-att-href="'/birthday_single/%s' % employee.id">
                                                            <t
                                                        t-if="employee.user_id and employee.user_id.image_128">
                                                                <img
                                                            t-att-src="image_data_uri(employee.user_id.image_128)"
                                                            class="miniuser"
                                                            t-att-alt="employee.name" />
                                                            </t>
                                                            <t t-elif="employee.image_128">
                                                                <img
                                                            t-att-src="image_data_uri(employee.image_128)"
                                                            class="miniuser"
                                                            t-att-alt="employee.name" />
                                                            </t>
                                                            <t t-else="">
                                                                <img
                                                            src="/mi_website_ext/static/src/img/imagetester.jpg"
                                                            class="miniuser"
                                                            t-att-alt="employee.name" />
                                                            </t>
                                                            <div class="personinfo">
                                                                <h4>
                                                                    <t t-esc="employee.name" />
                                                                </h4>
                                                                <p>
                                                                    <span t-field="employee.birthday"
                                                                t-options='{"format": "d MMMM"}' />
                                                                </p>
                                                            </div>
                                                        </a>
                                                    </t>
                                                </div>
                                                <hr class="divider" />
                                            </div>
                                        </t>
                                    </div>
                                    <!--This
                            is the 2do column-->
                                    <div class="column2">
                                        <!--This
                                is the pha=rase card-->
                                        <t t-set="latest_phrase" t-value="request.env['website.publication'].sudo().search([
        ('publication_type', '=', 'phrase'),
        ('is_published', '=', True),
    ], limit=1, order='publish_date desc')"/>
                                        <t t-if="latest_phrase">
                                            <div class="phrase-card">
                                                <div class="phrase">
                                                    <h3>"
                                                        <t t-esc="latest_phrase.name"/>"
                                                    </h3>
                                                </div>
                                                <div class="author">
                                                    <h4>
                                                        <t t-esc="latest_phrase.author_name"/>
                                                    </h4>
                                                    <p>
                                                        <t t-esc="latest_phrase.author_description"/>
                                                    </p>
                                                </div>
                                            </div>
                                        </t>
                                        <!--This
                                is the activity card-->
                                        <t t-set="recent_activities" t-value="request.env['website.publication'].sudo().search([
            ('publication_type', '=', 'activity'),
            ('is_published', '=', True),
        ], order='publish_date desc')"/>
                                        <t t-if="recent_activities">
                                            <div class="activity-card">
                                                <div class="activity-title">
                                                    <h3>Actividades del mes</h3>
                                                    <img src="/mi_website_ext/static/src/img/Activity.svg" alt="Grupo" />
                                                </div>
                                                <div class="activity-body">
                                                    <div class="activity-list">
                                                        <t t-foreach="recent_activities" t-as="activity">
                                                            <a class="activity-item" t-att-href="activity.website_url or '#'">
                                                                <t t-if="activity.image_1920">
                                                                    <img t-att-src="image_data_uri(activity.image_1920)" t-att-alt="activity.name"/>
                                                                </t>
                                                                <t t-else="">
                                                                    <img src="/mi_website_ext/static/src/img/imagetester.jpg" t-att-alt="activity.name"/>
                                                                </t>
                                                                <h3>
                                                                    <t t-esc="activity.name"/>
                                                                </h3>
                                                                <p>
                                                                    <span t-field="activity.publish_date" t-options='{"format": "d MMMM"}'/>
                                                                </p>
                                                            </a>
                                                        </t>
                                                    </div>
                                                    <hr class="divider" />
                                                </div>
                                            </div>
                                        </t>
                                        <!--This
                                is the anniversary card-->
                                        <t t-set="current_month_qweb" t-value="datetime.datetime.now().month"/>
                                        <t t-set="current_year_qweb" t-value="datetime.datetime.now().year"/>
                                        <t t-set="today_date_obj_qweb" t-value="datetime.date.today()"/>
                                        <t t-set="all_active_employees" t-value="request.env['hr.employee'].sudo().search([
            ('active', '=', True),
            ('company_id', '=', request.website.company_id.id)
        ])"/>
                                        <t t-set="anniversary_display_list_final" t-value="[]"/>
                                        <t t-foreach="all_active_employees" t-as="employee_in_loop">
                                            <t t-set="first_contract_loop" t-value="request.env['hr.contract'].sudo().search([
                ('employee_id', '=', employee_in_loop.id),
                ('date_start', '!=', False),
                ('date_start', '&lt;=', today_date_obj_qweb)
            ], order='date_start asc', limit=1)"/>
                                            <t t-if="first_contract_loop and first_contract_loop.date_start">
                                                <t t-set="hire_date_loop" t-value="first_contract_loop.date_start"/>
                                                <t t-if="hire_date_loop.month == current_month_qweb and current_year_qweb > hire_date_loop.year">
                                                    <t t-set="years_in_company_loop" t-value="current_year_qweb - hire_date_loop.year"/>
                                                    <t t-set="user_of_employee_loop" t-value="employee_in_loop.user_id"/>
                                                    <t t-set="anniversary_display_list_final" t-value="anniversary_display_list_final + [{
                        'employee_obj': employee_in_loop,  
                        'user_obj': user_of_employee_loop, 
                        'hire_date_obj': hire_date_loop,
                        'years_in_company_val': years_in_company_loop
                    }]"/>
                </t>
                                            </t>
                                        </t>
                                        <t t-set="sorted_anniversary_list_final" t-value="sorted(anniversary_display_list_final, key=lambda x: x['hire_date_obj'].day)"/>
                                        <t t-if="sorted_anniversary_list_final">
                                            <div class="anniversary-card">
                                                <div class="anniversary-title">
                                                    <h3>Aniversarios del mes</h3>
                                                    <img src="/mi_website_ext/static/src/img/Time.svg" alt="Grupo" />
                                                </div>
                                                <div class="anniversary-body">
                                                    <t t-foreach="sorted_anniversary_list_final" t-as="anniversary_item_data">
                                                        <t t-set="employee_to_display" t-value="anniversary_item_data['employee_obj']"/>
                                                        <t t-set="user_for_image" t-value="anniversary_item_data['user_obj']"/>
                                                        <a class="person" t-att-href="'/anniversary/%s' % employee_to_display.id">
                                                            <t t-if="user_for_image and user_for_image.image_128">
                                                                <img t-att-src="image_data_uri(user_for_image.image_128)" class="miniuser" t-att-alt="employee_to_display.name"/>
                                                            </t>
                                                            <t t-elif="employee_to_display.image_128">
                                                                <img t-att-src="image_data_uri(employee_to_display.image_128)" class="miniuser" t-att-alt="employee_to_display.name"/>
                                                            </t>
                                                            <t t-else="">
                                                                <img src="/mi_website_ext/static/src/img/imagetester.jpg" class="miniuser" t-att-alt="employee_to_display.name"/>
                                                            </t>
                                                            <div class="personinfo">
                                                                <h4>
                                                                    <t t-esc="employee_to_display.name"/>
                                                                </h4>
                                                                <p t-if="employee_to_display.company_id">
                                                                    <t t-esc="employee_to_display.company_id.name"/>
                                                                </p>
                                                            </div>
                                                        </a>
                                                    </t>
                                                </div>
                                                <hr class="divider" />
                                            </div>
                                        </t>
                                        <!--This
                                is the prog.
                                 ram card-->
                                        <!-- <div
                                    class="program-card">
                                    <div class="program-title">
                                        <h3>Programa de reconocimiento interno</h3>
                                        <img src="/mi_website_ext/static/src/img/Reconocimiento.svg"
                                            alt="Grupo" />
                                    </div>
                                    <div class="program-subtitle">
                                        <p>Conoce quienes fueron y porque:</p>
                                    </div>
                                    <div class="program-body">
                                        <a class="person" href="/program">
                                            <img
                                                src="/mi_website_ext/static/src/img/imagetester.jpg"
                                                class="miniuser" />
                                            <div class="personinfo">
                                                <h4>Yanitza Aguirre</h4>
                                                <p>Calteks</p>
                                            </div>
                                        </a>
                                        <a class="person" href="/program">
                                            <img
                                                src="/mi_website_ext/static/src/img/imagetester.jpg"
                                                class="miniuser" />
                                            <div class="personinfo">
                                                <h4>Yanitza Aguirre</h4>
                                                <p>Calteks</p>
                                            </div>
                                        </a>
                                        <div class="person">
                                            <img
                                                src="/mi_website_ext/static/src/img/imagetester.jpg"
                                                class="miniuser" />
                                            <div class="personinfo">
                                                <h4>Yanitza Aguirre</h4>
                                                <p>Calteks</p>
                                            </div>
                                        </div>
                                    </div>
                                    <hr class="divider" />
                                    <div class="all-program">
                                        <a href="/intern_all">Conoce todos los postulados y postula
                                            a tu compañero
                                            <i
                                                class="fa fa-long-arrow-right"></i>
                                        </a>
                                    </div>
                                </div>-->
                                    </div>
                                </div>
                                <!--Winner
                                card-->
                                <t t-set="monthly_winners" t-value="request.env['website.publication'].sudo().search([
    ('publication_type', '=', 'winner'),
    ('is_published', '=', True),
    ('publish_date', '&gt;=', datetime.date.today().strftime('%Y-%m-01')),
    ('publish_date', '&lt;=', (datetime.date.today() + relativedelta(months=1, day=1, days=-1)).strftime('%Y-%m-%d')),
], limit=5, order='winner_score desc')"/>
                                <t t-if="monthly_winners">
                                    <div class="winner-card">
                                        <div class="winner-title">
                                            <h3>Ganadores del mes</h3>
                                            <img src="/mi_website_ext/static/src/img/Win.svg" alt="Grupo" />
                                        </div>
                                        <div class="winner-body1">
                                            <t t-foreach="monthly_winners" t-as="winner_pub">
                                                <div class="person">
                                                    <t t-if="winner_pub.employee_id">
                                                        <img t-att-src="image_data_uri(winner_pub.employee_id.image_128)" class="miniuser" t-att-alt="winner_pub.employee_id.name"/>
                                                    </t>
                                                    <t t-else="">
                                                        <img src="/mi_website_ext/static/src/img/imagetester.jpg" class="miniuser" />
                                                    </t>
                                                    <div class="personinfo">
                                                        <h4>
                                                            <t t-esc="winner_pub.employee_id.name if winner_pub.employee_id else winner_pub.name"/>
                                                        </h4>
                                                        <p>
                                                            <t t-esc="winner_pub.winner_score"/> puntos
                                                        </p>
                                                        <p t-if="winner_pub.employee_id.company_id">
                                                            <t t-esc="winner_pub.employee_id.company_id.name"/>
                                                        </p>
                                                    </div>
                                                    <img src="/mi_website_ext/static/src/img/Trophy.svg" alt="Trofeo" class="trophy" />
                                                </div>
                                            </t>
                                        </div>
                                    </div>
                                </t>
                            </div>
                            <div class="sidebar_column">
                                <aside class="custom-sidebar">
                                    <!-- Perfil -->
                                    <div class="profile-section">
                                        <div class="avatar-section">
                                            <img
<<<<<<< HEAD
                                    t-att-src="'/web/image/res.users/' + str(user.id) + '/image_128'"
=======
                                    t-att-src="'/web/image/res.users/' + str(user.id) + '/image_512'"
>>>>>>> 66d6a174
                                    alt="Avatar" class="avatar" />
                                        </div>
                                        <h2 class="name">
                                            <t t-esc="user.name" />
                                        </h2>
                                        <div class="position-group">
                                            <p class="position">
                                                <t t-if="user.employee_id and user.employee_id.job_id">
                                                    <t t-esc="user.employee_id.job_id.name" />
                                    </t>
                                                <t t-elif="user.job_title">
                                                    <t t-esc="user.job_title" />
                                    </t>
                                                <t t-else="">
                                        Puesto no definido
                                    </t>
                                                <t t-if="user.company_id"> |
                                                    <t t-esc="user.company_id.name" />
                                    </t>
                                            </p>
                                            <p class="department">
                                                <t t-if="user.employee_id and user.employee_id.department_id">
                                                    <t t-esc="user.employee_id.department_id.name" />
                                    </t>
                                                <t t-else="">
                                        Departamento no asignado
                                    </t>
                                            </p>
                                        </div>
                                        <hr class="divider" />
                                        <!--
                                    <div class="badge-area">
                                        <div class="badge-title">
                                            <h3>Mis Logros</h3>
                                        </div>
                                        <div class="badge_section">
                                            <img src="/mi_website_ext/static/src/img/Firstplace.svg"
                                        alt="Grupo" />
                                            <img src="/mi_website_ext/static/src/img/Collector.svg"
                                        alt="Grupo" />
                                            <img src="/mi_website_ext/static/src/img/Informative.svg"
                                        alt="Grupo" />
                                        </div>
                                        <a class="badge_editor">Ver mis logros</a>
                                    </div>
                                    -->
                                        <div class="btn-section">
<<<<<<< HEAD
                                            <a class="btn-time" href="http://44.220.161.53:8069/odoo/time-off">Maneja tu tiempo</a>
=======
                                            <a class="btn-time" href="https://odoo.calengs.com/odoo/time-off">Maneja tu tiempo</a>
>>>>>>> 66d6a174
                                        </div>
                                        <!-- <div class="btn-section">
                                <a class="btn-soli" href="http://44.220.161.53:8069/odoo/time-off">Solicitar carta</a>
                            </div>
                            -->
                                    </div>
                                    <!-- Cards -->
                                    <div class="cards-section">
                                        <div class="card">
                                            <h4>Días para vacaciones</h4>
                                            <div class="card-content">
                                                <p class="vacation_text">
                                                    <t t-esc="user.x_days_until_vacation_display" />
                                                </p>
                                                <img t-att-src="'/mi_website_ext/static/src/img/vacation.svg'"
                                        alt="Sol" />
                                            </div>
                                        </div>
                                        <div class="card">
                                            <h4>Horas de permiso disponible</h4>
                                            <div class="card-content2">
                                                <p class="permiso_text">
                                                    <t t-esc="user.x_available_remunerated_permission_hours" />
                                                </p>
                                                <img t-att-src="'/mi_website_ext/static/src/img/Hours.svg'"
                                        alt="Sol" />
                                            </div>
                                        </div>
                                    </div>
                                    <!-- Anuncios -->
                                    <div class="announcements-section" id="portal_sidebar_announcements">
                                        <h3>Anuncios
                                            <img src="/mi_website_ext/static/src/img/alert.svg"
                                    alt="Grupo" />
                                        </h3>
                                        <div class="announcements-panel">
                                            <t t-set="recent_announcements" t-value="request.env['website.publication'].sudo().search([
        ('publication_type', '=', 'announce'),
        ('is_published', '=', True),
    ], limit=5, order='publish_date desc')"/>
                                            <t t-set="read_logs" t-value="request.env['publication.view.log'].sudo().search([
            ('user_id', '=', request.env.user.id),
            ('res_model', '=', 'website.publication'),
            ('res_id', 'in', recent_announcements.ids)
        ])"/>
                                            <t t-set="read_announcement_ids" t-value="read_logs.mapped('res_id')"/>
                                            <t t-if="recent_announcements">
                                                <t t-foreach="recent_announcements" t-as="announcement">
                                                    <div class="announcement-item">
                                                        <span class="read-check-placeholder me-2">
                                                            <i class="fa fa-check text-success" t-if="announcement.id in read_announcement_ids"/>
                                                        </span>
                                                        <a t-att-href="announcement.website_url or '#'"
                                            class="js_read_tracker"
                       t-att-class="'is-read' if announcement.id in read_announcement_ids else ''"
                       t-att-data-res-model="'website.publication'"
                       t-att-data-res-id="announcement.id">
                                                            <t t-esc="announcement.name"/>
                                                        </a>
                                                        <i class="fa fa-info-circle announcement-icon" aria-hidden="true"></i>
                                                    </div>
                                                </t>
                                            </t>
                                            <t t-else="">
                                                <p class="no_announce">No hay anuncios recientes.</p>
                                            </t>
                                        </div>
                                    </div>
                                    <!-- Calendario -->
                                    <!--<div class="calendar-section">
                            <h3>Tus próximas actividades
                                <img
                                    src="/mi_website_ext/static/src/img/Announce.svg"
                                    alt="Grupo" />
                            </h3>
                             <div id="sidebar_calendar_container"></div>
                        </div>-->
                                    <!-- Redes Sociales -->
                                    <div class="social-section">
                                        <h4>Sigue nuestras redes</h4>
                                        <div class="social-buttons">
                                            <t t-if="request.env.user.company_id.id == 1">
                                                <a href="https://pa.linkedin.com/company/calengssa" target="_blank">
                                                    <i class="fa fa-linkedin linkedin" />
                                                </a>
                                            </t>
                                            <t t-else="">
                                                <a href="https://www.linkedin.com/company/cal-technology-solutions?trk=similar-pages" target="_blank">
                                                    <i class="fa fa-linkedin linkedin" />
                                                </a>
                                            </t>
                                        </div>
                                    </div>
                                </aside>
                            </div>
                        </div>
                    </div>
                </div>
            </t>
        </xpath>
    </template>
</odoo><|MERGE_RESOLUTION|>--- conflicted
+++ resolved
@@ -74,11 +74,7 @@
                                     </div>
                                     <hr class="divider" />
                                     <div class="card-items-button">
-<<<<<<< HEAD
-                                        <button class="notify-button">
-=======
                                         <button class="notify-button emergency-button">
->>>>>>> 66d6a174
                                             <img
                                     src="/mi_website_ext/static/src/img/Sick.svg" alt="Grupo" class="sick-img" />
                                         </button>
@@ -223,15 +219,11 @@
                                         <t t-if="sorted_new_hires_list">
                                             <div class="welcome-card">
                                                 <div class="welcome-title">
-<<<<<<< HEAD
-                                                    <h3>Bienvenido a la familia Calengs</h3>
-=======
                                                     <h3>
                                                         <t t-if="len(sorted_new_hires_list) == 1">Bienvenido</t>
                                                         <t t-else="">Bienvenidos</t>
     a la familia Calengs
                                                     </h3>
->>>>>>> 66d6a174
                                                     <img src="/mi_website_ext/static/src/img/Welcome.svg" alt="Grupo" />
                                                 </div>
                                                 <div class="welcome-body">
@@ -553,11 +545,7 @@
                                     <div class="profile-section">
                                         <div class="avatar-section">
                                             <img
-<<<<<<< HEAD
-                                    t-att-src="'/web/image/res.users/' + str(user.id) + '/image_128'"
-=======
                                     t-att-src="'/web/image/res.users/' + str(user.id) + '/image_512'"
->>>>>>> 66d6a174
                                     alt="Avatar" class="avatar" />
                                         </div>
                                         <h2 class="name">
@@ -605,11 +593,7 @@
                                     </div>
                                     -->
                                         <div class="btn-section">
-<<<<<<< HEAD
-                                            <a class="btn-time" href="http://44.220.161.53:8069/odoo/time-off">Maneja tu tiempo</a>
-=======
                                             <a class="btn-time" href="https://odoo.calengs.com/odoo/time-off">Maneja tu tiempo</a>
->>>>>>> 66d6a174
                                         </div>
                                         <!-- <div class="btn-section">
                                 <a class="btn-soli" href="http://44.220.161.53:8069/odoo/time-off">Solicitar carta</a>
