<odoo>
    <template id="custom_sidebar" name="Home" inherit_id="website.layout">
        <xpath expr="//head" position="inside">
            <link rel="stylesheet" type="text/css" href="/mi_website_ext/static/src/css/sidebar.css" crossOrigin="anonymous"/>
            <link rel="stylesheet" type="text/css"
                href="/mi_website_ext/static/src/css/tooltip_styles.css" crossOrigin="anonymous"/>
            <link rel="preconnect" href="https://fonts.googleapis.com" crossOrigin="anonymous"/>
            <link rel="preconnect" href="https://fonts.gstatic.com" crossOrigin="anonymous" />
            <link
                href="https://fonts.googleapis.com/css2?family=Noto+Sans:ital,wght@0,100..900;1,100..900&amp;family=Rubik:ital,wght@0,300..900;1,300..900&amp;display=swap"
                rel="stylesheet" crossOrigin="anonymous"/>
        </xpath>
        <xpath expr="//main" position="before">
            <t t-if="not hide_sidebar is defined">
                <t t-set="current_path" t-value="request.httprequest.path" />
                <t t-set="exact_paths" t-value="[
            '/blogs', '/galeria', '/news', '/task', '/policy', 
            '/birthday_all', '/activity_all', '/anniversary_all', '/intern_all', '/my/profile'
        ]"/>
                <t t-set="prefix_paths" t-value="[
            '/birthday_single/', 
            '/anniversary/', 
            '/activity/',
            '/announce/',
            '/program/',
            '/news_detail/',
            '/blog/',
            '/gallery/album/'

        ]"/>
                <t t-set="hide_sidebar"
           t-value="current_path in exact_paths or any(current_path.startswith(p) for p in prefix_paths)" />
    </t>
            <!--<div style="position: fixed; top: 60px; left: 10px; background: yellow; color: black; padding: 10px; z-index: 9999; border: 2px solid red; font-size: 14px; font-weight: bold;">
        DEBUGGER: La variable 'hide_sidebar' es:
                <t t-esc="hide_sidebar"/>
            </div>-->
            <t t-if="request.website and request.session.uid and not hide_sidebar">
                <t t-set="user" t-value="request.env.user" />
                <div t-attf-class="company-theme-wrapper company-#{request.env.user.company_id.id}">
                    <div t-attf-class="company-theme-wrapper company-theme-#{request.env.user.company_id.id}">
                        <div class="three-column-layout">
                            <t t-call="mi_website_ext.terms_and_conditions_modal"/>
                            <t t-call="mi_website_ext.announcements_modal"/>
                            <div class="notification-column">
                                <div class="access-card">
                                    <div class="card-title">
                                        <h3>Accesos</h3>
                                    </div>
                                    <div class="card-items">
                                        <a href="/blogs">
                                            <img src="/mi_website_ext/static/src/img/Group.svg" alt="Grupo" />
                                            <p>Blog</p>
                                        </a>
                                    </div>
                                    <div class="card-items">
                                        <a href="/galeria">
                                            <img src="/mi_website_ext/static/src/img/Gallery.svg"
                                        alt="Grupo" />
                                            <p>Galería</p>
                                        </a>
                                    </div>
                                    <div class="card-items">
                                        <a href="/news">
                                            <img src="/mi_website_ext/static/src/img/News.svg" alt="Grupo" />
                                            <p>Noticias</p>
                                        </a>
                                    </div>
                                    <div class="card-items">
                                        <a href="/policy">
                                            <img src="/mi_website_ext/static/src/img/Policy.svg" alt="Grupo" />
                                            <p>Politicas y reglamentos</p>
                                        </a>
                                    </div>
                                    <hr class="divider" />
                                    <div class="card-items-button">
<<<<<<< HEAD
                                        <button class="notify-button emergency-button">
                                            <img
                                    src="/mi_website_ext/static/src/img/Sick.svg" alt="Grupo" class="sick-img" />
=======
                                        <button class="notify-button emergency-button" title="Notificar Ausencia">
                                            <img src="/mi_website_ext/static/src/img/Sick.svg" alt="Notificar ausencia" class="sick-img" />
>>>>>>> 0a6ecba1
                                        </button>
                                    </div>
                                </div>
                                <div class="benefits-card">
                                    <div class="card-title">
                                        <h3>Mis beneficios</h3>
                                    </div>
                                    <div class="card-items2">
                                        <img src="/mi_website_ext/static/src/img/SEMM.svg" alt="Grupo"
                                    class="tooltip-img"
                                    data-tooltip-title="Servicio SEMM"
                                    data-tooltip-text="Cobertura contra accidentes."
                                    data-tooltip-icon="/mi_website_ext/static/src/img/SEMM.svg" />
                                    </div>
                                    <div class="card-items2">
                                        <img src="/mi_website_ext/static/src/img/Glasses.svg" alt="Grupo"
                                     t-att-class="'tooltip-img' + ('' if user.x_days_in_company >= 180 else ' locked-benefit')"
                                    data-tooltip-title="Financia tus lentes"
                                    data-tooltip-text="Financiamos la compra de tus lentes en Óptica Visual Point."
                                    data-tooltip-icon="/mi_website_ext/static/src/img/Glasses.svg" />
                                    </div>
                                    <div class="card-items2">
                                        <img src="/mi_website_ext/static/src/img/Gymsix.svg" alt="Grupo"
                                     t-att-class="'tooltip-img' + ('' if user.x_days_in_company >= 180 else ' locked-benefit')"
                                    data-tooltip-title="Descuento en el gym"
                                    data-tooltip-text="¡Lo lograste cumples 6 meses, recibes un descuento en tu plan del Gym! Nosotros cubrimos el mantenimiento."
                                    data-tooltip-icon="/mi_website_ext/static/src/img/Gymsix.svg" />
                                    </div>
                                    <div class="card-items2">
                                        <img src="/mi_website_ext/static/src/img/Pluxeesix.svg" alt="Grupo"
                                    t-att-class="'tooltip-img' + ('' if user.x_days_in_company >= 180 else ' locked-benefit')"
                                    data-tooltip-title="Pluxee"
                                    data-tooltip-text="¡Felicidades! Cumpliste 6 meses. Recibes un vale de $25."
                                    data-tooltip-icon="/mi_website_ext/static/src/img/Pluxeesix.svg" />
                                    </div>
                                    <div class="card-items2">
                                        <img src="/mi_website_ext/static/src/img/Gymfull.svg" alt="Grupo"
                                    t-att-class="'tooltip-img' + ('' if user.x_days_in_company >= 365 else ' locked-benefit')"
                                    data-tooltip-title="Membresia full gym"
                                    data-tooltip-text="¡Asi se hace! Cumpliste un año, ahora cubrimos los gastos de tu membrecía full en tu gym."
                                    data-tooltip-icon="/mi_website_ext/static/src/img/Gymfull.svg" />
                                    </div>
                                    <div class="card-items2">
                                        <img src="/mi_website_ext/static/src/img/Parking.svg" alt="Grupo"
                                    t-att-class="'tooltip-img' + ('' if user.x_days_in_company >= 365 else ' locked-benefit')"
                                    data-tooltip-title="Parking gratis"
                                    data-tooltip-text="Tu auto te ha acompañado, así que ahora no te preocupes, ahora tu parking es gratis mientras trabajas."
                                    data-tooltip-icon="/mi_website_ext/static/src/img/Parking.svg" />
                                    </div>
                                    <div class="card-items2">
                                        <img src="/mi_website_ext/static/src/img/Pluxeeyear.svg" alt="Grupo"
                                    t-att-class="'tooltip-img' + ('' if user.x_days_in_company >= 365 else ' locked-benefit')"
                                    data-tooltip-title="Pluxee"
                                    data-tooltip-text="¡Felicidades! Como premio por tu perseverancia al cumplir un año. Ahora recibes un vale de $50."
                                    data-tooltip-icon="/mi_website_ext/static/src/img/Pluxeeyear.svg" />
                                    </div>
                                    <div class="card-items2">
                                        <img src="/mi_website_ext/static/src/img/Pluxeeyearhalf.svg"
                                    alt="Grupo" t-att-class="'tooltip-img' + ('' if user.x_days_in_company >= 547 else ' locked-benefit')"
                                    data-tooltip-title="Vale Pluxee"
                                    data-tooltip-text="¡Wao que rápido se va el tiempo! Ya tienes año y medio con nosotros para celebrarlo ahora recibes un vale de $75."
                                    data-tooltip-icon="/mi_website_ext/static/src/img/Pluxeeyearhalf.svg" />
                                    </div>
                                    <div class="card-items2">
                                        <img src="/mi_website_ext/static/src/img/Pluxeetwoyear.svg"
                                    alt="Grupo" t-att-class="'tooltip-img' + ('' if user.x_days_in_company >= 730 else ' locked-benefit')"
                                    data-tooltip-title="Vale Pluxee"
                                    data-tooltip-text="¡Te felicitamos por alcanzar este hito! Eres una parte importante de nuestro equipo, por eso ahora recibes un vale de $100."
                                    data-tooltip-icon="/mi_website_ext/static/src/img/Pluxeetwoyear.svg" />
                                    </div>
                                    <div class="card-items2">
                                        <img src="/mi_website_ext/static/src/img/Insurance.svg" alt="Grupo"
                                    t-att-class="'tooltip-img' + ('' if user.x_days_in_company >= 730 else ' locked-benefit')"
                                    data-tooltip-title="Seguro de vida"
                                    data-tooltip-text="Descripción corta de la cobertura del seguro de vida?"
                                    data-tooltip-icon="/mi_website_ext/static/src/img/Insurance.svg" />
                                    </div>
                                    <div class="card-items2">
                                        <img src="/mi_website_ext/static/src/img/Medical.svg" alt="Grupo"
                                    t-att-class="'tooltip-img' + ('' if user.x_days_in_company >= 730 else ' locked-benefit')"
                                    data-tooltip-title="Seguro medico"
                                    data-tooltip-text="Descripción corta de la cobertura del seguro medico?"
                                    data-tooltip-icon="/mi_website_ext/static/src/img/Medical.svg" />
                                    </div>
<<<<<<< HEAD
                                </div>
                            </div>
                            <div class="info-column">
                                <t t-set="latest_special_event" t-value="request.env['website.publication'].sudo().search([
        ('publication_type', '=', 'special_event'),
        ('is_published', '=', True),
    ], limit=1, order='publish_date desc')"/>
                                <t t-if="latest_special_event">
                                    <div class="news-card">
                                        <div class="special-new-title">
                                            <h4>
                                                <t t-esc="latest_special_event.name"/>
                                            </h4>
                                        </div>
                                        <div class="special-new-p">
                                            <div t-field="latest_special_event.content_html"/>
                                </div>
=======
                                </div>
                            </div>
                            <div class="info-column">
                                <t t-set="latest_special_event" t-value="request.env['website.publication'].sudo().search([
        ('publication_type', '=', 'special_event'),
        ('is_published', '=', True),
    ], limit=1, order='publish_date desc')"/>
                                <t t-if="latest_special_event">
                                    <div class="news-card">
                                        <div class="special-new-title">
                                            <h4>
                                                <t t-esc="latest_special_event.name"/>
                                            </h4>
                                        </div>
                                        <div class="special-new-p">
                                            <div t-field="latest_special_event.content_html"/>
                                </div>
>>>>>>> 0a6ecba1
                                    </div>
                                </t>
                                <div class="info-cards">
                                    <!--This
                            is the 1st column-->
                                    <div class="column1">
                                        <!--Welcmome
                                card-->
                                        <t t-set="current_month_qweb" t-value="datetime.datetime.now().month"/>
                                        <t t-set="current_year_qweb" t-value="datetime.datetime.now().year"/>
                                        <t t-set="today_date_obj_qweb" t-value="datetime.date.today()"/>
                                        <t t-set="all_active_employees_for_welcome" t-value="request.env['hr.employee'].sudo().search([
            ('active', '=', True),
            ('company_id', '=', request.website.company_id.id)
        ])"/>
                                        <t t-set="new_hires_this_month_list" t-value="[]"/>
                                        <t t-foreach="all_active_employees_for_welcome" t-as="employee_new_hire">
                                            <t t-set="contract_for_hire_date" t-value="request.env['hr.contract'].sudo().search([
                ('employee_id', '=', employee_new_hire.id),
                ('date_start', '!=', False),
                ('date_start', '&lt;=', today_date_obj_qweb) 
            ], order='date_start asc', limit=1)"/>
                                            <t t-if="contract_for_hire_date and contract_for_hire_date.date_start">
                                                <t t-set="hire_date_val" t-value="contract_for_hire_date.date_start"/>
                                                <t t-if="hire_date_val.month == current_month_qweb and hire_date_val.year == current_year_qweb">
                                                    <t t-set="user_of_new_hire" t-value="employee_new_hire.user_id"/>
                                                    <t t-set="new_hires_this_month_list" t-value="new_hires_this_month_list + [{
        'employee_obj': employee_new_hire,      
        'user_obj': user_of_new_hire,          
        'employee_name': employee_new_hire.name,
        'employee_id_for_url': employee_new_hire.id,
        'hire_date_obj': hire_date_val,
        'company_name': employee_new_hire.company_id.name if employee_new_hire.company_id else (user_of_new_hire.company_id.name if user_of_new_hire and user_of_new_hire.company_id else 'Calteks')
    }]"/>
</t>
                                            </t>
                                        </t>
                                        <t t-set="sorted_new_hires_list" t-value="sorted(new_hires_this_month_list, key=lambda x: x['hire_date_obj'].day)"/>
                                        <t t-if="sorted_new_hires_list">
                                            <div class="welcome-card">
                                                <div class="welcome-title">
                                                    <h3>
                                                        <t t-if="len(sorted_new_hires_list) == 1">Bienvenido</t>
                                                        <t t-else="">Bienvenidos</t>
    a la familia Calengs
                                                    </h3>
<<<<<<< HEAD
                                                    <img src="/mi_website_ext/static/src/img/Welcome.svg" alt="Grupo" />
=======
                                                    <t t-if="user.company_id.id == 1">
                                                        <img src="/mi_website_ext/static/src/img/Welcome.svg" alt="Grupo" />
                                                    </t>
                                                    <t t-if="user.company_id.id == 2">
                                                        <img src="/mi_website_ext/static/src/img/Welcome2.svg" alt="Grupo" />
                                                    </t>
>>>>>>> 0a6ecba1
                                                </div>
                                                <div class="welcome-body">
                                                    <t t-foreach="sorted_new_hires_list" t-as="new_hire_data_item">
                                                        <t t-set="employee_to_show" t-value="new_hire_data_item['employee_obj']"/>
                                                        <t t-set="user_for_img" t-value="new_hire_data_item['user_obj']"/>
                                                        <div class="person">
                                                            <t t-if="user_for_img and user_for_img.image_128">
                                                                <img t-att-src="image_data_uri(user_for_img.image_128)" class="miniuser" t-att-alt="employee_to_show.name"/>
                                                            </t>
                                                            <t t-elif="employee_to_show.image_128">
                                                                <img t-att-src="image_data_uri(employee_to_show.image_128)" class="miniuser" t-att-alt="employee_to_show.name"/>
                                                            </t>
                                                            <t t-else="">
                                                                <img src="/mi_website_ext/static/src/img/imagetester.jpg" class="miniuser" t-att-alt="employee_to_show.name"/>
                                                            </t>
                                                            <div class="personinfo">
                                                                <h4>
                                                                    <t t-esc="new_hire_data_item['employee_name']"/>
                                                                </h4>
                                                                <p>
<<<<<<< HEAD
=======
                                                                    <t t-esc="new_hire_data_item['employee_obj'].department_id.name"/>
                                                                </p>
                                                                <p>
>>>>>>> 0a6ecba1
                                                                    <t t-esc="new_hire_data_item['company_name']"/>
                                                                </p>
                                                            </div>
                                                        </div>
                                                    </t>
                                                </div>
                                                <hr class="divider" />
                                            </div>
                                        </t>
                                        <!--Birthday
                                card-->
                                        <t t-set="current_month"
                                            t-value="datetime.datetime.now().month" />
                                        <t t-set="current_year"
                                            t-value="datetime.datetime.now().year" />
                                        <t t-set="birthday_employees"
                                            t-value="request.env['hr.employee'].sudo().search([
            ('birthday', '!=', False)
        ])" />
                                        <t t-set="employees_this_month" t-value="[]" />
                                        <t t-foreach="birthday_employees" t-as="employee">
                                            <t
                                                t-if="employee.birthday and employee.birthday.month == current_month">
                                                <t t-set="employees_this_month"
                                                    t-value="employees_this_month + [employee]" />
                                            </t>
                                        </t>
                                        <t t-set="sorted_employees"
                                            t-value="sorted(employees_this_month, key=lambda e: e.birthday.day if e.birthday else 99)" />
                                        <t t-if="sorted_employees">
                                            <div class="birthday-card">
                                                <div class="birthday-title">
                                                    <h3>Cumpleaños del mes</h3>
<<<<<<< HEAD
                                                    <img src="/mi_website_ext/static/src/img/birthday.svg"
                                            alt="Grupo" />
=======
                                                    <t t-if="user.company_id.id == 1">
                                                        <img t-att-src="'/mi_website_ext/static/src/img/birthday.svg'"
                                        alt="Sol" />
                                                    </t>
                                                    <t t-elif="user.company_id.id == 2">
                                                        <img t-att-src="'/mi_website_ext/static/src/img/birthday2.svg'"
                                        alt="Sol" />
                                                    </t>
>>>>>>> 0a6ecba1
                                                </div>
                                                <div class="birthday-body">
                                                    <t t-foreach="sorted_employees" t-as="employee">
                                                        <a class="person" t-att-href="'/birthday_single/%s' % employee.id">
                                                            <t
                                                        t-if="employee.user_id and employee.user_id.image_128">
                                                                <img
                                                            t-att-src="image_data_uri(employee.user_id.image_128)"
                                                            class="miniuser"
                                                            t-att-alt="employee.name" />
                                                            </t>
                                                            <t t-elif="employee.image_128">
                                                                <img
                                                            t-att-src="image_data_uri(employee.image_128)"
                                                            class="miniuser"
                                                            t-att-alt="employee.name" />
                                                            </t>
                                                            <t t-else="">
                                                                <img
                                                            src="/mi_website_ext/static/src/img/imagetester.jpg"
                                                            class="miniuser"
                                                            t-att-alt="employee.name" />
                                                            </t>
                                                            <div class="personinfo">
                                                                <h4>
                                                                    <t t-esc="employee.name" />
                                                                </h4>
                                                                <p>
                                                                    <span t-field="employee.birthday"
                                                                t-options='{"format": "d MMMM"}' />
                                                                </p>
                                                            </div>
                                                        </a>
                                                    </t>
                                                </div>
                                                <hr class="divider" />
                                            </div>
                                        </t>
                                    </div>
                                    <!--This
                            is the 2do column-->
                                    <div class="column2">
                                        <!--This
                                is the pha=rase card-->
                                        <t t-set="latest_phrase" t-value="request.env['website.publication'].sudo().search([
        ('publication_type', '=', 'phrase'),
        ('is_published', '=', True),
    ], limit=1, order='publish_date desc')"/>
                                        <t t-if="latest_phrase">
                                            <div class="phrase-card">
                                                <div class="phrase">
                                                    <h3>"
                                                        <t t-esc="latest_phrase.name"/>"
                                                    </h3>
                                                </div>
                                                <div class="author">
                                                    <h4>
                                                        <t t-esc="latest_phrase.author_name"/>
                                                    </h4>
                                                    <p>
                                                        <t t-esc="latest_phrase.author_description"/>
                                                    </p>
                                                </div>
                                            </div>
                                        </t>
                                        <!--This
                                is the activity card-->
                                        <t t-set="recent_activities" t-value="request.env['website.publication'].sudo().search([
            ('publication_type', '=', 'activity'),
            ('is_published', '=', True),
        ], order='publish_date desc')"/>
                                        <t t-if="recent_activities">
                                            <div class="activity-card">
                                                <div class="activity-title">
<<<<<<< HEAD
                                                    <h3>Actividades del mes</h3>
                                                    <img src="/mi_website_ext/static/src/img/Activity.svg" alt="Grupo" />
=======
                                                    <h3>Actividades</h3>
                                                    <t t-if="user.company_id.id == 1">
                                                        <img src="/mi_website_ext/static/src/img/Activity.svg" alt="Grupo" />
                                                    </t>
                                                    <t t-elif="user.company_id.id == 2">
                                                        <img src="/mi_website_ext/static/src/img/Activity2.svg" alt="Grupo" />
                                                    </t>
>>>>>>> 0a6ecba1
                                                </div>
                                                <div class="activity-body">
                                                    <div class="activity-list">
                                                        <t t-foreach="recent_activities" t-as="activity">
                                                            <a class="activity-item" t-att-href="activity.website_url or '#'">
                                                                <t t-if="activity.image_1920">
                                                                    <img t-att-src="image_data_uri(activity.image_1920)" t-att-alt="activity.name"/>
                                                                </t>
                                                                <t t-else="">
                                                                    <img src="/mi_website_ext/static/src/img/imagetester.jpg" t-att-alt="activity.name"/>
                                                                </t>
                                                                <h3>
                                                                    <t t-esc="activity.name"/>
                                                                </h3>
                                                                <p>
                                                                    <span t-field="activity.publish_date" t-options='{"format": "d MMMM"}'/>
                                                                </p>
                                                            </a>
                                                        </t>
                                                    </div>
                                                    <hr class="divider" />
                                                </div>
                                            </div>
                                        </t>
                                        <!--This
                                is the anniversary card-->
                                        <t t-set="current_month_qweb" t-value="datetime.datetime.now().month"/>
                                        <t t-set="current_year_qweb" t-value="datetime.datetime.now().year"/>
                                        <t t-set="today_date_obj_qweb" t-value="datetime.date.today()"/>
                                        <t t-set="all_active_employees" t-value="request.env['hr.employee'].sudo().search([
            ('active', '=', True),
            ('company_id', '=', request.website.company_id.id)
        ])"/>
                                        <t t-set="anniversary_display_list_final" t-value="[]"/>
                                        <t t-foreach="all_active_employees" t-as="employee_in_loop">
                                            <t t-set="first_contract_loop" t-value="request.env['hr.contract'].sudo().search([
                ('employee_id', '=', employee_in_loop.id),
                ('date_start', '!=', False),
                ('date_start', '&lt;=', today_date_obj_qweb)
            ], order='date_start asc', limit=1)"/>
                                            <t t-if="first_contract_loop and first_contract_loop.date_start">
                                                <t t-set="hire_date_loop" t-value="first_contract_loop.date_start"/>
                                                <t t-if="hire_date_loop.month == current_month_qweb and current_year_qweb > hire_date_loop.year">
                                                    <t t-set="years_in_company_loop" t-value="current_year_qweb - hire_date_loop.year"/>
                                                    <t t-set="user_of_employee_loop" t-value="employee_in_loop.user_id"/>
                                                    <t t-set="anniversary_display_list_final" t-value="anniversary_display_list_final + [{
                        'employee_obj': employee_in_loop,  
                        'user_obj': user_of_employee_loop, 
                        'hire_date_obj': hire_date_loop,
                        'years_in_company_val': years_in_company_loop
                    }]"/>
                </t>
                                            </t>
                                        </t>
                                        <t t-set="sorted_anniversary_list_final" t-value="sorted(anniversary_display_list_final, key=lambda x: x['hire_date_obj'].day)"/>
                                        <t t-if="sorted_anniversary_list_final">
                                            <div class="anniversary-card">
                                                <div class="anniversary-title">
                                                    <h3>Aniversarios del mes</h3>
<<<<<<< HEAD
                                                    <img src="/mi_website_ext/static/src/img/Time.svg" alt="Grupo" />
=======
                                                    <t t-if="user.company_id.id == 1">
                                                        <img src="/mi_website_ext/static/src/img/Time.svg" alt="Grupo" />
                                                    </t>
                                                    <t t-elif="user.company_id.id == 2">
                                                        <img src="/mi_website_ext/static/src/img/Time2.svg" alt="Grupo" />
                                                    </t>
>>>>>>> 0a6ecba1
                                                </div>
                                                <div class="anniversary-body">
                                                    <t t-foreach="sorted_anniversary_list_final" t-as="anniversary_item_data">
                                                        <t t-set="employee_to_display" t-value="anniversary_item_data['employee_obj']"/>
                                                        <t t-set="user_for_image" t-value="anniversary_item_data['user_obj']"/>
                                                        <a class="person" t-att-href="'/anniversary/%s' % employee_to_display.id">
                                                            <t t-if="user_for_image and user_for_image.image_128">
                                                                <img t-att-src="image_data_uri(user_for_image.image_128)" class="miniuser" t-att-alt="employee_to_display.name"/>
                                                            </t>
                                                            <t t-elif="employee_to_display.image_128">
                                                                <img t-att-src="image_data_uri(employee_to_display.image_128)" class="miniuser" t-att-alt="employee_to_display.name"/>
                                                            </t>
                                                            <t t-else="">
                                                                <img src="/mi_website_ext/static/src/img/imagetester.jpg" class="miniuser" t-att-alt="employee_to_display.name"/>
                                                            </t>
                                                            <div class="personinfo">
                                                                <h4>
                                                                    <t t-esc="employee_to_display.name"/>
                                                                </h4>
<<<<<<< HEAD
=======
                                                                <p>
                                                                    <t t-esc="anniversary_item_data['years_in_company_val']"/>
                                                                    <t t-if="anniversary_item_data['years_in_company_val'] == 1">año</t>
                                                                    <t t-else="">años</t>
                                                                            en la empresa
                                                                </p>
>>>>>>> 0a6ecba1
                                                                <p t-if="employee_to_display.company_id">
                                                                    <t t-esc="employee_to_display.company_id.name"/>
                                                                </p>
                                                            </div>
                                                        </a>
                                                    </t>
                                                </div>
                                                <hr class="divider" />
                                            </div>
                                        </t>
                                        <!--This
                                is the prog.
                                 ram card-->
                                        <!-- <div
                                    class="program-card">
                                    <div class="program-title">
                                        <h3>Programa de reconocimiento interno</h3>
                                        <img src="/mi_website_ext/static/src/img/Reconocimiento.svg"
                                            alt="Grupo" />
                                    </div>
                                    <div class="program-subtitle">
                                        <p>Conoce quienes fueron y porque:</p>
                                    </div>
                                    <div class="program-body">
                                        <a class="person" href="/program">
                                            <img
                                                src="/mi_website_ext/static/src/img/imagetester.jpg"
                                                class="miniuser" />
                                            <div class="personinfo">
                                                <h4>Yanitza Aguirre</h4>
                                                <p>Calteks</p>
                                            </div>
                                        </a>
                                        <a class="person" href="/program">
                                            <img
                                                src="/mi_website_ext/static/src/img/imagetester.jpg"
                                                class="miniuser" />
                                            <div class="personinfo">
                                                <h4>Yanitza Aguirre</h4>
                                                <p>Calteks</p>
                                            </div>
                                        </a>
                                        <div class="person">
                                            <img
                                                src="/mi_website_ext/static/src/img/imagetester.jpg"
                                                class="miniuser" />
                                            <div class="personinfo">
                                                <h4>Yanitza Aguirre</h4>
                                                <p>Calteks</p>
                                            </div>
                                        </div>
                                    </div>
                                    <hr class="divider" />
                                    <div class="all-program">
                                        <a href="/intern_all">Conoce todos los postulados y postula
                                            a tu compañero
                                            <i
                                                class="fa fa-long-arrow-right"></i>
                                        </a>
                                    </div>
                                </div>-->
                                    </div>
                                </div>
                                <!--Winner
                                card-->
                                <t t-set="monthly_winners" t-value="request.env['website.publication'].sudo().search([
    ('publication_type', '=', 'winner'),
    ('is_published', '=', True),
    ('publish_date', '&gt;=', datetime.date.today().strftime('%Y-%m-01')),
    ('publish_date', '&lt;=', (datetime.date.today() + relativedelta(months=1, day=1, days=-1)).strftime('%Y-%m-%d')),
], limit=5, order='winner_score desc')"/>
                                <t t-if="monthly_winners">
                                    <div class="winner-card">
                                        <div class="winner-title">
                                            <h3>Ganadores del mes</h3>
<<<<<<< HEAD
                                            <img src="/mi_website_ext/static/src/img/Win.svg" alt="Grupo" />
=======
                                            <t t-if="user.company_id.id == 1">
                                                <img src="/mi_website_ext/static/src/img/Win.svg" alt="Grupo" />
                                            </t>
                                            <t t-elif="user.company_id.id == 2">
                                                <img src="/mi_website_ext/static/src/img/Win2.svg" alt="Grupo" />
                                            </t>
>>>>>>> 0a6ecba1
                                        </div>
                                        <div class="winner-body1">
                                            <t t-foreach="monthly_winners" t-as="winner_pub">
                                                <div class="person">
                                                    <t t-if="winner_pub.employee_id">
                                                        <img t-att-src="image_data_uri(winner_pub.employee_id.image_128)" class="miniuser" t-att-alt="winner_pub.employee_id.name"/>
                                                    </t>
                                                    <t t-else="">
                                                        <img src="/mi_website_ext/static/src/img/imagetester.jpg" class="miniuser" />
                                                    </t>
                                                    <div class="personinfo">
                                                        <h4>
                                                            <t t-esc="winner_pub.employee_id.name if winner_pub.employee_id else winner_pub.name"/>
                                                        </h4>
                                                        <p>
                                                            <t t-esc="winner_pub.winner_score"/> puntos
                                                        </p>
                                                        <p t-if="winner_pub.employee_id.company_id">
                                                            <t t-esc="winner_pub.employee_id.company_id.name"/>
                                                        </p>
                                                    </div>
<<<<<<< HEAD
                                                    <img src="/mi_website_ext/static/src/img/Trophy.svg" alt="Trofeo" class="trophy" />
=======
                                                    <t t-if="user.company_id.id == 1">
                                                        <img t-att-src="'/mi_website_ext/static/src/img/Trophy.svg'"
                                        alt="Sol" />
                                                    </t>
                                                    <t t-elif="user.company_id.id == 2">
                                                        <img t-att-src="'/mi_website_ext/static/src/img/Trophy2.svg'"
                                        alt="Sol" />
                                                    </t>
>>>>>>> 0a6ecba1
                                                </div>
                                            </t>
                                        </div>
                                    </div>
                                </t>
                            </div>
                            <div class="sidebar_column">
                                <aside class="custom-sidebar">
                                    <!-- Perfil -->
                                    <div class="profile-section">
                                        <div class="avatar-section">
                                            <img
                                    t-att-src="'/web/image/res.users/' + str(user.id) + '/image_512'"
                                    alt="Avatar" class="avatar" />
                                        </div>
                                        <h2 class="name">
                                            <t t-esc="user.name" />
                                        </h2>
                                        <div class="position-group">
                                            <p class="position">
                                                <t t-if="user.employee_id and user.employee_id.job_id">
                                                    <t t-esc="user.employee_id.job_id.name" />
                                    </t>
                                                <t t-elif="user.job_title">
                                                    <t t-esc="user.job_title" />
                                    </t>
                                                <t t-else="">
                                        Puesto no definido
                                    </t>
                                                <t t-if="user.company_id"> |
                                                    <t t-esc="user.company_id.name" />
                                    </t>
                                            </p>
                                            <p class="department">
                                                <t t-if="user.employee_id and user.employee_id.department_id">
                                                    <t t-esc="user.employee_id.department_id.name" />
                                    </t>
                                                <t t-else="">
                                        Departamento no asignado
                                    </t>
                                            </p>
                                        </div>
                                        <hr class="divider" />
                                        <!--
                                    <div class="badge-area">
                                        <div class="badge-title">
                                            <h3>Mis Logros</h3>
                                        </div>
                                        <div class="badge_section">
                                            <img src="/mi_website_ext/static/src/img/Firstplace.svg"
                                        alt="Grupo" />
                                            <img src="/mi_website_ext/static/src/img/Collector.svg"
                                        alt="Grupo" />
                                            <img src="/mi_website_ext/static/src/img/Informative.svg"
                                        alt="Grupo" />
                                        </div>
                                        <a class="badge_editor">Ver mis logros</a>
                                    </div>
                                    -->
                                        <div class="btn-section">
                                            <a class="btn-time" href="https://odoo.calengs.com/odoo/time-off">Maneja tu tiempo</a>
                                        </div>
                                        <!-- <div class="btn-section">
                                <a class="btn-soli" href="http://44.220.161.53:8069/odoo/time-off">Solicitar carta</a>
                            </div>
                            -->
                                    </div>
                                    <!-- Cards -->
                                    <div class="cards-section">
                                        <div class="card">
                                            <h4>Días para vacaciones</h4>
                                            <div class="card-content">
                                                <p class="vacation_text">
                                                    <t t-esc="user.x_days_until_vacation_display" />
                                                </p>
<<<<<<< HEAD
                                                <img t-att-src="'/mi_website_ext/static/src/img/vacation.svg'"
                                        alt="Sol" />
                                            </div>
                                        </div>
                                        <div class="card">
                                            <h4>Horas de permiso disponible</h4>
                                            <div class="card-content2">
                                                <p class="permiso_text">
                                                    <t t-esc="user.x_available_remunerated_permission_hours" />
                                                </p>
                                                <img t-att-src="'/mi_website_ext/static/src/img/Hours.svg'"
                                        alt="Sol" />
=======
                                                <t t-if="user.company_id.id == 1">
                                                    <img t-att-src="'/mi_website_ext/static/src/img/vacation.svg'"
                                        alt="Sol" />
                                                </t>
                                                <t t-elif="user.company_id.id == 2">
                                                    <img t-att-src="'/mi_website_ext/static/src/img/vacation2.svg'"
                                        alt="Sol" />
                                                </t>
                                            </div>
                                        </div>
                                        <div class="card">
                                            <h4>Horas de permiso disponible</h4>
                                            <div class="card-content2">
                                                <p class="permiso_text">
                                                    <t t-esc="user.x_available_remunerated_permission_hours" />
                                                </p>
                                                <t t-if="user.company_id.id == 1">
                                                    <img t-att-src="'/mi_website_ext/static/src/img/Hours.svg'"
                                        alt="Sol" />
                                                </t>
                                                <t t-elif="user.company_id.id == 2">
                                                    <img t-att-src="'/mi_website_ext/static/src/img/Hours2.svg'"
                                        alt="Sol" />
                                                </t>
>>>>>>> 0a6ecba1
                                            </div>
                                        </div>
                                    </div>
                                    <!-- Anuncios -->
                                    <div class="announcements-section" id="portal_sidebar_announcements">
                                        <h3>Anuncios
                                            <img src="/mi_website_ext/static/src/img/alert.svg"
                                    alt="Grupo" />
                                        </h3>
                                        <div class="announcements-panel">
                                            <t t-set="recent_announcements" t-value="request.env['website.publication'].sudo().search([
        ('publication_type', '=', 'announce'),
        ('is_published', '=', True),
    ], limit=5, order='publish_date desc')"/>
                                            <t t-set="read_logs" t-value="request.env['publication.view.log'].sudo().search([
            ('user_id', '=', request.env.user.id),
            ('res_model', '=', 'website.publication'),
            ('res_id', 'in', recent_announcements.ids)
        ])"/>
                                            <t t-set="read_announcement_ids" t-value="read_logs.mapped('res_id')"/>
                                            <t t-if="recent_announcements">
                                                <t t-foreach="recent_announcements" t-as="announcement">
                                                    <div class="announcement-item">
                                                        <span class="read-check-placeholder me-2">
                                                            <i class="fa fa-check text-success" t-if="announcement.id in read_announcement_ids"/>
                                                        </span>
                                                        <a t-att-href="announcement.website_url or '#'"
                                            class="js_read_tracker"
                       t-att-class="'is-read' if announcement.id in read_announcement_ids else ''"
                       t-att-data-res-model="'website.publication'"
                       t-att-data-res-id="announcement.id">
                                                            <t t-esc="announcement.name"/>
                                                        </a>
                                                        <i class="fa fa-info-circle announcement-icon" aria-hidden="true"></i>
                                                    </div>
                                                </t>
                                            </t>
                                            <t t-else="">
                                                <p class="no_announce">No hay anuncios recientes.</p>
                                            </t>
                                        </div>
                                    </div>
                                    <!-- Calendario -->
                                    <!--<div class="calendar-section">
                            <h3>Tus próximas actividades
                                <img
                                    src="/mi_website_ext/static/src/img/Announce.svg"
                                    alt="Grupo" />
                            </h3>
                             <div id="sidebar_calendar_container"></div>
                        </div>-->
                                    <!-- Redes Sociales -->
                                    <div class="social-section">
                                        <h4>Sigue nuestras redes</h4>
                                        <div class="social-buttons">
                                            <t t-if="request.env.user.company_id.id == 1">
                                                <a href="https://pa.linkedin.com/company/calengssa" target="_blank">
                                                    <i class="fa fa-linkedin linkedin" />
                                                </a>
                                            </t>
                                            <t t-else="">
                                                <a href="https://www.linkedin.com/company/cal-technology-solutions?trk=similar-pages" target="_blank">
                                                    <i class="fa fa-linkedin linkedin" />
                                                </a>
                                            </t>
                                        </div>
                                    </div>
                                </aside>
                            </div>
                        </div>
                    </div>
                </div>
            </t>
        </xpath>
    </template>
</odoo><|MERGE_RESOLUTION|>--- conflicted
+++ resolved
@@ -74,14 +74,8 @@
                                     </div>
                                     <hr class="divider" />
                                     <div class="card-items-button">
-<<<<<<< HEAD
-                                        <button class="notify-button emergency-button">
-                                            <img
-                                    src="/mi_website_ext/static/src/img/Sick.svg" alt="Grupo" class="sick-img" />
-=======
                                         <button class="notify-button emergency-button" title="Notificar Ausencia">
                                             <img src="/mi_website_ext/static/src/img/Sick.svg" alt="Notificar ausencia" class="sick-img" />
->>>>>>> 0a6ecba1
                                         </button>
                                     </div>
                                 </div>
@@ -166,7 +160,6 @@
                                     data-tooltip-text="Descripción corta de la cobertura del seguro medico?"
                                     data-tooltip-icon="/mi_website_ext/static/src/img/Medical.svg" />
                                     </div>
-<<<<<<< HEAD
                                 </div>
                             </div>
                             <div class="info-column">
@@ -184,25 +177,6 @@
                                         <div class="special-new-p">
                                             <div t-field="latest_special_event.content_html"/>
                                 </div>
-=======
-                                </div>
-                            </div>
-                            <div class="info-column">
-                                <t t-set="latest_special_event" t-value="request.env['website.publication'].sudo().search([
-        ('publication_type', '=', 'special_event'),
-        ('is_published', '=', True),
-    ], limit=1, order='publish_date desc')"/>
-                                <t t-if="latest_special_event">
-                                    <div class="news-card">
-                                        <div class="special-new-title">
-                                            <h4>
-                                                <t t-esc="latest_special_event.name"/>
-                                            </h4>
-                                        </div>
-                                        <div class="special-new-p">
-                                            <div t-field="latest_special_event.content_html"/>
-                                </div>
->>>>>>> 0a6ecba1
                                     </div>
                                 </t>
                                 <div class="info-cards">
@@ -249,16 +223,12 @@
                                                         <t t-else="">Bienvenidos</t>
     a la familia Calengs
                                                     </h3>
-<<<<<<< HEAD
-                                                    <img src="/mi_website_ext/static/src/img/Welcome.svg" alt="Grupo" />
-=======
                                                     <t t-if="user.company_id.id == 1">
                                                         <img src="/mi_website_ext/static/src/img/Welcome.svg" alt="Grupo" />
                                                     </t>
                                                     <t t-if="user.company_id.id == 2">
                                                         <img src="/mi_website_ext/static/src/img/Welcome2.svg" alt="Grupo" />
                                                     </t>
->>>>>>> 0a6ecba1
                                                 </div>
                                                 <div class="welcome-body">
                                                     <t t-foreach="sorted_new_hires_list" t-as="new_hire_data_item">
@@ -279,12 +249,9 @@
                                                                     <t t-esc="new_hire_data_item['employee_name']"/>
                                                                 </h4>
                                                                 <p>
-<<<<<<< HEAD
-=======
                                                                     <t t-esc="new_hire_data_item['employee_obj'].department_id.name"/>
                                                                 </p>
                                                                 <p>
->>>>>>> 0a6ecba1
                                                                     <t t-esc="new_hire_data_item['company_name']"/>
                                                                 </p>
                                                             </div>
@@ -318,10 +285,6 @@
                                             <div class="birthday-card">
                                                 <div class="birthday-title">
                                                     <h3>Cumpleaños del mes</h3>
-<<<<<<< HEAD
-                                                    <img src="/mi_website_ext/static/src/img/birthday.svg"
-                                            alt="Grupo" />
-=======
                                                     <t t-if="user.company_id.id == 1">
                                                         <img t-att-src="'/mi_website_ext/static/src/img/birthday.svg'"
                                         alt="Sol" />
@@ -330,7 +293,6 @@
                                                         <img t-att-src="'/mi_website_ext/static/src/img/birthday2.svg'"
                                         alt="Sol" />
                                                     </t>
->>>>>>> 0a6ecba1
                                                 </div>
                                                 <div class="birthday-body">
                                                     <t t-foreach="sorted_employees" t-as="employee">
@@ -405,10 +367,6 @@
                                         <t t-if="recent_activities">
                                             <div class="activity-card">
                                                 <div class="activity-title">
-<<<<<<< HEAD
-                                                    <h3>Actividades del mes</h3>
-                                                    <img src="/mi_website_ext/static/src/img/Activity.svg" alt="Grupo" />
-=======
                                                     <h3>Actividades</h3>
                                                     <t t-if="user.company_id.id == 1">
                                                         <img src="/mi_website_ext/static/src/img/Activity.svg" alt="Grupo" />
@@ -416,7 +374,6 @@
                                                     <t t-elif="user.company_id.id == 2">
                                                         <img src="/mi_website_ext/static/src/img/Activity2.svg" alt="Grupo" />
                                                     </t>
->>>>>>> 0a6ecba1
                                                 </div>
                                                 <div class="activity-body">
                                                     <div class="activity-list">
@@ -476,16 +433,12 @@
                                             <div class="anniversary-card">
                                                 <div class="anniversary-title">
                                                     <h3>Aniversarios del mes</h3>
-<<<<<<< HEAD
-                                                    <img src="/mi_website_ext/static/src/img/Time.svg" alt="Grupo" />
-=======
                                                     <t t-if="user.company_id.id == 1">
                                                         <img src="/mi_website_ext/static/src/img/Time.svg" alt="Grupo" />
                                                     </t>
                                                     <t t-elif="user.company_id.id == 2">
                                                         <img src="/mi_website_ext/static/src/img/Time2.svg" alt="Grupo" />
                                                     </t>
->>>>>>> 0a6ecba1
                                                 </div>
                                                 <div class="anniversary-body">
                                                     <t t-foreach="sorted_anniversary_list_final" t-as="anniversary_item_data">
@@ -505,15 +458,12 @@
                                                                 <h4>
                                                                     <t t-esc="employee_to_display.name"/>
                                                                 </h4>
-<<<<<<< HEAD
-=======
                                                                 <p>
                                                                     <t t-esc="anniversary_item_data['years_in_company_val']"/>
                                                                     <t t-if="anniversary_item_data['years_in_company_val'] == 1">año</t>
                                                                     <t t-else="">años</t>
                                                                             en la empresa
                                                                 </p>
->>>>>>> 0a6ecba1
                                                                 <p t-if="employee_to_display.company_id">
                                                                     <t t-esc="employee_to_display.company_id.name"/>
                                                                 </p>
@@ -589,16 +539,12 @@
                                     <div class="winner-card">
                                         <div class="winner-title">
                                             <h3>Ganadores del mes</h3>
-<<<<<<< HEAD
-                                            <img src="/mi_website_ext/static/src/img/Win.svg" alt="Grupo" />
-=======
                                             <t t-if="user.company_id.id == 1">
                                                 <img src="/mi_website_ext/static/src/img/Win.svg" alt="Grupo" />
                                             </t>
                                             <t t-elif="user.company_id.id == 2">
                                                 <img src="/mi_website_ext/static/src/img/Win2.svg" alt="Grupo" />
                                             </t>
->>>>>>> 0a6ecba1
                                         </div>
                                         <div class="winner-body1">
                                             <t t-foreach="monthly_winners" t-as="winner_pub">
@@ -620,9 +566,6 @@
                                                             <t t-esc="winner_pub.employee_id.company_id.name"/>
                                                         </p>
                                                     </div>
-<<<<<<< HEAD
-                                                    <img src="/mi_website_ext/static/src/img/Trophy.svg" alt="Trofeo" class="trophy" />
-=======
                                                     <t t-if="user.company_id.id == 1">
                                                         <img t-att-src="'/mi_website_ext/static/src/img/Trophy.svg'"
                                         alt="Sol" />
@@ -631,7 +574,6 @@
                                                         <img t-att-src="'/mi_website_ext/static/src/img/Trophy2.svg'"
                                         alt="Sol" />
                                                     </t>
->>>>>>> 0a6ecba1
                                                 </div>
                                             </t>
                                         </div>
@@ -707,20 +649,6 @@
                                                 <p class="vacation_text">
                                                     <t t-esc="user.x_days_until_vacation_display" />
                                                 </p>
-<<<<<<< HEAD
-                                                <img t-att-src="'/mi_website_ext/static/src/img/vacation.svg'"
-                                        alt="Sol" />
-                                            </div>
-                                        </div>
-                                        <div class="card">
-                                            <h4>Horas de permiso disponible</h4>
-                                            <div class="card-content2">
-                                                <p class="permiso_text">
-                                                    <t t-esc="user.x_available_remunerated_permission_hours" />
-                                                </p>
-                                                <img t-att-src="'/mi_website_ext/static/src/img/Hours.svg'"
-                                        alt="Sol" />
-=======
                                                 <t t-if="user.company_id.id == 1">
                                                     <img t-att-src="'/mi_website_ext/static/src/img/vacation.svg'"
                                         alt="Sol" />
@@ -745,7 +673,6 @@
                                                     <img t-att-src="'/mi_website_ext/static/src/img/Hours2.svg'"
                                         alt="Sol" />
                                                 </t>
->>>>>>> 0a6ecba1
                                             </div>
                                         </div>
                                     </div>
