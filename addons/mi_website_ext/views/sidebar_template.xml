--- conflicted
+++ resolved
@@ -40,14 +40,11 @@
                 <div t-attf-class="company-theme-wrapper company-#{request.env.user.company_id.id}">
                     <div t-attf-class="company-theme-wrapper company-theme-#{request.env.user.company_id.id}">
                         <div class="three-column-layout">
-<<<<<<< HEAD
-=======
                             <div id="splash-loader">
                                 <div class="splash-wrapper">
                                     <div class="splash-spinner"></div>
                                 </div>
                             </div>
->>>>>>> 86fb98fc
                             <t t-call="mi_website_ext.terms_and_conditions_modal"/>
                             <t t-call="mi_website_ext.announcements_modal"/>
                             <div class="notification-column">
@@ -77,9 +74,6 @@
                                     <div class="card-items">
                                         <a href="/policy">
                                             <img src="/mi_website_ext/static/src/img/Policy.svg" alt="Grupo" />
-<<<<<<< HEAD
-                                            <p>Politicas y reglamentos</p>
-=======
                                             <p>Políticas y Reglamentos</p>
                                         </a>
                                     </div>
@@ -87,7 +81,6 @@
                                         <a href="/mi_website_ext/static/src/pdf/Intranet_manual_v1.pdf" download="Manual_Usuario.pdf">
                                             <img src="/mi_website_ext/static/src/img/Manual.png" alt="Grupo" />
                                             <p>Manual</p>
->>>>>>> 86fb98fc
                                         </a>
                                     </div>
                                     <hr class="divider" />
@@ -652,11 +645,7 @@
                                     </div>
                                     -->
                                         <div class="btn-section">
-<<<<<<< HEAD
-                                            <a class="btn-time" href="https://odoo.calengs.com/odoo/time-off">Maneja tu tiempo</a>
-=======
                                             <a class="btn-time" href="https://odoo.calengs.com/odoo/my-time-off">Maneja tu tiempo</a>
->>>>>>> 86fb98fc
                                         </div>
                                         <!-- <div class="btn-section">
                                 <a class="btn-soli" href="http://44.220.161.53:8069/odoo/time-off">Solicitar carta</a>
