<odoo>
    <template id="blog_template" name="Blog View">
        <t t-call="website.layout">
<<<<<<< HEAD
=======
            <div id="splash-loader">
                <div class="splash-wrapper">
                    <div class="splash-spinner"></div>
                </div>
            </div>
>>>>>>> 86fb98fc
            <div class="content_container">
                <div class="blog_container">
                    <h1 class="blog_title">Blog</h1>
                    <p class="blog_subtitle">Lee nuestras últimas publicaciones.</p>
                    <div class="blog_section">
                        <div class="album_list">
                            <t t-if="blog_posts">
                                <t t-foreach="blog_posts" t-as="post">
                                    <a class="album_item" t-att-href="post.website_url or '#'">
                                        <t t-if="post.image_1920">
                                            <img t-att-src="image_data_uri(post.image_1920)" t-att-alt="post.name"/>
                                        </t>
                                        <t t-else="">
                                            <img src="/mi_website_ext/static/src/img/imagetester.jpg" t-att-alt="post.name"/>
                                        </t>
                                        <h3><t t-esc="post.name"/></h3>
                                        <p><span t-field="post.publish_date" t-options='{"format": "long"}'/></p>
                                    </a>
                                </t>
                            </t>
                            <t t-else="">
                                <p class="text-muted">No hay publicaciones en el blog todavía.</p>
                            </t>
                        </div>
                    </div>
                </div>
            </div>
        </t>
    </template>
</odoo><|MERGE_RESOLUTION|>--- conflicted
+++ resolved
@@ -1,14 +1,11 @@
 <odoo>
     <template id="blog_template" name="Blog View">
         <t t-call="website.layout">
-<<<<<<< HEAD
-=======
             <div id="splash-loader">
                 <div class="splash-wrapper">
                     <div class="splash-spinner"></div>
                 </div>
             </div>
->>>>>>> 86fb98fc
             <div class="content_container">
                 <div class="blog_container">
                     <h1 class="blog_title">Blog</h1>
