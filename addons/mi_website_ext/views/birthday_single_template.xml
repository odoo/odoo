<odoo>
    <template id="birthday_single_template" name="Birthday View">
        <t t-call="website.layout">
            <t t-call-assets="mi_website_ext.assets_birthday_single" />
            <t t-if="employee">
                <div class="content_container">
                    <div class="birthday_container">
                        <div class="birthday_header">
<<<<<<< HEAD
                            <h1 class="birthday_title">!Feliz Cumpleaños!
                                <t t-esc="employee.name.split(' ')[0]"/>
=======
                            <h1 class="birthday_title">!Feliz Cumpleaños
                                <t t-esc="employee.name.split(' ')[0]"/>
                                !
>>>>>>> 66d6a174
                            </h1>
                            <h4>¡Que sea un gran día para tí!</h4>
                        </div>
                        <t t-if="employee.user_id and employee.user_id.image_1920">
                            <img t-att-src="image_data_uri(employee.user_id.image_1920)" t-att-alt="employee.name" class="birthday_photo"/>
                        </t>
                        <t t-elif="employee.image_1920">
                            <img t-att-src="image_data_uri(employee.image_1920)" t-att-alt="employee.name" class="birthday_photo"/>
                        </t>
                        <t t-else="">
                            <img src="/mi_website_ext/static/src/img/imagetester.jpg" alt="Foto de Cumpleaños" class="birthday_photo" />
                        </t>
<<<<<<< HEAD
=======
                        <img src="/mi_website_ext/static/src/img/birthdayilustration.svg" alt="Grupo" class="birthday-image-u" />
                        <p class="birthday-p">
                           ¡Feliz cumpleaños! 
Te deseamos un día genial y un año lleno de éxitos. 

¡Que lo disfrutes mucho!
                        </p>
>>>>>>> 66d6a174
                        <!--<div class="birthday_section">
                            <div class="creative-birthday-card">
                                <img src="/mi_website_ext/static/src/img/fresa.png" alt="Fresa" class="deco-img strawberry-1"/>
                                <img src="/mi_website_ext/static/src/img/fresa_pequena.png" alt="Fresa" class="deco-img strawberry-2"/>
                                <img src="/mi_website_ext/static/src/img/blueberry.png" alt="Limón" class="deco-img blueberry-1"/>
                                <img src="/mi_website_ext/static/src/img/fresa.png" alt="Fresa" class="deco-img strawberry-3"/>
                                <img src="/mi_website_ext/static/src/img/fresa_pequena.png" alt="Fresa" class="deco-img strawberry-4"/>
                                <img src="/mi_website_ext/static/src/img/blueberry.png" alt="Limón" class="deco-img blueberry-2"/>
                                <div class="hero-content-birthday">
                                    <div class="heading-group">
                                        <span class="happy-text">HAPPY</span>
                                        <h1 class="birthday-text">Birthday</h1>
                                    </div>
                                    <img src="/mi_website_ext/static/src/img/pastel.png" alt="Rebanada de pastel" class="cake-img"/>
                                </div>
                            </div>
                            <div>
                                <t t-call="mi_website_ext.comment_section_template">
                                    <t t-set="main_object" t-value="employee"/>
    </t>
                            </div>
                        </div>-->
                    </div>
                </div>
            </t>
            <t t-else="">
                <div class="container text-center py-5">
                    <h2>Empleado no encontrado.</h2>
                    <p>No se pudo encontrar al empleado que buscas.</p>
                    <a href="/" class="btn btn-primary">Volver al inicio</a>
                </div>
            </t>
        </t>
    </template>
</odoo><|MERGE_RESOLUTION|>--- conflicted
+++ resolved
@@ -6,14 +6,9 @@
                 <div class="content_container">
                     <div class="birthday_container">
                         <div class="birthday_header">
-<<<<<<< HEAD
-                            <h1 class="birthday_title">!Feliz Cumpleaños!
-                                <t t-esc="employee.name.split(' ')[0]"/>
-=======
                             <h1 class="birthday_title">!Feliz Cumpleaños
                                 <t t-esc="employee.name.split(' ')[0]"/>
                                 !
->>>>>>> 66d6a174
                             </h1>
                             <h4>¡Que sea un gran día para tí!</h4>
                         </div>
@@ -26,8 +21,6 @@
                         <t t-else="">
                             <img src="/mi_website_ext/static/src/img/imagetester.jpg" alt="Foto de Cumpleaños" class="birthday_photo" />
                         </t>
-<<<<<<< HEAD
-=======
                         <img src="/mi_website_ext/static/src/img/birthdayilustration.svg" alt="Grupo" class="birthday-image-u" />
                         <p class="birthday-p">
                            ¡Feliz cumpleaños! 
@@ -35,7 +28,6 @@
 
 ¡Que lo disfrutes mucho!
                         </p>
->>>>>>> 66d6a174
                         <!--<div class="birthday_section">
                             <div class="creative-birthday-card">
                                 <img src="/mi_website_ext/static/src/img/fresa.png" alt="Fresa" class="deco-img strawberry-1"/>
