--- conflicted
+++ resolved
@@ -8,19 +8,6 @@
                     <p class="news_subtitle">Lee las últimas noticias</p>
                     <div class="news_section">
                         <div class="album_list">
-<<<<<<< HEAD
-                            <t t-if="news_posts">
-                                <t t-foreach="news_posts" t-as="post">
-                                    <a class="album_item" t-att-href="post.website_url or '#'">
-                                        <t t-if="post.image_1920">
-                                            <img t-att-src="image_data_uri(post.image_1920)" t-att-alt="post.name"/>
-                                        </t>
-                                        <t t-else="">
-                                            <img src="/mi_website_ext/static/src/img/imagetester.jpg" t-att-alt="post.name"/>
-                                        </t>
-                                        <h3><t t-esc="post.name"/></h3>
-                                        <p><span t-field="post.publish_date" t-options='{"format": "long"}'/></p>
-=======
                             <t t-if="news_articles">
                                 <t t-foreach="news_articles" t-as="post">
                                     <a class="album_item" t-att-href="post.link" target="_blank">
@@ -32,16 +19,11 @@
                                         </t>
                                         <h3><t t-esc="post.title"/></h3>
                                         <p><t t-esc="post.source"/> — <t t-esc="post.published_date.strftime('%d/%m/%Y')"/></p>
->>>>>>> 0a6ecba1
                                     </a>
                                 </t>
                             </t>
                             <t t-else="">
-<<<<<<< HEAD
-                                <p class="text-muted">No hay publicaciones en el blog todavía.</p>
-=======
                                 <p class="text-muted">No hay noticias disponibles.</p>
->>>>>>> 0a6ecba1
                             </t>
                         </div>
                     </div>
