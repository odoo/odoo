<odoo>
    <template id="gallery_template" name="Gallery View">
        <t t-call="website.layout">
            <div id="splash-loader">
                <div class="splash-wrapper">
                    <div class="splash-spinner"></div>
                </div>
            </div>
            <t t-set="hide_sidebar" t-value="True" />
            <t t-call-assets="mi_website_ext.assets_gallery" />
            <div class="content_container">
                <div class="gallery_container">
                    <h1 class="gallery_title">Galería de fotos</h1>
                    <p class="gallery_subtitle">Revive los mejores momentos de nuestras actividades.</p>
                    <div class="album_section">
                        <div class="album_list">
                            <t t-if="albums">
<<<<<<< HEAD
                            <t t-foreach="albums" t-as="album">
                                <a class="album_item" t-attf-href="/gallery/album/#{album.id}">
                                    <t t-if="album.image_1920">
                                        <img t-att-src="image_data_uri(album.image_1920)" t-att-alt="album.name"/>
                                    </t>
                                    <t t-else="">
                                        <img src="/mi_website_ext/static/src/img/imagetester.jpg" t-att-alt="album.name"/>
                                    </t>
                                    <h3><t t-esc="album.name"/></h3>
                                    <p><t t-esc="album.description"/></p>
                                </a>
                            </t>
                        </t>
                        <t t-else="">
                            <p class="no_photo">No hay álbumes para mostrar en este momento.</p>
                        </t>
=======
                                <t t-foreach="albums" t-as="album">
                                    <a class="album_item" t-attf-href="/gallery/album/#{album.id}">
                                        <t t-if="album.image_1920">
                                            <img t-att-src="image_data_uri(album.image_1920)" t-att-alt="album.name"/>
                                        </t>
                                        <t t-else="">
                                            <img src="/mi_website_ext/static/src/img/imagetester.jpg" t-att-alt="album.name"/>
                                        </t>
                                        <h3>
                                            <t t-esc="album.name"/>
                                        </h3>
                                        <p>
                                            <t t-esc="album.description"/>
                                        </p>
                                    </a>
                                </t>
                            </t>
                            <t t-else="">
                                <p class="no_photo">No hay álbumes para mostrar en este momento.</p>
                            </t>
>>>>>>> 86fb98fc
                        </div>
                    </div>
                </div>
            </div>
        </t>
    </template>
</odoo><|MERGE_RESOLUTION|>--- conflicted
+++ resolved
@@ -15,24 +15,6 @@
                     <div class="album_section">
                         <div class="album_list">
                             <t t-if="albums">
-<<<<<<< HEAD
-                            <t t-foreach="albums" t-as="album">
-                                <a class="album_item" t-attf-href="/gallery/album/#{album.id}">
-                                    <t t-if="album.image_1920">
-                                        <img t-att-src="image_data_uri(album.image_1920)" t-att-alt="album.name"/>
-                                    </t>
-                                    <t t-else="">
-                                        <img src="/mi_website_ext/static/src/img/imagetester.jpg" t-att-alt="album.name"/>
-                                    </t>
-                                    <h3><t t-esc="album.name"/></h3>
-                                    <p><t t-esc="album.description"/></p>
-                                </a>
-                            </t>
-                        </t>
-                        <t t-else="">
-                            <p class="no_photo">No hay álbumes para mostrar en este momento.</p>
-                        </t>
-=======
                                 <t t-foreach="albums" t-as="album">
                                     <a class="album_item" t-attf-href="/gallery/album/#{album.id}">
                                         <t t-if="album.image_1920">
@@ -53,7 +35,6 @@
                             <t t-else="">
                                 <p class="no_photo">No hay álbumes para mostrar en este momento.</p>
                             </t>
->>>>>>> 86fb98fc
                         </div>
                     </div>
                 </div>
