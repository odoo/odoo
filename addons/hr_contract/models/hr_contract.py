# -*- coding: utf-8 -*-
# Part of Odoo. See LICENSE file for full copyright and licensing details.

from datetime import date
from dateutil.relativedelta import relativedelta

from odoo import api, fields, models, _
from odoo.exceptions import ValidationError

from odoo.osv import expression


class Contract(models.Model):
    _name = 'hr.contract'
    _description = 'Contract'
    _inherit = ['mail.thread', 'mail.activity.mixin']

    name = fields.Char('Contract Reference', required=True)
    active = fields.Boolean(default=True)
    employee_id = fields.Many2one('hr.employee', string='Employee', tracking=True, domain="['|', ('company_id', '=', False), ('company_id', '=', company_id)]")
    department_id = fields.Many2one('hr.department', domain="['|', ('company_id', '=', False), ('company_id', '=', company_id)]", string="Department")
    job_id = fields.Many2one('hr.job', domain="['|', ('company_id', '=', False), ('company_id', '=', company_id)]", string='Job Position')
    date_start = fields.Date('Start Date', required=True, default=fields.Date.today, tracking=True,
        help="Start date of the contract.")
    date_end = fields.Date('End Date', tracking=True,
        help="End date of the contract (if it's a fixed-term contract).")
    trial_date_end = fields.Date('End of Trial Period',
        help="End date of the trial period (if there is one).")
    resource_calendar_id = fields.Many2one(
        'resource.calendar', 'Working Schedule',
        default=lambda self: self.env.company.resource_calendar_id.id, copy=False,
        domain="['|', ('company_id', '=', False), ('company_id', '=', company_id)]")
    wage = fields.Monetary('Wage', required=True, tracking=True, help="Employee's monthly gross wage.")
    advantages = fields.Text('Advantages')
    notes = fields.Text('Notes')
    state = fields.Selection([
        ('draft', 'New'),
        ('open', 'Running'),
        ('close', 'Expired'),
        ('cancel', 'Cancelled')
    ], string='Status', group_expand='_expand_states', copy=False,
       tracking=True, help='Status of the contract', default='draft')
    company_id = fields.Many2one('res.company', default=lambda self: self.env.company, required=True)
    """
        kanban_state:
            * draft + green = "Incoming" state (will be set as Open once the contract has started)
            * open + red = "Pending" state (will be set as Closed once the contract has ended)
            * red = Shows a warning on the employees kanban view
    """
    kanban_state = fields.Selection([
        ('normal', 'Grey'),
        ('done', 'Green'),
        ('blocked', 'Red')
    ], string='Kanban State', default='normal', tracking=True, copy=False)
    currency_id = fields.Many2one(string="Currency", related='company_id.currency_id', readonly=True)
    permit_no = fields.Char('Work Permit No', related="employee_id.permit_no", readonly=False)
    visa_no = fields.Char('Visa No', related="employee_id.visa_no", readonly=False)
    visa_expire = fields.Date('Visa Expire Date', related="employee_id.visa_expire", readonly=False)
    hr_responsible_id = fields.Many2one('res.users', 'HR Responsible', tracking=True,
        help='Person responsible for validating the employee\'s contracts.')
    calendar_mismatch = fields.Boolean(compute='_compute_calendar_mismatch')

    @api.depends('employee_id.resource_calendar_id', 'resource_calendar_id')
    def _compute_calendar_mismatch(self):
        for contract in self:
            contract.calendar_mismatch = contract.resource_calendar_id != contract.employee_id.resource_calendar_id

    def _expand_states(self, states, domain, order):
        return [key for key, val in type(self).state.selection]

    @api.onchange('employee_id')
    def _onchange_employee_id(self):
        if self.employee_id:
            self.job_id = self.employee_id.job_id
            self.department_id = self.employee_id.department_id
            self.resource_calendar_id = self.employee_id.resource_calendar_id
            self.company_id = self.employee_id.company_id

    @api.constrains('employee_id', 'state', 'kanban_state', 'date_start', 'date_end')
    def _check_current_contract(self):
        """ Two contracts in state [incoming | open | close] cannot overlap """
        for contract in self.filtered(lambda c: (c.state not in ['draft', 'cancel'] or c.state == 'draft' and c.kanban_state == 'done') and c.employee_id):
            domain = [
                ('id', '!=', contract.id),
                ('employee_id', '=', contract.employee_id.id),
                '|',
                    ('state', 'in', ['open', 'close']),
                    '&',
                        ('state', '=', 'draft'),
                        ('kanban_state', '=', 'done')  # replaces incoming
            ]

            if not contract.date_end:
                start_domain = []
                end_domain = ['|', ('date_end', '>=', contract.date_start), ('date_end', '=', False)]
            else:
                start_domain = [('date_start', '<=', contract.date_end)]
                end_domain = ['|', ('date_end', '>', contract.date_start), ('date_end', '=', False)]

            domain = expression.AND([domain, start_domain, end_domain])
            if self.search_count(domain):
                raise ValidationError(_('An employee can only have one contract at the same time. (Excluding Draft and Cancelled contracts)'))

    @api.constrains('date_start', 'date_end')
    def _check_dates(self):
        if self.filtered(lambda c: c.date_end and c.date_start > c.date_end):
            raise ValidationError(_('Contract start date must be earlier than contract end date.'))

    @api.model
    def update_state(self):
        self.search([
            ('state', '=', 'open'),
            '|',
            '&',
            ('date_end', '<=', fields.Date.to_string(date.today() + relativedelta(days=7))),
            ('date_end', '>=', fields.Date.to_string(date.today() + relativedelta(days=1))),
            '&',
            ('visa_expire', '<=', fields.Date.to_string(date.today() + relativedelta(days=60))),
            ('visa_expire', '>=', fields.Date.to_string(date.today() + relativedelta(days=1))),
        ]).write({
            'kanban_state': 'blocked'
        })

        self.search([
            ('state', '=', 'open'),
            '|',
            ('date_end', '<=', fields.Date.to_string(date.today() + relativedelta(days=1))),
            ('visa_expire', '<=', fields.Date.to_string(date.today() + relativedelta(days=1))),
        ]).write({
            'state': 'close'
        })

        self.search([('state', '=', 'draft'), ('kanban_state', '=', 'done'), ('date_start', '<=', fields.Date.to_string(date.today())), ]).write({
            'state': 'open'
        })

        contract_ids = self.search([('date_end', '=', False), ('state', '=', 'close'), ('employee_id', '!=', False)])
        # Ensure all closed contract followed by a new contract have a end date.
        # If closed contract has no closed date, the work entries will be generated for an unlimited period.
        for contract in contract_ids:
            next_contract = self.search([
                ('employee_id', '=', contract.employee_id.id),
                ('state', 'not in', ['cancel', 'new']),
                ('date_start', '>', contract.date_start)
            ], order="date_start asc", limit=1)
            if next_contract:
                contract.date_end = next_contract.date_start - relativedelta(days=1)
                continue
            next_contract = self.search([
                ('employee_id', '=', contract.employee_id.id),
                ('date_start', '>', contract.date_start)
            ], order="date_start asc", limit=1)
            if next_contract:
                contract.date_end = next_contract.date_start - relativedelta(days=1)

        return True

    def _assign_open_contract(self):
        for contract in self:
            contract.employee_id.sudo().write({'contract_id': contract.id})

    def write(self, vals):
        res = super(Contract, self).write(vals)
        if vals.get('state') == 'open':
            self._assign_open_contract()
        if vals.get('state') == 'close':
<<<<<<< HEAD
            for contract in self:
                date_end = max(date.today(), contract.date_start)
                if contract.date_end:
                    date_end = min(date_end, contract.date_end)
                contract.date_end = date_end
=======
            for contract in self.filtered(lambda c: not c.date_end):
                contract.date_end = max(date.today(), contract.date_start)
>>>>>>> ce590d25

        calendar = vals.get('resource_calendar_id')
        if calendar and (self.state == 'open' or (self.state == 'draft' and self.kanban_state == 'done')):
            self.mapped('employee_id').write({'resource_calendar_id': calendar})

        if 'state' in vals and 'kanban_state' not in vals:
            self.write({'kanban_state': 'normal'})

        return res

    @api.model
    def create(self, vals):
        contracts = super(Contract, self).create(vals)
        if vals.get('state') == 'open':
            contracts._assign_open_contract()
        open_contracts = contracts.filtered(lambda c: c.state == 'open' or c.state == 'draft' and c.kanban_state == 'done')
        # sync contract calendar -> calendar employee
        for contract in open_contracts.filtered(lambda c: c.employee_id and c.resource_calendar_id):
            contract.employee_id.resource_calendar_id = contract.resource_calendar_id
        return contracts

    def _track_subtype(self, init_values):
        self.ensure_one()
        if 'state' in init_values and self.state == 'open' and 'kanban_state' in init_values and self.kanban_state == 'blocked':
            return self.env.ref('hr_contract.mt_contract_pending')
        elif 'state' in init_values and self.state == 'close':
            return self.env.ref('hr_contract.mt_contract_close')
        return super(Contract, self)._track_subtype(init_values)<|MERGE_RESOLUTION|>--- conflicted
+++ resolved
@@ -8,7 +8,6 @@
 from odoo.exceptions import ValidationError
 
 from odoo.osv import expression
-
 
 class Contract(models.Model):
     _name = 'hr.contract'
@@ -68,6 +67,7 @@
     def _expand_states(self, states, domain, order):
         return [key for key, val in type(self).state.selection]
 
+
     @api.onchange('employee_id')
     def _onchange_employee_id(self):
         if self.employee_id:
@@ -87,7 +87,7 @@
                     ('state', 'in', ['open', 'close']),
                     '&',
                         ('state', '=', 'draft'),
-                        ('kanban_state', '=', 'done')  # replaces incoming
+                        ('kanban_state', '=', 'done') # replaces incoming
             ]
 
             if not contract.date_end:
@@ -130,7 +130,7 @@
             'state': 'close'
         })
 
-        self.search([('state', '=', 'draft'), ('kanban_state', '=', 'done'), ('date_start', '<=', fields.Date.to_string(date.today())), ]).write({
+        self.search([('state', '=', 'draft'), ('kanban_state', '=', 'done'), ('date_start', '<=', fields.Date.to_string(date.today())),]).write({
             'state': 'open'
         })
 
@@ -164,16 +164,8 @@
         if vals.get('state') == 'open':
             self._assign_open_contract()
         if vals.get('state') == 'close':
-<<<<<<< HEAD
-            for contract in self:
-                date_end = max(date.today(), contract.date_start)
-                if contract.date_end:
-                    date_end = min(date_end, contract.date_end)
-                contract.date_end = date_end
-=======
             for contract in self.filtered(lambda c: not c.date_end):
                 contract.date_end = max(date.today(), contract.date_start)
->>>>>>> ce590d25
 
         calendar = vals.get('resource_calendar_id')
         if calendar and (self.state == 'open' or (self.state == 'draft' and self.kanban_state == 'done')):
