<?xml version="1.0" encoding="utf-8"?>
<openerp>
    <data>
        
        
<!-- Contracts Button on Employee Form -->

        <record id="act_hr_employee_2_hr_contract" model="ir.actions.act_window">
            <field name="res_model">hr.contract</field>
            <field name="view_type">form</field>
            <field name="name">Contracts</field>
            <field name="view_mode">tree,form</field>
            <field name="context">{'search_default_employee_id': [active_id], 'default_employee_id': active_id}</field>
        </record>
        
        <record id="hr_hr_employee_view_form2" model="ir.ui.view">
            <field name="name">hr.hr.employee.view.form2</field>
            <field name="model">hr.employee</field>
            <field name="inherit_id" ref="hr.view_employee_form"/>
            <field name="arch" type="xml">
                <data>
                    <xpath expr="//div[@name='button_box']" position="inside">
                        <button name="%(act_hr_employee_2_hr_contract)d" 
                            class="oe_stat_button" 
                            icon="fa-book" 
                            type="action"
                            groups="base.group_hr_manager">
                            <field name="contracts_count" widget="statinfo" string="Contracts"/>
                        </button>
                    </xpath>
                    <xpath expr="//field[@name='coach_id']" position="after">
                        <field name="manager"/>
                    </xpath>
                    <xpath expr="//group[@name='active_group']" position="before">
                        <group string="Current Contract">
                            <field name="medic_exam" string="Medical Exam"/>
                            <field name="vehicle"/>
                            <field name="vehicle_distance"/>
                        </group>
                    </xpath>
                    <field name="marital" position="after">
                        <field name="children"/>
                    </field>
                    <field name="birthday" position="after">
                        <field name="place_of_birth"/>
                    </field>
                    <field name="bank_account_id" position="replace">
                        <field name="bank_account_id" context="{'display_partner':True}"/>
                    </field>
                </data>
            </field>
        </record>

        <record id="hr_contract_view_search" model="ir.ui.view">
            <field name="name">hr.contract.view.search</field>
            <field name="model">hr.contract</field>
            <field name="arch" type="xml">
                <search string="Search Contract">
                    <field name="name" string="Contracts"/>
                    <field name="date_start"/>
                    <field name="date_end"/>
                    <field name="working_hours"/>
                    <field name="employee_id"/>
<<<<<<< HEAD
                    <field name="department_id"/>
                    <field name="state"/>
                    <filter string="To Renew" name="to_renew" domain="[('state', '=', 'pending')]"/>
                    <separator />
=======
                    <field name="department_id" groups="hr.group_multi_departments"/>
                    <field name="state"/>
                    <filter string="To Renew" name="to_renew" domain="[('state', '=', 'pending')]"/>
                    <separator />
                    <filter string="Current Employee" name="current_employee" domain="[('employee_id.active','=',True)]"/>
                    <separator/>
>>>>>>> 4bef17cc
                    <filter string="New Mail" name="message_unread" domain="[('message_unread','=',True)]"/>
                    <group expand="0" string="Group By">
                        <filter string="Employee" domain="[]" context="{'group_by':'employee_id'}"/>
                        <filter string="Job" domain="[]" context="{'group_by':'job_id'}"/>
                        <filter string="Contract Type" domain="[]" context="{'group_by':'type_id'}"/>
                    </group>
                </search>
            </field>
        </record>

        <record id="hr_contract_view_form" model="ir.ui.view">
            <field name="name">hr.contract.view.form</field>
            <field name="model">hr.contract</field>
            <field name="arch" type="xml">
<<<<<<< HEAD
                <form string="Contract">
=======
                <form string="Current Contract">
>>>>>>> 4bef17cc
                    <header>
                        <field name="state" widget="statusbar" clickable="1"/>
                    </header>
                    <sheet>
                    <div class="oe_title">
                        <label for="name" class="oe_edit_only"/>
                        <h1>
                            <field name="name" placeholder="Contract Reference"/>
                        </h1>
                    </div>
                    <group>
                        <group>
                            <field name="employee_id" on_change="onchange_employee_id(employee_id)"/>
                            <field name="job_id"/>
                        </group>
                        <group>
<<<<<<< HEAD
                            <field name="department_id"/>
=======
                            <field name="department_id" groups="hr.group_multi_departments"/>
>>>>>>> 4bef17cc
                            <field name="type_id"/>
                        </group>
                    </group>
                    <notebook>
                        <page string="Information" name="information">
                            <group>
                                <group name="salary_and_advantages" string="Salary and Advantages">
                                    <field name="wage"/>
                                    <field name="advantages" nolabel="1" placeholder="Advantages..." colspan="2"/>
                                </group>
                                <group name="duration_group" string="Duration">
                                    <label for="trial_date_start" string="Trial Period Duration"/>
                                    <div>
                                        <field name="trial_date_start" class="oe_inline"/> - <field name="trial_date_end" class="oe_inline"/>
                                    </div>
                                    <label for="date_start" string="Duration"/>
                                    <div>
                                        <field name="date_start" class="oe_inline"/> - <field name="date_end" class="oe_inline"/>
                                    </div>
                                    <field name="working_hours"/>
                                </group>
                            </group>
                            <separator string="Notes"/>
                            <field name="notes"/>
                        </page>
                        <page string="Work Permit">
                            <group col="4">
                                <field name="visa_no"/>
                                <field name="permit_no"/>
                                <field name="visa_expire"/>
                            </group>
                        </page>
                    </notebook>
                    </sheet>
                    <div class="oe_chatter">
                        <field name="message_follower_ids" widget="mail_followers" groups="base.group_user"/>
                        <field name="message_ids" widget="mail_thread"/>
                    </div>
                </form>
            </field>
        </record>

        <record id="hr_contract_view_tree" model="ir.ui.view">
            <field name="name">hr.contract.view.tree</field>
            <field name="model">hr.contract</field>
            <field name="arch" type="xml">
                <tree string="Contracts" fonts="bold:message_unread == True">
                    <field name="name"/>
                    <field name="employee_id"/>
                    <field name="type_id"/>
                    <field name="job_id"/>
                    <field name="working_hours"/>
                    <field name="date_start"/>
                    <field name="date_end"/>
                    <field name="wage" invisible="1"/>
                    <field name="message_unread" invisible="1"/>
                </tree>
            </field>
        </record>

        <record id="action_hr_contract" model="ir.actions.act_window">
            <field name="name">Contracts</field>
            <field name="res_model">hr.contract</field>
            <field name="view_type">form</field>
            <field name="view_mode">tree,form</field>
            <field name="domain">[]</field>
            <field name="context">{'search_default_current':1}</field>
            <field name="search_view_id" ref="hr_contract_view_search"/>
        </record>

        <record id="hr_contract_type_view_form" model="ir.ui.view">
            <field name="name">hr.contract.type.view.form</field>
            <field name="model">hr.contract.type</field>
            <field name="arch" type="xml">
                <form string="Contract Type">
                    <group col="4">
                        <field colspan="4" name="name"/>
                    </group>
                </form>
            </field>
        </record>

         <record id="hr_contract_type_view_tree" model="ir.ui.view">
            <field name="name">hr.contract.type.view.tree</field>
            <field name="model">hr.contract.type</field>
            <field name="arch" type="xml">
                <tree string="Contract Type">
                    <field colspan="4" name="name"/>
                </tree>
            </field>
        </record>

        <record id="hr_contract_type_view_search" model="ir.ui.view">
            <field name="name">hr.contract.type.view.search</field>
            <field name="model">hr.contract.type</field>
            <field name="arch" type="xml">
                <search string="Search Contract Type">
                    <field name="name" string="Contract Type"/>
                    <field name="sequence" widget="handle" string="Sequence"/>
               </search>
            </field>
        </record>

        <record id="action_hr_contract_type" model="ir.actions.act_window">
            <field name="name">Contract Types</field>
            <field name="res_model">hr.contract.type</field>
            <field name="view_type">form</field>
            <field name="view_mode">tree,form</field>
            <field name="search_view_id" ref="hr_contract_type_view_search"/>
        </record>

        <menuitem action="action_hr_contract_type" id="hr_menu_contract_type" parent="hr.menu_hr_configuration_employees" sequence="3" groups="base.group_no_one"/>
        <menuitem action="action_hr_contract" id="hr_menu_contract" parent="hr.menu_hr_main" name="Contracts" sequence="4" groups="base.group_hr_manager"/>

    </data>
</openerp><|MERGE_RESOLUTION|>--- conflicted
+++ resolved
@@ -61,19 +61,12 @@
                     <field name="date_end"/>
                     <field name="working_hours"/>
                     <field name="employee_id"/>
-<<<<<<< HEAD
-                    <field name="department_id"/>
-                    <field name="state"/>
-                    <filter string="To Renew" name="to_renew" domain="[('state', '=', 'pending')]"/>
-                    <separator />
-=======
                     <field name="department_id" groups="hr.group_multi_departments"/>
                     <field name="state"/>
                     <filter string="To Renew" name="to_renew" domain="[('state', '=', 'pending')]"/>
                     <separator />
                     <filter string="Current Employee" name="current_employee" domain="[('employee_id.active','=',True)]"/>
                     <separator/>
->>>>>>> 4bef17cc
                     <filter string="New Mail" name="message_unread" domain="[('message_unread','=',True)]"/>
                     <group expand="0" string="Group By">
                         <filter string="Employee" domain="[]" context="{'group_by':'employee_id'}"/>
@@ -88,11 +81,7 @@
             <field name="name">hr.contract.view.form</field>
             <field name="model">hr.contract</field>
             <field name="arch" type="xml">
-<<<<<<< HEAD
-                <form string="Contract">
-=======
                 <form string="Current Contract">
->>>>>>> 4bef17cc
                     <header>
                         <field name="state" widget="statusbar" clickable="1"/>
                     </header>
@@ -109,11 +98,7 @@
                             <field name="job_id"/>
                         </group>
                         <group>
-<<<<<<< HEAD
-                            <field name="department_id"/>
-=======
                             <field name="department_id" groups="hr.group_multi_departments"/>
->>>>>>> 4bef17cc
                             <field name="type_id"/>
                         </group>
                     </group>
