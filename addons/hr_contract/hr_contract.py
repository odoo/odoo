# -*- coding: utf-8 -*-
##############################################################################
#
#    OpenERP, Open Source Management Solution
#    Copyright (C) 2004-Today OpenERP S.A. (<http://www.openerp.com>).
#
#    This program is free software: you can redistribute it and/or modify
#    it under the terms of the GNU Affero General Public License as
#    published by the Free Software Foundation, either version 3 of the
#    License, or (at your option) any later version.
#
#    This program is distributed in the hope that it will be useful,
#    but WITHOUT ANY WARRANTY; without even the implied warranty of
#    MERCHANTABILITY or FITNESS FOR A PARTICULAR PURPOSE.  See the
#    GNU Affero General Public License for more details.
#
#    You should have received a copy of the GNU Affero General Public License
#    along with this program.  If not, see <http://www.gnu.org/licenses/>.
#
##############################################################################

import time

from openerp import SUPERUSER_ID
from openerp.osv import fields, osv

class hr_employee(osv.osv):
    _name = "hr.employee"
    _description = "Employee"
    _inherit = "hr.employee"

    def _get_latest_contract(self, cr, uid, ids, field_name, args, context=None):
        res = {}
        obj_contract = self.pool.get('hr.contract')
        for emp in self.browse(cr, uid, ids, context=context):
            contract_ids = obj_contract.search(cr, uid, [('employee_id', '=', emp.id)], order='date_start', context=context)
            if contract_ids:
                res[emp.id] = contract_ids[-1:][0]
            else:
                res[emp.id] = False
        return res

    def _contracts_count(self, cr, uid, ids, field_name, arg, context=None):
        Contract = self.pool['hr.contract']
        return {
            employee_id: Contract.search_count(cr, SUPERUSER_ID, [('employee_id', '=', employee_id)], context=context)
            for employee_id in ids
        }

    _columns = {
        'manager': fields.boolean('Is a Manager'),
        'medic_exam': fields.date('Medical Examination Date'),
        'place_of_birth': fields.char('Place of Birth'),
        'children': fields.integer('Number of Children'),
        'vehicle': fields.char('Company Vehicle'),
        'vehicle_distance': fields.integer('Home-Work Dist.', help="In kilometers"),
        'contract_ids': fields.one2many('hr.contract', 'employee_id', 'Contracts'),
        'contract_id': fields.function(_get_latest_contract, string='Current Contract', type='many2one', relation="hr.contract", help='Latest contract of the employee'),
        'contracts_count': fields.function(_contracts_count, type='integer', string='Contracts'),
    }


class hr_contract_type(osv.osv):
    _name = 'hr.contract.type'
    _description = 'Contract Type'
    _order = 'sequence, id'

    _columns = {
        'name': fields.char('Contract Type', required=True),
        'sequence': fields.integer('Sequence', help="Gives the sequence when displaying a list of Contract."),
    }
    defaults = {
        'sequence': 10
    }



class hr_contract(osv.osv):
    _name = 'hr.contract'
    _description = 'Contract'
    _inherit = ['mail.thread', 'ir.needaction_mixin']

<<<<<<< HEAD
    _track = {
        'state': {
            'hr_contract.mt_contract_pending': lambda self, cr, uid, obj, ctx=None: obj.state == 'pending',
            'hr_contract.mt_contract_close': lambda self, cr, uid, obj, ctx=None: obj.state == 'close',
        },
    }

=======
>>>>>>> 4bef17cc
    _columns = {
        'name': fields.char('Contract Reference', required=True),
        'employee_id': fields.many2one('hr.employee', "Employee", required=True),
        'department_id': fields.many2one('hr.department', string="Department"),
        'type_id': fields.many2one('hr.contract.type', "Contract Type", required=True),
        'job_id': fields.many2one('hr.job', 'Job Title'),
        'date_start': fields.date('Start Date', required=True),
        'date_end': fields.date('End Date'),
        'trial_date_start': fields.date('Trial Start Date'),
        'trial_date_end': fields.date('Trial End Date'),
        'working_hours': fields.many2one('resource.calendar', 'Working Schedule'),
        'wage': fields.float('Wage', digits=(16, 2), required=True, help="Basic Salary of the employee"),
        'advantages': fields.text('Advantages'),
        'notes': fields.text('Notes'),
        'permit_no': fields.char('Work Permit No', required=False, readonly=False),
        'visa_no': fields.char('Visa No', required=False, readonly=False),
        'visa_expire': fields.date('Visa Expire Date'),
        'state': fields.selection(
            [('draft', 'New'), ('open', 'Running'), ('pending', 'To Renew'), ('close', 'Expired')],
            string='Status', track_visibility='onchange',
            help='Status of the contract'),
    }

    def _get_type(self, cr, uid, context=None):
        type_ids = self.pool.get('hr.contract.type').search(cr, uid, [], limit=1)
        return type_ids and type_ids[0] or False

    _defaults = {
        'date_start': lambda *a: time.strftime("%Y-%m-%d"),
        'type_id': _get_type,
        'state': 'draft',
    }

    def onchange_employee_id(self, cr, uid, ids, employee_id, context=None):
        if not employee_id:
            return {'value': {'job_id': False, 'department_id': False}}
        emp_obj = self.pool.get('hr.employee').browse(cr, uid, employee_id, context=context)
        job_id = dept_id = False
        if emp_obj.job_id:
            job_id = emp_obj.job_id.id
        if emp_obj.department_id:
            dept_id = emp_obj.department_id.id
        return {'value': {'job_id': job_id, 'department_id': dept_id}}

    def _check_dates(self, cr, uid, ids, context=None):
        for contract in self.read(cr, uid, ids, ['date_start', 'date_end'], context=context):
            if contract['date_start'] and contract['date_end'] and contract['date_start'] > contract['date_end']:
                return False
        return True

    _constraints = [
        (_check_dates, 'Error! Contract start-date must be less than contract end-date.', ['date_start', 'date_end'])
    ]

    def set_as_pending(self, cr, uid, ids, context=None):
        return self.write(cr, uid, ids, {'state': 'pending'}, context=context)

    def set_as_close(self, cr, uid, ids, context=None):
<<<<<<< HEAD
        return self.write(cr, uid, ids, {'state': 'close'}, context=context)
=======
        return self.write(cr, uid, ids, {'state': 'close'}, context=context)

    def _track_subtype(self, cr, uid, ids, init_values, context=None):
        record = self.browse(cr, uid, ids[0], context=context)
        if 'state' in init_values and record.state == 'pending':
            return 'hr_contract.mt_contract_pending'
        elif 'state' in init_values and record.state == 'close':
            return 'hr_contract.mt_contract_close'
        return super(hr_contract, self)._track_subtype(cr, uid, ids, init_values, context=context)
>>>>>>> 4bef17cc
<|MERGE_RESOLUTION|>--- conflicted
+++ resolved
@@ -74,22 +74,11 @@
     }
 
 
-
 class hr_contract(osv.osv):
     _name = 'hr.contract'
     _description = 'Contract'
     _inherit = ['mail.thread', 'ir.needaction_mixin']
 
-<<<<<<< HEAD
-    _track = {
-        'state': {
-            'hr_contract.mt_contract_pending': lambda self, cr, uid, obj, ctx=None: obj.state == 'pending',
-            'hr_contract.mt_contract_close': lambda self, cr, uid, obj, ctx=None: obj.state == 'close',
-        },
-    }
-
-=======
->>>>>>> 4bef17cc
     _columns = {
         'name': fields.char('Contract Reference', required=True),
         'employee_id': fields.many2one('hr.employee', "Employee", required=True),
@@ -148,9 +137,6 @@
         return self.write(cr, uid, ids, {'state': 'pending'}, context=context)
 
     def set_as_close(self, cr, uid, ids, context=None):
-<<<<<<< HEAD
-        return self.write(cr, uid, ids, {'state': 'close'}, context=context)
-=======
         return self.write(cr, uid, ids, {'state': 'close'}, context=context)
 
     def _track_subtype(self, cr, uid, ids, init_values, context=None):
@@ -159,5 +145,4 @@
             return 'hr_contract.mt_contract_pending'
         elif 'state' in init_values and record.state == 'close':
             return 'hr_contract.mt_contract_close'
-        return super(hr_contract, self)._track_subtype(cr, uid, ids, init_values, context=context)
->>>>>>> 4bef17cc
+        return super(hr_contract, self)._track_subtype(cr, uid, ids, init_values, context=context)