--- conflicted
+++ resolved
@@ -29,43 +29,6 @@
                 self.get_goal_todo_info();
             });
         },
-<<<<<<< HEAD
-        events: {
-            // update a challenge and related goals
-            'click i.oe_update_challenge': function(event) {
-                var self = this;
-                var challenge_id = parseInt(event.currentTarget.id, 10);
-                var goals_updated = new instance.web.Model('gamification.challenge').call('quick_update', [challenge_id]);
-                $.when(goals_updated).done(function() {
-                    self.get_goal_todo_info();
-                });
-            },
-            // action to modify a goal
-            'click a.oe_goal_action': function(event) {
-                var self = this;
-                var goal_id = parseInt(event.currentTarget.id, 10);
-                var goal_action = new instance.web.Model('gamification.goal').call('get_action', [goal_id]).then(function(res) {
-                    goal_action['action'] = res;
-                });
-                $.when(goal_action).done(function() {
-                    var action = self.do_action(goal_action.action);
-                    $.when(action).done(function () {
-                        new instance.web.Model('gamification.goal').call('update', [[goal_id]]).then(function(res) {
-                            self.get_goal_todo_info();
-                        });
-                    });
-                });
-            },
-            // get more info about a challenge request
-            'click a.oe_challenge_reply': function(event) {
-                var self = this;
-                var challenge_id = parseInt(event.currentTarget.id, 10);
-                var challenge_action = new instance.web.Model('gamification.challenge').call('reply_challenge_wizard', [challenge_id]).then(function(res) {
-                    challenge_action['action'] = res;
-                });
-                $.when(challenge_action).done(function() {
-                    self.do_action(challenge_action.action).done(function () {
-=======
         // action to modify a goal
         'click a.oe_goal_action': function(event) {
             var self = this;
@@ -77,7 +40,6 @@
                 var action = self.do_action(goal_action.action);
                 $.when(action).done(function () {
                     new Model('gamification.goal').call('update', [[goal_id]]).then(function(res) {
->>>>>>> 4bef17cc
                         self.get_goal_todo_info();
                     });
                 });
