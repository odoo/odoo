<?xml version="1.0" encoding="utf-8"?>
<odoo>
    <data noupdate="1">
        <record id="email_template_badge_received" model="mail.template">
            <field name="name">Received Badge</field>
            <field name="subject">New badge {{ object.badge_id.name }} granted</field>
            <field name="model_id" ref="gamification.model_gamification_badge_user"/>
            <field name="partner_to">{{ object.user_id.partner_id.id }}</field>
            <field name="body_html" type="html">
<table border="0" cellpadding="0" style="padding-top: 16px; background-color: #F1F1F1; color: #454748; width: 100%; border-collapse:separate;"><tr><td align="center">
<table border="0" width="590" cellpadding="0" style="padding: 16px; background-color: white; color: #454748; border-collapse:separate;" summary="o_mail_notification">
<tbody>
    <!-- HEADER -->
    <tr>
        <td align="center" style="min-width: 590px;">
            <table width="590" border="0" cellpadding="0" style="min-width: 590px; background-color: white; padding: 0px 8px 0px 8px; border-collapse:separate;">
                <tr><td valign="middle">
                    <span style="font-size: 10px;">Your Badge</span><br/>
                    <span style="font-size: 20px; font-weight: bold;" t-out="object.badge_id.name or ''"></span>
                </td><td valign="middle" align="right">
                    <img t-attf-src="/logo.png?company={{ object.user_id.company_id.id }}" style="padding: 0px; margin: 0px; height: auto; width: 80px;" t-att-alt="object.user_id.company_id.name"/>
                </td></tr>
                <tr><td colspan="2" style="text-align:center;">
                  <hr width="100%" style="background-color:rgb(204,204,204);border:medium none;clear:both;display:block;font-size:0px;min-height:1px;line-height:0; margin: 16px 0px 16px 0px;"/>
                </td></tr>
            </table>
        </td>
    </tr>
    <!-- CONTENT -->
    <tr>
        <td align="center" style="min-width: 590px;">
            <table width="590" border="0" cellpadding="0" style="min-width: 590px; background-color: white; padding: 0px 8px 0px 8px; border-collapse:separate;">
                <tr><td valign="top" style="font-size: 14px;">
                    <div>
                        Congratulations <t t-out="object.user_id.name or ''"></t> !<br/>
                        You just received badge <strong t-out="object.badge_id.name or ''"></strong> !<br/>
                        <table t-if="is_html_empty(object.badge_id.description)" cellspacing="0" cellpadding="0" border="0" style="width: 560px; margin-top: 5px;">
                            <tbody><tr>
                                <td valign="center">
                                    <img t-attf-src="/web/image/gamification.badge/{{ object.badge_id.id }}/image_128/80x80" style="padding: 0px; margin: 0px; height: auto; width: 80px;" t-att-alt="user.company_id.name"/>
                                </td>
                                <td valign="center">
                                    <cite t-out="object.badge_id.description or ''"></cite>
                                </td>
                            </tr></tbody>
                        </table>
                        <br/>
                        <t t-if="object.sender_id">
                            This badge was granted by <strong t-out="object.sender_id.name or ''"></strong>.
                        </t>
                        <br/>
                        <t t-if="object.comment" t-out="object.comment or ''"></t>
                        <br/><br/>
                        Thank you,
                        <t t-if="object.sender_id.signature">
                            <br />
                            <t t-out="object.sender_id.signature or ''"></t>
                        </t>
                    </div>
                </td></tr>
                <tr><td style="text-align:center;">
                  <hr width="100%" style="background-color:rgb(204,204,204);border:medium none;clear:both;display:block;font-size:0px;min-height:1px;line-height:0; margin: 16px 0px 16px 0px;"/>
                </td></tr>
            </table>
        </td>
    </tr>
    <!-- FOOTER -->
    <tr>
        <td align="center" style="min-width: 590px;">
            <table width="590" border="0" cellpadding="0" style="min-width: 590px; background-color: white; font-size: 12px; padding: 0px 8px 0px 8px; border-collapse:separate;">
                <tr><td valign="middle" align="left">
                    <t t-out="object.user_id.company_id.name or ''">YourCompany</t>
                </td></tr>
                <tr><td valign="middle" align="left" style="opacity: 0.7;">
                    <t t-out="object.user_id.company_id.phone or ''">+1 650-123-4567</t>
                    <t t-if="object.user_id.company_id.email">
                        | <a t-attf-href="'mailto:%s' % {{ object.user_id.company_id.email }}" style="text-decoration:none; color: #454748;" t-out="object.user_id.company_id.email or ''">info@yourcompany.com</a>
                    </t>
                    <t t-if="object.user_id.company_id.website">
                        | <a t-attf-href="'%s' % {{ object.user_id.company_id.website }}" style="text-decoration:none; color: #454748;" t-out="object.user_id.company_id.website or ''">http://www.example.com</a>
                    </t>
                </td></tr>
            </table>
        </td>
    </tr>
</tbody>
</table>
</td></tr>
<!-- POWERED BY -->
<tr><td align="center" style="min-width: 590px;">
    <table width="590" border="0" cellpadding="0" style="min-width: 590px; background-color: #F1F1F1; color: #454748; padding: 8px; border-collapse:separate;">
      <tr><td style="text-align: center; font-size: 14px;">
        Powered by <a target="_blank" href="https://www.odoo.com?utm_source=db&amp;utm_medium=gamification" style="color: #875A7B;">Odoo</a>
      </td></tr>
    </table>
</td></tr>
</table></field>
            <field name="lang">{{ object.user_id.lang }}</field>
            <field name="auto_delete" eval="True"/>
        </record>

        <record id="email_template_goal_reminder" model="mail.template">
            <field name="name">Goal: Reminder for Goal Update</field>
            <field name="model_id" ref="gamification.model_gamification_goal"/>
            <field name="partner_to">{{ object.user_id.partner_id.id }}</field>
            <field name="body_html" type="html">
<div>
<<<<<<< HEAD
    <strong>Reminder <t t-out="object.name or ''"/></strong><br/>
=======
    <strong>Reminder</strong><br/>
>>>>>>> 4d11cb0e
    You have not updated your progress for the goal <t t-out="object.definition_id.name or ''"></t> (currently reached at <t t-out="object.completeness or ''"></t>%) for at least <t t-out="object.remind_update_delay or ''"></t> days. Do not forget to do it.
    <br/><br/>
    Thank you,
    <t t-if="object.challenge_id.manager_id.signature">
        <br />
        <t t-out="object.challenge_id.manager_id.signature or ''"></t>
    </t>
</div></field>
            <field name="lang">{{ object.user_id.lang }}</field>
            <field name="auto_delete" eval="True"/>
        </record>
        
        <record id="simple_report_template" model="mail.template">
            <field name="name">Challenge: Simple Challenge Report Progress</field>
            <field name="model_id" ref="gamification.model_gamification_challenge"/>
            <field name="body_html" type="html">
<table cellspacing="0" cellpadding="0" width="100%" style="background-color: #EEE; border-collapse: collapse;">
<tr>
    <td valign="top" align="center">
        <t t-set="object_ctx" t-value="ctx.get('object')"/>
        <t t-set="company" t-value="object_ctx and object_ctx.company_id or user.company_id"/>
        <t t-set="challenge_lines" t-value="ctx.get('challenge_lines', [])"/>
        <table cellspacing="0" cellpadding="0" width="600" style="margin: 0 auto; width: 570px;">
            <tr><td>
                <table cellspacing="0" cellpadding="0" width="100%">
                    <tr>
                        <div>
                            <t t-if="object.visibility_mode == 'ranking'">
                                <td style="padding:15px;">
                                    <p style="font-size:20px;color:#666666;" align="center">Leaderboard</p>
                                </td>
                            </t>
                        </div>
                    </tr>
                </table>
                <table cellspacing="0" cellpadding="0" width="100%" bgcolor="#fff" style="background-color:#fff;">
                    <tr><td style="padding: 15px;">
                        <t t-if="object.visibility_mode == 'personal'">
                            <span style="color:#666666;font-size:13px;">Here is your current progress in the challenge <strong t-out="object.name or ''"></strong>.</span>
                            <table cellspacing="0" cellpadding="0" width="100%" style="margin-top:20px;">
                                <tr>
                                    <td align="center">
                                        <div>Personal Performance</div>
                                    </td>
                                </tr>
                            </table>
                            <table cellspacing="0" cellpadding="0" width="100%" style="margin-top:30px;color:#666666;">
                                <thead>
                                    <tr style="color:#9A6C8E; font-size:12px;">
                                        <th align="left" style="padding-bottom: 0px;width:40%;text-align:left;">Goals</th>
                                        <th style="width:20%;text-align:right;" align="left">Target</th>
                                        <th style="width:20%;text-align:right;" align="right">Current</th>
                                        <th style="width:20%;text-align:right;" align="right">Completeness</th>
                                    </tr>
                                    <tr>
                                        <td colspan="5" style="height:1px;background-color:#9A6C8E;"></td>
                                    </tr>
                                </thead>
                                <tbody t-foreach="challenge_lines" t-as="line">
                                    <tr style="font-weight:bold;">
                                        <td style="padding: 20px 0;" align="left">
                                            <t t-out="line['name'] or ''"></t>
                                            <t t-if="line['suffix'] or line['monetary']">
                                                (<t t-out="line['full_suffix'] or ''"></t>)
                                            </t>
                                        </td>
                                        <td style="padding: 20px 0;" align="right"><t t-out="&quot;%.2f&quot; % line['target'] or ''"></t>
                                            <t t-if="line['suffix']" t-out="line['suffix'] or ''"></t>
                                        </td>
                                        <td style="padding: 20px 0;" align="right"><t t-out="&quot;%.2f&quot; % line['current'] or ''"></t>
                                            <t t-if="line['suffix']" t-out="line['suffix'] or ''"></t>
                                        </td>
                                        <td style="padding: 20px 0;font-size:25px;color:#9A6C8E;" align="right"><strong><t t-out="int(line['completeness']) or ''"></t>%</strong></td>
                                    </tr>
                                    <tr>
                                        <td colspan="5" style="height:1px;background-color:#e3e3e3;"></td>
                                    </tr>
                                </tbody>
                            </table>                   
                        </t>
                        <t t-else="">
                            <span style="color:#A8A8A8;font-size:13px;">
                                Challenge: <strong t-out="object.name or ''"></strong>.
                            </span> 
                            <t t-foreach="challenge_lines" t-as="line">
                                <!-- Header + Button table -->
                                <table cellspacing="0" cellpadding="0" width="100%" style="margin-top:35px;">
                                    <tr>
                                        <td width="50%">
                                            <div>Top Achievers for goal <strong t-out="line['name'] or ''"></strong></div>
                                        </td>
                                    </tr>
                                </table>
                                <!-- Podium -->
                                <t t-if="len(line['goals']) == 2">
                                    <table cellspacing="0" cellpadding="0" width="100%" style="margin-top:10px;">
                                        <tr><td style="padding:0 30px;">
                                            <table cellspacing="0" cellpadding="0" width="100%" style="table-layout: fixed;">
                                                <tr>
                                                    <t t-set="top_goals" t-value="line['goals'][:3]"/>
                                                    <t t-foreach="top_goals" t-as="goal">
                                                        <td align="center" style="width:32%;">
                                                            <t t-if="loop.index == 1">
                                                                <t t-set="extra_div" t-value="'&lt;div style=&quot;height:40px;&quot;&gt;&lt;/div&gt;'"/>
                                                                <t t-set="heightA" t-value="95"/>
                                                                <t t-set="heightB" t-value="75"/>
                                                                <t t-set="bgColor" t-value="'#b898b0'"/>
                                                                <t t-set="fontSize" t-value="50"/>
                                                                <t t-set="podiumPosition" t-value="'2'"/>
                                                            </t>
                                                            <t t-elif="loop.index == 2">
                                                                <t t-set="extra_div" t-value="''"/>
                                                                <t t-set="heightA" t-value="55"/>
                                                                <t t-set="heightB" t-value="115"/>
                                                                <t t-set="bgColor" t-value="'#9A6C8E'"/>
                                                                <t t-set="fontSize" t-value="85"/>
                                                                <t t-set="podiumPosition" t-value="'1'"/>
                                                            </t>
                                                            <t t-elif="loop.index == 3">
                                                                <t t-set="extra_div" t-value="'&lt;div style=&quot;height:60px;&quot;&gt;&lt;/div&gt;'"/>
                                                                <t t-set="heightA" t-value="115"/>
                                                                <t t-set="heightB" t-value="55"/>
                                                                <t t-set="bgColor" t-value="'#c8afc1'"/>
                                                                <t t-set="fontSize" t-value="35"/>
                                                                <t t-set="podiumPosition" t-value="'3'"/>
                                                            </t>
                                                            <div style="margin:0 3px 0 3px;height:220px;">
                                                                <div t-attf-style="height:{{ heightA }}px;">
                                                                    <t t-out="extra_div or ''"></t>
                                                                    <div style="height:55px;">
                                                                        <img style="margin-bottom:5px;width:50px;height:50px;border-radius:50%;object-fit:cover;" t-att-src="image_data_uri(object.env['res.users'].browse(goal['user_id']).partner_id.image_128)" t-att-alt="goal['name']"/>
                                                                    </div>
                                                                    <div align="center" t-attf-style ="color:{{ bgColor }};height:20px">
                                                                        <t t-out="goal['name'] or ''"></t>
                                                                    </div>
                                                                </div>
                                                                <div t-attf-style="background-color:{{ bgColor }};height:{{ heightB }}px;">
                                                                    <strong><span t-attf-style="color:#fff;font-size:{{ fontSize }}px;" t-out="podiumPosition or ''"></span></strong>
                                                                </div>
                                                                <div style="height:30px;">
                                                                    <t t-out="&quot;%.2f&quot; % goal['current'] or ''"></t>
                                                                    <t t-if="line['suffix'] or line['monetary']">
                                                                        <t t-out="line['full_suffix'] or ''"></t>
                                                                    </t>
                                                                </div>
                                                            </div>
                                                        </td>
                                                    </t>
                                                </tr>
                                            </table>
                                            </td>
                                        </tr>
                                    </table>
                                </t>
                                <!-- data table -->
                                <table cellspacing="0" cellpadding="0" width="100%" style="margin-bottom:5px">
                                    <tr>
                                        <td>
                                            <table cellspacing="0" cellpadding="0" width="100%" style="margin-top:30px;margin-bottom:5px;color:#666666;">
                                                <thead>
                                                    <tr style="color:#9A6C8E; font-size:12px;">
                                                        <th style="width:15%;text-align:center;">Rank</th>
                                                        <th style="width:25%;text-align:left;">Name</th>
                                                        <th style="width:30%;text-align:right;">Performance 
                                                            <t t-if="line['suffix']">
                                                                (<t t-out="line['suffix'] or ''"></t>)
                                                            </t>
                                                            <t t-elif="line['monetary']">
                                                                (<t t-out="company.currency_id.symbol or ''"></t>)
                                                            </t>
                                                        </th>
                                                        <th style="width:30%;text-align:right;">Completeness</th>
                                                    </tr>
                                                    <tr>
                                                        <td colspan="5" style="height:1px;background-color:#9A6C8E;"></td>
                                                    </tr>
                                                </thead>
                                                <tbody t-foreach="line['goals']" t-as="goal">
                                                    <tr>
                                                        <t t-set="tdBgColor" t-value="'#fff'"/>
                                                        <t t-set="tdColor" t-value="'gray'"/>
                                                        <t t-set="mutedColor" t-value="'#AAAAAA'"/>
                                                        <t t-set="tdPercentageColor" t-value="'#9A6C8E'"/>
                                                        <td width="15%" align="center" valign="middle" t-attf-style="background-color:{{ tdBgColor }};padding :5px 0;font-size:20px;"><t t-out="goal['rank']+1 or ''"></t>
                                                        </td>
                                                        <td width="25%" align="left" valign="middle" t-attf-style="background-color:{{ tdBgColor }};padding :5px 0;font-size:13px;"><t t-out="goal['name'] or ''"></t></td>
                                                        <td width="30%" align="right" t-attf-style="background-color:{{ tdBgColor }};padding:5px 0;line-height:1;"><t t-out="&quot;%.2f&quot; % goal['current'] or ''"></t><br/><span t-attf-style="font-size:13px;color:{{ mutedColor }};">on <t t-out="&quot;%.2f&quot; % line['target'] or ''"></t></span>
                                                        </td>
                                                        <td width="30%" t-attf-style="color:{{ tdPercentageColor }};background-color:{{ tdBgColor }};padding-right:15px;font-size:22px;" align="right"><strong><t t-out="int(goal['completeness']) or ''"></t>%</strong></td>
                                                    </tr>
                                                    <tr>
                                                        <td colspan="5" style="height:1px;background-color:#DADADA;"></td>
                                                    </tr>
                                                </tbody>
                                            </table>
                                        </td>
                                    </tr>
                                </table> 
                            </t>
                        </t>
                    </td></tr>
                </table>
            </td></tr>
        </table>
    </td>
</tr>
</table>
            </field>
        </record>

        <record id="mail_template_data_new_rank_reached" model="mail.template">
            <field name="name">User: New rank reached</field>
            <field name="model_id" ref="base.model_res_users"/>
            <field name="subject">New rank: {{ object.rank_id.name }}</field>
            <field name="email_to"></field>
            <field name="partner_to">{{ object.partner_id.id }}</field>
            <field name="body_html" type="html">
<div style="background:#F0F0F0;color:#515166;padding:10px 0px;font-family:Arial,Helvetica,sans-serif;font-size:14px;">
<table style="width:600px;margin:0px auto;background:white;border:1px solid #e1e1e1;">
    <tbody>
        <tr>
            <td style="padding:15px 20px 10px 20px;">
                <p>
                    Congratulations
                    <span t-out="object.name or ''">Joel Willis</span>!
                </p>
                <p>
                    You just reached a new rank : <strong t-out="object.rank_id.name or ''">Newbie</strong>
                </p>
                <t t-if="object.next_rank_id.name">
                    <p>Continue your work to become a <strong t-out="object.next_rank_id.name or ''">Student</strong> !</p>
                </t>
                <div style="margin: 16px 0px 16px 0px;">
                    <t t-set="gamification_redirection_data" t-value="object.get_gamification_redirection_data()"/>
                    <t t-foreach="gamification_redirection_data" t-as="data">
                        <t t-set="url" t-value="data['url']"/>
                        <t t-set="label" t-value="data['label']"/>
                        <a t-att-href="url" style="background-color: #875A7B; padding: 8px 16px 8px 16px; text-decoration: none; color: #fff; border-radius: 5px; font-size:13px;" t-out="label or ''">LABEL</a>
                    </t>
                </div>
            </td>
            <td style="padding:15px 20px 10px 20px;">
                <p style="text-align: center;">
                    <img t-attf-src="/web/image/gamification.karma.rank/{{ object.rank_id.id }}/image_128"/>
                </p>
            </td>
        </tr>
        <tr t-if="user.signature">
            <td style="padding:15px 20px 10px 20px;">
                <t t-out="user.signature or ''">--<br/>Mitchell Admin</t>
            </td>
        </tr>
    </tbody>
 </table>
</div></field>
            <field name="lang">{{ object.lang }}</field>
            <field name="auto_delete" eval="True"/>
        </record>

    </data>
</odoo><|MERGE_RESOLUTION|>--- conflicted
+++ resolved
@@ -105,11 +105,7 @@
             <field name="partner_to">{{ object.user_id.partner_id.id }}</field>
             <field name="body_html" type="html">
 <div>
-<<<<<<< HEAD
-    <strong>Reminder <t t-out="object.name or ''"/></strong><br/>
-=======
     <strong>Reminder</strong><br/>
->>>>>>> 4d11cb0e
     You have not updated your progress for the goal <t t-out="object.definition_id.name or ''"></t> (currently reached at <t t-out="object.completeness or ''"></t>%) for at least <t t-out="object.remind_update_delay or ''"></t> days. Do not forget to do it.
     <br/><br/>
     Thank you,
