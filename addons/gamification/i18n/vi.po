# Translation of Odoo Server.
# This file contains the translation of the following modules:
# * gamification
#
# Translators:
# fanha99 <fanha99@hotmail.com>, 2017
# Martin Trigaux, 2017
# Phạm Lân <phamquanglan@gmail.com>, 2017
# lam nguyen <lamev.inc@gmail.com>, 2017
# son dang <son.dang@doda100.com>, 2017
# Hoang Loc Le Huu <loclhh@gmail.com>, 2017
# thanh nguyen <thanhnguyen.icsc@gmail.com>, 2018
msgid ""
msgstr ""
"Project-Id-Version: Odoo Server 10.saas~18\n"
"Report-Msgid-Bugs-To: \n"
"POT-Creation-Date: 2017-10-02 11:27+0000\n"
"PO-Revision-Date: 2017-10-02 11:27+0000\n"
"Last-Translator: thanh nguyen <thanhnguyen.icsc@gmail.com>, 2018\n"
"Language-Team: Vietnamese (https://www.transifex.com/odoo/teams/41243/vi/)\n"
"MIME-Version: 1.0\n"
"Content-Type: text/plain; charset=UTF-8\n"
"Content-Transfer-Encoding: \n"
"Language: vi\n"
"Plural-Forms: nplurals=1; plural=0;\n"

#. module: gamification
#: model:mail.template,body_html:gamification.simple_report_template
msgid ""
"\n"
"                 \n"
"% set record = ctx.get('record')\n"
"% set company = record and record.company_id or user.company_id\n"
"% set challenge_lines = ctx.get('challenge_lines', [])     \n"
"<table cellspacing=\"0\" cellpadding=\"0\" width=\"100%\" style=\"font-family: 'Helvetica'; background-color: #EEE; border-collapse: collapse;\">\n"
"<tr>\n"
"    <td valign=\"top\" align=\"center\">\n"
"        <table cellspacing=\"0\" cellpadding=\"0\" width=\"600\" style=\"margin: 0 auto; width: 600px;\">\n"
"            <tr><td>\n"
"                <table cellspacing=\"0\" cellpadding=\"0\" width=\"100%\">\n"
"                    <tr>\n"
"                        <td valign=\"middle\" align=\"left\" style=\"padding:30px 15px;\">\n"
"                            <img width=\"90\" src=\"/logo.png?company=${user.company_id.id}\" style=\"width:80px;\"/>\n"
"                        </td>\n"
"                        % if object.visibility_mode == 'ranking':\n"
"                            <td style=\"padding:15px;\">\n"
"                                <p style=\"font-size:20px;color:#666666;\" align=\"right\">Leaderboard</p>\n"
"                            </td>\n"
"                        % endif\n"
"                    </tr>\n"
"                </table>\n"
"                <table cellspacing=\"0\" cellpadding=\"0\" width=\"100%\" bgcolor=\"#fff\" style=\"background-color:#fff;\">\n"
"                    <tr><td style=\"padding: 15px;\">\n"
"                        % if object.visibility_mode == 'personal':\n"
"                            <span style=\"color:#666666;font-size:13px;\">Here is your current progress in the challenge <strong>${object.name}</strong>.</span>\n"
"                            <table cellspacing=\"0\" cellpadding=\"0\" width=\"100%\" style=\"margin-top:20px;\">\n"
"                                <tr>\n"
"                                    <td align=\"center\">\n"
"                                        <p style=\"font-size:27px;color:#666666;\">Personal Performance</p>\n"
"                                    </td>\n"
"                                </tr>\n"
"                            </table>\n"
"                            <table cellspacing=\"0\" cellpadding=\"0\" width=\"100%\" style=\"margin-top:30px;color:#666666;\">\n"
"                                <thead>\n"
"                                    <tr style=\"color:#9A6C8E; font-size:12px;\">\n"
"                                        <th align=\"left\" style=\"padding-bottom: 0px;width:40%;text-align:left;\">Goals</th>\n"
"                                        <th style=\"width:20%;text-align:right;\" align=\"left\">Target</th>\n"
"                                        <th style=\"width:20%;text-align:right;\" align=\"right\">Current</th>\n"
"                                        <th style=\"width:20%;text-align:right;\" align=\"right\">Completeness</th>\n"
"                                    </tr>\n"
"                                    <tr>\n"
"                                        <td colspan=\"5\" style=\"height:1px;background-color:#9A6C8E;\"></td>\n"
"                                    </tr>\n"
"                                </thead>\n"
"                                <tbody>\n"
"                                % for line in challenge_lines:\n"
"                                    <tr\n"
"                                        % if line['completeness'] >= 100:\n"
"                                            style=\"font-weight:bold;\"\n"
"                                        % endif\n"
"                                        >\n"
"                                        <td style=\"padding: 20px 0;\" align=\"left\">\n"
"                                            ${line['name']}\n"
"                                            % if line['suffix'] or line['monetary']:\n"
"                                                (${line['full_suffix']})\n"
"                                            % endif\n"
"                                        </td>\n"
"                                        <td style=\"padding: 20px 0;\" align=\"right\">${\"%.2f\" % line['target']}\n"
"                                            % if line['suffix']:\n"
"                                                ${line['suffix']}\n"
"                                            % endif\n"
"                                        </td>\n"
"                                        <td style=\"padding: 20px 0;\" align=\"right\">${\"%.2f\" % line['current']}\n"
"                                            % if line['suffix']:\n"
"                                                ${line['suffix']}\n"
"                                            % endif\n"
"                                        </td>\n"
"                                        <td style=\"padding: 20px 0;font-size:25px;color:#9A6C8E;\" align=\"right\"><strong>${line['completeness']| int}%</strong></td>\n"
"                                    </tr>\n"
"                                    <tr>\n"
"                                        <td colspan=\"5\" style=\"height:1px;background-color:#e3e3e3;\"></td>\n"
"                                    </tr>\n"
"                                % endfor        \n"
"                                </tbody>\n"
"                            </table>                   \n"
"                        % else: \n"
"                            <span style=\"color:#A8A8A8;font-size:13px;\">\n"
"                                Challenge: <strong>${object.name}</strong>.\n"
"                            </span> \n"
"                            % for line in challenge_lines:\n"
"                                <!-- Header + Button table -->\n"
"                                <table cellspacing=\"0\" cellpadding=\"0\" width=\"100%\"style=\"margin-top:35px;\">\n"
"                                    <tr>\n"
"                                        <td width=\"50%\">\n"
"                                            <p style=\"font-size:22px;color:#666666;\">Top Achievers for goal <strong>${line['name']}</strong></p>\n"
"                                        </td>\n"
"                                    </tr>\n"
"                                </table>\n"
"                                <!-- Podium -->\n"
"                                % if len(line['goals'])>2:\n"
"                                    <table cellspacing=\"0\" cellpadding=\"0\" width=\"100%\" style=\"margin-top:10px;\">\n"
"                                        <tr><td style=\"padding:0 30px;\">\n"
"                                            <table cellspacing=\"0\" cellpadding=\"0\" width=\"100%\" style=\"table-layout: fixed;\">\n"
"                                                <tr>\n"
"                                                    % set top_goals = [line['goals'][1], line['goals'][0], line['goals'][2]]\n"
"                                                    % for goal in top_goals:\n"
"                                                        <td align=\"center\" style=\"width:32%;\">\n"
"                                                            % if loop.index == 1:\n"
"                                                                % set extra_div = '<div style=\"height:40px;\"></div>'\n"
"                                                                % set heightA = 95\n"
"                                                                % set heightB = 75\n"
"                                                                % set bgColor = '#b898b0'\n"
"                                                                % set fontSize = 50\n"
"                                                                % set podiumPosition = '2'\n"
"                                                            % elif loop.index == 2:\n"
"                                                                % set extra_div = ''\n"
"                                                                % set heightA = 55\n"
"                                                                % set heightB = 115\n"
"                                                                % set bgColor = '#9A6C8E'\n"
"                                                                % set fontSize = 85\n"
"                                                                % set podiumPosition = '1'\n"
"                                                            % elif loop.index == 3:\n"
"                                                                % set extra_div = '<div style=\"height:60px;\"></div>'\n"
"                                                                % set heightA = 115\n"
"                                                                % set heightB = 55\n"
"                                                                % set bgColor = '#c8afc1'\n"
"                                                                % set fontSize = 35\n"
"                                                                % set podiumPosition = '3'\n"
"                                                            % endif\n"
"                                                            <div style=\"margin:0 3px 0 3px;height:220px;\">\n"
"                                                                <div style=\"height:${heightA}px;\">\n"
"                                                                    ${extra_div | safe}   \n"
"                                                                    <div style=\"height:55px;\">\n"
"                                                                        % set path = object.env['res.users'].browse(goal['user_id']).partner_id.image_small\n"
"                                                                        <img style=\"margin-bottom:5px;width:50px;height:50px;border-radius:50%;\" src=\"data:image/jpeg;base64,${path}\" alt=\"${goal['name']}\"/>\n"
"                                                                    </div> \n"
"                                                                    <div align=\"center\" style =\"color:${bgColor};height:20px\">\n"
"                                                                        ${goal['name']}\n"
"                                                                    </div \n"
"                                                                </div>\n"
"                                                                <div style=\"background-color:${bgColor | safe};height:${heightB}px;\">\n"
"                                                                    <strong><span style=\"color:#fff;font-size:${fontSize}px;\">${podiumPosition | safe}</span></strong>\n"
"                                                                </div>\n"
"                                                                <div style=\"height:30px;\">\n"
"                                                                    <p style=\"color:#9A6C8E;font-size:20px;margin-top:10px;\">\n"
"                                                                        ${\"%.2f\" % goal['current']}\n"
"                                                                        % if line['suffix'] or line['monetary']:\n"
"                                                                            ${line['full_suffix']}\n"
"                                                                        % endif\n"
"                                                                    </p>\n"
"                                                                </div>\n"
"                                                            </div>\n"
"                                                        </td>\n"
"                                                    % endfor\n"
"                                                </tr>\n"
"                                            </table>\n"
"                                            </td>\n"
"                                        </tr>\n"
"                                    </table>\n"
"                                % endif\n"
"                                <!-- data table -->\n"
"                                <table cellspacing=\"0\" cellpadding=\"0\" width=\"100%\" style=\"margin-bottom:5px\">\n"
"                                    <tr>\n"
"                                        <td>\n"
"                                            <table cellspacing=\"0\" cellpadding=\"0\" width=\"100%\" style=\"margin-top:30px;margin-bottom:5px;color:#666666;\">\n"
"                                                <thead>\n"
"                                                    <tr style=\"color:#9A6C8E; font-size:12px;\">\n"
"                                                        <th style=\"width:15%;text-align:center;\">Rank</th>\n"
"                                                        <th style=\"width:25%;text-align:left;\">Name</th>\n"
"                                                        <th style=\"width:30%;text-align:right;\">Performance \n"
"                                                            % if line['suffix']:\n"
"                                                                (${line['suffix']})\n"
"                                                            % elif line['monetary']:\n"
"                                                                (${company.currency_id.symbol})\n"
"                                                            % endif\n"
"                                                        </th>\n"
"                                                        <th style=\"width:30%;text-align:right;\"\">Completeness</th>\n"
"                                                    </tr>\n"
"                                                    <tr>\n"
"                                                        <td colspan=\"5\" style=\"height:1px;background-color:#9A6C8E;\"></td>\n"
"                                                    </tr>\n"
"                                                </thead>\n"
"                                                <tbody>\n"
"                                                    % for goal in line['goals']:\n"
"                                                        <tr>\n"
"                                                            % set tdBgColor = '#fff'\n"
"                                                            % set tdColor = 'gray'\n"
"                                                            % set mutedColor = '#AAAAAA'\n"
"                                                            % set tdPercentageColor = '#9A6C8E'\n"
"                                                            <td width=\"15%\" align=\"center\" valign=\"middle\" style=\"background-color:${tdBgColor};padding :5px 0;font-size:20px;\">${goal['rank']+1}\n"
"                                                            </td>\n"
"                                                            <td width=\"25%\" align=\"left\" valign=\"middle\" style=\"background-color:${tdBgColor};padding :5px 0;font-size:13px;\">${goal['name']}</td>\n"
"                                                            <td width=\"30%\" align=\"right\" style=\"background-color:${tdBgColor};padding:5px 0;line-height:1;\">${\"%.2f\" % goal['current']}<br/><span style=\"font-size:13px;color:${mutedColor};\">on ${\"%.2f\" % line['target']}</span>\n"
"                                                            </td>\n"
"                                                            <td width=\"30%\" style=\"color:${tdPercentageColor};background-color:${tdBgColor};padding-right:15px;font-size:22px;\" align=\"right\"><strong>${goal['completeness'] | int}%</strong></td>\n"
"                                                        </tr>\n"
"                                                        <tr>\n"
"                                                            <td colspan=\"5\" style=\"height:1px;background-color:#DADADA;\"></td>\n"
"                                                        </tr>\n"
"                                                    % endfor\n"
"                                                </tbody>\n"
"                                            </table>\n"
"                                        </td>\n"
"                                    </tr>\n"
"                                </table> \n"
"                            % endfor\n"
"                        % endif\n"
"                    </td></tr>\n"
"                </table>\n"
"                <table cellspacing=\"0\" cellpadding=\"0\" width=\"100%\" style=\"padding: 15px; color: #666666;margin-bottom: 5px;\">\n"
"                    <tr>\n"
"                        <td align=\"center\" style=\"min-width: 590px;\">\n"
"                            <table width=\"580\" border=\"0\" cellpadding=\"0\" style=\"min-width: 580px; font-size: 12px;\">\n"
"                                <tr>\n"
"                                    <td valign=\"middle\" align=\"left\" style=\"padding-top: 10px; padding-bottom: 10px;\">\n"
"                                        ${company.name}<br/>\n"
"                                        ${company.phone or ''}\n"
"                                    </td>\n"
"                                    <td valign=\"middle\" align=\"right\" style=\"padding-top: 10px; padding-bottom: 10px;\">\n"
"                                        % if company.email:\n"
"                                            <a href=\"mailto:${company.email}\" style=\"text-decoration:none; color: #666666;\">${company.email}</a><br/>\n"
"                                        % endif\n"
"                                        % if company.website:\n"
"                                            <a href=\"${company.website}\" style=\"text-decoration:none; color: #666666;\">\n"
"                                               ${company.website}\n"
"                                            </a>\n"
"                                        % endif\n"
"                                    </td>\n"
"                                </tr>\n"
"                            </table>\n"
"                        </td>\n"
"                    </tr> \n"
"                    <tr>\n"
"                        <td align=\"center\">\n"
"                            Powered by <a target=\"_blank\" href=\"https://www.odoo.com\">Odoo</a>.\n"
"                        </td>\n"
"                    </tr>\n"
"                </table>\n"
"            </td></tr>\n"
"        </table>\n"
"    </td>\n"
"</tr>\n"
"</table>\n"
"            \n"
"\n"
msgstr ""

#. module: gamification
#: model:mail.template,body_html:gamification.email_template_goal_reminder
msgid ""
"\n"
"    <p>\n"
"        <strong>Reminder ${object.name}</strong>\n"
"    </p>\n"
"    \n"
"    <p>You have not updated your progress for the goal ${object.definition_id.name} (currently reached at ${object.completeness}%) for at least ${object.remind_update_delay} days. Do not forget to do it.</p>\n"
"            "
msgstr ""
"\n"
"    <p>\n"
"        <strong>Nhắc nhở ${object.name}</strong>\n"
"    </p>\n"
"    \n"
"    <p>Bạn vẫn chưa cập nhật về tiến triển của bạn với tiêu chí ${object.definition_id.name} (hiện đạt được ${object.completeness}%) trong ít nhất ${object.remind_update_delay} ngày. Đừng quên cập nhật nó.</p>\n"
"            "

#. module: gamification
#: code:addons/gamification/models/challenge.py:589
#, python-format
msgid "%s has joined the challenge"
msgstr "%s đã tham gia vào thử thách"

#. module: gamification
#: code:addons/gamification/models/challenge.py:598
#, python-format
msgid "%s has refused the challenge"
msgstr "%s đã từ chối thử thách"

#. module: gamification
#: model:mail.template,body_html:gamification.email_template_badge_received
msgid ""
"<?xml version=\"1.0\"?>\n"
"<data><div>\n"
"    <p>Congratulations ${object.user_id.name} !</p>\n"
"    <p>You just received badge <strong>${object.badge_id.name}</strong> !</p>\n"
"</div>\n"
"<div>\n"
"% if object.badge_id.description\n"
"<table cellspacing=\"0\" cellpadding=\"0\" border=\"0\" style=\"width: 600px; margin-top: 5px;\">\n"
"<tbody><tr>\n"
"    <td valign=\"center\">\n"
"        <img src=\"/web/image/gamification.badge/${object.badge_id.id}/image/80x80\" style=\"padding: 0px; margin: 0px; height: auto; width: 80px;\" alt=\"${user.company_id.name}\"/>\n"
"    </td>\n"
"    <td valign=\"center\">\n"
"        <cite>${object.badge_id.description}</cite>\n"
"    </td>\n"
"</tr></tbody>\n"
"</table>\n"
"% endif\n"
"</div>\n"
"<div>\n"
"    <p>\n"
"% if object.sender_id\n"
"        This badge was granted by <strong>${object.sender_id.name}</strong>.\n"
"% endif\n"
"    </p>\n"
"    <p>\n"
"% if object.comment\n"
"        <em>${object.comment}</em>\n"
"% endif\n"
"    </p>\n"
"</div>\n"
"</data>"
msgstr ""

#. module: gamification
#: code:addons/gamification/models/challenge.py:655
#, python-format
msgid "<br/> %(rank)d. %(user_name)s - %(reward_name)s"
msgstr ""

#. module: gamification
#: code:addons/gamification/models/challenge.py:652
#, python-format
msgid ""
"<br/>Nobody has succeeded to reach every goal, no badge is rewarded for this"
" challenge."
msgstr ""
"<br/>Không ai thành công trong việc đạt được mọi Tiêu chí đề ra, không có "
"huy chương nào được trao tặng cho thử thách này."

#. module: gamification
#: code:addons/gamification/models/challenge.py:650
#, python-format
msgid "<br/>Reward (badge %s) for every succeeding user was sent to %s."
msgstr ""
"<br/>Phần thưởng (huy chương %s) dành cho những người thành công đã đươc gửi"
" đến %s."

#. module: gamification
#: code:addons/gamification/models/challenge.py:660
#, python-format
msgid ""
"<br/>Special rewards were sent to the top competing users. The ranking for "
"this challenge is :"
msgstr ""
"<br/>Những phần thưởng đặc biệt đã được gửi đến những người có năng lực cạnh"
" tranh cao nhất. Thứ hạng cho thử thách này là:"

#. module: gamification
#: model:ir.ui.view,arch_db:gamification.challenge_form_view
msgid ""
"<span class=\"o_stat_text\">Related</span>\n"
"                                <span class=\"o_stat_text\">Goals</span>"
msgstr ""

#. module: gamification
#: model:ir.actions.act_window,help:gamification.badge_list_action
msgid ""
"A badge is a symbolic token granted to a user as a sign of reward.\n"
"                It can be deserved automatically when some conditions are met or manually by users.\n"
"                Some badges are harder than others to get with specific conditions."
msgstr ""

#. module: gamification
#: model:ir.actions.act_window,help:gamification.goal_definition_list_action
msgid ""
"A goal definition is a technical model of goal defining a condition to reach.\n"
"                The dates, values to reach or users are defined in goal instance."
msgstr ""

#. module: gamification
#: model:ir.model.fields,help:gamification.field_gamification_challenge_line_condition
#: model:ir.model.fields,help:gamification.field_gamification_goal_definition_condition
#: model:ir.model.fields,help:gamification.field_gamification_goal_definition_condition_3120
msgid ""
"A goal is considered as completed when the current value is compared to the "
"value to reach"
msgstr ""
"Một tiêu chí được coi là hoàn thành khi giá trị hiện tại của tiêu chí bằng "
"giá trị cần phải đạt được (value to reach)"

#. module: gamification
#: model:ir.actions.act_window,help:gamification.goal_list_action
msgid ""
"A goal is defined by a user and a goal definition.\n"
"                Goals can be created automatically by using challenges."
msgstr ""

#. module: gamification
#: selection:gamification.badge,rule_auth:0
msgid "A selected list of users"
msgstr "Danh mục người dùng được chọn"

#. module: gamification
#: model:ir.model.fields,field_description:gamification.field_gamification_goal_definition_action_id
msgid "Action"
msgstr "Hành động"

#. module: gamification
#: model:ir.model.fields,field_description:gamification.field_gamification_badge_active
msgid "Active"
msgstr "Hiệu lực"

#. module: gamification
#: model:ir.ui.view,arch_db:gamification.challenge_form_view
msgid "Advanced Options"
msgstr "Tuỳ chọn Nâng cao"

#. module: gamification
#: model:ir.model.fields,field_description:gamification.field_gamification_badge_rule_auth
msgid "Allowance to Grant"
msgstr "Cho phép trao"

#. module: gamification
#: model:ir.model.fields,help:gamification.field_gamification_challenge_user_domain
msgid "Alternative to a list of users"
msgstr "Thay thế cho một danh sách người dùng"

#. module: gamification
#: model:ir.model.fields,field_description:gamification.field_gamification_challenge_category
msgid "Appears in"
msgstr "Xuất hiện ở"

#. module: gamification
#: model:ir.ui.view,arch_db:gamification.challenge_form_view
msgid "Assign Challenge To"
msgstr "Giao Thử thách cho"

#. module: gamification
#: model:ir.actions.act_window,help:gamification.challenge_list_action
msgid ""
"Assign a list of goals to chosen users to evaluate them.\n"
"                The challenge can use a period (weekly, monthly...) for automatic creation of goals.\n"
"                The goals are created for the specified users or member of the group."
msgstr ""

#. module: gamification
#: model:ir.model.fields,field_description:gamification.field_gamification_badge_rule_auth_user_ids
msgid "Authorized Users"
msgstr "Người dùng có thẩm quyền"

#. module: gamification
#: selection:gamification.goal.definition,computation_mode:0
msgid "Automatic: execute a specific Python code"
msgstr "Tự động: thực thi một mã Python cụ thể"

#. module: gamification
#: selection:gamification.goal.definition,computation_mode:0
msgid "Automatic: number of records"
msgstr "Tự động: số bản ghi"

#. module: gamification
#: selection:gamification.goal.definition,computation_mode:0
msgid "Automatic: sum on a field"
msgstr "Tự động: tổng giá trị một trường"

#. module: gamification
#: model:ir.model.fields,field_description:gamification.field_gamification_badge_name
#: model:ir.model.fields,field_description:gamification.field_gamification_badge_user_badge_id
#: model:ir.model.fields,field_description:gamification.field_gamification_badge_user_wizard_badge_id
#: model:ir.ui.view,arch_db:gamification.badge_form_view
msgid "Badge"
msgstr "Huy chương"

#. module: gamification
#: model:ir.ui.view,arch_db:gamification.badge_form_view
msgid "Badge Description"
msgstr "Mô tả Huy chương"

#. module: gamification
#: model:mail.message.subtype,description:gamification.mt_badge_granted
#: model:mail.message.subtype,name:gamification.mt_badge_granted
msgid "Badge Granted"
msgstr "Huy chương được trao"

#. module: gamification
#: model:ir.ui.view,arch_db:gamification.badge_list_view
msgid "Badge List"
msgstr "Danh mục huy chương"

#. module: gamification
#: model:ir.model.fields,field_description:gamification.field_gamification_badge_user_badge_name
#: model:ir.ui.view,arch_db:gamification.badge_form_view
msgid "Badge Name"
msgstr "Tên huy chương"

#. module: gamification
#: model:ir.actions.act_window,name:gamification.badge_list_action
#: model:ir.ui.menu,name:gamification.gamification_badge_menu
msgid "Badges"
msgstr "Huy chương"

#. module: gamification
#: model:ir.ui.view,arch_db:gamification.challenge_form_view
msgid ""
"Badges are granted when a challenge is finished. This is either at the end "
"of a running period (eg: end of the month for a monthly challenge), at the "
"end date of a challenge (if no periodicity is set) or when the challenge is "
"manually closed."
msgstr ""
"Các huy chương được trao khi một thử thách được kết thúc. Đây hoặc là kết "
"thúc một chu kỳ thực thi (vd: cuối tháng của một thử thách hàng tháng), vào "
"ngày cuối của một thử thách (nếu không thiết lập định kỳ) hoặc khi thử thách"
" được đóng lại một cách thủ công."

#. module: gamification
#: model:ir.model.fields,field_description:gamification.field_gamification_goal_definition_batch_mode
msgid "Batch Mode"
msgstr ""

#. module: gamification
#: model:gamification.badge,name:gamification.badge_idea
msgid "Brilliant"
msgstr "Lỗi lạc"

#. module: gamification
#: model:ir.ui.view,arch_db:gamification.badge_kanban_view
msgid "Can not grant"
msgstr "Không thể cấp"

#. module: gamification
#: code:addons/gamification/models/goal.py:412
#, python-format
msgid "Can not modify the configuration of a started goal"
msgstr ""
"Không thể điều chỉnh thay đổi cấu hình của một Mục tiêu đã được khởi động"

#. module: gamification
#: model:ir.ui.view,arch_db:gamification.view_badge_wizard_grant
#: model:ir.ui.view,arch_db:gamification.view_goal_wizard_update_current
msgid "Cancel"
msgstr "Hủy"

#. module: gamification
#: selection:gamification.goal,state:0
msgid "Canceled"
msgstr "Đã hủy bỏ"

#. module: gamification
#: model:ir.ui.view,arch_db:gamification.challenge_form_view
msgid "Category"
msgstr "Chuyên mục"

#. module: gamification
#: model:ir.model.fields,field_description:gamification.field_gamification_challenge_line_challenge_id
#: model:ir.model.fields,field_description:gamification.field_gamification_goal_challenge_id
msgid "Challenge"
msgstr "Thử thách"

#. module: gamification
#: model:ir.model.fields,field_description:gamification.field_gamification_goal_line_id
msgid "Challenge Line"
msgstr "Chi tiết thử thách"

#. module: gamification
#: model:ir.ui.view,arch_db:gamification.challenge_line_list_view
msgid "Challenge Lines"
msgstr "Chi tiết thử thách"

#. module: gamification
#: model:ir.model.fields,field_description:gamification.field_gamification_challenge_name
msgid "Challenge Name"
msgstr "Tên thử thách"

#. module: gamification
#: model:ir.model.fields,field_description:gamification.field_gamification_badge_user_challenge_id
msgid "Challenge originating"
msgstr "Nguồn Thử thách"

#. module: gamification
#: model:ir.model.fields,help:gamification.field_gamification_goal_challenge_id
msgid ""
"Challenge that generated the goal, assign challenge to users to generate "
"goals with a value in this field."
msgstr ""
"Thử thách mà sinh ra các chỉ tiêu, gán thử thách cho các người dùng (users) "
"để sinh ra các chỉ tiêu với một giá trị in trường này."

#. module: gamification
#: model:ir.actions.act_window,name:gamification.challenge_list_action
#: model:ir.ui.menu,name:gamification.gamification_challenge_menu
#: model:ir.ui.view,arch_db:gamification.view_challenge_kanban
msgid "Challenges"
msgstr "Thử thách"

#. module: gamification
#: model:ir.model.fields,help:gamification.field_gamification_badge_rule_max
msgid "Check to set a monthly limit per person of sending this badge"
msgstr ""
"Đanh dấu để thiết lập giới hạn theo tháng mà mỗi người có thể gửi huy chương"
" này"

#. module: gamification
#: model:ir.actions.act_window,help:gamification.badge_list_action
msgid "Click to create a badge."
msgstr "Bấm để tạo một huy chương."

#. module: gamification
#: model:ir.actions.act_window,help:gamification.challenge_list_action
msgid "Click to create a challenge."
msgstr "Bấm để tạo một thử thách."

#. module: gamification
#: model:ir.actions.act_window,help:gamification.goal_definition_list_action
msgid "Click to create a goal definition."
msgstr "Bấm để tạo một Tiêu chí (Goal Definition)."

#. module: gamification
#: model:ir.actions.act_window,help:gamification.goal_list_action
msgid "Click to create a goal."
msgstr "Bấm để tạo một chỉ tiêu."

#. module: gamification
#: model:ir.ui.view,arch_db:gamification.goal_definition_form_view
msgid "Clickable Goals"
msgstr "Các chỉ tiêu bấm được"

#. module: gamification
#: model:ir.model.fields,field_description:gamification.field_gamification_goal_closed
msgid "Closed goal"
msgstr "Chỉ tiêu đã đóng"

#. module: gamification
#: model:ir.model.fields,field_description:gamification.field_gamification_badge_user_comment
#: model:ir.model.fields,field_description:gamification.field_gamification_badge_user_wizard_comment
msgid "Comment"
msgstr "Bình luận"

#. module: gamification
#: model:gamification.challenge,name:gamification.challenge_base_discover
msgid "Complete your Profile"
msgstr "Hoàn thành Hồ sơ của bạn"

#. module: gamification
#: model:ir.model.fields,field_description:gamification.field_gamification_goal_completeness
msgid "Completeness"
msgstr "Mức độ Hoàn thành"

#. module: gamification
#: model:ir.model.fields,field_description:gamification.field_gamification_goal_computation_mode
#: model:ir.model.fields,field_description:gamification.field_gamification_goal_definition_computation_mode
#: model:ir.ui.view,arch_db:gamification.goal_definition_search_view
msgid "Computation Mode"
msgstr "Chế độ tính toán"

#. module: gamification
#: model:ir.actions.act_window,name:gamification.action_new_simplified_res_users
msgid "Create User"
msgstr "Tạo người dùng"

#. module: gamification
#: model:ir.actions.act_window,help:gamification.action_new_simplified_res_users
msgid ""
"Create and manage users that will connect to the system. Users can be "
"deactivated should there be a period of time during which they will/should "
"not connect to the system. You can assign them groups in order to give them "
"specific access to the applications they need to use in the system."
msgstr ""
"Tạo và quản lý người dùng mà sẽ kết nối với hệ thống. Người dùng bị ngừng "
"hoạt động có thể có một khoảng thời gian mà họ sẽ không kết nối tới hệ "
"thống. Bạn có thể gán họ các nhóm để chỉ ra quyền truy cập cho họ tới ứng "
"dụng mà họ cần sử dụng trong hệ thống"

#. module: gamification
#: model:ir.model.fields,field_description:gamification.field_gamification_badge_user_create_date
msgid "Created"
msgstr "Ngày tạo"

#. module: gamification
#: model:ir.model.fields,field_description:gamification.field_gamification_badge_create_uid
#: model:ir.model.fields,field_description:gamification.field_gamification_badge_user_wizard_create_uid
#: model:ir.model.fields,field_description:gamification.field_gamification_challenge_create_uid
#: model:ir.model.fields,field_description:gamification.field_gamification_challenge_line_create_uid
#: model:ir.model.fields,field_description:gamification.field_gamification_goal_create_uid
#: model:ir.model.fields,field_description:gamification.field_gamification_goal_definition_create_uid
#: model:ir.model.fields,field_description:gamification.field_gamification_goal_wizard_create_uid
msgid "Created by"
msgstr "Được tạo bởi"

#. module: gamification
#: model:ir.model.fields,field_description:gamification.field_gamification_badge_create_date
#: model:ir.model.fields,field_description:gamification.field_gamification_badge_user_wizard_create_date
#: model:ir.model.fields,field_description:gamification.field_gamification_challenge_create_date
#: model:ir.model.fields,field_description:gamification.field_gamification_challenge_line_create_date
#: model:ir.model.fields,field_description:gamification.field_gamification_goal_create_date
#: model:ir.model.fields,field_description:gamification.field_gamification_goal_definition_create_date
#: model:ir.model.fields,field_description:gamification.field_gamification_goal_wizard_create_date
msgid "Created on"
msgstr "Được tạo vào"

#. module: gamification
#: model:ir.model.fields,field_description:gamification.field_gamification_badge_user_create_uid
msgid "Creator"
msgstr "Người tạo"

#. module: gamification
#: model:ir.model.fields,field_description:gamification.field_gamification_goal_wizard_current
msgid "Current"
msgstr "Hiện tại"

#. module: gamification
#: model:ir.model.fields,field_description:gamification.field_gamification_goal_current
msgid "Current Value"
msgstr "Giá trị hiện tại"

#. module: gamification
#: selection:gamification.challenge,period:0
#: selection:gamification.challenge,report_message_frequency:0
msgid "Daily"
msgstr "Hàng ngày"

#. module: gamification
#: model:ir.ui.view,arch_db:gamification.goal_form_view
msgid "Data"
msgstr "Dữ liệu"

#. module: gamification
#: model:ir.model.fields,field_description:gamification.field_gamification_goal_definition_field_date_id
msgid "Date Field"
msgstr "Trường Ngày tháng"

#. module: gamification
#: model:ir.model.fields,help:gamification.field_gamification_challenge_category
msgid "Define the visibility of the challenge through menus"
msgstr "Xác định sự xuất hiện của thử thách thông qua các trình đơn (menu)"

#. module: gamification
#: model:ir.model.fields,help:gamification.field_gamification_goal_computation_mode
#: model:ir.model.fields,help:gamification.field_gamification_goal_definition_computation_mode
msgid ""
"Defined how will be computed the goals. The result of the operation will be "
"stored in the field 'Current'."
msgstr ""

#. module: gamification
#: model:ir.model.fields,field_description:gamification.field_gamification_goal_definition_description_3119
msgid "Definition Description"
msgstr "Mô tả Định nghĩa"

#. module: gamification
#: model:ir.ui.view,arch_db:gamification.challenge_form_view
msgid "Depending on the Display mode, reports will be individual or shared."
msgstr ""
"Tùy thuộc vào chế độ hiển thị, các báo cáo sẽ mang tính cá nhân hoặc có thể "
"được chia sẻ."

#. module: gamification
#: model:ir.ui.view,arch_db:gamification.challenge_form_view
msgid ""
"Describe the challenge: what is does, who it targets, why it matters..."
msgstr "Mô tả thử thách: nó làm gì, hướng đến ai, tại sao nó quan trọng..."

#. module: gamification
#: model:ir.ui.view,arch_db:gamification.view_badge_wizard_grant
msgid "Describe what they did and why it matters (will be public)"
msgstr "Mô tả cái chúng làm và tại sao nó quan trọng (sẽ mang tính công cộng)"

#. module: gamification
#: model:ir.model.fields,field_description:gamification.field_gamification_badge_description
#: model:ir.model.fields,field_description:gamification.field_gamification_challenge_description
msgid "Description"
msgstr "Miêu tả"

#. module: gamification
#: model:ir.model.fields,field_description:gamification.field_gamification_challenge_visibility_mode
msgid "Display Mode"
msgstr "Chế độ hiển thị"

#. module: gamification
#: model:ir.model.fields,field_description:gamification.field_gamification_badge_display_name
#: model:ir.model.fields,field_description:gamification.field_gamification_badge_user_display_name
#: model:ir.model.fields,field_description:gamification.field_gamification_badge_user_wizard_display_name
#: model:ir.model.fields,field_description:gamification.field_gamification_challenge_display_name
#: model:ir.model.fields,field_description:gamification.field_gamification_challenge_line_display_name
#: model:ir.model.fields,field_description:gamification.field_gamification_goal_definition_display_name
#: model:ir.model.fields,field_description:gamification.field_gamification_goal_display_name
#: model:ir.model.fields,field_description:gamification.field_gamification_goal_wizard_display_name
msgid "Display Name"
msgstr "Tên hiển thị"

#. module: gamification
#: model:ir.model.fields,field_description:gamification.field_gamification_goal_definition_display
#: model:ir.model.fields,field_description:gamification.field_gamification_goal_definition_display_mode
msgid "Displayed as"
msgstr "Hiển thị là"

#. module: gamification
#: model:ir.model.fields,field_description:gamification.field_gamification_goal_definition_batch_distinctive_field
msgid "Distinctive field for batch user"
msgstr ""

#. module: gamification
#: model:ir.model.fields,help:gamification.field_gamification_goal_definition_domain
msgid ""
"Domain for filtering records. General rule, not user depending, e.g. "
"[('state', '=', 'done')]. The expression can contain reference to 'user' "
"which is a browse record of the current user if not in batch mode."
msgstr ""
"Miền để lọc các bản ghi. Quy tắc chung, không liên quan đến một người dùng "
"(user) cụ thể nào, vd: [('state', '=', 'done')]. Biểu thức có thể chứa tham "
"chiếu đến 'user' mà là user hiện hành nếu không phải ở batch mode."

#. module: gamification
#: selection:gamification.challenge,state:0
#: model:ir.ui.view,arch_db:gamification.goal_search_view
msgid "Done"
msgstr "Hoàn thành"

#. module: gamification
#: selection:gamification.challenge,state:0
#: selection:gamification.goal,state:0
#: model:ir.ui.view,arch_db:gamification.goal_search_view
msgid "Draft"
msgstr "Dự thảo"

#. module: gamification
#: model:ir.model.fields,field_description:gamification.field_gamification_challenge_end_date
#: model:ir.model.fields,field_description:gamification.field_gamification_goal_end_date
#: model:ir.ui.view,arch_db:gamification.goal_search_view
msgid "End Date"
msgstr "Ngày kết thúc"

#. module: gamification
#: model:ir.model.fields,help:gamification.field_gamification_goal_definition_batch_mode
msgid "Evaluate the expression in batch instead of once for each user"
msgstr ""

#. module: gamification
#: model:ir.model.fields,field_description:gamification.field_gamification_goal_definition_batch_user_expression
msgid "Evaluated expression for batch mode"
msgstr ""

#. module: gamification
#: selection:gamification.badge,rule_auth:0
msgid "Everyone"
msgstr "Tất cả mọi người"

#. module: gamification
#: selection:gamification.goal.definition,display_mode:0
msgid "Exclusive (done or not-done)"
msgstr "Loại trừ (hoàn thành hoặc không)"

#. module: gamification
#: selection:gamification.goal,state:0
msgid "Failed"
msgstr "Thất bại"

#. module: gamification
#: model:ir.model.fields,field_description:gamification.field_gamification_goal_definition_field_id
msgid "Field to Sum"
msgstr "Trường để cộng Tổng"

#. module: gamification
#: model:ir.model.fields,field_description:gamification.field_gamification_goal_definition_domain
msgid "Filter Domain"
msgstr "Miền Lọc"

#. module: gamification
#: model:ir.model.fields,field_description:gamification.field_gamification_challenge_reward_first_id
msgid "For 1st user"
msgstr "Cho người đầu tiên"

#. module: gamification
#: model:ir.model.fields,field_description:gamification.field_gamification_challenge_reward_second_id
msgid "For 2nd user"
msgstr "Cho người thứ 2"

#. module: gamification
#: model:ir.model.fields,field_description:gamification.field_gamification_challenge_reward_third_id
msgid "For 3rd user"
msgstr "Cho người thứ 3"

#. module: gamification
#: model:ir.model.fields,field_description:gamification.field_gamification_challenge_reward_id
msgid "For Every Succeeding User"
msgstr "Đối với Những người Thành công"

#. module: gamification
#: model:ir.ui.view,arch_db:gamification.goal_definition_form_view
msgid "Formating Options"
msgstr "Tùy chọn định dạng"

#. module: gamification
#: model:ir.ui.view,arch_db:gamification.goal_kanban_view
msgid "From"
msgstr "Từ"

#. module: gamification
#: model:ir.model.fields,field_description:gamification.field_gamification_goal_definition_full_suffix
msgid "Full Suffix"
msgstr "Hậu tố Đầy đủ"

#. module: gamification
#: model:ir.ui.menu,name:gamification.gamification_menu
msgid "Gamification Tools"
msgstr "Công cụ Gamification"

#. module: gamification
#: model:ir.model,name:gamification.model_gamification_badge
msgid "Gamification badge"
msgstr "Huy chương Gamification"

#. module: gamification
#: model:ir.model,name:gamification.model_gamification_challenge
msgid "Gamification challenge"
msgstr "Thử thách Gamification"

#. module: gamification
#: model:ir.model,name:gamification.model_gamification_challenge_line
msgid "Gamification generic goal for challenge"
msgstr "Mục tiêu Gamification tổng quát cho thử thách"

#. module: gamification
#: model:ir.model,name:gamification.model_gamification_goal_definition
msgid "Gamification goal definition"
msgstr "Tiêu chí Gamification"

#. module: gamification
#: model:ir.model,name:gamification.model_gamification_goal
msgid "Gamification goal instance"
msgstr "Phiên bản Mục tiêu Gamification"

#. module: gamification
#: model:ir.model,name:gamification.model_gamification_badge_user
msgid "Gamification user badge"
msgstr "Huy chương người dùng Gamification"

#. module: gamification
#: model:ir.actions.server,name:gamification.ir_cron_check_challenge_ir_actions_server
#: model:ir.cron,cron_name:gamification.ir_cron_check_challenge
#: model:ir.cron,name:gamification.ir_cron_check_challenge
msgid "Gamification: Goal Challenge Check"
msgstr ""

#. module: gamification
#: model:ir.model.fields,field_description:gamification.field_gamification_goal_wizard_goal_id
#: model:ir.ui.view,arch_db:gamification.goal_form_view
#: model:ir.ui.view,arch_db:gamification.view_challenge_kanban
msgid "Goal"
msgstr "Mục tiêu"

#. module: gamification
#: model:ir.model.fields,field_description:gamification.field_gamification_challenge_line_definition_id
#: model:ir.model.fields,field_description:gamification.field_gamification_goal_definition_id_3104
#: model:ir.model.fields,field_description:gamification.field_gamification_goal_definition_name
#: model:ir.ui.view,arch_db:gamification.goal_search_view
msgid "Goal Definition"
msgstr "Tiêu chí"

#. module: gamification
#: model:ir.actions.act_window,name:gamification.goal_definition_list_action
#: model:ir.ui.menu,name:gamification.gamification_definition_menu
#: model:ir.ui.view,arch_db:gamification.goal_definition_list_view
msgid "Goal Definitions"
msgstr "Tiêu chí"

#. module: gamification
#: model:ir.model.fields,field_description:gamification.field_gamification_goal_definition_description
msgid "Goal Description"
msgstr "Mô tả Mục tiêu"

#. module: gamification
#: model:ir.ui.view,arch_db:gamification.goal_form_view
msgid "Goal Failed"
msgstr "Mục tiêu Không đạt"

#. module: gamification
#: model:ir.ui.view,arch_db:gamification.goal_list_view
msgid "Goal List"
msgstr "Danh mục Mục tiêu"

#. module: gamification
#: model:ir.model.fields,field_description:gamification.field_gamification_challenge_line_condition
#: model:ir.model.fields,field_description:gamification.field_gamification_goal_definition_condition
#: model:ir.model.fields,field_description:gamification.field_gamification_goal_definition_condition_3120
msgid "Goal Performance"
msgstr "Năng suất"

#. module: gamification
#: model:ir.ui.view,arch_db:gamification.goal_form_view
msgid "Goal Reached"
msgstr "Mục tiêu Đã đạt"

#. module: gamification
#: model:ir.ui.view,arch_db:gamification.challenge_form_view
#: model:ir.ui.view,arch_db:gamification.challenge_list_view
#: model:ir.ui.view,arch_db:gamification.goal_definition_form_view
msgid "Goal definitions"
msgstr "Tiêu chí"

#. module: gamification
#: model:ir.actions.act_window,name:gamification.goal_list_action
#: model:ir.ui.menu,name:gamification.gamification_goal_menu
#: model:ir.ui.view,arch_db:gamification.challenge_form_view
#: model:ir.ui.view,arch_db:gamification.view_challenge_kanban
msgid "Goals"
msgstr "Mục tiêu"

#. module: gamification
#: model:gamification.badge,name:gamification.badge_good_job
msgid "Good Job"
msgstr "Làm tốt"

#. module: gamification
#: model:ir.ui.view,arch_db:gamification.badge_kanban_view
msgid "Grant"
msgstr "Trao"

#. module: gamification
#: model:ir.actions.act_window,name:gamification.action_grant_wizard
#: model:ir.ui.view,arch_db:gamification.view_badge_wizard_grant
msgid "Grant Badge"
msgstr "Trao Huy chương"

#. module: gamification
#: model:ir.ui.view,arch_db:gamification.view_badge_wizard_grant
#: model:ir.ui.view,arch_db:gamification.view_goal_wizard_update_current
msgid "Grant Badge To"
msgstr "Trao Huy chương cho"

#. module: gamification
#: model:ir.ui.view,arch_db:gamification.badge_form_view
msgid "Grant this Badge"
msgstr "Trao Huy chương này"

#. module: gamification
#: model:ir.ui.view,arch_db:gamification.badge_user_kanban_view
msgid "Granted by"
msgstr "Được trao bởi"

#. module: gamification
#: model:ir.ui.view,arch_db:gamification.badge_form_view
msgid "Granting"
msgstr "Trao tặng"

#. module: gamification
#: model:ir.ui.view,arch_db:gamification.challenge_search_view
#: model:ir.ui.view,arch_db:gamification.goal_definition_search_view
#: model:ir.ui.view,arch_db:gamification.goal_search_view
msgid "Group By"
msgstr "Nhóm theo"

#. module: gamification
#: model:ir.model.fields,help:gamification.field_gamification_challenge_report_message_group_id
msgid "Group that will receive a copy of the report in addition to the user"
msgstr "Nhóm mà sẽ nhận một bản sao của báo cáo bên cạnh người dùng liên quan"

#. module: gamification
#: model:ir.ui.view,arch_db:gamification.challenge_search_view
msgid "HR Challenges"
msgstr "Các thử thách Nhân sự"

#. module: gamification
#: model:gamification.badge,name:gamification.badge_hidden
msgid "Hidden"
msgstr "Ẩn"

#. module: gamification
#: model:ir.ui.view,arch_db:gamification.goal_definition_form_view
msgid "How to compute the goal?"
msgstr "Mục tiêu này được tính toán thế nào?"

#. module: gamification
#: selection:gamification.challenge,category:0
msgid "Human Resources / Engagement"
msgstr ""

#. module: gamification
#: model:ir.model.fields,field_description:gamification.field_gamification_badge_id
#: model:ir.model.fields,field_description:gamification.field_gamification_badge_user_id
#: model:ir.model.fields,field_description:gamification.field_gamification_badge_user_wizard_id
#: model:ir.model.fields,field_description:gamification.field_gamification_challenge_id
#: model:ir.model.fields,field_description:gamification.field_gamification_challenge_line_id
#: model:ir.model.fields,field_description:gamification.field_gamification_goal_definition_id
#: model:ir.model.fields,field_description:gamification.field_gamification_goal_id
#: model:ir.model.fields,field_description:gamification.field_gamification_goal_wizard_id
msgid "ID"
msgstr "ID"

#. module: gamification
#: model:ir.model.fields,field_description:gamification.field_gamification_goal_definition_res_id_field
msgid "ID Field of user"
msgstr "Trường ID của người dùng"

#. module: gamification
#: model:ir.model.fields,help:gamification.field_gamification_badge_remaining_sending
msgid "If a maximum is set"
msgstr ""

#. module: gamification
#: model:ir.model.fields,help:gamification.field_gamification_badge_user_challenge_id
msgid "If this badge was rewarded through a challenge"
msgstr "Nếu huy chương này được trao tặng thông qua một thử thách"

#. module: gamification
#: model:ir.model.fields,field_description:gamification.field_gamification_badge_image
msgid "Image"
msgstr "Hình ảnh"

#. module: gamification
#: selection:gamification.challenge,state:0
msgid "In Progress"
msgstr "Đang Thực hiện"

#. module: gamification
#: model:ir.ui.view,arch_db:gamification.goal_definition_form_view
msgid ""
"In batch mode, the domain is evaluated globally. If enabled, do not use "
"keyword 'user' in above filter domain."
msgstr ""

#. module: gamification
#: model:ir.model.fields,help:gamification.field_gamification_goal_definition_batch_distinctive_field
msgid ""
"In batch mode, this indicates which field distinct one user form the other, "
"e.g. user_id, partner_id..."
msgstr ""

#. module: gamification
#: model:ir.model.fields,help:gamification.field_gamification_goal_last_update
msgid ""
"In case of manual goal, reminders are sent if the goal as not been updated "
"for a while (defined in challenge). Ignored in case of non-manual goal or "
"goal not linked to a challenge."
msgstr ""
"Trong trường hợp mục tiêu thủ công, các nhắc nhở được gửi nếu mục tiêu không"
" được cập nhật trong một khoảng thời gian nào đó (được thiết lập ở thử "
"thách). Bị bỏ qua trong trường hợp mục tiêu tự động hoặc mục tiêu không liên"
" kết đến một thử thách."

#. module: gamification
#: selection:gamification.goal,state:0
msgid "In progress"
msgstr "Đang thực hiện"

#. module: gamification
#: selection:gamification.challenge,visibility_mode:0
msgid "Individual Goals"
msgstr "Các Mục tiêu cá nhân"

#. module: gamification
#: model:gamification.challenge.line,name:gamification.line_base_admin3
#: model:gamification.goal.definition,name:gamification.definition_base_invite
msgid "Invite new Users"
msgstr "Mời Người dùng mới"

#. module: gamification
#: model:ir.model.fields,field_description:gamification.field_gamification_badge___last_update
#: model:ir.model.fields,field_description:gamification.field_gamification_badge_user___last_update
#: model:ir.model.fields,field_description:gamification.field_gamification_badge_user_wizard___last_update
#: model:ir.model.fields,field_description:gamification.field_gamification_challenge___last_update
#: model:ir.model.fields,field_description:gamification.field_gamification_challenge_line___last_update
#: model:ir.model.fields,field_description:gamification.field_gamification_goal___last_update
#: model:ir.model.fields,field_description:gamification.field_gamification_goal_definition___last_update
#: model:ir.model.fields,field_description:gamification.field_gamification_goal_wizard___last_update
msgid "Last Modified on"
msgstr "Sửa lần cuối vào"

#. module: gamification
#: model:ir.model.fields,field_description:gamification.field_gamification_challenge_last_report_date
msgid "Last Report Date"
msgstr "Ngày báo cáo cuối"

#. module: gamification
#: model:ir.model.fields,field_description:gamification.field_gamification_goal_last_update
msgid "Last Update"
msgstr "Cập nhật lần cuối"

#. module: gamification
#: model:ir.model.fields,field_description:gamification.field_gamification_badge_user_wizard_write_uid
#: model:ir.model.fields,field_description:gamification.field_gamification_badge_user_write_uid
#: model:ir.model.fields,field_description:gamification.field_gamification_badge_write_uid
#: model:ir.model.fields,field_description:gamification.field_gamification_challenge_line_write_uid
#: model:ir.model.fields,field_description:gamification.field_gamification_challenge_write_uid
#: model:ir.model.fields,field_description:gamification.field_gamification_goal_definition_write_uid
#: model:ir.model.fields,field_description:gamification.field_gamification_goal_wizard_write_uid
#: model:ir.model.fields,field_description:gamification.field_gamification_goal_write_uid
msgid "Last Updated by"
msgstr "Cập nhật lần cuối bởi"

#. module: gamification
#: model:ir.model.fields,field_description:gamification.field_gamification_badge_user_wizard_write_date
#: model:ir.model.fields,field_description:gamification.field_gamification_badge_user_write_date
#: model:ir.model.fields,field_description:gamification.field_gamification_badge_write_date
#: model:ir.model.fields,field_description:gamification.field_gamification_challenge_line_write_date
#: model:ir.model.fields,field_description:gamification.field_gamification_challenge_write_date
#: model:ir.model.fields,field_description:gamification.field_gamification_goal_definition_write_date
#: model:ir.model.fields,field_description:gamification.field_gamification_goal_wizard_write_date
#: model:ir.model.fields,field_description:gamification.field_gamification_goal_write_date
msgid "Last Updated on"
msgstr "Cập nhật lần cuối"

#. module: gamification
#: selection:gamification.challenge,visibility_mode:0
msgid "Leader Board (Group Ranking)"
msgstr "Bảng xếp hạng (Xếp hạng nhóm)"

#. module: gamification
#: model:ir.model.fields,field_description:gamification.field_gamification_badge_rule_max_number
msgid "Limitation Number"
msgstr "Số giới hạn"

#. module: gamification
#: model:ir.ui.view,arch_db:gamification.challenge_form_view
msgid "Line List"
msgstr ""

#. module: gamification
#: model:ir.model.fields,field_description:gamification.field_gamification_challenge_line_ids
msgid "Lines"
msgstr "Các dòng"

#. module: gamification
#: model:ir.model.fields,help:gamification.field_gamification_challenge_line_ids
msgid "List of goals that will be set"
msgstr "Danh sách các mục tiêu sẽ được thiết lập"

#. module: gamification
#: model:ir.model.fields,help:gamification.field_gamification_challenge_user_ids
msgid "List of users participating to the challenge"
msgstr "Danh sách người dùng tham gia vào thử thách"

#. module: gamification
#: model:gamification.goal.definition,name:gamification.definition_nbr_following
msgid "Mail Group Following"
msgstr "Theo dõi Mail Group"

#. module: gamification
#: model:ir.model.fields,field_description:gamification.field_gamification_goal_definition_model_id
#: model:ir.ui.view,arch_db:gamification.goal_definition_search_view
msgid "Model"
msgstr "Mô hình"

#. module: gamification
#: model:ir.model.fields,field_description:gamification.field_gamification_challenge_line_definition_monetary
msgid "Monetary"
msgstr ""

#. module: gamification
#: model:ir.model.fields,field_description:gamification.field_gamification_goal_definition_monetary
msgid "Monetary Value"
msgstr "Giá trị bằng tiền"

#. module: gamification
#: selection:gamification.challenge,period:0
#: selection:gamification.challenge,report_message_frequency:0
msgid "Monthly"
msgstr "Hàng tháng"

#. module: gamification
#: model:ir.model.fields,field_description:gamification.field_gamification_badge_rule_max
msgid "Monthly Limited Sending"
msgstr "Giới hạn gửi hàng tháng"

#. module: gamification
#: model:ir.model.fields,field_description:gamification.field_gamification_badge_stat_this_month
msgid "Monthly total"
msgstr "Tổng hàng tháng"

#. module: gamification
#: model:ir.ui.view,arch_db:gamification.goal_search_view
msgid "My Goals"
msgstr "Chỉ tiêu của tôi"

#. module: gamification
#: model:ir.model.fields,field_description:gamification.field_gamification_badge_stat_my_monthly_sending
msgid "My Monthly Sending Total"
msgstr "Tổng Gửi đi Hàng tháng của tôi"

#. module: gamification
#: model:ir.model.fields,field_description:gamification.field_gamification_badge_stat_my_this_month
msgid "My Monthly Total"
msgstr "Tổng hàng tháng"

#. module: gamification
#: model:ir.model.fields,field_description:gamification.field_gamification_badge_stat_my
msgid "My Total"
msgstr "Tổng của tôi"

#. module: gamification
#: model:ir.model.fields,field_description:gamification.field_gamification_challenge_line_name
msgid "Name"
msgstr "Tên"

#. module: gamification
#: selection:gamification.challenge,report_message_frequency:0
msgid "Never"
msgstr "Không bao giờ"

#. module: gamification
#: model:ir.model.fields,help:gamification.field_gamification_challenge_remind_update_delay
msgid "Never reminded if no value or zero is specified."
msgstr ""
"Không nhắc nhở nếu không có giá trị hoặc giá trị không (0) được chỉ ra."

#. module: gamification
#: model:mail.template,subject:gamification.email_template_badge_received
msgid "New badge ${object.badge_id.name} granted"
msgstr ""

#. module: gamification
#: model:ir.model.fields,field_description:gamification.field_gamification_challenge_next_report_date
msgid "Next Report Date"
msgstr "Ngày Báo cáo Kế tiếp"

#. module: gamification
#: model:ir.ui.view,arch_db:gamification.badge_form_view
msgid "No monthly sending limit"
msgstr "Không giới hạn gửi hàng tháng"

#. module: gamification
#: model:gamification.badge,description:gamification.badge_problem_solver
msgid "No one can solve challenges like you do."
msgstr "Không ai có thể giải quyết thử thách như bạn."

#. module: gamification
#: selection:gamification.badge,rule_auth:0
msgid "No one, assigned through challenges"
msgstr "Không ai, phải được cấu hình thông qua form thử thách"

#. module: gamification
#: code:addons/gamification/models/challenge.py:667
#, python-format
msgid "Nobody reached the required conditions to receive special badges."
msgstr "Không ai đáp ứng được các điều kiện để nhận các huy chương đặc biệt."

#. module: gamification
#: selection:gamification.challenge,period:0
msgid "Non recurring"
msgstr "Không tuần hoàn"

#. module: gamification
#: model:ir.model.fields,field_description:gamification.field_gamification_challenge_remind_update_delay
msgid "Non-updated manual goals will be reminded after"
msgstr "Các chỉ tiêu thủ công mà chưa cập nhật sẽ được nhắc nhở sau"

#. module: gamification
#: model:ir.ui.view,arch_db:gamification.challenge_form_view
msgid "Notification Messages"
msgstr "Các thông điệp thông báo"

#. module: gamification
#: model:ir.model.fields,field_description:gamification.field_gamification_badge_stat_count_distinct
msgid "Number of users"
msgstr "Số người dùng"

#. module: gamification
#: selection:gamification.challenge,report_message_frequency:0
msgid "On change"
msgstr "Khi thay đổi"

#. module: gamification
#: model:ir.model.fields,help:gamification.field_gamification_badge_rule_auth_badge_ids
msgid "Only the people having these badges can give this badge"
msgstr ""
"Chỉ những người có các huy chương này mới có quyền cho/tặng huy chương này"

#. module: gamification
#: model:ir.model.fields,help:gamification.field_gamification_badge_rule_auth_user_ids
msgid "Only these people can give this badge"
msgstr "Chỉ những người này mới có quyền cho/tặng huy chương này"

#. module: gamification
#: model:ir.ui.view,arch_db:gamification.goal_definition_form_view
msgid "Optimisation"
msgstr "Tối ưu hoá"

#. module: gamification
#: model:ir.model.fields,field_description:gamification.field_gamification_badge_owner_ids
msgid "Owners"
msgstr "Chủ sở hữu"

#. module: gamification
#: selection:gamification.badge,rule_auth:0
msgid "People having some badges"
msgstr "Người đã có Huy chương"

#. module: gamification
#: model:ir.ui.view,arch_db:gamification.challenge_search_view
msgid "Period"
msgstr "Chu kỳ"

#. module: gamification
#: model:ir.model.fields,help:gamification.field_gamification_challenge_period
msgid ""
"Period of automatic goal assigment. If none is selected, should be launched "
"manually."
msgstr "Kỳ gán tiêu chi tự động. Nếu không chọn, sẽ được launched thủ công."

#. module: gamification
#: model:ir.model.fields,field_description:gamification.field_gamification_challenge_period
msgid "Periodicity"
msgstr "Định kỳ"

#. module: gamification
#: model:gamification.badge,name:gamification.badge_problem_solver
msgid "Problem Solver"
msgstr "Chuyên gia xử lý rắc rối"

#. module: gamification
#: selection:gamification.goal.definition,display_mode:0
msgid "Progressive (using numerical values)"
msgstr "Lũy tiến (dùng các giá trị số)"

#. module: gamification
#: model:ir.model.fields,field_description:gamification.field_gamification_goal_definition_compute_code
msgid "Python Code"
msgstr "Mã Python"

#. module: gamification
#: model:ir.model.fields,help:gamification.field_gamification_goal_definition_compute_code
msgid ""
"Python code to be executed for each user. 'result' should contains the new "
"current value. Evaluated user can be access through object.user_id."
msgstr ""
"Mã Python được thực thi cho từng người dùng. 'result' nên chứa giá trị hiện "
"hành. Người dùng được đánh giá có thể truy cập thông qua object.user_id."

#. module: gamification
#: selection:gamification.goal,state:0
msgid "Reached"
msgstr "Đạt"

#. module: gamification
#: model:ir.ui.view,arch_db:gamification.goal_form_view
msgid "Reached when current value is"
msgstr "Đạt khi giá trị hiện hành là"

#. module: gamification
#: selection:gamification.goal.definition,computation_mode:0
msgid "Recorded manually"
msgstr "Được ghi nhận thủ công"

#. module: gamification
#: model:ir.ui.view,arch_db:gamification.goal_form_view
msgid "Reference"
msgstr "Tham chiếu"

#. module: gamification
#: model:ir.ui.view,arch_db:gamification.challenge_form_view
msgid "Refresh Challenge"
msgstr "Làm tươi mới Thủ thách"

#. module: gamification
#: model:ir.actions.act_window,name:gamification.goals_from_challenge_act
msgid "Related Goals"
msgstr "Các Mục tiêu liên quan"

#. module: gamification
#: model:ir.model.fields,help:gamification.field_gamification_badge_user_wizard_user_id
msgid "Related user name for the resource to manage its access."
<<<<<<< HEAD
msgstr "Người dùng liên quan đến nguồn lực để quản lý sự truy cập"
=======
msgstr "Tài khoản liên quan của nhân viên dùng để truy cập hệ thống."
>>>>>>> d9f7490f

#. module: gamification
#: model:ir.model.fields,field_description:gamification.field_gamification_badge_remaining_sending
msgid "Remaining Sending Allowed"
msgstr "Số được gửi còn lại"

#. module: gamification
#: model:ir.model.fields,field_description:gamification.field_gamification_goal_remind_update_delay
msgid "Remind delay"
msgstr "Nhắc nhở delay"

#. module: gamification
#: model:ir.ui.view,arch_db:gamification.challenge_form_view
msgid "Reminders for Manual Goals"
msgstr "Nhăc nhở cho các Mục tiêu Thủ công"

#. module: gamification
#: model:ir.model.fields,field_description:gamification.field_gamification_challenge_report_message_frequency
msgid "Report Frequency"
msgstr "Tần suất báo cáo"

#. module: gamification
#: model:ir.model.fields,field_description:gamification.field_gamification_challenge_report_template_id
msgid "Report Template"
msgstr "Mẫu báo cáo"

#. module: gamification
#: model:ir.model.fields,field_description:gamification.field_gamification_badge_rule_auth_badge_ids
msgid "Required Badges"
msgstr "Huy chương bắt buộc"

#. module: gamification
#: model:ir.ui.view,arch_db:gamification.goal_form_view
msgid "Reset Completion"
msgstr "Đặt lại trạng thái hoàn thành"

#. module: gamification
#: model:ir.model.fields,field_description:gamification.field_gamification_challenge_manager_id
msgid "Responsible"
msgstr "Người phụ trách"

#. module: gamification
#: code:addons/gamification/models/challenge.py:490
#, python-format
msgid "Retrieving progress for personal challenge without user information"
msgstr ""

#. module: gamification
#: model:ir.ui.view,arch_db:gamification.challenge_form_view
msgid "Reward"
msgstr "Trao / Tặng"

#. module: gamification
#: model:ir.model.fields,field_description:gamification.field_gamification_challenge_reward_failure
msgid "Reward Bests if not Succeeded?"
msgstr "Trao cho những người giỏi nhất nếu không đạt?"

#. module: gamification
#: model:ir.model.fields,field_description:gamification.field_gamification_challenge_reward_realtime
msgid "Reward as soon as every goal is reached"
msgstr "Trao tặng ngay khi tất cả các chỉ tiêu đều đạt"

#. module: gamification
#: model:ir.model.fields,field_description:gamification.field_gamification_badge_challenge_ids
msgid "Reward of Challenges"
msgstr ""

#. module: gamification
#: model:ir.model.fields,field_description:gamification.field_gamification_badge_goal_definition_ids
msgid "Rewarded by"
msgstr "Trao tặng bởi"

#. module: gamification
#: model:ir.ui.view,arch_db:gamification.badge_form_view
msgid "Rewards for challenges"
msgstr "Trao tặng đối với các thử thách"

#. module: gamification
#: model:ir.ui.view,arch_db:gamification.goal_search_view
msgid "Running"
msgstr "Đang hoạt động"

#. module: gamification
#: model:ir.ui.view,arch_db:gamification.challenge_search_view
msgid "Running Challenges"
msgstr "Các thử thách đang chạy"

#. module: gamification
#: model:ir.ui.view,arch_db:gamification.goal_form_view
msgid "Schedule"
msgstr "Ấn định"

#. module: gamification
#: model:ir.ui.view,arch_db:gamification.challenge_search_view
msgid "Search Challenges"
msgstr "Tìm các thử thách"

#. module: gamification
#: model:ir.ui.view,arch_db:gamification.goal_definition_search_view
msgid "Search Goal Definitions"
msgstr "Tìm các định nghĩa Mục tiêu"

#. module: gamification
#: model:ir.ui.view,arch_db:gamification.goal_search_view
msgid "Search Goals"
msgstr "Tìm các Mục tiêu"

#. module: gamification
#: model:ir.ui.view,arch_db:gamification.badge_form_view
msgid ""
"Security rules to define who is allowed to manually grant badges. Not "
"enforced for administrator."
msgstr ""
"Các quy tắc an ninh để định nghĩa ai thì được phép trao huy chương một cách "
"thủ công. Thiết lập này không ảnh hưởng tới tài khoản quản trị."

#. module: gamification
#: model:ir.ui.view,arch_db:gamification.challenge_form_view
msgid "Send Report"
msgstr "Gửi Báo cáo"

#. module: gamification
#: model:ir.model.fields,field_description:gamification.field_gamification_challenge_report_message_group_id
msgid "Send a copy to"
msgstr "Gửi một bản sao tới"

#. module: gamification
#: model:ir.model.fields,field_description:gamification.field_gamification_badge_user_sender_id
msgid "Sender"
msgstr "Người gửi"

#. module: gamification
#: model:ir.model.fields,field_description:gamification.field_gamification_challenge_line_sequence
msgid "Sequence"
msgstr "Trình tự"

#. module: gamification
#: model:ir.model.fields,help:gamification.field_gamification_challenge_line_sequence
msgid "Sequence number for ordering"
msgstr "Số thứ tự cho việc sắp xếp"

#. module: gamification
#: model:ir.ui.view,arch_db:gamification.view_goal_wizard_update_current
msgid "Set the current value you have reached for this goal"
msgstr "Thiết lập giá trị hiện hành mà bạn đã đạt được cho chỉ tiêu này"

#. module: gamification
#: model:gamification.challenge.line,name:gamification.line_base_admin1
#: model:gamification.goal.definition,name:gamification.definition_base_company_data
msgid "Set your Company Data"
msgstr "Thiết lập dữ liệu công ty"

#. module: gamification
#: model:gamification.challenge.line,name:gamification.line_base_admin2
#: model:gamification.goal.definition,name:gamification.definition_base_company_logo
msgid "Set your Company Logo"
msgstr "Thiết lập logo"

#. module: gamification
#: model:gamification.challenge.line,name:gamification.line_base_discover1
#: model:gamification.goal.definition,name:gamification.definition_base_timezone
msgid "Set your Timezone"
msgstr "Thiết lập múi giờ"

#. module: gamification
#: selection:gamification.challenge,category:0
msgid "Settings / Gamification Tools"
msgstr ""

#. module: gamification
#: model:gamification.challenge,name:gamification.challenge_base_configure
msgid "Setup your Company"
msgstr "Thiết lập Thông tin công ty"

#. module: gamification
#: model:ir.ui.view,arch_db:gamification.challenge_form_view
msgid "Start Challenge"
msgstr "Khởi động thử thách"

#. module: gamification
#: model:ir.model.fields,field_description:gamification.field_gamification_challenge_start_date
#: model:ir.model.fields,field_description:gamification.field_gamification_goal_start_date
msgid "Start Date"
msgstr "Ngày bắt đầu"

#. module: gamification
#: model:ir.ui.view,arch_db:gamification.goal_form_view
msgid "Start goal"
msgstr "Khởi động Mục tiêu"

#. module: gamification
#: model:ir.model.fields,field_description:gamification.field_gamification_challenge_state
#: model:ir.model.fields,field_description:gamification.field_gamification_goal_state
#: model:ir.ui.view,arch_db:gamification.challenge_search_view
#: model:ir.ui.view,arch_db:gamification.goal_search_view
msgid "State"
msgstr "Trạng thái"

#. module: gamification
#: model:ir.ui.view,arch_db:gamification.badge_form_view
msgid "Statistics"
msgstr "Thống kê"

#. module: gamification
#: model:ir.ui.view,arch_db:gamification.challenge_form_view
msgid "Subscriptions"
msgstr "Thuê bao"

#. module: gamification
#: model:ir.model.fields,field_description:gamification.field_gamification_challenge_line_definition_full_suffix
#: model:ir.model.fields,field_description:gamification.field_gamification_goal_definition_suffix
#: model:ir.model.fields,field_description:gamification.field_gamification_goal_definition_suffix_3121
msgid "Suffix"
msgstr "Hậu tố"

#. module: gamification
#: model:ir.model.fields,field_description:gamification.field_gamification_challenge_invited_user_ids
msgid "Suggest to users"
msgstr "Gợi ý cho người dùng"

#. module: gamification
#: model:ir.model.fields,field_description:gamification.field_gamification_challenge_line_target_goal
msgid "Target Value to Reach"
msgstr "Giá trị mục tiêu cần đạt"

#. module: gamification
#: model:ir.ui.view,arch_db:gamification.goal_kanban_view
msgid "Target: less than"
msgstr "Mục tiêu: ít hơn"

#. module: gamification
#: model:ir.model.fields,help:gamification.field_gamification_goal_definition_action_id
msgid "The action that will be called to update the goal value."
msgstr "Hành động mà sẽ được gọi để cập nhật giá trị của chỉ tiêu."

#. module: gamification
#: code:addons/gamification/models/challenge.py:646
#, python-format
msgid "The challenge %s is finished."
msgstr "Thử thách %s được kết thúc."

#. module: gamification
#: model:ir.model.fields,help:gamification.field_gamification_challenge_line_definition_full_suffix
#: model:ir.model.fields,help:gamification.field_gamification_goal_definition_full_suffix
#: model:ir.model.fields,help:gamification.field_gamification_goal_definition_suffix_3121
msgid "The currency and suffix field"
msgstr "Trường tiền tệ và hậu tố"

#. module: gamification
#: model:ir.model.fields,help:gamification.field_gamification_goal_definition_field_date_id
msgid "The date to use for the time period evaluated"
msgstr "Ngày để sử dụng cho việc đánh giá định kỳ (time period evaluated)"

#. module: gamification
#: model:ir.model.fields,help:gamification.field_gamification_challenge_end_date
msgid ""
"The day a new challenge will be automatically closed. If no periodicity is "
"set, will use this date as the goal end date."
msgstr ""
"Ngày mà một thử thách mới sẽ được tự động đóng lại. Nếu không có chu kỳ được"
" thiết lập, sẽ sử dụng ngày này làm ngày kết thúc."

#. module: gamification
#: model:ir.model.fields,help:gamification.field_gamification_challenge_start_date
msgid ""
"The day a new challenge will be automatically started. If no periodicity is "
"set, will use this date as the goal start date."
msgstr ""
"Ngày mà một thử thách mới sẽ được khởi động một cách tự động. Nếu không có "
"chu kỳ được thiết lập, sẽ sử dụng ngày này làm ngày khởi động."

#. module: gamification
#: code:addons/gamification/models/goal.py:93
#, python-format
msgid ""
"The domain for the definition %s seems incorrect, please check it.\n"
"\n"
"%s"
msgstr ""
"Miền để định nghĩa %s có vẻ không đúng, vui lòng kiểm tra lại.\n"
"\n"
"%s"

#. module: gamification
#: model:ir.model.fields,help:gamification.field_gamification_goal_definition_field_id
msgid "The field containing the value to evaluate"
msgstr "Trường chứa giá trị để đánh giá"

#. module: gamification
#: model:ir.model.fields,help:gamification.field_gamification_goal_definition_res_id_field
msgid ""
"The field name on the user profile (res.users) containing the value for "
"res_id for action."
msgstr ""
"Tên trường dữ liệu trong hồ sơ người dùng (res.users) chứa giá trị cho "
"res_id cho hành động."

#. module: gamification
#: selection:gamification.goal.definition,condition:0
msgid "The higher the better"
msgstr "Càng cao càng tốt"

#. module: gamification
#: model:ir.model.fields,help:gamification.field_gamification_badge_owner_ids
msgid "The list of instances of this badge granted to users"
msgstr "Danh mục các phiên bản của huy chương này mà được trao cho người dùng"

#. module: gamification
#: model:ir.model.fields,help:gamification.field_gamification_badge_unique_owner_ids
msgid "The list of unique users having received this badge."
msgstr "Danh mục người dùng riêng biệt nhận được huy chương này."

#. module: gamification
#: selection:gamification.goal.definition,condition:0
msgid "The lower the better"
msgstr "Càng thấp càng tốt"

#. module: gamification
#: model:ir.model.fields,help:gamification.field_gamification_badge_rule_max_number
msgid ""
"The maximum number of time this badge can be sent per month per person."
msgstr ""
"Số lần tối đã huy chương này có thể được gửi mỗi tháng cho cùng một người."

#. module: gamification
#: code:addons/gamification/models/goal.py:110
#, python-format
msgid ""
"The model configuration for the definition %s seems incorrect, please check it.\n"
"\n"
"%s not found"
msgstr ""

#. module: gamification
#: code:addons/gamification/models/goal.py:107
#, python-format
msgid ""
"The model configuration for the definition %s seems incorrect, please check it.\n"
"\n"
"%s not stored"
msgstr ""

#. module: gamification
#: model:ir.model.fields,help:gamification.field_gamification_goal_definition_model_id
msgid "The model object for the field to evaluate"
msgstr ""
"Đối tượng mô hình (model object) cho trường này để dùng cho việc đánh giá"

#. module: gamification
#: model:ir.model.fields,help:gamification.field_gamification_goal_remind_update_delay
msgid ""
"The number of days after which the user assigned to a manual goal will be "
"reminded. Never reminded if no value is specified."
msgstr ""
"Số ngày mà người dùng được gán đến một chỉ tiêu thủ công sẽ được nhắc nhở "
"sau đó. Không bao giờ nhắc nếu không có giá trị được xác định."

#. module: gamification
#: model:ir.model.fields,help:gamification.field_gamification_badge_stat_my_this_month
msgid ""
"The number of time the current user has received this badge this month."
msgstr ""
"Số lần người dùng hiện hành đã nhận được (được trao tặng) huy chương này "
"trong tháng."

#. module: gamification
#: model:ir.model.fields,help:gamification.field_gamification_badge_stat_my
msgid "The number of time the current user has received this badge."
msgstr "Số lần người dùng hiện hành đã nhận được huy chương này."

#. module: gamification
#: model:ir.model.fields,help:gamification.field_gamification_badge_stat_my_monthly_sending
msgid "The number of time the current user has sent this badge this month."
msgstr "Số lần người dùng gửi huy chương này trong tháng."

#. module: gamification
#: model:ir.model.fields,help:gamification.field_gamification_badge_stat_count_distinct
msgid "The number of time this badge has been received by unique users."
msgstr "Số lần nhận huy chương này được nhận bởi những người dùng riêng biệt."

#. module: gamification
#: model:ir.model.fields,help:gamification.field_gamification_badge_stat_this_month
msgid "The number of time this badge has been received this month."
msgstr "Số lần nhận huy chương này được nhận trong tháng."

#. module: gamification
#: model:ir.model.fields,help:gamification.field_gamification_badge_stat_count
msgid "The number of time this badge has been received."
msgstr "Số lần nhận huy chương này được nhận."

#. module: gamification
#: model:ir.model.fields,help:gamification.field_gamification_challenge_line_definition_monetary
#: model:ir.model.fields,help:gamification.field_gamification_goal_definition_monetary
msgid "The target and current value are defined in the company currency."
msgstr ""
"Giá trị mục tiêu và giá trị hiện hành được xác định bằng tiền tệ của công "
"ty."

#. module: gamification
#: model:ir.model.fields,help:gamification.field_gamification_challenge_line_definition_suffix
#: model:ir.model.fields,help:gamification.field_gamification_goal_definition_suffix
msgid "The unit of the target and current values"
msgstr "Đơn vị của giá trị mục tiêu và giá trị hiện hành"

#. module: gamification
#: model:ir.model.fields,help:gamification.field_gamification_challenge_manager_id
msgid "The user responsible for the challenge."
msgstr ""

#. module: gamification
#: model:ir.model.fields,help:gamification.field_gamification_badge_user_sender_id
msgid "The user who has send the badge"
msgstr "Người dùng mà đã gửi huy chương"

#. module: gamification
#: model:ir.model.fields,help:gamification.field_gamification_badge_goal_definition_ids
msgid ""
"The users that have succeeded theses goals will receive automatically the "
"badge."
msgstr ""
"Những người dùng mà đạt hết các chỉ tiêu này sẽ tự động nhận được huy "
"chương."

#. module: gamification
#: model:ir.model.fields,help:gamification.field_gamification_goal_definition_batch_user_expression
msgid ""
"The value to compare with the distinctive field. The expression can contain "
"reference to 'user' which is a browse record of the current user, e.g. "
"user.id, user.partner_id.id..."
msgstr ""
"Giá trị để so sánh với trường phân biệt. Biểu thức có thể chứa tham chiếu "
"đến 'user' mà là bản ghi dữ liệu của người dùng hiện hành, ví dụ: user.id, "
"user.partner_id.id..."

#. module: gamification
#: model:ir.actions.act_window,help:gamification.goals_from_challenge_act
msgid ""
"There is no goals associated to this challenge matching your search.\n"
"            Make sure that your challenge is active and assigned to at least one user."
msgstr ""

#. module: gamification
#: model:ir.model.fields,help:gamification.field_gamification_goal_closed
msgid "These goals will not be recomputed."
msgstr "Những chỉ tiêu này sẽ không được tính toán lại."

#. module: gamification
#: code:addons/gamification/models/badge.py:210
#, python-format
msgid "This badge can not be sent by users."
msgstr "Huy chương này không thể được gửi bởi người dùng."

#. module: gamification
#: model:ir.model.fields,help:gamification.field_gamification_badge_image
msgid "This field holds the image used for the badge, limited to 256x256"
msgstr ""
"Trường này chứa hình ảnh sử dụng cho huy chương, được giới hạn kích thước "
"256x256 pixels"

#. module: gamification
#: model:ir.ui.view,arch_db:gamification.goal_kanban_view
msgid "To"
msgstr "Đến"

#. module: gamification
#: model:ir.model.fields,field_description:gamification.field_gamification_goal_target_goal
msgid "To Reach"
msgstr "Mục tiêu cần Đạt"

#. module: gamification
#: model:ir.model.fields,field_description:gamification.field_gamification_goal_to_update
msgid "To update"
msgstr "Chờ cập nhật"

#. module: gamification
#: model:ir.model.fields,field_description:gamification.field_gamification_badge_stat_count
msgid "Total"
msgstr "Tổng"

#. module: gamification
#: model:ir.model.fields,field_description:gamification.field_gamification_badge_unique_owner_ids
msgid "Unique Owners"
msgstr "Chủ sở hữu duy nhất"

#. module: gamification
#: model:ir.model.fields,field_description:gamification.field_gamification_challenge_line_definition_suffix
msgid "Unit"
msgstr "Đơn vị"

#. module: gamification
#: model:ir.ui.view,arch_db:gamification.view_goal_wizard_update_current
msgid "Update"
msgstr "Cập nhật"

#. module: gamification
#: code:addons/gamification/models/goal.py:447
#, python-format
msgid "Update %s"
msgstr "Cập nhật %s"

#. module: gamification
#: model:ir.model.fields,field_description:gamification.field_gamification_badge_user_user_id
#: model:ir.model.fields,field_description:gamification.field_gamification_badge_user_wizard_user_id
#: model:ir.model.fields,field_description:gamification.field_gamification_goal_user_id
#: model:ir.ui.view,arch_db:gamification.goal_search_view
msgid "User"
msgstr "Người dùng"

#. module: gamification
#: model:ir.model.fields,field_description:gamification.field_gamification_challenge_user_domain
msgid "User domain"
msgstr "Miền người dùng"

#. module: gamification
#: model:ir.model.fields,field_description:gamification.field_gamification_challenge_user_ids
msgid "Users"
msgstr "Người dùng"

#. module: gamification
#: selection:gamification.challenge,category:0
msgid "Website / Forum"
msgstr ""

#. module: gamification
#: selection:gamification.challenge,period:0
#: selection:gamification.challenge,report_message_frequency:0
msgid "Weekly"
msgstr "Hàng tuần"

#. module: gamification
#: model:ir.model.fields,help:gamification.field_gamification_badge_rule_auth
msgid "Who can grant this badge"
msgstr "Người có thể trao huy chương này"

#. module: gamification
#: model:ir.ui.view,arch_db:gamification.view_badge_wizard_grant
msgid "Who would you like to reward?"
msgstr "Bạn muốn trao tặng cho ai?"

#. module: gamification
#: model:ir.model.fields,help:gamification.field_gamification_challenge_reward_realtime
msgid ""
"With this option enabled, a user can receive a badge only once. The top 3 "
"badges are still rewarded only at the end of the challenge."
msgstr ""
"Với tùy chọn này được kích hoạt, một người dùng chỉ có thể nhận huy chương "
"một lần. Ba huy chương đầu tiên vẫn được trao chỉ khi vào cuối thử thách (at"
" the end of the challenge)."

#. module: gamification
#: model:gamification.badge,description:gamification.badge_idea
msgid "With your brilliant ideas, you are an inspiration to others."
msgstr ""
"Bằng các ý tưởng sáng giá của bạn, bạn là một người truyền cảm hứng cho "
"người khác."

#. module: gamification
#: selection:gamification.challenge,period:0
#: selection:gamification.challenge,report_message_frequency:0
msgid "Yearly"
msgstr "Hàng năm"

#. module: gamification
#: code:addons/gamification/models/badge.py:212
#, python-format
msgid "You are not in the user allowed list."
msgstr "Bạn không nằm trong danh sách được phép"

#. module: gamification
#: code:addons/gamification/wizard/grant_badge.py:24
#, python-format
msgid "You can not grant a badge to yourself"
msgstr "Bạn không thể tự trao tặng huy chương cho chính mình (tự sướng ^_^)"

#. module: gamification
#: code:addons/gamification/models/challenge.py:196
#, python-format
msgid "You can not reset a challenge with unfinished goals."
msgstr "Bạn không thể đặt lại một thử thách có các Mục tiêu chưa kết thúc."

#. module: gamification
#: model:ir.ui.view,arch_db:gamification.badge_form_view
msgid "You can still grant"
msgstr "Bạn có thể vẫn trao"

#. module: gamification
#: model:gamification.badge,description:gamification.badge_good_job
msgid "You did great at your job."
msgstr "Bạn làm rất tốt công việc của bạn."

#. module: gamification
#: code:addons/gamification/models/badge.py:214
#, python-format
msgid "You do not have the required badges."
msgstr "Bạn không có các huy chương bắt buộc."

#. module: gamification
#: code:addons/gamification/models/badge.py:216
#, python-format
msgid "You have already sent this badge too many time this month."
msgstr "Bạn đang trao huy chương này quá nhiều lần trong tháng."

#. module: gamification
#: model:gamification.badge,description:gamification.badge_hidden
msgid "You have found the hidden badge"
msgstr "Bạn đã tìm thấy một huy chương bị ẩn"

#. module: gamification
#: model:ir.ui.view,arch_db:gamification.badge_form_view
msgid "badges this month"
msgstr "Huy chương trong tháng"

#. module: gamification
#: model:ir.ui.view,arch_db:gamification.challenge_form_view
#: model:ir.ui.view,arch_db:gamification.goal_form_view
msgid "days"
msgstr "ngày"

#. module: gamification
#: model:ir.ui.view,arch_db:gamification.challenge_form_view
msgid "e.g. Monthly Sales Objectives"
msgstr "ví dụ: Các mục tiêu doanh số hàng tháng"

#. module: gamification
#: model:ir.ui.view,arch_db:gamification.goal_definition_form_view
msgid "e.g. days"
msgstr "ví dụ: ngày"

#. module: gamification
#: model:ir.ui.view,arch_db:gamification.goal_definition_form_view
msgid ""
"e.g. result = env['mail.followers'].search_count([('res_model', '=', "
"'mail.channel'), ('partner_id', '=', object.user_id.partner_id.id)])"
msgstr ""

#. module: gamification
#: model:ir.ui.view,arch_db:gamification.goal_definition_form_view
msgid "e.g. user.partner_id.id"
msgstr "ví dụ: user.partner_id.id"

#. module: gamification
#: model:ir.model,name:gamification.model_gamification_badge_user_wizard
msgid "gamification.badge.user.wizard"
msgstr ""

#. module: gamification
#: model:ir.model,name:gamification.model_gamification_goal_wizard
msgid "gamification.goal.wizard"
msgstr ""

#. module: gamification
#: model:ir.ui.view,arch_db:gamification.badge_kanban_view
msgid "granted,"
msgstr "được trao,"

#. module: gamification
#: model:ir.ui.view,arch_db:gamification.goal_form_view
msgid "refresh"
msgstr "làm tươi"

#. module: gamification
#: model:ir.ui.view,arch_db:gamification.goal_form_view
msgid "than the target."
msgstr "so với mục tiêu."

#. module: gamification
#: model:ir.ui.view,arch_db:gamification.badge_user_kanban_view
msgid "the"
msgstr ""

#. module: gamification
#: model:ir.ui.view,arch_db:gamification.badge_kanban_view
msgid "this month"
msgstr "tháng này"<|MERGE_RESOLUTION|>--- conflicted
+++ resolved
@@ -1470,11 +1470,7 @@
 #. module: gamification
 #: model:ir.model.fields,help:gamification.field_gamification_badge_user_wizard_user_id
 msgid "Related user name for the resource to manage its access."
-<<<<<<< HEAD
 msgstr "Người dùng liên quan đến nguồn lực để quản lý sự truy cập"
-=======
-msgstr "Tài khoản liên quan của nhân viên dùng để truy cập hệ thống."
->>>>>>> d9f7490f
 
 #. module: gamification
 #: model:ir.model.fields,field_description:gamification.field_gamification_badge_remaining_sending
