--- conflicted
+++ resolved
@@ -6,25 +6,20 @@
 msgstr ""
 "Project-Id-Version: Odoo Server 8.0\n"
 "Report-Msgid-Bugs-To: \n"
-<<<<<<< HEAD
 "POT-Creation-Date: 2015-03-30 04:14+0000\n"
 "PO-Revision-Date: 2015-03-30 04:14+0000\n"
 "Last-Translator: <>\n"
 "Language-Team: \n"
-=======
-"POT-Creation-Date: 2015-01-21 14:08+0000\n"
-"PO-Revision-Date: 2015-12-29 08:13+0000\n"
-"Last-Translator: Martin Trigaux\n"
-"Language-Team: Vietnamese (http://www.transifex.com/odoo/odoo-8/language/vi/)\n"
->>>>>>> 7ad626f8
 "MIME-Version: 1.0\n"
 "Content-Type: text/plain; charset=UTF-8\n"
 "Content-Transfer-Encoding: \n"
-"Plural-Forms: \n"
+"Language: vi\n"
+"Plural-Forms: nplurals=1; plural=0;\n"
 
 #. module: gamification
 #: model:email.template,body_html:gamification.email_template_badge_received
-msgid "\n"
+msgid ""
+"\n"
 "        <p>Congratulation, you have received the badge <strong>${object.badge_id.name}</strong> !\n"
 "            % if object.sender_id\n"
 "                This badge was granted by <strong>${object.sender_id.name}</strong>.\n"
@@ -574,15 +569,7 @@
 
 #. module: gamification
 #: model:ir.actions.act_window,help:gamification.action_new_simplified_res_users
-<<<<<<< HEAD
 msgid "Create and manage users that will connect to the system. Users can be deactivated should there be a period of time during which they will/should not connect to the system. You can assign them groups in order to give them specific access to the applications they need to use in the system."
-=======
-msgid ""
-"Create and manage users that will connect to the system. Users can be "
-"deactivated should there be a period of time during which they will/should "
-"not connect to the system. You can assign them groups in order to give them "
-"specific access to the applications they need to use in the system."
->>>>>>> 7ad626f8
 msgstr "Tạo và quản lý người dùng mà sẽ kết nối với hệ thống. Người dùng bị ngừng hoạt động có thể có một khoảng thời gian mà họ sẽ không kết nối tới hệ thống. Bạn có thể gán họ các nhóm để chỉ ra quyền truy cập cho họ tới ứng dụng mà họ cần sử dụng trong hệ thống"
 
 #. module: gamification
@@ -647,11 +634,7 @@
 #: help:gamification.badge,message_last_post:0
 #: help:gamification.challenge,message_last_post:0
 msgid "Date of the last message posted on the record."
-<<<<<<< HEAD
 msgstr "Date of the last message posted on the record."
-=======
-msgstr "Ngày gần nhất của thông điệp được vào sổ trên bản ghi này."
->>>>>>> 7ad626f8
 
 #. module: gamification
 #: help:gamification.challenge,category:0
@@ -761,11 +744,7 @@
 #. module: gamification
 #: selection:gamification.badge,rule_auth:0
 msgid "Everyone"
-<<<<<<< HEAD
 msgstr "Tất cả"
-=======
-msgstr "Mọi người"
->>>>>>> 7ad626f8
 
 #. module: gamification
 #: selection:gamification.goal.definition,display_mode:0
@@ -993,13 +972,7 @@
 #. module: gamification
 #: help:gamification.badge,message_summary:0
 #: help:gamification.challenge,message_summary:0
-<<<<<<< HEAD
 msgid "Holds the Chatter summary (number of messages, ...). This summary is directly in html format in order to be inserted in kanban views."
-=======
-msgid ""
-"Holds the Chatter summary (number of messages, ...). This summary is "
-"directly in html format in order to be inserted in kanban views."
->>>>>>> 7ad626f8
 msgstr "Holds the Chatter summary (number of messages, ...). This summary is directly in html format in order to be inserted in kanban views."
 
 #. module: gamification
@@ -1033,11 +1006,7 @@
 #: help:gamification.badge,message_unread:0
 #: help:gamification.challenge,message_unread:0
 msgid "If checked new messages require your attention."
-<<<<<<< HEAD
 msgstr "Nếu đánh dấu, các thông điệp mới yêu cầu sự có mặt của bạn."
-=======
-msgstr "If checked new messages require your attention."
->>>>>>> 7ad626f8
 
 #. module: gamification
 #: help:gamification.badge.user,challenge_id:0
@@ -1117,11 +1086,7 @@
 #: field:gamification.badge,message_last_post:0
 #: field:gamification.challenge,message_last_post:0
 msgid "Last Message Date"
-<<<<<<< HEAD
 msgstr "Ngày gửi tin cuối"
-=======
-msgstr "Ngày thông điệp gần nhất"
->>>>>>> 7ad626f8
 
 #. module: gamification
 #: field:gamification.challenge,last_report_date:0
@@ -1155,11 +1120,7 @@
 #: field:gamification.goal.definition,write_date:0
 #: field:gamification.goal.wizard,write_date:0
 msgid "Last Updated on"
-<<<<<<< HEAD
 msgstr "Cập nhật lần cuối vào"
-=======
-msgstr "Cập nhật lần cuối"
->>>>>>> 7ad626f8
 
 #. module: gamification
 #: selection:gamification.challenge,visibility_mode:0
@@ -1211,11 +1172,7 @@
 #: help:gamification.badge,message_ids:0
 #: help:gamification.challenge,message_ids:0
 msgid "Messages and communication history"
-<<<<<<< HEAD
 msgstr "Messages and communication history"
-=======
-msgstr "Lịch sử thông điệp và liên lạc"
->>>>>>> 7ad626f8
 
 #. module: gamification
 #: view:gamification.goal.definition:gamification.goal_definition_search_view
@@ -1525,11 +1482,7 @@
 #. module: gamification
 #: view:gamification.goal:gamification.goal_form_view
 msgid "Schedule"
-<<<<<<< HEAD
 msgstr "Schedule"
-=======
-msgstr "Ấn định (thời gian)"
->>>>>>> 7ad626f8
 
 #. module: gamification
 #: view:gamification.challenge:gamification.challenge_search_view
