--- conflicted
+++ resolved
@@ -86,20 +86,6 @@
         m.product_id,
         m.tmpl_id as product_tmpl_id,
         CASE
-<<<<<<< HEAD
-            WHEN whs.id IS NOT NULL AND whd.id IS NULL THEN 'out'
-            WHEN whd.id IS NOT NULL AND whs.id IS NULL THEN 'in'
-        END AS state,
-        m.date::date AS date,
-        CASE
-            WHEN whs.id IS NOT NULL AND whd.id IS NULL THEN -m.product_qty
-            WHEN whd.id IS NOT NULL AND whs.id IS NULL THEN m.product_qty
-        END AS product_qty,
-        m.company_id,
-        CASE
-            WHEN whs.id IS NOT NULL AND whd.id IS NULL THEN whs.id
-            WHEN whd.id IS NOT NULL AND whs.id IS NULL THEN whd.id
-=======
             WHEN m.whs_id IS NOT NULL AND m.whd_id IS NULL THEN 'out'
             WHEN m.whd_id IS NOT NULL AND m.whs_id IS NULL THEN 'in'
         END AS state,
@@ -112,7 +98,6 @@
         CASE
             WHEN m.whs_id IS NOT NULL AND m.whd_id IS NULL THEN m.whs_id
             WHEN m.whd_id IS NOT NULL AND m.whs_id IS NULL THEN m.whd_id
->>>>>>> 4d11cb0e
         END AS warehouse_id
     FROM
         all_sm m
@@ -155,17 +140,6 @@
             ELSE m.date::date - interval '1 day'
         END, '1 day'::interval)::date date,
         CASE
-<<<<<<< HEAD
-            WHEN whs.id IS NOT NULL AND whd.id IS NULL AND m.state = 'done' THEN m.product_qty
-            WHEN whd.id IS NOT NULL AND whs.id IS NULL AND m.state = 'done' THEN -m.product_qty
-            WHEN whs.id IS NOT NULL AND whd.id IS NULL THEN -m.product_qty
-            WHEN whd.id IS NOT NULL AND whs.id IS NULL THEN m.product_qty
-        END AS product_qty,
-        m.company_id,
-        CASE
-            WHEN whs.id IS NOT NULL AND whd.id IS NULL THEN whs.id
-            WHEN whd.id IS NOT NULL AND whs.id IS NULL THEN whd.id
-=======
             WHEN m.whs_id IS NOT NULL AND m.whd_id IS NULL AND m.state = 'done' THEN m.product_qty
             WHEN m.whd_id IS NOT NULL AND m.whs_id IS NULL AND m.state = 'done' THEN -m.product_qty
             WHEN m.whs_id IS NOT NULL AND m.whd_id IS NULL THEN -m.product_qty
@@ -175,7 +149,6 @@
         CASE
             WHEN m.whs_id IS NOT NULL AND m.whd_id IS NULL THEN m.whs_id
             WHEN m.whd_id IS NOT NULL AND m.whs_id IS NULL THEN m.whd_id
->>>>>>> 4d11cb0e
         END AS warehouse_id
     FROM
         all_sm m
