<?xml version="1.0" encoding="utf-8"?>
<openerp>
    <data>

        <record id="view_stock_product_tree" model="ir.ui.view">
            <field name="name">product.stock.tree.inherit</field>
            <field name="model">product.product</field>
            <field name="inherit_id" ref="product.product_product_tree_view"/>
            <field name="arch" type="xml">
                <tree position="attributes">
                    <attribute name="colors">{'red':virtual_available&lt;0, 'blue':virtual_available&gt;=0 and state in ('draft', 'end', 'obsolete'), 'black':virtual_available&gt;=0 and state not in ('draft', 'end', 'obsolete')}</attribute>
                </tree>
                <field name="price" position="after">
                    <field name="qty_available"/>
                    <field name="virtual_available"/>
                </field>
            </field>
        </record>

        <record id="view_stock_product_template_tree" model="ir.ui.view">
            <field name="name">product.template.stock.tree.inherit</field>
            <field name="model">product.template</field>
            <field name="inherit_id" ref="product.product_template_tree_view"/>
            <field name="arch" type="xml">
                <tree position="attributes">
                    <attribute name="colors">red:virtual_available&lt;0;blue:virtual_available&gt;=0 and state in ('draft', 'end', 'obsolete');black:virtual_available&gt;=0 and state not in ('draft', 'end', 'obsolete')</attribute>
                </tree>
                <field name="uom_id" position="after">
                    <field name="qty_available"/>
                    <field name="virtual_available"/>
                </field>
            </field>
        </record>


        <record id="action_receive_move" model="ir.actions.act_window">
            <field name="name">Receipts</field>
            <field name="res_model">stock.move</field>
            <field name="type">ir.actions.act_window</field>
            <field name="view_type">form</field>
            <field name="view_mode">tree,form</field>
            <field name="domain" eval="[('picking_id.picking_type_id.code','=','incoming'), ('location_id.usage','!=','internal'), ('location_dest_id.usage', '=', 'internal')]"/>
            <field name="view_id" ref="view_move_tree_receipt_picking"/>
            <field name="context" eval="'{\'search_default_product_id\': [active_id]}'"/>
            <field name="help" type="html">
              <p class="oe_view_nocontent_create">
                Click to register a receipt for this product.
              </p><p>
                Here you will find the history of all receipts related to
                this product, as well as all future receipts you are waiting
                from your suppliers.
              </p>
            </field>
        </record>

        <record id="action_deliver_move" model="ir.actions.act_window">
            <field name="name">Deliveries</field>
            <field name="res_model">stock.move</field>
            <field name="type">ir.actions.act_window</field>
            <field name="view_type">form</field>
            <field name="view_mode">tree,form</field>
            <field name="view_id" ref="view_move_tree_receipt_picking"/>
            <field name="domain" eval="[('picking_type_id.code','=','outgoing'), ('location_id.usage','=','internal'), ('location_dest_id.usage', '!=', 'internal')]"/>
            <field name="context" eval="'{\'search_default_product_id\': [active_id]}'"/>
            <field name="help" type="html">
              <p class="oe_view_nocontent_create">
                Click to add a delivery order for this product.
              </p><p>
                Here you will find the history of all past deliveries related to
                this product, as well as all the products you must deliver to
                customers.
              </p>
            </field>
        </record>

        <!-- Product Template -->

        <record id="product_template_search_form_view_stock" model="ir.ui.view">
            <field name="name">product.template.search.stock.form</field>
            <field name="model">product.template</field>
            <field name="inherit_id" ref="product.product_template_search_view"/>
            <field name="arch" type="xml">
                <field name="product_variant_ids" position="before">
                    <separator/>
                    <filter name="real_stock_available" string="Available Products" domain="[('qty_available','&gt;',0)]"/>
                    <filter name="virtual_stock_available" string="Forecast Available Products" domain="[('virtual_available','&gt;',0)]"/>
                    <filter name="real_stock_exhausted" string="Exhausted Stock" domain="[('qty_available','&lt;=',0)]"/>
                    <filter name="virtual_stock_exhausted" string="Forecast Exhausted Stock" domain="[('virtual_available','&lt;=',0)]"/>
                    <filter name="real_stock_negative" string="Negative Stock" domain="[('qty_available','&lt;',0)]"/>
                    <filter name="virtual_stock_negative" string="Forecast Negative Stock" domain="[('virtual_available','&lt;',0)]"/>
                </field>
                <filter name="consumable" position="before">
                   <filter string="Products" icon="terp-accessories-archiver" domain="[('type','=','product')]" help="Stockable products"/>
                </filter>
            </field>
        </record>

        <record id="view_template_property_form" model="ir.ui.view">
            <field name="name">product.template.stock.property.form.inherit</field>
            <field name="model">product.template</field>
            <field name="inherit_id" ref="product.product_template_form_view"/>
            <field name="arch" type="xml">
                <group name="sale_condition" position="inside">
                    <label for="sale_delay"/>
                    <div>
                        <field name="sale_delay" attrs="{'readonly':[('sale_ok','=',False)]}" class="oe_inline" style="vertical-align:baseline"/> days
                    </div>
                </group>
                <group name="status" position="before">
                    <group string="Stock and Expected Variations" attrs="{'invisible': [('type', '=', 'service')]}" groups="base.group_user">
                        <label for="qty_available"/>
                            <div>
                                <field name="qty_available" class="oe_inline"/>
                                <button name="%(action_view_change_product_quantity)d" string="⇒ Update"
                                    type="action"
                                    class="oe_link"/>
                            </div>
                        <label for="incoming_qty"/>
                            <div>
                                <field name="incoming_qty" class="oe_inline"/>
                                <button string="⇒ Request Procurement" name="%(stock.act_make_procurement)d" type="action" class="oe_link"/>
                            </div>
                        <field name="outgoing_qty"/>
                        <field name="virtual_available"/>
                    </group>
                </group>
                <group name="status" position="after">
                    <group name="store" string="Storage Location" attrs="{'invisible':[('type','=','service')]}">
                        <field name="loc_rack"/>
                        <field name="loc_row"/>
                        <field name="loc_case"/>
                    </group>
                </group>
                <group name="status" position="before">
                    <group name="lot" groups="stock.group_production_lot" string="Lots" attrs="{'invisible':[('type','=','service')]}">
                        <field name="track_all" groups="stock.group_production_lot" on_change="onchange_track_all(track_all)"/>
                        <field name="track_incoming" groups="stock.group_production_lot" attrs="{'invisible': [('track_all', '=', True)]}"/>
                        <field name="track_outgoing" groups="stock.group_production_lot" attrs="{'invisible': [('track_all', '=', True)]}"/>
                    </group>
                </group>
                <group name="weight" position="before">
                    <group name="store" groups="stock.group_locations" string="Counter-Part Locations Properties" attrs="{'invisible':[('type','=','service')]}">
                        <field name="property_stock_procurement" domain="[('usage','=','procurement')]"/>
                        <field name="property_stock_production" domain="[('usage','=','production')]"/>
                        <field name="property_stock_inventory" domain="[('usage','=','inventory')]"/>
                    </group>
                </group>
                <field name="product_manager" position="attributes">
                    <attribute name="context">{'default_groups_ref': ['base.group_user', 'base.group_sale_manager', 'stock.group_stock_manager']}</attribute>
                </field>
<<<<<<< HEAD
                <group name="procurement" position="after" >
                   <group string="Supply Chain Information" attrs="{'invisible': [('type', '=', 'service')]}" groups="base.group_user">
                       <field name="route_ids" widget="many2many_checkboxes"/>
                   </group>
                </group>
=======
                <page name="procurements" position="after">
                    <page string="Supply Chain" groups="base.group_user" attrs="{'invisible': [('type', '=', 'service')]}">
                        <group>
                            <field name="route_ids" widget="many2many_checkboxes"/>
                        </group>
                    </page>
                </page>
>>>>>>> 4bef17cc
            </field>
        </record>



        <record model="ir.ui.view" id="product_template_kanban_stock_view">
            <field name="name">Product Template Kanban Stock</field>
            <field name="model">product.template</field>
            <field name="inherit_id" ref="product.product_template_kanban_view"/>
            <field name="arch" type="xml">
                <field name="lst_price" position="after">
                    <field name="type"/>
                </field>
                <ul position="inside">
                    <li t-if="record.type.raw_value != 'service'">On hand: <field name="qty_available"/> <field name="uom_id"/></li>
                    <li t-if="record.type.raw_value != 'service'">Forecasted: <field name="virtual_available"/> <field name="uom_id"/></li>
                </ul>
            </field>
        </record>

        <!-- Product Variant -->

        <record id="product_search_form_view_stock" model="ir.ui.view">
            <field name="name">product.search.stock.form</field>
            <field name="model">product.product</field>
            <field name="inherit_id" ref="product.product_search_form_view"/>
            <field name="arch" type="xml">
                <field name="pricelist_id" position="before">
                    <field name="location_id" widget="selection" context="{'location': self}"/>
                    <field name="warehouse_id" widget="selection" context="{'warehouse': self}"/>
                </field>
            </field>
        </record>

        <record model="ir.ui.view" id="product_kanban_stock_view">
            <field name="name">Product Kanban Stock</field>
            <field name="model">product.product</field>
            <field name="inherit_id" ref="product.product_kanban_view"/>
            <field name="arch" type="xml">
                <field name="lst_price" position="after">
                    <field name="reception_count"/>
                    <field name="delivery_count"/>
                </field>
                <xpath expr="//div[@name='tags']" position="inside">
                    <a name="%(action_receive_move)d" type="action" t-if="record.reception_count.raw_value&gt;1">
                        <t t-esc="record.reception_count.value"/> Receipts
                    </a>
                    <a name="%(action_receive_move)d" type="action" t-if="record.reception_count.raw_value==1">
                        <t t-esc="record.reception_count.value"/> Receipt
                    </a>
                    <a name="%(action_deliver_move)d" type="action" t-if="record.delivery_count.raw_value&gt;1">
                        <t t-esc="record.delivery_count.value"/> Deliveries
                    </a>
                    <a name="%(action_deliver_move)d" type="action" t-if="record.delivery_count.raw_value==1">
                        <t t-esc="record.delivery_count.value"/> Delivery
                    </a>
                </xpath>
            </field>
        </record>

        <record model="ir.ui.view" id="product_form_view_procurement_button">
            <field name="name">product.product.procurement</field>
            <field name="model">product.product</field>
            <field name="inherit_id" ref="product.product_normal_form_view"/>
            <field name="arch" type="xml">
                <xpath expr="//div[@name='buttons']" position="inside">
                   <button class="oe_stat_button"
                           name="%(product_open_quants)d"
                           icon="fa-building-o"
                           type="action"  attrs="{'invisible':[('type', '=', 'service')]}" groups="stock.group_locations">
                        <field name="qty_available2" widget="statinfo"/>
                    </button>
                   <button class="oe_inline oe_stat_button" string="Moves" name= "%(act_product_stock_move_open)d" type="action" attrs="{'invisible':[('type', '=', 'service')]}" groups="stock.group_stock_user" icon="fa-arrows-v"/>
                   <button class="oe_inline oe_stat_button" name="%(product_open_orderpoint)d" type="action" 
                        attrs="{'invisible':[('type', '=', 'service')]}" icon="fa-refresh" string="Reordering Rules"/>
                   <button class="oe_inline oe_stat_button" name="action_view_routes" string="Routes" type="object" icon="fa-cogs" attrs="{'invisible':[('type', '=', 'service')]}" />
                </xpath>
            </field>
        </record>
        
        <record model="ir.ui.view" id="product_template_form_view_procurement_button">
            <field name="name">product.template_procurement</field>
            <field name="model">product.template</field>
            <field name="inherit_id" ref="product.product_template_only_form_view"/>
            <field name="arch" type="xml">
                <xpath expr="//div[@name='buttons']" position="inside">
                   <button class="oe_stat_button"
                           name="action_open_quants"
                           icon="fa-building-o"
                           type="object"  attrs="{'invisible':[('type', '=', 'service')]}" groups="stock.group_locations">
                        <field name="qty_available2" widget="statinfo"/>
                   </button>
                   <button class="oe_inline oe_stat_button" string="Moves" name= "action_view_stock_moves" type="object" attrs="{'invisible':[('type', '=', 'service')]}" groups="stock.group_stock_user" icon="fa-arrows-v"/>
                   <button class="oe_inline oe_stat_button" name="action_view_orderpoints" type="object" 
                        attrs="{'invisible':[('type', '=', 'service')]}" icon="fa-refresh" string="Reordering Rules"/>
                   <button class="oe_inline oe_stat_button" name="action_view_routes" string="Routes" type="object" icon="fa-cogs" attrs="{'invisible':[('type', '=', 'service')]}" />
                </xpath>
            </field>
        </record>
    </data>
</openerp><|MERGE_RESOLUTION|>--- conflicted
+++ resolved
@@ -148,13 +148,6 @@
                 <field name="product_manager" position="attributes">
                     <attribute name="context">{'default_groups_ref': ['base.group_user', 'base.group_sale_manager', 'stock.group_stock_manager']}</attribute>
                 </field>
-<<<<<<< HEAD
-                <group name="procurement" position="after" >
-                   <group string="Supply Chain Information" attrs="{'invisible': [('type', '=', 'service')]}" groups="base.group_user">
-                       <field name="route_ids" widget="many2many_checkboxes"/>
-                   </group>
-                </group>
-=======
                 <page name="procurements" position="after">
                     <page string="Supply Chain" groups="base.group_user" attrs="{'invisible': [('type', '=', 'service')]}">
                         <group>
@@ -162,7 +155,6 @@
                         </group>
                     </page>
                 </page>
->>>>>>> 4bef17cc
             </field>
         </record>
 
