# -*- coding: utf-8 -*-
# Part of Odoo. See LICENSE file for full copyright and licensing details.

from datetime import date, datetime
from dateutil import relativedelta
import json
import time
import sets

import openerp
from openerp.osv import fields, osv
from openerp.tools.float_utils import float_compare, float_round
from openerp.tools.translate import _
from openerp.tools import DEFAULT_SERVER_DATETIME_FORMAT, DEFAULT_SERVER_DATE_FORMAT
from openerp import SUPERUSER_ID, api, models
import openerp.addons.decimal_precision as dp
from openerp.addons.procurement import procurement
import logging
from openerp.exceptions import UserError


_logger = logging.getLogger(__name__)
#----------------------------------------------------------
# Incoterms
#----------------------------------------------------------
class stock_incoterms(osv.osv):
    _name = "stock.incoterms"
    _description = "Incoterms"
    _columns = {
        'name': fields.char('Name', required=True, help="Incoterms are series of sales terms. They are used to divide transaction costs and responsibilities between buyer and seller and reflect state-of-the-art transportation practices."),
        'code': fields.char('Code', size=3, required=True, help="Incoterm Standard Code"),
        'active': fields.boolean('Active', help="By unchecking the active field, you may hide an INCOTERM you will not use."),
    }
    _defaults = {
        'active': True,
    }

#----------------------------------------------------------
# Stock Location
#----------------------------------------------------------

class stock_location(osv.osv):
    _name = "stock.location"
    _description = "Inventory Locations"
    _parent_name = "location_id"
    _parent_store = True
    _parent_order = 'name'
    _order = 'parent_left'
    _rec_name = 'complete_name'

    def _location_owner(self, cr, uid, location, context=None):
        ''' Return the company owning the location if any '''
        return location and (location.usage == 'internal') and location.company_id or False

    def _complete_name(self, cr, uid, ids, name, args, context=None):
        """ Forms complete name of location from parent location to child location.
        @return: Dictionary of values
        """
        res = {}
        for m in self.browse(cr, uid, ids, context=context):
            res[m.id] = m.name
            parent = m.location_id
            while parent:
                res[m.id] = parent.name + ' / ' + res[m.id]
                parent = parent.location_id
        return res

    def _get_sublocations(self, cr, uid, ids, context=None):
        """ return all sublocations of the given stock locations (included) """
        if context is None:
            context = {}
        context_with_inactive = context.copy()
        context_with_inactive['active_test'] = False
        return self.search(cr, uid, [('id', 'child_of', ids)], context=context_with_inactive)

    def _name_get(self, cr, uid, location, context=None):
        name = location.name
        while location.location_id and location.usage != 'view':
            location = location.location_id
            name = location.name + '/' + name
        return name

    def name_get(self, cr, uid, ids, context=None):
        res = []
        for location in self.browse(cr, uid, ids, context=context):
            res.append((location.id, self._name_get(cr, uid, location, context=context)))
        return res

    _columns = {
        'name': fields.char('Location Name', required=True, translate=True),
        'active': fields.boolean('Active', help="By unchecking the active field, you may hide a location without deleting it."),
        'usage': fields.selection([
                        ('supplier', 'Vendor Location'),
                        ('view', 'View'),
                        ('internal', 'Internal Location'),
                        ('customer', 'Customer Location'),
                        ('inventory', 'Inventory Loss'),
                        ('procurement', 'Procurement'),
                        ('production', 'Production'),
                        ('transit', 'Transit Location')],
                'Location Type', required=True,
                help="""* Vendor Location: Virtual location representing the source location for products coming from your vendors
                       \n* View: Virtual location used to create a hierarchical structures for your warehouse, aggregating its child locations ; can't directly contain products
                       \n* Internal Location: Physical locations inside your own warehouses,
                       \n* Customer Location: Virtual location representing the destination location for products sent to your customers
                       \n* Inventory Loss: Virtual location serving as counterpart for inventory operations used to correct stock levels (Physical inventories)
                       \n* Procurement: Virtual location serving as temporary counterpart for procurement operations when the source (vendor or production) is not known yet. This location should be empty when the procurement scheduler has finished running.
                       \n* Production: Virtual counterpart location for production operations: this location consumes the raw material and produces finished products
                       \n* Transit Location: Counterpart location that should be used in inter-companies or inter-warehouses operations
                      """, select=True),
        'complete_name': fields.function(_complete_name, type='char', string="Full Location Name",
                            store={'stock.location': (_get_sublocations, ['name', 'location_id', 'active'], 10)}),
        'location_id': fields.many2one('stock.location', 'Parent Location', select=True, ondelete='cascade'),
        'child_ids': fields.one2many('stock.location', 'location_id', 'Contains'),

        'partner_id': fields.many2one('res.partner', 'Owner', help="Owner of the location if not internal"),

        'comment': fields.text('Additional Information'),
        'posx': fields.integer('Corridor (X)', help="Optional localization details, for information purpose only"),
        'posy': fields.integer('Shelves (Y)', help="Optional localization details, for information purpose only"),
        'posz': fields.integer('Height (Z)', help="Optional localization details, for information purpose only"),

        'parent_left': fields.integer('Left Parent', select=1),
        'parent_right': fields.integer('Right Parent', select=1),

        'company_id': fields.many2one('res.company', 'Company', select=1, help='Let this field empty if this location is shared between companies'),
        'scrap_location': fields.boolean('Is a Scrap Location?', help='Check this box to allow using this location to put scrapped/damaged goods.'),
        'return_location': fields.boolean('Is a Return Location?', help='Check this box to allow using this location as a return location.'),
        'removal_strategy_id': fields.many2one('product.removal', 'Removal Strategy', help="Defines the default method used for suggesting the exact location (shelf) where to take the products from, which lot etc. for this location. This method can be enforced at the product category level, and a fallback is made on the parent locations if none is set here."),
        'putaway_strategy_id': fields.many2one('product.putaway', 'Put Away Strategy', help="Defines the default method used for suggesting the exact location (shelf) where to store the products. This method can be enforced at the product category level, and a fallback is made on the parent locations if none is set here."),
        'barcode': fields.char('Barcode', copy=False, oldname='loc_barcode'),
    }
    _defaults = {
        'active': True,
        'usage': 'internal',
        'company_id': lambda self, cr, uid, c: self.pool.get('res.company')._company_default_get(cr, uid, 'stock.location', context=c),
        'posx': 0,
        'posy': 0,
        'posz': 0,
        'scrap_location': False,
    }
    _sql_constraints = [('barcode_company_uniq', 'unique (barcode,company_id)', 'The barcode for a location must be unique per company !')]

    def create(self, cr, uid, default, context=None):
        if not default.get('barcode', False):
            default.update({'barcode': default.get('complete_name', False)})
        return super(stock_location, self).create(cr, uid, default, context=context)

    def get_putaway_strategy(self, cr, uid, location, product, context=None):
        ''' Returns the location where the product has to be put, if any compliant putaway strategy is found. Otherwise returns None.'''
        putaway_obj = self.pool.get('product.putaway')
        loc = location
        while loc:
            if loc.putaway_strategy_id:
                res = putaway_obj.putaway_apply(cr, uid, loc.putaway_strategy_id, product, context=context)
                if res:
                    return res
            loc = loc.location_id

    def _default_removal_strategy(self, cr, uid, context=None):
        return 'fifo'

    def get_removal_strategy(self, cr, uid, qty, move, ops=False, context=None):
        ''' Returns the removal strategy to consider for the given move/ops
            :rtype: char
        '''
        product = move.product_id
        location = move.location_id
        if product.categ_id.removal_strategy_id:
            return product.categ_id.removal_strategy_id.method
        loc = location
        while loc:
            if loc.removal_strategy_id:
                return loc.removal_strategy_id.method
            loc = loc.location_id
        return self._default_removal_strategy(cr, uid, context=context)

    def get_warehouse(self, cr, uid, location, context=None):
        """
            Returns warehouse id of warehouse that contains location
            :param location: browse record (stock.location)
        """
        wh_obj = self.pool.get("stock.warehouse")
        whs = wh_obj.search(cr, uid, [('view_location_id.parent_left', '<=', location.parent_left), 
                                ('view_location_id.parent_right', '>=', location.parent_left)], context=context)
        return whs and whs[0] or False

#----------------------------------------------------------
# Routes
#----------------------------------------------------------

class stock_location_route(osv.osv):
    _name = 'stock.location.route'
    _description = "Inventory Routes"
    _order = 'sequence'

    _columns = {
        'name': fields.char('Route Name', required=True, translate=True),
        'sequence': fields.integer('Sequence'),
        'pull_ids': fields.one2many('procurement.rule', 'route_id', 'Procurement Rules', copy=True),
        'active': fields.boolean('Active', help="If the active field is set to False, it will allow you to hide the route without removing it."),
        'push_ids': fields.one2many('stock.location.path', 'route_id', 'Push Rules', copy=True),
        'product_selectable': fields.boolean('Applicable on Product', help="When checked, the route will be selectable in the Inventory tab of the Product form.  It will take priority over the Warehouse route. "),
        'product_categ_selectable': fields.boolean('Applicable on Product Category', help="When checked, the route will be selectable on the Product Category.  It will take priority over the Warehouse route. "),
        'warehouse_selectable': fields.boolean('Applicable on Warehouse', help="When a warehouse is selected for this route, this route should be seen as the default route when products pass through this warehouse.  This behaviour can be overridden by the routes on the Product/Product Categories or by the Preferred Routes on the Procurement"),
        'supplied_wh_id': fields.many2one('stock.warehouse', 'Supplied Warehouse'),
        'supplier_wh_id': fields.many2one('stock.warehouse', 'Supplying Warehouse'),
        'company_id': fields.many2one('res.company', 'Company', select=1, help='Leave this field empty if this route is shared between all companies'),
        #Reverse many2many fields:
        'product_ids': fields.many2many('product.template', 'stock_route_product', 'route_id', 'product_id', 'Products'),
        'categ_ids': fields.many2many('product.category', 'stock_location_route_categ', 'route_id', 'categ_id', 'Product Categories'),
        'warehouse_ids': fields.many2many('stock.warehouse', 'stock_route_warehouse', 'route_id', 'warehouse_id', 'Warehouses'),
    }

    _defaults = {
        'sequence': lambda self, cr, uid, ctx: 0,
        'active': True,
        'product_selectable': True,
        'company_id': lambda self, cr, uid, c: self.pool.get('res.company')._company_default_get(cr, uid, 'stock.location.route', context=c),
    }

    def write(self, cr, uid, ids, vals, context=None):
        '''when a route is deactivated, deactivate also its pull and push rules'''
        if isinstance(ids, (int, long)):
            ids = [ids]
        res = super(stock_location_route, self).write(cr, uid, ids, vals, context=context)
        if 'active' in vals:
            push_ids = []
            pull_ids = []
            for route in self.browse(cr, uid, ids, context=context):
                if route.push_ids:
                    push_ids += [r.id for r in route.push_ids if r.active != vals['active']]
                if route.pull_ids:
                    pull_ids += [r.id for r in route.pull_ids if r.active != vals['active']]
            if push_ids:
                self.pool.get('stock.location.path').write(cr, uid, push_ids, {'active': vals['active']}, context=context)
            if pull_ids:
                self.pool.get('procurement.rule').write(cr, uid, pull_ids, {'active': vals['active']}, context=context)
        return res

    def view_product_ids(self, cr, uid, ids, context=None):
        return {
            'name': _('Products'),
            'view_type': 'form',
            'view_mode': 'tree,form',
            'res_model': 'product.template',
            'type': 'ir.actions.act_window',
            'domain': [('route_ids', 'in', ids[0])],
        }

    def view_categ_ids(self, cr, uid, ids, context=None):
        return {
            'name': _('Product Categories'),
            'view_type': 'form',
            'view_mode': 'tree,form',
            'res_model': 'product.category',
            'type': 'ir.actions.act_window',
            'domain': [('route_ids', 'in', ids[0])],
        }


#----------------------------------------------------------
# Quants
#----------------------------------------------------------

class stock_quant(osv.osv):
    """
    Quants are the smallest unit of stock physical instances
    """
    _name = "stock.quant"
    _description = "Quants"

    def _get_quant_name(self, cr, uid, ids, name, args, context=None):
        """ Forms complete name of location from parent location to child location.
        @return: Dictionary of values
        """
        res = {}
        for q in self.browse(cr, uid, ids, context=context):

            res[q.id] = q.product_id.code or ''
            if q.lot_id:
                res[q.id] = q.lot_id.name
            res[q.id] += ': ' + str(q.qty) + q.product_id.uom_id.name
        return res

    def _calc_inventory_value(self, cr, uid, ids, name, attr, context=None):
        context = dict(context or {})
        res = {}
        uid_company_id = self.pool.get('res.users').browse(cr, uid, uid, context=context).company_id.id
        for quant in self.browse(cr, uid, ids, context=context):
            context.pop('force_company', None)
            if quant.company_id.id != uid_company_id:
                #if the company of the quant is different than the current user company, force the company in the context
                #then re-do a browse to read the property fields for the good company.
                context['force_company'] = quant.company_id.id
                quant = self.browse(cr, uid, quant.id, context=context)
            res[quant.id] = self._get_inventory_value(cr, uid, quant, context=context)
        return res

    def _get_inventory_value(self, cr, uid, quant, context=None):
        return quant.product_id.standard_price * quant.qty

    _columns = {
        'name': fields.function(_get_quant_name, type='char', string='Identifier'),
        'product_id': fields.many2one('product.product', 'Product', required=True, ondelete="restrict", readonly=True, select=True),
        'location_id': fields.many2one('stock.location', 'Location', required=True, ondelete="restrict", readonly=True, select=True, auto_join=True),
        'qty': fields.float('Quantity', required=True, help="Quantity of products in this quant, in the default unit of measure of the product", readonly=True, select=True),
        'product_uom_id': fields.related('product_id', 'uom_id', type='many2one', relation="product.uom", string='Unit of Measure', readonly=True),
        'package_id': fields.many2one('stock.quant.package', string='Package', help="The package containing this quant", readonly=True, select=True),
        'packaging_type_id': fields.related('package_id', 'packaging_id', type='many2one', relation='product.packaging', string='Type of packaging', readonly=True, store=True),
        'reservation_id': fields.many2one('stock.move', 'Reserved for Move', help="The move the quant is reserved for", readonly=True, select=True),
        'lot_id': fields.many2one('stock.production.lot', 'Lot', readonly=True, select=True, ondelete="restrict"),
        'cost': fields.float('Unit Cost'),
        'owner_id': fields.many2one('res.partner', 'Owner', help="This is the owner of the quant", readonly=True, select=True),

        'create_date': fields.datetime('Creation Date', readonly=True),
        'in_date': fields.datetime('Incoming Date', readonly=True, select=True),

        'history_ids': fields.many2many('stock.move', 'stock_quant_move_rel', 'quant_id', 'move_id', 'Moves', help='Moves that operate(d) on this quant', copy=False),
        'company_id': fields.many2one('res.company', 'Company', help="The company to which the quants belong", required=True, readonly=True, select=True),
        'inventory_value': fields.function(_calc_inventory_value, string="Inventory Value", type='float', readonly=True),

        # Used for negative quants to reconcile after compensated by a new positive one
        'propagated_from_id': fields.many2one('stock.quant', 'Linked Quant', help='The negative quant this is coming from', readonly=True, select=True),
        'negative_move_id': fields.many2one('stock.move', 'Move Negative Quant', help='If this is a negative quant, this will be the move that caused this negative quant.', readonly=True),
        'negative_dest_location_id': fields.related('negative_move_id', 'location_dest_id', type='many2one', relation='stock.location', string="Negative Destination Location", readonly=True, 
                                                    help="Technical field used to record the destination location of a move that created a negative quant"),
    }

    _defaults = {
        'company_id': lambda self, cr, uid, c: self.pool.get('res.company')._company_default_get(cr, uid, 'stock.quant', context=c),
    }

    def init(self, cr):
        cr.execute('SELECT indexname FROM pg_indexes WHERE indexname = %s', ('stock_quant_product_location_index',))
        if not cr.fetchone():
            cr.execute('CREATE INDEX stock_quant_product_location_index ON stock_quant (product_id, location_id, company_id, qty, in_date, reservation_id)')

    def read_group(self, cr, uid, domain, fields, groupby, offset=0, limit=None, context=None, orderby=False, lazy=True):
        ''' Overwrite the read_group in order to sum the function field 'inventory_value' in group by'''
        res = super(stock_quant, self).read_group(cr, uid, domain, fields, groupby, offset=offset, limit=limit, context=context, orderby=orderby, lazy=lazy)
        if 'inventory_value' in fields:
            for line in res:
                if '__domain' in line:
                    lines = self.search(cr, uid, line['__domain'], context=context)
                    inv_value = 0.0
                    for line2 in self.browse(cr, uid, lines, context=context):
                        inv_value += line2.inventory_value
                    line['inventory_value'] = inv_value
        return res

    def action_view_quant_history(self, cr, uid, ids, context=None):
        '''
        This function returns an action that display the history of the quant, which
        mean all the stock moves that lead to this quant creation with this quant quantity.
        '''
        mod_obj = self.pool.get('ir.model.data')
        act_obj = self.pool.get('ir.actions.act_window')

        result = mod_obj.get_object_reference(cr, uid, 'stock', 'action_move_form2')
        id = result and result[1] or False
        result = act_obj.read(cr, uid, [id], context={})[0]

        move_ids = []
        for quant in self.browse(cr, uid, ids, context=context):
            move_ids += [move.id for move in quant.history_ids]

        result['domain'] = "[('id','in',[" + ','.join(map(str, move_ids)) + "])]"
        return result

    def quants_reserve(self, cr, uid, quants, move, link=False, context=None):
        '''This function reserves quants for the given move (and optionally given link). If the total of quantity reserved is enough, the move's state
        is also set to 'assigned'

        :param quants: list of tuple(quant browse record or None, qty to reserve). If None is given as first tuple element, the item will be ignored. Negative quants should not be received as argument
        :param move: browse record
        :param link: browse record (stock.move.operation.link)
        '''
        toreserve = []
        reserved_availability = move.reserved_availability
        #split quants if needed
        for quant, qty in quants:
            if qty <= 0.0 or (quant and quant.qty <= 0.0):
                raise UserError(_('You can not reserve a negative quantity or a negative quant.'))
            if not quant:
                continue
            self._quant_split(cr, uid, quant, qty, context=context)
            toreserve.append(quant.id)
            reserved_availability += quant.qty
        #reserve quants
        if toreserve:
            self.write(cr, SUPERUSER_ID, toreserve, {'reservation_id': move.id}, context=context)
        #check if move'state needs to be set as 'assigned'
        rounding = move.product_id.uom_id.rounding
        if float_compare(reserved_availability, move.product_qty, precision_rounding=rounding) == 0 and move.state in ('confirmed', 'waiting')  :
            self.pool.get('stock.move').write(cr, uid, [move.id], {'state': 'assigned'}, context=context)
        elif float_compare(reserved_availability, 0, precision_rounding=rounding) > 0 and not move.partially_available:
            self.pool.get('stock.move').write(cr, uid, [move.id], {'partially_available': True}, context=context)

    def quants_move(self, cr, uid, quants, move, location_to, location_from=False, lot_id=False, owner_id=False, src_package_id=False, dest_package_id=False, entire_pack=False, context=None):
        """Moves all given stock.quant in the given destination location.  Unreserve from current move.
        :param quants: list of tuple(browse record(stock.quant) or None, quantity to move)
        :param move: browse record (stock.move)
        :param location_to: browse record (stock.location) depicting where the quants have to be moved
        :param location_from: optional browse record (stock.location) explaining where the quant has to be taken (may differ from the move source location in case a removal strategy applied). This parameter is only used to pass to _quant_create if a negative quant must be created
        :param lot_id: ID of the lot that must be set on the quants to move
        :param owner_id: ID of the partner that must own the quants to move
        :param src_package_id: ID of the package that contains the quants to move
        :param dest_package_id: ID of the package that must be set on the moved quant
        """
        quants_reconcile = []
        to_move_quants = []
        self._check_location(cr, uid, location_to, context=context)
        for quant, qty in quants:
            if not quant:
                #If quant is None, we will create a quant to move (and potentially a negative counterpart too)
                quant = self._quant_create(cr, uid, qty, move, lot_id=lot_id, owner_id=owner_id, src_package_id=src_package_id, dest_package_id=dest_package_id, force_location_from=location_from, force_location_to=location_to, context=context)
            else:
                self._quant_split(cr, uid, quant, qty, context=context)
                to_move_quants.append(quant)
            quants_reconcile.append(quant)
        if to_move_quants:
            to_recompute_move_ids = [x.reservation_id.id for x in to_move_quants if x.reservation_id and x.reservation_id.id != move.id]
            self.move_quants_write(cr, uid, to_move_quants, move, location_to, dest_package_id, lot_id=lot_id, entire_pack=entire_pack, context=context)
            self.pool.get('stock.move').recalculate_move_state(cr, uid, to_recompute_move_ids, context=context)
        if location_to.usage == 'internal':
            # Do manual search for quant to avoid full table scan (order by id)
            cr.execute("""
                SELECT 0 FROM stock_quant, stock_location WHERE product_id = %s AND stock_location.id = stock_quant.location_id AND
                ((stock_location.parent_left >= %s AND stock_location.parent_left < %s) OR stock_location.id = %s) AND qty < 0.0 LIMIT 1
            """, (move.product_id.id, location_to.parent_left, location_to.parent_right, location_to.id))
            if cr.fetchone():
                for quant in quants_reconcile:
                    self._quant_reconcile_negative(cr, uid, quant, move, context=context)

    def move_quants_write(self, cr, uid, quants, move, location_dest_id, dest_package_id, lot_id = False, entire_pack=False, context=None):
        context=context or {}
        vals = {'location_id': location_dest_id.id,
                'history_ids': [(4, move.id)],
                'reservation_id': False}
        if lot_id and any(x.id for x in quants if not x.lot_id.id):
            vals['lot_id'] = lot_id
        if not entire_pack:
            vals.update({'package_id': dest_package_id})
        self.write(cr, SUPERUSER_ID, [q.id for q in quants], vals, context=context)

    def quants_get_preferred_domain(self, cr, uid, qty, move, ops=False, lot_id=False, domain=None, preferred_domain_list=[], context=None):
        ''' This function tries to find quants for the given domain and move/ops, by trying to first limit
            the choice on the quants that match the first item of preferred_domain_list as well. But if the qty requested is not reached
            it tries to find the remaining quantity by looping on the preferred_domain_list (tries with the second item and so on).
            Make sure the quants aren't found twice => all the domains of preferred_domain_list should be orthogonal
        '''
        context = context or {}
        domain = domain or [('qty', '>', 0.0)]
        quants = [(None, qty)]
        if ops:
            restrict_lot_id = lot_id
            location = ops.location_id
            domain += [('owner_id', '=', ops.owner_id.id)]
            if ops.package_id and not ops.product_id:
                domain += [('package_id', 'child_of', ops.package_id.id)]
            else:
                domain += [('package_id', '=', ops.package_id.id)]
            domain += [('location_id', '=', ops.location_id.id)]
        else:
            restrict_lot_id = move.restrict_lot_id.id
            location = move.location_id
            domain += [('owner_id', '=', move.restrict_partner_id.id)]
            domain += [('location_id', 'child_of', move.location_id.id)]
        if context.get('force_company'): 
            domain += [('company_id', '=', context.get('force_company'))]
        else:
            domain += [('company_id', '=', move.company_id.id)]
        removal_strategy = self.pool.get('stock.location').get_removal_strategy(cr, uid, qty, move, ops=ops, context=context)
        product = move.product_id
        domain += [('product_id', '=', move.product_id.id)]

        #don't look for quants in location that are of type production, supplier or inventory.
        if location.usage in ['inventory', 'production', 'supplier']:
            return quants
        res_qty = qty
        if restrict_lot_id:
            if not preferred_domain_list:
                preferred_domain_list = [[('lot_id', '=', restrict_lot_id)], [('lot_id', '=', False)]]
            else:
                lot_list = []
                no_lot_list = []
                for pref_domain in preferred_domain_list:
                    pref_lot_domain = pref_domain + [('lot_id', '=', restrict_lot_id)]
                    pref_no_lot_domain = pref_domain + [('lot_id', '=', False)]
                    lot_list.append(pref_lot_domain)
                    no_lot_list.append(pref_no_lot_domain)
                preferred_domain_list = lot_list + no_lot_list

        if not preferred_domain_list:
            return self.quants_get(cr, uid, qty, move, ops=ops, domain=domain, removal_strategy=removal_strategy, context=context)
        for preferred_domain in preferred_domain_list:
            res_qty_cmp = float_compare(res_qty, 0, precision_rounding=product.uom_id.rounding)
            if res_qty_cmp > 0:
                #try to replace the last tuple (None, res_qty) with something that wasn't chosen at first because of the preferred order
                quants.pop()
                tmp_quants = self.quants_get(cr, uid, res_qty, move, ops=ops, domain=domain + preferred_domain,
                                             removal_strategy=removal_strategy, context=context)
                for quant in tmp_quants:
                    if quant[0]:
                        res_qty -= quant[1]
                quants += tmp_quants
        return quants

    def quants_get(self, cr, uid, qty, move, ops=False, domain=None, removal_strategy='fifo', context=None):
        """
        Use the removal strategies of product to search for the correct quants
        If you inherit, put the super at the end of your method.

        :location: browse record of the parent location where the quants have to be found
        :product: browse record of the product to find
        :qty in UoM of product
        """
        domain = domain or [('qty', '>', 0.0)]
        return self.apply_removal_strategy(cr, uid, qty, move, ops=ops, domain=domain, removal_strategy=removal_strategy, context=context)

    def apply_removal_strategy(self, cr, uid, quantity, move, ops=False, domain=None, removal_strategy='fifo', context=None):
        if removal_strategy == 'fifo':
            order = 'in_date, id'
            return self._quants_get_order(cr, uid, quantity, move, ops=ops, domain=domain, orderby=order, context=context)
        elif removal_strategy == 'lifo':
            order = 'in_date desc, id desc'
            return self._quants_get_order(cr, uid, quantity, move, ops=ops, domain=domain, orderby=order, context=context)
        raise UserError(_('Removal strategy %s not implemented.' % (removal_strategy,)))

    def _quant_create(self, cr, uid, qty, move, lot_id=False, owner_id=False, src_package_id=False, dest_package_id=False,
                      force_location_from=False, force_location_to=False, context=None):
        '''Create a quant in the destination location and create a negative quant in the source location if it's an internal location.
        '''
        if context is None:
            context = {}
        price_unit = self.pool.get('stock.move').get_price_unit(cr, uid, move, context=context)
        location = force_location_to or move.location_dest_id
        rounding = move.product_id.uom_id.rounding
        vals = {
            'product_id': move.product_id.id,
            'location_id': location.id,
            'qty': float_round(qty, precision_rounding=rounding),
            'cost': price_unit,
            'history_ids': [(4, move.id)],
            'in_date': datetime.now().strftime(DEFAULT_SERVER_DATETIME_FORMAT),
            'company_id': move.company_id.id,
            'lot_id': lot_id,
            'owner_id': owner_id,
            'package_id': dest_package_id,
        }
        if move.location_id.usage == 'internal':
            #if we were trying to move something from an internal location and reach here (quant creation),
            #it means that a negative quant has to be created as well.
            negative_vals = vals.copy()
            negative_vals['location_id'] = force_location_from and force_location_from.id or move.location_id.id
            negative_vals['qty'] = float_round(-qty, precision_rounding=rounding)
            negative_vals['cost'] = price_unit
            negative_vals['negative_move_id'] = move.id
            negative_vals['package_id'] = src_package_id
            negative_quant_id = self.create(cr, SUPERUSER_ID, negative_vals, context=context)
            vals.update({'propagated_from_id': negative_quant_id})

        # In case of serial tracking, check if the product does not exist somewhere internally already
        picking_type = move.picking_id and move.picking_id.picking_type_id or False
        if lot_id and move.product_id.tracking == 'serial' and (not picking_type or (picking_type.use_create_lots or picking_type.use_existing_lots)):
            if qty != 1.0:
                raise UserError(_('You should only receive by the piece with the same serial number'))
            other_quants = self.search(cr, uid, [('product_id', '=', move.product_id.id), ('lot_id', '=', lot_id),
                                                 ('qty', '>', 0.0), ('location_id.usage', '=', 'internal')], context=context)
            if other_quants:
                lot_name = self.pool['stock.production.lot'].browse(cr, uid, lot_id, context=context).name
                raise UserError(_('The serial number %s is already in stock') % lot_name)

        #create the quant as superuser, because we want to restrict the creation of quant manually: we should always use this method to create quants
        quant_id = self.create(cr, SUPERUSER_ID, vals, context=context)
        return self.browse(cr, uid, quant_id, context=context)

    def _quant_split(self, cr, uid, quant, qty, context=None):
        context = context or {}
        rounding = quant.product_id.uom_id.rounding
        if float_compare(abs(quant.qty), abs(qty), precision_rounding=rounding) <= 0: # if quant <= qty in abs, take it entirely
            return False
        qty_round = float_round(qty, precision_rounding=rounding)
        new_qty_round = float_round(quant.qty - qty, precision_rounding=rounding)
        # Fetch the history_ids manually as it will not do a join with the stock moves then (=> a lot faster)
        cr.execute("""SELECT move_id FROM stock_quant_move_rel WHERE quant_id = %s""", (quant.id,))
        res = cr.fetchall()
        new_quant = self.copy(cr, SUPERUSER_ID, quant.id, default={'qty': new_qty_round, 'history_ids': [(4, x[0]) for x in res]}, context=context)
        self.write(cr, SUPERUSER_ID, quant.id, {'qty': qty_round}, context=context)
        return self.browse(cr, uid, new_quant, context=context)

    def _get_latest_move(self, cr, uid, quant, context=None):
        move = False
        for m in quant.history_ids:
            if not move or m.date > move.date:
                move = m
        return move

    @api.cr_uid_ids_context
    def _quants_merge(self, cr, uid, solved_quant_ids, solving_quant, context=None):
        path = []
        for move in solving_quant.history_ids:
            path.append((4, move.id))
        self.write(cr, SUPERUSER_ID, solved_quant_ids, {'history_ids': path}, context=context)

    def _search_quants_to_reconcile(self, cr, uid, quant, context=None):
        """
            Searches negative quants to reconcile for where the quant to reconcile is put
        """
        dom = [('qty', '<', 0)]
        order = 'in_date'
        dom += [('location_id', 'child_of', quant.location_id.id), ('product_id', '=', quant.product_id.id),
                ('owner_id', '=', quant.owner_id.id)]
        if quant.package_id.id:
            dom += [('package_id', '=', quant.package_id.id)]
        if quant.lot_id:
            dom += ['|', ('lot_id', '=', False), ('lot_id', '=', quant.lot_id.id)]
            order = 'lot_id, in_date'
        # Do not let the quant eat itself, or it will kill its history (e.g. returns / Stock -> Stock)
        dom += [('id', '!=', quant.propagated_from_id.id)]
        quants_search = self.search(cr, uid, dom, order=order, context=context)
        product = quant.product_id
        quants = []
        quantity = quant.qty
        for quant in self.browse(cr, uid, quants_search, context=context):
            rounding = product.uom_id.rounding
            if float_compare(quantity, abs(quant.qty), precision_rounding=rounding) >= 0:
                quants += [(quant, abs(quant.qty))]
                quantity -= abs(quant.qty)
            elif float_compare(quantity, 0.0, precision_rounding=rounding) != 0:
                quants += [(quant, quantity)]
                quantity = 0
                break
        return quants

    def _quant_reconcile_negative(self, cr, uid, quant, move, context=None):
        """
            When new quant arrive in a location, try to reconcile it with
            negative quants. If it's possible, apply the cost of the new
            quant to the counterpart of the negative quant.
        """
        solving_quant = quant
        quants = self._search_quants_to_reconcile(cr, uid, quant, context=context)
        product_uom_rounding = quant.product_id.uom_id.rounding
        for quant_neg, qty in quants:
            if not quant_neg or not solving_quant:
                continue
            to_solve_quant_ids = self.search(cr, uid, [('propagated_from_id', '=', quant_neg.id)], context=context)
            if not to_solve_quant_ids:
                continue
            solving_qty = qty
            solved_quant_ids = []
            for to_solve_quant in self.browse(cr, uid, to_solve_quant_ids, context=context):
                if float_compare(solving_qty, 0, precision_rounding=product_uom_rounding) <= 0:
                    continue
                solved_quant_ids.append(to_solve_quant.id)
                self._quant_split(cr, uid, to_solve_quant, min(solving_qty, to_solve_quant.qty), context=context)
                solving_qty -= min(solving_qty, to_solve_quant.qty)
            remaining_solving_quant = self._quant_split(cr, uid, solving_quant, qty, context=context)
            remaining_neg_quant = self._quant_split(cr, uid, quant_neg, -qty, context=context)
            #if the reconciliation was not complete, we need to link together the remaining parts
            if remaining_neg_quant:
                remaining_to_solve_quant_ids = self.search(cr, uid, [('propagated_from_id', '=', quant_neg.id), ('id', 'not in', solved_quant_ids)], context=context)
                if remaining_to_solve_quant_ids:
                    self.write(cr, SUPERUSER_ID, remaining_to_solve_quant_ids, {'propagated_from_id': remaining_neg_quant.id}, context=context)
            if solving_quant.propagated_from_id and solved_quant_ids:
                self.write(cr, SUPERUSER_ID, solved_quant_ids, {'propagated_from_id': solving_quant.propagated_from_id.id}, context=context)
            #delete the reconciled quants, as it is replaced by the solved quants
            self.unlink(cr, SUPERUSER_ID, [quant_neg.id], context=context)
            if solved_quant_ids:
                #price update + accounting entries adjustments
                self._price_update(cr, uid, solved_quant_ids, solving_quant.cost, context=context)
                #merge history (and cost?)
                self._quants_merge(cr, uid, solved_quant_ids, solving_quant, context=context)
            self.unlink(cr, SUPERUSER_ID, [solving_quant.id], context=context)
            solving_quant = remaining_solving_quant

    def _price_update(self, cr, uid, ids, newprice, context=None):
        self.write(cr, SUPERUSER_ID, ids, {'cost': newprice}, context=context)

    def quants_unreserve(self, cr, uid, move, context=None):
        related_quants = [x.id for x in move.reserved_quant_ids]
        if related_quants:
            #if move has a picking_id, write on that picking that pack_operation might have changed and need to be recomputed
            if move.partially_available:
                self.pool.get("stock.move").write(cr, uid, [move.id], {'partially_available': False}, context=context)
            self.write(cr, SUPERUSER_ID, related_quants, {'reservation_id': False}, context=context)

    def _quants_get_order(self, cr, uid, quantity, move, ops=False, domain=[], orderby='in_date', context=None):
        ''' Implementation of removal strategies
            If it can not reserve, it will return a tuple (None, qty)
        '''
        if context is None:
            context = {}
        product = move.product_id
        res = []
        offset = 0
        while float_compare(quantity, 0, precision_rounding=product.uom_id.rounding) > 0:
            quants = self.search(cr, uid, domain, order=orderby, limit=10, offset=offset, context=context)
            if not quants:
                res.append((None, quantity))
                break
            for quant in self.browse(cr, uid, quants, context=context):
                rounding = product.uom_id.rounding
                if float_compare(quantity, abs(quant.qty), precision_rounding=rounding) >= 0:
                    res += [(quant, abs(quant.qty))]
                    quantity -= abs(quant.qty)
                elif float_compare(quantity, 0.0, precision_rounding=rounding) != 0:
                    res += [(quant, quantity)]
                    quantity = 0
                    break
            offset += 10
        return res

    def _check_location(self, cr, uid, location, context=None):
        if location.usage == 'view':
            raise UserError(_('You cannot move to a location of type view %s.') % (location.name))
        return True

#----------------------------------------------------------
# Stock Picking
#----------------------------------------------------------

class stock_picking(models.Model):
    _name = "stock.picking"
    _inherit = ['mail.thread']
    _description = "Transfer"
    _order = "priority desc, date asc, id desc"

    def _set_min_date(self, cr, uid, id, field, value, arg, context=None):
        move_obj = self.pool.get("stock.move")
        if value:
            move_ids = [move.id for move in self.browse(cr, uid, id, context=context).move_lines]
            move_obj.write(cr, uid, move_ids, {'date_expected': value}, context=context)

    def _set_priority(self, cr, uid, id, field, value, arg, context=None):
        move_obj = self.pool.get("stock.move")
        if value:
            move_ids = [move.id for move in self.browse(cr, uid, id, context=context).move_lines]
            move_obj.write(cr, uid, move_ids, {'priority': value}, context=context)

    def get_min_max_date(self, cr, uid, ids, field_name, arg, context=None):
        """ Finds minimum and maximum dates for picking.
        @return: Dictionary of values
        """
        res = {}
        for id in ids:
            res[id] = {'min_date': False, 'max_date': False, 'priority': '1'}
        if not ids:
            return res
        cr.execute("""select
                picking_id,
                min(date_expected),
                max(date_expected),
                max(priority)
            from
                stock_move
            where
                picking_id IN %s
            group by
                picking_id""", (tuple(ids),))
        for pick, dt1, dt2, prio in cr.fetchall():
            res[pick]['min_date'] = dt1
            res[pick]['max_date'] = dt2
            res[pick]['priority'] = prio
        return res

    def create(self, cr, user, vals, context=None):
        context = context or {}
        if ('name' not in vals) or (vals.get('name') in ('/', False)):
            ptype_id = vals.get('picking_type_id', context.get('default_picking_type_id', False))
            sequence_id = self.pool.get('stock.picking.type').browse(cr, user, ptype_id, context=context).sequence_id.id
            vals['name'] = self.pool.get('ir.sequence').next_by_id(cr, user, sequence_id, context=context)
        # As the on_change in one2many list is WIP, we will overwrite the locations on the stock moves here
        # As it is a create the format will be a list of (0, 0, dict)
        if vals.get('move_lines') and vals.get('location_id') and vals.get('location_dest_id'):
            for move in vals['move_lines']:
                if len(move) == 3:
                    move[2]['location_id'] = vals['location_id']
                    move[2]['location_dest_id'] = vals['location_dest_id']
        return super(stock_picking, self).create(cr, user, vals, context)

    def write(self, cr, uid, ids, vals, context=None):
        res = super(stock_picking, self).write(cr, uid, ids, vals, context=context)
        after_vals = {}
        if vals.get('location_id'):
            after_vals['location_id'] = vals['location_id']
        if vals.get('location_dest_id'):
            after_vals['location_dest_id'] = vals['location_dest_id']
        # Change locations of moves if those of the picking change
        if after_vals:
            moves = []
            for pick in self.browse(cr, uid, ids, context=context):
                moves += [x.id for x in pick.move_lines if not x.scrapped]
            if moves:
                self.pool['stock.move'].write(cr, uid, moves, after_vals, context=context)
        return res

    def _state_get(self, cr, uid, ids, field_name, arg, context=None):
        '''The state of a picking depends on the state of its related stock.move
            draft: the picking has no line or any one of the lines is draft
            done, draft, cancel: all lines are done / draft / cancel
            confirmed, waiting, assigned, partially_available depends on move_type (all at once or partial)
        '''
        res = {}
        for pick in self.browse(cr, uid, ids, context=context):
            if not pick.move_lines:
                res[pick.id] = pick.launch_pack_operations and 'assigned' or 'draft'
                continue
            if any([x.state == 'draft' for x in pick.move_lines]):
                res[pick.id] = 'draft'
                continue
            if all([x.state == 'cancel' for x in pick.move_lines]):
                res[pick.id] = 'cancel'
                continue
            if all([x.state in ('cancel', 'done') for x in pick.move_lines]):
                res[pick.id] = 'done'
                continue

            order = {'confirmed': 0, 'waiting': 1, 'assigned': 2}
            order_inv = {0: 'confirmed', 1: 'waiting', 2: 'assigned'}
            lst = [order[x.state] for x in pick.move_lines if x.state not in ('cancel', 'done')]
            if pick.move_type == 'one':
                res[pick.id] = order_inv[min(lst)]
            else:
                #we are in the case of partial delivery, so if all move are assigned, picking
                #should be assign too, else if one of the move is assigned, or partially available, picking should be
                #in partially available state, otherwise, picking is in waiting or confirmed state
                res[pick.id] = order_inv[max(lst)]
                if not all(x == 2 for x in lst):
                    if any(x == 2 for x in lst):
                        res[pick.id] = 'partially_available'
                    else:
                        #if all moves aren't assigned, check if we have one product partially available
                        for move in pick.move_lines:
                            if move.partially_available:
                                res[pick.id] = 'partially_available'
                                break
        return res

    def _get_pickings(self, cr, uid, ids, context=None):
        res = set()
        for move in self.browse(cr, uid, ids, context=context):
            if move.picking_id:
                res.add(move.picking_id.id)
        return list(res)

    def _get_pickings_dates_priority(self, cr, uid, ids, context=None):
        res = set()
        for move in self.browse(cr, uid, ids, context=context):
            if move.picking_id and (not (move.picking_id.min_date < move.date_expected < move.picking_id.max_date) or move.priority > move.picking_id.priority):
                res.add(move.picking_id.id)
        return list(res)

    def _get_pack_operation_exist(self, cr, uid, ids, field_name, arg, context=None):
        res = {}
        for pick in self.browse(cr, uid, ids, context=context):
            res[pick.id] = False
            if pick.pack_operation_ids:
                res[pick.id] = True
        return res

    def _get_quant_reserved_exist(self, cr, uid, ids, field_name, arg, context=None):
        res = {}
        for pick in self.browse(cr, uid, ids, context=context):
            res[pick.id] = False
            for move in pick.move_lines:
                if move.reserved_quant_ids:
                    res[pick.id] = True
                    continue
        return res

    def action_assign_owner(self, cr, uid, ids, context=None):
        for picking in self.browse(cr, uid, ids, context=context):
            packop_ids = [op.id for op in picking.pack_operation_ids]
            self.pool.get('stock.pack.operation').write(cr, uid, packop_ids, {'owner_id': picking.owner_id.id}, context=context)

    def onchange_picking_type(self, cr, uid, ids, picking_type_id, partner_id, context=None):
        res = {}
        if picking_type_id:
            picking_type = self.pool['stock.picking.type'].browse(cr, uid, picking_type_id, context=context)
            if not picking_type.default_location_src_id:
                if partner_id:
                    partner = self.pool['res.partner'].browse(cr, uid, partner_id, context=context)
                    location_id = partner.property_stock_supplier.id
                else:
                    customerloc, supplierloc = self.pool['stock.warehouse']._get_partner_locations(cr, uid, [], context=context)
                    location_id = supplierloc.id
            else:
                location_id = picking_type.default_location_src_id.id

            if not picking_type.default_location_dest_id:
                if partner_id:
                    partner = self.pool['res.partner'].browse(cr, uid, partner_id, context=context)
                    location_dest_id = partner.property_stock_customer.id
                else:
                    customerloc, supplierloc = self.pool['stock.warehouse']._get_partner_locations(cr, uid, [], context=context)
                    location_dest_id = customerloc.id
            else:
                location_dest_id = picking_type.default_location_dest_id.id

            res['value'] = {'location_id': location_id,
                            'location_dest_id': location_dest_id,}
        return res

    def _default_location_destination(self):
        # retrieve picking type from context; if none this returns an empty recordset
        picking_type_id = self._context.get('default_picking_type_id')
        picking_type = self.env['stock.picking.type'].browse(picking_type_id)
        return picking_type.default_location_dest_id

    def _default_location_source(self):
        # retrieve picking type from context; if none this returns an empty recordset
        picking_type_id = self._context.get('default_picking_type_id')
        picking_type = self.env['stock.picking.type'].browse(picking_type_id)
        return picking_type.default_location_src_id

    _columns = {
        'name': fields.char('Reference', select=True, states={'done': [('readonly', True)], 'cancel': [('readonly', True)]}, copy=False),
        'origin': fields.char('Source Document', states={'done': [('readonly', True)], 'cancel': [('readonly', True)]}, help="Reference of the document", select=True),
        'backorder_id': fields.many2one('stock.picking', 'Back Order of', states={'done': [('readonly', True)], 'cancel': [('readonly', True)]}, help="If this shipment was split, then this field links to the shipment which contains the already processed part.", select=True, copy=False),
        'note': fields.text('Notes'),
        'move_type': fields.selection([('direct', 'Partial'), ('one', 'All at once')], 'Delivery Method', required=True, states={'done': [('readonly', True)], 'cancel': [('readonly', True)]}, help="It specifies goods to be deliver partially or all at once"),
        'state': fields.function(_state_get, type="selection", copy=False,
            store={
                'stock.picking': (lambda self, cr, uid, ids, ctx: ids, ['move_type', 'launch_pack_operations'], 20),
                'stock.move': (_get_pickings, ['state', 'picking_id', 'partially_available'], 20)},
            selection=[
                ('draft', 'Draft'),
                ('cancel', 'Cancelled'),
                ('waiting', 'Waiting Another Operation'),
                ('confirmed', 'Waiting Availability'),
                ('partially_available', 'Partially Available'),
                ('assigned', 'Available'),
                ('done', 'Done'),
                ], string='Status', readonly=True, select=True, track_visibility='onchange',
            help="""
                * Draft: not confirmed yet and will not be scheduled until confirmed\n
                * Waiting Another Operation: waiting for another move to proceed before it becomes automatically available (e.g. in Make-To-Order flows)\n
                * Waiting Availability: still waiting for the availability of products\n
                * Partially Available: some products are available and reserved\n
                * Ready to Transfer: products reserved, simply waiting for confirmation.\n
                * Transferred: has been processed, can't be modified or cancelled anymore\n
                * Cancelled: has been cancelled, can't be confirmed anymore"""
        ),
        'location_id': fields.many2one('stock.location', required=True, string="Source Location Zone",
                                      default=_default_location_source, readonly=True, states={'draft': [('readonly', False)]}),
        'location_dest_id': fields.many2one('stock.location', required=True,string="Destination Location Zone",
                                           default=_default_location_destination, readonly=True, states={'draft': [('readonly', False)]}),
        'move_lines': fields.one2many('stock.move', 'picking_id', string="Stock Moves", copy=True),
        'move_lines_related': fields.related('move_lines', type='one2many', relation='stock.move', string="Move Lines"),
        'picking_type_id': fields.many2one('stock.picking.type', 'Picking Type', states={'done': [('readonly', True)], 'cancel': [('readonly', True)]}, required=True),
        'picking_type_code': fields.related('picking_type_id', 'code', type='selection', selection=[('incoming', 'Suppliers'), ('outgoing', 'Customers'), ('internal', 'Internal')]),
        'picking_type_entire_packs': fields.related('picking_type_id', 'show_entire_packs', type='boolean'),
        'priority': fields.function(get_min_max_date, multi="min_max_date", fnct_inv=_set_priority, type='selection', selection=procurement.PROCUREMENT_PRIORITIES, string='Priority',
                                    store={'stock.move': (_get_pickings_dates_priority, ['priority', 'picking_id'], 20)}, states={'done': [('readonly', True)], 'cancel': [('readonly', True)]}, select=1, help="Priority for this picking. Setting manually a value here would set it as priority for all the moves",
                                    track_visibility='onchange', required=True),
        'min_date': fields.function(get_min_max_date, multi="min_max_date", fnct_inv=_set_min_date,
                 store={'stock.move': (_get_pickings_dates_priority, ['date_expected', 'picking_id'], 20)}, type='datetime', states={'done': [('readonly', True)], 'cancel': [('readonly', True)]}, string='Scheduled Date', select=1, help="Scheduled time for the first part of the shipment to be processed. Setting manually a value here would set it as expected date for all the stock moves.", track_visibility='onchange'),
        'max_date': fields.function(get_min_max_date, multi="min_max_date",
                 store={'stock.move': (_get_pickings_dates_priority, ['date_expected', 'picking_id'], 20)}, type='datetime', string='Max. Expected Date', select=2, help="Scheduled time for the last part of the shipment to be processed"),
        'date': fields.datetime('Creation Date', help="Creation Date, usually the time of the order", select=True, states={'done': [('readonly', True)], 'cancel': [('readonly', True)]}, track_visibility='onchange'),
        'date_done': fields.datetime('Date of Transfer', help="Completion Date of Transfer", readonly=True, copy=False),
        'quant_reserved_exist': fields.function(_get_quant_reserved_exist, type='boolean', string='Has quants already reserved', help='Check the existance of quants linked to this picking'),
        'partner_id': fields.many2one('res.partner', 'Partner', states={'done': [('readonly', True)], 'cancel': [('readonly', True)]}),
        'company_id': fields.many2one('res.company', 'Company', required=True, select=True, states={'done': [('readonly', True)], 'cancel': [('readonly', True)]}),
        'pack_operation_ids': fields.one2many('stock.pack.operation', 'picking_id', states={'done': [('readonly', True)], 'cancel': [('readonly', True)]}, string='Related Packing Operations'),
        'pack_operation_product_ids': fields.one2many('stock.pack.operation', 'picking_id', states={'done': [('readonly', True)], 'cancel': [('readonly', True)]}, domain=[('product_id', '!=', False)], string='Non pack'),
        'pack_operation_pack_ids': fields.one2many('stock.pack.operation', 'picking_id', states={'done': [('readonly', True)], 'cancel': [('readonly', True)]}, domain=[('product_id', '=', False)], string='Pack'),
        # technical field for attrs in view
        'pack_operation_exist': fields.function(_get_pack_operation_exist, type='boolean', string='Has Pack Operations', help='Check the existance of pack operation on the picking'),
        'owner_id': fields.many2one('res.partner', 'Owner', states={'done': [('readonly', True)], 'cancel': [('readonly', True)]}, help="Default Owner"),
        'printed': fields.boolean('Printed'),
        # Used to search on pickings
        'product_id': fields.related('move_lines', 'product_id', type='many2one', relation='product.product', string='Product'),
        'recompute_pack_op': fields.boolean('Recompute pack operation?', help='True if reserved quants changed, which mean we might need to recompute the package operations', copy=False),
        'group_id': fields.related('move_lines', 'group_id', type='many2one', relation='procurement.group', string='Procurement Group', readonly=True,
              store={
                  'stock.picking': (lambda self, cr, uid, ids, ctx: ids, ['move_lines'], 10),
                  'stock.move': (_get_pickings, ['group_id', 'picking_id'], 10),
              }),
        'launch_pack_operations': fields.boolean("Launch Pack Operations", copy=False),
    }

    _defaults = {
        'name': '/',
        'state': 'draft',
        'move_type': 'direct',
        'printed': False,
        'priority': '1',  # normal
        'date': fields.datetime.now,
        'company_id': lambda self, cr, uid, c: self.pool.get('res.company')._company_default_get(cr, uid, 'stock.picking', context=c),
        'recompute_pack_op': False,
        'launch_pack_operations': False,
    }
    _sql_constraints = [
        ('name_uniq', 'unique(name, company_id)', 'Reference must be unique per company!'),
    ]

    def do_print_picking(self, cr, uid, ids, context=None):
        '''This function prints the picking list'''
        context = dict(context or {}, active_ids=ids)
        self.write(cr, uid, ids, {'printed': True}, context=context)
        return self.pool.get("report").get_action(cr, uid, ids, 'stock.report_picking', context=context)

    def launch_packops(self, cr, uid, ids, context=None):
        self.write(cr, uid, ids, {'launch_pack_operations': True}, context=context)

    def action_confirm(self, cr, uid, ids, context=None):
        todo = []
        todo_force_assign = []
        for picking in self.browse(cr, uid, ids, context=context):
            if not picking.move_lines:
                self.launch_packops(cr, uid, [picking.id], context=context)
            if picking.location_id.usage in ('supplier', 'inventory', 'production'):
                todo_force_assign.append(picking.id)
            for r in picking.move_lines:
                if r.state == 'draft':
                    todo.append(r.id)
        if len(todo):
            self.pool.get('stock.move').action_confirm(cr, uid, todo, context=context)

        if todo_force_assign:
            self.force_assign(cr, uid, todo_force_assign, context=context)
        return True

    def action_assign(self, cr, uid, ids, context=None):
        """ Check availability of picking moves.
        This has the effect of changing the state and reserve quants on available moves, and may
        also impact the state of the picking as it is computed based on move's states.
        @return: True
        """
        for pick in self.browse(cr, uid, ids, context=context):
            if pick.state == 'draft':
                self.action_confirm(cr, uid, [pick.id], context=context)
            #skip the moves that don't need to be checked
            move_ids = [x.id for x in pick.move_lines if x.state not in ('draft', 'cancel', 'done')]
            if not move_ids:
                raise UserError(_('Nothing to check the availability for.'))
            self.pool.get('stock.move').action_assign(cr, uid, move_ids, context=context)
        return True

    def force_assign(self, cr, uid, ids, context=None):
        """ Changes state of picking to available if moves are confirmed or waiting.
        @return: True
        """
        pickings = self.browse(cr, uid, ids, context=context)
        for pick in pickings:
            move_ids = [x.id for x in pick.move_lines if x.state in ['confirmed', 'waiting']]
            self.pool.get('stock.move').force_assign(cr, uid, move_ids, context=context)
        return True

    def action_cancel(self, cr, uid, ids, context=None):
        for pick in self.browse(cr, uid, ids, context=context):
            ids2 = [move.id for move in pick.move_lines]
            self.pool.get('stock.move').action_cancel(cr, uid, ids2, context)
        return True

    def action_done(self, cr, uid, ids, context=None):
        """Changes picking state to done by processing the Stock Moves of the Picking

        Normally that happens when the button "Done" is pressed on a Picking view.
        @return: True
        """
        for pick in self.browse(cr, uid, ids, context=context):
            todo = []
            for move in pick.move_lines:
                if move.state == 'draft':
                    todo.extend(self.pool.get('stock.move').action_confirm(cr, uid, [move.id], context=context))
                elif move.state in ('assigned', 'confirmed'):
                    todo.append(move.id)
            if len(todo):
                self.pool.get('stock.move').action_done(cr, uid, todo, context=context)
        return True

    def unlink(self, cr, uid, ids, context=None):
        #on picking deletion, cancel its move then unlink them too
        move_obj = self.pool.get('stock.move')
        context = context or {}
        for pick in self.browse(cr, uid, ids, context=context):
            move_ids = [move.id for move in pick.move_lines]
            move_obj.action_cancel(cr, uid, move_ids, context=context)
            move_obj.unlink(cr, uid, move_ids, context=context)
        return super(stock_picking, self).unlink(cr, uid, ids, context=context)

    def _create_backorder(self, cr, uid, picking, backorder_moves=[], context=None):
        """ Move all non-done lines into a new backorder picking. If the key 'do_only_split' is given in the context, then move all lines not in context.get('split', []) instead of all non-done lines.
        """
        if not backorder_moves:
            backorder_moves = picking.move_lines
        backorder_move_ids = [x.id for x in backorder_moves if x.state not in ('done', 'cancel')]
        if 'do_only_split' in context and context['do_only_split']:
            backorder_move_ids = [x.id for x in backorder_moves if x.id not in context.get('split', [])]

        if backorder_move_ids:
            backorder_id = self.copy(cr, uid, picking.id, {
                'name': '/',
                'move_lines': [],
                'pack_operation_ids': [],
                'backorder_id': picking.id,
            })
            backorder = self.browse(cr, uid, backorder_id, context=context)
            self.message_post(cr, uid, picking.id, body=_("Back order <em>%s</em> <b>created</b>.") % (backorder.name), context=context)
            move_obj = self.pool.get("stock.move")
            move_obj.write(cr, uid, backorder_move_ids, {'picking_id': backorder_id}, context=context)

            if not picking.date_done:
                self.write(cr, uid, [picking.id], {'date_done': time.strftime(DEFAULT_SERVER_DATETIME_FORMAT)}, context=context)
            self.action_confirm(cr, uid, [backorder_id], context=context)
            self.action_assign(cr, uid, [backorder_id], context=context)
            return backorder_id
        return False

    @api.cr_uid_ids_context
    def recheck_availability(self, cr, uid, picking_ids, context=None):
        self.action_assign(cr, uid, picking_ids, context=context)
        self.do_prepare_partial(cr, uid, picking_ids, context=context)

    def _get_top_level_packages(self, cr, uid, quants_suggested_locations, context=None):
        """This method searches for the higher level packages that can be moved as a single operation, given a list of quants
           to move and their suggested destination, and returns the list of matching packages.
        """
        # Try to find as much as possible top-level packages that can be moved
        pack_obj = self.pool.get("stock.quant.package")
        quant_obj = self.pool.get("stock.quant")
        top_lvl_packages = set()
        quants_to_compare = quants_suggested_locations.keys()
        for pack in list(set([x.package_id for x in quants_suggested_locations.keys() if x and x.package_id])):
            loop = True
            test_pack = pack
            good_pack = False
            pack_destination = False
            while loop:
                pack_quants = pack_obj.get_content(cr, uid, [test_pack.id], context=context)
                all_in = True
                for quant in quant_obj.browse(cr, uid, pack_quants, context=context):
                    # If the quant is not in the quants to compare and not in the common location
                    if not quant in quants_to_compare:
                        all_in = False
                        break
                    else:
                        #if putaway strat apply, the destination location of each quant may be different (and thus the package should not be taken as a single operation)
                        if not pack_destination:
                            pack_destination = quants_suggested_locations[quant]
                        elif pack_destination != quants_suggested_locations[quant]:
                            all_in = False
                            break
                if all_in:
                    good_pack = test_pack
                    if test_pack.parent_id:
                        test_pack = test_pack.parent_id
                    else:
                        #stop the loop when there's no parent package anymore
                        loop = False
                else:
                    #stop the loop when the package test_pack is not totally reserved for moves of this picking
                    #(some quants may be reserved for other picking or not reserved at all)
                    loop = False
            if good_pack:
                top_lvl_packages.add(good_pack)
        return list(top_lvl_packages)

    def _prepare_pack_ops(self, cr, uid, picking, quants, forced_qties, context=None):
        """ returns a list of dict, ready to be used in create() of stock.pack.operation.

        :param picking: browse record (stock.picking)
        :param quants: browse record list (stock.quant). List of quants associated to the picking
        :param forced_qties: dictionary showing for each product (keys) its corresponding quantity (value) that is not covered by the quants associated to the picking
        """
        def _picking_putaway_apply(product):
            location = False
            # Search putaway strategy
            if product_putaway_strats.get(product.id):
                location = product_putaway_strats[product.id]
            else:
                location = self.pool.get('stock.location').get_putaway_strategy(cr, uid, picking.location_dest_id, product, context=context)
                product_putaway_strats[product.id] = location
            return location or picking.location_dest_id.id

        # If we encounter an UoM that is smaller than the default UoM or the one already chosen, use the new one instead.
        product_uom = {} # Determines UoM used in pack operations
        location_dest_id = None
        location_id = None
        for move in [x for x in picking.move_lines if x.state not in ('done', 'cancel')]:
            if not product_uom.get(move.product_id.id):
                product_uom[move.product_id.id] = move.product_id.uom_id
            if move.product_uom.id != move.product_id.uom_id.id and move.product_uom.factor > product_uom[move.product_id.id].factor:
                product_uom[move.product_id.id] = move.product_uom
            if not move.scrapped:
                if location_dest_id and move.location_dest_id.id != location_dest_id:
                    raise UserError(_('The destination location must be the same for all the moves of the picking.'))
                location_dest_id = move.location_dest_id.id
                if location_id and move.location_id.id != location_id:
                    raise UserError(_('The source location must be the same for all the moves of the picking.'))
                location_id = move.location_id.id

        pack_obj = self.pool.get("stock.quant.package")
        quant_obj = self.pool.get("stock.quant")
        vals = []
        qtys_grouped = {}
        lots_grouped = {}
        #for each quant of the picking, find the suggested location
        quants_suggested_locations = {}
        product_putaway_strats = {}
        for quant in quants:
            if quant.qty <= 0:
                continue
            suggested_location_id = _picking_putaway_apply(quant.product_id)
            quants_suggested_locations[quant] = suggested_location_id

        #find the packages we can movei as a whole
        top_lvl_packages = self._get_top_level_packages(cr, uid, quants_suggested_locations, context=context)
        # and then create pack operations for the top-level packages found
        for pack in top_lvl_packages:
            pack_quant_ids = pack_obj.get_content(cr, uid, [pack.id], context=context)
            pack_quants = quant_obj.browse(cr, uid, pack_quant_ids, context=context)
            vals.append({
                    'picking_id': picking.id,
                    'package_id': pack.id,
                    'product_qty': 1.0,
                    'location_id': pack.location_id.id,
                    'location_dest_id': quants_suggested_locations[pack_quants[0]],
                    'owner_id': pack.owner_id.id,
                })
            #remove the quants inside the package so that they are excluded from the rest of the computation
            for quant in pack_quants:
                del quants_suggested_locations[quant]
        # Go through all remaining reserved quants and group by product, package, owner, source location and dest location
        # Lots will go into pack operation lot object
        for quant, dest_location_id in quants_suggested_locations.items():
            key = (quant.product_id.id, quant.package_id.id, quant.owner_id.id, quant.location_id.id, dest_location_id)
            if qtys_grouped.get(key):
                qtys_grouped[key] += quant.qty
            else:
                qtys_grouped[key] = quant.qty
            if quant.product_id.tracking != 'none' and quant.lot_id:
                lots_grouped.setdefault(key, {}).setdefault(quant.lot_id.id, 0.0)
                lots_grouped[key][quant.lot_id.id] += quant.qty

        # Do the same for the forced quantities (in cases of force_assign or incomming shipment for example)
        for product, qty in forced_qties.items():
            if qty <= 0:
                continue
            suggested_location_id = _picking_putaway_apply(product)
            key = (product.id, False, picking.owner_id.id, picking.location_id.id, suggested_location_id)
            if qtys_grouped.get(key):
                qtys_grouped[key] += qty
            else:
                qtys_grouped[key] = qty

        # Create the necessary operations for the grouped quants and remaining qtys
        uom_obj = self.pool.get('product.uom')
        prevals = {}
        for key, qty in qtys_grouped.items():
            product = self.pool.get("product.product").browse(cr, uid, key[0], context=context)
            uom_id = product.uom_id.id
            qty_uom = qty
            if product_uom.get(key[0]):
                uom_id = product_uom[key[0]].id
                qty_uom = uom_obj._compute_qty(cr, uid, product.uom_id.id, qty, uom_id)
            pack_lot_ids = []
            if lots_grouped.get(key):
                for lot in lots_grouped[key].keys():
                    pack_lot_ids += [(0, 0, {'lot_id': lot, 'qty': 0.0, 'qty_todo': lots_grouped[key][lot]})]
            val_dict = {
                'picking_id': picking.id,
                'product_qty': qty_uom,
                'product_id': key[0],
                'package_id': key[1],
                'owner_id': key[2],
                'location_id': key[3],
                'location_dest_id': key[4],
                'product_uom_id': uom_id,
                'pack_lot_ids': pack_lot_ids,
            }
            if key[0] in prevals:
                prevals[key[0]].append(val_dict)
            else:
                prevals[key[0]] = [val_dict]
        # prevals var holds the operations in order to create them in the same order than the picking stock moves if possible
        processed_products = set()
        for move in [x for x in picking.move_lines if x.state not in ('done', 'cancel')]:
            if move.product_id.id not in processed_products:
                vals += prevals.get(move.product_id.id, [])
                processed_products.add(move.product_id.id)
        return vals

    @api.cr_uid_ids_context
    def do_prepare_partial(self, cr, uid, picking_ids, context=None):
        context = context or {}
        pack_operation_obj = self.pool.get('stock.pack.operation')

        #get list of existing operations and delete them
        existing_package_ids = pack_operation_obj.search(cr, uid, [('picking_id', 'in', picking_ids)], context=context)
        if existing_package_ids:
            pack_operation_obj.unlink(cr, uid, existing_package_ids, context)
        for picking in self.browse(cr, uid, picking_ids, context=context):
            forced_qties = {}  # Quantity remaining after calculating reserved quants
            picking_quants = []
            #Calculate packages, reserved quants, qtys of this picking's moves
            for move in picking.move_lines:
                if move.state not in ('assigned', 'confirmed', 'waiting'):
                    continue
                move_quants = move.reserved_quant_ids
                picking_quants += move_quants
                forced_qty = (move.state == 'assigned') and move.product_qty - sum([x.qty for x in move_quants]) or 0
                #if we used force_assign() on the move, or if the move is incoming, forced_qty > 0
                if float_compare(forced_qty, 0, precision_rounding=move.product_id.uom_id.rounding) > 0:
                    if forced_qties.get(move.product_id):
                        forced_qties[move.product_id] += forced_qty
                    else:
                        forced_qties[move.product_id] = forced_qty
            for vals in self._prepare_pack_ops(cr, uid, picking, picking_quants, forced_qties, context=context):
                vals['fresh_record'] = False
                pack_operation_obj.create(cr, uid, vals, context=context)
        #recompute the remaining quantities all at once
        self.do_recompute_remaining_quantities(cr, uid, picking_ids, context=context)
        self.write(cr, uid, picking_ids, {'recompute_pack_op': False}, context=context)

    @api.cr_uid_ids_context
    def do_unreserve(self, cr, uid, picking_ids, context=None):
        """
          Will remove all quants for picking in picking_ids
        """
        moves_to_unreserve = []
        pack_line_to_unreserve = []
        for picking in self.browse(cr, uid, picking_ids, context=context):
            moves_to_unreserve += [m.id for m in picking.move_lines if m.state not in ('done', 'cancel')]
            pack_line_to_unreserve += [p.id for p in picking.pack_operation_ids]
        if moves_to_unreserve:
            if pack_line_to_unreserve:
                self.pool.get('stock.pack.operation').unlink(cr, uid, pack_line_to_unreserve, context=context)
            self.pool.get('stock.move').do_unreserve(cr, uid, moves_to_unreserve, context=context)

    def recompute_remaining_qty(self, cr, uid, picking, done_qtys=False, context=None):
        def _create_link_for_index(operation_id, index, product_id, qty_to_assign, quant_id=False):
            move_dict = prod2move_ids[product_id][index]
            qty_on_link = min(move_dict['remaining_qty'], qty_to_assign)
            self.pool.get('stock.move.operation.link').create(cr, uid, {'move_id': move_dict['move'].id, 'operation_id': operation_id, 'qty': qty_on_link, 'reserved_quant_id': quant_id}, context=context)
            if move_dict['remaining_qty'] == qty_on_link:
                prod2move_ids[product_id].pop(index)
            else:
                move_dict['remaining_qty'] -= qty_on_link
            return qty_on_link

        def _create_link_for_quant(operation_id, quant, qty):
            """create a link for given operation and reserved move of given quant, for the max quantity possible, and returns this quantity"""
            if not quant.reservation_id.id:
                return _create_link_for_product(operation_id, quant.product_id.id, qty)
            qty_on_link = 0
            for i in range(0, len(prod2move_ids[quant.product_id.id])):
                if prod2move_ids[quant.product_id.id][i]['move'].id != quant.reservation_id.id:
                    continue
                qty_on_link = _create_link_for_index(operation_id, i, quant.product_id.id, qty, quant_id=quant.id)
                break
            return qty_on_link

        def _create_link_for_product(operation_id, product_id, qty):
            '''method that creates the link between a given operation and move(s) of given product, for the given quantity.
            Returns True if it was possible to create links for the requested quantity (False if there was not enough quantity on stock moves)'''
            qty_to_assign = qty
            prod_obj = self.pool.get("product.product")
            product = prod_obj.browse(cr, uid, product_id)
            rounding = product.uom_id.rounding
            qtyassign_cmp = float_compare(qty_to_assign, 0.0, precision_rounding=rounding)
            if prod2move_ids.get(product_id):
                while prod2move_ids[product_id] and qtyassign_cmp > 0:
                    qty_on_link = _create_link_for_index(operation_id, 0, product_id, qty_to_assign, quant_id=False)
                    qty_to_assign -= qty_on_link
                    qtyassign_cmp = float_compare(qty_to_assign, 0.0, precision_rounding=rounding)
            return qtyassign_cmp == 0

        uom_obj = self.pool.get('product.uom')
        package_obj = self.pool.get('stock.quant.package')
        quant_obj = self.pool.get('stock.quant')
        link_obj = self.pool.get('stock.move.operation.link')
        quants_in_package_done = set()
        prod2move_ids = {}
        still_to_do = []
        #make a dictionary giving for each product, the moves and related quantity that can be used in operation links
        for move in [x for x in picking.move_lines if x.state not in ('done', 'cancel')]:
            if not prod2move_ids.get(move.product_id.id):
                prod2move_ids[move.product_id.id] = [{'move': move, 'remaining_qty': move.product_qty}]
            else:
                prod2move_ids[move.product_id.id].append({'move': move, 'remaining_qty': move.product_qty})

        need_rereserve = False
        #sort the operations in order to give higher priority to those with a package, then a serial number
        operations = picking.pack_operation_ids
        operations = sorted(operations, key=lambda x: ((x.package_id and not x.product_id) and -4 or 0) + (x.package_id and -2 or 0) + (x.pack_lot_ids and -1 or 0))
        #delete existing operations to start again from scratch
        links = link_obj.search(cr, uid, [('operation_id', 'in', [x.id for x in operations])], context=context)
        if links:
            link_obj.unlink(cr, uid, links, context=context)
        #1) first, try to create links when quants can be identified without any doubt
        for ops in operations:
            lot_qty = {}
            for packlot in ops.pack_lot_ids:
                lot_qty[packlot.lot_id.id] = uom_obj._compute_qty(cr, uid, ops.product_uom_id.id, packlot.qty, ops.product_id.uom_id.id)
            #for each operation, create the links with the stock move by seeking on the matching reserved quants,
            #and deffer the operation if there is some ambiguity on the move to select
            if ops.package_id and not ops.product_id and (not done_qtys or ops.qty_done):
                #entire package
                quant_ids = package_obj.get_content(cr, uid, [ops.package_id.id], context=context)
                for quant in quant_obj.browse(cr, uid, quant_ids, context=context):
                    remaining_qty_on_quant = quant.qty
                    if quant.reservation_id:
                        #avoid quants being counted twice
                        quants_in_package_done.add(quant.id)
                        qty_on_link = _create_link_for_quant(ops.id, quant, quant.qty)
                        remaining_qty_on_quant -= qty_on_link
                    if remaining_qty_on_quant:
                        still_to_do.append((ops, quant.product_id.id, remaining_qty_on_quant))
                        need_rereserve = True
            elif ops.product_id.id:
                #Check moves with same product
                product_qty = ops.qty_done if done_qtys else ops.product_qty
                qty_to_assign = uom_obj._compute_qty_obj(cr, uid, ops.product_uom_id, product_qty, ops.product_id.uom_id, context=context)
                for move_dict in prod2move_ids.get(ops.product_id.id, []):
                    move = move_dict['move']
                    for quant in move.reserved_quant_ids:
                        if not qty_to_assign > 0:
                            break
                        if quant.id in quants_in_package_done:
                            continue

                        #check if the quant is matching the operation details
                        if ops.package_id:
                            flag = quant.package_id and bool(package_obj.search(cr, uid, [('id', 'child_of', [ops.package_id.id])], context=context)) or False
                        else:
                            flag = not quant.package_id.id
                        flag = flag and (ops.owner_id.id == quant.owner_id.id)
                        if flag:
                            if not lot_qty:
                                max_qty_on_link = min(quant.qty, qty_to_assign)
                                qty_on_link = _create_link_for_quant(ops.id, quant, max_qty_on_link)
                                qty_to_assign -= qty_on_link
                            else:
                                if lot_qty.get(quant.lot_id.id): #if there is still some qty left
                                    max_qty_on_link = min(quant.qty, qty_to_assign, lot_qty[quant.lot_id.id])
                                    qty_on_link = _create_link_for_quant(ops.id, quant, max_qty_on_link)
                                    qty_to_assign -= qty_on_link
                                    lot_qty[quant.lot_id.id] -= qty_on_link

                qty_assign_cmp = float_compare(qty_to_assign, 0, precision_rounding=ops.product_id.uom_id.rounding)
                if qty_assign_cmp > 0:
                    #qty reserved is less than qty put in operations. We need to create a link but it's deferred after we processed
                    #all the quants (because they leave no choice on their related move and needs to be processed with higher priority)
                    still_to_do += [(ops, ops.product_id.id, qty_to_assign)]
                    need_rereserve = True

        #2) then, process the remaining part
        all_op_processed = True
        for ops, product_id, remaining_qty in still_to_do:
            all_op_processed = _create_link_for_product(ops.id, product_id, remaining_qty) and all_op_processed
        return (need_rereserve, all_op_processed)

    def picking_recompute_remaining_quantities(self, cr, uid, picking, done_qtys=False, context=None):
        need_rereserve = False
        all_op_processed = True
        if picking.pack_operation_ids:
            need_rereserve, all_op_processed = self.recompute_remaining_qty(cr, uid, picking, done_qtys=done_qtys, context=context)
        return need_rereserve, all_op_processed

    @api.cr_uid_ids_context
    def do_recompute_remaining_quantities(self, cr, uid, picking_ids, done_qtys=False, context=None):
        for picking in self.browse(cr, uid, picking_ids, context=context):
            if picking.pack_operation_ids:
                self.recompute_remaining_qty(cr, uid, picking, done_qtys=done_qtys, context=context)

    def _prepare_values_extra_move(self, cr, uid, op, product, remaining_qty, context=None):
        """
        Creates an extra move when there is no corresponding original move to be copied
        """
        uom_obj = self.pool.get("product.uom")
        uom_id = product.uom_id.id
        qty = remaining_qty
        if op.product_id and op.product_uom_id and op.product_uom_id.id != product.uom_id.id:
            if op.product_uom_id.factor > product.uom_id.factor: #If the pack operation's is a smaller unit
                uom_id = op.product_uom_id.id
                #HALF-UP rounding as only rounding errors will be because of propagation of error from default UoM
                qty = uom_obj._compute_qty_obj(cr, uid, product.uom_id, remaining_qty, op.product_uom_id, rounding_method='HALF-UP')
        picking = op.picking_id
        ref = product.default_code
        name = '[' + ref + ']' + ' ' + product.name if ref else product.name
        proc_id = False
        for m in op.linked_move_operation_ids:
            if m.move_id.procurement_id:
                proc_id = m.move_id.procurement_id.id
                break
        res = {
            'picking_id': picking.id,
            'location_id': picking.location_id.id,
            'location_dest_id': picking.location_dest_id.id,
            'product_id': product.id,
            'procurement_id': proc_id,
            'product_uom': uom_id,
            'product_uom_qty': qty,
            'name': _('Extra Move: ') + name,
            'state': 'draft',
            'restrict_partner_id': op.owner_id,
            'group_id': picking.group_id.id,
            }
        return res

    def _create_extra_moves(self, cr, uid, picking, context=None):
        '''This function creates move lines on a picking, at the time of do_transfer, based on
        unexpected product transfers (or exceeding quantities) found in the pack operations.
        '''
        move_obj = self.pool.get('stock.move')
        operation_obj = self.pool.get('stock.pack.operation')
        moves = []
        for op in picking.pack_operation_ids:
            for product, remaining_qty in operation_obj._get_remaining_prod_quantities(cr, uid, op, context=context).items():
                if float_compare(remaining_qty, 0, precision_rounding=product.uom_id.rounding) > 0:
                    vals = self._prepare_values_extra_move(cr, uid, op, product, remaining_qty, context=context)
                    moves.append(move_obj.create(cr, uid, vals, context=context))
        if moves:
            move_obj.action_confirm(cr, uid, moves, context=context)
        return moves

    def rereserve_pick(self, cr, uid, ids, context=None):
        """
        This can be used to provide a button that rereserves taking into account the existing pack operations
        """
        for pick in self.browse(cr, uid, ids, context=context):
            self.rereserve_quants(cr, uid, pick, move_ids = [x.id for x in pick.move_lines], context=context)

    def rereserve_quants(self, cr, uid, picking, move_ids=[], context=None):
        """ Unreserve quants then try to reassign quants."""
        stock_move_obj = self.pool.get('stock.move')
        if not move_ids:
            self.do_unreserve(cr, uid, [picking.id], context=context)
            self.action_assign(cr, uid, [picking.id], context=context)
        else:
            stock_move_obj.do_unreserve(cr, uid, move_ids, context=context)
            stock_move_obj.action_assign(cr, uid, move_ids, no_prepare=True, context=context)

    def do_new_transfer(self, cr, uid, ids, context=None):
        pack_op_obj = self.pool['stock.pack.operation']
        data_obj = self.pool['ir.model.data']
        for pick in self.browse(cr, uid, ids, context=context):
            to_delete = []
            if not pick.move_lines and not pick.pack_operation_ids:
                raise UserError(_('Please create some Initial Demand or Mark as Todo and create some Operations. '))
            # In draft or with no pack operations edited yet, ask if we can just do everything
            if pick.state == 'draft' or all([x.qty_done == 0.0 for x in pick.pack_operation_ids]):
                # If no lots when needed, raise error
                picking_type = pick.picking_type_id
                if (picking_type.use_create_lots or picking_type.use_existing_lots):
                    for pack in pick.pack_operation_ids:
                        if pack.product_id and pack.product_id.tracking != 'none':
                            raise UserError(_('Some products require lots, so you need to specify those first!'))

                view = data_obj.xmlid_to_res_id(cr, uid, 'stock.view_immediate_transfer')
                wiz_id = self.pool['stock.immediate.transfer'].create(cr, uid, {'pick_id': pick.id}, context=context)
                return {
                     'name': _('Immediate Transfer?'),
                     'type': 'ir.actions.act_window',
                     'view_type': 'form',
                     'view_mode': 'form',
                     'res_model': 'stock.immediate.transfer',
                     'views': [(view, 'form')],
                     'view_id': view,
                     'target': 'new',
                     'res_id': wiz_id,
                     'context': context,
                 }

            # Check backorder should check for other barcodes
            if self.check_backorder(cr, uid, pick, context=context):
                view = data_obj.xmlid_to_res_id(cr, uid, 'stock.view_backorder_confirmation')
                wiz_id = self.pool['stock.backorder.confirmation'].create(cr, uid, {'pick_id': pick.id}, context=context)
                return {
                         'name': _('Create Backorder?'),
                         'type': 'ir.actions.act_window',
                         'view_type': 'form',
                         'view_mode': 'form',
                         'res_model': 'stock.backorder.confirmation',
                         'views': [(view, 'form')],
                         'view_id': view,
                         'target': 'new',
                         'res_id': wiz_id,
                         'context': context,
                     }
            for operation in pick.pack_operation_ids:
                if operation.qty_done < 0:
                    raise UserError(_('No negative quantities allowed'))
                if operation.qty_done > 0:
                    pack_op_obj.write(cr, uid, operation.id, {'product_qty': operation.qty_done}, context=context)
                else:
                    to_delete.append(operation.id)
            if to_delete:
                pack_op_obj.unlink(cr, uid, to_delete, context=context)
        self.do_transfer(cr, uid, ids, context=context)
        return

    def check_backorder(self, cr, uid, picking, context=None):
        need_rereserve, all_op_processed = self.picking_recompute_remaining_quantities(cr, uid, picking, done_qtys=True, context=context)
        for move in picking.move_lines:
            if float_compare(move.remaining_qty, 0, precision_rounding = move.product_id.uom_id.rounding) != 0:
                return True
        return False

    def create_lots_for_picking(self, cr, uid, ids, context=None):
        lot_obj = self.pool['stock.production.lot']
        opslot_obj = self.pool['stock.pack.operation.lot']
        to_unlink = []
        for picking in self.browse(cr, uid, ids, context=context):
            for ops in picking.pack_operation_ids:
                for opslot in ops.pack_lot_ids:
                    if not opslot.lot_id:
                        lot_id = lot_obj.create(cr, uid, {'name': opslot.lot_name, 'product_id': ops.product_id.id}, context=context)
                        opslot_obj.write(cr, uid, [opslot.id], {'lot_id':lot_id}, context=context)
                #Unlink pack operations where qty = 0
                to_unlink += [x.id for x in ops.pack_lot_ids if x.qty == 0.0]
        opslot_obj.unlink(cr, uid, to_unlink, context=context)

    def do_transfer(self, cr, uid, ids, context=None):
        """
            If no pack operation, we do simple action_done of the picking
            Otherwise, do the pack operations
        """
        if not context:
            context = {}

        stock_move_obj = self.pool.get('stock.move')
        self.create_lots_for_picking(cr, uid, ids, context=context)
        for picking in self.browse(cr, uid, ids, context=context):
            if not picking.pack_operation_ids:
                self.action_done(cr, uid, [picking.id], context=context)
                continue
            else:
                need_rereserve, all_op_processed = self.picking_recompute_remaining_quantities(cr, uid, picking, context=context)
                #create extra moves in the picking (unexpected product moves coming from pack operations)
                todo_move_ids = []
                if not all_op_processed:
                    todo_move_ids += self._create_extra_moves(cr, uid, picking, context=context)

                #split move lines if needed
                toassign_move_ids = []
                for move in picking.move_lines:
                    remaining_qty = move.remaining_qty
                    if move.state in ('done', 'cancel'):
                        #ignore stock moves cancelled or already done
                        continue
                    elif move.state == 'draft':
                        toassign_move_ids.append(move.id)
                    if float_compare(remaining_qty, 0,  precision_rounding = move.product_id.uom_id.rounding) == 0:
                        if move.state in ('draft', 'assigned', 'confirmed'):
                            todo_move_ids.append(move.id)
                    elif float_compare(remaining_qty,0, precision_rounding = move.product_id.uom_id.rounding) > 0 and \
                                float_compare(remaining_qty, move.product_qty, precision_rounding = move.product_id.uom_id.rounding) < 0:
                        new_move = stock_move_obj.split(cr, uid, move, remaining_qty, context=context)
                        todo_move_ids.append(move.id)
                        #Assign move as it was assigned before
                        toassign_move_ids.append(new_move)
                todo_move_ids = list(set(todo_move_ids))
                if need_rereserve or not all_op_processed: 
                    if not picking.location_id.usage in ("supplier", "production", "inventory"):
                        self.rereserve_quants(cr, uid, picking, move_ids=todo_move_ids, context=context)
                    self.do_recompute_remaining_quantities(cr, uid, [picking.id], context=context)
                if todo_move_ids and not context.get('do_only_split'):
                    self.pool.get('stock.move').action_done(cr, uid, todo_move_ids, context=context)
                elif context.get('do_only_split'):
                    context = dict(context, split=todo_move_ids)
            self._create_backorder(cr, uid, picking, context=context)
        return True

    @api.cr_uid_ids_context
    def do_split(self, cr, uid, picking_ids, context=None):
        """ just split the picking (create a backorder) without making it 'done' """
        if context is None:
            context = {}
        ctx = context.copy()
        ctx['do_only_split'] = True
        return self.do_transfer(cr, uid, picking_ids, context=ctx)

<<<<<<< HEAD
    def put_in_pack(self, cr, uid, ids, context=None):
        stock_move_obj = self.pool["stock.move"]
        stock_operation_obj = self.pool["stock.pack.operation"]
        package_obj = self.pool["stock.quant.package"]
=======
    def get_next_picking_for_ui(self, cr, uid, context=None):
        """ returns the next pickings to process. Used in the barcode scanner UI"""
        if context is None:
            context = {}
        domain = [('state', 'in', ('assigned', 'partially_available'))]
        if context.get('default_picking_type_id'):
            domain.append(('picking_type_id', '=', context['default_picking_type_id']))
        return self.search(cr, uid, domain, context=context)

    def action_done_from_ui(self, cr, uid, picking_id, context=None):
        """ called when button 'done' is pushed in the barcode scanner UI """
        #write qty_done into field product_qty for every package_operation before doing the transfer
        pack_op_obj = self.pool.get('stock.pack.operation')
        for operation in self.browse(cr, uid, picking_id, context=context).pack_operation_ids:
            pack_op_obj.write(cr, uid, operation.id, {'product_qty': operation.qty_done}, context=dict(context, no_recompute=True))
        self.do_transfer(cr, uid, [picking_id], context=context)
        #return id of next picking to work on
        return self.get_next_picking_for_ui(cr, uid, context=context)

    @api.cr_uid_ids_context
    def action_pack(self, cr, uid, picking_ids, operation_filter_ids=None, context=None):
        """ Create a package with the current pack_operation_ids of the picking that aren't yet in a pack.
        Used in the barcode scanner UI and the normal interface as well. 
        operation_filter_ids is used by barcode scanner interface to specify a subset of operation to pack"""
        if operation_filter_ids == None:
            operation_filter_ids = []
        stock_operation_obj = self.pool.get('stock.pack.operation')
        package_obj = self.pool.get('stock.quant.package')
        stock_move_obj = self.pool.get('stock.move')
>>>>>>> 6a306a03
        package_id = False
        for pick in self.browse(cr, uid, ids, context=context):
            operations = [x for x in pick.pack_operation_ids if x.qty_done > 0 and (not x.result_package_id)]
            pack_operation_ids = []
            for operation in operations:
                #If we haven't done all qty in operation, we have to split into 2 operation
                op = operation
                if operation.qty_done < operation.product_qty:
                    new_operation = stock_operation_obj.copy(cr, uid, operation.id, {'product_qty': operation.qty_done,'qty_done': operation.qty_done}, context=context)

                    stock_operation_obj.write(cr, uid, operation.id, {'product_qty': operation.product_qty - operation.qty_done,'qty_done': 0}, context=context)
                    if operation.pack_lot_ids:
                        packlots_transfer = [(4, x.id) for x in operation.pack_lot_ids]
                        stock_operation_obj.write(cr, uid, [new_operation], {'pack_lot_ids': packlots_transfer}, context=context)

                    op = stock_operation_obj.browse(cr, uid, new_operation, context=context)
                pack_operation_ids.append(op.id)
            if operations:
                stock_operation_obj.check_tracking(cr, uid, pack_operation_ids, context=context)
                package_id = package_obj.create(cr, uid, {}, context=context)
                stock_operation_obj.write(cr, uid, pack_operation_ids, {'result_package_id': package_id}, context=context)
            else:
                raise UserError(_('Please process some quantities to put in the pack first!'))
        return package_id


class stock_production_lot(osv.osv):
    _name = 'stock.production.lot'
    _inherit = ['mail.thread']
    _description = 'Lot/Serial'
    _columns = {
        'name': fields.char('Serial Number', required=True, help="Unique Serial Number"),
        'ref': fields.char('Internal Reference', help="Internal reference number in case it differs from the manufacturer's serial number"),
        'product_id': fields.many2one('product.product', 'Product', required=True, domain=[('type', 'in', ['product', 'consu'])]),
        'quant_ids': fields.one2many('stock.quant', 'lot_id', 'Quants', readonly=True),
        'create_date': fields.datetime('Creation Date'),
    }
    _defaults = {
        'name': lambda x, y, z, c: x.pool.get('ir.sequence').next_by_code(y, z, 'stock.lot.serial'),
        'product_id': lambda x, y, z, c: c.get('product_id', False),
    }
    _sql_constraints = [
        ('name_ref_uniq', 'unique (name, product_id)', 'The combination of serial number and product must be unique !'),
    ]

    def action_traceability(self, cr, uid, ids, context=None):
        """ It traces the information of lots
        @param self: The object pointer.
        @param cr: A database cursor
        @param uid: ID of the user currently logged in
        @param ids: List of IDs selected
        @param context: A standard dictionary
        @return: A dictionary of values
        """
        quant_obj = self.pool.get("stock.quant")
        quants = quant_obj.search(cr, uid, [('lot_id', 'in', ids)], context=context)
        moves = set()
        for quant in quant_obj.browse(cr, uid, quants, context=context):
            moves |= {move.id for move in quant.history_ids}
        if moves:
            return {
                'domain': "[('id','in',[" + ','.join(map(str, list(moves))) + "])]",
                'name': _('Traceability'),
                'view_mode': 'tree,form',
                'view_type': 'form',
                'context': {'tree_view_ref': 'stock.view_move_tree'},
                'res_model': 'stock.move',
                'type': 'ir.actions.act_window',
                    }
        return False


# ----------------------------------------------------
# Move
# ----------------------------------------------------

class stock_move(osv.osv):
    _name = "stock.move"
    _description = "Stock Move"
    _order = 'picking_id, sequence, id'
    _log_create = False

    def get_price_unit(self, cr, uid, move, context=None):
        """ Returns the unit price to store on the quant """
        return move.price_unit or move.product_id.standard_price

    def name_get(self, cr, uid, ids, context=None):
        res = []
        for line in self.browse(cr, uid, ids, context=context):
            name = line.location_id.name + ' > ' + line.location_dest_id.name
            if line.product_id.code:
                name = line.product_id.code + ': ' + name
            if line.picking_id.origin:
                name = line.picking_id.origin + '/ ' + name
            res.append((line.id, name))
        return res

    def _quantity_normalize(self, cr, uid, ids, name, args, context=None):
        uom_obj = self.pool.get('product.uom')
        res = {}
        for m in self.browse(cr, uid, ids, context=context):
            res[m.id] = uom_obj._compute_qty_obj(cr, uid, m.product_uom, m.product_uom_qty, m.product_id.uom_id, context=context)
        return res

    def _get_remaining_qty(self, cr, uid, ids, field_name, args, context=None):
        uom_obj = self.pool.get('product.uom')
        res = {}
        for move in self.browse(cr, uid, ids, context=context):
            qty = move.product_qty
            for record in move.linked_move_operation_ids:
                qty -= record.qty
            # Keeping in product default UoM
            res[move.id] = float_round(qty, precision_rounding=move.product_id.uom_id.rounding)
        return res

    def _get_lot_ids(self, cr, uid, ids, field_name, args, context=None):
        res = dict.fromkeys(ids, False)
        for move in self.browse(cr, uid, ids, context=context):
            if move.state == 'done':
                res[move.id] = [q.lot_id.id for q in move.quant_ids if q.lot_id]
            else:
                res[move.id] = [q.lot_id.id for q in move.reserved_quant_ids if q.lot_id]
        return res

    def _get_product_availability(self, cr, uid, ids, field_name, args, context=None):
        quant_obj = self.pool.get('stock.quant')
        res = dict.fromkeys(ids, False)
        for move in self.browse(cr, uid, ids, context=context):
            if move.state == 'done':
                res[move.id] = move.product_qty
            else:
                sublocation_ids = self.pool.get('stock.location').search(cr, uid, [('id', 'child_of', [move.location_id.id])], context=context)
                quant_ids = quant_obj.search(cr, uid, [('location_id', 'in', sublocation_ids), ('product_id', '=', move.product_id.id), ('reservation_id', '=', False)], context=context)
                availability = 0
                for quant in quant_obj.browse(cr, uid, quant_ids, context=context):
                    availability += quant.qty
                res[move.id] = min(move.product_qty, availability)
        return res

    def _get_string_qty_information(self, cr, uid, ids, field_name, args, context=None):
        settings_obj = self.pool.get('stock.config.settings')
        uom_obj = self.pool.get('product.uom')
        res = dict.fromkeys(ids, '')
        precision = self.pool['decimal.precision'].precision_get(cr, uid, 'Product Unit of Measure')
        for move in self.browse(cr, uid, ids, context=context):
            if move.state in ('draft', 'done', 'cancel') or move.location_id.usage != 'internal':
                res[move.id] = ''  # 'not applicable' or 'n/a' could work too
                continue
            total_available = min(move.product_qty, move.reserved_availability + move.availability)
            total_available = uom_obj._compute_qty_obj(cr, uid, move.product_id.uom_id, total_available, move.product_uom, round=False, context=context)
            total_available = float_round(total_available, precision_digits=precision)
            info = str(total_available)
            #look in the settings if we need to display the UoM name or not
            config_ids = settings_obj.search(cr, uid, [], limit=1, order='id DESC', context=context)
            if config_ids:
                stock_settings = settings_obj.browse(cr, uid, config_ids[0], context=context)
                if stock_settings.group_uom:
                    info += ' ' + move.product_uom.name
            if move.reserved_availability:
                if move.reserved_availability != total_available:
                    #some of the available quantity is assigned and some are available but not reserved
                    reserved_available = uom_obj._compute_qty_obj(cr, uid, move.product_id.uom_id, move.reserved_availability, move.product_uom, round=False, context=context)
                    reserved_available = float_round(reserved_available, precision_digits=precision)
                    info += _(' (%s reserved)') % str(reserved_available)
                else:
                    #all available quantity is assigned
                    info += _(' (reserved)')
            res[move.id] = info
        return res

    def _get_reserved_availability(self, cr, uid, ids, field_name, args, context=None):
        res = dict.fromkeys(ids, 0)
        for move in self.browse(cr, uid, ids, context=context):
            res[move.id] = sum([quant.qty for quant in move.reserved_quant_ids])
        return res

    def _get_move(self, cr, uid, ids, context=None):
        res = set()
        for quant in self.browse(cr, uid, ids, context=context):
            if quant.reservation_id:
                res.add(quant.reservation_id.id)
        return list(res)

    def _get_move_ids(self, cr, uid, ids, context=None):
        res = []
        for picking in self.browse(cr, uid, ids, context=context):
            res += [x.id for x in picking.move_lines]
        return res

    def _get_moves_from_prod(self, cr, uid, ids, context=None):
        if ids:
            return self.pool.get('stock.move').search(cr, uid, [('product_id', 'in', ids)], context=context)
        return []

    def _set_product_qty(self, cr, uid, id, field, value, arg, context=None):
        """ The meaning of product_qty field changed lately and is now a functional field computing the quantity
            in the default product UoM. This code has been added to raise an error if a write is made given a value
            for `product_qty`, where the same write should set the `product_uom_qty` field instead, in order to
            detect errors.
        """
        raise UserError(_('The requested operation cannot be processed because of a programming error setting the `product_qty` field instead of the `product_uom_qty`.'))

    _columns = {
        'sequence': fields.integer('Sequence'),
        'name': fields.char('Description', required=True, select=True),
        'priority': fields.selection(procurement.PROCUREMENT_PRIORITIES, 'Priority'),
        'create_date': fields.datetime('Creation Date', readonly=True, select=True),
        'date': fields.datetime('Date', required=True, select=True, help="Move date: scheduled date until move is done, then date of actual move processing", states={'done': [('readonly', True)]}),
        'date_expected': fields.datetime('Expected Date', states={'done': [('readonly', True)]}, required=True, select=True, help="Scheduled date for the processing of this move"),
        'product_id': fields.many2one('product.product', 'Product', required=True, select=True, domain=[('type', 'in', ['product', 'consu'])], states={'done': [('readonly', True)]}),
        'product_qty': fields.function(_quantity_normalize, fnct_inv=_set_product_qty, type='float', digits=0, store={
            _name: (lambda self, cr, uid, ids, c={}: ids, ['product_id', 'product_uom', 'product_uom_qty'], 10),
        }, string='Quantity',
            help='Quantity in the default UoM of the product'),
        'product_uom_qty': fields.float('Quantity', digits_compute=dp.get_precision('Product Unit of Measure'),
            required=True, states={'done': [('readonly', True)]},
            help="This is the quantity of products from an inventory "
                "point of view. For moves in the state 'done', this is the "
                "quantity of products that were actually moved. For other "
                "moves, this is the quantity of product that is planned to "
                "be moved. Lowering this quantity does not generate a "
                "backorder. Changing this quantity on assigned moves affects "
                "the product reservation, and should be done with care."
        ),
        'product_uom': fields.many2one('product.uom', 'Unit of Measure', required=True, states={'done': [('readonly', True)]}),
        'product_tmpl_id': fields.related('product_id', 'product_tmpl_id', type='many2one', relation='product.template', string='Product Template'),

        'product_packaging': fields.many2one('product.packaging', 'preferred Packaging', help="It specifies attributes of packaging like type, quantity of packaging,etc."),

        'location_id': fields.many2one('stock.location', 'Source Location', required=True, select=True, auto_join=True,
                                       states={'done': [('readonly', True)]}, help="Sets a location if you produce at a fixed location. This can be a partner location if you subcontract the manufacturing operations."),
        'location_dest_id': fields.many2one('stock.location', 'Destination Location', required=True, states={'done': [('readonly', True)]}, select=True,
                                            auto_join=True, help="Location where the system will stock the finished products."),

        'partner_id': fields.many2one('res.partner', 'Destination Address ', states={'done': [('readonly', True)]}, help="Optional address where goods are to be delivered, specifically used for allotment"),


        'move_dest_id': fields.many2one('stock.move', 'Destination Move', help="Optional: next stock move when chaining them", select=True, copy=False),
        'move_orig_ids': fields.one2many('stock.move', 'move_dest_id', 'Original Move', help="Optional: previous stock move when chaining them", select=True),

        'picking_id': fields.many2one('stock.picking', 'Transfer Reference', select=True, states={'done': [('readonly', True)]}),
        'note': fields.text('Notes'),
        'state': fields.selection([('draft', 'New'),
                                   ('cancel', 'Cancelled'),
                                   ('waiting', 'Waiting Another Move'),
                                   ('confirmed', 'Waiting Availability'),
                                   ('assigned', 'Available'),
                                   ('done', 'Done'),
                                   ], 'Status', readonly=True, select=True, copy=False,
                 help= "* New: When the stock move is created and not yet confirmed.\n"\
                       "* Waiting Another Move: This state can be seen when a move is waiting for another one, for example in a chained flow.\n"\
                       "* Waiting Availability: This state is reached when the procurement resolution is not straight forward. It may need the scheduler to run, a component to me manufactured...\n"\
                       "* Available: When products are reserved, it is set to \'Available\'.\n"\
                       "* Done: When the shipment is processed, the state is \'Done\'."),
        'partially_available': fields.boolean('Partially Available', readonly=True, help="Checks if the move has some stock reserved", copy=False),
        'price_unit': fields.float('Unit Price', help="Technical field used to record the product cost set by the user during a picking confirmation (when costing method used is 'average price' or 'real'). Value given in company currency and in product uom."),  # as it's a technical field, we intentionally don't provide the digits attribute

        'company_id': fields.many2one('res.company', 'Company', required=True, select=True),
        'split_from': fields.many2one('stock.move', string="Move Split From", help="Technical field used to track the origin of a split move, which can be useful in case of debug", copy=False),
        'backorder_id': fields.related('picking_id', 'backorder_id', type='many2one', relation="stock.picking", string="Back Order of", select=True),
        'origin': fields.char("Source Document"),
        'procure_method': fields.selection([('make_to_stock', 'Default: Take From Stock'), ('make_to_order', 'Advanced: Apply Procurement Rules')], 'Supply Method', required=True, 
                                           help="""By default, the system will take from the stock in the source location and passively wait for availability. The other possibility allows you to directly create a procurement on the source location (and thus ignore its current stock) to gather products. If we want to chain moves and have this one to wait for the previous, this second option should be chosen."""),

        # used for colors in tree views:
        'scrapped': fields.related('location_dest_id', 'scrap_location', type='boolean', relation='stock.location', string='Scrapped', readonly=True),

        'quant_ids': fields.many2many('stock.quant', 'stock_quant_move_rel', 'move_id', 'quant_id', 'Moved Quants', copy=False),
        'reserved_quant_ids': fields.one2many('stock.quant', 'reservation_id', 'Reserved quants'),
        'linked_move_operation_ids': fields.one2many('stock.move.operation.link', 'move_id', string='Linked Operations', readonly=True, help='Operations that impact this move for the computation of the remaining quantities'),
        'remaining_qty': fields.function(_get_remaining_qty, type='float', string='Remaining Quantity', digits=0,
                                         states={'done': [('readonly', True)]}, help="Remaining Quantity in default UoM according to operations matched with this move"),
        'procurement_id': fields.many2one('procurement.order', 'Procurement'),
        'group_id': fields.many2one('procurement.group', 'Procurement Group'),
        'rule_id': fields.many2one('procurement.rule', 'Procurement Rule', help='The procurement rule that created this stock move'),
        'push_rule_id': fields.many2one('stock.location.path', 'Push Rule', help='The push rule that created this stock move'),
        'propagate': fields.boolean('Propagate cancel and split', help='If checked, when this move is cancelled, cancel the linked move too'),
        'picking_type_id': fields.many2one('stock.picking.type', 'Picking Type'),
        'inventory_id': fields.many2one('stock.inventory', 'Inventory'),
        'lot_ids': fields.function(_get_lot_ids, type='many2many', relation='stock.production.lot', string='Lots'),
        'origin_returned_move_id': fields.many2one('stock.move', 'Origin return move', help='move that created the return move', copy=False),
        'returned_move_ids': fields.one2many('stock.move', 'origin_returned_move_id', 'All returned moves', help='Optional: all returned moves created from this move'),
        'reserved_availability': fields.function(_get_reserved_availability, type='float', string='Quantity Reserved', readonly=True, help='Quantity that has already been reserved for this move'),
        'availability': fields.function(_get_product_availability, type='float', string='Forecasted Quantity', readonly=True, help='Quantity in stock that can still be reserved for this move'),
        'string_availability_info': fields.function(_get_string_qty_information, type='text', string='Availability', readonly=True, help='Show various information on stock availability for this move'),
        'restrict_lot_id': fields.many2one('stock.production.lot', 'Lot', help="Technical field used to depict a restriction on the lot of quants to consider when marking this move as 'done'"),
        'restrict_partner_id': fields.many2one('res.partner', 'Owner ', help="Technical field used to depict a restriction on the ownership of quants to consider when marking this move as 'done'"),
        'route_ids': fields.many2many('stock.location.route', 'stock_location_route_move', 'move_id', 'route_id', 'Destination route', help="Preferred route to be followed by the procurement order"),
        'warehouse_id': fields.many2one('stock.warehouse', 'Warehouse', help="Technical field depicting the warehouse to consider for the route selection on the next procurement (if any)."),
    }

    def _default_destination_address(self, cr, uid, context=None):
        return False

    def _default_group_id(self, cr, uid, context=None):
        context = context or {}
        if context.get('default_picking_id', False):
            picking = self.pool.get('stock.picking').browse(cr, uid, context['default_picking_id'], context=context)
            return picking.group_id.id
        return False

    _defaults = {
        'partner_id': _default_destination_address,
        'state': 'draft',
        'priority': '1',
        'product_uom_qty': 1.0,
        'sequence': 10,
        'scrapped': False,
        'date': fields.datetime.now,
        'company_id': lambda self, cr, uid, c: self.pool.get('res.company')._company_default_get(cr, uid, 'stock.move', context=c),
        'date_expected': fields.datetime.now,
        'procure_method': 'make_to_stock',
        'propagate': True,
        'partially_available': False,
        'group_id': _default_group_id,
    }

    def _check_uom(self, cr, uid, ids, context=None):
        for move in self.browse(cr, uid, ids, context=context):
            if move.product_id.uom_id.category_id.id != move.product_uom.category_id.id:
                return False
        return True

    _constraints = [
        (_check_uom,
            'You try to move a product using a UoM that is not compatible with the UoM of the product moved. Please use an UoM in the same UoM category.',
            ['product_uom']),
    ]
    def init(self, cr):
        cr.execute('SELECT indexname FROM pg_indexes WHERE indexname = %s', ('stock_move_product_location_index',))
        if not cr.fetchone():
            cr.execute('CREATE INDEX stock_move_product_location_index ON stock_move (product_id, location_id, location_dest_id, company_id, state)')

    @api.cr_uid_ids_context
    def do_unreserve(self, cr, uid, move_ids, context=None):
        quant_obj = self.pool.get("stock.quant")
        for move in self.browse(cr, uid, move_ids, context=context):
            if move.state in ('done', 'cancel'):
                raise UserError(_('Cannot unreserve a done move'))
            quant_obj.quants_unreserve(cr, uid, move, context=context)
            if self.find_move_ancestors(cr, uid, move, context=context):
                self.write(cr, uid, [move.id], {'state': 'waiting'}, context=context)
            else:
                self.write(cr, uid, [move.id], {'state': 'confirmed'}, context=context)

    def _prepare_procurement_from_move(self, cr, uid, move, context=None):
        origin = (move.group_id and (move.group_id.name + ":") or "") + (move.rule_id and move.rule_id.name or move.origin or move.picking_id.name or "/")
        group_id = move.group_id and move.group_id.id or False
        if move.rule_id:
            if move.rule_id.group_propagation_option == 'fixed' and move.rule_id.group_id:
                group_id = move.rule_id.group_id.id
            elif move.rule_id.group_propagation_option == 'none':
                group_id = False
        return {
            'name': move.rule_id and move.rule_id.name or "/",
            'origin': origin,
            'company_id': move.company_id and move.company_id.id or False,
            'date_planned': move.date,
            'product_id': move.product_id.id,
            'product_qty': move.product_uom_qty,
            'product_uom': move.product_uom.id,
            'location_id': move.location_id.id,
            'move_dest_id': move.id,
            'group_id': group_id,
            'route_ids': [(4, x.id) for x in move.route_ids],
            'warehouse_id': move.warehouse_id.id or (move.picking_type_id and move.picking_type_id.warehouse_id.id or False),
            'priority': move.priority,
        }

    def _push_apply(self, cr, uid, moves, context=None):
        push_obj = self.pool.get("stock.location.path")
        for move in moves:
            #1) if the move is already chained, there is no need to check push rules
            #2) if the move is a returned move, we don't want to check push rules, as returning a returned move is the only decent way
            #   to receive goods without triggering the push rules again (which would duplicate chained operations)
            if not move.move_dest_id:
                domain = [('location_from_id', '=', move.location_dest_id.id)]
                #priority goes to the route defined on the product and product category
                route_ids = [x.id for x in move.product_id.route_ids + move.product_id.categ_id.total_route_ids]
                rules = push_obj.search(cr, uid, domain + [('route_id', 'in', route_ids)], order='route_sequence, sequence', context=context)
                if not rules:
                    #then we search on the warehouse if a rule can apply
                    wh_route_ids = []
                    if move.warehouse_id:
                        wh_route_ids = [x.id for x in move.warehouse_id.route_ids]
                    elif move.picking_id.picking_type_id.warehouse_id:
                        wh_route_ids = [x.id for x in move.picking_id.picking_type_id.warehouse_id.route_ids]
                    if wh_route_ids:
                        rules = push_obj.search(cr, uid, domain + [('route_id', 'in', wh_route_ids)], order='route_sequence, sequence', context=context)
                    if not rules:
                        #if no specialized push rule has been found yet, we try to find a general one (without route)
                        rules = push_obj.search(cr, uid, domain + [('route_id', '=', False)], order='sequence', context=context)
                if rules:
                    rule = push_obj.browse(cr, uid, rules[0], context=context)
                    # Make sure it is not returning the return
                    if (not move.origin_returned_move_id or move.origin_returned_move_id.location_id.id != rule.location_dest_id.id):
                        push_obj._apply(cr, uid, rule, move, context=context)
        return True

    def _create_procurement(self, cr, uid, move, context=None):
        """ This will create a procurement order """
        return self.pool.get("procurement.order").create(cr, uid, self._prepare_procurement_from_move(cr, uid, move, context=context), context=context)

    def _create_procurements(self, cr, uid, moves, context=None):
        res = []
        for move in moves:
            res.append(self._create_procurement(cr, uid, move, context=context))
        # Run procurements immediately when generated from multiple moves
        self.pool['procurement.order'].run(cr, uid, res, context=context)
        return res

    def write(self, cr, uid, ids, vals, context=None):
        if context is None:
            context = {}
        if isinstance(ids, (int, long)):
            ids = [ids]
        # Check that we do not modify a stock.move which is done
        frozen_fields = set(['product_qty', 'product_uom', 'location_id', 'location_dest_id', 'product_id'])
        for move in self.browse(cr, uid, ids, context=context):
            if move.state == 'done':
                if frozen_fields.intersection(vals):
                    raise UserError(_('Quantities, Units of Measure, Products and Locations cannot be modified on stock moves that have already been processed (except by the Administrator).'))
        propagated_changes_dict = {}
        #propagation of quantity change
        if vals.get('product_uom_qty'):
            propagated_changes_dict['product_uom_qty'] = vals['product_uom_qty']
        if vals.get('product_uom_id'):
            propagated_changes_dict['product_uom_id'] = vals['product_uom_id']
        #propagation of expected date:
        propagated_date_field = False
        if vals.get('date_expected'):
            #propagate any manual change of the expected date
            propagated_date_field = 'date_expected'
        elif (vals.get('state', '') == 'done' and vals.get('date')):
            #propagate also any delta observed when setting the move as done
            propagated_date_field = 'date'

        if not context.get('do_not_propagate', False) and (propagated_date_field or propagated_changes_dict):
            #any propagation is (maybe) needed
            for move in self.browse(cr, uid, ids, context=context):
                if move.move_dest_id and move.propagate:
                    if 'date_expected' in propagated_changes_dict:
                        propagated_changes_dict.pop('date_expected')
                    if propagated_date_field:
                        current_date = datetime.strptime(move.date_expected, DEFAULT_SERVER_DATETIME_FORMAT)
                        new_date = datetime.strptime(vals.get(propagated_date_field), DEFAULT_SERVER_DATETIME_FORMAT)
                        delta = new_date - current_date
                        if abs(delta.days) >= move.company_id.propagation_minimum_delta:
                            old_move_date = datetime.strptime(move.move_dest_id.date_expected, DEFAULT_SERVER_DATETIME_FORMAT)
                            new_move_date = (old_move_date + relativedelta.relativedelta(days=delta.days or 0)).strftime(DEFAULT_SERVER_DATETIME_FORMAT)
                            propagated_changes_dict['date_expected'] = new_move_date
                    #For pushed moves as well as for pulled moves, propagate by recursive call of write().
                    #Note that, for pulled moves we intentionally don't propagate on the procurement.
                    if propagated_changes_dict:
                        self.write(cr, uid, [move.move_dest_id.id], propagated_changes_dict, context=context)
        return super(stock_move, self).write(cr, uid, ids, vals, context=context)

    def onchange_quantity(self, cr, uid, ids, product_id, product_qty, product_uom):
        """ On change of product quantity finds UoM
        @param product_id: Product id
        @param product_qty: Changed Quantity of product
        @param product_uom: Unit of measure of product
        @return: Dictionary of values
        """
        warning = {}
        result = {}

        if (not product_id) or (product_qty <= 0.0):
            result['product_qty'] = 0.0
            return {'value': result}

        product_obj = self.pool.get('product.product')
        # Warn if the quantity was decreased
        if ids:
            for move in self.read(cr, uid, ids, ['product_qty']):
                if product_qty < move['product_qty']:
                    warning.update({
                        'title': _('Information'),
                        'message': _("By changing this quantity here, you accept the "
                                "new quantity as complete: Odoo will not "
                                "automatically generate a back order.")})
                break
        return {'warning': warning}

    def onchange_product_id(self, cr, uid, ids, prod_id=False, loc_id=False, loc_dest_id=False, partner_id=False):
        """ On change of product id, if finds UoM, quantity
        @param prod_id: Changed Product id
        @param loc_id: Source location id
        @param loc_dest_id: Destination location id
        @param partner_id: Address id of partner
        @return: Dictionary of values
        """
        if not prod_id:
            return {'domain': {'product_uom': []}}
        user = self.pool.get('res.users').browse(cr, uid, uid)
        lang = user and user.lang or False
        if partner_id:
            addr_rec = self.pool.get('res.partner').browse(cr, uid, partner_id)
            if addr_rec:
                lang = addr_rec and addr_rec.lang or False
        ctx = {'lang': lang}

        product = self.pool.get('product.product').browse(cr, uid, [prod_id], context=ctx)[0]
        result = {
            'name': product.partner_ref,
            'product_uom': product.uom_id.id,
            'product_uom_qty': 1.00,
        }
        if loc_id:
            result['location_id'] = loc_id
        if loc_dest_id:
            result['location_dest_id'] = loc_dest_id
        res = {'value': result,
               'domain': {'product_uom': [('category_id', '=', product.uom_id.category_id.id)]}
               }
        return res

    def _prepare_picking_assign(self, cr, uid, move, context=None):
        """ Prepares a new picking for this move as it could not be assigned to
        another picking. This method is designed to be inherited.
        """
        values = {
            'origin': move.origin,
            'company_id': move.company_id and move.company_id.id or False,
            'move_type': move.group_id and move.group_id.move_type or 'direct',
            'partner_id': move.partner_id.id or False,
            'picking_type_id': move.picking_type_id and move.picking_type_id.id or False,
            'location_id': move.location_id.id,
            'location_dest_id': move.location_dest_id.id,
        }
        return values

    @api.cr_uid_ids_context
    def _picking_assign(self, cr, uid, move_ids, context=None):
        """Try to assign the moves to an existing picking
        that has not been reserved yet and has the same
        procurement group, locations and picking type  (moves should already have them identical)
         Otherwise, create a new picking to assign them to.
        """
        move = self.browse(cr, uid, move_ids, context=context)[0]
        pick_obj = self.pool.get("stock.picking")
        picks = pick_obj.search(cr, uid, [
                ('group_id', '=', move.group_id.id),
                ('location_id', '=', move.location_id.id),
                ('location_dest_id', '=', move.location_dest_id.id),
                ('picking_type_id', '=', move.picking_type_id.id),
                ('printed', '=', False),
                ('state', 'in', ['draft', 'confirmed', 'waiting', 'partially_available', 'assigned'])], limit=1, context=context)
        if picks:
            pick = picks[0]
        else:
            values = self._prepare_picking_assign(cr, uid, move, context=context)
            pick = pick_obj.create(cr, uid, values, context=context)
        return self.write(cr, uid, move_ids, {'picking_id': pick}, context=context)

    def onchange_date(self, cr, uid, ids, date, date_expected, context=None):
        """ On change of Scheduled Date gives a Move date.
        @param date_expected: Scheduled Date
        @param date: Move Date
        @return: Move Date
        """
        if not date_expected:
            date_expected = time.strftime(DEFAULT_SERVER_DATETIME_FORMAT)
        return {'value': {'date': date_expected}}

    def attribute_price(self, cr, uid, move, context=None):
        """
            Attribute price to move, important in inter-company moves or receipts with only one partner
        """
        if not move.price_unit:
            price = move.product_id.standard_price
            self.write(cr, uid, [move.id], {'price_unit': price})

    def action_confirm(self, cr, uid, ids, context=None):
        """ Confirms stock move or put it in waiting if it's linked to another move.
        @return: List of ids.
        """
        if not context:
            context = {}
        if isinstance(ids, (int, long)):
            ids = [ids]
        states = {
            'confirmed': [],
            'waiting': []
        }
        to_assign = {}
        for move in self.browse(cr, uid, ids, context=context):
            self.attribute_price(cr, uid, move, context=context)
            state = 'confirmed'
            #if the move is preceeded, then it's waiting (if preceeding move is done, then action_assign has been called already and its state is already available)
            if move.move_orig_ids:
                state = 'waiting'
            #if the move is split and some of the ancestor was preceeded, then it's waiting as well
            elif move.split_from:
                move2 = move.split_from
                while move2 and state != 'waiting':
                    if move2.move_orig_ids:
                        state = 'waiting'
                    move2 = move2.split_from
            states[state].append(move.id)

            if not move.picking_id and move.picking_type_id:
                key = (move.group_id.id, move.location_id.id, move.location_dest_id.id)
                if key not in to_assign:
                    to_assign[key] = []
                to_assign[key].append(move.id)
        moves = [move for move in self.browse(cr, uid, states['confirmed'], context=context) if move.procure_method == 'make_to_order']
        self._create_procurements(cr, uid, moves, context=context)
        for move in moves:
            states['waiting'].append(move.id)
            states['confirmed'].remove(move.id)

        for state, write_ids in states.items():
            if len(write_ids):
                self.write(cr, uid, write_ids, {'state': state})
        #assign picking in batch for all confirmed move that share the same details
        for key, move_ids in to_assign.items():
            self._picking_assign(cr, uid, move_ids, context=context)
        moves = self.browse(cr, uid, ids, context=context)
        self._push_apply(cr, uid, moves, context=context)
        return ids

    def force_assign(self, cr, uid, ids, context=None):
        """ Changes the state to assigned.
        @return: True
        """
        res = self.write(cr, uid, ids, {'state': 'assigned'}, context=context)
        self.check_recompute_pack_op(cr, uid, ids, context=context)
        return res

    def check_tracking(self, cr, uid, move, ops, context=None):
        """ Checks if serial number is assigned to stock move or not and raise an error if it had to.
        """
        if move.picking_id and (move.picking_id.picking_type_id.use_existing_lots or move.picking_id.picking_type_id.use_create_lots) and \
            move.product_id.tracking != 'none':
            if not (move.restrict_lot_id or (ops and (ops.product_id and ops.pack_lot_ids)) or (ops and not ops.product_id)):
                raise UserError(_('You need to provide a Lot/Serial Number for product %s') % move.product_id.name)

    def check_recompute_pack_op(self, cr, uid, ids, context=None):
        pickings = list(set([x.picking_id for x in self.browse(cr, uid, ids, context=context) if x.picking_id]))
        pickings_partial = []
        pickings_write = []
        pick_obj = self.pool['stock.picking']
        for pick in pickings:
            # Check if someone was treating the picking already
            if not any([x.qty_done > 0 for x in pick.pack_operation_ids]):
                pickings_partial.append(pick.id)
            else:
                pickings_write.append(pick.id)
        if pickings_partial:
            pick_obj.do_prepare_partial(cr, uid, pickings_partial, context=context)
        if pickings_write:
            pick_obj.write(cr, uid, pickings_write, {'recompute_pack_op': True}, context=context)

    def action_assign(self, cr, uid, ids, no_prepare=False, context=None):
        """ Checks the product type and accordingly writes the state.
        """
        context = context or {}
        quant_obj = self.pool.get("stock.quant")
<<<<<<< HEAD
        uom_obj = self.pool['product.uom']
        to_assign_moves = []
=======
        to_assign_moves = set()
>>>>>>> 6a306a03
        main_domain = {}
        todo_moves = []
        operations = set()
        for move in self.browse(cr, uid, ids, context=context):
            if move.state not in ('confirmed', 'waiting', 'assigned'):
                continue
            if move.location_id.usage in ('supplier', 'inventory', 'production'):
                to_assign_moves.add(move.id)
                #in case the move is returned, we want to try to find quants before forcing the assignment
                if not move.origin_returned_move_id:
                    continue
            if move.product_id.type == 'consu':
                to_assign_moves.add(move.id)
                continue
            else:
                todo_moves.append(move)

                #we always keep the quants already assigned and try to find the remaining quantity on quants not assigned only
                main_domain[move.id] = [('reservation_id', '=', False), ('qty', '>', 0)]

                #if the move is preceeded, restrict the choice of quants in the ones moved previously in original move
                ancestors = self.find_move_ancestors(cr, uid, move, context=context)
                if move.state == 'waiting' and not ancestors:
                    #if the waiting move hasn't yet any ancestor (PO/MO not confirmed yet), don't find any quant available in stock
                    main_domain[move.id] += [('id', '=', False)]
                elif ancestors:
                    main_domain[move.id] += [('history_ids', 'in', ancestors)]

                #if the move is returned from another, restrict the choice of quants to the ones that follow the returned move
                if move.origin_returned_move_id:
                    main_domain[move.id] += [('history_ids', 'in', move.origin_returned_move_id.id)]
                for link in move.linked_move_operation_ids:
                    operations.add(link.operation_id)
        # Check all ops and sort them: we want to process first the packages, then operations with lot then the rest
        operations = list(operations)
        operations.sort(key=lambda x: ((x.package_id and not x.product_id) and -4 or 0) + (x.package_id and -2 or 0) + (x.pack_lot_ids and -1 or 0))
        for ops in operations:
            #first try to find quants based on specific domains given by linked operations for the case where we want to rereserve according to existing pack operations
            if not (ops.product_id and ops.pack_lot_ids):
                for record in ops.linked_move_operation_ids:
                    move = record.move_id
                    if move.id in main_domain:
                        qty = record.qty
                        domain = main_domain[move.id]
                        if qty:
                            quants = quant_obj.quants_get_preferred_domain(cr, uid, qty, move, ops=ops, domain=domain, preferred_domain_list=[], context=context)
                            quant_obj.quants_reserve(cr, uid, quants, move, record, context=context)
            else:
                lot_qty = {}
                rounding = ops.product_id.uom_id.rounding
                for pack_lot in ops.pack_lot_ids:
                    lot_qty[pack_lot.lot_id.id] = uom_obj._compute_qty(cr, uid, ops.product_uom_id.id, pack_lot.qty, ops.product_id.uom_id.id)
                for record in ops.linked_move_operation_ids:
                    move_qty = record.qty
                    move = record.move_id
                    domain = main_domain[move.id]
                    for lot in lot_qty:
                        if float_compare(lot_qty[lot], 0, precision_rounding=rounding) > 0 and float_compare(move_qty, 0, precision_rounding=rounding) > 0:
                            qty = min(lot_qty[lot], move_qty)
                            quants = quant_obj.quants_get_preferred_domain(cr, uid, qty, move, ops=ops, lot_id=lot, domain=domain, preferred_domain_list=[], context=context)
                            quant_obj.quants_reserve(cr, uid, quants, move, record, context=context)
                            lot_qty[lot] -= qty
                            move_qty -= qty

        for move in todo_moves:
            if move.linked_move_operation_ids:
                continue
            #then if the move isn't totally assigned, try to find quants without any specific domain
            if move.state != 'assigned':
                qty_already_assigned = move.reserved_availability
                qty = move.product_qty - qty_already_assigned
                quants = quant_obj.quants_get_preferred_domain(cr, uid, qty, move, domain=main_domain[move.id], preferred_domain_list=[], context=context)
                quant_obj.quants_reserve(cr, uid, quants, move, context=context)

        #force assignation of consumable products and incoming from supplier/inventory/production
        # Do not take force_assign as it would create pack operations
        if to_assign_moves:
<<<<<<< HEAD
            self.write(cr, uid, to_assign_moves, {'state': 'assigned'}, context=context)
        if not no_prepare:
            self.check_recompute_pack_op(cr, uid, ids, context=context)
=======
            self.force_assign(cr, uid, list(to_assign_moves), context=context)
>>>>>>> 6a306a03

    def action_cancel(self, cr, uid, ids, context=None):
        """ Cancels the moves and if all moves are cancelled it cancels the picking.
        @return: True
        """
        procurement_obj = self.pool.get('procurement.order')
        context = context or {}
        procs_to_check = []
        for move in self.browse(cr, uid, ids, context=context):
            if move.state == 'done':
                raise UserError(_('You cannot cancel a stock move that has been set to \'Done\'.'))
            if move.reserved_quant_ids:
                self.pool.get("stock.quant").quants_unreserve(cr, uid, move, context=context)
            if context.get('cancel_procurement'):
                if move.propagate:
                    procurement_ids = procurement_obj.search(cr, uid, [('move_dest_id', '=', move.id)], context=context)
                    procurement_obj.cancel(cr, uid, procurement_ids, context=context)
            else:
                if move.move_dest_id:
                    if move.propagate:
                        self.action_cancel(cr, uid, [move.move_dest_id.id], context=context)
                    elif move.move_dest_id.state == 'waiting':
                        #If waiting, the chain will be broken and we are not sure if we can still wait for it (=> could take from stock instead)
                        self.write(cr, uid, [move.move_dest_id.id], {'state': 'confirmed'}, context=context)
                if move.procurement_id:
                    # Does the same as procurement check, only eliminating a refresh
                    procs_to_check.append(move.procurement_id.id)

        res = self.write(cr, uid, ids, {'state': 'cancel', 'move_dest_id': False}, context=context)
        if procs_to_check:
            procurement_obj.check(cr, uid, procs_to_check, context=context)
        return res

    def _check_package_from_moves(self, cr, uid, ids, context=None):
        pack_obj = self.pool.get("stock.quant.package")
        packs = set()
        for move in self.browse(cr, uid, ids, context=context):
            packs |= set([q.package_id for q in move.quant_ids if q.package_id and q.qty > 0])
        return pack_obj._check_location_constraint(cr, uid, list(packs), context=context)

    def find_move_ancestors(self, cr, uid, move, context=None):
        '''Find the first level ancestors of given move '''
        ancestors = []
        move2 = move
        while move2:
            ancestors += [x.id for x in move2.move_orig_ids]
            #loop on the split_from to find the ancestor of split moves only if the move has not direct ancestor (priority goes to them)
            move2 = not move2.move_orig_ids and move2.split_from or False
        return ancestors

    @api.cr_uid_ids_context
    def recalculate_move_state(self, cr, uid, move_ids, context=None):
        '''Recompute the state of moves given because their reserved quants were used to fulfill another operation'''
        for move in self.browse(cr, uid, move_ids, context=context):
            vals = {}
            reserved_quant_ids = move.reserved_quant_ids
            if len(reserved_quant_ids) > 0 and not move.partially_available:
                vals['partially_available'] = True
            if len(reserved_quant_ids) == 0 and move.partially_available:
                vals['partially_available'] = False
            if move.state == 'assigned':
                if self.find_move_ancestors(cr, uid, move, context=context):
                    vals['state'] = 'waiting'
                else:
                    vals['state'] = 'confirmed'
            if vals:
                self.write(cr, uid, [move.id], vals, context=context)

    def _move_quants_by_lot(self, cr, uid, ops, lot_qty, quants_taken, false_quants, lot_move_qty, quant_dest_package_id, context=None):
        """
        This function is used to process all the pack operation lots of a pack operation
        For every move:
            First, we check the quants with lot already reserved (and those are already subtracted from the lots to do)
            Then go through all the lots to process:
                Add reserved false lots lot by lot
                Check if there are not reserved quants or reserved elsewhere with that lot or without lot (with the traditional method)
        """
        quant_obj = self.pool['stock.quant']
        fallback_domain = [('reservation_id', '=', False)]
        fallback_domain2 = ['&', ('reservation_id', 'not in', [x for x in lot_move_qty.keys()]), ('reservation_id', '!=', False)]
        preferred_domain_list = [fallback_domain] + [fallback_domain2]
        rounding = ops.product_id.uom_id.rounding
        for move in lot_move_qty:
            move_quants_dict = {}
            move_rec = self.pool['stock.move'].browse(cr, uid, move, context=context)
            # Assign quants already reserved with lot to the correct
            for quant in quants_taken:
                move_quants_dict.setdefault(quant[0].lot_id.id, [])
                move_quants_dict[quant[0].lot_id.id] += [quant]
            false_quants_move = [x for x in false_quants if x[0].reservation_id.id == move]
            for lot in lot_qty:
                move_quants_dict.setdefault(lot, [])
                redo_false_quants = False
                # Take remaining reserved quants with  no lot first
                # (This will be used mainly when incoming had no lot and you do outgoing with)
                while false_quants_move and float_compare(lot_qty[lot], 0, precision_rounding=rounding) > 0 and float_compare(lot_move_qty[move], 0, precision_rounding=rounding) > 0:
                    qty_min = min(lot_qty[lot], lot_move_qty[move])
                    if false_quants_move[0].qty > qty_min:
                        move_quants_dict[lot] += [(false_quants_move[0], qty_min)]
                        qty = qty_min
                        redo_false_quants = True
                    else:
                        qty = false_quants_move[0].qty
                        move_quants_dict[lot] += [(false_quants_move[0], qty)]
                        false_quants_move.pop(0)
                    lot_qty[lot] -= qty
                    lot_move_qty[move] -= qty

                # Search other with first matching lots and then without lots
                if float_compare(lot_move_qty[move], 0, precision_rounding=rounding) > 0 and float_compare(lot_qty[lot], 0, precision_rounding=rounding) > 0:
                    # Search if we can find quants with that lot
                    domain = [('qty', '>', 0)]
                    qty = min(lot_qty[lot], lot_move_qty[move])
                    quants = quant_obj.quants_get_preferred_domain(cr, uid, qty, move_rec, ops=ops, lot_id=lot, domain=domain,
                                                        preferred_domain_list=preferred_domain_list, context=context)
                    move_quants_dict[lot] += quants
                    lot_qty[lot] -= qty
                    lot_move_qty[move] -= qty

                #Move all the quants related to that lot/move
                if move_quants_dict[lot]:
                    quant_obj.quants_move(cr, uid, move_quants_dict[lot], move_rec, ops.location_dest_id, location_from=ops.location_id,
                                                    lot_id=lot, owner_id=ops.owner_id.id, src_package_id=ops.package_id.id,
                                                    dest_package_id=quant_dest_package_id, context=context)
                    if redo_false_quants:
                        move_rec = self.pool['stock.move'].browse(cr, uid, move, context=context)
                        false_quants_move = [(x, x.qty) for x in move_rec.reserved_quant_ids if not x.lot_id]

    def action_done(self, cr, uid, ids, context=None):
        """ Process completely the moves given as ids and if all moves are done, it will finish the picking.
        """
        context = context or {}
        picking_obj = self.pool.get("stock.picking")
        quant_obj = self.pool.get("stock.quant")
        uom_obj = self.pool.get("product.uom")
        todo = [move.id for move in self.browse(cr, uid, ids, context=context) if move.state == "draft"]
        if todo:
            ids = self.action_confirm(cr, uid, todo, context=context)
        pickings = set()
        procurement_ids = set()
        #Search operations that are linked to the moves
        operations = set()
        move_qty = {}
        for move in self.browse(cr, uid, ids, context=context):
            move_qty[move.id] = move.product_qty
            for link in move.linked_move_operation_ids:
                operations.add(link.operation_id)

        #Sort operations according to entire packages first, then package + lot, package only, lot only
        operations = list(operations)
        operations.sort(key=lambda x: ((x.package_id and not x.product_id) and -4 or 0) + (x.package_id and -2 or 0) + (x.pack_lot_ids and -1 or 0))

        for ops in operations:
            if ops.picking_id:
                pickings.add(ops.picking_id.id)
            entire_pack=False
            if ops.product_id:
                #If a product is given, the result is always put immediately in the result package (if it is False, they are without package)
                quant_dest_package_id  = ops.result_package_id.id
            else:
                # When a pack is moved entirely, the quants should not be written anything for the destination package
                quant_dest_package_id = False
                entire_pack=True
            lot_qty = {}
            tot_qty = 0.0
            for pack_lot in ops.pack_lot_ids:
                qty = uom_obj._compute_qty(cr, uid, ops.product_uom_id.id, pack_lot.qty, ops.product_id.uom_id.id)
                lot_qty[pack_lot.lot_id.id] = qty
                tot_qty += pack_lot.qty
            if ops.pack_lot_ids and ops.product_id and float_compare(tot_qty, ops.product_qty, precision_rounding=ops.product_uom_id.rounding) != 0.0:
                raise UserError(_('You have a difference between the quantity on the operation and the quantities specified for the lots. '))

            quants_taken = []
            false_quants = []
            lot_move_qty = {}
            #Group links by move first
            move_qty_ops = {}
            for record in ops.linked_move_operation_ids:
                move = record.move_id
                if not move_qty_ops.get(move):
                    move_qty_ops[move] = record.qty
                else:
                    move_qty_ops[move] += record.qty
            #Process every move only once for every pack operation
            for move in move_qty_ops:
                main_domain = [('qty', '>', 0)]
                self.check_tracking(cr, uid, move, ops, context=context)
                preferred_domain = [('reservation_id', '=', move.id)]
                fallback_domain = [('reservation_id', '=', False)]
                fallback_domain2 = ['&', ('reservation_id', '!=', move.id), ('reservation_id', '!=', False)]
                if not ops.pack_lot_ids:
                    preferred_domain_list = [preferred_domain] + [fallback_domain] + [fallback_domain2]
                    quants = quant_obj.quants_get_preferred_domain(cr, uid, move_qty_ops[move], move, ops=ops, domain=main_domain,
                                                        preferred_domain_list=preferred_domain_list, context=context)
                    quant_obj.quants_move(cr, uid, quants, move, ops.location_dest_id, location_from=ops.location_id,
                                          lot_id=False, owner_id=ops.owner_id.id, src_package_id=ops.package_id.id,
                                          dest_package_id=quant_dest_package_id, entire_pack=entire_pack, context=context)
                else:
                    # Check what you can do with reserved quants already
                    qty_on_link = move_qty_ops[move]
                    rounding = ops.product_id.uom_id.rounding
                    for reserved_quant in move.reserved_quant_ids:
                        if not reserved_quant.lot_id:
                            false_quants += [reserved_quant]
                        elif float_compare(lot_qty.get(reserved_quant.lot_id.id, 0), 0, precision_rounding=rounding) > 0:
                            if float_compare(lot_qty[reserved_quant.lot_id.id], reserved_quant.qty, precision_rounding=rounding) >= 0:
                                lot_qty[reserved_quant.lot_id.id] -= reserved_quant.qty
                                quants_taken += [(reserved_quant, reserved_quant.qty)]
                                qty_on_link -= reserved_quant.qty
                            else:
                                quants_taken += [(reserved_quant, lot_qty[reserved_quant.lot_id.id])]
                                lot_qty[reserved_quant.lot_id.id] = 0
                                qty_on_link -= lot_qty[reserved_quant.lot_id.id]
                    lot_move_qty[move.id] = qty_on_link

                if not move_qty.get(move.id):
                    raise UserError(_("The roundings of your Unit of Measures %s on the move vs. %s on the product don't allow to do these operations or you are not transferring the picking at once. ") % (move.product_uom.name, move.product_id.uom_id.name))
                move_qty[move.id] -= move_qty_ops[move]

            #Handle lots separately
            if ops.pack_lot_ids:
                self._move_quants_by_lot(cr, uid, ops, lot_qty, quants_taken, false_quants, lot_move_qty, quant_dest_package_id, context=context)

            # Handle pack in pack
            if not ops.product_id and ops.package_id and ops.result_package_id.id != ops.package_id.parent_id.id:
                self.pool.get('stock.quant.package').write(cr, SUPERUSER_ID, [ops.package_id.id], {'parent_id': ops.result_package_id.id}, context=context)
        #Check for remaining qtys and unreserve/check move_dest_id in
        move_dest_ids = set()
        for move in self.browse(cr, uid, ids, context=context):
            move_qty_cmp = float_compare(move_qty[move.id], 0, precision_rounding=move.product_id.uom_id.rounding)
            if move_qty_cmp > 0:  # (=In case no pack operations in picking)
                main_domain = [('qty', '>', 0)]
                preferred_domain = [('reservation_id', '=', move.id)]
                fallback_domain = [('reservation_id', '=', False)]
                fallback_domain2 = ['&', ('reservation_id', '!=', move.id), ('reservation_id', '!=', False)]
                preferred_domain_list = [preferred_domain] + [fallback_domain] + [fallback_domain2]
                self.check_tracking(cr, uid, move, False, context=context)
                qty = move_qty[move.id]
                quants = quant_obj.quants_get_preferred_domain(cr, uid, qty, move, domain=main_domain, preferred_domain_list=preferred_domain_list, context=context)
                quant_obj.quants_move(cr, uid, quants, move, move.location_dest_id, lot_id=move.restrict_lot_id.id, owner_id=move.restrict_partner_id.id, context=context)

            # If the move has a destination, add it to the list to reserve
            if move.move_dest_id and move.move_dest_id.state in ('waiting', 'confirmed'):
                move_dest_ids.add(move.move_dest_id.id)

            if move.procurement_id:
                procurement_ids.add(move.procurement_id.id)

            #unreserve the quants and make them available for other operations/moves
            quant_obj.quants_unreserve(cr, uid, move, context=context)
        # Check the packages have been placed in the correct locations
        self._check_package_from_moves(cr, uid, ids, context=context)
        #set the move as done
        self.write(cr, uid, ids, {'state': 'done', 'date': time.strftime(DEFAULT_SERVER_DATETIME_FORMAT)}, context=context)
        self.pool.get('procurement.order').check(cr, uid, list(procurement_ids), context=context)
        #assign destination moves
        if move_dest_ids:
            self.action_assign(cr, uid, list(move_dest_ids), context=context)
        #check picking state to set the date_done is needed
        done_picking = []
        for picking in picking_obj.browse(cr, uid, list(pickings), context=context):
            if picking.state == 'done' and not picking.date_done:
                done_picking.append(picking.id)
        if done_picking:
            picking_obj.write(cr, uid, done_picking, {'date_done': time.strftime(DEFAULT_SERVER_DATETIME_FORMAT)}, context=context)
        return True

    def unlink(self, cr, uid, ids, context=None):
        context = context or {}
        for move in self.browse(cr, uid, ids, context=context):
            if move.state not in ('draft', 'cancel'):
                raise UserError(_('You can only delete draft moves.'))
        return super(stock_move, self).unlink(cr, uid, ids, context=context)

    def action_scrap(self, cr, uid, ids, quantity, location_id, restrict_lot_id=False, restrict_partner_id=False, context=None):
        """ Move the scrap/damaged product into scrap location
        @param cr: the database cursor
        @param uid: the user id
        @param ids: ids of stock move object to be scrapped
        @param quantity : specify scrap qty
        @param location_id : specify scrap location
        @param context: context arguments
        @return: Scraped lines
        """
        quant_obj = self.pool.get("stock.quant")
        #quantity should be given in MOVE UOM
        if quantity <= 0:
            raise UserError(_('Please provide a positive quantity to scrap.'))
        res = []
        for move in self.browse(cr, uid, ids, context=context):
            source_location = move.location_id
            if move.state == 'done':
                source_location = move.location_dest_id
            #Previously used to prevent scraping from virtual location but not necessary anymore
            #if source_location.usage != 'internal':
                #restrict to scrap from a virtual location because it's meaningless and it may introduce errors in stock ('creating' new products from nowhere)
                #raise UserError(_('Forbidden operation: it is not allowed to scrap products from a virtual location.'))
            move_qty = move.product_qty
            default_val = {
                'location_id': source_location.id,
                'product_uom_qty': quantity,
                'state': move.state,
                'scrapped': True,
                'location_dest_id': location_id,
                'restrict_lot_id': restrict_lot_id,
                'restrict_partner_id': restrict_partner_id,
            }
            new_move = self.copy(cr, uid, move.id, default_val)

            res += [new_move]
            product_obj = self.pool.get('product.product')
            for product in product_obj.browse(cr, uid, [move.product_id.id], context=context):
                if move.picking_id:
                    uom = product.uom_id.name if product.uom_id else ''
                    message = _("%s %s %s has been <b>moved to</b> scrap.") % (quantity, uom, product.name)
                    move.picking_id.message_post(body=message)

            # We "flag" the quant from which we want to scrap the products. To do so:
            #    - we select the quants related to the move we scrap from
            #    - we reserve the quants with the scrapped move
            # See self.action_done, et particularly how is defined the "preferred_domain" for clarification
            scrap_move = self.browse(cr, uid, new_move, context=context)
            if move.state == 'done' and scrap_move.location_id.usage not in ('supplier', 'inventory', 'production'):
                domain = [('qty', '>', 0), ('history_ids', 'in', [move.id])]
                # We use scrap_move data since a reservation makes sense for a move not already done
                quants = quant_obj.quants_get_preferred_domain(cr, uid, scrap_move.location_id,
                        scrap_move.product_id, quantity, domain=domain, preferred_domain_list=[],
                        restrict_lot_id=scrap_move.restrict_lot_id.id, restrict_partner_id=scrap_move.restrict_partner_id.id, context=context)
                quant_obj.quants_reserve(cr, uid, quants, scrap_move, context=context)
        self.action_done(cr, uid, res, context=context)
        return res

    def split(self, cr, uid, move, qty, restrict_lot_id=False, restrict_partner_id=False, context=None):
        """ Splits qty from move move into a new move
        :param move: browse record
        :param qty: float. quantity to split (given in product UoM)
        :param restrict_lot_id: optional production lot that can be given in order to force the new move to restrict its choice of quants to this lot.
        :param restrict_partner_id: optional partner that can be given in order to force the new move to restrict its choice of quants to the ones belonging to this partner.
        :param context: dictionay. can contains the special key 'source_location_id' in order to force the source location when copying the move

        returns the ID of the backorder move created
        """
        if move.state in ('done', 'cancel'):
            raise UserError(_('You cannot split a move done'))
        if move.state == 'draft':
            #we restrict the split of a draft move because if not confirmed yet, it may be replaced by several other moves in
            #case of phantom bom (with mrp module). And we don't want to deal with this complexity by copying the product that will explode.
            raise UserError(_('You cannot split a draft move. It needs to be confirmed first.'))

        if move.product_qty <= qty or qty == 0:
            return move.id

        uom_obj = self.pool.get('product.uom')
        context = context or {}

        #HALF-UP rounding as only rounding errors will be because of propagation of error from default UoM
        uom_qty = uom_obj._compute_qty_obj(cr, uid, move.product_id.uom_id, qty, move.product_uom, rounding_method='HALF-UP', context=context)
        defaults = {
            'product_uom_qty': uom_qty,
            'procure_method': 'make_to_stock',
            'restrict_lot_id': restrict_lot_id,
            'split_from': move.id,
            'procurement_id': move.procurement_id.id,
            'move_dest_id': move.move_dest_id.id,
            'origin_returned_move_id': move.origin_returned_move_id.id,
        }

        if restrict_partner_id:
            defaults['restrict_partner_id'] = restrict_partner_id

        if context.get('source_location_id'):
            defaults['location_id'] = context['source_location_id']
        new_move = self.copy(cr, uid, move.id, defaults, context=context)

        ctx = context.copy()
        ctx['do_not_propagate'] = True
        self.write(cr, uid, [move.id], {
            'product_uom_qty': move.product_uom_qty - uom_qty,
        }, context=ctx)

        if move.move_dest_id and move.propagate and move.move_dest_id.state not in ('done', 'cancel'):
            new_move_prop = self.split(cr, uid, move.move_dest_id, qty, context=context)
            self.write(cr, uid, [new_move], {'move_dest_id': new_move_prop}, context=context)
        #returning the first element of list returned by action_confirm is ok because we checked it wouldn't be exploded (and
        #thus the result of action_confirm should always be a list of 1 element length)
        return self.action_confirm(cr, uid, [new_move], context=context)[0]


    def get_code_from_locs(self, cr, uid, move, location_id=False, location_dest_id=False, context=None):
        """
        Returns the code the picking type should have.  This can easily be used
        to check if a move is internal or not
        move, location_id and location_dest_id are browse records
        """
        code = 'internal'
        src_loc = location_id or move.location_id
        dest_loc = location_dest_id or move.location_dest_id
        if src_loc.usage == 'internal' and dest_loc.usage != 'internal':
            code = 'outgoing'
        if src_loc.usage != 'internal' and dest_loc.usage == 'internal':
            code = 'incoming'
        return code

    def show_picking(self, cr, uid, ids, context=None):
        assert len(ids) > 0
        picking_id = self.browse(cr, uid, ids[0], context=context).picking_id.id
        if picking_id:
            data_obj = self.pool['ir.model.data']
            view = data_obj.xmlid_to_res_id(cr, uid, 'stock.view_picking_form')
            return {
                 'name': _('Transfer'),
                 'type': 'ir.actions.act_window',
                 'view_type': 'form',
                 'view_mode': 'form',
                 'res_model': 'stock.picking',
                 'views': [(view, 'form')],
                 'view_id': view,
                 'target': 'new',
                 'res_id': picking_id,
            }


class stock_inventory(osv.osv):
    _name = "stock.inventory"
    _description = "Inventory"

    def _get_move_ids_exist(self, cr, uid, ids, field_name, arg, context=None):
        res = {}
        for inv in self.browse(cr, uid, ids, context=context):
            res[inv.id] = False
            if inv.move_ids:
                res[inv.id] = True
        return res

    def _get_available_filters(self, cr, uid, context=None):
        """
           This function will return the list of filter allowed according to the options checked
           in 'Settings\Warehouse'.

           :rtype: list of tuple
        """
        #default available choices
        res_filter = [('none', _('All products')), ('partial', _('Select products manually')), ('product', _('One product only'))]
        settings_obj = self.pool.get('stock.config.settings')
        config_ids = settings_obj.search(cr, uid, [], limit=1, order='id DESC', context=context)
        #If we don't have updated config until now, all fields are by default false and so should be not dipslayed
        if not config_ids:
            return res_filter

        stock_settings = settings_obj.browse(cr, uid, config_ids[0], context=context)
        if stock_settings.group_stock_tracking_owner:
            res_filter.append(('owner', _('One owner only')))
            res_filter.append(('product_owner', _('One product for a specific owner')))
        if stock_settings.group_stock_production_lot:
            res_filter.append(('lot', _('One Lot/Serial Number')))
        if stock_settings.group_stock_tracking_lot:
            res_filter.append(('pack', _('A Pack')))
        return res_filter

    def _get_total_qty(self, cr, uid, ids, field_name, args, context=None):
        res = {}
        for inv in self.browse(cr, uid, ids, context=context):
            res[inv.id] = sum([x.product_qty for x in inv.line_ids])
        return res

    INVENTORY_STATE_SELECTION = [
        ('draft', 'Draft'),
        ('cancel', 'Cancelled'),
        ('confirm', 'In Progress'),
        ('done', 'Validated'),
    ]

    _columns = {
        'name': fields.char('Inventory Reference', required=True, readonly=True, states={'draft': [('readonly', False)]}, help="Inventory Name."),
        'date': fields.datetime('Inventory Date', required=True, readonly=True, help="The date that will be used for the stock level check of the products and the validation of the stock move related to this inventory."),
        'line_ids': fields.one2many('stock.inventory.line', 'inventory_id', 'Inventories', readonly=False, states={'done': [('readonly', True)]}, help="Inventory Lines.", copy=True),
        'move_ids': fields.one2many('stock.move', 'inventory_id', 'Created Moves', help="Inventory Moves.", states={'done': [('readonly', True)]}),
        'state': fields.selection(INVENTORY_STATE_SELECTION, 'Status', readonly=True, select=True, copy=False),
        'company_id': fields.many2one('res.company', 'Company', required=True, select=True, readonly=True, states={'draft': [('readonly', False)]}),
        'location_id': fields.many2one('stock.location', 'Inventoried Location', required=True, readonly=True, states={'draft': [('readonly', False)]}),
        'product_id': fields.many2one('product.product', 'Inventoried Product', readonly=True, states={'draft': [('readonly', False)]}, help="Specify Product to focus your inventory on a particular Product."),
        'package_id': fields.many2one('stock.quant.package', 'Inventoried Pack', readonly=True, states={'draft': [('readonly', False)]}, help="Specify Pack to focus your inventory on a particular Pack."),
        'partner_id': fields.many2one('res.partner', 'Inventoried Owner', readonly=True, states={'draft': [('readonly', False)]}, help="Specify Owner to focus your inventory on a particular Owner."),
        'lot_id': fields.many2one('stock.production.lot', 'Inventoried Lot/Serial Number', readonly=True, states={'draft': [('readonly', False)]}, help="Specify Lot/Serial Number to focus your inventory on a particular Lot/Serial Number.", copy=False),
        # technical field for attrs in view
        'move_ids_exist': fields.function(_get_move_ids_exist, type='boolean', string='Has Stock Moves', help='Check the existance of stock moves linked to this inventory'),
        'filter': fields.selection(_get_available_filters, 'Inventory of', required=True,
                                   help="If you do an entire inventory, you can choose 'All Products' and it will prefill the inventory with the current stock.  If you only do some products  "\
                                      "(e.g. Cycle Counting) you can choose 'Manual Selection of Products' and the system won't propose anything.  You can also let the "\
                                      "system propose for a single product / lot /... "),
        'total_qty': fields.function(_get_total_qty, type="float"),
    }

    def _default_stock_location(self, cr, uid, context=None):
        try:
            warehouse = self.pool.get('ir.model.data').get_object(cr, uid, 'stock', 'warehouse0')
            return warehouse.lot_stock_id.id
        except:
            return False

    _defaults = {
        'date': fields.datetime.now,
        'state': 'draft',
        'company_id': lambda self, cr, uid, c: self.pool.get('res.company')._company_default_get(cr, uid, 'stock.inventory', context=c),
        'location_id': _default_stock_location,
        'filter': 'none',
    }

    def reset_real_qty(self, cr, uid, ids, context=None):
        inventory = self.browse(cr, uid, ids[0], context=context)
        line_ids = [line.id for line in inventory.line_ids]
        self.pool.get('stock.inventory.line').write(cr, uid, line_ids, {'product_qty': 0})
        return True

    def action_done(self, cr, uid, ids, context=None):
        """ Finish the inventory
        @return: True
        """
        for inv in self.browse(cr, uid, ids, context=context):
            for inventory_line in inv.line_ids:
                if inventory_line.product_qty < 0 and inventory_line.product_qty != inventory_line.theoretical_qty:
                    raise UserError(_('You cannot set a negative product quantity in an inventory line:\n\t%s - qty: %s' % (inventory_line.product_id.name, inventory_line.product_qty)))
            self.action_check(cr, uid, [inv.id], context=context)
            self.write(cr, uid, [inv.id], {'state': 'done'}, context=context)
            self.post_inventory(cr, uid, inv, context=context)
        return True

    def post_inventory(self, cr, uid, inv, context=None):
        #The inventory is posted as a single step which means quants cannot be moved from an internal location to another using an inventory
        #as they will be moved to inventory loss, and other quants will be created to the encoded quant location. This is a normal behavior
        #as quants cannot be reuse from inventory location (users can still manually move the products before/after the inventory if they want).
        move_obj = self.pool.get('stock.move')
        move_obj.action_done(cr, uid, [x.id for x in inv.move_ids if x.state != 'done'], context=context)

    def action_check(self, cr, uid, ids, context=None):
        """ Checks the inventory and computes the stock move to do
        @return: True
        """
        inventory_line_obj = self.pool.get('stock.inventory.line')
        stock_move_obj = self.pool.get('stock.move')
        for inventory in self.browse(cr, uid, ids, context=context):
            #first remove the existing stock moves linked to this inventory
            move_ids = [move.id for move in inventory.move_ids]
            stock_move_obj.unlink(cr, uid, move_ids, context=context)
            for line in inventory.line_ids:
                #compare the checked quantities on inventory lines to the theorical one
                stock_move = inventory_line_obj._resolve_inventory_line(cr, uid, line, context=context)

    def action_cancel_draft(self, cr, uid, ids, context=None):
        """ Cancels the stock move and change inventory state to draft.
        @return: True
        """
        for inv in self.browse(cr, uid, ids, context=context):
            self.write(cr, uid, [inv.id], {'line_ids': [(5,)]}, context=context)
            self.pool.get('stock.move').action_cancel(cr, uid, [x.id for x in inv.move_ids], context=context)
            self.write(cr, uid, [inv.id], {'state': 'draft'}, context=context)
        return True

    def action_cancel_inventory(self, cr, uid, ids, context=None):
        self.action_cancel_draft(cr, uid, ids, context=context)

    def prepare_inventory(self, cr, uid, ids, context=None):
        inventory_line_obj = self.pool.get('stock.inventory.line')
        for inventory in self.browse(cr, uid, ids, context=context):
            # If there are inventory lines already (e.g. from import), respect those and set their theoretical qty
            line_ids = [line.id for line in inventory.line_ids]
            if not line_ids and inventory.filter != 'partial':
                #compute the inventory lines and create them
                vals = self._get_inventory_lines(cr, uid, inventory, context=context)
                for product_line in vals:
                    inventory_line_obj.create(cr, uid, product_line, context=context)
        return self.write(cr, uid, ids, {'state': 'confirm', 'date': time.strftime(DEFAULT_SERVER_DATETIME_FORMAT)})

    def _get_inventory_lines(self, cr, uid, inventory, context=None):
        location_obj = self.pool.get('stock.location')
        product_obj = self.pool.get('product.product')
        location_ids = location_obj.search(cr, uid, [('id', 'child_of', [inventory.location_id.id])], context=context)
        domain = ' location_id in %s'
        args = (tuple(location_ids),)
        if inventory.partner_id:
            domain += ' and owner_id = %s'
            args += (inventory.partner_id.id,)
        if inventory.lot_id:
            domain += ' and lot_id = %s'
            args += (inventory.lot_id.id,)
        if inventory.product_id:
            domain += ' and product_id = %s'
            args += (inventory.product_id.id,)
        if inventory.package_id:
            domain += ' and package_id = %s'
            args += (inventory.package_id.id,)

        cr.execute('''
           SELECT product_id, sum(qty) as product_qty, location_id, lot_id as prod_lot_id, package_id, owner_id as partner_id
           FROM stock_quant WHERE''' + domain + '''
           GROUP BY product_id, location_id, lot_id, package_id, partner_id
        ''', args)
        vals = []
        for product_line in cr.dictfetchall():
            #replace the None the dictionary by False, because falsy values are tested later on
            for key, value in product_line.items():
                if not value:
                    product_line[key] = False
            product_line['inventory_id'] = inventory.id
            product_line['theoretical_qty'] = product_line['product_qty']
            if product_line['product_id']:
                product = product_obj.browse(cr, uid, product_line['product_id'], context=context)
                product_line['product_uom_id'] = product.uom_id.id
            vals.append(product_line)
        return vals

    def _check_filter_product(self, cr, uid, ids, context=None):
        for inventory in self.browse(cr, uid, ids, context=context):
            if inventory.filter == 'none' and inventory.product_id and inventory.location_id and inventory.lot_id:
                return True
            if inventory.filter not in ('product', 'product_owner') and inventory.product_id:
                return False
            if inventory.filter != 'lot' and inventory.lot_id:
                return False
            if inventory.filter not in ('owner', 'product_owner') and inventory.partner_id:
                return False
            if inventory.filter != 'pack' and inventory.package_id:
                return False
        return True

    def onchange_filter(self, cr, uid, ids, filter, context=None):
        to_clean = { 'value': {} }
        if filter not in ('product', 'product_owner'):
            to_clean['value']['product_id'] = False
        if filter != 'lot':
            to_clean['value']['lot_id'] = False
        if filter not in ('owner', 'product_owner'):
            to_clean['value']['partner_id'] = False
        if filter != 'pack':
            to_clean['value']['package_id'] = False
        return to_clean

    _constraints = [
        (_check_filter_product, 'The selected inventory options are not coherent.',
            ['filter', 'product_id', 'lot_id', 'partner_id', 'package_id']),
    ]

class stock_inventory_line(osv.osv):
    _name = "stock.inventory.line"
    _description = "Inventory Line"
    _order = "inventory_id, location_name, product_code, product_name, prodlot_name"

    def _get_product_name_change(self, cr, uid, ids, context=None):
        return self.pool.get('stock.inventory.line').search(cr, uid, [('product_id', 'in', ids)], context=context)

    def _get_location_change(self, cr, uid, ids, context=None):
        return self.pool.get('stock.inventory.line').search(cr, uid, [('location_id', 'in', ids)], context=context)

    def _get_prodlot_change(self, cr, uid, ids, context=None):
        return self.pool.get('stock.inventory.line').search(cr, uid, [('prod_lot_id', 'in', ids)], context=context)

    def _get_theoretical_qty(self, cr, uid, ids, name, args, context=None):
        res = {}
        quant_obj = self.pool["stock.quant"]
        uom_obj = self.pool["product.uom"]
        for line in self.browse(cr, uid, ids, context=context):
            quant_ids = self._get_quants(cr, uid, line, context=context)
            quants = quant_obj.browse(cr, uid, quant_ids, context=context)
            tot_qty = sum([x.qty for x in quants])
            if line.product_uom_id and line.product_id.uom_id.id != line.product_uom_id.id:
                tot_qty = uom_obj._compute_qty_obj(cr, uid, line.product_id.uom_id, tot_qty, line.product_uom_id, context=context)
            res[line.id] = tot_qty
        return res

    _columns = {
        'inventory_id': fields.many2one('stock.inventory', 'Inventory', ondelete='cascade', select=True),
        'location_id': fields.many2one('stock.location', 'Location', required=True, select=True),
        'product_id': fields.many2one('product.product', 'Product', required=True, select=True),
        'package_id': fields.many2one('stock.quant.package', 'Pack', select=True),
        'product_uom_id': fields.many2one('product.uom', 'Product Unit of Measure', required=True),
        'product_qty': fields.float('Checked Quantity', digits_compute=dp.get_precision('Product Unit of Measure')),
        'company_id': fields.related('inventory_id', 'company_id', type='many2one', relation='res.company', string='Company', store=True, select=True, readonly=True),
        'prod_lot_id': fields.many2one('stock.production.lot', 'Serial Number', domain="[('product_id','=',product_id)]"),
        'state': fields.related('inventory_id', 'state', type='char', string='Status', readonly=True),
        'theoretical_qty': fields.function(_get_theoretical_qty, type='float', digits_compute=dp.get_precision('Product Unit of Measure'),
                                           store={'stock.inventory.line': (lambda self, cr, uid, ids, c={}: ids, ['location_id', 'product_id', 'package_id', 'product_uom_id', 'company_id', 'prod_lot_id', 'partner_id'], 20),},
                                           readonly=True, string="Theoretical Quantity"),
        'partner_id': fields.many2one('res.partner', 'Owner'),
        'product_name': fields.related('product_id', 'name', type='char', string='Product Name', store={
                                                                                            'product.product': (_get_product_name_change, ['name', 'default_code'], 20),
                                                                                            'stock.inventory.line': (lambda self, cr, uid, ids, c={}: ids, ['product_id'], 20),}),
        'product_code': fields.related('product_id', 'default_code', type='char', string='Product Code', store={
                                                                                            'product.product': (_get_product_name_change, ['name', 'default_code'], 20),
                                                                                            'stock.inventory.line': (lambda self, cr, uid, ids, c={}: ids, ['product_id'], 20),}),
        'location_name': fields.related('location_id', 'complete_name', type='char', string='Location Name', store={
                                                                                            'stock.location': (_get_location_change, ['name', 'location_id', 'active'], 20),
                                                                                            'stock.inventory.line': (lambda self, cr, uid, ids, c={}: ids, ['location_id'], 20),}),
        'prodlot_name': fields.related('prod_lot_id', 'name', type='char', string='Serial Number Name', store={
                                                                                            'stock.production.lot': (_get_prodlot_change, ['name'], 20),
                                                                                            'stock.inventory.line': (lambda self, cr, uid, ids, c={}: ids, ['prod_lot_id'], 20),}),
    }

    _defaults = {
        'product_qty': 0,
        'product_uom_id': lambda self, cr, uid, ctx=None: self.pool['ir.model.data'].get_object_reference(cr, uid, 'product', 'product_uom_unit')[1]
    }

    def create(self, cr, uid, values, context=None):
        if context is None:
            context = {}
        product_obj = self.pool.get('product.product')
        if 'product_id' in values and not 'product_uom_id' in values:
            values['product_uom_id'] = product_obj.browse(cr, uid, values.get('product_id'), context=context).uom_id.id
        return super(stock_inventory_line, self).create(cr, uid, values, context=context)

    def _get_quants(self, cr, uid, line, context=None):
        quant_obj = self.pool["stock.quant"]
        dom = [('company_id', '=', line.company_id.id), ('location_id', '=', line.location_id.id), ('lot_id', '=', line.prod_lot_id.id),
                        ('product_id','=', line.product_id.id), ('owner_id', '=', line.partner_id.id), ('package_id', '=', line.package_id.id)]
        quants = quant_obj.search(cr, uid, dom, context=context)
        return quants

    def onchange_createline(self, cr, uid, ids, location_id=False, product_id=False, uom_id=False, package_id=False, prod_lot_id=False, partner_id=False, company_id=False, context=None):
        quant_obj = self.pool["stock.quant"]
        uom_obj = self.pool["product.uom"]
        res = {'value': {}}
        # If no UoM already put the default UoM of the product
        if product_id:
            product = self.pool.get('product.product').browse(cr, uid, product_id, context=context)
            uom = self.pool['product.uom'].browse(cr, uid, uom_id, context=context)
            if product.uom_id.category_id.id != uom.category_id.id:
                res['value']['product_uom_id'] = product.uom_id.id
                res['domain'] = {'product_uom_id': [('category_id','=',product.uom_id.category_id.id)]}
                uom_id = product.uom_id.id
        # Calculate theoretical quantity by searching the quants as in quants_get
        if product_id and location_id:
            product = self.pool.get('product.product').browse(cr, uid, product_id, context=context)
            if not company_id:
                company_id = self.pool.get('res.users').browse(cr, uid, uid, context=context).company_id.id
            dom = [('company_id', '=', company_id), ('location_id', '=', location_id), ('lot_id', '=', prod_lot_id),
                        ('product_id','=', product_id), ('owner_id', '=', partner_id), ('package_id', '=', package_id)]
            quants = quant_obj.search(cr, uid, dom, context=context)
            th_qty = sum([x.qty for x in quant_obj.browse(cr, uid, quants, context=context)])
            if product_id and uom_id and product.uom_id.id != uom_id:
                th_qty = uom_obj._compute_qty(cr, uid, product.uom_id.id, th_qty, uom_id)
            res['value']['theoretical_qty'] = th_qty
            res['value']['product_qty'] = th_qty
        return res

    def _resolve_inventory_line(self, cr, uid, inventory_line, context=None):
        stock_move_obj = self.pool.get('stock.move')
        quant_obj = self.pool.get('stock.quant')
        diff = inventory_line.theoretical_qty - inventory_line.product_qty
        if not diff:
            return
        #each theorical_lines where difference between theoretical and checked quantities is not 0 is a line for which we need to create a stock move
        vals = {
            'name': _('INV:') + (inventory_line.inventory_id.name or ''),
            'product_id': inventory_line.product_id.id,
            'product_uom': inventory_line.product_uom_id.id,
            'date': inventory_line.inventory_id.date,
            'company_id': inventory_line.inventory_id.company_id.id,
            'inventory_id': inventory_line.inventory_id.id,
            'state': 'confirmed',
            'restrict_lot_id': inventory_line.prod_lot_id.id,
            'restrict_partner_id': inventory_line.partner_id.id,
         }
        inventory_location_id = inventory_line.product_id.property_stock_inventory.id
        if diff < 0:
            #found more than expected
            vals['location_id'] = inventory_location_id
            vals['location_dest_id'] = inventory_line.location_id.id
            vals['product_uom_qty'] = -diff
        else:
            #found less than expected
            vals['location_id'] = inventory_line.location_id.id
            vals['location_dest_id'] = inventory_location_id
            vals['product_uom_qty'] = diff
        move_id = stock_move_obj.create(cr, uid, vals, context=context)
        move = stock_move_obj.browse(cr, uid, move_id, context=context)
        if diff > 0:
            domain = [('qty', '>', 0.0), ('package_id', '=', inventory_line.package_id.id), ('lot_id', '=', inventory_line.prod_lot_id.id), ('location_id', '=', inventory_line.location_id.id)]
            preferred_domain_list = [[('reservation_id', '=', False)], [('reservation_id.inventory_id', '!=', inventory_line.inventory_id.id)]]
            quants = quant_obj.quants_get_preferred_domain(cr, uid, move.product_qty, move, domain=domain, preferred_domain_list=preferred_domain_list)
            quant_obj.quants_reserve(cr, uid, quants, move, context=context)
        elif inventory_line.package_id:
            stock_move_obj.action_done(cr, uid, move_id, context=context)
            quants = [x.id for x in move.quant_ids]
            quant_obj.write(cr, uid, quants, {'package_id': inventory_line.package_id.id}, context=context)
            res = quant_obj.search(cr, uid, [('qty', '<', 0.0), ('product_id', '=', move.product_id.id),
                                    ('location_id', '=', move.location_dest_id.id), ('package_id', '!=', False)], limit=1, context=context)
            if res:
                for quant in move.quant_ids:
                    if quant.location_id.id == move.location_dest_id.id: #To avoid we take a quant that was reconcile already
                        quant_obj._quant_reconcile_negative(cr, uid, quant, move, context=context)
        return move_id

    # Should be left out in next version
    def restrict_change(self, cr, uid, ids, theoretical_qty, context=None):
        return {}

    # Should be left out in next version
    def on_change_product_id(self, cr, uid, ids, product, uom, theoretical_qty, context=None):
        """ Changes UoM
        @param location_id: Location id
        @param product: Changed product_id
        @param uom: UoM product
        @return:  Dictionary of changed values
        """
        if not product:
            return {'value': {'product_uom_id': False}}
        obj_product = self.pool.get('product.product').browse(cr, uid, product, context=context)
        return {'value': {'product_uom_id': uom or obj_product.uom_id.id}}


#----------------------------------------------------------
# Stock Warehouse
#----------------------------------------------------------
class stock_warehouse(osv.osv):
    _name = "stock.warehouse"
    _description = "Warehouse"

    _columns = {
        'name': fields.char('Warehouse Name', required=True, select=True),
        'company_id': fields.many2one('res.company', 'Company', required=True, readonly=True, select=True),
        'partner_id': fields.many2one('res.partner', 'Address'),
        'view_location_id': fields.many2one('stock.location', 'View Location', required=True, domain=[('usage', '=', 'view')]),
        'lot_stock_id': fields.many2one('stock.location', 'Location Stock', domain=[('usage', '=', 'internal')], required=True),
        'code': fields.char('Short Name', size=5, required=True, help="Short name used to identify your warehouse"),
        'route_ids': fields.many2many('stock.location.route', 'stock_route_warehouse', 'warehouse_id', 'route_id', 'Routes', domain="[('warehouse_selectable', '=', True)]", help='Defaults routes through the warehouse'),
        'reception_steps': fields.selection([
            ('one_step', 'Receive goods directly in stock (1 step)'),
            ('two_steps', 'Unload in input location then go to stock (2 steps)'),
            ('three_steps', 'Unload in input location, go through a quality control before being admitted in stock (3 steps)')], 'Incoming Shipments', 
                                            help="Default incoming route to follow", required=True),
        'delivery_steps': fields.selection([
            ('ship_only', 'Ship directly from stock (Ship only)'),
            ('pick_ship', 'Bring goods to output location before shipping (Pick + Ship)'),
            ('pick_pack_ship', 'Make packages into a dedicated location, then bring them to the output location for shipping (Pick + Pack + Ship)')], 'Outgoing Shippings', 
                                           help="Default outgoing route to follow", required=True),
        'wh_input_stock_loc_id': fields.many2one('stock.location', 'Input Location'),
        'wh_qc_stock_loc_id': fields.many2one('stock.location', 'Quality Control Location'),
        'wh_output_stock_loc_id': fields.many2one('stock.location', 'Output Location'),
        'wh_pack_stock_loc_id': fields.many2one('stock.location', 'Packing Location'),
        'mto_pull_id': fields.many2one('procurement.rule', 'MTO rule'),
        'pick_type_id': fields.many2one('stock.picking.type', 'Pick Type'),
        'pack_type_id': fields.many2one('stock.picking.type', 'Pack Type'),
        'out_type_id': fields.many2one('stock.picking.type', 'Out Type'),
        'in_type_id': fields.many2one('stock.picking.type', 'In Type'),
        'int_type_id': fields.many2one('stock.picking.type', 'Internal Type'),
        'crossdock_route_id': fields.many2one('stock.location.route', 'Crossdock Route'),
        'reception_route_id': fields.many2one('stock.location.route', 'Receipt Route'),
        'delivery_route_id': fields.many2one('stock.location.route', 'Delivery Route'),
        'resupply_from_wh': fields.boolean('Resupply From Other Warehouses', help='Unused field'),
        'resupply_wh_ids': fields.many2many('stock.warehouse', 'stock_wh_resupply_table', 'supplied_wh_id', 'supplier_wh_id', 'Resupply Warehouses'),
        'resupply_route_ids': fields.one2many('stock.location.route', 'supplied_wh_id', 'Resupply Routes', 
                                              help="Routes will be created for these resupply warehouses and you can select them on products and product categories"),
        'default_resupply_wh_id': fields.many2one('stock.warehouse', 'Default Resupply Warehouse', help="Goods will always be resupplied from this warehouse"),
    }

    def onchange_filter_default_resupply_wh_id(self, cr, uid, ids, default_resupply_wh_id, resupply_wh_ids, context=None):
        resupply_wh_ids = set([x['id'] for x in (self.resolve_2many_commands(cr, uid, 'resupply_wh_ids', resupply_wh_ids, ['id']))])
        if default_resupply_wh_id: #If we are removing the default resupply, we don't have default_resupply_wh_id 
            resupply_wh_ids.add(default_resupply_wh_id)
        resupply_wh_ids = list(resupply_wh_ids)        
        return {'value': {'resupply_wh_ids': resupply_wh_ids}}

    def _get_external_transit_location(self, cr, uid, warehouse, context=None):
        ''' returns browse record of inter company transit location, if found'''
        data_obj = self.pool.get('ir.model.data')
        location_obj = self.pool.get('stock.location')
        try:
            inter_wh_loc = data_obj.get_object_reference(cr, uid, 'stock', 'stock_location_inter_wh')[1]
        except:
            return False
        return location_obj.browse(cr, uid, inter_wh_loc, context=context)

    def _get_inter_wh_route(self, cr, uid, warehouse, wh, context=None):
        return {
            'name': _('%s: Supply Product from %s') % (warehouse.name, wh.name),
            'warehouse_selectable': False,
            'product_selectable': True,
            'product_categ_selectable': True,
            'supplied_wh_id': warehouse.id,
            'supplier_wh_id': wh.id,
        }

    def _create_resupply_routes(self, cr, uid, warehouse, supplier_warehouses, default_resupply_wh, context=None):
        route_obj = self.pool.get('stock.location.route')
        pull_obj = self.pool.get('procurement.rule')
        #create route selectable on the product to resupply the warehouse from another one
        external_transit_location = self._get_external_transit_location(cr, uid, warehouse, context=context)
        internal_transit_location = warehouse.company_id.internal_transit_location_id
        input_loc = warehouse.wh_input_stock_loc_id
        if warehouse.reception_steps == 'one_step':
            input_loc = warehouse.lot_stock_id
        for wh in supplier_warehouses:
            transit_location = wh.company_id.id == warehouse.company_id.id and internal_transit_location or external_transit_location
            if transit_location:
                output_loc = wh.wh_output_stock_loc_id
                if wh.delivery_steps == 'ship_only':
                    output_loc = wh.lot_stock_id
                    # Create extra MTO rule (only for 'ship only' because in the other cases MTO rules already exists)
                    mto_pull_vals = self._get_mto_pull_rule(cr, uid, wh, [(output_loc, transit_location, wh.out_type_id.id)], context=context)[0]
                    pull_obj.create(cr, uid, mto_pull_vals, context=context)
                inter_wh_route_vals = self._get_inter_wh_route(cr, uid, warehouse, wh, context=context)
                inter_wh_route_id = route_obj.create(cr, uid, vals=inter_wh_route_vals, context=context)
                values = [(output_loc, transit_location, wh.out_type_id.id, wh), (transit_location, input_loc, warehouse.in_type_id.id, warehouse)]
                pull_rules_list = self._get_supply_pull_rules(cr, uid, wh.id, values, inter_wh_route_id, context=context)
                for pull_rule in pull_rules_list:
                    pull_obj.create(cr, uid, vals=pull_rule, context=context)
                #if the warehouse is also set as default resupply method, assign this route automatically to the warehouse
                if default_resupply_wh and default_resupply_wh.id == wh.id:
                    self.write(cr, uid, [warehouse.id, wh.id], {'route_ids': [(4, inter_wh_route_id)]}, context=context)

    _defaults = {
        'company_id': lambda self, cr, uid, c: self.pool.get('res.company')._company_default_get(cr, uid, 'stock.inventory', context=c),
        'reception_steps': 'one_step',
        'delivery_steps': 'ship_only',
    }
    _sql_constraints = [
        ('warehouse_name_uniq', 'unique(name, company_id)', 'The name of the warehouse must be unique per company!'),
        ('warehouse_code_uniq', 'unique(code, company_id)', 'The code of the warehouse must be unique per company!'),
    ]

    def _get_partner_locations(self, cr, uid, ids, context=None):
        ''' returns a tuple made of the browse record of customer location and the browse record of supplier location'''
        data_obj = self.pool.get('ir.model.data')
        location_obj = self.pool.get('stock.location')
        try:
            customer_loc = data_obj.get_object_reference(cr, uid, 'stock', 'stock_location_customers')[1]
            supplier_loc = data_obj.get_object_reference(cr, uid, 'stock', 'stock_location_suppliers')[1]
        except:
            customer_loc = location_obj.search(cr, uid, [('usage', '=', 'customer')], context=context)
            customer_loc = customer_loc and customer_loc[0] or False
            supplier_loc = location_obj.search(cr, uid, [('usage', '=', 'supplier')], context=context)
            supplier_loc = supplier_loc and supplier_loc[0] or False
        if not (customer_loc and supplier_loc):
            raise UserError(_('Can\'t find any customer or supplier location.'))
        return location_obj.browse(cr, uid, [customer_loc, supplier_loc], context=context)

    def _location_used(self, cr, uid, location_id, warehouse, context=None):
        pull_obj = self.pool['procurement.rule']
        push_obj = self.pool['stock.location.path']

        domain = ['&', ('route_id', 'not in', [x.id for x in warehouse.route_ids]),
                       '|', ('location_src_id', '=', location_id),                      # noqa
                            ('location_id', '=', location_id)
                  ]
        pulls = pull_obj.search_count(cr, uid, domain, context=context)

        domain = ['&', ('route_id', 'not in', [x.id for x in warehouse.route_ids]),
                       '|', ('location_from_id', '=', location_id),                     # noqa
                            ('location_dest_id', '=', location_id)
                  ]
        pushs = push_obj.search_count(cr, uid, domain, context=context)
        if pulls or pushs:
            return True
        return False

    def switch_location(self, cr, uid, ids, warehouse, new_reception_step=False, new_delivery_step=False, context=None):
        location_obj = self.pool.get('stock.location')

        new_reception_step = new_reception_step or warehouse.reception_steps
        new_delivery_step = new_delivery_step or warehouse.delivery_steps
        if warehouse.reception_steps != new_reception_step:
            if not self._location_used(cr, uid, warehouse.wh_input_stock_loc_id.id, warehouse, context=context):
                location_obj.write(cr, uid, [warehouse.wh_input_stock_loc_id.id, warehouse.wh_qc_stock_loc_id.id], {'active': False}, context=context)
            if new_reception_step != 'one_step':
                location_obj.write(cr, uid, warehouse.wh_input_stock_loc_id.id, {'active': True}, context=context)
            if new_reception_step == 'three_steps':
                location_obj.write(cr, uid, warehouse.wh_qc_stock_loc_id.id, {'active': True}, context=context)

        if warehouse.delivery_steps != new_delivery_step:
            if not self._location_used(cr, uid, warehouse.wh_output_stock_loc_id.id, warehouse, context=context):
                location_obj.write(cr, uid, [warehouse.wh_output_stock_loc_id.id], {'active': False}, context=context)
            if not self._location_used(cr, uid, warehouse.wh_pack_stock_loc_id.id, warehouse, context=context):
                location_obj.write(cr, uid, [warehouse.wh_pack_stock_loc_id.id], {'active': False}, context=context)
            if new_delivery_step != 'ship_only':
                location_obj.write(cr, uid, warehouse.wh_output_stock_loc_id.id, {'active': True}, context=context)
            if new_delivery_step == 'pick_pack_ship':
                location_obj.write(cr, uid, warehouse.wh_pack_stock_loc_id.id, {'active': True}, context=context)
        return True

    def _get_reception_delivery_route(self, cr, uid, warehouse, route_name, context=None):
        return {
            'name': self._format_routename(cr, uid, warehouse, route_name, context=context),
            'product_categ_selectable': True,
            'product_selectable': False,
            'sequence': 10,
        }

    def _get_supply_pull_rules(self, cr, uid, supply_warehouse, values, new_route_id, context=None):
        pull_rules_list = []
        for from_loc, dest_loc, pick_type_id, warehouse in values:
            pull_rules_list.append({
                'name': self._format_rulename(cr, uid, warehouse, from_loc, dest_loc, context=context),
                'location_src_id': from_loc.id,
                'location_id': dest_loc.id,
                'route_id': new_route_id,
                'action': 'move',
                'picking_type_id': pick_type_id,
                'procure_method': warehouse.lot_stock_id.id != from_loc.id and 'make_to_order' or 'make_to_stock', # first part of the resuply route is MTS
                'warehouse_id': warehouse.id,
                'propagate_warehouse_id': supply_warehouse,
            })
        return pull_rules_list

    def _get_push_pull_rules(self, cr, uid, warehouse, active, values, new_route_id, context=None):
        first_rule = True
        push_rules_list = []
        pull_rules_list = []
        for from_loc, dest_loc, pick_type_id in values:
            push_rules_list.append({
                'name': self._format_rulename(cr, uid, warehouse, from_loc, dest_loc, context=context),
                'location_from_id': from_loc.id,
                'location_dest_id': dest_loc.id,
                'route_id': new_route_id,
                'auto': 'manual',
                'picking_type_id': pick_type_id,
                'active': active,
                'warehouse_id': warehouse.id,
            })
            pull_rules_list.append({
                'name': self._format_rulename(cr, uid, warehouse, from_loc, dest_loc, context=context),
                'location_src_id': from_loc.id,
                'location_id': dest_loc.id,
                'route_id': new_route_id,
                'action': 'move',
                'picking_type_id': pick_type_id,
                'procure_method': first_rule is True and 'make_to_stock' or 'make_to_order',
                'active': active,
                'warehouse_id': warehouse.id,
            })
            first_rule = False
        return push_rules_list, pull_rules_list

    def _get_mto_route(self, cr, uid, context=None):
        route_obj = self.pool.get('stock.location.route')
        data_obj = self.pool.get('ir.model.data')
        try:
            mto_route_id = data_obj.get_object_reference(cr, uid, 'stock', 'route_warehouse0_mto')[1]
        except:
            mto_route_id = route_obj.search(cr, uid, [('name', 'like', _('Make To Order'))], context=context)
            mto_route_id = mto_route_id and mto_route_id[0] or False
        if not mto_route_id:
            raise UserError(_('Can\'t find any generic Make To Order route.'))
        return mto_route_id

    def _check_remove_mto_resupply_rules(self, cr, uid, warehouse, context=None):
        """ Checks that the moves from the different """
        pull_obj = self.pool.get('procurement.rule')
        mto_route_id = self._get_mto_route(cr, uid, context=context)
        rules = pull_obj.search(cr, uid, ['&', ('location_src_id', '=', warehouse.lot_stock_id.id), ('location_id.usage', '=', 'transit')], context=context)
        pull_obj.unlink(cr, uid, rules, context=context)

    def _get_mto_pull_rule(self, cr, uid, warehouse, values, context=None):
        mto_route_id = self._get_mto_route(cr, uid, context=context)
        res = []
        for value in values:
            from_loc, dest_loc, pick_type_id = value
            res += [{
            'name': self._format_rulename(cr, uid, warehouse, from_loc, dest_loc, context=context) + _(' MTO'),
            'location_src_id': from_loc.id,
            'location_id': dest_loc.id,
            'route_id': mto_route_id,
            'action': 'move',
            'picking_type_id': pick_type_id,
            'procure_method': 'make_to_order',
            'active': True,
            'warehouse_id': warehouse.id,
            }]
        return res

    def _get_crossdock_route(self, cr, uid, warehouse, route_name, context=None):
        return {
            'name': self._format_routename(cr, uid, warehouse, route_name, context=context),
            'warehouse_selectable': False,
            'product_selectable': True,
            'product_categ_selectable': True,
            'active': warehouse.delivery_steps != 'ship_only' and warehouse.reception_steps != 'one_step',
            'sequence': 20,
        }

    def create_routes(self, cr, uid, ids, warehouse, context=None):
        wh_route_ids = []
        route_obj = self.pool.get('stock.location.route')
        pull_obj = self.pool.get('procurement.rule')
        push_obj = self.pool.get('stock.location.path')
        routes_dict = self.get_routes_dict(cr, uid, ids, warehouse, context=context)
        #create reception route and rules
        route_name, values = routes_dict[warehouse.reception_steps]
        route_vals = self._get_reception_delivery_route(cr, uid, warehouse, route_name, context=context)
        reception_route_id = route_obj.create(cr, uid, route_vals, context=context)
        wh_route_ids.append((4, reception_route_id))
        push_rules_list, pull_rules_list = self._get_push_pull_rules(cr, uid, warehouse, True, values, reception_route_id, context=context)
        #create the push/procurement rules
        for push_rule in push_rules_list:
            push_obj.create(cr, uid, vals=push_rule, context=context)
        for pull_rule in pull_rules_list:
            #all procurement rules in reception route are mto, because we don't want to wait for the scheduler to trigger an orderpoint on input location
            pull_rule['procure_method'] = 'make_to_order'
            pull_obj.create(cr, uid, vals=pull_rule, context=context)

        #create MTS route and procurement rules for delivery and a specific route MTO to be set on the product
        route_name, values = routes_dict[warehouse.delivery_steps]
        route_vals = self._get_reception_delivery_route(cr, uid, warehouse, route_name, context=context)
        #create the route and its procurement rules
        delivery_route_id = route_obj.create(cr, uid, route_vals, context=context)
        wh_route_ids.append((4, delivery_route_id))
        dummy, pull_rules_list = self._get_push_pull_rules(cr, uid, warehouse, True, values, delivery_route_id, context=context)
        for pull_rule in pull_rules_list:
            pull_obj.create(cr, uid, vals=pull_rule, context=context)
        #create MTO procurement rule and link it to the generic MTO route
        mto_pull_vals = self._get_mto_pull_rule(cr, uid, warehouse, values, context=context)[0]
        mto_pull_id = pull_obj.create(cr, uid, mto_pull_vals, context=context)

        #create a route for cross dock operations, that can be set on products and product categories
        route_name, values = routes_dict['crossdock']
        crossdock_route_vals = self._get_crossdock_route(cr, uid, warehouse, route_name, context=context)
        crossdock_route_id = route_obj.create(cr, uid, vals=crossdock_route_vals, context=context)
        wh_route_ids.append((4, crossdock_route_id))
        dummy, pull_rules_list = self._get_push_pull_rules(cr, uid, warehouse, warehouse.delivery_steps != 'ship_only' and warehouse.reception_steps != 'one_step', values, crossdock_route_id, context=context)
        for pull_rule in pull_rules_list:
            # Fixed cross-dock is logically mto
            pull_rule['procure_method'] = 'make_to_order'
            pull_obj.create(cr, uid, vals=pull_rule, context=context)

        #create route selectable on the product to resupply the warehouse from another one
        self._create_resupply_routes(cr, uid, warehouse, warehouse.resupply_wh_ids, warehouse.default_resupply_wh_id, context=context)

        #return routes and mto procurement rule to store on the warehouse
        return {
            'route_ids': wh_route_ids,
            'mto_pull_id': mto_pull_id,
            'reception_route_id': reception_route_id,
            'delivery_route_id': delivery_route_id,
            'crossdock_route_id': crossdock_route_id,
        }

    def change_route(self, cr, uid, ids, warehouse, new_reception_step=False, new_delivery_step=False, context=None):
        picking_type_obj = self.pool.get('stock.picking.type')
        pull_obj = self.pool.get('procurement.rule')
        push_obj = self.pool.get('stock.location.path')
        route_obj = self.pool.get('stock.location.route')
        new_reception_step = new_reception_step or warehouse.reception_steps
        new_delivery_step = new_delivery_step or warehouse.delivery_steps

        #change the default source and destination location and (de)activate picking types
        input_loc = warehouse.wh_input_stock_loc_id
        if new_reception_step == 'one_step':
            input_loc = warehouse.lot_stock_id
        output_loc = warehouse.wh_output_stock_loc_id
        if new_delivery_step == 'ship_only':
            output_loc = warehouse.lot_stock_id
        picking_type_obj.write(cr, uid, warehouse.in_type_id.id, {'default_location_dest_id': input_loc.id}, context=context)
        picking_type_obj.write(cr, uid, warehouse.out_type_id.id, {'default_location_src_id': output_loc.id}, context=context)
        picking_type_obj.write(cr, uid, warehouse.pick_type_id.id, {
                'active': new_delivery_step != 'ship_only',
                'default_location_dest_id': output_loc.id if new_delivery_step == 'pick_ship' else warehouse.wh_pack_stock_loc_id.id,
            }, context=context)
        picking_type_obj.write(cr, uid, warehouse.pack_type_id.id, {'active': new_delivery_step == 'pick_pack_ship'}, context=context)

        routes_dict = self.get_routes_dict(cr, uid, ids, warehouse, context=context)
        #update delivery route and rules: unlink the existing rules of the warehouse delivery route and recreate it
        pull_obj.unlink(cr, uid, [pu.id for pu in warehouse.delivery_route_id.pull_ids], context=context)
        route_name, values = routes_dict[new_delivery_step]
        route_obj.write(cr, uid, warehouse.delivery_route_id.id, {'name': self._format_routename(cr, uid, warehouse, route_name, context=context)}, context=context)
        dummy, pull_rules_list = self._get_push_pull_rules(cr, uid, warehouse, True, values, warehouse.delivery_route_id.id, context=context)
        #create the procurement rules
        for pull_rule in pull_rules_list:
            pull_obj.create(cr, uid, vals=pull_rule, context=context)

        #update receipt route and rules: unlink the existing rules of the warehouse receipt route and recreate it
        pull_obj.unlink(cr, uid, [pu.id for pu in warehouse.reception_route_id.pull_ids], context=context)
        push_obj.unlink(cr, uid, [pu.id for pu in warehouse.reception_route_id.push_ids], context=context)
        route_name, values = routes_dict[new_reception_step]
        route_obj.write(cr, uid, warehouse.reception_route_id.id, {'name': self._format_routename(cr, uid, warehouse, route_name, context=context)}, context=context)
        push_rules_list, pull_rules_list = self._get_push_pull_rules(cr, uid, warehouse, True, values, warehouse.reception_route_id.id, context=context)
        #create the push/procurement rules
        for push_rule in push_rules_list:
            push_obj.create(cr, uid, vals=push_rule, context=context)
        for pull_rule in pull_rules_list:
            #all procurement rules in receipt route are mto, because we don't want to wait for the scheduler to trigger an orderpoint on input location
            pull_rule['procure_method'] = 'make_to_order'
            pull_obj.create(cr, uid, vals=pull_rule, context=context)

        route_obj.write(cr, uid, warehouse.crossdock_route_id.id, {'active': new_reception_step != 'one_step' and new_delivery_step != 'ship_only'}, context=context)

        #change MTO rule
        dummy, values = routes_dict[new_delivery_step]
        mto_pull_vals = self._get_mto_pull_rule(cr, uid, warehouse, values, context=context)[0]
        pull_obj.write(cr, uid, warehouse.mto_pull_id.id, mto_pull_vals, context=context)
        return True

    def create_sequences_and_picking_types(self, cr, uid, warehouse, context=None):
        seq_obj = self.pool.get('ir.sequence')
        picking_type_obj = self.pool.get('stock.picking.type')
        #create new sequences
        in_seq_id = seq_obj.create(cr, SUPERUSER_ID, {'name': warehouse.name + _(' Sequence in'), 'prefix': warehouse.code + '/IN/', 'padding': 5}, context=context)
        out_seq_id = seq_obj.create(cr, SUPERUSER_ID, {'name': warehouse.name + _(' Sequence out'), 'prefix': warehouse.code + '/OUT/', 'padding': 5}, context=context)
        pack_seq_id = seq_obj.create(cr, SUPERUSER_ID, {'name': warehouse.name + _(' Sequence packing'), 'prefix': warehouse.code + '/PACK/', 'padding': 5}, context=context)
        pick_seq_id = seq_obj.create(cr, SUPERUSER_ID, {'name': warehouse.name + _(' Sequence picking'), 'prefix': warehouse.code + '/PICK/', 'padding': 5}, context=context)
        int_seq_id = seq_obj.create(cr, SUPERUSER_ID, {'name': warehouse.name + _(' Sequence internal'), 'prefix': warehouse.code + '/INT/', 'padding': 5}, context=context)

        wh_stock_loc = warehouse.lot_stock_id
        wh_input_stock_loc = warehouse.wh_input_stock_loc_id
        wh_output_stock_loc = warehouse.wh_output_stock_loc_id
        wh_pack_stock_loc = warehouse.wh_pack_stock_loc_id

        #create in, out, internal picking types for warehouse
        input_loc = wh_input_stock_loc
        if warehouse.reception_steps == 'one_step':
            input_loc = wh_stock_loc
        output_loc = wh_output_stock_loc
        if warehouse.delivery_steps == 'ship_only':
            output_loc = wh_stock_loc

        #choose the next available color for the picking types of this warehouse
        color = 0
        available_colors = [0, 3, 4, 5, 6, 7, 8, 1, 2]  # put white color first
        all_used_colors = self.pool.get('stock.picking.type').search_read(cr, uid, [('warehouse_id', '!=', False), ('color', '!=', False)], ['color'], order='color')
        #don't use sets to preserve the list order
        for x in all_used_colors:
            if x['color'] in available_colors:
                available_colors.remove(x['color'])
        if available_colors:
            color = available_colors[0]

        #order the picking types with a sequence allowing to have the following suit for each warehouse: reception, internal, pick, pack, ship. 
        max_sequence = self.pool.get('stock.picking.type').search_read(cr, uid, [], ['sequence'], order='sequence desc')
        max_sequence = max_sequence and max_sequence[0]['sequence'] or 0
        internal_active_false = (warehouse.reception_steps == 'one_step') and (warehouse.delivery_steps == 'ship_only')
        internal_active_false = internal_active_false and not self.user_has_groups(cr, uid, 'stock.group_locations')

        in_type_id = picking_type_obj.create(cr, uid, vals={
            'name': _('Receipts'),
            'warehouse_id': warehouse.id,
            'code': 'incoming',
            'use_create_lots': True,
            'use_existing_lots': False,
            'sequence_id': in_seq_id,
            'default_location_src_id': False,
            'default_location_dest_id': input_loc.id,
            'sequence': max_sequence + 1,
            'color': color}, context=context)
        out_type_id = picking_type_obj.create(cr, uid, vals={
            'name': _('Delivery Orders'),
            'warehouse_id': warehouse.id,
            'code': 'outgoing',
            'use_create_lots': False,
            'use_existing_lots': True,
            'sequence_id': out_seq_id,
            'return_picking_type_id': in_type_id,
            'default_location_src_id': output_loc.id,
            'default_location_dest_id': False,
            'sequence': max_sequence + 4,
            'color': color}, context=context)
        picking_type_obj.write(cr, uid, [in_type_id], {'return_picking_type_id': out_type_id}, context=context)
        int_type_id = picking_type_obj.create(cr, uid, vals={
            'name': _('Internal Transfers'),
            'warehouse_id': warehouse.id,
            'code': 'internal',
            'use_create_lots': False,
            'use_existing_lots': True,
            'sequence_id': int_seq_id,
            'default_location_src_id': wh_stock_loc.id,
            'default_location_dest_id': wh_stock_loc.id,
            'active': not internal_active_false,
            'sequence': max_sequence + 2,
            'color': color}, context=context)
        pack_type_id = picking_type_obj.create(cr, uid, vals={
            'name': _('Pack'),
            'warehouse_id': warehouse.id,
            'code': 'internal',
            'use_create_lots': False,
            'use_existing_lots': True,
            'sequence_id': pack_seq_id,
            'default_location_src_id': wh_pack_stock_loc.id,
            'default_location_dest_id': output_loc.id,
            'active': warehouse.delivery_steps == 'pick_pack_ship',
            'sequence': max_sequence + 3,
            'color': color}, context=context)
        pick_type_id = picking_type_obj.create(cr, uid, vals={
            'name': _('Pick'),
            'warehouse_id': warehouse.id,
            'code': 'internal',
            'use_create_lots': False,
            'use_existing_lots': True,
            'sequence_id': pick_seq_id,
            'default_location_src_id': wh_stock_loc.id,
            'default_location_dest_id': output_loc.id if warehouse.delivery_steps == 'pick_ship' else wh_pack_stock_loc.id,
            'active': warehouse.delivery_steps != 'ship_only',
            'sequence': max_sequence + 2,
            'color': color}, context=context)

        #write picking types on WH
        vals = {
            'in_type_id': in_type_id,
            'out_type_id': out_type_id,
            'pack_type_id': pack_type_id,
            'pick_type_id': pick_type_id,
            'int_type_id': int_type_id,
        }
        super(stock_warehouse, self).write(cr, uid, warehouse.id, vals=vals, context=context)


    def create(self, cr, uid, vals, context=None):
        if context is None:
            context = {}
        if vals is None:
            vals = {}
        data_obj = self.pool.get('ir.model.data')
        seq_obj = self.pool.get('ir.sequence')
        picking_type_obj = self.pool.get('stock.picking.type')
        location_obj = self.pool.get('stock.location')

        #create view location for warehouse
        loc_vals = {
                'name': _(vals.get('code')),
                'usage': 'view',
                'location_id': data_obj.get_object_reference(cr, uid, 'stock', 'stock_location_locations')[1],
        }
        if vals.get('company_id'):
            loc_vals['company_id'] = vals.get('company_id')
        wh_loc_id = location_obj.create(cr, uid, loc_vals, context=context)
        vals['view_location_id'] = wh_loc_id
        #create all location
        def_values = self.default_get(cr, uid, {'reception_steps', 'delivery_steps'})
        reception_steps = vals.get('reception_steps',  def_values['reception_steps'])
        delivery_steps = vals.get('delivery_steps', def_values['delivery_steps'])
        context_with_inactive = context.copy()
        context_with_inactive['active_test'] = False
        sub_locations = [
            {'name': _('Stock'), 'active': True, 'field': 'lot_stock_id'},
            {'name': _('Input'), 'active': reception_steps != 'one_step', 'field': 'wh_input_stock_loc_id'},
            {'name': _('Quality Control'), 'active': reception_steps == 'three_steps', 'field': 'wh_qc_stock_loc_id'},
            {'name': _('Output'), 'active': delivery_steps != 'ship_only', 'field': 'wh_output_stock_loc_id'},
            {'name': _('Packing Zone'), 'active': delivery_steps == 'pick_pack_ship', 'field': 'wh_pack_stock_loc_id'},
        ]
        for values in sub_locations:
            loc_vals = {
                'name': values['name'],
                'usage': 'internal',
                'location_id': wh_loc_id,
                'active': values['active'],
            }
            if vals.get('company_id'):
                loc_vals['company_id'] = vals.get('company_id')
            location_id = location_obj.create(cr, uid, loc_vals, context=context_with_inactive)
            vals[values['field']] = location_id

        #create WH
        new_id = super(stock_warehouse, self).create(cr, uid, vals=vals, context=context)
        warehouse = self.browse(cr, uid, new_id, context=context)
        self.create_sequences_and_picking_types(cr, uid, warehouse, context=context)

        #create routes and push/procurement rules
        new_objects_dict = self.create_routes(cr, uid, new_id, warehouse, context=context)
        self.write(cr, uid, warehouse.id, new_objects_dict, context=context)

        # If partner assigned
        if vals.get('partner_id'):
            comp_obj = self.pool['res.company']
            if vals.get('company_id'):
                transit_loc = comp_obj.browse(cr, uid, vals.get('company_id'), context=context).internal_transit_location_id.id
            else:
                transit_loc = comp_obj.browse(cr, uid, comp_obj._company_default_get(cr, uid, 'stock.warehouse', context=context)).internal_transit_location_id.id
            self.pool['res.partner'].write(cr, uid, [vals['partner_id']], {'property_stock_customer': transit_loc,
                                                                            'property_stock_supplier': transit_loc}, context=context)
        return new_id

    def _format_rulename(self, cr, uid, obj, from_loc, dest_loc, context=None):
        return obj.code + ': ' + from_loc.name + ' -> ' + dest_loc.name

    def _format_routename(self, cr, uid, obj, name, context=None):
        return obj.name + ': ' + name

    def get_routes_dict(self, cr, uid, ids, warehouse, context=None):
        #fetch customer and supplier locations, for references
        customer_loc, supplier_loc = self._get_partner_locations(cr, uid, ids, context=context)

        return {
            'one_step': (_('Receipt in 1 step'), []),
            'two_steps': (_('Receipt in 2 steps'), [(warehouse.wh_input_stock_loc_id, warehouse.lot_stock_id, warehouse.int_type_id.id)]),
            'three_steps': (_('Receipt in 3 steps'), [(warehouse.wh_input_stock_loc_id, warehouse.wh_qc_stock_loc_id, warehouse.int_type_id.id), (warehouse.wh_qc_stock_loc_id, warehouse.lot_stock_id, warehouse.int_type_id.id)]),
            'crossdock': (_('Cross-Dock'), [(warehouse.wh_input_stock_loc_id, warehouse.wh_output_stock_loc_id, warehouse.int_type_id.id), (warehouse.wh_output_stock_loc_id, customer_loc, warehouse.out_type_id.id)]),
            'ship_only': (_('Ship Only'), [(warehouse.lot_stock_id, customer_loc, warehouse.out_type_id.id)]),
            'pick_ship': (_('Pick + Ship'), [(warehouse.lot_stock_id, warehouse.wh_output_stock_loc_id, warehouse.pick_type_id.id), (warehouse.wh_output_stock_loc_id, customer_loc, warehouse.out_type_id.id)]),
            'pick_pack_ship': (_('Pick + Pack + Ship'), [(warehouse.lot_stock_id, warehouse.wh_pack_stock_loc_id, warehouse.pick_type_id.id), (warehouse.wh_pack_stock_loc_id, warehouse.wh_output_stock_loc_id, warehouse.pack_type_id.id), (warehouse.wh_output_stock_loc_id, customer_loc, warehouse.out_type_id.id)]),
        }

    def _handle_renaming(self, cr, uid, warehouse, name, code, context=None):
        location_obj = self.pool.get('stock.location')
        route_obj = self.pool.get('stock.location.route')
        pull_obj = self.pool.get('procurement.rule')
        push_obj = self.pool.get('stock.location.path')
        #rename location
        location_id = warehouse.lot_stock_id.location_id.id
        location_obj.write(cr, uid, location_id, {'name': code}, context=context)
        #rename route and push-procurement rules
        for route in warehouse.route_ids:
            route_obj.write(cr, uid, route.id, {'name': route.name.replace(warehouse.name, name, 1)}, context=context)
            for pull in route.pull_ids:
                pull_obj.write(cr, uid, pull.id, {'name': pull.name.replace(warehouse.name, name, 1)}, context=context)
            for push in route.push_ids:
                push_obj.write(cr, uid, push.id, {'name': pull.name.replace(warehouse.name, name, 1)}, context=context)
        #change the mto procurement rule name
        if warehouse.mto_pull_id.id:
            pull_obj.write(cr, uid, warehouse.mto_pull_id.id, {'name': warehouse.mto_pull_id.name.replace(warehouse.name, name, 1)}, context=context)

    def _check_delivery_resupply(self, cr, uid, warehouse, new_location, change_to_multiple, context=None):
        """ Will check if the resupply routes from this warehouse follow the changes of number of delivery steps """
        #Check routes that are being delivered by this warehouse and change the rule going to transit location
        route_obj = self.pool.get("stock.location.route")
        pull_obj = self.pool.get("procurement.rule")
        routes = route_obj.search(cr, uid, [('supplier_wh_id','=', warehouse.id)], context=context)
        pulls = pull_obj.search(cr, uid, ['&', ('route_id', 'in', routes), ('location_id.usage', '=', 'transit')], context=context)
        if pulls:
            pull_obj.write(cr, uid, pulls, {'location_src_id': new_location, 'procure_method': change_to_multiple and "make_to_order" or "make_to_stock"}, context=context)
        # Create or clean MTO rules
        mto_route_id = self._get_mto_route(cr, uid, context=context)
        if not change_to_multiple:
            # If single delivery we should create the necessary MTO rules for the resupply 
            # pulls = pull_obj.search(cr, uid, ['&', ('route_id', '=', mto_route_id), ('location_id.usage', '=', 'transit'), ('location_src_id', '=', warehouse.lot_stock_id.id)], context=context)
            pull_recs = pull_obj.browse(cr, uid, pulls, context=context)
            transfer_locs = list(set([x.location_id for x in pull_recs]))
            vals = [(warehouse.lot_stock_id , x, warehouse.out_type_id.id) for x in transfer_locs]
            mto_pull_vals = self._get_mto_pull_rule(cr, uid, warehouse, vals, context=context)
            for mto_pull_val in mto_pull_vals:
                pull_obj.create(cr, uid, mto_pull_val, context=context)
        else:
            # We need to delete all the MTO procurement rules, otherwise they risk to be used in the system
            pulls = pull_obj.search(cr, uid, ['&', ('route_id', '=', mto_route_id), ('location_id.usage', '=', 'transit'), ('location_src_id', '=', warehouse.lot_stock_id.id)], context=context)
            if pulls:
                pull_obj.unlink(cr, uid, pulls, context=context)

    def _check_reception_resupply(self, cr, uid, warehouse, new_location, context=None):
        """
            Will check if the resupply routes to this warehouse follow the changes of number of receipt steps
        """
        #Check routes that are being delivered by this warehouse and change the rule coming from transit location
        route_obj = self.pool.get("stock.location.route")
        pull_obj = self.pool.get("procurement.rule")
        routes = route_obj.search(cr, uid, [('supplied_wh_id','=', warehouse.id)], context=context)
        pulls= pull_obj.search(cr, uid, ['&', ('route_id', 'in', routes), ('location_src_id.usage', '=', 'transit')])
        if pulls:
            pull_obj.write(cr, uid, pulls, {'location_id': new_location}, context=context)

    def _check_resupply(self, cr, uid, warehouse, reception_new, delivery_new, context=None):
        if reception_new:
            old_val = warehouse.reception_steps
            new_val = reception_new
            change_to_one = (old_val != 'one_step' and new_val == 'one_step')
            change_to_multiple = (old_val == 'one_step' and new_val != 'one_step')
            if change_to_one or change_to_multiple:
                new_location = change_to_one and warehouse.lot_stock_id.id or warehouse.wh_input_stock_loc_id.id
                self._check_reception_resupply(cr, uid, warehouse, new_location, context=context)
        if delivery_new:
            old_val = warehouse.delivery_steps
            new_val = delivery_new
            change_to_one = (old_val != 'ship_only' and new_val == 'ship_only')
            change_to_multiple = (old_val == 'ship_only' and new_val != 'ship_only')
            if change_to_one or change_to_multiple:
                new_location = change_to_one and warehouse.lot_stock_id.id or warehouse.wh_output_stock_loc_id.id 
                self._check_delivery_resupply(cr, uid, warehouse, new_location, change_to_multiple, context=context)

    def write(self, cr, uid, ids, vals, context=None):
        if context is None:
            context = {}
        if isinstance(ids, (int, long)):
            ids = [ids]
        seq_obj = self.pool.get('ir.sequence')
        route_obj = self.pool.get('stock.location.route')
        context_with_inactive = context.copy()
        context_with_inactive['active_test'] = False
        for warehouse in self.browse(cr, uid, ids, context=context_with_inactive):
            #first of all, check if we need to delete and recreate route
            if vals.get('reception_steps') or vals.get('delivery_steps'):
                #activate and deactivate location according to reception and delivery option
                self.switch_location(cr, uid, warehouse.id, warehouse, vals.get('reception_steps', False), vals.get('delivery_steps', False), context=context)
                # switch between route
                self.change_route(cr, uid, ids, warehouse, vals.get('reception_steps', False), vals.get('delivery_steps', False), context=context_with_inactive)
                # Check if we need to change something to resupply warehouses and associated MTO rules
                self._check_resupply(cr, uid, warehouse, vals.get('reception_steps'), vals.get('delivery_steps'), context=context)
            if vals.get('code') or vals.get('name'):
                name = warehouse.name
                #rename sequence
                if vals.get('name'):
                    name = vals.get('name', warehouse.name)
                self._handle_renaming(cr, uid, warehouse, name, vals.get('code', warehouse.code), context=context_with_inactive)
                if warehouse.in_type_id:
                    seq_obj.write(cr, uid, warehouse.in_type_id.sequence_id.id, {'name': name + _(' Sequence in'), 'prefix': vals.get('code', warehouse.code) + '\IN\\'}, context=context)
                if warehouse.out_type_id:
                    seq_obj.write(cr, uid, warehouse.out_type_id.sequence_id.id, {'name': name + _(' Sequence out'), 'prefix': vals.get('code', warehouse.code) + '\OUT\\'}, context=context)
                if warehouse.pack_type_id:
                    seq_obj.write(cr, uid, warehouse.pack_type_id.sequence_id.id, {'name': name + _(' Sequence packing'), 'prefix': vals.get('code', warehouse.code) + '\PACK\\'}, context=context)
                if warehouse.pick_type_id:
                    seq_obj.write(cr, uid, warehouse.pick_type_id.sequence_id.id, {'name': name + _(' Sequence picking'), 'prefix': vals.get('code', warehouse.code) + '\PICK\\'}, context=context)
                if warehouse.int_type_id:
                    seq_obj.write(cr, uid, warehouse.int_type_id.sequence_id.id, {'name': name + _(' Sequence internal'), 'prefix': vals.get('code', warehouse.code) + '\INT\\'}, context=context)
        if vals.get('resupply_wh_ids') and not vals.get('resupply_route_ids'):
            for cmd in vals.get('resupply_wh_ids'):
                if cmd[0] == 6:
                    new_ids = set(cmd[2])
                    old_ids = set([wh.id for wh in warehouse.resupply_wh_ids])
                    to_add_wh_ids = new_ids - old_ids
                    if to_add_wh_ids:
                        supplier_warehouses = self.browse(cr, uid, list(to_add_wh_ids), context=context)
                        self._create_resupply_routes(cr, uid, warehouse, supplier_warehouses, warehouse.default_resupply_wh_id, context=context)
                    to_remove_wh_ids = old_ids - new_ids
                    if to_remove_wh_ids:
                        to_remove_route_ids = route_obj.search(cr, uid, [('supplied_wh_id', '=', warehouse.id), ('supplier_wh_id', 'in', list(to_remove_wh_ids))], context=context)
                        if to_remove_route_ids:
                            route_obj.unlink(cr, uid, to_remove_route_ids, context=context)
                else:
                    #not implemented
                    pass
        if 'default_resupply_wh_id' in vals:
            if vals.get('default_resupply_wh_id') == warehouse.id:
                raise UserError(_('The default resupply warehouse should be different than the warehouse itself!'))
            if warehouse.default_resupply_wh_id:
                #remove the existing resupplying route on the warehouse
                to_remove_route_ids = route_obj.search(cr, uid, [('supplied_wh_id', '=', warehouse.id), ('supplier_wh_id', '=', warehouse.default_resupply_wh_id.id)], context=context)
                for inter_wh_route_id in to_remove_route_ids:
                    self.write(cr, uid, [warehouse.id], {'route_ids': [(3, inter_wh_route_id)]})
            if vals.get('default_resupply_wh_id'):
                #assign the new resupplying route on all products
                to_assign_route_ids = route_obj.search(cr, uid, [('supplied_wh_id', '=', warehouse.id), ('supplier_wh_id', '=', vals.get('default_resupply_wh_id'))], context=context)
                for inter_wh_route_id in to_assign_route_ids:
                    self.write(cr, uid, [warehouse.id], {'route_ids': [(4, inter_wh_route_id)]})

        # If another partner assigned
        if vals.get('partner_id'):
            if not vals.get('company_id'):
                company = self.browse(cr, uid, ids[0], context=context).company_id
            else:
                company = self.pool['res.company'].browse(cr, uid, vals['company_id'])
            transit_loc = company.internal_transit_location_id.id
            self.pool['res.partner'].write(cr, uid, [vals['partner_id']], {'property_stock_customer': transit_loc,
                                                                            'property_stock_supplier': transit_loc}, context=context)
        return super(stock_warehouse, self).write(cr, uid, ids, vals=vals, context=context)

    def get_all_routes_for_wh(self, cr, uid, warehouse, context=None):
        route_obj = self.pool.get("stock.location.route")
        all_routes = [route.id for route in warehouse.route_ids]
        all_routes += route_obj.search(cr, uid, [('supplied_wh_id', '=', warehouse.id)], context=context)
        all_routes += [warehouse.mto_pull_id.route_id.id]
        return all_routes

    def view_all_routes_for_wh(self, cr, uid, ids, context=None):
        all_routes = []
        for wh in self.browse(cr, uid, ids, context=context):
            all_routes += self.get_all_routes_for_wh(cr, uid, wh, context=context)

        domain = [('id', 'in', all_routes)]
        return {
            'name': _('Warehouse\'s Routes'),
            'domain': domain,
            'res_model': 'stock.location.route',
            'type': 'ir.actions.act_window',
            'view_id': False,
            'view_mode': 'tree,form',
            'view_type': 'form',
            'limit': 20
        }


class stock_location_path(osv.osv):
    _name = "stock.location.path"
    _description = "Pushed Flows"
    _order = "name"

    def _get_rules(self, cr, uid, ids, context=None):
        res = []
        for route in self.browse(cr, uid, ids, context=context):
            res += [x.id for x in route.push_ids]
        return res

    _columns = {
        'name': fields.char('Operation Name', required=True),
        'company_id': fields.many2one('res.company', 'Company'),
        'route_id': fields.many2one('stock.location.route', 'Route'),
        'location_from_id': fields.many2one('stock.location', 'Source Location', ondelete='cascade', select=1, required=True,
                                            help="This rule can be applied when a move is confirmed that has this location as destination location"),
        'location_dest_id': fields.many2one('stock.location', 'Destination Location', ondelete='cascade', select=1, required=True,
                                            help="The new location where the goods need to go"),
        'delay': fields.integer('Delay (days)', help="Number of days needed to transfer the goods"),
        'picking_type_id': fields.many2one('stock.picking.type', 'Picking Type', required=True,
                                           help="This is the picking type that will be put on the stock moves"),
        'auto': fields.selection(
            [('auto','Automatic Move'), ('manual','Manual Operation'),('transparent','Automatic No Step Added')],
            'Automatic Move',
            required=True, select=1,
            help="The 'Automatic Move' / 'Manual Operation' value will create a stock move after the current one.  " \
                 "With 'Automatic No Step Added', the location is replaced in the original move."
            ),
        'propagate': fields.boolean('Propagate cancel and split', help='If checked, when the previous move is cancelled or split, the move generated by this move will too'),
        'active': fields.boolean('Active'),
        'warehouse_id': fields.many2one('stock.warehouse', 'Warehouse'),
        'route_sequence': fields.related('route_id', 'sequence', string='Route Sequence',
            store={
                'stock.location.route': (_get_rules, ['sequence'], 10),
                'stock.location.path': (lambda self, cr, uid, ids, c={}: ids, ['route_id'], 10),
        }),
        'sequence': fields.integer('Sequence'),
    }
    _defaults = {
        'auto': 'auto',
        'delay': 0,
        'company_id': lambda self, cr, uid, c: self.pool.get('res.company')._company_default_get(cr, uid, 'procurement.order', context=c),
        'propagate': True,
        'active': True,
    }

    def _prepare_push_apply(self, cr, uid, rule, move, context=None):
        newdate = (datetime.strptime(move.date_expected, DEFAULT_SERVER_DATETIME_FORMAT) + relativedelta.relativedelta(days=rule.delay or 0)).strftime(DEFAULT_SERVER_DATETIME_FORMAT)
        return {
                'origin': move.origin or move.picking_id.name or "/",
                'location_id': move.location_dest_id.id,
                'location_dest_id': rule.location_dest_id.id,
                'date': newdate,
                'company_id': rule.company_id and rule.company_id.id or False,
                'date_expected': newdate,
                'picking_id': False,
                'picking_type_id': rule.picking_type_id and rule.picking_type_id.id or False,
                'propagate': rule.propagate,
                'push_rule_id': rule.id,
                'warehouse_id': rule.warehouse_id and rule.warehouse_id.id or False,
            }

    def _apply(self, cr, uid, rule, move, context=None):
        move_obj = self.pool.get('stock.move')
        newdate = (datetime.strptime(move.date_expected, DEFAULT_SERVER_DATETIME_FORMAT) + relativedelta.relativedelta(days=rule.delay or 0)).strftime(DEFAULT_SERVER_DATETIME_FORMAT)
        if rule.auto == 'transparent':
            old_dest_location = move.location_dest_id.id
            move_obj.write(cr, uid, [move.id], {
                'date': newdate,
                'date_expected': newdate,
                'location_dest_id': rule.location_dest_id.id
            })
            #avoid looping if a push rule is not well configured
            if rule.location_dest_id.id != old_dest_location:
                #call again push_apply to see if a next step is defined
                move_obj._push_apply(cr, uid, [move], context=context)
        else:
            vals = self._prepare_push_apply(cr, uid, rule, move, context=context)
            move_id = move_obj.copy(cr, uid, move.id, vals, context=context)
            move_obj.write(cr, uid, [move.id], {
                'move_dest_id': move_id,
            })
            move_obj.action_confirm(cr, uid, [move_id], context=None)


# -------------------------
# Packaging related stuff
# -------------------------

from openerp.report import report_sxw

class stock_package(osv.osv):
    """
    These are the packages, containing quants and/or other packages
    """
    _name = "stock.quant.package"
    _description = "Physical Packages"
    _parent_name = "parent_id"
    _parent_store = True
    _parent_order = 'name'
    _order = 'parent_left'

    def name_get(self, cr, uid, ids, context=None):
        res = self._complete_name(cr, uid, ids, 'complete_name', None, context=context)
        return res.items()

    def _complete_name(self, cr, uid, ids, name, args, context=None):
        """ Forms complete name of location from parent location to child location.
        @return: Dictionary of values
        """
        res = {}
        for m in self.browse(cr, uid, ids, context=context):
            res[m.id] = m.name
            parent = m.parent_id
            while parent:
                res[m.id] = parent.name + ' / ' + res[m.id]
                parent = parent.parent_id
        return res

    def _get_packages(self, cr, uid, ids, context=None):
        """Returns packages from quants for store"""
        res = set()
        for quant in self.browse(cr, uid, ids, context=context):
            pack = quant.package_id
            while pack:
                res.add(pack.id)
                pack = pack.parent_id
        return list(res)

    def _get_package_info(self, cr, uid, ids, name, args, context=None):
        quant_obj = self.pool.get("stock.quant")
        default_company_id = self.pool.get('res.users').browse(cr, uid, uid, context=context).company_id.id
        res = dict((res_id, {'location_id': False, 'company_id': default_company_id, 'owner_id': False}) for res_id in ids)
        for pack in self.browse(cr, uid, ids, context=context):
            quants = quant_obj.search(cr, uid, [('package_id', 'child_of', pack.id)], context=context)
            if quants:
                quant = quant_obj.browse(cr, uid, quants[0], context=context)
                res[pack.id]['location_id'] = quant.location_id.id
                res[pack.id]['owner_id'] = quant.owner_id.id
                res[pack.id]['company_id'] = quant.company_id.id
            else:
                res[pack.id]['location_id'] = False
                res[pack.id]['owner_id'] = False
                res[pack.id]['company_id'] = False
        return res

    def _get_packages_to_relocate(self, cr, uid, ids, context=None):
        res = set()
        for pack in self.browse(cr, uid, ids, context=context):
            res.add(pack.id)
            if pack.parent_id:
                res.add(pack.parent_id.id)
        return list(res)

    _columns = {
        'name': fields.char('Package Reference', select=True, copy=False),
        'complete_name': fields.function(_complete_name, type='char', string="Package Name",),
        'parent_left': fields.integer('Left Parent', select=1),
        'parent_right': fields.integer('Right Parent', select=1),
        'packaging_id': fields.many2one('product.packaging', 'Packaging', help="This field should be completed only if everything inside the package share the same product, otherwise it doesn't really makes sense.", select=True),
        'location_id': fields.function(_get_package_info, type='many2one', relation='stock.location', string='Location', multi="package",
                                    store={
                                       'stock.quant': (_get_packages, ['location_id'], 10),
                                       'stock.quant.package': (_get_packages_to_relocate, ['quant_ids', 'children_ids', 'parent_id'], 10),
                                    }, readonly=True, select=True),
        'quant_ids': fields.one2many('stock.quant', 'package_id', 'Bulk Content', readonly=True),
        'parent_id': fields.many2one('stock.quant.package', 'Parent Package', help="The package containing this item", ondelete='restrict', readonly=True),
        'children_ids': fields.one2many('stock.quant.package', 'parent_id', 'Contained Packages', readonly=True),
        'company_id': fields.function(_get_package_info, type="many2one", relation='res.company', string='Company', multi="package", 
                                    store={
                                       'stock.quant': (_get_packages, ['company_id'], 10),
                                       'stock.quant.package': (_get_packages_to_relocate, ['quant_ids', 'children_ids', 'parent_id'], 10),
                                    }, readonly=True, select=True),
        'owner_id': fields.function(_get_package_info, type='many2one', relation='res.partner', string='Owner', multi="package",
                                store={
                                       'stock.quant': (_get_packages, ['owner_id'], 10),
                                       'stock.quant.package': (_get_packages_to_relocate, ['quant_ids', 'children_ids', 'parent_id'], 10),
                                    }, readonly=True, select=True),
    }
    _defaults = {
        'name': lambda self, cr, uid, context: self.pool.get('ir.sequence').next_by_code(cr, uid, 'stock.quant.package') or _('Unknown Pack')
    }

    def _check_location_constraint(self, cr, uid, packs, context=None):
        '''checks that all quants in a package are stored in the same location. This function cannot be used
           as a constraint because it needs to be checked on pack operations (they may not call write on the
           package)
        '''
        quant_obj = self.pool.get('stock.quant')
        for pack in packs:
            parent = pack
            while parent.parent_id:
                parent = parent.parent_id
            quant_ids = self.get_content(cr, uid, [parent.id], context=context)
            quants = [x for x in quant_obj.browse(cr, uid, quant_ids, context=context) if x.qty > 0]
            location_id = quants and quants[0].location_id.id or False
            if not [quant.location_id.id == location_id for quant in quants]:
                raise UserError(_('Everything inside a package should be in the same location'))
        return True

    def action_print(self, cr, uid, ids, context=None):
        context = dict(context or {}, active_ids=ids)
        return self.pool.get("report").get_action(cr, uid, ids, 'stock.report_package_barcode_small', context=context)
    
    
    def unpack(self, cr, uid, ids, context=None):
        quant_obj = self.pool.get('stock.quant')
        for package in self.browse(cr, uid, ids, context=context):
            quant_ids = [quant.id for quant in package.quant_ids]
            quant_obj.write(cr, uid, quant_ids, {'package_id': package.parent_id.id or False}, context=context)
            children_package_ids = [child_package.id for child_package in package.children_ids]
            self.write(cr, uid, children_package_ids, {'parent_id': package.parent_id.id or False}, context=context)
        #delete current package since it contains nothing anymore
        self.unlink(cr, uid, ids, context=context)
        return self.pool.get('ir.actions.act_window').for_xml_id(cr, uid, 'stock', 'action_package_view', context=context)

    def get_content(self, cr, uid, ids, context=None):
        child_package_ids = self.search(cr, uid, [('id', 'child_of', ids)], context=context)
        return self.pool.get('stock.quant').search(cr, uid, [('package_id', 'in', child_package_ids)], context=context)

    def get_content_package(self, cr, uid, ids, context=None):
        quants_ids = self.get_content(cr, uid, ids, context=context)
        res = self.pool.get('ir.actions.act_window').for_xml_id(cr, uid, 'stock', 'quantsact', context=context)
        res['domain'] = [('id', 'in', quants_ids)]
        return res

    def _get_product_total_qty(self, cr, uid, package_record, product_id, context=None):
        ''' find the total of given product 'product_id' inside the given package 'package_id'''
        quant_obj = self.pool.get('stock.quant')
        all_quant_ids = self.get_content(cr, uid, [package_record.id], context=context)
        total = 0
        for quant in quant_obj.browse(cr, uid, all_quant_ids, context=context):
            if quant.product_id.id == product_id:
                total += quant.qty
        return total

    def _get_all_products_quantities(self, cr, uid, package_id, context=None):
        '''This function computes the different product quantities for the given package
        '''
        quant_obj = self.pool.get('stock.quant')
        res = {}
        for quant in quant_obj.browse(cr, uid, self.get_content(cr, uid, package_id, context=context)):
            if quant.product_id.id not in res:
                res[quant.product_id.id] = 0
            res[quant.product_id.id] += quant.qty
        return res

    #Remove me?
    def copy_pack(self, cr, uid, id, default_pack_values=None, default=None, context=None):
        stock_pack_operation_obj = self.pool.get('stock.pack.operation')
        if default is None:
            default = {}
        new_package_id = self.copy(cr, uid, id, default_pack_values, context=context)
        default['result_package_id'] = new_package_id
        op_ids = stock_pack_operation_obj.search(cr, uid, [('result_package_id', '=', id)], context=context)
        for op_id in op_ids:
            stock_pack_operation_obj.copy(cr, uid, op_id, default, context=context)


class stock_pack_operation(osv.osv):
    _name = "stock.pack.operation"
    _description = "Packing Operation"

    _order = "result_package_id desc, id"

    def _get_remaining_prod_quantities(self, cr, uid, operation, context=None):
        '''Get the remaining quantities per product on an operation with a package. This function returns a dictionary'''
        #if the operation doesn't concern a package, it's not relevant to call this function
        if not operation.package_id or operation.product_id:
            return {operation.product_id: operation.remaining_qty}
        #get the total of products the package contains
        res = self.pool.get('stock.quant.package')._get_all_products_quantities(cr, uid, operation.package_id.id, context=context)
        #reduce by the quantities linked to a move
        for record in operation.linked_move_operation_ids:
            if record.move_id.product_id.id not in res:
                res[record.move_id.product_id] = 0
            res[record.move_id.product_id] -= record.qty
        return res

    def _get_remaining_qty(self, cr, uid, ids, name, args, context=None):
        uom_obj = self.pool.get('product.uom')
        res = {}
        for ops in self.browse(cr, uid, ids, context=context):
            res[ops.id] = 0
            if ops.package_id and not ops.product_id:
                #dont try to compute the remaining quantity for packages because it's not relevant (a package could include different products).
                #should use _get_remaining_prod_quantities instead
                continue
            else:
                qty = ops.product_qty
                if ops.product_uom_id:
                    qty = uom_obj._compute_qty_obj(cr, uid, ops.product_uom_id, ops.product_qty, ops.product_id.uom_id, context=context)
                for record in ops.linked_move_operation_ids:
                    qty -= record.qty
                res[ops.id] = float_round(qty, precision_rounding=ops.product_id.uom_id.rounding)
        return res

    def product_id_change(self, cr, uid, ids, product_id, product_uom_id, product_qty, context=None):
        res = self.on_change_tests(cr, uid, ids, product_id, product_uom_id, product_qty, context=context)
        uom_obj = self.pool['product.uom']
        product = self.pool.get('product.product').browse(cr, uid, product_id, context=context)
        if product_id and not product_uom_id or uom_obj.browse(cr, uid, product_uom_id, context=context).category_id.id != product.uom_id.category_id.id:
            res['value']['product_uom_id'] = product.uom_id.id
        if product:
            res['value']['lots_visible'] = (product.tracking != 'none')
            res['domain'] = {'product_uom_id': [('category_id','=',product.uom_id.category_id.id)]}
        else:
            res['domain'] = {'product_uom_id': []}
        return res

    def on_change_tests(self, cr, uid, ids, product_id, product_uom_id, product_qty, context=None):
        res = {'value': {}}
        uom_obj = self.pool.get('product.uom')
        if product_id:
            product = self.pool.get('product.product').browse(cr, uid, product_id, context=context)
            product_uom_id = product_uom_id or product.uom_id.id
            selected_uom = uom_obj.browse(cr, uid, product_uom_id, context=context)
            if selected_uom.category_id.id != product.uom_id.category_id.id:
                res['warning'] = {
                    'title': _('Warning: wrong UoM!'),
                    'message': _('The selected UoM for product %s is not compatible with the UoM set on the product form. \nPlease choose an UoM within the same UoM category.') % (product.name)
                }
            if product_qty and 'warning' not in res:
                rounded_qty = uom_obj._compute_qty(cr, uid, product_uom_id, product_qty, product_uom_id, round=True)
                if rounded_qty != product_qty:
                    res['warning'] = {
                        'title': _('Warning: wrong quantity!'),
                        'message': _('The chosen quantity for product %s is not compatible with the UoM rounding. It will be automatically converted at confirmation') % (product.name)
                    }
        return res

    def _compute_location_description(self, cr, uid, ids, field_name, arg, context=None):
        res = {}
        for op in self.browse(cr, uid, ids, context=context):
            from_name = op.location_id.name
            to_name = op.location_dest_id.name
            if op.package_id and op.product_id:
                from_name += " : " + op.package_id.name
            if op.result_package_id:
                to_name += " : " + op.result_package_id.name
            res[op.id] = {'from_loc': from_name,
                          'to_loc': to_name}
        return res

    def _get_bool(self, cr, uid, ids, field_name, arg, context=None):
        res = {}
        for pack in self.browse(cr, uid, ids, context=context):
            res[pack.id] = (pack.qty_done > 0.0)
        return res

    def _set_processed_qty(self, cr, uid, id, field_name, field_value, arg, context=None):
        op = self.browse(cr, uid, id, context=context)
        if not op.product_id:
            if field_value and op.qty_done == 0:
                self.write(cr, uid, [id], {'qty_done': 1.0}, context=context)
            if not field_value and op.qty_done != 0:
                self.write(cr, uid, [id], {'qty_done': 0.0}, context=context)
        return True

    def _compute_lots_visible(self, cr, uid, ids, field_name, arg, context=None):
        res = {}
        for pack in self.browse(cr, uid, ids, context=context):
            if pack.pack_lot_ids:
                res[pack.id] = True
                continue
            pick = pack.picking_id
            product_requires = (pack.product_id.tracking != 'none')
            if pick.picking_type_id:
                res[pack.id] = (pick.picking_type_id.use_existing_lots or pick.picking_type_id.use_create_lots) and product_requires
            else:
                res[pack.id] = product_requires
        return res

    def _get_default_from_loc(self, cr, uid, context=None):
        default_loc = context.get('default_location_id')
        if default_loc:
            return self.pool['stock.location'].browse(cr, uid, default_loc, context=context).name

    def _get_default_to_loc(self, cr, uid, context=None):
        default_loc = context.get('default_location_dest_id')
        if default_loc:
            return self.pool['stock.location'].browse(cr, uid, default_loc, context=context).name

    _columns = {
        'picking_id': fields.many2one('stock.picking', 'Stock Picking', help='The stock operation where the packing has been made', required=True),
        'product_id': fields.many2one('product.product', 'Product', ondelete="CASCADE"),  # 1
        'product_uom_id': fields.many2one('product.uom', 'Unit of Measure'),
        'product_qty': fields.float('To Do', digits_compute=dp.get_precision('Product Unit of Measure'), required=True),
        'qty_done': fields.float('Done', digits_compute=dp.get_precision('Product Unit of Measure')),
        'processed_boolean': fields.function(_get_bool, fnct_inv=_set_processed_qty, type='boolean', string='Done'),
        'package_id': fields.many2one('stock.quant.package', 'Source Package'),  # 2
        'pack_lot_ids': fields.one2many('stock.pack.operation.lot', 'operation_id', 'Lots Used'),
        'result_package_id': fields.many2one('stock.quant.package', 'Destination Package', help="If set, the operations are packed into this package", required=False, ondelete='cascade'),
        'date': fields.datetime('Date', required=True),
        'owner_id': fields.many2one('res.partner', 'Owner', help="Owner of the quants"),
        'linked_move_operation_ids': fields.one2many('stock.move.operation.link', 'operation_id', string='Linked Moves', readonly=True, help='Moves impacted by this operation for the computation of the remaining quantities'),
        'remaining_qty': fields.function(_get_remaining_qty, type='float', digits = 0, string="Remaining Qty", help="Remaining quantity in default UoM according to moves matched with this operation. "),
        'location_id': fields.many2one('stock.location', 'Source Location', required=True),
        'location_dest_id': fields.many2one('stock.location', 'Destination Location', required=True),
        'picking_source_location_id': fields.related('picking_id', 'location_id', type='many2one', relation='stock.location'),
        'picking_destination_location_id': fields.related('picking_id', 'location_dest_id', type='many2one', relation='stock.location'),
        'from_loc': fields.function(_compute_location_description, type='char', string='From', multi='loc'),
        'to_loc': fields.function(_compute_location_description, type='char', string='To', multi='loc'),
        'fresh_record': fields.boolean('Newly created pack operation'),
        'lots_visible': fields.function(_compute_lots_visible, type='boolean'),
        'state': fields.related('picking_id', 'state', type='selection', selection=[
                ('draft', 'Draft'),
                ('cancel', 'Cancelled'),
                ('waiting', 'Waiting Another Operation'),
                ('confirmed', 'Waiting Availability'),
                ('partially_available', 'Partially Available'),
                ('assigned', 'Available'),
                ('done', 'Done'),
                ]),
    }

    _defaults = {
        'date': fields.date.context_today,
        'qty_done': 0.0,
        'product_qty': 0.0,
        'processed_boolean': lambda *a: False,
        'fresh_record': True,
        'from_loc': _get_default_from_loc,
        'to_loc': _get_default_to_loc,
    }

    def split_quantities(self, cr, uid, ids, context=None):
        for pack in self.browse(cr, uid, ids, context=context):
            if pack.product_qty - pack.qty_done > 0.0 and pack.qty_done < pack.product_qty:
                pack2 = self.copy(cr, uid, pack.id, default={'qty_done': 0.0, 'product_qty': pack.product_qty - pack.qty_done}, context=context)
                self.write(cr, uid, [pack.id], {'product_qty': pack.qty_done}, context=context)
            else:
                raise UserError(_('The quantity to split should be smaller than the quantity To Do.  '))
        return True

    def write(self, cr, uid, ids, vals, context=None):
        vals['fresh_record'] = False
        context = context or {}
        res = super(stock_pack_operation, self).write(cr, uid, ids, vals, context=context)
        return res

    def unlink(self, cr, uid, ids, context=None):
        if any([x.state in ('done', 'cancel') for x in self.browse(cr, uid, ids, context=context)]):
            raise UserError(_('You can not delete pack operations of a done picking'))
        return super(stock_pack_operation, self).unlink(cr, uid, ids, context=context)

    def check_tracking(self, cr, uid, ids, context=None):
        """ Checks if serial number is assigned to stock move or not and raise an error if it had to.
        """
        operations = self.browse(cr, uid, ids, context=context)
        for ops in operations:
            if ops.picking_id and (ops.picking_id.picking_type_id.use_existing_lots or ops.picking_id.picking_type_id.use_create_lots) and \
                ops.product_id and ops.product_id.tracking != 'none' and ops.qty_done > 0.0:
                if not ops.pack_lot_ids:
                    raise UserError(_('You need to provide a Lot/Serial Number for product %s') % ops.product_id.name)
                if ops.product_id.tracking == 'serial':
                    for opslot in ops.pack_lot_ids:
                        if opslot.qty not in (1.0, 0.0):
                            raise UserError(_('You should provide a different serial number for each piece'))

    def save(self, cr, uid, ids, context=None):
        for pack in self.browse(cr, uid, ids, context=context):
            if pack.product_id.tracking != 'none':
                qty_done = sum([x.qty for x in pack.pack_lot_ids])
                self.pool['stock.pack.operation'].write(cr, uid, [pack.id], {'qty_done': qty_done}, context=context)
        return {'type': 'ir.actions.act_window_close'}

    def split_lot(self, cr, uid, ids, context=None):
        context = context or {}
        ctx=context.copy()
        assert len(ids) > 0
        data_obj = self.pool['ir.model.data']
        pack = self.browse(cr, uid, ids[0], context=context)
        picking_type = pack.picking_id.picking_type_id
        serial = (pack.product_id.tracking == 'serial')
        view = data_obj.xmlid_to_res_id(cr, uid, 'stock.view_pack_operation_lot_form')
        only_create = picking_type.use_create_lots and not picking_type.use_existing_lots
        show_reserved = any([x for x in pack.pack_lot_ids if x.qty_todo > 0.0])
        ctx.update({'serial': serial,
                    'only_create': only_create,
                    'create_lots': picking_type.use_create_lots,
                    'state_done': pack.picking_id.state == 'done',
                    'show_reserved': show_reserved})
        return {
             'name': _('Lot Details'),
             'type': 'ir.actions.act_window',
             'view_type': 'form',
             'view_mode': 'form',
             'res_model': 'stock.pack.operation',
             'views': [(view, 'form')],
             'view_id': view,
             'target': 'new',
             'res_id': pack.id,
             'context': ctx,
        }

    def show_details(self, cr, uid, ids, context=None):
        data_obj = self.pool['ir.model.data']
        view = data_obj.xmlid_to_res_id(cr, uid, 'stock.view_pack_operation_details_form_save')
        pack = self.browse(cr, uid, ids[0], context=context)
        return {
             'name': _('Operation Details'),
             'type': 'ir.actions.act_window',
             'view_type': 'form',
             'view_mode': 'form',
             'res_model': 'stock.pack.operation',
             'views': [(view, 'form')],
             'view_id': view,
             'target': 'new',
             'res_id': pack.id,
             'context': context,
        }


class stock_pack_operation_lot(osv.osv):
    _name = "stock.pack.operation.lot"
    _description = "Specifies lot/serial number for pack operations that need it"

    def _get_plus(self, cr, uid, ids, field_name, arg, context=None):
        res = {}
        for packlot in self.browse(cr, uid, ids, context=context):
            if packlot.operation_id.product_id.tracking == 'serial':
                res[packlot.id] = (packlot.qty == 0.0)
            else:
                res[packlot.id] = (packlot.qty_todo == 0.0) or (packlot.qty < packlot.qty_todo)
        return res

    _columns = {
        'operation_id': fields.many2one('stock.pack.operation'),
        'qty': fields.float('Done'),
        'lot_id': fields.many2one('stock.production.lot', 'Lot/Serial Number'),
        'lot_name': fields.char('Lot Name'),
        'qty_todo': fields.float('To Do'),
        'plus_visible': fields.function(_get_plus, type='boolean'),
    }

    _defaults = {
        'qty': lambda cr, uid, ids, c: 1.0,
        'qty_todo': lambda cr, uid, ids, c: 0.0,
        'plus_visible': True,
    }

    def _check_lot(self, cr, uid, ids, context=None):
        for packlot in self.browse(cr, uid, ids, context=context):
            if not packlot.lot_name and not packlot.lot_id:
                return False
        return True

    _constraints = [
        (_check_lot,
            'Lot is required',
            ['lot_id', 'lot_name']),
    ]

    _sql_constraints = [
        ('qty', 'CHECK(qty >= 0.0)','Quantity must be greater than or equal to 0.0!'),
        ('uniq_lot_id', 'unique(operation_id, lot_id)', 'You have already mentioned this lot in another line'),
        ('uniq_lot_name', 'unique(operation_id, lot_name)', 'You have already mentioned this lot name in another line')]

    def do_plus(self, cr, uid, ids, context=None):
        pack_obj = self.pool['stock.pack.operation']
        for packlot in self.browse(cr, uid, ids, context=context):
            self.write(cr, uid, [packlot.id], {'qty': packlot.qty + 1}, context=context)
        pack = self.browse(cr, uid, ids[0], context=context).operation_id
        qty_done = sum([x.qty for x in pack.pack_lot_ids])
        pack_obj.write(cr, uid, [pack.id], {'qty_done': qty_done}, context=context)
        return pack_obj.split_lot(cr, uid, [pack.id], context=context)

    def do_minus(self, cr, uid, ids, context=None):
        pack_obj = self.pool['stock.pack.operation']
        for packlot in self.browse(cr, uid, ids, context=context):
            self.write(cr, uid, [packlot.id], {'qty': packlot.qty - 1}, context=context)
        pack = self.browse(cr, uid, ids[0], context=context).operation_id
        qty_done = sum([x.qty for x in pack.pack_lot_ids])
        pack_obj.write(cr, uid, [pack.id], {'qty_done': qty_done}, context=context)
        return pack_obj.split_lot(cr, uid, [pack.id], context=context)


class stock_move_operation_link(osv.osv):
    """
    Table making the link between stock.moves and stock.pack.operations to compute the remaining quantities on each of these objects
    """
    _name = "stock.move.operation.link"
    _description = "Link between stock moves and pack operations"

    _columns = {
        'qty': fields.float('Quantity', help="Quantity of products to consider when talking about the contribution of this pack operation towards the remaining quantity of the move (and inverse). Given in the product main uom."),
        'operation_id': fields.many2one('stock.pack.operation', 'Operation', required=True, ondelete="cascade"),
        'move_id': fields.many2one('stock.move', 'Move', required=True, ondelete="cascade"),
        'reserved_quant_id': fields.many2one('stock.quant', 'Reserved Quant', help="Technical field containing the quant that created this link between an operation and a stock move. Used at the stock_move_obj.action_done() time to avoid seeking a matching quant again"),
    }


class stock_warehouse_orderpoint(osv.osv):
    """
    Defines Minimum stock rules.
    """
    _name = "stock.warehouse.orderpoint"
    _description = "Minimum Inventory Rule"

    def subtract_procurements_from_orderpoints(self, cr, uid, orderpoint_ids, context=None):
        '''This function returns quantity of product that needs to be deducted from the orderpoint computed quantity because there's already a procurement created with aim to fulfill it.
        '''

        cr.execute("""select op.id, p.id, p.product_uom, p.product_qty, pt.uom_id, sm.product_qty from procurement_order as p left join stock_move as sm ON sm.procurement_id = p.id,
                                    stock_warehouse_orderpoint op, product_product pp, product_template pt
                                WHERE p.orderpoint_id = op.id AND p.state not in ('done', 'cancel') AND (sm.state IS NULL OR sm.state not in ('draft'))
                                AND pp.id = p.product_id AND pp.product_tmpl_id = pt.id
                                AND op.id IN %s
                                ORDER BY op.id, p.id
                    """, (tuple(orderpoint_ids),))
        results = cr.fetchall()
        current_proc = False
        current_op = False
        uom_obj = self.pool.get("product.uom")
        op_qty = 0
        res = dict.fromkeys(orderpoint_ids, 0.0)
        for move_result in results:
            op = move_result[0]
            if current_op != op:
                if current_op:
                    res[current_op] = op_qty
                current_op = op
                op_qty = 0
            proc = move_result[1]
            if proc != current_proc:
                op_qty += uom_obj._compute_qty(cr, uid, move_result[2], move_result[3], move_result[4], round=False)
                current_proc = proc
            if move_result[5]: #If a move is associated (is move qty)
                op_qty -= move_result[5]
        if current_op:
            res[current_op] = op_qty
        return res

    def _check_product_uom(self, cr, uid, ids, context=None):
        '''
        Check if the UoM has the same category as the product standard UoM
        '''
        if not context:
            context = {}

        for rule in self.browse(cr, uid, ids, context=context):
            if rule.product_id.uom_id.category_id.id != rule.product_uom.category_id.id:
                return False
        return True

    _columns = {
        'name': fields.char('Name', required=True, copy=False),
        'active': fields.boolean('Active', help="If the active field is set to False, it will allow you to hide the orderpoint without removing it."),
        'warehouse_id': fields.many2one('stock.warehouse', 'Warehouse', required=True, ondelete="cascade"),
        'location_id': fields.many2one('stock.location', 'Location', required=True, ondelete="cascade"),
        'product_id': fields.many2one('product.product', 'Product', required=True, ondelete='cascade', domain=[('type', '=', 'product')]),
        'product_uom': fields.related('product_id', 'uom_id', type='many2one', relation='product.uom', string='Product Unit of Measure', readonly=True, required=True),
        'product_min_qty': fields.float('Minimum Quantity', required=True,
            digits_compute=dp.get_precision('Product Unit of Measure'),
            help="When the virtual stock goes below the Min Quantity specified for this field, Odoo generates "\
            "a procurement to bring the forecasted quantity to the Max Quantity."),
        'product_max_qty': fields.float('Maximum Quantity', required=True,
            digits_compute=dp.get_precision('Product Unit of Measure'),
            help="When the virtual stock goes below the Min Quantity, Odoo generates "\
            "a procurement to bring the forecasted quantity to the Quantity specified as Max Quantity."),
        'qty_multiple': fields.float('Qty Multiple', required=True,
            digits_compute=dp.get_precision('Product Unit of Measure'),
            help="The procurement quantity will be rounded up to this multiple.  If it is 0, the exact quantity will be used.  "),
        'procurement_ids': fields.one2many('procurement.order', 'orderpoint_id', 'Created Procurements'),
        'group_id': fields.many2one('procurement.group', 'Procurement Group', help="Moves created through this orderpoint will be put in this procurement group. If none is given, the moves generated by procurement rules will be grouped into one big picking.", copy=False),
        'company_id': fields.many2one('res.company', 'Company', required=True),
        'lead_days': fields.integer('Lead Time', help="Number of days after the orderpoint is triggered to receive the products or to order to the vendor"),
        'lead_type': fields.selection([
            ('net', 'Day(s) to get the products'),
            ('supplier', 'Day(s) to purchase')
         ], 'Lead Type', required=True)
    }
    _defaults = {
        'active': lambda *a: 1,
        'lead_days': lambda *a: 1,
        'lead_type': lambda *a: 'supplier',
        'qty_multiple': lambda *a: 1,
        'name': lambda self, cr, uid, context: self.pool.get('ir.sequence').next_by_code(cr, uid, 'stock.orderpoint') or '',
        'product_uom': lambda self, cr, uid, context: context.get('product_uom', False),
        'company_id': lambda self, cr, uid, context: self.pool.get('res.company')._company_default_get(cr, uid, 'stock.warehouse.orderpoint', context=context)
    }
    _sql_constraints = [
        ('qty_multiple_check', 'CHECK( qty_multiple >= 0 )', 'Qty Multiple must be greater than or equal to zero.'),
    ]
    _constraints = [
        (_check_product_uom, 'You have to select a product unit of measure in the same category than the default unit of measure of the product', ['product_id', 'product_uom']),
    ]

    def default_get(self, cr, uid, fields, context=None):
        warehouse_obj = self.pool.get('stock.warehouse')
        res = super(stock_warehouse_orderpoint, self).default_get(cr, uid, fields, context)
        # default 'warehouse_id' and 'location_id'
        if 'warehouse_id' not in res:
            warehouse_ids = res.get('company_id') and warehouse_obj.search(cr, uid, [('company_id', '=', res['company_id'])], limit=1, context=context) or []
            res['warehouse_id'] = warehouse_ids and warehouse_ids[0] or False
        if 'location_id' not in res:
            res['location_id'] = res.get('warehouse_id') and warehouse_obj.browse(cr, uid, res['warehouse_id'], context).lot_stock_id.id or False
        return res

    def onchange_warehouse_id(self, cr, uid, ids, warehouse_id, context=None):
        """ Finds location id for changed warehouse.
        @param warehouse_id: Changed id of warehouse.
        @return: Dictionary of values.
        """
        if warehouse_id:
            w = self.pool.get('stock.warehouse').browse(cr, uid, warehouse_id, context=context)
            v = {'location_id': w.lot_stock_id.id}
            return {'value': v}
        return {}

    def onchange_product_id(self, cr, uid, ids, product_id, context=None):
        """ Finds UoM for changed product.
        @param product_id: Changed id of product.
        @return: Dictionary of values.
        """
        if product_id:
            prod = self.pool.get('product.product').browse(cr, uid, product_id, context=context)
            d = {'product_uom': [('category_id', '=', prod.uom_id.category_id.id)]}
            v = {'product_uom': prod.uom_id.id}
            return {'value': v, 'domain': d}
        return {'domain': {'product_uom': []}}

class stock_picking_type(osv.osv):
    _name = "stock.picking.type"
    _description = "The picking type determines the picking view"
    _order = 'sequence'

    def open_barcode_interface(self, cr, uid, ids, context=None):
        final_url = "/stock/barcode/#action=stock.ui&picking_type_id=" + str(ids[0]) if len(ids) else '0'
        return {'type': 'ir.actions.act_url', 'url': final_url, 'target': 'self'}

    def _get_tristate_values(self, cr, uid, ids, field_name, arg, context=None):
        picking_obj = self.pool.get('stock.picking')
        res = {}
        for picking_type_id in ids:
            #get last 10 pickings of this type
            picking_ids = picking_obj.search(cr, uid, [('picking_type_id', '=', picking_type_id), ('state', '=', 'done')], order='date_done desc', limit=10, context=context)
            tristates = []
            for picking in picking_obj.browse(cr, uid, picking_ids, context=context):
                if picking.date_done > picking.date:
                    tristates.insert(0, {'tooltip': picking.name or '' + ": " + _('Late'), 'value': -1})
                elif picking.backorder_id:
                    tristates.insert(0, {'tooltip': picking.name or '' + ": " + _('Backorder exists'), 'value': 0})
                else:
                    tristates.insert(0, {'tooltip': picking.name or '' + ": " + _('OK'), 'value': 1})
            res[picking_type_id] = json.dumps(tristates)
        return res

    def _get_picking_count(self, cr, uid, ids, field_names, arg, context=None):
        obj = self.pool.get('stock.picking')
        domains = {
            'count_picking_draft': [('state', '=', 'draft')],
            'count_picking_waiting': [('state', 'in', ('confirmed', 'waiting'))],
            'count_picking_ready': [('state', 'in', ('assigned', 'partially_available'))],
            'count_picking': [('state', 'in', ('assigned', 'waiting', 'confirmed', 'partially_available'))],
            'count_picking_late': [('min_date', '<', time.strftime(DEFAULT_SERVER_DATETIME_FORMAT)), ('state', 'in', ('assigned', 'waiting', 'confirmed', 'partially_available'))],
            'count_picking_backorders': [('backorder_id', '!=', False), ('state', 'in', ('confirmed', 'assigned', 'waiting', 'partially_available'))],
        }
        result = {}
        for field in domains:
            data = obj.read_group(cr, uid, domains[field] +
                [('state', 'not in', ('done', 'cancel')), ('picking_type_id', 'in', ids)],
                ['picking_type_id'], ['picking_type_id'], context=context)
            count = dict(map(lambda x: (x['picking_type_id'] and x['picking_type_id'][0], x['picking_type_id_count']), data))
            for tid in ids:
                result.setdefault(tid, {})[field] = count.get(tid, 0)
        for tid in ids:
            if result[tid]['count_picking']:
                result[tid]['rate_picking_late'] = result[tid]['count_picking_late'] * 100 / result[tid]['count_picking']
                result[tid]['rate_picking_backorders'] = result[tid]['count_picking_backorders'] * 100 / result[tid]['count_picking']
            else:
                result[tid]['rate_picking_late'] = 0
                result[tid]['rate_picking_backorders'] = 0
        return result

    def _get_action(self, cr, uid, ids, action, context=None):
        mod_obj = self.pool.get('ir.model.data')
        act_obj = self.pool.get('ir.actions.act_window')
        result = mod_obj.xmlid_to_res_id(cr, uid, action, raise_if_not_found=True)
        result = act_obj.read(cr, uid, [result], context=context)[0]
        if ids:
            picking_type = self.browse(cr, uid, ids[0], context=context)
            result['display_name'] = picking_type.display_name
        return result

    def get_action_picking_tree_late(self, cr, uid, ids, context=None):
        return self._get_action(cr, uid, ids, 'stock.action_picking_tree_late', context=context)

    def get_action_picking_tree_backorder(self, cr, uid, ids, context=None):
        return self._get_action(cr, uid, ids, 'stock.action_picking_tree_backorder', context=context)

    def get_action_picking_tree_waiting(self, cr, uid, ids, context=None):
        return self._get_action(cr, uid, ids, 'stock.action_picking_tree_waiting', context=context)

    def get_action_picking_tree_ready(self, cr, uid, ids, context=None):
        return self._get_action(cr, uid, ids, 'stock.action_picking_tree_ready', context=context)

    def get_stock_picking_action_picking_type(self, cr, uid, ids, context=None):
        return self._get_action(cr, uid, ids, 'stock.stock_picking_action_picking_type', context=context)


    def onchange_picking_code(self, cr, uid, ids, picking_code=False):
        if not picking_code:
            return False
        
        obj_data = self.pool.get('ir.model.data')
        stock_loc = obj_data.xmlid_to_res_id(cr, uid, 'stock.stock_location_stock')
        
        result = {
            'default_location_src_id': stock_loc,
            'default_location_dest_id': stock_loc,
        }
        if picking_code == 'incoming':
            result['default_location_src_id'] = obj_data.xmlid_to_res_id(cr, uid, 'stock.stock_location_suppliers')
        elif picking_code == 'outgoing':
            result['default_location_dest_id'] = obj_data.xmlid_to_res_id(cr, uid, 'stock.stock_location_customers')
        return {'value': result}

    def _get_name(self, cr, uid, ids, field_names, arg, context=None):
        return dict(self.name_get(cr, uid, ids, context=context))

    def name_get(self, cr, uid, ids, context=None):
        """Overides orm name_get method to display 'Warehouse_name: PickingType_name' """
        if context is None:
            context = {}
        if not isinstance(ids, list):
            ids = [ids]
        res = []
        if not ids:
            return res
        for record in self.browse(cr, uid, ids, context=context):
            name = record.name
            if record.warehouse_id:
                name = record.warehouse_id.name + ': ' +name
            if context.get('special_shortened_wh_name'):
                if record.warehouse_id:
                    name = record.warehouse_id.name
                else:
                    name = _('Customer') + ' (' + record.name + ')'
            res.append((record.id, name))
        return res

    def _default_warehouse(self, cr, uid, context=None):
        user = self.pool.get('res.users').browse(cr, uid, uid, context)
        res = self.pool.get('stock.warehouse').search(cr, uid, [('company_id', '=', user.company_id.id)], limit=1, context=context)
        return res and res[0] or False

    _columns = {
        'name': fields.char('Picking Type Name', translate=True, required=True),
        'complete_name': fields.function(_get_name, type='char', string='Name'),
        'color': fields.integer('Color'),
        'sequence': fields.integer('Sequence', help="Used to order the 'All Operations' kanban view"),
        'sequence_id': fields.many2one('ir.sequence', 'Reference Sequence', required=True),
        'default_location_src_id': fields.many2one('stock.location', 'Default Source Location', help="This is the default source location when you create a picking manually with this picking type. It is possible however to change it or that the routes put another location. If it is empty, it will check for the supplier location on the partner. "),
        'default_location_dest_id': fields.many2one('stock.location', 'Default Destination Location', help="This is the default destination location when you create a picking manually with this picking type. It is possible however to change it or that the routes put another location. If it is empty, it will check for the customer location on the partner. "),
        'code': fields.selection([('incoming', 'Suppliers'), ('outgoing', 'Customers'), ('internal', 'Internal')], 'Type of Operation', required=True),
        'return_picking_type_id': fields.many2one('stock.picking.type', 'Picking Type for Returns'),
        'show_entire_packs': fields.boolean('Allow moving packs', help="If checked, this shows the packs to be moved as a whole in the Operations tab all the time, even if there was no entire pack reserved."),
        'warehouse_id': fields.many2one('stock.warehouse', 'Warehouse', ondelete='cascade'),
        'active': fields.boolean('Active'),
        'use_create_lots': fields.boolean('Create New Lots', help="If this is checked only, it will suppose you want to create new Serial Numbers / Lots, so you can provide them in a text field. "),
        'use_existing_lots': fields.boolean('Use Existing Lots', help="If this is checked, you will be able to choose the Serial Number / Lots. You can also decide to not put lots in this picking type.  This means it will create stock with no lot or not put a restriction on the lot taken. "),

        # Statistics for the kanban view
        'last_done_picking': fields.function(_get_tristate_values,
            type='char',
            string='Last 10 Done Pickings'),

        'count_picking_draft': fields.function(_get_picking_count,
            type='integer', multi='_get_picking_count'),
        'count_picking_ready': fields.function(_get_picking_count,
            type='integer', multi='_get_picking_count'),
        'count_picking': fields.function(_get_picking_count,
            type='integer', multi='_get_picking_count'),
        'count_picking_waiting': fields.function(_get_picking_count,
            type='integer', multi='_get_picking_count'),
        'count_picking_late': fields.function(_get_picking_count,
            type='integer', multi='_get_picking_count'),
        'count_picking_backorders': fields.function(_get_picking_count,
            type='integer', multi='_get_picking_count'),

        'rate_picking_late': fields.function(_get_picking_count,
            type='integer', multi='_get_picking_count'),
        'rate_picking_backorders': fields.function(_get_picking_count,
            type='integer', multi='_get_picking_count'),

        # Barcode nomenclature
        'barcode_nomenclature_id':  fields.many2one('barcode.nomenclature','Barcode Nomenclature', help='A barcode nomenclature'),
    }

    _defaults = {
        'warehouse_id': _default_warehouse,
        'active': True,
        'use_existing_lots': True,
        'use_create_lots': True,
    }

class barcode_rule(models.Model):
    _inherit = 'barcode.rule'

    def _get_type_selection(self):
        types = sets.Set(super(barcode_rule,self)._get_type_selection()) 
        types.update([
            ('weight','Weighted Product'),
            ('location','Location'),
            ('lot','Lot'),
            ('package','Package')
        ])
        return list(types)


class StockPackOperation(models.Model):
    _inherit = 'stock.pack.operation'

    @api.onchange('pack_lot_ids')
    def _onchange_packlots(self):
        self.qty_done = sum([x.qty for x in self.pack_lot_ids])<|MERGE_RESOLUTION|>--- conflicted
+++ resolved
@@ -1677,42 +1677,10 @@
         ctx['do_only_split'] = True
         return self.do_transfer(cr, uid, picking_ids, context=ctx)
 
-<<<<<<< HEAD
     def put_in_pack(self, cr, uid, ids, context=None):
         stock_move_obj = self.pool["stock.move"]
         stock_operation_obj = self.pool["stock.pack.operation"]
         package_obj = self.pool["stock.quant.package"]
-=======
-    def get_next_picking_for_ui(self, cr, uid, context=None):
-        """ returns the next pickings to process. Used in the barcode scanner UI"""
-        if context is None:
-            context = {}
-        domain = [('state', 'in', ('assigned', 'partially_available'))]
-        if context.get('default_picking_type_id'):
-            domain.append(('picking_type_id', '=', context['default_picking_type_id']))
-        return self.search(cr, uid, domain, context=context)
-
-    def action_done_from_ui(self, cr, uid, picking_id, context=None):
-        """ called when button 'done' is pushed in the barcode scanner UI """
-        #write qty_done into field product_qty for every package_operation before doing the transfer
-        pack_op_obj = self.pool.get('stock.pack.operation')
-        for operation in self.browse(cr, uid, picking_id, context=context).pack_operation_ids:
-            pack_op_obj.write(cr, uid, operation.id, {'product_qty': operation.qty_done}, context=dict(context, no_recompute=True))
-        self.do_transfer(cr, uid, [picking_id], context=context)
-        #return id of next picking to work on
-        return self.get_next_picking_for_ui(cr, uid, context=context)
-
-    @api.cr_uid_ids_context
-    def action_pack(self, cr, uid, picking_ids, operation_filter_ids=None, context=None):
-        """ Create a package with the current pack_operation_ids of the picking that aren't yet in a pack.
-        Used in the barcode scanner UI and the normal interface as well. 
-        operation_filter_ids is used by barcode scanner interface to specify a subset of operation to pack"""
-        if operation_filter_ids == None:
-            operation_filter_ids = []
-        stock_operation_obj = self.pool.get('stock.pack.operation')
-        package_obj = self.pool.get('stock.quant.package')
-        stock_move_obj = self.pool.get('stock.move')
->>>>>>> 6a306a03
         package_id = False
         for pick in self.browse(cr, uid, ids, context=context):
             operations = [x for x in pick.pack_operation_ids if x.qty_done > 0 and (not x.result_package_id)]
@@ -2372,12 +2340,8 @@
         """
         context = context or {}
         quant_obj = self.pool.get("stock.quant")
-<<<<<<< HEAD
         uom_obj = self.pool['product.uom']
-        to_assign_moves = []
-=======
         to_assign_moves = set()
->>>>>>> 6a306a03
         main_domain = {}
         todo_moves = []
         operations = set()
@@ -2455,13 +2419,9 @@
         #force assignation of consumable products and incoming from supplier/inventory/production
         # Do not take force_assign as it would create pack operations
         if to_assign_moves:
-<<<<<<< HEAD
-            self.write(cr, uid, to_assign_moves, {'state': 'assigned'}, context=context)
+            self.write(cr, uid, list(to_assign_moves), {'state': 'assigned'}, context=context)
         if not no_prepare:
             self.check_recompute_pack_op(cr, uid, ids, context=context)
-=======
-            self.force_assign(cr, uid, list(to_assign_moves), context=context)
->>>>>>> 6a306a03
 
     def action_cancel(self, cr, uid, ids, context=None):
         """ Cancels the moves and if all moves are cancelled it cancels the picking.
