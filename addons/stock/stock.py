--- conflicted
+++ resolved
@@ -301,7 +301,7 @@
         # Used for negative quants to reconcile after compensated by a new positive one
         'propagated_from_id': fields.many2one('stock.quant', 'Linked Quant', help='The negative quant this is coming from', readonly=True, select=True),
         'negative_move_id': fields.many2one('stock.move', 'Move Negative Quant', help='If this is a negative quant, this will be the move that caused this negative quant.', readonly=True),
-        'negative_dest_location_id': fields.related('negative_move_id', 'location_dest_id', type='many2one', relation='stock.location', string="Negative Destination Location", readonly=True, 
+        'negative_dest_location_id': fields.related('negative_move_id', 'location_dest_id', type='many2one', relation='stock.location', string="Negative Destination Location", readonly=True,
                                                     help="Technical field used to record the destination location of a move that created a negative quant"),
     }
 
@@ -779,7 +779,7 @@
                 * Cancelled: has been cancelled, can't be confirmed anymore"""
         ),
         'priority': fields.function(get_min_max_date, multi="min_max_date", fnct_inv=_set_priority, type='selection', selection=procurement.PROCUREMENT_PRIORITIES, string='Priority',
-                                    store={'stock.move': (_get_pickings, ['priority'], 20)}, states={'done': [('readonly', True)], 'cancel': [('readonly', True)]}, select=1, help="Priority for this picking. Setting manually a value here would set it as priority for all the moves", 
+                                    store={'stock.move': (_get_pickings, ['priority'], 20)}, states={'done': [('readonly', True)], 'cancel': [('readonly', True)]}, select=1, help="Priority for this picking. Setting manually a value here would set it as priority for all the moves",
                                     track_visibility='onchange', required=True),
         'min_date': fields.function(get_min_max_date, multi="min_max_date", fnct_inv=_set_min_date,
                  store={'stock.move': (_get_pickings, ['date_expected'], 20)}, type='datetime', states={'done': [('readonly', True)], 'cancel': [('readonly', True)]}, string='Scheduled Date', select=1, help="Scheduled time for the first part of the shipment to be processed. Setting manually a value here would set it as expected date for all the stock moves.", track_visibility='onchange'),
@@ -1299,10 +1299,10 @@
                 todo_move_ids = []
                 if not all_op_processed:
                     todo_move_ids += self._create_extra_moves(cr, uid, picking, context=context)
-                    
+
                 picking.refresh()
                 #split move lines eventually
-                
+
                 toassign_move_ids = []
                 for move in picking.move_lines:
                     remaining_qty = move.remaining_qty
@@ -1363,7 +1363,7 @@
     @api.cr_uid_ids_context
     def action_pack(self, cr, uid, picking_ids, operation_filter_ids=None, context=None):
         """ Create a package with the current pack_operation_ids of the picking that aren't yet in a pack.
-        Used in the barcode scanner UI and the normal interface as well. 
+        Used in the barcode scanner UI and the normal interface as well.
         operation_filter_ids is used by barcode scanner interface to specify a subset of operation to pack"""
         if operation_filter_ids == None:
             operation_filter_ids = []
@@ -1670,7 +1670,7 @@
         'split_from': fields.many2one('stock.move', string="Move Split From", help="Technical field used to track the origin of a split move, which can be useful in case of debug", copy=False),
         'backorder_id': fields.related('picking_id', 'backorder_id', type='many2one', relation="stock.picking", string="Back Order of", select=True),
         'origin': fields.char("Source"),
-        'procure_method': fields.selection([('make_to_stock', 'Default: Take From Stock'), ('make_to_order', 'Advanced: Apply Procurement Rules')], 'Supply Method', required=True, 
+        'procure_method': fields.selection([('make_to_stock', 'Default: Take From Stock'), ('make_to_order', 'Advanced: Apply Procurement Rules')], 'Supply Method', required=True,
                                            help="""By default, the system will take from the stock in the source location and passively wait for availability. The other possibility allows you to directly create a procurement on the source location (and thus ignore its current stock) to gather products. If we want to chain moves and have this one to wait for the previous, this second option should be chosen."""),
 
         # used for colors in tree views:
@@ -2159,7 +2159,7 @@
                 if move.procurement_id:
                     # Does the same as procurement check, only eliminating a refresh
                     procs_to_check.append(move.procurement_id.id)
-                    
+
         res = self.write(cr, uid, ids, {'state': 'cancel', 'move_dest_id': False}, context=context)
         if procs_to_check:
             procurement_obj.check(cr, uid, procs_to_check, context=context)
@@ -2752,12 +2752,12 @@
         'reception_steps': fields.selection([
             ('one_step', 'Receive goods directly in stock (1 step)'),
             ('two_steps', 'Unload in input location then go to stock (2 steps)'),
-            ('three_steps', 'Unload in input location, go through a quality control before being admitted in stock (3 steps)')], 'Incoming Shipments', 
+            ('three_steps', 'Unload in input location, go through a quality control before being admitted in stock (3 steps)')], 'Incoming Shipments',
                                             help="Default incoming route to follow", required=True),
         'delivery_steps': fields.selection([
             ('ship_only', 'Ship directly from stock (Ship only)'),
             ('pick_ship', 'Bring goods to output location before shipping (Pick + Ship)'),
-            ('pick_pack_ship', 'Make packages into a dedicated location, then bring them to the output location for shipping (Pick + Pack + Ship)')], 'Outgoing Shippings', 
+            ('pick_pack_ship', 'Make packages into a dedicated location, then bring them to the output location for shipping (Pick + Pack + Ship)')], 'Outgoing Shippings',
                                            help="Default outgoing route to follow", required=True),
         'wh_input_stock_loc_id': fields.many2one('stock.location', 'Input Location'),
         'wh_qc_stock_loc_id': fields.many2one('stock.location', 'Quality Control Location'),
@@ -2774,16 +2774,16 @@
         'delivery_route_id': fields.many2one('stock.location.route', 'Delivery Route'),
         'resupply_from_wh': fields.boolean('Resupply From Other Warehouses'),
         'resupply_wh_ids': fields.many2many('stock.warehouse', 'stock_wh_resupply_table', 'supplied_wh_id', 'supplier_wh_id', 'Resupply Warehouses'),
-        'resupply_route_ids': fields.one2many('stock.location.route', 'supplied_wh_id', 'Resupply Routes', 
+        'resupply_route_ids': fields.one2many('stock.location.route', 'supplied_wh_id', 'Resupply Routes',
                                               help="Routes will be created for these resupply warehouses and you can select them on products and product categories"),
         'default_resupply_wh_id': fields.many2one('stock.warehouse', 'Default Resupply Warehouse', help="Goods will always be resupplied from this warehouse"),
     }
 
     def onchange_filter_default_resupply_wh_id(self, cr, uid, ids, default_resupply_wh_id, resupply_wh_ids, context=None):
         resupply_wh_ids = set([x['id'] for x in (self.resolve_2many_commands(cr, uid, 'resupply_wh_ids', resupply_wh_ids, ['id']))])
-        if default_resupply_wh_id: #If we are removing the default resupply, we don't have default_resupply_wh_id 
+        if default_resupply_wh_id: #If we are removing the default resupply, we don't have default_resupply_wh_id
             resupply_wh_ids.add(default_resupply_wh_id)
-        resupply_wh_ids = list(resupply_wh_ids)        
+        resupply_wh_ids = list(resupply_wh_ids)
         return {'value': {'resupply_wh_ids': resupply_wh_ids}}
 
     def _get_external_transit_location(self, cr, uid, warehouse, context=None):
@@ -3131,7 +3131,7 @@
         if available_colors:
             color = available_colors[0]
 
-        #order the picking types with a sequence allowing to have the following suit for each warehouse: reception, internal, pick, pack, ship. 
+        #order the picking types with a sequence allowing to have the following suit for each warehouse: reception, internal, pick, pack, ship.
         max_sequence = self.pool.get('stock.picking.type').search_read(cr, uid, [], ['sequence'], order='sequence desc')
         max_sequence = max_sequence and max_sequence[0]['sequence'] or 0
 
@@ -3298,7 +3298,7 @@
         # Create or clean MTO rules
         mto_route_id = self._get_mto_route(cr, uid, context=context)
         if not change_to_multiple:
-            # If single delivery we should create the necessary MTO rules for the resupply 
+            # If single delivery we should create the necessary MTO rules for the resupply
             # pulls = pull_obj.search(cr, uid, ['&', ('route_id', '=', mto_route_id), ('location_id.usage', '=', 'transit'), ('location_src_id', '=', warehouse.lot_stock_id.id)], context=context)
             pull_recs = pull_obj.browse(cr, uid, pulls, context=context)
             transfer_locs = list(set([x.location_id for x in pull_recs]))
@@ -3338,7 +3338,7 @@
             change_to_one = (old_val != 'ship_only' and new_val == 'ship_only')
             change_to_multiple = (old_val == 'ship_only' and new_val != 'ship_only')
             if change_to_one or change_to_multiple:
-                new_location = change_to_one and warehouse.lot_stock_id.id or warehouse.wh_output_stock_loc_id.id 
+                new_location = change_to_one and warehouse.lot_stock_id.id or warehouse.wh_output_stock_loc_id.id
                 self._check_delivery_resupply(cr, uid, warehouse, new_location, change_to_multiple, context=context)
 
     def write(self, cr, uid, ids, vals, context=None):
@@ -3447,7 +3447,7 @@
         'location_from_id': fields.many2one('stock.location', 'Source Location', ondelete='cascade', select=1, required=True),
         'location_dest_id': fields.many2one('stock.location', 'Destination Location', ondelete='cascade', select=1, required=True),
         'delay': fields.integer('Delay (days)', help="Number of days to do this transition"),
-        'picking_type_id': fields.many2one('stock.picking.type', 'Type of the new Operation', required=True, help="This is the picking type associated with the different pickings"), 
+        'picking_type_id': fields.many2one('stock.picking.type', 'Type of the new Operation', required=True, help="This is the picking type associated with the different pickings"),
         'auto': fields.selection(
             [('auto','Automatic Move'), ('manual','Manual Operation'),('transparent','Automatic No Step Added')],
             'Automatic Move',
@@ -3588,7 +3588,7 @@
         'quant_ids': fields.one2many('stock.quant', 'package_id', 'Bulk Content', readonly=True),
         'parent_id': fields.many2one('stock.quant.package', 'Parent Package', help="The package containing this item", ondelete='restrict', readonly=True),
         'children_ids': fields.one2many('stock.quant.package', 'parent_id', 'Contained Packages', readonly=True),
-        'company_id': fields.function(_get_package_info, type="many2one", relation='res.company', string='Company', multi="package", 
+        'company_id': fields.function(_get_package_info, type="many2one", relation='res.company', string='Company', multi="package",
                                     store={
                                        'stock.quant': (_get_packages, ['company_id'], 10),
                                        'stock.quant.package': (_get_packages_to_relocate, ['quant_ids', 'children_ids', 'parent_id'], 10),
@@ -3623,8 +3623,8 @@
     def action_print(self, cr, uid, ids, context=None):
         context = dict(context or {}, active_ids=ids)
         return self.pool.get("report").get_action(cr, uid, ids, 'stock.report_package_barcode', context=context)
-    
-    
+
+
     def unpack(self, cr, uid, ids, context=None):
         quant_obj = self.pool.get('stock.quant')
         for package in self.browse(cr, uid, ids, context=context):
@@ -3790,7 +3790,7 @@
         return res_id
 
     def action_drop_down(self, cr, uid, ids, context=None):
-        ''' Used by barcode interface to say that pack_operation has been moved from src location 
+        ''' Used by barcode interface to say that pack_operation has been moved from src location
             to destination location, if qty_done is less than product_qty than we have to split the
             operation in two to process the one with the qty moved
         '''
@@ -3862,7 +3862,7 @@
             values = {
                 'picking_id': picking_id,
                 'product_qty': 0,
-                'location_id': picking.location_id.id, 
+                'location_id': picking.location_id.id,
                 'location_dest_id': picking.location_dest_id.id,
                 'qty_done': 1,
                 }
@@ -3975,19 +3975,12 @@
         'product_id': fields.many2one('product.product', 'Product', required=True, ondelete='cascade', domain=[('type', '=', 'product')]),
         'product_uom': fields.related('product_id', 'uom_id', type='many2one', relation='product.uom', string='Product Unit of Measure', readonly=True, required=True),
         'product_min_qty': fields.float('Minimum Quantity', required=True,
-<<<<<<< HEAD
                                         digits_compute=dp.get_precision('Product Unit of Measure'),
-            help="When the virtual stock goes below the Min Quantity specified for this field, OpenERP generates "\
+            help="When the virtual stock goes below the Min Quantity specified for this field, Odoo generates "\
             "a procurement to bring the forecasted quantity to the Max Quantity."),
         'product_max_qty': fields.float('Maximum Quantity', required=True,
                                         digits_compute=dp.get_precision('Product Unit of Measure'),
-            help="When the virtual stock goes below the Min Quantity, OpenERP generates "\
-=======
-            help="When the virtual stock goes below the Min Quantity specified for this field, Odoo generates "\
-            "a procurement to bring the forecasted quantity to the Max Quantity."),
-        'product_max_qty': fields.float('Maximum Quantity', required=True,
             help="When the virtual stock goes below the Min Quantity, Odoo generates "\
->>>>>>> 869b647c
             "a procurement to bring the forecasted quantity to the Quantity specified as Max Quantity."),
         'qty_multiple': fields.float('Qty Multiple', required=True,
                                      digits_compute=dp.get_precision('Product Unit of Measure'),
@@ -4101,10 +4094,10 @@
     def onchange_picking_code(self, cr, uid, ids, picking_code=False):
         if not picking_code:
             return False
-        
+
         obj_data = self.pool.get('ir.model.data')
         stock_loc = obj_data.xmlid_to_res_id(cr, uid, 'stock.stock_location_stock')
-        
+
         result = {
             'default_location_src_id': stock_loc,
             'default_location_dest_id': stock_loc,
