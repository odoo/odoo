--- conflicted
+++ resolved
@@ -19,22 +19,20 @@
 #
 ##############################################################################
 
-from lxml import etree
-from datetime import datetime
-from dateutil.relativedelta import relativedelta
+from datetime import date, datetime
+from dateutil import relativedelta
+
 import time
-from operator import itemgetter
-from itertools import groupby
 
 from openerp.osv import fields, osv
 from openerp.tools.translate import _
-from openerp import netsvc
-from openerp import tools
-from openerp.tools import float_compare
+from openerp.tools import DEFAULT_SERVER_DATETIME_FORMAT, DEFAULT_SERVER_DATE_FORMAT
+from openerp import SUPERUSER_ID
 import openerp.addons.decimal_precision as dp
 import logging
+
+
 _logger = logging.getLogger(__name__)
-
 #----------------------------------------------------------
 # Incoterms
 #----------------------------------------------------------
@@ -42,44 +40,30 @@
     _name = "stock.incoterms"
     _description = "Incoterms"
     _columns = {
-        'name': fields.char('Name', size=64, required=True, help="Incoterms are series of sales terms.They are used to divide transaction costs and responsibilities between buyer and seller and reflect state-of-the-art transportation practices."),
-        'code': fields.char('Code', size=3, required=True, help="Code for Incoterms"),
-        'active': fields.boolean('Active', help="By unchecking the active field, you may hide an INCOTERM without deleting it."),
+        'name': fields.char('Name', size=64, required=True, help="Incoterms are series of sales terms. They are used to divide transaction costs and responsibilities between buyer and seller and reflect state-of-the-art transportation practices."),
+        'code': fields.char('Code', size=3, required=True, help="Incoterm Standard Code"),
+        'active': fields.boolean('Active', help="By unchecking the active field, you may hide an INCOTERM you will not use."),
     }
     _defaults = {
         'active': True,
     }
 
-stock_incoterms()
-
-class stock_journal(osv.osv):
-    _name = "stock.journal"
-    _description = "Stock Journal"
-    _columns = {
-        'name': fields.char('Stock Journal', size=32, required=True),
-        'user_id': fields.many2one('res.users', 'Responsible'),
-    }
-    _defaults = {
-        'user_id': lambda s, c, u, ctx: u
-    }
-
-stock_journal()
-
 #----------------------------------------------------------
 # Stock Location
 #----------------------------------------------------------
+
 class stock_location(osv.osv):
     _name = "stock.location"
-    _description = "Location"
+    _description = "Inventory Locations"
     _parent_name = "location_id"
     _parent_store = True
-    _parent_order = 'posz,name'
+    _parent_order = 'name'
     _order = 'parent_left'
-
-    def name_get(self, cr, uid, ids, context=None):
-        # always return the full hierarchical name
-        res = self._complete_name(cr, uid, ids, 'complete_name', None, context=context)
-        return res.items()
+    _rec_name = 'complete_name'
+
+    def _location_owner(self, cr, uid, location, context=None):
+        ''' Return the company owning the location if any '''
+        return location and (location.usage == 'internal') and location.company_id or False
 
     def _complete_name(self, cr, uid, ids, name, args, context=None):
         """ Forms complete name of location from parent location to child location.
@@ -87,70 +71,38 @@
         """
         res = {}
         for m in self.browse(cr, uid, ids, context=context):
-            names = [m.name]
+            res[m.id] = m.name
             parent = m.location_id
             while parent:
-                names.append(parent.name)
+                res[m.id] = parent.name + ' / ' + res[m.id]
                 parent = parent.location_id
-            res[m.id] = ' / '.join(reversed(names))
         return res
 
     def _get_sublocations(self, cr, uid, ids, context=None):
         """ return all sublocations of the given stock locations (included) """
-        return self.search(cr, uid, [('id', 'child_of', ids)], context=context)
-
-    def _product_value(self, cr, uid, ids, field_names, arg, context=None):
-        """Computes stock value (real and virtual) for a product, as well as stock qty (real and virtual).
-        @param field_names: Name of field
-        @return: Dictionary of values
-        """
-        prod_id = context and context.get('product_id', False)
-
-        if not prod_id:
-            return dict([(i, {}.fromkeys(field_names, 0.0)) for i in ids])
-
-        product_product_obj = self.pool.get('product.product')
-
-        cr.execute('select distinct product_id, location_id from stock_move where location_id in %s', (tuple(ids), ))
-        dict1 = cr.dictfetchall()
-        cr.execute('select distinct product_id, location_dest_id as location_id from stock_move where location_dest_id in %s', (tuple(ids), ))
-        dict2 = cr.dictfetchall()
-        res_products_by_location = sorted(dict1+dict2, key=itemgetter('location_id'))
-        products_by_location = dict((k, [v['product_id'] for v in itr]) for k, itr in groupby(res_products_by_location, itemgetter('location_id')))
-
-        result = dict([(i, {}.fromkeys(field_names, 0.0)) for i in ids])
-        result.update(dict([(i, {}.fromkeys(field_names, 0.0)) for i in list(set([aaa['location_id'] for aaa in res_products_by_location]))]))
-
-        currency_id = self.pool.get('res.users').browse(cr, uid, uid).company_id.currency_id.id
-        currency_obj = self.pool.get('res.currency')
-        currency = currency_obj.browse(cr, uid, currency_id, context=context)
-        for loc_id, product_ids in products_by_location.items():
-            if prod_id:
-                product_ids = [prod_id]
-            c = (context or {}).copy()
-            c['location'] = loc_id
-            for prod in product_product_obj.browse(cr, uid, product_ids, context=c):
-                for f in field_names:
-                    if f == 'stock_real':
-                        if loc_id not in result:
-                            result[loc_id] = {}
-                        result[loc_id][f] += prod.qty_available
-                    elif f == 'stock_virtual':
-                        result[loc_id][f] += prod.virtual_available
-                    elif f == 'stock_real_value':
-                        amount = prod.qty_available * prod.standard_price
-                        amount = currency_obj.round(cr, uid, currency, amount)
-                        result[loc_id][f] += amount
-                    elif f == 'stock_virtual_value':
-                        amount = prod.virtual_available * prod.standard_price
-                        amount = currency_obj.round(cr, uid, currency, amount)
-                        result[loc_id][f] += amount
-        return result
+        if context is None:
+            context = {}
+        context_with_inactive = context.copy()
+        context_with_inactive['active_test'] = False
+        return self.search(cr, uid, [('id', 'child_of', ids)], context=context_with_inactive)
+
+    def _name_get(self, cr, uid, location, context=None):
+        name = location.name
+        while location.location_id and location.usage != 'view':
+            location = location.location_id
+            name = location.name + '/' + name
+        return name
+
+    def name_get(self, cr, uid, ids, context=None):
+        res = []
+        for location in self.browse(cr, uid, ids, context=context):
+            res.append((location.id, self._name_get(cr, uid, location, context=context)))
+        return res
 
     _columns = {
         'name': fields.char('Location Name', size=64, required=True, translate=True),
         'active': fields.boolean('Active', help="By unchecking the active field, you may hide a location without deleting it."),
-        'usage': fields.selection([('supplier', 'Supplier Location'), ('view', 'View'), ('internal', 'Internal Location'), ('customer', 'Customer Location'), ('inventory', 'Inventory'), ('procurement', 'Procurement'), ('production', 'Production'), ('transit', 'Transit Location for Inter-Companies Transfers')], 'Location Type', required=True,
+        'usage': fields.selection([('supplier', 'Supplier Location'), ('view', 'View'), ('internal', 'Internal Location'), ('customer', 'Customer Location'), ('inventory', 'Inventory'), ('procurement', 'Procurement'), ('production', 'Production'), ('transit', 'Transit Location')], 'Location Type', required=True,
                  help="""* Supplier Location: Virtual location representing the source location for products coming from your suppliers
                        \n* View: Virtual location used to create a hierarchical structures for your warehouse, aggregating its child locations ; can't directly contain products
                        \n* Internal Location: Physical locations inside your own warehouses,
@@ -158,439 +110,517 @@
                        \n* Inventory: Virtual location serving as counterpart for inventory operations used to correct stock levels (Physical inventories)
                        \n* Procurement: Virtual location serving as temporary counterpart for procurement operations when the source (supplier or production) is not known yet. This location should be empty when the procurement scheduler has finished running.
                        \n* Production: Virtual counterpart location for production operations: this location consumes the raw material and produces finished products
-                      """, select = True),
-         # temporarily removed, as it's unused: 'allocation_method': fields.selection([('fifo', 'FIFO'), ('lifo', 'LIFO'), ('nearest', 'Nearest')], 'Allocation Method', required=True),
-        'complete_name': fields.function(_complete_name, type='char', size=256, string="Location Name",
-                            store={'stock.location': (_get_sublocations, ['name', 'location_id'], 10)}),
-
-        'stock_real': fields.function(_product_value, type='float', string='Real Stock', multi="stock"),
-        'stock_virtual': fields.function(_product_value, type='float', string='Virtual Stock', multi="stock"),
-
+                       \n* Transit Location: Counterpart location that should be used in inter-companies or inter-warehouses operations
+                      """, select=True),
+
+        'complete_name': fields.function(_complete_name, type='char', string="Location Name",
+                            store={'stock.location': (_get_sublocations, ['name', 'location_id', 'active'], 10)}),
         'location_id': fields.many2one('stock.location', 'Parent Location', select=True, ondelete='cascade'),
         'child_ids': fields.one2many('stock.location', 'location_id', 'Contains'),
 
-        'chained_journal_id': fields.many2one('stock.journal', 'Chaining Journal',help="Inventory Journal in which the chained move will be written, if the Chaining Type is not Transparent (no journal is used if left empty)"),
-        'chained_location_id': fields.many2one('stock.location', 'Chained Location If Fixed'),
-        'chained_location_type': fields.selection([('none', 'None'), ('customer', 'Customer'), ('fixed', 'Fixed Location')],
-            'Chained Location Type', required=True,
-            help="Determines whether this location is chained to another location, i.e. any incoming product in this location \n" \
-                "should next go to the chained location. The chained location is determined according to the type :"\
-                "\n* None: No chaining at all"\
-                "\n* Customer: The chained location will be taken from the Customer Location field on the Partner form of the Partner that is specified in the Picking list of the incoming products." \
-                "\n* Fixed Location: The chained location is taken from the next field: Chained Location if Fixed." \
-                ),
-        'chained_auto_packing': fields.selection(
-            [('auto', 'Automatic Move'), ('manual', 'Manual Operation'), ('transparent', 'Automatic No Step Added')],
-            'Chaining Type',
-            required=True,
-            help="This is used only if you select a chained location type.\n" \
-                "The 'Automatic Move' value will create a stock move after the current one that will be "\
-                "validated automatically. With 'Manual Operation', the stock move has to be validated "\
-                "by a worker. With 'Automatic No Step Added', the location is replaced in the original move."
-            ),
-        'chained_picking_type': fields.selection([('out', 'Sending Goods'), ('in', 'Getting Goods'), ('internal', 'Internal')], 'Shipping Type', help="Shipping Type of the Picking List that will contain the chained move (leave empty to automatically detect the type based on the source and destination locations)."),
-        'chained_company_id': fields.many2one('res.company', 'Chained Company', help='The company the Picking List containing the chained move will belong to (leave empty to use the default company determination rules'),
-        'chained_delay': fields.integer('Chaining Lead Time',help="Delay between original move and chained move in days"),
-        'partner_id': fields.many2one('res.partner', 'Location Address',help="Address of  customer or supplier."),
-        'icon': fields.selection(tools.icons, 'Icon', size=64,help="Icon show in  hierarchical tree view"),
+        'partner_id': fields.many2one('res.partner', 'Owner', help="Owner of the location if not internal"),
 
         'comment': fields.text('Additional Information'),
-        'posx': fields.integer('Corridor (X)',help="Optional localization details, for information purpose only"),
+        'posx': fields.integer('Corridor (X)', help="Optional localization details, for information purpose only"),
         'posy': fields.integer('Shelves (Y)', help="Optional localization details, for information purpose only"),
         'posz': fields.integer('Height (Z)', help="Optional localization details, for information purpose only"),
 
         'parent_left': fields.integer('Left Parent', select=1),
         'parent_right': fields.integer('Right Parent', select=1),
-        'stock_real_value': fields.function(_product_value, type='float', string='Real Stock Value', multi="stock", digits_compute=dp.get_precision('Account')),
-        'stock_virtual_value': fields.function(_product_value, type='float', string='Virtual Stock Value', multi="stock", digits_compute=dp.get_precision('Account')),
-        'company_id': fields.many2one('res.company', 'Company', select=1, help='Let this field empty if this location is shared between all companies'),
-        'scrap_location': fields.boolean('Scrap Location', help='Check this box to allow using this location to put scrapped/damaged goods.'),
-        'valuation_in_account_id': fields.many2one('account.account', 'Stock Valuation Account (Incoming)', domain = [('type','=','other')],
-                                                   help="Used for real-time inventory valuation. When set on a virtual location (non internal type), "
-                                                        "this account will be used to hold the value of products being moved from an internal location "
-                                                        "into this location, instead of the generic Stock Output Account set on the product. "
-                                                        "This has no effect for internal locations."),
-        'valuation_out_account_id': fields.many2one('account.account', 'Stock Valuation Account (Outgoing)', domain = [('type','=','other')],
-                                                   help="Used for real-time inventory valuation. When set on a virtual location (non internal type), "
-                                                        "this account will be used to hold the value of products being moved out of this location "
-                                                        "and into an internal location, instead of the generic Stock Output Account set on the product. "
-                                                        "This has no effect for internal locations."),
+
+        'company_id': fields.many2one('res.company', 'Company', select=1, help='Let this field empty if this location is shared between companies'),
+        'scrap_location': fields.boolean('Is a Scrap Location?', help='Check this box to allow using this location to put scrapped/damaged goods.'),
+        'removal_strategy_id': fields.many2one('product.removal', 'Removal Strategy', help="Defines the default method used for suggesting the exact location (shelf) where to take the products from, which lot etc. for this location. This method can be enforced at the product category level, and a fallback is made on the parent locations if none is set here."),
+        'putaway_strategy_id': fields.many2one('product.putaway', 'Put Away Strategy', help="Defines the default method used for suggesting the exact location (shelf) where to store the products. This method can be enforced at the product category level, and a fallback is made on the parent locations if none is set here."),
+        'loc_barcode': fields.char('Location Barcode'),
     }
     _defaults = {
         'active': True,
         'usage': 'internal',
-        'chained_location_type': 'none',
-        'chained_auto_packing': 'manual',
         'company_id': lambda self, cr, uid, c: self.pool.get('res.company')._company_default_get(cr, uid, 'stock.location', context=c),
         'posx': 0,
         'posy': 0,
         'posz': 0,
-        'icon': False,
         'scrap_location': False,
     }
-
-    def chained_location_get(self, cr, uid, location, partner=None, product=None, context=None):
-        """ Finds chained location
-        @param location: Location id
-        @param partner: Partner id
-        @param product: Product id
-        @return: List of values
-        """
-        result = None
-        if location.chained_location_type == 'customer':
-            if partner:
-                result = partner.property_stock_customer
-        elif location.chained_location_type == 'fixed':
-            result = location.chained_location_id
-        if result:
-            return result, location.chained_auto_packing, location.chained_delay, location.chained_journal_id and location.chained_journal_id.id or False, location.chained_company_id and location.chained_company_id.id or False, location.chained_picking_type, False
+    _sql_constraints = [('loc_barcode_company_uniq', 'unique (loc_barcode,company_id)', 'The barcode for a location must be unique per company !')]
+
+    def create(self, cr, uid, default, context=None):
+        if not default.get('loc_barcode', False):
+            default.update({'loc_barcode': default.get('complete_name', False)})
+        return super(stock_location, self).create(cr, uid, default, context=context)
+
+    def get_putaway_strategy(self, cr, uid, location, product, context=None):
+        ''' Returns the location where the product has to be put, if any compliant putaway strategy is found. Otherwise returns None.'''
+        putaway_obj = self.pool.get('product.putaway')
+        loc = location
+        while loc:
+            if loc.putaway_strategy_id:
+                res = putaway_obj.putaway_apply(cr, uid, loc.putaway_strategy_id, product, context=context)
+                if res:
+                    return res
+            loc = loc.location_id
+
+    def _default_removal_strategy(self, cr, uid, context=None):
+        return 'fifo'
+
+    def get_removal_strategy(self, cr, uid, location, product, context=None):
+        ''' Returns the removal strategy to consider for the given product and location.
+            :param location: browse record (stock.location)
+            :param product: browse record (product.product)
+            :rtype: char
+        '''
+        if product.categ_id.removal_strategy_id:
+            return product.categ_id.removal_strategy_id.method
+        loc = location
+        while loc:
+            if loc.removal_strategy_id:
+                return loc.removal_strategy_id.method
+            loc = loc.location_id
+        return self._default_removal_strategy(cr, uid, context=context)
+
+
+#----------------------------------------------------------
+# Routes
+#----------------------------------------------------------
+
+class stock_location_route(osv.osv):
+    _name = 'stock.location.route'
+    _description = "Inventory Routes"
+    _order = 'sequence'
+
+    _columns = {
+        'name': fields.char('Route Name', required=True),
+        'sequence': fields.integer('Sequence'),
+        'pull_ids': fields.one2many('procurement.rule', 'route_id', 'Pull Rules'),
+        'active': fields.boolean('Active', help="If the active field is set to False, it will allow you to hide the route without removing it."),
+        'push_ids': fields.one2many('stock.location.path', 'route_id', 'Push Rules'),
+        'product_selectable': fields.boolean('Applicable on Product'),
+        'product_categ_selectable': fields.boolean('Applicable on Product Category'),
+        'warehouse_selectable': fields.boolean('Applicable on Warehouse'),
+        'supplied_wh_id': fields.many2one('stock.warehouse', 'Supplied Warehouse'),
+        'supplier_wh_id': fields.many2one('stock.warehouse', 'Supplier Warehouse'),
+        'company_id': fields.many2one('res.company', 'Company', select=1, help='Let this field empty if this route is shared between all companies'),
+    }
+
+    _defaults = {
+        'sequence': lambda self, cr, uid, ctx: 0,
+        'active': True,
+        'product_selectable': True,
+        'company_id': lambda self, cr, uid, c: self.pool.get('res.company')._company_default_get(cr, uid, 'stock.location.route', context=c),
+    }
+
+    def write(self, cr, uid, ids, vals, context=None):
+        '''when a route is deactivated, deactivate also its pull and push rules'''
+        if isinstance(ids, (int, long)):
+            ids = [ids]
+        res = super(stock_location_route, self).write(cr, uid, ids, vals, context=context)
+        if 'active' in vals:
+            push_ids = []
+            pull_ids = []
+            for route in self.browse(cr, uid, ids, context=context):
+                if route.push_ids:
+                    push_ids += [r.id for r in route.push_ids if r.active != vals['active']]
+                if route.pull_ids:
+                    pull_ids += [r.id for r in route.pull_ids if r.active != vals['active']]
+            if push_ids:
+                self.pool.get('stock.location.path').write(cr, uid, push_ids, {'active': vals['active']}, context=context)
+            if pull_ids:
+                self.pool.get('procurement.rule').write(cr, uid, pull_ids, {'active': vals['active']}, context=context)
+        return res
+
+#----------------------------------------------------------
+# Quants
+#----------------------------------------------------------
+
+class stock_quant(osv.osv):
+    """
+    Quants are the smallest unit of stock physical instances
+    """
+    _name = "stock.quant"
+    _description = "Quants"
+
+    def _get_quant_name(self, cr, uid, ids, name, args, context=None):
+        """ Forms complete name of location from parent location to child location.
+        @return: Dictionary of values
+        """
+        res = {}
+        for q in self.browse(cr, uid, ids, context=context):
+
+            res[q.id] = q.product_id.code or ''
+            if q.lot_id:
+                res[q.id] = q.lot_id.name
+            res[q.id] += ': ' + str(q.qty) + q.product_id.uom_id.name
+        return res
+
+    def _calc_inventory_value(self, cr, uid, ids, name, attr, context=None):
+        res = {}
+        uid_company_id = self.pool.get('res.users').browse(cr, uid, uid, context=context).company_id.id
+        for quant in self.browse(cr, uid, ids, context=context):
+            context.pop('force_company', None)
+            if quant.company_id.id != uid_company_id:
+                #if the company of the quant is different than the current user company, force the company in the context
+                #then re-do a browse to read the property fields for the good company.
+                context['force_company'] = quant.company_id.id
+                quant = self.browse(cr, uid, quant.id, context=context)
+            res[quant.id] = self._get_inventory_value(cr, uid, quant, context=context)
+        return res
+
+    def _get_inventory_value(self, cr, uid, quant, context=None):
+        return quant.product_id.standard_price * quant.qty
+
+    _columns = {
+        'name': fields.function(_get_quant_name, type='char', string='Identifier'),
+        'product_id': fields.many2one('product.product', 'Product', required=True, ondelete="restrict"),
+        'location_id': fields.many2one('stock.location', 'Location', required=True, ondelete="restrict"),
+        'qty': fields.float('Quantity', required=True, help="Quantity of products in this quant, in the default unit of measure of the product"),
+        'package_id': fields.many2one('stock.quant.package', string='Package', help="The package containing this quant"),
+        'packaging_type_id': fields.related('package_id', 'packaging_id', type='many2one', relation='product.packaging', string='Type of packaging', store=True),
+        'reservation_id': fields.many2one('stock.move', 'Reserved for Move', help="The move the quant is reserved for"),
+        'lot_id': fields.many2one('stock.production.lot', 'Lot'),
+        'cost': fields.float('Unit Cost'),
+        'owner_id': fields.many2one('res.partner', 'Owner', help="This is the owner of the quant"),
+
+        'create_date': fields.datetime('Creation Date'),
+        'in_date': fields.datetime('Incoming Date'),
+
+        'history_ids': fields.many2many('stock.move', 'stock_quant_move_rel', 'quant_id', 'move_id', 'Moves', help='Moves that operate(d) on this quant'),
+        'company_id': fields.many2one('res.company', 'Company', help="The company to which the quants belong", required=True),
+        'inventory_value': fields.function(_calc_inventory_value, string="Inventory Value", type='float', readonly=True),
+
+        # Used for negative quants to reconcile after compensated by a new positive one
+        'propagated_from_id': fields.many2one('stock.quant', 'Linked Quant', help='The negative quant this is coming from'),
+        'negative_move_id': fields.many2one('stock.move', 'Move Negative Quant', help='If this is a negative quant, this will be the move that caused this negative quant.'),
+        'negative_dest_location_id': fields.related('negative_move_id', 'location_dest_id', type='many2one', relation='stock.location', string="Negative Destination Location", help="Technical field used to record the destination location of a move that created a negative quant"),
+    }
+
+    _defaults = {
+        'company_id': lambda self, cr, uid, c: self.pool.get('res.company')._company_default_get(cr, uid, 'stock.quant', context=c),
+    }
+
+    def read_group(self, cr, uid, domain, fields, groupby, offset=0, limit=None, context=None, orderby=False, lazy=True):
+        ''' Overwrite the read_group in order to sum the function field 'inventory_value' in group by'''
+        res = super(stock_quant, self).read_group(cr, uid, domain, fields, groupby, offset=offset, limit=limit, context=context, orderby=orderby, lazy=lazy)
+        if 'inventory_value' in fields:
+            for line in res:
+                if '__domain' in line:
+                    lines = self.search(cr, uid, line['__domain'], context=context)
+                    inv_value = 0.0
+                    for line2 in self.browse(cr, uid, lines, context=context):
+                        inv_value += line2.inventory_value
+                    line['inventory_value'] = inv_value
+        return res
+
+    def action_view_quant_history(self, cr, uid, ids, context=None):
+        '''
+        This function returns an action that display the history of the quant, which
+        mean all the stock moves that lead to this quant creation with this quant quantity.
+        '''
+        mod_obj = self.pool.get('ir.model.data')
+        act_obj = self.pool.get('ir.actions.act_window')
+
+        result = mod_obj.get_object_reference(cr, uid, 'stock', 'action_move_form2')
+        id = result and result[1] or False
+        result = act_obj.read(cr, uid, [id], context={})[0]
+
+        move_ids = []
+        for quant in self.browse(cr, uid, ids, context=context):
+            move_ids += [move.id for move in quant.history_ids]
+
+        result['domain'] = "[('id','in',[" + ','.join(map(str, move_ids)) + "])]"
         return result
 
-    def picking_type_get(self, cr, uid, from_location, to_location, context=None):
-        """ Gets type of picking.
-        @param from_location: Source location
-        @param to_location: Destination location
-        @return: Location type
-        """
-        result = 'internal'
-        if (from_location.usage=='internal') and (to_location and to_location.usage in ('customer', 'supplier')):
-            result = 'out'
-        elif (from_location.usage in ('supplier', 'customer')) and (to_location.usage == 'internal'):
-            result = 'in'
+    def quants_reserve(self, cr, uid, quants, move, link=False, context=None):
+        '''This function reserves quants for the given move (and optionally given link). If the total of quantity reserved is enough, the move's state
+        is also set to 'assigned'
+
+        :param quants: list of tuple(quant browse record or None, qty to reserve). If None is given as first tuple element, the item will be ignored. Negative quants should not be received as argument
+        :param move: browse record
+        :param link: browse record (stock.move.operation.link)
+        '''
+        toreserve = []
+        reserved_availability = move.reserved_availability
+        #split quants if needed
+        for quant, qty in quants:
+            if qty <= 0.0 or (quant and quant.qty <= 0.0):
+                raise osv.except_osv(_('Error!'), _('You can not reserve a negative quantity or a negative quant.'))
+            if not quant:
+                continue
+            self._quant_split(cr, uid, quant, qty, context=context)
+            toreserve.append(quant.id)
+            reserved_availability += quant.qty
+        #reserve quants
+        if toreserve:
+            self.write(cr, SUPERUSER_ID, toreserve, {'reservation_id': move.id}, context=context)
+            #if move has a picking_id, write on that picking that pack_operation might have changed and need to be recomputed
+            if move.picking_id:
+                self.pool.get('stock.picking').write(cr, uid, [move.picking_id.id], {'recompute_pack_op': True}, context=context)
+        #check if move'state needs to be set as 'assigned'
+        if reserved_availability == move.product_qty and move.state in ('confirmed', 'waiting'):
+            self.pool.get('stock.move').write(cr, uid, [move.id], {'state': 'assigned'}, context=context)
+        elif reserved_availability > 0 and not move.partially_available:
+            self.pool.get('stock.move').write(cr, uid, [move.id], {'partially_available': True}, context=context)
+
+    def quants_move(self, cr, uid, quants, move, location_to, location_from=False, lot_id=False, owner_id=False, src_package_id=False, dest_package_id=False, context=None):
+        """Moves all given stock.quant in the given destination location.
+        :param quants: list of tuple(browse record(stock.quant) or None, quantity to move)
+        :param move: browse record (stock.move)
+        :param location_to: browse record (stock.location) depicting where the quants have to be moved
+        :param location_from: optional browse record (stock.location) explaining where the quant has to be taken (may differ from the move source location in case a removal strategy applied). This parameter is only used to pass to _quant_create if a negative quant must be created
+        :param lot_id: ID of the lot that must be set on the quants to move
+        :param owner_id: ID of the partner that must own the quants to move
+        :param src_package_id: ID of the package that contains the quants to move
+        :param dest_package_id: ID of the package that must be set on the moved quant
+        """
+        quants_reconcile = []
+        to_move_quants = []
+        self._check_location(cr, uid, location_to, context=context)
+        for quant, qty in quants:
+            if not quant:
+                #If quant is None, we will create a quant to move (and potentially a negative counterpart too)
+                quant = self._quant_create(cr, uid, qty, move, lot_id=lot_id, owner_id=owner_id, src_package_id=src_package_id, dest_package_id=dest_package_id, force_location_from=location_from, force_location_to=location_to, context=context)
+            else:
+                self._quant_split(cr, uid, quant, qty, context=context)
+                quant.refresh()
+                to_move_quants.append(quant)
+            quants_reconcile.append(quant)
+        if to_move_quants:
+            to_recompute_move_ids = [x.reservation_id.id for x in to_move_quants if x.reservation_id and x.reservation_id.id != move.id]
+            self.move_quants_write(cr, uid, to_move_quants, move, location_to, dest_package_id, context=context)
+            self.pool.get('stock.move').recalculate_move_state(cr, uid, to_recompute_move_ids, context=context)
+        if location_to.usage == 'internal':
+            if self.search(cr, uid, [('product_id', '=', move.product_id.id), ('qty','<', 0)], limit=1, context=context):
+                for quant in quants_reconcile:
+                    quant.refresh()
+                    self._quant_reconcile_negative(cr, uid, quant, move, context=context)
+
+    def move_quants_write(self, cr, uid, quants, move, location_dest_id, dest_package_id, context=None):
+        vals = {'location_id': location_dest_id.id,
+                'history_ids': [(4, move.id)],
+                'package_id': dest_package_id}
+        self.write(cr, SUPERUSER_ID, [q.id for q in quants], vals, context=context)
+
+    def quants_get_prefered_domain(self, cr, uid, location, product, qty, domain=None, prefered_domain_list=[], restrict_lot_id=False, restrict_partner_id=False, context=None):
+        ''' This function tries to find quants in the given location for the given domain, by trying to first limit
+            the choice on the quants that match the first item of prefered_domain_list as well. But if the qty requested is not reached
+            it tries to find the remaining quantity by looping on the prefered_domain_list (tries with the second item and so on).
+            Make sure the quants aren't found twice => all the domains of prefered_domain_list should be orthogonal
+        '''
+        if domain is None:
+            domain = []
+        quants = [(None, qty)]
+        #don't look for quants in location that are of type production, supplier or inventory.
+        if location.usage in ['inventory', 'production', 'supplier']:
+            return quants
+        res_qty = qty
+        if not prefered_domain_list:
+            return self.quants_get(cr, uid, location, product, qty, domain=domain, restrict_lot_id=restrict_lot_id, restrict_partner_id=restrict_partner_id, context=context)
+        for prefered_domain in prefered_domain_list:
+            if res_qty > 0:
+                #try to replace the last tuple (None, res_qty) with something that wasn't chosen at first because of the prefered order
+                quants.pop()
+                tmp_quants = self.quants_get(cr, uid, location, product, res_qty, domain=domain + prefered_domain, restrict_lot_id=restrict_lot_id, restrict_partner_id=restrict_partner_id, context=context)
+                for quant in tmp_quants:
+                    if quant[0]:
+                        res_qty -= quant[1]
+                quants += tmp_quants
+        return quants
+
+    def quants_get(self, cr, uid, location, product, qty, domain=None, restrict_lot_id=False, restrict_partner_id=False, context=None):
+        """
+        Use the removal strategies of product to search for the correct quants
+        If you inherit, put the super at the end of your method.
+
+        :location: browse record of the parent location where the quants have to be found
+        :product: browse record of the product to find
+        :qty in UoM of product
+        """
+        result = []
+        domain = domain or [('qty', '>', 0.0)]
+        if restrict_partner_id:
+            domain += [('owner_id', '=', restrict_partner_id)]
+        if restrict_lot_id:
+            domain += [('lot_id', '=', restrict_lot_id)]
+        if location:
+            removal_strategy = self.pool.get('stock.location').get_removal_strategy(cr, uid, location, product, context=context)
+            result += self.apply_removal_strategy(cr, uid, location, product, qty, domain, removal_strategy, context=context)
         return result
 
-    def _product_get_all_report(self, cr, uid, ids, product_ids=False, context=None):
-        return self._product_get_report(cr, uid, ids, product_ids, context, recursive=True)
-
-    def _product_get_report(self, cr, uid, ids, product_ids=False,
-            context=None, recursive=False):
-        """ Finds the product quantity and price for particular location.
-        @param product_ids: Ids of product
-        @param recursive: True or False
-        @return: Dictionary of values
-        """
+    def apply_removal_strategy(self, cr, uid, location, product, quantity, domain, removal_strategy, context=None):
+        if removal_strategy == 'fifo':
+            order = 'in_date, id'
+            return self._quants_get_order(cr, uid, location, product, quantity, domain, order, context=context)
+        elif removal_strategy == 'lifo':
+            order = 'in_date desc, id desc'
+            return self._quants_get_order(cr, uid, location, product, quantity, domain, order, context=context)
+        raise osv.except_osv(_('Error!'), _('Removal strategy %s not implemented.' % (removal_strategy,)))
+
+    def _quant_create(self, cr, uid, qty, move, lot_id=False, owner_id=False, src_package_id=False, dest_package_id=False,
+                      force_location_from=False, force_location_to=False, context=None):
+        '''Create a quant in the destination location and create a negative quant in the source location if it's an internal location.
+        '''
         if context is None:
             context = {}
-        product_obj = self.pool.get('product.product')
-        # Take the user company and pricetype
-        context['currency_id'] = self.pool.get('res.users').browse(cr, uid, uid, context=context).company_id.currency_id.id
-
-        # To be able to offer recursive or non-recursive reports we need to prevent recursive quantities by default
-        context['compute_child'] = False
-
-        if not product_ids:
-            product_ids = product_obj.search(cr, uid, [], context={'active_test': False})
-
-        products = product_obj.browse(cr, uid, product_ids, context=context)
-        products_by_uom = {}
-        products_by_id = {}
-        for product in products:
-            products_by_uom.setdefault(product.uom_id.id, [])
-            products_by_uom[product.uom_id.id].append(product)
-            products_by_id.setdefault(product.id, [])
-            products_by_id[product.id] = product
-
-        result = {}
-        result['product'] = []
-        for id in ids:
-            quantity_total = 0.0
-            total_price = 0.0
-            for uom_id in products_by_uom.keys():
-                fnc = self._product_get
-                if recursive:
-                    fnc = self._product_all_get
-                ctx = context.copy()
-                ctx['uom'] = uom_id
-                qty = fnc(cr, uid, id, [x.id for x in products_by_uom[uom_id]],
-                        context=ctx)
-                for product_id in qty.keys():
-                    if not qty[product_id]:
-                        continue
-                    product = products_by_id[product_id]
-                    quantity_total += qty[product_id]
-
-                    # Compute based on pricetype
-                    # Choose the right filed standard_price to read
-                    amount_unit = product.price_get('standard_price', context=context)[product.id]
-                    price = qty[product_id] * amount_unit
-
-                    total_price += price
-                    result['product'].append({
-                        'price': amount_unit,
-                        'prod_name': product.name,
-                        'code': product.default_code, # used by lot_overview_all report!
-                        'variants': product.variants or '',
-                        'uom': product.uom_id.name,
-                        'prod_qty': qty[product_id],
-                        'price_value': price,
-                    })
-        result['total'] = quantity_total
-        result['total_price'] = total_price
-        return result
-
-    def _product_get_multi_location(self, cr, uid, ids, product_ids=False, context=None,
-                                    states=['done'], what=('in', 'out')):
-        """
-        @param product_ids: Ids of product
-        @param states: List of states
-        @param what: Tuple of
-        @return:
-        """
-        product_obj = self.pool.get('product.product')
+        price_unit = self.pool.get('stock.move').get_price_unit(cr, uid, move, context=context)
+        location = force_location_to or move.location_dest_id
+        vals = {
+            'product_id': move.product_id.id,
+            'location_id': location.id,
+            'qty': qty,
+            'cost': price_unit,
+            'history_ids': [(4, move.id)],
+            'in_date': datetime.now().strftime(DEFAULT_SERVER_DATETIME_FORMAT),
+            'company_id': move.company_id.id,
+            'lot_id': lot_id,
+            'owner_id': owner_id,
+            'package_id': dest_package_id,
+        }
+
+        if move.location_id.usage == 'internal':
+            #if we were trying to move something from an internal location and reach here (quant creation),
+            #it means that a negative quant has to be created as well.
+            negative_vals = vals.copy()
+            negative_vals['location_id'] = force_location_from and force_location_from.id or move.location_id.id
+            negative_vals['qty'] = -qty
+            negative_vals['cost'] = price_unit
+            negative_vals['negative_move_id'] = move.id
+            negative_vals['package_id'] = src_package_id
+            negative_quant_id = self.create(cr, SUPERUSER_ID, negative_vals, context=context)
+            vals.update({'propagated_from_id': negative_quant_id})
+
+        #create the quant as superuser, because we want to restrict the creation of quant manually: we should always use this method to create quants
+        quant_id = self.create(cr, SUPERUSER_ID, vals, context=context)
+        return self.browse(cr, uid, quant_id, context=context)
+
+    def _quant_split(self, cr, uid, quant, qty, context=None):
+        context = context or {}
+        if (quant.qty > 0 and quant.qty <= qty) or (quant.qty <= 0 and quant.qty >= qty):
+            return False
+        new_quant = self.copy(cr, SUPERUSER_ID, quant.id, default={'qty': quant.qty - qty}, context=context)
+        self.write(cr, SUPERUSER_ID, quant.id, {'qty': qty}, context=context)
+        quant.refresh()
+        return self.browse(cr, uid, new_quant, context=context)
+
+    def _get_latest_move(self, cr, uid, quant, context=None):
+        move = False
+        for m in quant.history_ids:
+            if not move or m.date > move.date:
+                move = m
+        return move
+
+    def _quants_merge(self, cr, uid, solved_quant_ids, solving_quant, context=None):
+        path = []
+        for move in solving_quant.history_ids:
+            path.append((4, move.id))
+        self.write(cr, SUPERUSER_ID, solved_quant_ids, {'history_ids': path}, context=context)
+
+    def _quant_reconcile_negative(self, cr, uid, quant, move, context=None):
+        """
+            When new quant arrive in a location, try to reconcile it with
+            negative quants. If it's possible, apply the cost of the new
+            quant to the conter-part of the negative quant.
+        """
+        solving_quant = quant
+        dom = [('qty', '<', 0)]
+        if quant.lot_id:
+            dom += [('lot_id', '=', quant.lot_id.id)]
+        dom += [('owner_id', '=', quant.owner_id.id)]
+        dom += [('package_id', '=', quant.package_id.id)]
+        quants = self.quants_get(cr, uid, quant.location_id, quant.product_id, quant.qty, dom, context=context)
+        for quant_neg, qty in quants:
+            if not quant_neg:
+                continue
+            to_solve_quant_ids = self.search(cr, uid, [('propagated_from_id', '=', quant_neg.id)], context=context)
+            if not to_solve_quant_ids:
+                continue
+            solving_qty = qty
+            solved_quant_ids = []
+            for to_solve_quant in self.browse(cr, uid, to_solve_quant_ids, context=context):
+                if solving_qty <= 0:
+                    continue
+                solved_quant_ids.append(to_solve_quant.id)
+                self._quant_split(cr, uid, to_solve_quant, min(solving_qty, to_solve_quant.qty), context=context)
+                solving_qty -= min(solving_qty, to_solve_quant.qty)
+            remaining_solving_quant = self._quant_split(cr, uid, solving_quant, qty, context=context)
+            remaining_neg_quant = self._quant_split(cr, uid, quant_neg, -qty, context=context)
+            #if the reconciliation was not complete, we need to link together the remaining parts
+            if remaining_neg_quant:
+                remaining_to_solve_quant_ids = self.search(cr, uid, [('propagated_from_id', '=', quant_neg.id), ('id', 'not in', solved_quant_ids)], context=context)
+                if remaining_to_solve_quant_ids:
+                    self.write(cr, SUPERUSER_ID, remaining_to_solve_quant_ids, {'propagated_from_id': remaining_neg_quant.id}, context=context)
+            #delete the reconciled quants, as it is replaced by the solved quants
+            self.unlink(cr, SUPERUSER_ID, [quant_neg.id], context=context)
+            #price update + accounting entries adjustments
+            self._price_update(cr, uid, solved_quant_ids, solving_quant.cost, context=context)
+            #merge history (and cost?)
+            self._quants_merge(cr, uid, solved_quant_ids, solving_quant, context=context)
+            self.unlink(cr, SUPERUSER_ID, [solving_quant.id], context=context)
+            solving_quant = remaining_solving_quant
+
+    def _price_update(self, cr, uid, ids, newprice, context=None):
+        self.write(cr, SUPERUSER_ID, ids, {'cost': newprice}, context=context)
+
+    def quants_unreserve(self, cr, uid, move, context=None):
+        related_quants = [x.id for x in move.reserved_quant_ids]
+        if related_quants:
+            #if move has a picking_id, write on that picking that pack_operation might have changed and need to be recomputed
+            if move.picking_id:
+                self.pool.get('stock.picking').write(cr, uid, [move.picking_id.id], {'recompute_pack_op': True}, context=context)
+            if move.partially_available:
+                self.pool.get("stock.move").write(cr, uid, [move.id], {'partially_available': False}, context=context)
+            self.write(cr, SUPERUSER_ID, related_quants, {'reservation_id': False}, context=context)
+
+    def _quants_get_order(self, cr, uid, location, product, quantity, domain=[], orderby='in_date', context=None):
+        ''' Implementation of removal strategies
+            If it can not reserve, it will return a tuple (None, qty)
+        '''
         if context is None:
             context = {}
-        context.update({
-            'states': states,
-            'what': what,
-            'location': ids
-        })
-        return product_obj.get_product_available(cr, uid, product_ids, context=context)
-
-    def _product_get(self, cr, uid, id, product_ids=False, context=None, states=None):
-        """
-        @param product_ids:
-        @param states:
-        @return:
-        """
-        if states is None:
-            states = ['done']
-        ids = id and [id] or []
-        return self._product_get_multi_location(cr, uid, ids, product_ids, context=context, states=states)
-
-    def _product_all_get(self, cr, uid, id, product_ids=False, context=None, states=None):
-        if states is None:
-            states = ['done']
-        # build the list of ids of children of the location given by id
-        ids = id and [id] or []
-        location_ids = self.search(cr, uid, [('location_id', 'child_of', ids)])
-        return self._product_get_multi_location(cr, uid, location_ids, product_ids, context, states)
-
-    def _product_virtual_get(self, cr, uid, id, product_ids=False, context=None, states=None):
-        if states is None:
-            states = ['done']
-        return self._product_all_get(cr, uid, id, product_ids, context, ['confirmed', 'waiting', 'assigned', 'done'])
-
-    def _product_reserve(self, cr, uid, ids, product_id, product_qty, context=None, lock=False):
-        """
-        Attempt to find a quantity ``product_qty`` (in the product's default uom or the uom passed in ``context``) of product ``product_id``
-        in locations with id ``ids`` and their child locations. If ``lock`` is True, the stock.move lines
-        of product with id ``product_id`` in the searched location will be write-locked using Postgres's
-        "FOR UPDATE NOWAIT" option until the transaction is committed or rolled back, to prevent reservin
-        twice the same products.
-        If ``lock`` is True and the lock cannot be obtained (because another transaction has locked some of
-        the same stock.move lines), a log line will be output and False will be returned, as if there was
-        not enough stock.
-
-        :param product_id: Id of product to reserve
-        :param product_qty: Quantity of product to reserve (in the product's default uom or the uom passed in ``context``)
-        :param lock: if True, the stock.move lines of product with id ``product_id`` in all locations (and children locations) with ``ids`` will
-                     be write-locked using postgres's "FOR UPDATE NOWAIT" option until the transaction is committed or rolled back. This is
-                     to prevent reserving twice the same products.
-        :param context: optional context dictionary: if a 'uom' key is present it will be used instead of the default product uom to
-                        compute the ``product_qty`` and in the return value.
-        :return: List of tuples in the form (qty, location_id) with the (partial) quantities that can be taken in each location to
-                 reach the requested product_qty (``qty`` is expressed in the default uom of the product), of False if enough
-                 products could not be found, or the lock could not be obtained (and ``lock`` was True).
-        """
-        result = []
-        amount = 0.0
-        if context is None:
-            context = {}
-        uom_obj = self.pool.get('product.uom')
-        uom_rounding = self.pool.get('product.product').browse(cr, uid, product_id, context=context).uom_id.rounding
-        if context.get('uom'):
-            uom_rounding = uom_obj.browse(cr, uid, context.get('uom'), context=context).rounding
-        for id in self.search(cr, uid, [('location_id', 'child_of', ids)]):
-            if lock:
-                try:
-                    # Must lock with a separate select query because FOR UPDATE can't be used with
-                    # aggregation/group by's (when individual rows aren't identifiable).
-                    # We use a SAVEPOINT to be able to rollback this part of the transaction without
-                    # failing the whole transaction in case the LOCK cannot be acquired.
-                    cr.execute("SAVEPOINT stock_location_product_reserve")
-                    cr.execute("""SELECT id FROM stock_move
-                                  WHERE product_id=%s AND
-                                          (
-                                            (location_dest_id=%s AND
-                                             location_id<>%s AND
-                                             state='done')
-                                            OR
-                                            (location_id=%s AND
-                                             location_dest_id<>%s AND
-                                             state in ('done', 'assigned'))
-                                          )
-                                  FOR UPDATE of stock_move NOWAIT""", (product_id, id, id, id, id), log_exceptions=False)
-                except Exception:
-                    # Here it's likely that the FOR UPDATE NOWAIT failed to get the LOCK,
-                    # so we ROLLBACK to the SAVEPOINT to restore the transaction to its earlier
-                    # state, we return False as if the products were not available, and log it:
-                    cr.execute("ROLLBACK TO stock_location_product_reserve")
-                    _logger.warning("Failed attempt to reserve %s x product %s, likely due to another transaction already in progress. Next attempt is likely to work. Detailed error available at DEBUG level.", product_qty, product_id)
-                    _logger.debug("Trace of the failed product reservation attempt: ", exc_info=True)
-                    return False
-
-            # XXX TODO: rewrite this with one single query, possibly even the quantity conversion
-            cr.execute("""SELECT product_uom, sum(product_qty) AS product_qty
-                          FROM stock_move
-                          WHERE location_dest_id=%s AND
-                                location_id<>%s AND
-                                product_id=%s AND
-                                state='done'
-                          GROUP BY product_uom
-                       """,
-                       (id, id, product_id))
-            results = cr.dictfetchall()
-            cr.execute("""SELECT product_uom,-sum(product_qty) AS product_qty
-                          FROM stock_move
-                          WHERE location_id=%s AND
-                                location_dest_id<>%s AND
-                                product_id=%s AND
-                                state in ('done', 'assigned')
-                          GROUP BY product_uom
-                       """,
-                       (id, id, product_id))
-            results += cr.dictfetchall()
-            total = 0.0
-            results2 = 0.0
-            for r in results:
-                amount = uom_obj._compute_qty(cr, uid, r['product_uom'], r['product_qty'], context.get('uom', False))
-                results2 += amount
-                total += amount
-            if total <= 0.0:
-                continue
-
-            amount = results2
-            compare_qty = float_compare(amount, 0, precision_rounding=uom_rounding)
-            if compare_qty == 1:
-                if amount > min(total, product_qty):
-                    amount = min(product_qty, total)
-                result.append((amount, id))
-                product_qty -= amount
-                total -= amount
-                if product_qty <= 0.0:
-                    return result
-                if total <= 0.0:
-                    continue
-        return False
-
-stock_location()
-
-
-class stock_tracking(osv.osv):
-    _name = "stock.tracking"
-    _description = "Packs"
-
-    def checksum(sscc):
-        salt = '31' * 8 + '3'
-        sum = 0
-        for sscc_part, salt_part in zip(sscc, salt):
-            sum += int(sscc_part) * int(salt_part)
-        return (10 - (sum % 10)) % 10
-    checksum = staticmethod(checksum)
-
-    def make_sscc(self, cr, uid, context=None):
-        sequence = self.pool.get('ir.sequence').get(cr, uid, 'stock.lot.tracking')
-        try:
-            return sequence + str(self.checksum(sequence))
-        except Exception:
-            return sequence
-
-    _columns = {
-        'name': fields.char('Pack Reference', size=64, required=True, select=True, help="By default, the pack reference is generated following the sscc standard. (Serial number + 1 check digit)"),
-        'active': fields.boolean('Active', help="By unchecking the active field, you may hide a pack without deleting it."),
-        'serial': fields.char('Additional Reference', size=64, select=True, help="Other reference or serial number"),
-        'move_ids': fields.one2many('stock.move', 'tracking_id', 'Moves for this pack', readonly=True),
-        'date': fields.datetime('Creation Date', required=True),
-    }
-    _defaults = {
-        'active': 1,
-        'name': make_sscc,
-        'date': lambda *a: time.strftime('%Y-%m-%d %H:%M:%S'),
-    }
-
-    def name_search(self, cr, user, name, args=None, operator='ilike', context=None, limit=100):
-        if not args:
-            args = []
-        ids = self.search(cr, user, [('serial', '=', name)]+ args, limit=limit, context=context)
-        ids += self.search(cr, user, [('name', operator, name)]+ args, limit=limit, context=context)
-        return self.name_get(cr, user, ids, context)
-
-    def name_get(self, cr, uid, ids, context=None):
-        """Append the serial to the name"""
-        if not len(ids):
-            return []
-        res = [ (r['id'], r['serial'] and '%s [%s]' % (r['name'], r['serial'])
-                                      or r['name'] )
-                for r in self.read(cr, uid, ids, ['name', 'serial'],
-                                   context=context) ]
+        domain += location and [('location_id', 'child_of', location.id)] or []
+        domain += [('product_id', '=', product.id)]
+        if context.get('force_company'):
+            domain += [('company_id', '=', context.get('force_company'))]
+        else:
+            domain += [('company_id', '=', self.pool.get('res.users').browse(cr, uid, uid, context=context).company_id.id)]
+        res = []
+        offset = 0
+        while quantity > 0:
+            quants = self.search(cr, uid, domain, order=orderby, limit=10, offset=offset, context=context)
+            if not quants:
+                res.append((None, quantity))
+                break
+            for quant in self.browse(cr, uid, quants, context=context):
+                if quantity >= abs(quant.qty):
+                    res += [(quant, abs(quant.qty))]
+                    quantity -= abs(quant.qty)
+                elif quantity != 0:
+                    res += [(quant, quantity)]
+                    quantity = 0
+                    break
+            offset += 10
         return res
 
-    def unlink(self, cr, uid, ids, context=None):
-        raise osv.except_osv(_('Error!'), _('You cannot remove a lot line.'))
-
-    def action_traceability(self, cr, uid, ids, context=None):
-        """ It traces the information of a product
-        @param self: The object pointer.
-        @param cr: A database cursor
-        @param uid: ID of the user currently logged in
-        @param ids: List of IDs selected
-        @param context: A standard dictionary
-        @return: A dictionary of values
-        """
-        return self.pool.get('action.traceability').action_traceability(cr,uid,ids,context)
-
-stock_tracking()
+    def _check_location(self, cr, uid, location, context=None):
+        if location.usage == 'view':
+            raise osv.except_osv(_('Error'), _('You cannot move to a location of type view %s.') % (location.name))
+        return True
+
 
 #----------------------------------------------------------
 # Stock Picking
 #----------------------------------------------------------
+
 class stock_picking(osv.osv):
     _name = "stock.picking"
     _inherit = ['mail.thread']
     _description = "Picking List"
-
-    def _set_maximum_date(self, cr, uid, ids, name, value, arg, context=None):
-        """ Calculates planned date if it is greater than 'value'.
-        @param name: Name of field
-        @param value: Value of field
-        @param arg: User defined argument
-        @return: True or False
-        """
-        if not value:
-            return False
-        if isinstance(ids, (int, long)):
-            ids = [ids]
-        for pick in self.browse(cr, uid, ids, context=context):
-            sql_str = """update stock_move set
-                    date='%s'
-                where
-                    picking_id=%d """ % (value, pick.id)
-
-            if pick.max_date:
-                sql_str += " and (date='" + pick.max_date + "' or date>'" + value + "')"
-            cr.execute(sql_str)
-        return True
-
-    def _set_minimum_date(self, cr, uid, ids, name, value, arg, context=None):
-        """ Calculates planned date if it is less than 'value'.
-        @param name: Name of field
-        @param value: Value of field
-        @param arg: User defined argument
-        @return: True or False
-        """
-        if not value:
-            return False
-        if isinstance(ids, (int, long)):
-            ids = [ids]
-        for pick in self.browse(cr, uid, ids, context=context):
-            sql_str = """update stock_move set
-                    date='%s'
-                where
-                    picking_id=%s """ % (value, pick.id)
-            if pick.min_date:
-                sql_str += " and (date='" + pick.min_date + "' or date<'" + value + "')"
-            cr.execute(sql_str)
-        return True
+    _order = "priority desc, date asc, id desc"
+
+    def _set_min_date(self, cr, uid, id, field, value, arg, context=None):
+        move_obj = self.pool.get("stock.move")
+        if value:
+            move_ids = [move.id for move in self.browse(cr, uid, id, context=context).move_lines]
+            move_obj.write(cr, uid, move_ids, {'date_expected': value}, context=context)
 
     def get_min_max_date(self, cr, uid, ids, field_name, arg, context=None):
         """ Finds minimum and maximum dates for picking.
@@ -610,344 +640,514 @@
             where
                 picking_id IN %s
             group by
-                picking_id""",(tuple(ids),))
+                picking_id""", (tuple(ids),))
         for pick, dt1, dt2 in cr.fetchall():
             res[pick]['min_date'] = dt1
             res[pick]['max_date'] = dt2
         return res
 
     def create(self, cr, user, vals, context=None):
-        if ('name' not in vals) or (vals.get('name')=='/'):
-            seq_obj_name =  self._name
-            vals['name'] = self.pool.get('ir.sequence').get(cr, user, seq_obj_name)
-        new_id = super(stock_picking, self).create(cr, user, vals, context)
-        return new_id
+        context = context or {}
+        if ('name' not in vals) or (vals.get('name') in ('/', False)):
+            ptype_id = vals.get('picking_type_id', context.get('default_picking_type_id', False))
+            sequence_id = self.pool.get('stock.picking.type').browse(cr, user, ptype_id, context=context).sequence_id.id
+            vals['name'] = self.pool.get('ir.sequence').get_id(cr, user, sequence_id, 'id', context=context)
+        return super(stock_picking, self).create(cr, user, vals, context)
+
+    def _state_get(self, cr, uid, ids, field_name, arg, context=None):
+        '''The state of a picking depends on the state of its related stock.move
+            draft: the picking has no line or any one of the lines is draft
+            done, draft, cancel: all lines are done / draft / cancel
+            confirmed, waiting, assigned, partially_available depends on move_type (all at once or partial)
+        '''
+        res = {}
+        for pick in self.browse(cr, uid, ids, context=context):
+            if (not pick.move_lines) or any([x.state == 'draft' for x in pick.move_lines]):
+                res[pick.id] = 'draft'
+                continue
+            if all([x.state == 'cancel' for x in pick.move_lines]):
+                res[pick.id] = 'cancel'
+                continue
+            if all([x.state in ('cancel', 'done') for x in pick.move_lines]):
+                res[pick.id] = 'done'
+                continue
+
+            order = {'confirmed': 0, 'waiting': 1, 'assigned': 2}
+            order_inv = {0: 'confirmed', 1: 'waiting', 2: 'assigned'}
+            lst = [order[x.state] for x in pick.move_lines if x.state not in ('cancel', 'done')]
+            if pick.move_type == 'one':
+                res[pick.id] = order_inv[min(lst)]
+            else:
+                #we are in the case of partial delivery, so if all move are assigned, picking
+                #should be assign too, else if one of the move is assigned, or partially available, picking should be
+                #in partially available state, otherwise, picking is in waiting or confirmed state
+                res[pick.id] = order_inv[max(lst)]
+                if not all(x == 2 for x in lst):
+                    if any(x == 2 for x in lst):
+                        res[pick.id] = 'partially_available'
+                    else:
+                        #if all moves aren't assigned, check if we have one product partially available
+                        for move in pick.move_lines:
+                            if move.partially_available:
+                                res[pick.id] = 'partially_available'
+                                break
+        return res
+
+    def _get_pickings(self, cr, uid, ids, context=None):
+        res = set()
+        for move in self.browse(cr, uid, ids, context=context):
+            if move.picking_id:
+                res.add(move.picking_id.id)
+        return list(res)
+
+    def _get_pack_operation_exist(self, cr, uid, ids, field_name, arg, context=None):
+        res = {}
+        for pick in self.browse(cr, uid, ids, context=context):
+            res[pick.id] = False
+            if pick.pack_operation_ids:
+                res[pick.id] = True
+        return res
+
+    def _get_quant_reserved_exist(self, cr, uid, ids, field_name, arg, context=None):
+        res = {}
+        for pick in self.browse(cr, uid, ids, context=context):
+            res[pick.id] = False
+            for move in pick.move_lines:
+                if move.reserved_quant_ids:
+                    res[pick.id] = True
+                    continue
+        return res
+
+    def check_group_lot(self, cr, uid, context=None):
+        """ This function will return true if we have the setting to use lots activated. """
+        return self.pool.get('res.users').has_group(cr, uid, 'stock.group_production_lot')
+
+    def check_group_pack(self, cr, uid, context=None):
+        """ This function will return true if we have the setting to use package activated. """
+        return self.pool.get('res.users').has_group(cr, uid, 'stock.group_tracking_lot')
+
+    def action_assign_owner(self, cr, uid, ids, context=None):
+        for picking in self.browse(cr, uid, ids, context=context):
+            packop_ids = [op.id for op in picking.pack_operation_ids]
+            self.pool.get('stock.pack.operation').write(cr, uid, packop_ids, {'owner_id': picking.owner_id.id}, context=context)
 
     _columns = {
-        'name': fields.char('Reference', size=64, select=True, states={'done':[('readonly', True)], 'cancel':[('readonly',True)]}),
-        'origin': fields.char('Source Document', size=64, states={'done':[('readonly', True)], 'cancel':[('readonly',True)]}, help="Reference of the document", select=True),
-        'backorder_id': fields.many2one('stock.picking', 'Back Order of', states={'done':[('readonly', True)], 'cancel':[('readonly',True)]}, help="If this shipment was split, then this field links to the shipment which contains the already processed part.", select=True),
-        'type': fields.selection([('out', 'Sending Goods'), ('in', 'Getting Goods'), ('internal', 'Internal')], 'Shipping Type', required=True, select=True, help="Shipping type specify, goods coming in or going out."),
-        'note': fields.text('Notes', states={'done':[('readonly', True)], 'cancel':[('readonly',True)]}),
-        'stock_journal_id': fields.many2one('stock.journal','Stock Journal', select=True, states={'done':[('readonly', True)], 'cancel':[('readonly',True)]}),
-        'location_id': fields.many2one('stock.location', 'Location', states={'done':[('readonly', True)], 'cancel':[('readonly',True)]}, help="Keep empty if you produce at the location where the finished products are needed." \
-                "Set a location if you produce at a fixed location. This can be a partner location " \
-                "if you subcontract the manufacturing operations.", select=True),
-        'location_dest_id': fields.many2one('stock.location', 'Dest. Location', states={'done':[('readonly', True)], 'cancel':[('readonly',True)]}, help="Location where the system will stock the finished products.", select=True),
-        'move_type': fields.selection([('direct', 'Partial'), ('one', 'All at once')], 'Delivery Method', required=True, states={'done':[('readonly', True)], 'cancel':[('readonly',True)]}, help="It specifies goods to be deliver partially or all at once"),
-        'state': fields.selection([
-            ('draft', 'Draft'),
-            ('cancel', 'Cancelled'),
-            ('auto', 'Waiting Another Operation'),
-            ('confirmed', 'Waiting Availability'),
-            ('assigned', 'Ready to Transfer'),
-            ('done', 'Transferred'),
-            ], 'Status', readonly=True, select=True, track_visibility='onchange', help="""
-            * Draft: not confirmed yet and will not be scheduled until confirmed\n
-            * Waiting Another Operation: waiting for another move to proceed before it becomes automatically available (e.g. in Make-To-Order flows)\n
-            * Waiting Availability: still waiting for the availability of products\n
-            * Ready to Transfer: products reserved, simply waiting for confirmation.\n
-            * Transferred: has been processed, can't be modified or cancelled anymore\n
-            * Cancelled: has been cancelled, can't be confirmed anymore"""
+        'name': fields.char('Reference', size=64, select=True, states={'done': [('readonly', True)], 'cancel': [('readonly', True)]}),
+        'origin': fields.char('Source Document', size=64, states={'done': [('readonly', True)], 'cancel': [('readonly', True)]}, help="Reference of the document", select=True),
+        'backorder_id': fields.many2one('stock.picking', 'Back Order of', states={'done': [('readonly', True)], 'cancel': [('readonly', True)]}, help="If this shipment was split, then this field links to the shipment which contains the already processed part.", select=True),
+        'note': fields.text('Notes', states={'done': [('readonly', True)], 'cancel': [('readonly', True)]}),
+        'move_type': fields.selection([('direct', 'Partial'), ('one', 'All at once')], 'Delivery Method', required=True, states={'done': [('readonly', True)], 'cancel': [('readonly', True)]}, help="It specifies goods to be deliver partially or all at once"),
+        'state': fields.function(_state_get, type="selection",
+            store={
+                'stock.picking': (lambda self, cr, uid, ids, ctx: ids, ['move_type'], 20),
+                'stock.move': (_get_pickings, ['state', 'picking_id', 'partially_available'], 20)},
+            selection=[
+                ('draft', 'Draft'),
+                ('cancel', 'Cancelled'),
+                ('waiting', 'Waiting Another Operation'),
+                ('confirmed', 'Waiting Availability'),
+                ('partially_available', 'Partially Available'),
+                ('assigned', 'Ready to Transfer'),
+                ('done', 'Transferred'),
+                ], string='Status', readonly=True, select=True, track_visibility='onchange',
+            help="""
+                * Draft: not confirmed yet and will not be scheduled until confirmed\n
+                * Waiting Another Operation: waiting for another move to proceed before it becomes automatically available (e.g. in Make-To-Order flows)\n
+                * Waiting Availability: still waiting for the availability of products\n
+                * Partially Available: some products are available and reserved\n
+                * Ready to Transfer: products reserved, simply waiting for confirmation.\n
+                * Transferred: has been processed, can't be modified or cancelled anymore\n
+                * Cancelled: has been cancelled, can't be confirmed anymore"""
         ),
-        'min_date': fields.function(get_min_max_date, fnct_inv=_set_minimum_date, multi="min_max_date",
-                 store=True, type='datetime', string='Scheduled Time', select=1, help="Scheduled time for the shipment to be processed"),
-        'date': fields.datetime('Time', help="Creation time, usually the time of the order.", select=True, states={'done':[('readonly', True)], 'cancel':[('readonly',True)]}),
-        'date_done': fields.datetime('Date of Transfer', help="Date of Completion", states={'done':[('readonly', True)], 'cancel':[('readonly',True)]}),
-        'max_date': fields.function(get_min_max_date, fnct_inv=_set_maximum_date, multi="min_max_date",
-                 store=True, type='datetime', string='Max. Expected Date', select=2),
+        'priority': fields.selection([('0', 'Low'), ('1', 'Normal'), ('2', 'High')], states={'done': [('readonly', True)], 'cancel': [('readonly', True)]}, string='Priority', required=True),
+        'min_date': fields.function(get_min_max_date, multi="min_max_date", fnct_inv=_set_min_date,
+                 store={'stock.move': (_get_pickings, ['date_expected'], 20)}, type='datetime', states={'done': [('readonly', True)], 'cancel': [('readonly', True)]}, string='Scheduled Date', select=1, help="Scheduled time for the first part of the shipment to be processed. Setting manually a value here would set it as expected date for all the stock moves.", track_visibility='onchange'),
+        'max_date': fields.function(get_min_max_date, multi="min_max_date",
+                 store={'stock.move': (_get_pickings, ['date_expected'], 20)}, type='datetime', string='Max. Expected Date', select=2, help="Scheduled time for the last part of the shipment to be processed"),
+        'date': fields.datetime('Commitment Date', help="Date promised for the completion of the transfer order, usually set the time of the order and revised later on.", select=True, states={'done': [('readonly', True)], 'cancel': [('readonly', True)]}, track_visibility='onchange'),
+        'date_done': fields.datetime('Date of Transfer', help="Date of Completion", states={'done': [('readonly', True)], 'cancel': [('readonly', True)]}),
         'move_lines': fields.one2many('stock.move', 'picking_id', 'Internal Moves', states={'done': [('readonly', True)], 'cancel': [('readonly', True)]}),
+        'quant_reserved_exist': fields.function(_get_quant_reserved_exist, type='boolean', string='Quant already reserved ?', help='technical field used to know if there is already at least one quant reserved on moves of a given picking'),
+        'partner_id': fields.many2one('res.partner', 'Partner', states={'done': [('readonly', True)], 'cancel': [('readonly', True)]}),
+        'company_id': fields.many2one('res.company', 'Company', required=True, select=True, states={'done': [('readonly', True)], 'cancel': [('readonly', True)]}),
+        'pack_operation_ids': fields.one2many('stock.pack.operation', 'picking_id', states={'done': [('readonly', True)], 'cancel': [('readonly', True)]}, string='Related Packing Operations'),
+        'pack_operation_exist': fields.function(_get_pack_operation_exist, type='boolean', string='Pack Operation Exists?', help='technical field for attrs in view'),
+        'picking_type_id': fields.many2one('stock.picking.type', 'Picking Type', states={'done': [('readonly', True)], 'cancel': [('readonly', True)]}, required=True),
+        'picking_type_code': fields.related('picking_type_id', 'code', type='char', string='Picking Type Code', help="Technical field used to display the correct label on print button in the picking view"),
+
+        'owner_id': fields.many2one('res.partner', 'Owner', states={'done': [('readonly', True)], 'cancel': [('readonly', True)]}, help="Default Owner"),
+        # Used to search on pickings
         'product_id': fields.related('move_lines', 'product_id', type='many2one', relation='product.product', string='Product'),
-        'auto_picking': fields.boolean('Auto-Picking', states={'done':[('readonly', True)], 'cancel':[('readonly',True)]}),
-        'partner_id': fields.many2one('res.partner', 'Partner', states={'done':[('readonly', True)], 'cancel':[('readonly',True)]}),
-        'invoice_state': fields.selection([
-            ("invoiced", "Invoiced"),
-            ("2binvoiced", "To Be Invoiced"),
-            ("none", "Not Applicable")], "Invoice Control",
-            select=True, required=True, readonly=True, track_visibility='onchange', states={'draft': [('readonly', False)]}),
-        'company_id': fields.many2one('res.company', 'Company', required=True, select=True, states={'done':[('readonly', True)], 'cancel':[('readonly',True)]}),
+        'recompute_pack_op': fields.boolean('Recompute pack operation?', help='True if reserved quants changed, which mean we might need to recompute the package operations'),
+        'location_id': fields.related('move_lines', 'location_id', type='many2one', relation='stock.location', string='Location', readonly=True),
+        'location_dest_id': fields.related('move_lines', 'location_dest_id', type='many2one', relation='stock.location', string='Destination Location', readonly=True),
+        'group_id': fields.related('move_lines', 'group_id', type='many2one', relation='procurement.group', string='Procurement Group', readonly=True,
+              store={
+                  'stock.picking': (lambda self, cr, uid, ids, ctx: ids, ['move_lines'], 10),
+                  'stock.move': (_get_pickings, ['group_id', 'picking_id'], 10),
+              }),
     }
+
     _defaults = {
         'name': '/',
         'state': 'draft',
         'move_type': 'direct',
-        'type': 'internal',
-        'invoice_state': 'none',
-        'date': lambda *a: time.strftime('%Y-%m-%d %H:%M:%S'),
-        'company_id': lambda self, cr, uid, c: self.pool.get('res.company')._company_default_get(cr, uid, 'stock.picking', context=c)
+        'priority': '1',  # normal
+        'date': fields.datetime.now,
+        'company_id': lambda self, cr, uid, c: self.pool.get('res.company')._company_default_get(cr, uid, 'stock.picking', context=c),
+        'recompute_pack_op': True,
     }
     _sql_constraints = [
-        ('name_uniq', 'unique(name, company_id)', 'Reference must be unique per Company!'),
+        ('name_uniq', 'unique(name, company_id)', 'Reference must be unique per company!'),
     ]
-
-    def action_process(self, cr, uid, ids, context=None):
-        if context is None:
-            context = {}
-        """Open the partial picking wizard"""
-        context.update({
-            'active_model': self._name,
-            'active_ids': ids,
-            'active_id': len(ids) and ids[0] or False
-        })
-        return {
-            'view_type': 'form',
-            'view_mode': 'form',
-            'res_model': 'stock.partial.picking',
-            'type': 'ir.actions.act_window',
-            'target': 'new',
-            'context': context,
-            'nodestroy': True,
-        }
 
     def copy(self, cr, uid, id, default=None, context=None):
         if default is None:
             default = {}
         default = default.copy()
         picking_obj = self.browse(cr, uid, id, context=context)
-        move_obj=self.pool.get('stock.move')
-        if ('name' not in default) or (picking_obj.name=='/'):
-            seq_obj_name =  'stock.picking.' + picking_obj.type
-            default['name'] = self.pool.get('ir.sequence').get(cr, uid, seq_obj_name)
-            default['origin'] = ''
+        if ('name' not in default) or (picking_obj.name == '/'):
+            default['name'] = '/'
+        if not default.get('backorder_id'):
             default['backorder_id'] = False
-        if 'invoice_state' not in default and picking_obj.invoice_state == 'invoiced':
-            default['invoice_state'] = '2binvoiced'
-        res=super(stock_picking, self).copy(cr, uid, id, default, context)
-        if res:
-            picking_obj = self.browse(cr, uid, res, context=context)
-            for move in picking_obj.move_lines:
-                move_obj.write(cr, uid, [move.id], {'tracking_id': False,'prodlot_id':False, 'move_history_ids2': [(6, 0, [])], 'move_history_ids': [(6, 0, [])]})
-        return res
-    
-    def fields_view_get(self, cr, uid, view_id=None, view_type=False, context=None, toolbar=False, submenu=False):
-        if view_type == 'form' and not view_id:
-            mod_obj = self.pool.get('ir.model.data')
-            if self._name == "stock.picking.in":
-                model,view_id = mod_obj.get_object_reference(cr, uid, 'stock', 'view_picking_in_form')
-            if self._name == "stock.picking.out":
-                model,view_id = mod_obj.get_object_reference(cr, uid, 'stock', 'view_picking_out_form')
-        return super(stock_picking,self).fields_view_get(cr, uid, view_id=view_id, view_type=view_type, context=context, toolbar=toolbar, submenu=submenu)
-
-    def onchange_partner_in(self, cr, uid, ids, partner_id=None, context=None):
-        return {}
-
-    def action_explode(self, cr, uid, moves, context=None):
-        """Hook to allow other modules to split the moves of a picking."""
-        return moves
+        default['pack_operation_ids'] = []
+        default['date_done'] = False
+        return super(stock_picking, self).copy(cr, uid, id, default, context)
+
+    def do_print_picking(self, cr, uid, ids, context=None):
+        '''This function prints the picking list'''
+        context = context or {}
+        context['active_ids'] = ids
+        return self.pool.get("report").get_action(cr, uid, ids, 'stock.report_picking', context=context)
+
 
     def action_confirm(self, cr, uid, ids, context=None):
-        """ Confirms picking.
-        @return: True
-        """
-        pickings = self.browse(cr, uid, ids, context=context)
-        self.write(cr, uid, ids, {'state': 'confirmed'})
         todo = []
-        for picking in pickings:
+        todo_force_assign = []
+        for picking in self.browse(cr, uid, ids, context=context):
+            if picking.location_id.usage in ('supplier', 'inventory', 'production'):
+                todo_force_assign.append(picking.id)
             for r in picking.move_lines:
                 if r.state == 'draft':
                     todo.append(r.id)
-        todo = self.action_explode(cr, uid, todo, context)
         if len(todo):
             self.pool.get('stock.move').action_confirm(cr, uid, todo, context=context)
+
+        if todo_force_assign:
+            self.force_assign(cr, uid, todo_force_assign, context=context)
         return True
 
-    def test_auto_picking(self, cr, uid, ids):
-        # TODO: Check locations to see if in the same location ?
+    def action_assign(self, cr, uid, ids, context=None):
+        """ Check availability of picking moves.
+        This has the effect of changing the state and reserve quants on available moves, and may
+        also impact the state of the picking as it is computed based on move's states.
+        @return: True
+        """
+        for pick in self.browse(cr, uid, ids, context=context):
+            if pick.state == 'draft':
+                self.action_confirm(cr, uid, [pick.id], context=context)
+            pick.refresh()
+            #skip the moves that don't need to be checked
+            move_ids = [x.id for x in pick.move_lines if x.state not in ('draft', 'cancel', 'done')]
+            if not move_ids:
+                raise osv.except_osv(_('Warning!'), _('Nothing to check the availability for.'))
+            self.pool.get('stock.move').action_assign(cr, uid, move_ids, context=context)
         return True
 
-    def action_assign(self, cr, uid, ids, *args):
-        """ Changes state of picking to available if all moves are confirmed.
-        @return: True
-        """
-        wf_service = netsvc.LocalService("workflow")
-        for pick in self.browse(cr, uid, ids):
-            if pick.state == 'draft':
-                wf_service.trg_validate(uid, 'stock.picking', pick.id, 'button_confirm', cr)
-            move_ids = [x.id for x in pick.move_lines if x.state == 'confirmed']
-            if not move_ids:
-                raise osv.except_osv(_('Warning!'),_('Not enough stock, unable to reserve the products.'))
-            self.pool.get('stock.move').action_assign(cr, uid, move_ids)
-        return True
-
-    def force_assign(self, cr, uid, ids, *args):
+    def force_assign(self, cr, uid, ids, context=None):
         """ Changes state of picking to available if moves are confirmed or waiting.
         @return: True
         """
-        wf_service = netsvc.LocalService("workflow")
-        for pick in self.browse(cr, uid, ids):
-            move_ids = [x.id for x in pick.move_lines if x.state in ['confirmed','waiting']]
-            self.pool.get('stock.move').force_assign(cr, uid, move_ids)
-            wf_service.trg_write(uid, 'stock.picking', pick.id, cr)
+        for pick in self.browse(cr, uid, ids, context=context):
+            move_ids = [x.id for x in pick.move_lines if x.state in ['confirmed', 'waiting']]
+            self.pool.get('stock.move').force_assign(cr, uid, move_ids, context=context)
+        #pack_operation might have changed and need to be recomputed
+        self.write(cr, uid, ids, {'recompute_pack_op': True}, context=context)
         return True
 
-    def draft_force_assign(self, cr, uid, ids, *args):
-        """ Confirms picking directly from draft state.
-        @return: True
-        """
-        wf_service = netsvc.LocalService("workflow")
-        for pick in self.browse(cr, uid, ids):
-            if not pick.move_lines:
-                raise osv.except_osv(_('Error!'),_('You cannot process picking without stock moves.'))
-            wf_service.trg_validate(uid, 'stock.picking', pick.id,
-                'button_confirm', cr)
-        return True
-
-    def draft_validate(self, cr, uid, ids, context=None):
-        """ Validates picking directly from draft state.
-        @return: True
-        """
-        wf_service = netsvc.LocalService("workflow")
-        self.draft_force_assign(cr, uid, ids)
-        for pick in self.browse(cr, uid, ids, context=context):
-            move_ids = [x.id for x in pick.move_lines]
-            self.pool.get('stock.move').force_assign(cr, uid, move_ids)
-            wf_service.trg_write(uid, 'stock.picking', pick.id, cr)
-        return self.action_process(
-            cr, uid, ids, context=context)
-    def cancel_assign(self, cr, uid, ids, *args):
-        """ Cancels picking and moves.
-        @return: True
-        """
-        wf_service = netsvc.LocalService("workflow")
-        for pick in self.browse(cr, uid, ids):
-            move_ids = [x.id for x in pick.move_lines]
-            self.pool.get('stock.move').cancel_assign(cr, uid, move_ids)
-            wf_service.trg_write(uid, 'stock.picking', pick.id, cr)
-        return True
-
-    def action_assign_wkf(self, cr, uid, ids, context=None):
-        """ Changes picking state to assigned.
-        @return: True
-        """
-        self.write(cr, uid, ids, {'state': 'assigned'})
-        return True
-
-    def test_finished(self, cr, uid, ids):
-        """ Tests whether the move is in done or cancel state or not.
-        @return: True or False
-        """
-        move_ids = self.pool.get('stock.move').search(cr, uid, [('picking_id', 'in', ids)])
-        for move in self.pool.get('stock.move').browse(cr, uid, move_ids):
-            if move.state not in ('done', 'cancel'):
-
-                if move.product_qty != 0.0:
-                    return False
-                else:
-                    move.write({'state': 'done'})
-        return True
-
-    def test_assigned(self, cr, uid, ids):
-        """ Tests whether the move is in assigned state or not.
-        @return: True or False
-        """
-        #TOFIX: assignment of move lines should be call before testing assigment otherwise picking never gone in assign state
-        ok = True
-        for pick in self.browse(cr, uid, ids):
-            mt = pick.move_type
-            # incomming shipments are always set as available if they aren't chained
-            if pick.type == 'in':
-                if all([x.state != 'waiting' for x in pick.move_lines]):
-                    return True
-            for move in pick.move_lines:
-                if (move.state in ('confirmed', 'draft')) and (mt == 'one'):
-                    return False
-                if (mt == 'direct') and (move.state == 'assigned') and (move.product_qty):
-                    return True
-                ok = ok and (move.state in ('cancel', 'done', 'assigned'))
-        return ok
-
     def action_cancel(self, cr, uid, ids, context=None):
-        """ Changes picking state to cancel.
-        @return: True
-        """
         for pick in self.browse(cr, uid, ids, context=context):
             ids2 = [move.id for move in pick.move_lines]
             self.pool.get('stock.move').action_cancel(cr, uid, ids2, context)
-        self.write(cr, uid, ids, {'state': 'cancel', 'invoice_state': 'none'})
         return True
 
-    #
-    # TODO: change and create a move if not parents
-    #
     def action_done(self, cr, uid, ids, context=None):
-        """Changes picking state to done.
-        
-        This method is called at the end of the workflow by the activity "done".
-        @return: True
-        """
-        self.write(cr, uid, ids, {'state': 'done', 'date_done': time.strftime('%Y-%m-%d %H:%M:%S')})
-        return True
-
-    def action_move(self, cr, uid, ids, context=None):
-        """Process the Stock Moves of the Picking
-        
-        This method is called by the workflow by the activity "move".
-        Normally that happens when the signal button_done is received (button 
-        "Done" pressed on a Picking view). 
+        """Changes picking state to done by processing the Stock Moves of the Picking
+
+        Normally that happens when the button "Done" is pressed on a Picking view.
         @return: True
         """
         for pick in self.browse(cr, uid, ids, context=context):
             todo = []
             for move in pick.move_lines:
                 if move.state == 'draft':
-                    self.pool.get('stock.move').action_confirm(cr, uid, [move.id],
-                        context=context)
-                    todo.append(move.id)
-                elif move.state in ('assigned','confirmed'):
+                    todo.extend(self.pool.get('stock.move').action_confirm(cr, uid, [move.id], context=context))
+                elif move.state in ('assigned', 'confirmed'):
                     todo.append(move.id)
             if len(todo):
-                self.pool.get('stock.move').action_done(cr, uid, todo,
-                        context=context)
+                self.pool.get('stock.move').action_done(cr, uid, todo, context=context)
         return True
 
-    def get_currency_id(self, cr, uid, picking):
+    def unlink(self, cr, uid, ids, context=None):
+        #on picking deletion, cancel its move then unlink them too
+        move_obj = self.pool.get('stock.move')
+        context = context or {}
+        for pick in self.browse(cr, uid, ids, context=context):
+            move_ids = [move.id for move in pick.move_lines]
+            move_obj.action_cancel(cr, uid, move_ids, context=context)
+            move_obj.unlink(cr, uid, move_ids, context=context)
+        return super(stock_picking, self).unlink(cr, uid, ids, context=context)
+
+    def write(self, cr, uid, ids, vals, context=None):
+        res = super(stock_picking, self).write(cr, uid, ids, vals, context=context)
+        #if we changed the move lines or the pack operations, we need to recompute the remaining quantities of both
+        if 'move_lines' in vals or 'pack_operation_ids' in vals:
+            self.do_recompute_remaining_quantities(cr, uid, ids, context=context)
+        return res
+
+    def _create_backorder(self, cr, uid, picking, backorder_moves=[], context=None):
+        """ Move all non-done lines into a new backorder picking. If the key 'do_only_split' is given in the context, then move all lines not in context.get('split', []) instead of all non-done lines.
+        """
+        if not backorder_moves:
+            backorder_moves = picking.move_lines
+        backorder_move_ids = [x.id for x in backorder_moves if x.state not in ('done', 'cancel')]
+        if 'do_only_split' in context and context['do_only_split']:
+            backorder_move_ids = [x.id for x in backorder_moves if x.id not in context.get('split', [])]
+
+        if backorder_move_ids:
+            backorder_id = self.copy(cr, uid, picking.id, {
+                'name': '/',
+                'move_lines': [],
+                'pack_operation_ids': [],
+                'backorder_id': picking.id,
+            })
+            back_order_name = self.browse(cr, uid, backorder_id, context=context).name
+            self.message_post(cr, uid, picking.id, body=_("Back order <em>%s</em> <b>created</b>.") % (back_order_name), context=context)
+            move_obj = self.pool.get("stock.move")
+            move_obj.write(cr, uid, backorder_move_ids, {'picking_id': backorder_id}, context=context)
+
+            self.write(cr, uid, [picking.id], {'date_done': time.strftime(DEFAULT_SERVER_DATETIME_FORMAT)}, context=context)
+            self.action_confirm(cr, uid, [backorder_id], context=context)
+            return backorder_id
         return False
 
-    def _get_partner_to_invoice(self, cr, uid, picking, context=None):
-        """ Gets the partner that will be invoiced
-            Note that this function is inherited in the sale and purchase modules
-            @param picking: object of the picking for which we are selecting the partner to invoice
-            @return: object of the partner to invoice
-        """
-        return picking.partner_id and picking.partner_id.id
-
-    def _get_comment_invoice(self, cr, uid, picking):
-        """
-        @return: comment string for invoice
-        """
-        return picking.note or ''
-
-    def _get_price_unit_invoice(self, cr, uid, move_line, type, context=None):
-        """ Gets price unit for invoice
-        @param move_line: Stock move lines
-        @param type: Type of invoice
-        @return: The price unit for the move line
-        """
-        if context is None:
-            context = {}
-
-<<<<<<< HEAD
-        if type in ('in_invoice', 'in_refund'):
-            # Take the user company and pricetype
-            context['currency_id'] = move_line.company_id.currency_id.id
-            amount_unit = move_line.product_id.price_get('standard_price', context=context)[move_line.product_id.id]
-            return amount_unit
-        else:
-            return move_line.product_id.list_price
-
-    def _get_discount_invoice(self, cr, uid, move_line):
-        '''Return the discount for the move line'''
-        return 0.0
-
-    def _get_taxes_invoice(self, cr, uid, move_line, type):
-        """ Gets taxes on invoice
-        @param move_line: Stock move lines
-        @param type: Type of invoice
-        @return: Taxes Ids for the move line
-        """
-        if type in ('in_invoice', 'in_refund'):
-            taxes = move_line.product_id.supplier_taxes_id
-=======
+    def recheck_availability(self, cr, uid, picking_ids, context=None):
+        self.action_assign(cr, uid, picking_ids, context=context)
+        self.do_prepare_partial(cr, uid, picking_ids, context=context)
+
+    def _get_top_level_packages(self, cr, uid, quants_suggested_locations, context=None):
+        """This method searches for the higher level packages that can be moved as a single operation, given a list of quants
+           to move and their suggested destination, and returns the list of matching packages.
+        """
+        # Try to find as much as possible top-level packages that can be moved
+        pack_obj = self.pool.get("stock.quant.package")
+        quant_obj = self.pool.get("stock.quant")
+        top_lvl_packages = set()
+        quants_to_compare = quants_suggested_locations.keys()
+        for pack in list(set([x.package_id for x in quants_suggested_locations.keys() if x and x.package_id])):
+            loop = True
+            test_pack = pack
+            good_pack = False
+            pack_destination = False
+            while loop:
+                pack_quants = pack_obj.get_content(cr, uid, [test_pack.id], context=context)
+                all_in = True
+                for quant in quant_obj.browse(cr, uid, pack_quants, context=context):
+                    # If the quant is not in the quants to compare and not in the common location
+                    if not quant in quants_to_compare:
+                        all_in = False
+                        break
+                    else:
+                        #if putaway strat apply, the destination location of each quant may be different (and thus the package should not be taken as a single operation)
+                        if not pack_destination:
+                            pack_destination = quants_suggested_locations[quant]
+                        elif pack_destination != quants_suggested_locations[quant]:
+                            all_in = False
+                            break
+                if all_in:
+                    good_pack = test_pack
+                    if test_pack.parent_id:
+                        test_pack = test_pack.parent_id
+                    else:
+                        #stop the loop when there's no parent package anymore
+                        loop = False
+                else:
+                    #stop the loop when the package test_pack is not totally reserved for moves of this picking
+                    #(some quants may be reserved for other picking or not reserved at all)
+                    loop = False
+            if good_pack:
+                top_lvl_packages.add(good_pack)
+        return list(top_lvl_packages)
+
+    def _prepare_pack_ops(self, cr, uid, picking, quants, forced_qties, context=None):
+        """ returns a list of dict, ready to be used in create() of stock.pack.operation.
+
+        :param picking: browse record (stock.picking)
+        :param quants: browse record list (stock.quant). List of quants associated to the picking
+        :param forced_qties: dictionary showing for each product (keys) its corresponding quantity (value) that is not covered by the quants associated to the picking
+        """
+        def _picking_putaway_apply(product):
+            location = False
+            # Search putaway strategy
+            if product_putaway_strats.get(product.id):
+                location = product_putaway_strats[product.id]
+            else:
+                location = self.pool.get('stock.location').get_putaway_strategy(cr, uid, picking.location_dest_id, product, context=context)
+                product_putaway_strats[product.id] = location
+            return location or picking.location_dest_id.id
+
+        pack_obj = self.pool.get("stock.quant.package")
+        quant_obj = self.pool.get("stock.quant")
+        vals = []
+        qtys_grouped = {}
+        #for each quant of the picking, find the suggested location
+        quants_suggested_locations = {}
+        product_putaway_strats = {}
+        for quant in quants:
+            if quant.qty <= 0:
+                continue
+            suggested_location_id = _picking_putaway_apply(quant.product_id)
+            quants_suggested_locations[quant] = suggested_location_id
+
+        #find the packages we can movei as a whole
+        top_lvl_packages = self._get_top_level_packages(cr, uid, quants_suggested_locations, context=context)
+        # and then create pack operations for the top-level packages found
+        for pack in top_lvl_packages:
+            pack_quant_ids = pack_obj.get_content(cr, uid, [pack.id], context=context)
+            pack_quants = quant_obj.browse(cr, uid, pack_quant_ids, context=context)
+            vals.append({
+                    'picking_id': picking.id,
+                    'package_id': pack.id,
+                    'product_qty': 1.0,
+                    'location_id': pack.location_id.id,
+                    'location_dest_id': quants_suggested_locations[pack_quants[0]],
+                })
+            #remove the quants inside the package so that they are excluded from the rest of the computation
+            for quant in pack_quants:
+                del quants_suggested_locations[quant]
+
+        # Go through all remaining reserved quants and group by product, package, lot, owner, source location and dest location
+        for quant, dest_location_id in quants_suggested_locations.items():
+            key = (quant.product_id.id, quant.package_id.id, quant.lot_id.id, quant.owner_id.id, quant.location_id.id, dest_location_id)
+            if qtys_grouped.get(key):
+                qtys_grouped[key] += quant.qty
+            else:
+                qtys_grouped[key] = quant.qty
+
+        # Do the same for the forced quantities (in cases of force_assign or incomming shipment for example)
+        for product, qty in forced_qties.items():
+            if qty <= 0:
+                continue
+            suggested_location_id = _picking_putaway_apply(product)
+            key = (product.id, False, False, False, picking.location_id.id, suggested_location_id)
+            if qtys_grouped.get(key):
+                qtys_grouped[key] += qty
+            else:
+                qtys_grouped[key] = qty
+
+        # Create the necessary operations for the grouped quants and remaining qtys
+        for key, qty in qtys_grouped.items():
+            vals.append({
+                'picking_id': picking.id,
+                'product_qty': qty,
+                'product_id': key[0],
+                'package_id': key[1],
+                'lot_id': key[2],
+                'owner_id': key[3],
+                'location_id': key[4],
+                'location_dest_id': key[5],
+                'product_uom_id': self.pool.get("product.product").browse(cr, uid, key[0], context=context).uom_id.id,
+            })
+        return vals
+
+    def open_barcode_interface(self, cr, uid, picking_ids, context=None):
+        final_url="/barcode/web/#action=stock.ui&picking_id="+str(picking_ids[0])
+        return {'type': 'ir.actions.act_url', 'url':final_url, 'target': 'self',}
+
+    def do_partial_open_barcode(self, cr, uid, picking_ids, context=None):
+        self.do_prepare_partial(cr, uid, picking_ids, context=context)
+        return self.open_barcode_interface(cr, uid, picking_ids, context=context)
+
+    def do_prepare_partial(self, cr, uid, picking_ids, context=None):
+        context = context or {}
+        pack_operation_obj = self.pool.get('stock.pack.operation')
+        #used to avoid recomputing the remaining quantities at each new pack operation created
+        ctx = context.copy()
+        ctx['no_recompute'] = True
+
+        #get list of existing operations and delete them
+        existing_package_ids = pack_operation_obj.search(cr, uid, [('picking_id', 'in', picking_ids)], context=context)
+        if existing_package_ids:
+            pack_operation_obj.unlink(cr, uid, existing_package_ids, context)
+        for picking in self.browse(cr, uid, picking_ids, context=context):
+            forced_qties = {}  # Quantity remaining after calculating reserved quants
+            picking_quants = []
+            #Calculate packages, reserved quants, qtys of this picking's moves
+            for move in picking.move_lines:
+                if move.state not in ('assigned', 'confirmed'):
+                    continue
+                move_quants = move.reserved_quant_ids
+                picking_quants += move_quants
+                forced_qty = (move.state == 'assigned') and move.product_qty - sum([x.qty for x in move_quants]) or 0
+                #if we used force_assign() on the move, or if the move is incomming, forced_qty > 0
+                if forced_qty:
+                    if forced_qties.get(move.product_id):
+                        forced_qties[move.product_id] += forced_qty
+                    else:
+                        forced_qties[move.product_id] = forced_qty
+            for vals in self._prepare_pack_ops(cr, uid, picking, picking_quants, forced_qties, context=context):
+                pack_operation_obj.create(cr, uid, vals, context=ctx)
+        #recompute the remaining quantities all at once
+        self.do_recompute_remaining_quantities(cr, uid, picking_ids, context=context)
+        self.write(cr, uid, picking_ids, {'recompute_pack_op': False}, context=context)
+
+    def do_unreserve(self, cr, uid, picking_ids, context=None):
+        """
+          Will remove all quants for picking in picking_ids
+        """
+        moves_to_unreserve = []
+        pack_line_to_unreserve = []
+        for picking in self.browse(cr, uid, picking_ids, context=context):
+            moves_to_unreserve += [m.id for m in picking.move_lines if m.state not in ('done', 'cancel')]
+            pack_line_to_unreserve += [p.id for p in picking.pack_operation_ids]
+        if moves_to_unreserve:
+            if pack_line_to_unreserve:
+                self.pool.get('stock.pack.operation').unlink(cr, uid, pack_line_to_unreserve, context=context)
+            self.pool.get('stock.move').do_unreserve(cr, uid, moves_to_unreserve, context=context)
+
+    def recompute_remaining_qty(self, cr, uid, picking, context=None):
+        def _create_link_for_index(operation_id, index, product_id, qty_to_assign, quant_id=False):
+            move_dict = prod2move_ids[product_id][index]
+            qty_on_link = min(move_dict['remaining_qty'], qty_to_assign)
+            self.pool.get('stock.move.operation.link').create(cr, uid, {'move_id': move_dict['move'].id, 'operation_id': operation_id, 'qty': qty_on_link, 'reserved_quant_id': quant_id}, context=context)
+            if move_dict['remaining_qty'] == qty_on_link:
+                prod2move_ids[product_id].pop(index)
+            else:
+                move_dict['remaining_qty'] -= qty_on_link
+            return qty_on_link
+
+        def _create_link_for_quant(operation_id, quant, qty):
+            """create a link for given operation and reserved move of given quant, for the max quantity possible, and returns this quantity"""
+            if not quant.reservation_id.id:
+                return _create_link_for_product(operation_id, quant.product_id.id, qty)
+            qty_on_link = 0
+            for i in range(0, len(prod2move_ids[quant.product_id.id])):
+                if prod2move_ids[quant.product_id.id][i]['move'].id != quant.reservation_id.id:
+                    continue
+                qty_on_link = _create_link_for_index(operation_id, i, quant.product_id.id, qty, quant_id=quant.id)
+                break
+            return qty_on_link
+
+        def _create_link_for_product(operation_id, product_id, qty):
+            '''method that creates the link between a given operation and move(s) of given product, for the given quantity.
+            Returns True if it was possible to create links for the requested quantity (False if there was not enough quantity on stock moves)'''
+            qty_to_assign = qty
+            if prod2move_ids.get(product_id):
+                while prod2move_ids[product_id] and qty_to_assign > 0:
+                    qty_on_link = _create_link_for_index(operation_id, 0, product_id, qty_to_assign, quant_id=False)
+                    qty_to_assign -= qty_on_link
+            return qty_to_assign == 0
+
         uom_obj = self.pool.get('product.uom')
         package_obj = self.pool.get('stock.quant.package')
         quant_obj = self.pool.get('stock.quant')
@@ -1059,540 +1259,178 @@
         if not move_ids:
             self.do_unreserve(cr, uid, [picking.id], context=context)
             self.action_assign(cr, uid, [picking.id], context=context)
->>>>>>> d08651d2
         else:
-            taxes = move_line.product_id.taxes_id
-
-        if move_line.picking_id and move_line.picking_id.partner_id and move_line.picking_id.partner_id.id:
-            return self.pool.get('account.fiscal.position').map_tax(
-                cr,
-                uid,
-                move_line.picking_id.partner_id.property_account_position,
-                taxes
-            )
-        else:
-            return map(lambda x: x.id, taxes)
-
-    def _get_account_analytic_invoice(self, cr, uid, picking, move_line):
-        return False
-
-    def _invoice_line_hook(self, cr, uid, move_line, invoice_line_id):
-        '''Call after the creation of the invoice line'''
-        return
-
-    def _invoice_hook(self, cr, uid, picking, invoice_id):
-        '''Call after the creation of the invoice'''
-        return
-
-    def _get_invoice_type(self, pick):
-        src_usage = dest_usage = None
-        inv_type = None
-        if pick.invoice_state == '2binvoiced':
-            if pick.move_lines:
-                src_usage = pick.move_lines[0].location_id.usage
-                dest_usage = pick.move_lines[0].location_dest_id.usage
-            if pick.type == 'out' and dest_usage == 'supplier':
-                inv_type = 'in_refund'
-            elif pick.type == 'out' and dest_usage == 'customer':
-                inv_type = 'out_invoice'
-            elif pick.type == 'in' and src_usage == 'supplier':
-                inv_type = 'in_invoice'
-            elif pick.type == 'in' and src_usage == 'customer':
-                inv_type = 'out_refund'
+            stock_move_obj.do_unreserve(cr, uid, move_ids, context=context)
+            stock_move_obj.action_assign(cr, uid, move_ids, context=context)
+
+    def do_transfer(self, cr, uid, picking_ids, context=None):
+        """
+            If no pack operation, we do simple action_done of the picking
+            Otherwise, do the pack operations
+        """
+        if not context:
+            context = {}
+        stock_move_obj = self.pool.get('stock.move')
+        for picking in self.browse(cr, uid, picking_ids, context=context):
+            if not picking.pack_operation_ids:
+                self.action_done(cr, uid, [picking.id], context=context)
+                continue
             else:
-                inv_type = 'out_invoice'
-        return inv_type
-
-    def _prepare_invoice_group(self, cr, uid, picking, partner, invoice, context=None):
-        """ Builds the dict for grouped invoices
-            @param picking: picking object
-            @param partner: object of the partner to invoice (not used here, but may be usefull if this function is inherited)
-            @param invoice: object of the invoice that we are updating
-            @return: dict that will be used to update the invoice
-        """
-        comment = self._get_comment_invoice(cr, uid, picking)
-        return {
-            'name': (invoice.name or '') + ', ' + (picking.name or ''),
-            'origin': (invoice.origin or '') + ', ' + (picking.name or '') + (picking.origin and (':' + picking.origin) or ''),
-            'comment': (comment and (invoice.comment and invoice.comment + "\n" + comment or comment)) or (invoice.comment and invoice.comment or ''),
-            'date_invoice': context.get('date_inv', False),
-            'user_id': uid,
-        }
-
-    def _prepare_invoice(self, cr, uid, picking, partner, inv_type, journal_id, context=None):
-        """ Builds the dict containing the values for the invoice
-            @param picking: picking object
-            @param partner: object of the partner to invoice
-            @param inv_type: type of the invoice ('out_invoice', 'in_invoice', ...)
-            @param journal_id: ID of the accounting journal
-            @return: dict that will be used to create the invoice object
-        """
-        if isinstance(partner, int):
-            partner = self.pool.get('res.partner').browse(cr, uid, partner, context=context)
-        if inv_type in ('out_invoice', 'out_refund'):
-            account_id = partner.property_account_receivable.id
-            payment_term = partner.property_payment_term.id or False
-        else:
-            account_id = partner.property_account_payable.id
-            payment_term = partner.property_supplier_payment_term.id or False
-        comment = self._get_comment_invoice(cr, uid, picking)
-        invoice_vals = {
-            'name': picking.name,
-            'origin': (picking.name or '') + (picking.origin and (':' + picking.origin) or ''),
-            'type': inv_type,
-            'account_id': account_id,
-            'partner_id': partner.id,
-            'comment': comment,
-            'payment_term': payment_term,
-            'fiscal_position': partner.property_account_position.id,
-            'date_invoice': context.get('date_inv', False),
-            'company_id': picking.company_id.id,
-            'user_id': uid,
-        }
-        cur_id = self.get_currency_id(cr, uid, picking)
-        if cur_id:
-            invoice_vals['currency_id'] = cur_id
-        if journal_id:
-            invoice_vals['journal_id'] = journal_id
-        return invoice_vals
-
-    def _prepare_invoice_line(self, cr, uid, group, picking, move_line, invoice_id,
-        invoice_vals, context=None):
-        """ Builds the dict containing the values for the invoice line
-            @param group: True or False
-            @param picking: picking object
-            @param: move_line: move_line object
-            @param: invoice_id: ID of the related invoice
-            @param: invoice_vals: dict used to created the invoice
-            @return: dict that will be used to create the invoice line
-        """
-        if group:
-            name = (picking.name or '') + '-' + move_line.name
-        else:
-            name = move_line.name
-        origin = move_line.picking_id.name or ''
-        if move_line.picking_id.origin:
-            origin += ':' + move_line.picking_id.origin
-
-        if invoice_vals['type'] in ('out_invoice', 'out_refund'):
-            account_id = move_line.product_id.property_account_income.id
-            if not account_id:
-                account_id = move_line.product_id.categ_id.\
-                        property_account_income_categ.id
-        else:
-            account_id = move_line.product_id.property_account_expense.id
-            if not account_id:
-                account_id = move_line.product_id.categ_id.\
-                        property_account_expense_categ.id
-        if invoice_vals['fiscal_position']:
-            fp_obj = self.pool.get('account.fiscal.position')
-            fiscal_position = fp_obj.browse(cr, uid, invoice_vals['fiscal_position'], context=context)
-            account_id = fp_obj.map_account(cr, uid, fiscal_position, account_id)
-        # set UoS if it's a sale and the picking doesn't have one
-        uos_id = move_line.product_uos and move_line.product_uos.id or False
-        if not uos_id and invoice_vals['type'] in ('out_invoice', 'out_refund'):
-            uos_id = move_line.product_uom.id
-
-        return {
-            'name': name,
-            'origin': origin,
-            'invoice_id': invoice_id,
-            'uos_id': uos_id,
-            'product_id': move_line.product_id.id,
-            'account_id': account_id,
-            'price_unit': self._get_price_unit_invoice(cr, uid, move_line, invoice_vals['type']),
-            'discount': self._get_discount_invoice(cr, uid, move_line),
-            'quantity': move_line.product_uos_qty or move_line.product_qty,
-            'invoice_line_tax_id': [(6, 0, self._get_taxes_invoice(cr, uid, move_line, invoice_vals['type']))],
-            'account_analytic_id': self._get_account_analytic_invoice(cr, uid, picking, move_line),
-        }
-
-    def action_invoice_create(self, cr, uid, ids, journal_id=False,
-            group=False, type='out_invoice', context=None):
-        """ Creates invoice based on the invoice state selected for picking.
-        @param journal_id: Id of journal
-        @param group: Whether to create a group invoice or not
-        @param type: Type invoice to be created
-        @return: Ids of created invoices for the pickings
-        """
+                need_rereserve, all_op_processed = self.picking_recompute_remaining_quantities(cr, uid, picking, context=context)
+                #create extra moves in the picking (unexpected product moves coming from pack operations)
+                if not all_op_processed:
+                    self._create_extra_moves(cr, uid, picking, context=context)
+                picking.refresh()
+                #split move lines eventually
+                todo_move_ids = []
+                toassign_move_ids = []
+                for move in picking.move_lines:
+                    remaining_qty = move.remaining_qty
+                    if move.state in ('done', 'cancel'):
+                        #ignore stock moves cancelled or already done
+                        continue
+                    elif move.state == 'draft':
+                        toassign_move_ids.append(move.id)
+                    if remaining_qty == 0:
+                        if move.state in ('draft', 'assigned', 'confirmed'):
+                            todo_move_ids.append(move.id)
+                    elif remaining_qty > 0 and remaining_qty < move.product_qty:
+                        new_move = stock_move_obj.split(cr, uid, move, remaining_qty, context=context)
+                        todo_move_ids.append(move.id)
+                        #Assign move as it was assigned before
+                        toassign_move_ids.append(new_move)
+                if (need_rereserve or not all_op_processed) and not picking.location_id.usage in ("supplier", "production", "inventory"):
+                    self.rereserve_quants(cr, uid, picking, move_ids=todo_move_ids, context=context)
+                    self.do_recompute_remaining_quantities(cr, uid, [picking.id], context=context)
+                if todo_move_ids and not context.get('do_only_split'):
+                    self.pool.get('stock.move').action_done(cr, uid, todo_move_ids, context=context)
+                elif context.get('do_only_split'):
+                    context.update({'split': todo_move_ids})
+            picking.refresh()
+            self._create_backorder(cr, uid, picking, context=context)
+            if toassign_move_ids:
+                stock_move_obj.action_assign(cr, uid, toassign_move_ids, context=context)
+        return True
+
+    def do_split(self, cr, uid, picking_ids, context=None):
+        """ just split the picking (create a backorder) without making it 'done' """
         if context is None:
             context = {}
-
-        invoice_obj = self.pool.get('account.invoice')
-        invoice_line_obj = self.pool.get('account.invoice.line')
-        partner_obj = self.pool.get('res.partner')
-        invoices_group = {}
-        res = {}
-        inv_type = type
-        for picking in self.browse(cr, uid, ids, context=context):
-            if picking.invoice_state != '2binvoiced':
-                continue
-            partner = self._get_partner_to_invoice(cr, uid, picking, context=context)
-            if isinstance(partner, int):
-                partner = partner_obj.browse(cr, uid, [partner], context=context)[0]
-            if not partner:
-                raise osv.except_osv(_('Error, no partner !'),
-                    _('Please put a partner on the picking list if you want to generate invoice.'))
-
-            if not inv_type:
-                inv_type = self._get_invoice_type(picking)
-
-            if group and partner.id in invoices_group:
-                invoice_id = invoices_group[partner.id]
-                invoice = invoice_obj.browse(cr, uid, invoice_id)
-                invoice_vals_group = self._prepare_invoice_group(cr, uid, picking, partner, invoice, context=context)
-                invoice_obj.write(cr, uid, [invoice_id], invoice_vals_group, context=context)
-            else:
-                invoice_vals = self._prepare_invoice(cr, uid, picking, partner, inv_type, journal_id, context=context)
-                invoice_id = invoice_obj.create(cr, uid, invoice_vals, context=context)
-                invoices_group[partner.id] = invoice_id
-            res[picking.id] = invoice_id
-            for move_line in picking.move_lines:
-                if move_line.state == 'cancel':
-                    continue
-                if move_line.scrapped:
-                    # do no invoice scrapped products
-                    continue
-                vals = self._prepare_invoice_line(cr, uid, group, picking, move_line,
-                                invoice_id, invoice_vals, context=context)
-                if vals:
-                    invoice_line_id = invoice_line_obj.create(cr, uid, vals, context=context)
-                    self._invoice_line_hook(cr, uid, move_line, invoice_line_id)
-
-            invoice_obj.button_compute(cr, uid, [invoice_id], context=context,
-                    set_total=(inv_type in ('in_invoice', 'in_refund')))
-            self.write(cr, uid, [picking.id], {
-                'invoice_state': 'invoiced',
-                }, context=context)
-            self._invoice_hook(cr, uid, picking, invoice_id)
-        self.write(cr, uid, res.keys(), {
-            'invoice_state': 'invoiced',
-            }, context=context)
-        return res
-
-    def test_done(self, cr, uid, ids, context=None):
-        """ Test whether the move lines are done or not.
-        @return: True or False
-        """
-        ok = False
-        for pick in self.browse(cr, uid, ids, context=context):
-            if not pick.move_lines:
-                return True
-            for move in pick.move_lines:
-                if move.state not in ('cancel','done'):
-                    return False
-                if move.state=='done':
-                    ok = True
-        return ok
-
-    def test_cancel(self, cr, uid, ids, context=None):
-        """ Test whether the move lines are canceled or not.
-        @return: True or False
-        """
-        for pick in self.browse(cr, uid, ids, context=context):
-            for move in pick.move_lines:
-                if move.state not in ('cancel',):
-                    return False
-        return True
-
-    def allow_cancel(self, cr, uid, ids, context=None):
-        for pick in self.browse(cr, uid, ids, context=context):
-            if not pick.move_lines:
-                return True
-            for move in pick.move_lines:
-                if move.state == 'done':
-                    raise osv.except_osv(_('Error!'), _('You cannot cancel the picking as some moves have been done. You should cancel the picking lines.'))
-        return True
-
-    def unlink(self, cr, uid, ids, context=None):
-        move_obj = self.pool.get('stock.move')
+        ctx = context.copy()
+        ctx['do_only_split'] = True
+        return self.do_transfer(cr, uid, picking_ids, context=ctx)
+
+    def get_next_picking_for_ui(self, cr, uid, context=None):
+        """ returns the next pickings to process. Used in the barcode scanner UI"""
         if context is None:
             context = {}
-        for pick in self.browse(cr, uid, ids, context=context):
-            if pick.state in ['done','cancel']:
-                raise osv.except_osv(_('Error!'), _('You cannot remove the picking which is in %s state!')%(pick.state,))
-            else:
-                ids2 = [move.id for move in pick.move_lines]
-                ctx = context.copy()
-                ctx.update({'call_unlink':True})
-                if pick.state != 'draft':
-                    #Cancelling the move in order to affect Virtual stock of product
-                    move_obj.action_cancel(cr, uid, ids2, ctx)
-                #Removing the move
-                move_obj.unlink(cr, uid, ids2, ctx)
-
-        return super(stock_picking, self).unlink(cr, uid, ids, context=context)
-
-    # FIXME: needs refactoring, this code is partially duplicated in stock_move.do_partial()!
-    def do_partial(self, cr, uid, ids, partial_datas, context=None):
-        """ Makes partial picking and moves done.
-        @param partial_datas : Dictionary containing details of partial picking
-                          like partner_id, partner_id, delivery_date,
-                          delivery moves with product_id, product_qty, uom
-        @return: Dictionary of values
-        """
-        if context is None:
-            context = {}
-        else:
-            context = dict(context)
-        res = {}
-        move_obj = self.pool.get('stock.move')
+        domain = [('state', 'in', ('assigned', 'partially_available'))]
+        if context.get('default_picking_type_id'):
+            domain.append(('picking_type_id', '=', context['default_picking_type_id']))
+        return self.search(cr, uid, domain, context=context)
+
+    def action_done_from_ui(self, cr, uid, picking_id, context=None):
+        """ called when button 'done' is pushed in the barcode scanner UI """
+        #write qty_done into field product_qty for every package_operation before doing the transfer
+        pack_op_obj = self.pool.get('stock.pack.operation')
+        for operation in self.browse(cr, uid, picking_id, context=context).pack_operation_ids:
+            pack_op_obj.write(cr, uid, operation.id, {'product_qty': operation.qty_done}, context=context)
+        self.do_transfer(cr, uid, [picking_id], context=context)
+        #return id of next picking to work on
+        return self.get_next_picking_for_ui(cr, uid, context=context)
+
+    def action_pack(self, cr, uid, picking_ids, operation_filter_ids=None, context=None):
+        """ Create a package with the current pack_operation_ids of the picking that aren't yet in a pack.
+        Used in the barcode scanner UI and the normal interface as well. 
+        operation_filter_ids is used by barcode scanner interface to specify a subset of operation to pack"""
+        if operation_filter_ids == None:
+            operation_filter_ids = []
+        stock_operation_obj = self.pool.get('stock.pack.operation')
+        package_obj = self.pool.get('stock.quant.package')
+        stock_move_obj = self.pool.get('stock.move')
+        for picking_id in picking_ids:
+            operation_search_domain = [('picking_id', '=', picking_id), ('result_package_id', '=', False)]
+            if operation_filter_ids != []:
+                operation_search_domain.append(('id', 'in', operation_filter_ids))
+            operation_ids = stock_operation_obj.search(cr, uid, operation_search_domain, context=context)
+            pack_operation_ids = []
+            if operation_ids:
+                for operation in stock_operation_obj.browse(cr, uid, operation_ids, context=context):
+                    #If we haven't done all qty in operation, we have to split into 2 operation
+                    op = operation
+                    if (operation.qty_done < operation.product_qty):
+                        new_operation = stock_operation_obj.copy(cr, uid, operation.id, {'product_qty': operation.qty_done,'qty_done': operation.qty_done}, context=context)
+                        stock_operation_obj.write(cr, uid, operation.id, {'product_qty': operation.product_qty - operation.qty_done,'qty_done': 0}, context=context)
+                        op = stock_operation_obj.browse(cr, uid, new_operation, context=context)
+                    pack_operation_ids.append(op.id)
+                    for record in op.linked_move_operation_ids:
+                        stock_move_obj.check_tracking(cr, uid, record.move_id, op.package_id.id or op.lot_id.id, context=context)
+                package_id = package_obj.create(cr, uid, {}, context=context)
+                stock_operation_obj.write(cr, uid, pack_operation_ids, {'result_package_id': package_id}, context=context)
+        return True
+
+    def process_product_id_from_ui(self, cr, uid, picking_id, product_id, op_id, increment=True, context=None):
+        return self.pool.get('stock.pack.operation')._search_and_increment(cr, uid, picking_id, [('product_id', '=', product_id),('id', '=', op_id)], increment=increment, context=context)
+
+    def process_barcode_from_ui(self, cr, uid, picking_id, barcode_str, visible_op_ids, context=None):
+        '''This function is called each time there barcode scanner reads an input'''
+        lot_obj = self.pool.get('stock.production.lot')
+        package_obj = self.pool.get('stock.quant.package')
         product_obj = self.pool.get('product.product')
-        currency_obj = self.pool.get('res.currency')
-        uom_obj = self.pool.get('product.uom')
-        sequence_obj = self.pool.get('ir.sequence')
-        wf_service = netsvc.LocalService("workflow")
-        for pick in self.browse(cr, uid, ids, context=context):
-            new_picking = None
-            complete, too_many, too_few = [], [], []
-            move_product_qty, prodlot_ids, product_avail, partial_qty, product_uoms = {}, {}, {}, {}, {}
-            for move in pick.move_lines:
-                if move.state in ('done', 'cancel'):
-                    continue
-                partial_data = partial_datas.get('move%s'%(move.id), {})
-                product_qty = partial_data.get('product_qty',0.0)
-                move_product_qty[move.id] = product_qty
-                product_uom = partial_data.get('product_uom',False)
-                product_price = partial_data.get('product_price',0.0)
-                product_currency = partial_data.get('product_currency',False)
-                prodlot_id = partial_data.get('prodlot_id')
-                prodlot_ids[move.id] = prodlot_id
-                product_uoms[move.id] = product_uom
-                partial_qty[move.id] = uom_obj._compute_qty(cr, uid, product_uoms[move.id], product_qty, move.product_uom.id)
-                if move.product_qty == partial_qty[move.id]:
-                    complete.append(move)
-                elif move.product_qty > partial_qty[move.id]:
-                    too_few.append(move)
-                else:
-                    too_many.append(move)
-
-                # Average price computation
-                if (pick.type == 'in') and (move.product_id.cost_method == 'average'):
-                    product = product_obj.browse(cr, uid, move.product_id.id)
-                    move_currency_id = move.company_id.currency_id.id
-                    context['currency_id'] = move_currency_id
-                    qty = uom_obj._compute_qty(cr, uid, product_uom, product_qty, product.uom_id.id)
-
-                    if product.id in product_avail:
-                        product_avail[product.id] += qty
-                    else:
-                        product_avail[product.id] = product.qty_available
-
-                    if qty > 0:
-                        new_price = currency_obj.compute(cr, uid, product_currency,
-                                move_currency_id, product_price)
-                        new_price = uom_obj._compute_price(cr, uid, product_uom, new_price,
-                                product.uom_id.id)
-                        if product.qty_available <= 0:
-                            new_std_price = new_price
-                        else:
-                            # Get the standard price
-                            amount_unit = product.price_get('standard_price', context=context)[product.id]
-                            new_std_price = ((amount_unit * product_avail[product.id])\
-                                + (new_price * qty))/(product_avail[product.id] + qty)
-                        # Write the field according to price type field
-                        product_obj.write(cr, uid, [product.id], {'standard_price': new_std_price})
-
-                        # Record the values that were chosen in the wizard, so they can be
-                        # used for inventory valuation if real-time valuation is enabled.
-                        move_obj.write(cr, uid, [move.id],
-                                {'price_unit': product_price,
-                                 'price_currency_id': product_currency})
-
-
-            for move in too_few:
-                product_qty = move_product_qty[move.id]
-                if not new_picking:
-                    new_picking_name = pick.name
-                    self.write(cr, uid, [pick.id], 
-                               {'name': sequence_obj.get(cr, uid,
-                                            'stock.picking.%s'%(pick.type)),
-                               })
-                    new_picking = self.copy(cr, uid, pick.id,
-                            {
-                                'name': new_picking_name,
-                                'move_lines' : [],
-                                'state':'draft',
-                            })
-                if product_qty != 0:
-                    defaults = {
-                            'product_qty' : product_qty,
-                            'product_uos_qty': product_qty, #TODO: put correct uos_qty
-                            'picking_id' : new_picking,
-                            'state': 'assigned',
-                            'move_dest_id': False,
-                            'price_unit': move.price_unit,
-                            'product_uom': product_uoms[move.id]
-                    }
-                    prodlot_id = prodlot_ids[move.id]
-                    if prodlot_id:
-                        defaults.update(prodlot_id=prodlot_id)
-                    move_obj.copy(cr, uid, move.id, defaults)
-                move_obj.write(cr, uid, [move.id],
-                        {
-                            'product_qty': move.product_qty - partial_qty[move.id],
-                            'product_uos_qty': move.product_qty - partial_qty[move.id], #TODO: put correct uos_qty
-                            'prodlot_id': False,
-                            'tracking_id': False,
-                        })
-
-            if new_picking:
-                move_obj.write(cr, uid, [c.id for c in complete], {'picking_id': new_picking})
-            for move in complete:
-                defaults = {'product_uom': product_uoms[move.id], 'product_qty': move_product_qty[move.id]}
-                if prodlot_ids.get(move.id):
-                    defaults.update({'prodlot_id': prodlot_ids[move.id]})
-                move_obj.write(cr, uid, [move.id], defaults)
-            for move in too_many:
-                product_qty = move_product_qty[move.id]
-                defaults = {
-                    'product_qty' : product_qty,
-                    'product_uos_qty': product_qty, #TODO: put correct uos_qty
-                    'product_uom': product_uoms[move.id]
-                }
-                prodlot_id = prodlot_ids.get(move.id)
-                if prodlot_ids.get(move.id):
-                    defaults.update(prodlot_id=prodlot_id)
-                if new_picking:
-                    defaults.update(picking_id=new_picking)
-                move_obj.write(cr, uid, [move.id], defaults)
-
-            # At first we confirm the new picking (if necessary)
-            if new_picking:
-                wf_service.trg_validate(uid, 'stock.picking', new_picking, 'button_confirm', cr)
-                # Then we finish the good picking
-                self.write(cr, uid, [pick.id], {'backorder_id': new_picking})
-                self.action_move(cr, uid, [new_picking], context=context)
-                wf_service.trg_validate(uid, 'stock.picking', new_picking, 'button_done', cr)
-                wf_service.trg_write(uid, 'stock.picking', pick.id, cr)
-                delivered_pack_id = new_picking
-                back_order_name = self.browse(cr, uid, delivered_pack_id, context=context).name
-                self.message_post(cr, uid, ids, body=_("Back order <em>%s</em> has been <b>created</b>.") % (back_order_name), context=context)
-            else:
-                self.action_move(cr, uid, [pick.id], context=context)
-                wf_service.trg_validate(uid, 'stock.picking', pick.id, 'button_done', cr)
-                delivered_pack_id = pick.id
-
-            delivered_pack = self.browse(cr, uid, delivered_pack_id, context=context)
-            res[pick.id] = {'delivered_picking': delivered_pack.id or False}
-
-        return res
-    
-    # views associated to each picking type
-    _VIEW_LIST = {
-        'out': 'view_picking_out_form',
-        'in': 'view_picking_in_form',
-        'internal': 'view_picking_form',
-    }
-    def _get_view_id(self, cr, uid, type):
-        """Get the view id suiting the given type
-        
-        @param type: the picking type as a string
-        @return: view i, or False if no view found
-        """
-        res = self.pool.get('ir.model.data').get_object_reference(cr, uid, 
-            'stock', self._VIEW_LIST.get(type, 'view_picking_form'))            
-        return res and res[1] or False
+        stock_operation_obj = self.pool.get('stock.pack.operation')
+        stock_location_obj = self.pool.get('stock.location')
+        answer = {'filter_loc': False, 'operation_id': False}
+        #check if the barcode correspond to a location
+        matching_location_ids = stock_location_obj.search(cr, uid, [('loc_barcode', '=', barcode_str)], context=context)
+        if matching_location_ids:
+            #if we have a location, return immediatly with the location name
+            location = stock_location_obj.browse(cr, uid, matching_location_ids[0], context=None)
+            answer['filter_loc'] = stock_location_obj._name_get(cr, uid, location, context=None)
+            answer['filter_loc_id'] = matching_location_ids[0]
+            return answer
+        #check if the barcode correspond to a product
+        matching_product_ids = product_obj.search(cr, uid, ['|', ('ean13', '=', barcode_str), ('default_code', '=', barcode_str)], context=context)
+        if matching_product_ids:
+            op_id = stock_operation_obj._search_and_increment(cr, uid, picking_id, [('product_id', '=', matching_product_ids[0])], filter_visible=True, visible_op_ids=visible_op_ids, increment=True, context=context)
+            answer['operation_id'] = op_id
+            return answer
+        #check if the barcode correspond to a lot
+        matching_lot_ids = lot_obj.search(cr, uid, [('name', '=', barcode_str)], context=context)
+        if matching_lot_ids:
+            lot = lot_obj.browse(cr, uid, matching_lot_ids[0], context=context)
+            op_id = stock_operation_obj._search_and_increment(cr, uid, picking_id, [('product_id', '=', lot.product_id.id), ('lot_id', '=', lot.id)], filter_visible=True, visible_op_ids=visible_op_ids, increment=True, context=context)
+            answer['operation_id'] = op_id
+            return answer
+        #check if the barcode correspond to a package
+        matching_package_ids = package_obj.search(cr, uid, [('name', '=', barcode_str)], context=context)
+        if matching_package_ids:
+            op_id = stock_operation_obj._search_and_increment(cr, uid, picking_id, [('package_id', '=', matching_package_ids[0])], filter_visible=True, visible_op_ids=visible_op_ids, increment=True, context=context)
+            answer['operation_id'] = op_id
+            return answer
+        return answer
 
 
 class stock_production_lot(osv.osv):
-
-    def name_get(self, cr, uid, ids, context=None):
-        if not ids:
-            return []
-        reads = self.read(cr, uid, ids, ['name', 'prefix', 'ref'], context)
-        res = []
-        for record in reads:
-            name = record['name']
-            prefix = record['prefix']
-            if prefix:
-                name = prefix + '/' + name
-            if record['ref']:
-                name = '%s [%s]' % (name, record['ref'])
-            res.append((record['id'], name))
-        return res
-
-    def name_search(self, cr, uid, name, args=None, operator='ilike', context=None, limit=100):
-        args = args or []
-        ids = []
-        if name:
-            ids = self.search(cr, uid, [('prefix', '=', name)] + args, limit=limit, context=context)
-            if not ids:
-                ids = self.search(cr, uid, [('name', operator, name)] + args, limit=limit, context=context)
-        else:
-            ids = self.search(cr, uid, args, limit=limit, context=context)
-        return self.name_get(cr, uid, ids, context)
-
     _name = 'stock.production.lot'
-    _description = 'Serial Number'
-
-    def _get_stock(self, cr, uid, ids, field_name, arg, context=None):
-        """ Gets stock of products for locations
-        @return: Dictionary of values
-        """
-        if context is None:
-            context = {}
-        if 'location_id' not in context:
-            locations = self.pool.get('stock.location').search(cr, uid, [('usage', '=', 'internal')], context=context)
-        else:
-            locations = context['location_id'] and [context['location_id']] or []
-
-        if isinstance(ids, (int, long)):
-            ids = [ids]
-
-        res = {}.fromkeys(ids, 0.0)
-        if locations:
-            cr.execute('''select
-                    prodlot_id,
-                    sum(qty)
-                from
-                    stock_report_prodlots
-                where
-                    location_id IN %s and prodlot_id IN %s group by prodlot_id''',(tuple(locations),tuple(ids),))
-            res.update(dict(cr.fetchall()))
-
-        return res
-
-    def _stock_search(self, cr, uid, obj, name, args, context=None):
-        """ Searches Ids of products
-        @return: Ids of locations
-        """
-        locations = self.pool.get('stock.location').search(cr, uid, [('usage', '=', 'internal')])
-        cr.execute('''select
-                prodlot_id,
-                sum(qty)
-            from
-                stock_report_prodlots
-            where
-                location_id IN %s group by prodlot_id
-            having  sum(qty) '''+ str(args[0][1]) + str(args[0][2]),(tuple(locations),))
-        res = cr.fetchall()
-        ids = [('id', 'in', map(lambda x: x[0], res))]
-        return ids
-
+    _inherit = ['mail.thread']
+    _description = 'Lot/Serial'
     _columns = {
-        'name': fields.char('Serial Number', size=64, required=True, help="Unique Serial Number, will be displayed as: PREFIX/SERIAL [INT_REF]"),
+        'name': fields.char('Serial Number', size=64, required=True, help="Unique Serial Number"),
         'ref': fields.char('Internal Reference', size=256, help="Internal reference number in case it differs from the manufacturer's serial number"),
-        'prefix': fields.char('Prefix', size=64, help="Optional prefix to prepend when displaying this serial number: PREFIX/SERIAL [INT_REF]"),
         'product_id': fields.many2one('product.product', 'Product', required=True, domain=[('type', '<>', 'service')]),
-        'date': fields.datetime('Creation Date', required=True),
-        'stock_available': fields.function(_get_stock, fnct_search=_stock_search, type="float", string="Available", select=True,
-            help="Current quantity of products with this Serial Number available in company warehouses",
-            digits_compute=dp.get_precision('Product Unit of Measure')),
-        'revisions': fields.one2many('stock.production.lot.revision', 'lot_id', 'Revisions'),
-        'company_id': fields.many2one('res.company', 'Company', select=True),
-        'move_ids': fields.one2many('stock.move', 'prodlot_id', 'Moves for this serial number', readonly=True),
+        'quant_ids': fields.one2many('stock.quant', 'lot_id', 'Quants', readonly=True),
+        'create_date': fields.datetime('Creation Date'),
     }
     _defaults = {
-        'date': lambda *a: time.strftime('%Y-%m-%d %H:%M:%S'),
         'name': lambda x, y, z, c: x.pool.get('ir.sequence').get(y, z, 'stock.lot.serial'),
         'product_id': lambda x, y, z, c: c.get('product_id', False),
     }
     _sql_constraints = [
         ('name_ref_uniq', 'unique (name, ref)', 'The combination of Serial Number and internal reference must be unique !'),
     ]
+
     def action_traceability(self, cr, uid, ids, context=None):
-        """ It traces the information of a product
+        """ It traces the information of lots
         @param self: The object pointer.
         @param cr: A database cursor
         @param uid: ID of the user currently logged in
@@ -1600,84 +1438,42 @@
         @param context: A standard dictionary
         @return: A dictionary of values
         """
-        value=self.pool.get('action.traceability').action_traceability(cr,uid,ids,context)
-        return value
-
-    def copy(self, cr, uid, id, default=None, context=None):
-        context = context or {}
-        default = default and default.copy() or {}
-        default.update(date=time.strftime('%Y-%m-%d %H:%M:%S'), move_ids=[])
-        return super(stock_production_lot, self).copy(cr, uid, id, default=default, context=context)
-
-stock_production_lot()
-
-class stock_production_lot_revision(osv.osv):
-    _name = 'stock.production.lot.revision'
-    _description = 'Serial Number Revision'
-
-    _columns = {
-        'name': fields.char('Revision Name', size=64, required=True),
-        'description': fields.text('Description'),
-        'date': fields.date('Revision Date'),
-        'indice': fields.char('Revision Number', size=16),
-        'author_id': fields.many2one('res.users', 'Author'),
-        'lot_id': fields.many2one('stock.production.lot', 'Serial Number', select=True, ondelete='cascade'),
-        'company_id': fields.related('lot_id','company_id',type='many2one',relation='res.company',string='Company', store=True, readonly=True),
-    }
-
-    _defaults = {
-        'author_id': lambda x, y, z, c: z,
-        'date': fields.date.context_today,
-    }
-
-stock_production_lot_revision()
+        quant_obj = self.pool.get("stock.quant")
+        quants = quant_obj.search(cr, uid, [('lot_id', 'in', ids)], context=context)
+        moves = set()
+        for quant in quant_obj.browse(cr, uid, quants, context=context):
+            moves |= {move.id for move in quant.history_ids}
+        if moves:
+            return {
+                'domain': "[('id','in',[" + ','.join(map(str, list(moves))) + "])]",
+                'name': _('Traceability'),
+                'view_mode': 'tree,form',
+                'view_type': 'form',
+                'context': {'tree_view_ref': 'stock.view_move_tree'},
+                'res_model': 'stock.move',
+                'type': 'ir.actions.act_window',
+                    }
+        return False
+
 
 # ----------------------------------------------------
 # Move
 # ----------------------------------------------------
 
-#
-# Fields:
-#   location_dest_id is only used for predicting futur stocks
-#
 class stock_move(osv.osv):
-
-    def _getSSCC(self, cr, uid, context=None):
-        cr.execute('select id from stock_tracking where create_uid=%s order by id desc limit 1', (uid,))
-        res = cr.fetchone()
-        return (res and res[0]) or False
-
     _name = "stock.move"
     _description = "Stock Move"
     _order = 'date_expected desc, id'
     _log_create = False
 
-    def action_partial_move(self, cr, uid, ids, context=None):
-        if context is None: context = {}
-        if context.get('active_model') != self._name:
-            context.update(active_ids=ids, active_model=self._name)
-        partial_id = self.pool.get("stock.partial.move").create(
-            cr, uid, {}, context=context)
-        return {
-            'name':_("Products to Process"),
-            'view_mode': 'form',
-            'view_id': False,
-            'view_type': 'form',
-            'res_model': 'stock.partial.move',
-            'res_id': partial_id,
-            'type': 'ir.actions.act_window',
-            'nodestroy': True,
-            'target': 'new',
-            'domain': '[]',
-            'context': context
-        }
-
+    def get_price_unit(self, cr, uid, move, context=None):
+        """ Returns the unit price to store on the quant """
+        return move.price_unit or move.product_id.standard_price
 
     def name_get(self, cr, uid, ids, context=None):
         res = []
         for line in self.browse(cr, uid, ids, context=context):
-            name = line.location_id.name+' > '+line.location_dest_id.name
-            # optional prefixes
+            name = line.location_id.name + ' > ' + line.location_dest_id.name
             if line.product_id.code:
                 name = line.product_id.code + ': ' + name
             if line.picking_id.origin:
@@ -1685,42 +1481,129 @@
             res.append((line.id, name))
         return res
 
-    def _check_tracking(self, cr, uid, ids, context=None):
-        """ Checks if serial number is assigned to stock move or not.
-        @return: True or False
-        """
+    def create(self, cr, uid, vals, context=None):
+        if vals.get('product_id') and not vals.get('price_unit'):
+            prod_obj = self.pool.get('product.product')
+            vals['price_unit'] = prod_obj.browse(cr, uid, vals['product_id'], context=context).standard_price
+        return super(stock_move, self).create(cr, uid, vals, context=context)
+
+    def _quantity_normalize(self, cr, uid, ids, name, args, context=None):
+        uom_obj = self.pool.get('product.uom')
+        res = {}
+        for m in self.browse(cr, uid, ids, context=context):
+            res[m.id] = uom_obj._compute_qty_obj(cr, uid, m.product_uom, m.product_uom_qty, m.product_id.uom_id, round=False, context=context)
+        return res
+
+    def _get_remaining_qty(self, cr, uid, ids, field_name, args, context=None):
+        uom_obj = self.pool.get('product.uom')
+        res = {}
         for move in self.browse(cr, uid, ids, context=context):
-            if not move.prodlot_id and \
-               (move.state == 'done' and \
-               ( \
-                   (move.product_id.track_production and move.location_id.usage == 'production') or \
-                   (move.product_id.track_production and move.location_dest_id.usage == 'production') or \
-                   (move.product_id.track_incoming and move.location_id.usage == 'supplier') or \
-                   (move.product_id.track_outgoing and move.location_dest_id.usage == 'customer') or \
-                   (move.product_id.track_incoming and move.location_id.usage == 'inventory') \
-               )):
-                return False
-        return True
-
-    def _check_product_lot(self, cr, uid, ids, context=None):
-        """ Checks whether move is done or not and production lot is assigned to that move.
-        @return: True or False
-        """
+            qty = move.product_qty
+            for record in move.linked_move_operation_ids:
+                qty -= record.qty
+            #converting the remaining quantity in the move UoM
+            res[move.id] = uom_obj._compute_qty_obj(cr, uid, move.product_id.uom_id, qty, move.product_uom, round=False, context=context)
+        return res
+
+    def _get_lot_ids(self, cr, uid, ids, field_name, args, context=None):
+        res = dict.fromkeys(ids, False)
         for move in self.browse(cr, uid, ids, context=context):
-            if move.prodlot_id and move.state == 'done' and (move.prodlot_id.product_id.id != move.product_id.id):
-                return False
-        return True
+            if move.state == 'done':
+                res[move.id] = [q.id for q in move.quant_ids]
+            else:
+                res[move.id] = [q.id for q in move.reserved_quant_ids]
+        return res
+
+    def _get_product_availability(self, cr, uid, ids, field_name, args, context=None):
+        quant_obj = self.pool.get('stock.quant')
+        res = dict.fromkeys(ids, False)
+        for move in self.browse(cr, uid, ids, context=context):
+            if move.state == 'done':
+                res[move.id] = move.product_qty
+            else:
+                sublocation_ids = self.pool.get('stock.location').search(cr, uid, [('id', 'child_of', [move.location_id.id])], context=context)
+                quant_ids = quant_obj.search(cr, uid, [('location_id', 'in', sublocation_ids), ('product_id', '=', move.product_id.id), ('reservation_id', '=', False)], context=context)
+                availability = 0
+                for quant in quant_obj.browse(cr, uid, quant_ids, context=context):
+                    availability += quant.qty
+                res[move.id] = min(move.product_qty, availability)
+        return res
+
+    def _get_string_qty_information(self, cr, uid, ids, field_name, args, context=None):
+        settings_obj = self.pool.get('stock.config.settings')
+        uom_obj = self.pool.get('product.uom')
+        res = dict.fromkeys(ids, '')
+        for move in self.browse(cr, uid, ids, context=context):
+            if move.state in ('draft', 'done', 'cancel') or move.location_id.usage != 'internal':
+                res[move.id] = ''  # 'not applicable' or 'n/a' could work too
+                continue
+            total_available = min(move.product_qty, move.reserved_availability + move.availability)
+            total_available = uom_obj._compute_qty_obj(cr, uid, move.product_id.uom_id, total_available, move.product_uom, context=context)
+            info = str(total_available)
+            #look in the settings if we need to display the UoM name or not
+            config_ids = settings_obj.search(cr, uid, [], limit=1, order='id DESC', context=context)
+            if config_ids:
+                stock_settings = settings_obj.browse(cr, uid, config_ids[0], context=context)
+                if stock_settings.group_uom:
+                    info += ' ' + move.product_uom.name
+            if move.reserved_availability:
+                if move.reserved_availability != total_available:
+                    #some of the available quantity is assigned and some are available but not reserved
+                    reserved_available = uom_obj._compute_qty_obj(cr, uid, move.product_id.uom_id, move.reserved_availability, move.product_uom, context=context)
+                    info += _(' (%s reserved)') % str(reserved_available)
+                else:
+                    #all available quantity is assigned
+                    info += _(' (reserved)')
+            res[move.id] = info
+        return res
+
+    def _get_reserved_availability(self, cr, uid, ids, field_name, args, context=None):
+        res = dict.fromkeys(ids, 0)
+        for move in self.browse(cr, uid, ids, context=context):
+            res[move.id] = sum([quant.qty for quant in move.reserved_quant_ids])
+        return res
+
+    def _get_move(self, cr, uid, ids, context=None):
+        res = set()
+        for quant in self.browse(cr, uid, ids, context=context):
+            if quant.reservation_id:
+                res.add(quant.reservation_id.id)
+        return list(res)
+
+    def _get_move_ids(self, cr, uid, ids, context=None):
+        res = []
+        for picking in self.browse(cr, uid, ids, context=context):
+            res += [x.id for x in picking.move_lines]
+        return res
+
+    def _get_moves_from_prod(self, cr, uid, ids, context=None):
+        if ids:
+            return self.pool.get('stock.move').search(cr, uid, [('product_id', 'in', ids)], context=context)
+        return []
+
+    def _set_product_qty(self, cr, uid, id, field, value, arg, context=None):
+        """ The meaning of product_qty field changed lately and is now a functional field computing the quantity
+            in the default product UoM. This code has been added to raise an error if a write is made given a value
+            for `product_qty`, where the same write should set the `product_uom_qty` field instead, in order to
+            detect errors.
+        """
+        raise osv.except_osv(_('Programming Error!'), _('The requested operation cannot be processed because of a programming error setting the `product_qty` field instead of the `product_uom_qty`.'))
 
     _columns = {
         'name': fields.char('Description', required=True, select=True),
         'priority': fields.selection([('0', 'Not urgent'), ('1', 'Urgent')], 'Priority'),
         'create_date': fields.datetime('Creation Date', readonly=True, select=True),
         'date': fields.datetime('Date', required=True, select=True, help="Move date: scheduled date until move is done, then date of actual move processing", states={'done': [('readonly', True)]}),
-        'date_expected': fields.datetime('Scheduled Date', states={'done': [('readonly', True)]},required=True, select=True, help="Scheduled date for the processing of this move"),
-        'product_id': fields.many2one('product.product', 'Product', required=True, select=True, domain=[('type','<>','service')],states={'done': [('readonly', True)]}),
-
-        'product_qty': fields.float('Quantity', digits_compute=dp.get_precision('Product Unit of Measure'),
-            required=True,states={'done': [('readonly', True)]},
+        'date_expected': fields.datetime('Expected Date', states={'done': [('readonly', True)]}, required=True, select=True, help="Scheduled date for the processing of this move"),
+        'product_id': fields.many2one('product.product', 'Product', required=True, select=True, domain=[('type', '<>', 'service')], states={'done': [('readonly', True)]}),
+        'product_qty': fields.function(_quantity_normalize, fnct_inv=_set_product_qty, _type='float', store={
+                'stock.move': (lambda self, cr, uid, ids, ctx: ids, ['product_id', 'product_uom_qty', 'product_uom'], 20),
+                'product.product': (_get_moves_from_prod, ['uom_id'], 20),
+            }, string='Quantity',
+            digits_compute=dp.get_precision('Product Unit of Measure'),
+            help='Quantity in the default UoM of the product'),
+        'product_uom_qty': fields.float('Quantity', digits_compute=dp.get_precision('Product Unit of Measure'),
+            required=True, states={'done': [('readonly', True)]},
             help="This is the quantity of products from an inventory "
                 "point of view. For moves in the state 'done', this is the "
                 "quantity of products that were actually moved. For other "
@@ -1729,24 +1612,23 @@
                 "backorder. Changing this quantity on assigned moves affects "
                 "the product reservation, and should be done with care."
         ),
-        'product_uom': fields.many2one('product.uom', 'Unit of Measure', required=True,states={'done': [('readonly', True)]}),
+        'product_uom': fields.many2one('product.uom', 'Unit of Measure', required=True, states={'done': [('readonly', True)]}),
         'product_uos_qty': fields.float('Quantity (UOS)', digits_compute=dp.get_precision('Product Unit of Measure'), states={'done': [('readonly', True)]}),
         'product_uos': fields.many2one('product.uom', 'Product UOS', states={'done': [('readonly', True)]}),
-        'product_packaging': fields.many2one('product.packaging', 'Packaging', help="It specifies attributes of packaging like type, quantity of packaging,etc."),
-
-        'location_id': fields.many2one('stock.location', 'Source Location', required=True, select=True,states={'done': [('readonly', True)]}, help="Sets a location if you produce at a fixed location. This can be a partner location if you subcontract the manufacturing operations."),
-        'location_dest_id': fields.many2one('stock.location', 'Destination Location', required=True,states={'done': [('readonly', True)]}, select=True, help="Location where the system will stock the finished products."),
+
+        'product_packaging': fields.many2one('product.packaging', 'Prefered Packaging', help="It specifies attributes of packaging like type, quantity of packaging,etc."),
+
+        'location_id': fields.many2one('stock.location', 'Source Location', required=True, select=True, states={'done': [('readonly', True)]}, help="Sets a location if you produce at a fixed location. This can be a partner location if you subcontract the manufacturing operations."),
+        'location_dest_id': fields.many2one('stock.location', 'Destination Location', required=True, states={'done': [('readonly', True)]}, select=True, help="Location where the system will stock the finished products."),
+
         'partner_id': fields.many2one('res.partner', 'Destination Address ', states={'done': [('readonly', True)]}, help="Optional address where goods are to be delivered, specifically used for allotment"),
 
-        'prodlot_id': fields.many2one('stock.production.lot', 'Serial Number', states={'done': [('readonly', True)]}, help="Serial number is used to put a serial number on the production", select=True),
-        'tracking_id': fields.many2one('stock.tracking', 'Pack', select=True, states={'done': [('readonly', True)]}, help="Logistical shipping unit: pallet, box, pack ..."),
-
-        'auto_validate': fields.boolean('Auto Validate'),
 
         'move_dest_id': fields.many2one('stock.move', 'Destination Move', help="Optional: next stock move when chaining them", select=True),
-        'move_history_ids': fields.many2many('stock.move', 'stock_move_history_ids', 'parent_id', 'child_id', 'Move History (child moves)'),
-        'move_history_ids2': fields.many2many('stock.move', 'stock_move_history_ids', 'child_id', 'parent_id', 'Move History (parent moves)'),
-        'picking_id': fields.many2one('stock.picking', 'Reference', select=True,states={'done': [('readonly', True)]}),
+        'move_orig_ids': fields.one2many('stock.move', 'move_dest_id', 'Original Move', help="Optional: previous stock move when chaining them", select=True),
+
+        'picking_id': fields.many2one('stock.picking', 'Reference', select=True, states={'done': [('readonly', True)]}),
+        'picking_priority': fields.related('picking_id', 'priority', type='selection', selection=[('0', 'Low'), ('1', 'Normal'), ('2', 'High')], string='Picking Priority', store={'stock.picking': (_get_move_ids, ['priority'], 10)}),
         'note': fields.text('Notes'),
         'state': fields.selection([('draft', 'New'),
                                    ('cancel', 'Cancelled'),
@@ -1760,185 +1642,220 @@
                        "* Waiting Availability: This state is reached when the procurement resolution is not straight forward. It may need the scheduler to run, a component to me manufactured...\n"\
                        "* Available: When products are reserved, it is set to \'Available\'.\n"\
                        "* Done: When the shipment is processed, the state is \'Done\'."),
-        'price_unit': fields.float('Unit Price', digits_compute= dp.get_precision('Account'), help="Technical field used to record the product cost set by the user during a picking confirmation (when average price costing method is used)"),
-        'price_currency_id': fields.many2one('res.currency', 'Currency for average price', help="Technical field used to record the currency chosen by the user during a picking confirmation (when average price costing method is used)"),
+        'partially_available': fields.boolean('Partially Available', readonly=True, help="Checks if the move has some stock reserved"),
+        'price_unit': fields.float('Unit Price', help="Technical field used to record the product cost set by the user during a picking confirmation (when costing method used is 'average price' or 'real'). Value given in company currency and in product uom."),  # as it's a technical field, we intentionally don't provide the digits attribute
+
         'company_id': fields.many2one('res.company', 'Company', required=True, select=True),
-        'backorder_id': fields.related('picking_id','backorder_id',type='many2one', relation="stock.picking", string="Back Order of", select=True),
-        'origin': fields.related('picking_id','origin',type='char', size=64, relation="stock.picking", string="Source", store=True),
+        'split_from': fields.many2one('stock.move', string="Move Split From", help="Technical field used to track the origin of a split move, which can be useful in case of debug"),
+        'backorder_id': fields.related('picking_id', 'backorder_id', type='many2one', relation="stock.picking", string="Back Order of", select=True),
+        'origin': fields.char("Source"),
+        'procure_method': fields.selection([('make_to_stock', 'Default: Take From Stock'), ('make_to_order', 'Advanced: Apply Procurement Rules')], 'Supply Method', required=True, 
+                                           help="""By default, the system will take from the stock in the source location and passively wait for availability. The other possibility allows you to directly create a procurement on the source location (and thus ignore its current stock) to gather products. If we want to chain moves and have this one to wait for the previous, this second option should be chosen."""),
 
         # used for colors in tree views:
-        'scrapped': fields.related('location_dest_id','scrap_location',type='boolean',relation='stock.location',string='Scrapped', readonly=True),
-        'type': fields.related('picking_id', 'type', type='selection', selection=[('out', 'Sending Goods'), ('in', 'Getting Goods'), ('internal', 'Internal')], string='Shipping Type'),
+        'scrapped': fields.related('location_dest_id', 'scrap_location', type='boolean', relation='stock.location', string='Scrapped', readonly=True),
+
+        'quant_ids': fields.many2many('stock.quant', 'stock_quant_move_rel', 'move_id', 'quant_id', 'Moved Quants'),
+        'reserved_quant_ids': fields.one2many('stock.quant', 'reservation_id', 'Reserved quants'),
+        'linked_move_operation_ids': fields.one2many('stock.move.operation.link', 'move_id', string='Linked Operations', readonly=True, help='Operations that impact this move for the computation of the remaining quantities'),
+        'remaining_qty': fields.function(_get_remaining_qty, type='float', string='Remaining Quantity',
+                                         digits_compute=dp.get_precision('Product Unit of Measure'), states={'done': [('readonly', True)]},),
+        'procurement_id': fields.many2one('procurement.order', 'Procurement'),
+        'group_id': fields.many2one('procurement.group', 'Procurement Group'),
+        'rule_id': fields.many2one('procurement.rule', 'Procurement Rule', help='The pull rule that created this stock move'),
+        'push_rule_id': fields.many2one('stock.location.path', 'Push Rule', help='The push rule that created this stock move'),
+        'propagate': fields.boolean('Propagate cancel and split', help='If checked, when this move is cancelled, cancel the linked move too'),
+        'picking_type_id': fields.many2one('stock.picking.type', 'Picking Type'),
+        'inventory_id': fields.many2one('stock.inventory', 'Inventory'),
+        'lot_ids': fields.function(_get_lot_ids, type='many2many', relation='stock.quant', string='Lots'),
+        'origin_returned_move_id': fields.many2one('stock.move', 'Origin return move', help='move that created the return move'),
+        'returned_move_ids': fields.one2many('stock.move', 'origin_returned_move_id', 'All returned moves', help='Optional: all returned moves created from this move'),
+        'reserved_availability': fields.function(_get_reserved_availability, type='float', string='Quantity Reserved', readonly=True, help='Quantity that has already been reserved for this move'),
+        'availability': fields.function(_get_product_availability, type='float', string='Quantity Available', readonly=True, help='Quantity in stock that can still be reserved for this move'),
+        'string_availability_info': fields.function(_get_string_qty_information, type='text', string='Availability', readonly=True, help='Show various information on stock availability for this move'),
+        'restrict_lot_id': fields.many2one('stock.production.lot', 'Lot', help="Technical field used to depict a restriction on the lot of quants to consider when marking this move as 'done'"),
+        'restrict_partner_id': fields.many2one('res.partner', 'Owner ', help="Technical field used to depict a restriction on the ownership of quants to consider when marking this move as 'done'"),
+        'route_ids': fields.many2many('stock.location.route', 'stock_location_route_move', 'move_id', 'route_id', 'Destination route', help="Preferred route to be followed by the procurement order"),
+        'warehouse_id': fields.many2one('stock.warehouse', 'Warehouse', help="Technical field depicting the warehouse to consider for the route selection on the next procurement (if any)."),
     }
 
-    def _check_location(self, cr, uid, ids, context=None):
-        for record in self.browse(cr, uid, ids, context=context):
-            if (record.state=='done') and (record.location_id.usage == 'view'):
-                raise osv.except_osv(_('Error'), _('You cannot move product %s from a location of type view %s.')% (record.product_id.name, record.location_id.name))
-            if (record.state=='done') and (record.location_dest_id.usage == 'view' ):
-                raise osv.except_osv(_('Error'), _('You cannot move product %s to a location of type view %s.')% (record.product_id.name, record.location_dest_id.name))
-        return True
-
-    _constraints = [
-        (_check_tracking,
-            'You must assign a serial number for this product.',
-            ['prodlot_id']),
-        (_check_location, 'You cannot move products from or to a location of the type view.',
-            ['location_id','location_dest_id']),
-        (_check_product_lot,
-            'You try to assign a lot which is not from the same product.',
-            ['prodlot_id'])]
-
     def _default_location_destination(self, cr, uid, context=None):
-        """ Gets default address of partner for destination location
-        @return: Address id or False
-        """
-        mod_obj = self.pool.get('ir.model.data')
-        picking_type = context.get('picking_type')
-        location_id = False
-        if context is None:
-            context = {}
-        if context.get('move_line', []):
-            if context['move_line'][0]:
-                if isinstance(context['move_line'][0], (tuple, list)):
-                    location_id = context['move_line'][0][2] and context['move_line'][0][2].get('location_dest_id',False)
-                else:
-                    move_list = self.pool.get('stock.move').read(cr, uid, context['move_line'][0], ['location_dest_id'])
-                    location_id = move_list and move_list['location_dest_id'][0] or False
-        elif context.get('address_out_id', False):
-            property_out = self.pool.get('res.partner').browse(cr, uid, context['address_out_id'], context).property_stock_customer
-            location_id = property_out and property_out.id or False
-        else:
-            location_xml_id = False
-            if picking_type in ('in', 'internal'):
-                location_xml_id = 'stock_location_stock'
-            elif picking_type == 'out':
-                location_xml_id = 'stock_location_customers'
-            if location_xml_id:
-                location_model, location_id = mod_obj.get_object_reference(cr, uid, 'stock', location_xml_id)
-        return location_id
+        context = context or {}
+        if context.get('default_picking_type_id', False):
+            pick_type = self.pool.get('stock.picking.type').browse(cr, uid, context['default_picking_type_id'], context=context)
+            return pick_type.default_location_dest_id and pick_type.default_location_dest_id.id or False
+        return False
 
     def _default_location_source(self, cr, uid, context=None):
-        """ Gets default address of partner for source location
-        @return: Address id or False
-        """
-        mod_obj = self.pool.get('ir.model.data')
-        picking_type = context.get('picking_type')
-        location_id = False
-
-        if context is None:
-            context = {}
-        if context.get('move_line', []):
-            try:
-                location_id = context['move_line'][0][2]['location_id']
-            except:
-                pass
-        elif context.get('address_in_id', False):
-            part_obj_add = self.pool.get('res.partner').browse(cr, uid, context['address_in_id'], context=context)
-            if part_obj_add:
-                location_id = part_obj_add.property_stock_supplier.id
-        else:
-            location_xml_id = False
-            if picking_type == 'in':
-                location_xml_id = 'stock_location_suppliers'
-            elif picking_type in ('out', 'internal'):
-                location_xml_id = 'stock_location_stock'
-            if location_xml_id:
-                location_model, location_id = mod_obj.get_object_reference(cr, uid, 'stock', location_xml_id)
-        return location_id
+        context = context or {}
+        if context.get('default_picking_type_id', False):
+            pick_type = self.pool.get('stock.picking.type').browse(cr, uid, context['default_picking_type_id'], context=context)
+            return pick_type.default_location_src_id and pick_type.default_location_src_id.id or False
+        return False
 
     def _default_destination_address(self, cr, uid, context=None):
         user = self.pool.get('res.users').browse(cr, uid, uid, context=context)
         return user.company_id.partner_id.id
-
-    def _default_move_type(self, cr, uid, context=None):
-        """ Gets default type of move
-        @return: type
-        """
-        if context is None:
-            context = {}
-        picking_type = context.get('picking_type')
-        type = 'internal'
-        if picking_type == 'in':
-            type = 'in'
-        elif picking_type == 'out':
-            type = 'out'
-        return type
 
     _defaults = {
         'location_id': _default_location_source,
         'location_dest_id': _default_location_destination,
         'partner_id': _default_destination_address,
-        'type': _default_move_type,
         'state': 'draft',
         'priority': '1',
-        'product_qty': 1.0,
-        'scrapped' :  False,
-        'date': lambda *a: time.strftime('%Y-%m-%d %H:%M:%S'),
-        'company_id': lambda self,cr,uid,c: self.pool.get('res.company')._company_default_get(cr, uid, 'stock.move', context=c),
-        'date_expected': lambda *a: time.strftime('%Y-%m-%d %H:%M:%S'),
+        'product_uom_qty': 1.0,
+        'scrapped': False,
+        'date': fields.datetime.now,
+        'company_id': lambda self, cr, uid, c: self.pool.get('res.company')._company_default_get(cr, uid, 'stock.move', context=c),
+        'date_expected': fields.datetime.now,
+        'procure_method': 'make_to_stock',
+        'propagate': True,
     }
 
-    def write(self, cr, uid, ids, vals, context=None):
-        if isinstance(ids, (int, long)):
-            ids = [ids]
-        if uid != 1:
-            frozen_fields = set(['product_qty', 'product_uom', 'product_uos_qty', 'product_uos', 'location_id', 'location_dest_id', 'product_id'])
-            for move in self.browse(cr, uid, ids, context=context):
-                if move.state == 'done':
-                    if frozen_fields.intersection(vals):
-                        raise osv.except_osv(_('Operation forbidden !'),
-                                             _('Quantities, Units of Measure, Products and Locations cannot be modified on stock moves that have already been processed (except by the Administrator).'))
-        return  super(stock_move, self).write(cr, uid, ids, vals, context=context)
-
-    def copy(self, cr, uid, id, default=None, context=None):
+    def _check_uom(self, cr, uid, ids, context=None):
+        for move in self.browse(cr, uid, ids, context=context):
+            if move.product_id.uom_id.category_id.id != move.product_uom.category_id.id:
+                return False
+        return True
+
+    _constraints = [
+        (_check_uom,
+            'You try to move a product using a UoM that is not compatible with the UoM of the product moved. Please use an UoM in the same UoM category.',
+            ['product_uom']),
+    ]
+
+    def copy_data(self, cr, uid, id, default=None, context=None):
         if default is None:
             default = {}
         default = default.copy()
-        default.update({'move_history_ids2': [], 'move_history_ids': []})
-        return super(stock_move, self).copy(cr, uid, id, default, context=context)
-
-    def _auto_init(self, cursor, context=None):
-        res = super(stock_move, self)._auto_init(cursor, context=context)
-        cursor.execute('SELECT indexname \
-                FROM pg_indexes \
-                WHERE indexname = \'stock_move_location_id_location_dest_id_product_id_state\'')
-        if not cursor.fetchone():
-            cursor.execute('CREATE INDEX stock_move_location_id_location_dest_id_product_id_state \
-                    ON stock_move (product_id, state, location_id, location_dest_id)')
-        return res
-
-    def onchange_lot_id(self, cr, uid, ids, prodlot_id=False, product_qty=False,
-                        loc_id=False, product_id=False, uom_id=False, context=None):
-        """ On change of production lot gives a warning message.
-        @param prodlot_id: Changed production lot id
-        @param product_qty: Quantity of product
-        @param loc_id: Location id
-        @param product_id: Product id
-        @return: Warning message
-        """
-        if not prodlot_id or not loc_id:
-            return {}
-        ctx = context and context.copy() or {}
-        ctx['location_id'] = loc_id
-        ctx.update({'raise-exception': True})
-        uom_obj = self.pool.get('product.uom')
-        product_obj = self.pool.get('product.product')
-        product_uom = product_obj.browse(cr, uid, product_id, context=ctx).uom_id
-        prodlot = self.pool.get('stock.production.lot').browse(cr, uid, prodlot_id, context=ctx)
-        location = self.pool.get('stock.location').browse(cr, uid, loc_id, context=ctx)
-        uom = uom_obj.browse(cr, uid, uom_id, context=ctx)
-        amount_actual = uom_obj._compute_qty_obj(cr, uid, product_uom, prodlot.stock_available, uom, context=ctx)
-        warning = {}
-        if (location.usage == 'internal') and (product_qty > (amount_actual or 0.0)):
-            warning = {
-                'title': _('Insufficient Stock for Serial Number !'),
-                'message': _('You are moving %.2f %s but only %.2f %s available for this serial number.') % (product_qty, uom.name, amount_actual, uom.name)
-            }
-        return {'warning': warning}
-
-    def onchange_quantity(self, cr, uid, ids, product_id, product_qty,
-                          product_uom, product_uos):
+        default['move_orig_ids'] = []
+        default['quant_ids'] = []
+        default['move_dest_id'] = False
+        default['reserved_quant_ids'] = []
+        default['returned_move_ids'] = []
+        default['linked_move_operation_ids'] = []
+        default['partially_available'] = False
+        if not default.get('origin_returned_move_id'):
+            default['origin_returned_move_id'] = False
+        default['state'] = 'draft'
+        return super(stock_move, self).copy_data(cr, uid, id, default, context)
+
+    def do_unreserve(self, cr, uid, move_ids, context=None):
+        quant_obj = self.pool.get("stock.quant")
+        for move in self.browse(cr, uid, move_ids, context=context):
+            if move.state in ('done', 'cancel'):
+                raise osv.except_osv(_('Operation Forbidden!'), _('Cannot unreserve a done move'))
+            quant_obj.quants_unreserve(cr, uid, move, context=context)
+            if self.find_move_ancestors(cr, uid, move, context=context):
+                self.write(cr, uid, [move.id], {'state': 'waiting'}, context=context)
+            else:
+                self.write(cr, uid, [move.id], {'state': 'confirmed'}, context=context)
+
+    def _prepare_procurement_from_move(self, cr, uid, move, context=None):
+        origin = (move.group_id and (move.group_id.name + ":") or "") + (move.rule_id and move.rule_id.name or "/")
+        group_id = move.group_id and move.group_id.id or False
+        if move.rule_id:
+            if move.rule_id.group_propagation_option == 'fixed' and move.rule_id.group_id:
+                group_id = move.rule_id.group_id.id
+            elif move.rule_id.group_propagation_option == 'none':
+                group_id = False
+        return {
+            'name': move.rule_id and move.rule_id.name or "/",
+            'origin': origin,
+            'company_id': move.company_id and move.company_id.id or False,
+            'date_planned': move.date,
+            'product_id': move.product_id.id,
+            'product_qty': move.product_qty,
+            'product_uom': move.product_uom.id,
+            'product_uos_qty': (move.product_uos and move.product_uos_qty) or move.product_qty,
+            'product_uos': (move.product_uos and move.product_uos.id) or move.product_uom.id,
+            'location_id': move.location_id.id,
+            'move_dest_id': move.id,
+            'group_id': group_id,
+            'route_ids': [(4, x.id) for x in move.route_ids],
+            'warehouse_id': move.warehouse_id and move.warehouse_id.id or False,
+        }
+
+    def _push_apply(self, cr, uid, moves, context=None):
+        push_obj = self.pool.get("stock.location.path")
+        for move in moves:
+            #1) if the move is already chained, there is no need to check push rules
+            #2) if the move is a returned move, we don't want to check push rules, as returning a returned move is the only decent way
+            #   to receive goods without triggering the push rules again (which would duplicate chained operations)
+            if not move.move_dest_id and not move.origin_returned_move_id:
+                domain = [('location_from_id', '=', move.location_dest_id.id)]
+                #priority goes to the route defined on the product and product category
+                route_ids = [x.id for x in move.product_id.route_ids + move.product_id.categ_id.total_route_ids]
+                rules = push_obj.search(cr, uid, domain + [('route_id', 'in', route_ids)], order='route_sequence, sequence', context=context)
+                if not rules:
+                    #then we search on the warehouse if a rule can apply
+                    wh_route_ids = []
+                    if move.warehouse_id:
+                        wh_route_ids = [x.id for x in move.warehouse_id.route_ids]
+                    elif move.picking_type_id and move.picking_type_id.warehouse_id:
+                        wh_route_ids = [x.id for x in move.picking_type_id.warehouse_id.route_ids]
+                    if wh_route_ids:
+                        rules = push_obj.search(cr, uid, domain + [('route_id', 'in', wh_route_ids)], order='route_sequence, sequence', context=context)
+                    if not rules:
+                        #if no specialized push rule has been found yet, we try to find a general one
+                        rules = push_obj.search(cr, uid, domain, order='route_sequence, sequence', context=context)
+                if rules:
+                    rule = push_obj.browse(cr, uid, rules[0], context=context)
+                    push_obj._apply(cr, uid, rule, move, context=context)
+        return True
+
+    def _create_procurement(self, cr, uid, move, context=None):
+        """ This will create a procurement order """
+        return self.pool.get("procurement.order").create(cr, uid, self._prepare_procurement_from_move(cr, uid, move, context=context))
+
+    def write(self, cr, uid, ids, vals, context=None):
+        if context is None:
+            context = {}
+        if isinstance(ids, (int, long)):
+            ids = [ids]
+        # Check that we do not modify a stock.move which is done
+        frozen_fields = set(['product_qty', 'product_uom', 'product_uos_qty', 'product_uos', 'location_id', 'location_dest_id', 'product_id'])
+        for move in self.browse(cr, uid, ids, context=context):
+            if move.state == 'done':
+                if frozen_fields.intersection(vals):
+                    raise osv.except_osv(_('Operation Forbidden!'),
+                        _('Quantities, Units of Measure, Products and Locations cannot be modified on stock moves that have already been processed (except by the Administrator).'))
+        propagated_changes_dict = {}
+        #propagation of quantity change
+        if vals.get('product_uom_qty'):
+            propagated_changes_dict['product_uom_qty'] = vals['product_uom_qty']
+        if vals.get('product_uom_id'):
+            propagated_changes_dict['product_uom_id'] = vals['product_uom_id']
+        #propagation of expected date:
+        propagated_date_field = False
+        if vals.get('date_expected'):
+            #propagate any manual change of the expected date
+            propagated_date_field = 'date_expected'
+        elif (vals.get('state', '') == 'done' and vals.get('date')):
+            #propagate also any delta observed when setting the move as done
+            propagated_date_field = 'date'
+
+        if not context.get('do_not_propagate', False) and (propagated_date_field or propagated_changes_dict):
+            #any propagation is (maybe) needed
+            for move in self.browse(cr, uid, ids, context=context):
+                if move.move_dest_id and move.propagate:
+                    if 'date_expected' in propagated_changes_dict:
+                        propagated_changes_dict.pop('date_expected')
+                    if propagated_date_field:
+                        current_date = datetime.strptime(move.date_expected, DEFAULT_SERVER_DATETIME_FORMAT)
+                        new_date = datetime.strptime(vals.get(propagated_date_field), DEFAULT_SERVER_DATETIME_FORMAT)
+                        delta = new_date - current_date
+                        if abs(delta.days) >= move.company_id.propagation_minimum_delta:
+                            old_move_date = datetime.strptime(move.move_dest_id.date_expected, DEFAULT_SERVER_DATETIME_FORMAT)
+                            new_move_date = (old_move_date + relativedelta.relativedelta(days=delta.days or 0)).strftime(DEFAULT_SERVER_DATETIME_FORMAT)
+                            propagated_changes_dict['date_expected'] = new_move_date
+                    #For pushed moves as well as for pulled moves, propagate by recursive call of write().
+                    #Note that, for pulled moves we intentionally don't propagate on the procurement.
+                    if propagated_changes_dict:
+                        self.write(cr, uid, [move.move_dest_id.id], propagated_changes_dict, context=context)
+        return super(stock_move, self).write(cr, uid, ids, vals, context=context)
+
+    def onchange_quantity(self, cr, uid, ids, product_id, product_qty, product_uom, product_uos):
         """ On change of product quantity finds UoM and UoS quantities
         @param product_id: Product id
         @param product_qty: Changed Quantity of product
@@ -1947,26 +1864,26 @@
         @return: Dictionary of values
         """
         result = {
-                  'product_uos_qty': 0.00
-          }
+            'product_uos_qty': 0.00
+        }
         warning = {}
 
-        if (not product_id) or (product_qty <=0.0):
+        if (not product_id) or (product_qty <= 0.0):
             result['product_qty'] = 0.0
             return {'value': result}
 
         product_obj = self.pool.get('product.product')
         uos_coeff = product_obj.read(cr, uid, product_id, ['uos_coeff'])
-        
-        # Warn if the quantity was decreased 
+
+        # Warn if the quantity was decreased
         if ids:
             for move in self.read(cr, uid, ids, ['product_qty']):
                 if product_qty < move['product_qty']:
                     warning.update({
-                       'title': _('Information'),
-                       'message': _("By changing this quantity here, you accept the "
+                        'title': _('Information'),
+                        'message': _("By changing this quantity here, you accept the "
                                 "new quantity as complete: OpenERP will not "
-                                "automatically generate a back order.") })
+                                "automatically generate a back order.")})
                 break
 
         if product_uos and product_uom and (product_uom != product_uos):
@@ -1986,35 +1903,34 @@
         @return: Dictionary of values
         """
         result = {
-                  'product_qty': 0.00
-          }
+            'product_uom_qty': 0.00
+        }
         warning = {}
 
-        if (not product_id) or (product_uos_qty <=0.0):
+        if (not product_id) or (product_uos_qty <= 0.0):
             result['product_uos_qty'] = 0.0
             return {'value': result}
 
         product_obj = self.pool.get('product.product')
         uos_coeff = product_obj.read(cr, uid, product_id, ['uos_coeff'])
-        
-        # Warn if the quantity was decreased 
+
+        # Warn if the quantity was decreased
         for move in self.read(cr, uid, ids, ['product_uos_qty']):
             if product_uos_qty < move['product_uos_qty']:
                 warning.update({
-                   'title': _('Warning: No Back Order'),
-                   'message': _("By changing the quantity here, you accept the "
+                    'title': _('Warning: No Back Order'),
+                    'message': _("By changing the quantity here, you accept the "
                                 "new quantity as complete: OpenERP will not "
-                                "automatically generate a Back Order.") })
+                                "automatically generate a Back Order.")})
                 break
 
         if product_uos and product_uom and (product_uom != product_uos):
-            result['product_qty'] = product_uos_qty / uos_coeff['uos_coeff']
+            result['product_uom_qty'] = product_uos_qty / uos_coeff['uos_coeff']
         else:
-            result['product_qty'] = product_uos_qty
+            result['product_uom_qty'] = product_uos_qty
         return {'value': result, 'warning': warning}
 
-    def onchange_product_id(self, cr, uid, ids, prod_id=False, loc_id=False,
-                            loc_dest_id=False, partner_id=False):
+    def onchange_product_id(self, cr, uid, ids, prod_id=False, loc_id=False, loc_dest_id=False, partner_id=False):
         """ On change of product id, if finds UoM, UoS, quantity and UoS quantity.
         @param prod_id: Changed Product id
         @param loc_id: Source location id
@@ -2024,7 +1940,8 @@
         """
         if not prod_id:
             return {}
-        lang = False
+        user = self.pool.get('res.users').browse(cr, uid, uid)
+        lang = user and user.lang or False
         if partner_id:
             addr_rec = self.pool.get('res.partner').browse(cr, uid, partner_id)
             if addr_rec:
@@ -2032,13 +1949,12 @@
         ctx = {'lang': lang}
 
         product = self.pool.get('product.product').browse(cr, uid, [prod_id], context=ctx)[0]
-        uos_id  = product.uos_id and product.uos_id.id or False
+        uos_id = product.uos_id and product.uos_id.id or False
         result = {
             'product_uom': product.uom_id.id,
             'product_uos': uos_id,
-            'product_qty': 1.00,
-            'product_uos_qty' : self.pool.get('stock.move').onchange_quantity(cr, uid, ids, prod_id, 1.00, product.uom_id.id, uos_id)['value']['product_uos_qty'],
-            'prodlot_id' : False,
+            'product_uom_qty': 1.00,
+            'product_uos_qty': self.pool.get('stock.move').onchange_quantity(cr, uid, ids, prod_id, 1.00, product.uom_id.id, uos_id)['value']['product_uos_qty'],
         }
         if not ids:
             result['name'] = product.partner_ref
@@ -2048,23 +1964,29 @@
             result['location_dest_id'] = loc_dest_id
         return {'value': result}
 
-    def onchange_move_type(self, cr, uid, ids, type, context=None):
-        """ On change of move type gives sorce and destination location.
-        @param type: Move Type
-        @return: Dictionary of values
-        """
-        mod_obj = self.pool.get('ir.model.data')
-        location_source_id = 'stock_location_stock'
-        location_dest_id = 'stock_location_stock'
-        if type == 'in':
-            location_source_id = 'stock_location_suppliers'
-            location_dest_id = 'stock_location_stock'
-        elif type == 'out':
-            location_source_id = 'stock_location_stock'
-            location_dest_id = 'stock_location_customers'
-        source_location = mod_obj.get_object_reference(cr, uid, 'stock', location_source_id)
-        dest_location = mod_obj.get_object_reference(cr, uid, 'stock', location_dest_id)
-        return {'value':{'location_id': source_location and source_location[1] or False, 'location_dest_id': dest_location and dest_location[1] or False}}
+    def _picking_assign(self, cr, uid, move_ids, procurement_group, location_from, location_to, context=None):
+        """Assign a picking on the given move_ids, which is a list of move supposed to share the same procurement_group, location_from and location_to
+        (and company). Those attributes are also given as parameters.
+        """
+        pick_obj = self.pool.get("stock.picking")
+        picks = pick_obj.search(cr, uid, [
+                ('group_id', '=', procurement_group),
+                ('location_id', '=', location_from),
+                ('location_dest_id', '=', location_to),
+                ('state', 'in', ['draft', 'confirmed', 'waiting'])], context=context)
+        if picks:
+            pick = picks[0]
+        else:
+            move = self.browse(cr, uid, move_ids, context=context)[0]
+            values = {
+                'origin': move.origin,
+                'company_id': move.company_id and move.company_id.id or False,
+                'move_type': move.group_id and move.group_id.move_type or 'one',
+                'partner_id': move.partner_id.id or False,
+                'picking_type_id': move.picking_type_id and move.picking_type_id.id or False,
+            }
+            pick = pick_obj.create(cr, uid, values, context=context)
+        return self.write(cr, uid, move_ids, {'picking_id': pick}, context=context)
 
     def onchange_date(self, cr, uid, ids, date, date_expected, context=None):
         """ On change of Scheduled Date gives a Move date.
@@ -2073,508 +1995,306 @@
         @return: Move Date
         """
         if not date_expected:
-            date_expected = time.strftime('%Y-%m-%d %H:%M:%S')
-        return {'value':{'date': date_expected}}
-
-    def _chain_compute(self, cr, uid, moves, context=None):
-        """ Finds whether the location has chained location type or not.
-        @param moves: Stock moves
-        @return: Dictionary containing destination location with chained location type.
-        """
-        result = {}
-        for m in moves:
-            dest = self.pool.get('stock.location').chained_location_get(
-                cr,
-                uid,
-                m.location_dest_id,
-                m.picking_id and m.picking_id.partner_id and m.picking_id.partner_id,
-                m.product_id,
-                context
-            )
-            if dest:
-                if dest[1] == 'transparent':
-                    newdate = (datetime.strptime(m.date, '%Y-%m-%d %H:%M:%S') + relativedelta(days=dest[2] or 0)).strftime('%Y-%m-%d')
-                    self.write(cr, uid, [m.id], {
-                        'date': newdate,
-                        'location_dest_id': dest[0].id})
-                    if m.picking_id and (dest[3] or dest[5]):
-                        self.pool.get('stock.picking').write(cr, uid, [m.picking_id.id], {
-                            'stock_journal_id': dest[3] or m.picking_id.stock_journal_id.id,
-                            'type': dest[5] or m.picking_id.type
-                        }, context=context)
-                    m.location_dest_id = dest[0]
-                    res2 = self._chain_compute(cr, uid, [m], context=context)
-                    for pick_id in res2.keys():
-                        result.setdefault(pick_id, [])
-                        result[pick_id] += res2[pick_id]
-                else:
-                    result.setdefault(m.picking_id, [])
-                    result[m.picking_id].append( (m, dest) )
-        return result
-
-    def _prepare_chained_picking(self, cr, uid, picking_name, picking, picking_type, moves_todo, context=None):
-        """Prepare the definition (values) to create a new chained picking.
-
-           :param str picking_name: desired new picking name
-           :param browse_record picking: source picking (being chained to)
-           :param str picking_type: desired new picking type
-           :param list moves_todo: specification of the stock moves to be later included in this
-               picking, in the form::
-
-                   [[move, (dest_location, auto_packing, chained_delay, chained_journal,
-                                  chained_company_id, chained_picking_type)],
-                    ...
-                   ]
-
-               See also :meth:`stock_location.chained_location_get`.
-        """
-        res_company = self.pool.get('res.company')
-        return {
-                    'name': picking_name,
-                    'origin': tools.ustr(picking.origin or ''),
-                    'type': picking_type,
-                    'note': picking.note,
-                    'move_type': picking.move_type,
-                    'auto_picking': moves_todo[0][1][1] == 'auto',
-                    'stock_journal_id': moves_todo[0][1][3],
-                    'company_id': moves_todo[0][1][4] or res_company._company_default_get(cr, uid, 'stock.company', context=context),
-                    'partner_id': picking.partner_id.id,
-                    'invoice_state': 'none',
-                    'date': picking.date,
-                }
-
-    def _create_chained_picking(self, cr, uid, picking_name, picking, picking_type, moves_todo, context=None):
-        picking_obj = self.pool.get('stock.picking')
-        return picking_obj.create(cr, uid, self._prepare_chained_picking(cr, uid, picking_name, picking, picking_type, moves_todo, context=context))
-
-    def create_chained_picking(self, cr, uid, moves, context=None):
-        res_obj = self.pool.get('res.company')
-        location_obj = self.pool.get('stock.location')
-        move_obj = self.pool.get('stock.move')
-        wf_service = netsvc.LocalService("workflow")
-        new_moves = []
-        if context is None:
-            context = {}
-        seq_obj = self.pool.get('ir.sequence')
-        for picking, todo in self._chain_compute(cr, uid, moves, context=context).items():
-            ptype = todo[0][1][5] and todo[0][1][5] or location_obj.picking_type_get(cr, uid, todo[0][0].location_dest_id, todo[0][1][0])
-            if picking:
-                # name of new picking according to its type
-                new_pick_name = seq_obj.get(cr, uid, 'stock.picking.' + ptype)
-                pickid = self._create_chained_picking(cr, uid, new_pick_name, picking, ptype, todo, context=context)
-                # Need to check name of old picking because it always considers picking as "OUT" when created from Sales Order
-                old_ptype = location_obj.picking_type_get(cr, uid, picking.move_lines[0].location_id, picking.move_lines[0].location_dest_id)
-                if old_ptype != picking.type:
-                    old_pick_name = seq_obj.get(cr, uid, 'stock.picking.' + old_ptype)
-                    self.pool.get('stock.picking').write(cr, uid, [picking.id], {'name': old_pick_name, 'type': old_ptype}, context=context)
-            else:
-                pickid = False
-            for move, (loc, dummy, delay, dummy, company_id, ptype, invoice_state) in todo:
-                new_id = move_obj.copy(cr, uid, move.id, {
-                    'location_id': move.location_dest_id.id,
-                    'location_dest_id': loc.id,
-                    'date': time.strftime('%Y-%m-%d'),
-                    'picking_id': pickid,
-                    'state': 'waiting',
-                    'company_id': company_id or res_obj._company_default_get(cr, uid, 'stock.company', context=context)  ,
-                    'move_history_ids': [],
-                    'date_expected': (datetime.strptime(move.date, '%Y-%m-%d %H:%M:%S') + relativedelta(days=delay or 0)).strftime('%Y-%m-%d'),
-                    'move_history_ids2': []}
-                )
-                move_obj.write(cr, uid, [move.id], {
-                    'move_dest_id': new_id,
-                    'move_history_ids': [(4, new_id)]
-                })
-                new_moves.append(self.browse(cr, uid, [new_id])[0])
-            if pickid:
-                wf_service.trg_validate(uid, 'stock.picking', pickid, 'button_confirm', cr)
-        if new_moves:
-            new_moves += self.create_chained_picking(cr, uid, new_moves, context)
-        return new_moves
+            date_expected = time.strftime(DEFAULT_SERVER_DATETIME_FORMAT)
+        return {'value': {'date': date_expected}}
+
 
     def action_confirm(self, cr, uid, ids, context=None):
-        """ Confirms stock move.
+        """ Confirms stock move or put it in waiting if it's linked to another move.
         @return: List of ids.
         """
+        if isinstance(ids, (int, long)):
+            ids = [ids]
+        states = {
+            'confirmed': [],
+            'waiting': []
+        }
+        to_assign = {}
+        for move in self.browse(cr, uid, ids, context=context):
+            state = 'confirmed'
+            #if the move is preceeded, then it's waiting (if preceeding move is done, then action_assign has been called already and its state is already available)
+            if move.move_orig_ids:
+                state = 'waiting'
+            #if the move is split and some of the ancestor was preceeded, then it's waiting as well
+            elif move.split_from:
+                move2 = move.split_from
+                while move2 and state != 'waiting':
+                    if move2.move_orig_ids:
+                        state = 'waiting'
+                    move2 = move2.split_from
+            states[state].append(move.id)
+
+            if not move.picking_id and move.picking_type_id:
+                key = (move.group_id.id, move.location_id.id, move.location_dest_id.id)
+                if key not in to_assign:
+                    to_assign[key] = []
+                to_assign[key].append(move.id)
+
+        for move in self.browse(cr, uid, states['confirmed'], context=context):
+            if move.procure_method == 'make_to_order':
+                self._create_procurement(cr, uid, move, context=context)
+                states['waiting'].append(move.id)
+                states['confirmed'].remove(move.id)
+
+        for state, write_ids in states.items():
+            if len(write_ids):
+                self.write(cr, uid, write_ids, {'state': state})
+        #assign picking in batch for all confirmed move that share the same details
+        for key, move_ids in to_assign.items():
+            procurement_group, location_from, location_to = key
+            self._picking_assign(cr, uid, move_ids, procurement_group, location_from, location_to, context=context)
         moves = self.browse(cr, uid, ids, context=context)
-        self.write(cr, uid, ids, {'state': 'confirmed'})
-        self.create_chained_picking(cr, uid, moves, context)
-        return []
-
-    def action_assign(self, cr, uid, ids, *args):
-        """ Changes state to confirmed or waiting.
-        @return: List of values
-        """
-        todo = []
-        for move in self.browse(cr, uid, ids):
-            if move.state in ('confirmed', 'waiting'):
-                todo.append(move.id)
-        res = self.check_assign(cr, uid, todo)
-        return res
+        self._push_apply(cr, uid, moves, context=context)
+        return ids
 
     def force_assign(self, cr, uid, ids, context=None):
         """ Changes the state to assigned.
         @return: True
         """
-        self.write(cr, uid, ids, {'state': 'assigned'})
-        wf_service = netsvc.LocalService('workflow')
-        for move in self.browse(cr, uid, ids, context):
-            if move.picking_id:
-                wf_service.trg_write(uid, 'stock.picking', move.picking_id.id, cr)
-        return True
-
-    def cancel_assign(self, cr, uid, ids, context=None):
-        """ Changes the state to confirmed.
-        @return: True
-        """
-        self.write(cr, uid, ids, {'state': 'confirmed'})
-
-        # fix for bug lp:707031
-        # called write of related picking because changing move availability does
-        # not trigger workflow of picking in order to change the state of picking
-        wf_service = netsvc.LocalService('workflow')
-        for move in self.browse(cr, uid, ids, context):
-            if move.picking_id:
-                wf_service.trg_write(uid, 'stock.picking', move.picking_id.id, cr)
-        return True
-
-    #
-    # Duplicate stock.move
-    #
-    def check_assign(self, cr, uid, ids, context=None):
+        return self.write(cr, uid, ids, {'state': 'assigned'}, context=context)
+
+    def check_tracking(self, cr, uid, move, lot_id, context=None):
+        """ Checks if serial number is assigned to stock move or not and raise an error if it had to.
+        """
+        check = False
+        if move.product_id.track_all and not move.location_dest_id.usage == 'inventory':
+            check = True
+        elif move.product_id.track_incoming and move.location_id.usage in ('supplier', 'transit', 'inventory') and move.location_dest_id.usage == 'internal':
+            check = True
+        elif move.product_id.track_outgoing and move.location_dest_id.usage in ('customer', 'transit') and move.location_id.usage == 'internal':
+            check = True
+        if check and not lot_id:
+            raise osv.except_osv(_('Warning!'), _('You must assign a serial number for the product %s') % (move.product_id.name))
+
+    def action_assign(self, cr, uid, ids, context=None):
         """ Checks the product type and accordingly writes the state.
-        @return: No. of moves done
-        """
-        done = []
-        count = 0
-        pickings = {}
-        if context is None:
-            context = {}
+        """
+        context = context or {}
+        quant_obj = self.pool.get("stock.quant")
+        to_assign_moves = []
+        main_domain = {}
+        todo_moves = []
+        operations = set()
         for move in self.browse(cr, uid, ids, context=context):
-            if move.product_id.type == 'consu' or move.location_id.usage == 'supplier':
-                if move.state in ('confirmed', 'waiting'):
-                    done.append(move.id)
-                pickings[move.picking_id.id] = 1
+            if move.state not in ('confirmed', 'waiting', 'assigned'):
                 continue
-            if move.state in ('confirmed', 'waiting'):
-                # Important: we must pass lock=True to _product_reserve() to avoid race conditions and double reservations
-                res = self.pool.get('stock.location')._product_reserve(cr, uid, [move.location_id.id], move.product_id.id, move.product_qty, {'uom': move.product_uom.id}, lock=True)
-                if res:
-                    #_product_available_test depends on the next status for correct functioning
-                    #the test does not work correctly if the same product occurs multiple times
-                    #in the same order. This is e.g. the case when using the button 'split in two' of
-                    #the stock outgoing form
-                    self.write(cr, uid, [move.id], {'state':'assigned'})
-                    done.append(move.id)
-                    pickings[move.picking_id.id] = 1
-                    r = res.pop(0)
-                    product_uos_qty = self.pool.get('stock.move').onchange_quantity(cr, uid, ids, move.product_id.id, r[0], move.product_id.uom_id.id, move.product_id.uos_id.id)['value']['product_uos_qty']
-                    cr.execute('update stock_move set location_id=%s, product_qty=%s, product_uos_qty=%s where id=%s', (r[1], r[0],product_uos_qty, move.id))
-
-                    while res:
-                        r = res.pop(0)
-                        move_id = self.copy(cr, uid, move.id, {'product_uos_qty': product_uos_qty, 'product_qty': r[0], 'location_id': r[1]})
-                        done.append(move_id)
-        if done:
-            count += len(done)
-            self.write(cr, uid, done, {'state': 'assigned'})
-
-        if count:
-            for pick_id in pickings:
-                wf_service = netsvc.LocalService("workflow")
-                wf_service.trg_write(uid, 'stock.picking', pick_id, cr)
-        return count
-
-    def setlast_tracking(self, cr, uid, ids, context=None):
-        tracking_obj = self.pool.get('stock.tracking')
-        picking = self.browse(cr, uid, ids, context=context)[0].picking_id
-        if picking:
-            last_track = [line.tracking_id.id for line in picking.move_lines if line.tracking_id]
-            if not last_track:
-                last_track = tracking_obj.create(cr, uid, {}, context=context)
+            if move.location_id.usage in ('supplier', 'inventory', 'production'):
+                to_assign_moves.append(move.id)
+                #in case the move is returned, we want to try to find quants before forcing the assignment
+                if not move.origin_returned_move_id:
+                    continue
+            if move.product_id.type == 'consu':
+                to_assign_moves.append(move.id)
+                continue
             else:
-                last_track.sort()
-                last_track = last_track[-1]
-            self.write(cr, uid, ids, {'tracking_id': last_track})
-        return True
-
-    #
-    # Cancel move => cancel others move and pickings
-    #
+                todo_moves.append(move)
+
+                #we always keep the quants already assigned and try to find the remaining quantity on quants not assigned only
+                main_domain[move.id] = [('reservation_id', '=', False), ('qty', '>', 0)]
+
+                #if the move is preceeded, restrict the choice of quants in the ones moved previously in original move
+                ancestors = self.find_move_ancestors(cr, uid, move, context=context)
+                if move.state == 'waiting' and not ancestors:
+                    #if the waiting move hasn't yet any ancestor (PO/MO not confirmed yet), don't find any quant available in stock
+                    main_domain[move.id] += [('id', '=', False)]
+                elif ancestors:
+                    main_domain[move.id] += [('history_ids', 'in', ancestors)]
+
+                #if the move is returned from another, restrict the choice of quants to the ones that follow the returned move
+                if move.origin_returned_move_id:
+                    main_domain[move.id] += [('history_ids', 'in', move.origin_returned_move_id.id)]
+                for link in move.linked_move_operation_ids:
+                    operations.add(link.operation_id)
+        # Check all ops and sort them: we want to process first the packages, then operations with lot then the rest
+        operations = list(operations)
+        operations.sort(key=lambda x: ((x.package_id and not x.product_id) and -4 or 0) + (x.package_id and -2 or 0) + (x.lot_id and -1 or 0))
+        for ops in operations:
+            #first try to find quants based on specific domains given by linked operations
+            for record in ops.linked_move_operation_ids:
+                move = record.move_id
+                if move.id in main_domain:
+                    domain = main_domain[move.id] + self.pool.get('stock.move.operation.link').get_specific_domain(cr, uid, record, context=context)
+                    qty = record.qty
+                    if qty:
+                        quants = quant_obj.quants_get_prefered_domain(cr, uid, ops.location_id, move.product_id, qty, domain=domain, prefered_domain_list=[], restrict_lot_id=move.restrict_lot_id.id, restrict_partner_id=move.restrict_partner_id.id, context=context)
+                        quant_obj.quants_reserve(cr, uid, quants, move, record, context=context)
+        for move in todo_moves:
+            move.refresh()
+            #then if the move isn't totally assigned, try to find quants without any specific domain
+            if move.state != 'assigned':
+                qty_already_assigned = move.reserved_availability
+                qty = move.product_qty - qty_already_assigned
+                quants = quant_obj.quants_get_prefered_domain(cr, uid, move.location_id, move.product_id, qty, domain=main_domain[move.id], prefered_domain_list=[], restrict_lot_id=move.restrict_lot_id.id, restrict_partner_id=move.restrict_partner_id.id, context=context)
+                quant_obj.quants_reserve(cr, uid, quants, move, context=context)
+
+        #force assignation of consumable products and incoming from supplier/inventory/production
+        if to_assign_moves:
+            self.force_assign(cr, uid, to_assign_moves, context=context)
+
     def action_cancel(self, cr, uid, ids, context=None):
         """ Cancels the moves and if all moves are cancelled it cancels the picking.
         @return: True
         """
-        if not len(ids):
-            return True
-        if context is None:
-            context = {}
+        procurement_obj = self.pool.get('procurement.order')
+        context = context or {}
+        for move in self.browse(cr, uid, ids, context=context):
+            if move.state == 'done':
+                raise osv.except_osv(_('Operation Forbidden!'),
+                        _('You cannot cancel a stock move that has been set to \'Done\'.'))
+            if move.reserved_quant_ids:
+                self.pool.get("stock.quant").quants_unreserve(cr, uid, move, context=context)
+            if context.get('cancel_procurement'):
+                if move.propagate:
+                    procurement_ids = procurement_obj.search(cr, uid, [('move_dest_id', '=', move.id)], context=context)
+                    procurement_obj.cancel(cr, uid, procurement_ids, context=context)
+            elif move.move_dest_id:
+                #cancel chained moves
+                if move.propagate:
+                    self.action_cancel(cr, uid, [move.move_dest_id.id], context=context)
+                    # If we have a long chain of moves to be cancelled, it is easier for the user to handle
+                    # only the last procurement which will go into exception, instead of all procurements
+                    # along the chain going into exception.  We need to check if there are no split moves not cancelled however
+                    if move.procurement_id:
+                        proc = move.procurement_id
+                        if all([x.state == 'cancel' for x in proc.move_ids if x.id != move.id]):
+                            procurement_obj.write(cr, uid, [proc.id], {'state': 'cancel'})
+
+                elif move.move_dest_id.state == 'waiting':
+                    self.write(cr, uid, [move.move_dest_id.id], {'state': 'confirmed'}, context=context)
+        return self.write(cr, uid, ids, {'state': 'cancel', 'move_dest_id': False}, context=context)
+
+    def _check_package_from_moves(self, cr, uid, ids, context=None):
+        pack_obj = self.pool.get("stock.quant.package")
+        packs = set()
+        for move in self.browse(cr, uid, ids, context=context):
+            packs |= set([q.package_id for q in move.quant_ids if q.package_id and q.qty > 0])
+        return pack_obj._check_location_constraint(cr, uid, list(packs), context=context)
+
+    def find_move_ancestors(self, cr, uid, move, context=None):
+        '''Find the first level ancestors of given move '''
+        ancestors = []
+        move2 = move
+        while move2:
+            ancestors += [x.id for x in move2.move_orig_ids]
+            #loop on the split_from to find the ancestor of split moves only if the move has not direct ancestor (priority goes to them)
+            move2 = not move2.move_orig_ids and move2.split_from or False
+        return ancestors
+
+    def recalculate_move_state(self, cr, uid, move_ids, context=None):
+        '''Recompute the state of moves given because their reserved quants were used to fulfill another operation'''
+        for move in self.browse(cr, uid, move_ids, context=context):
+            vals = {}
+            reserved_quant_ids = move.reserved_quant_ids
+            if len(reserved_quant_ids) > 0 and not move.partially_available:
+                vals['partially_available'] = True
+            if len(reserved_quant_ids) == 0 and move.partially_available:
+                vals['partially_available'] = False
+            if move.state == 'assigned':
+                if self.find_move_ancestors(cr, uid, move, context=context):
+                    vals['state'] = 'waiting'
+                else:
+                    vals['state'] = 'confirmed'
+            if vals:
+                self.write(cr, uid, [move.id], vals, context=context)
+
+    def action_done(self, cr, uid, ids, context=None):
+        """ Process completly the moves given as ids and if all moves are done, it will finish the picking.
+        """
+        context = context or {}
+        picking_obj = self.pool.get("stock.picking")
+        quant_obj = self.pool.get("stock.quant")
+        todo = [move.id for move in self.browse(cr, uid, ids, context=context) if move.state == "draft"]
+        if todo:
+            ids = self.action_confirm(cr, uid, todo, context=context)
         pickings = set()
+        procurement_ids = []
+        #Search operations that are linked to the moves
+        operations = set()
+        move_qty = {}
         for move in self.browse(cr, uid, ids, context=context):
-            if move.state in ('confirmed', 'waiting', 'assigned', 'draft'):
-                if move.picking_id:
-                    pickings.add(move.picking_id.id)
-            if move.move_dest_id and move.move_dest_id.state == 'waiting':
-                self.write(cr, uid, [move.move_dest_id.id], {'state': 'assigned'})
-                if context.get('call_unlink',False) and move.move_dest_id.picking_id:
-                    wf_service = netsvc.LocalService("workflow")
-                    wf_service.trg_write(uid, 'stock.picking', move.move_dest_id.picking_id.id, cr)
-        self.write(cr, uid, ids, {'state': 'cancel', 'move_dest_id': False})
-        if not context.get('call_unlink',False):
-            for pick in self.pool.get('stock.picking').browse(cr, uid, list(pickings), context=context):
-                if all(move.state == 'cancel' for move in pick.move_lines):
-                    self.pool.get('stock.picking').write(cr, uid, [pick.id], {'state': 'cancel'})
-
-        wf_service = netsvc.LocalService("workflow")
-        for id in ids:
-            wf_service.trg_trigger(uid, 'stock.move', id, cr)
+            move_qty[move.id] = move.product_qty
+            for link in move.linked_move_operation_ids:
+                operations.add(link.operation_id)
+
+        #Sort operations according to entire packages first, then package + lot, package only, lot only
+        operations = list(operations)
+        operations.sort(key=lambda x: ((x.package_id and not x.product_id) and -4 or 0) + (x.package_id and -2 or 0) + (x.lot_id and -1 or 0))
+
+        for ops in operations:
+            if ops.picking_id:
+                pickings.add(ops.picking_id.id)
+            main_domain = [('qty', '>', 0)]
+            for record in ops.linked_move_operation_ids:
+                move = record.move_id
+                self.check_tracking(cr, uid, move, ops.package_id.id or ops.lot_id.id, context=context)
+                prefered_domain = [('reservation_id', '=', move.id)]
+                fallback_domain = [('reservation_id', '=', False)]
+                fallback_domain2 = ['&', ('reservation_id', '!=', move.id), ('reservation_id', '!=', False)]
+                prefered_domain_list = [prefered_domain] + [fallback_domain] + [fallback_domain2]
+                dom = main_domain + self.pool.get('stock.move.operation.link').get_specific_domain(cr, uid, record, context=context)
+                quants = quant_obj.quants_get_prefered_domain(cr, uid, ops.location_id, move.product_id, record.qty, domain=dom, prefered_domain_list=prefered_domain_list,
+                                                          restrict_lot_id=move.restrict_lot_id.id, restrict_partner_id=move.restrict_partner_id.id, context=context)
+                if ops.result_package_id.id:
+                    #if a result package is given, all quants go there
+                    quant_dest_package_id = ops.result_package_id.id
+                elif ops.product_id and ops.package_id:
+                    #if a package and a product is given, we will remove quants from the pack.
+                    quant_dest_package_id = False
+                else:
+                    #otherwise we keep the current pack of the quant, which may mean None
+                    quant_dest_package_id = ops.package_id.id
+                quant_obj.quants_move(cr, uid, quants, move, ops.location_dest_id, location_from=ops.location_id, lot_id=ops.lot_id.id, owner_id=ops.owner_id.id, src_package_id=ops.package_id.id, dest_package_id=quant_dest_package_id, context=context)
+                # Handle pack in pack
+                if not ops.product_id and ops.package_id and ops.result_package_id.id != ops.package_id.parent_id.id:
+                    self.pool.get('stock.quant.package').write(cr, SUPERUSER_ID, [ops.package_id.id], {'parent_id': ops.result_package_id.id}, context=context)
+                move_qty[move.id] -= record.qty
+        #Check for remaining qtys and unreserve/check move_dest_id in
+        for move in self.browse(cr, uid, ids, context=context):
+            if move_qty[move.id] > 0:  # (=In case no pack operations in picking)
+                main_domain = [('qty', '>', 0)]
+                prefered_domain = [('reservation_id', '=', move.id)]
+                fallback_domain = [('reservation_id', '=', False)]
+                fallback_domain2 = ['&', ('reservation_id', '!=', move.id), ('reservation_id', '!=', False)]
+                prefered_domain_list = [prefered_domain] + [fallback_domain] + [fallback_domain2]
+                self.check_tracking(cr, uid, move, move.restrict_lot_id.id, context=context)
+                qty = move_qty[move.id]
+                quants = quant_obj.quants_get_prefered_domain(cr, uid, move.location_id, move.product_id, qty, domain=main_domain, prefered_domain_list=prefered_domain_list, restrict_lot_id=move.restrict_lot_id.id, restrict_partner_id=move.restrict_partner_id.id, context=context)
+                quant_obj.quants_move(cr, uid, quants, move, move.location_dest_id, lot_id=move.restrict_lot_id.id, owner_id=move.restrict_partner_id.id, context=context)
+            #unreserve the quants and make them available for other operations/moves
+            quant_obj.quants_unreserve(cr, uid, move, context=context)
+
+            #Check moves that were pushed
+            if move.move_dest_id.state in ('waiting', 'confirmed'):
+                other_upstream_move_ids = self.search(cr, uid, [('id', '!=', move.id), ('state', 'not in', ['done', 'cancel']),
+                                            ('move_dest_id', '=', move.move_dest_id.id)], context=context)
+                #If no other moves for the move that got pushed:
+                if not other_upstream_move_ids and move.move_dest_id.state in ('waiting', 'confirmed'):
+                    self.action_assign(cr, uid, [move.move_dest_id.id], context=context)
+            if move.procurement_id:
+                procurement_ids.append(move.procurement_id.id)
+
+        # Check the packages have been placed in the correct locations
+        self._check_package_from_moves(cr, uid, ids, context=context)
+        #set the move as done
+        self.write(cr, uid, ids, {'state': 'done', 'date': time.strftime(DEFAULT_SERVER_DATETIME_FORMAT)}, context=context)
+        self.pool.get('procurement.order').check(cr, uid, procurement_ids, context=context)
+        #check picking state to set the date_done is needed
+        done_picking = []
+        for picking in picking_obj.browse(cr, uid, list(pickings), context=context):
+            if picking.state == 'done' and not picking.date_done:
+                done_picking.append(picking.id)
+        if done_picking:
+            picking_obj.write(cr, uid, done_picking, {'date_done': time.strftime(DEFAULT_SERVER_DATETIME_FORMAT)}, context=context)
         return True
 
-    def _get_accounting_data_for_valuation(self, cr, uid, move, context=None):
-        """
-        Return the accounts and journal to use to post Journal Entries for the real-time
-        valuation of the move.
-
-        :param context: context dictionary that can explicitly mention the company to consider via the 'force_company' key
-        :raise: osv.except_osv() is any mandatory account or journal is not defined.
-        """
-        product_obj=self.pool.get('product.product')
-        accounts = product_obj.get_product_accounts(cr, uid, move.product_id.id, context)
-        if move.location_id.valuation_out_account_id:
-            acc_src = move.location_id.valuation_out_account_id.id
-        else:
-            acc_src = accounts['stock_account_input']
-
-        if move.location_dest_id.valuation_in_account_id:
-            acc_dest = move.location_dest_id.valuation_in_account_id.id
-        else:
-            acc_dest = accounts['stock_account_output']
-
-        acc_valuation = accounts.get('property_stock_valuation_account_id', False)
-        journal_id = accounts['stock_journal']
-
-        if acc_dest == acc_valuation:
-            raise osv.except_osv(_('Error!'),  _('Cannot create Journal Entry, Output Account of this product and Valuation account on category of this product are same.'))
-
-        if acc_src == acc_valuation:
-            raise osv.except_osv(_('Error!'),  _('Cannot create Journal Entry, Input Account of this product and Valuation account on category of this product are same.'))
-
-        if not acc_src:
-            raise osv.except_osv(_('Error!'),  _('Please define stock input account for this product or its category: "%s" (id: %d)') % \
-                                    (move.product_id.name, move.product_id.id,))
-        if not acc_dest:
-            raise osv.except_osv(_('Error!'),  _('Please define stock output account for this product or its category: "%s" (id: %d)') % \
-                                    (move.product_id.name, move.product_id.id,))
-        if not journal_id:
-            raise osv.except_osv(_('Error!'), _('Please define journal on the product category: "%s" (id: %d)') % \
-                                    (move.product_id.categ_id.name, move.product_id.categ_id.id,))
-        if not acc_valuation:
-            raise osv.except_osv(_('Error!'), _('Please define inventory valuation account on the product category: "%s" (id: %d)') % \
-                                    (move.product_id.categ_id.name, move.product_id.categ_id.id,))
-        return journal_id, acc_src, acc_dest, acc_valuation
-
-    def _get_reference_accounting_values_for_valuation(self, cr, uid, move, context=None):
-        """
-        Return the reference amount and reference currency representing the inventory valuation for this move.
-        These reference values should possibly be converted before being posted in Journals to adapt to the primary
-        and secondary currencies of the relevant accounts.
-        """
-        product_uom_obj = self.pool.get('product.uom')
-
-        # by default the reference currency is that of the move's company
-        reference_currency_id = move.company_id.currency_id.id
-
-        default_uom = move.product_id.uom_id.id
-        qty = product_uom_obj._compute_qty(cr, uid, move.product_uom.id, move.product_qty, default_uom)
-
-        # if product is set to average price and a specific value was entered in the picking wizard,
-        # we use it
-        if move.product_id.cost_method == 'average' and move.price_unit:
-            reference_amount = qty * move.price_unit
-            reference_currency_id = move.price_currency_id.id or reference_currency_id
-
-        # Otherwise we default to the company's valuation price type, considering that the values of the
-        # valuation field are expressed in the default currency of the move's company.
-        else:
-            if context is None:
-                context = {}
-            currency_ctx = dict(context, currency_id = move.company_id.currency_id.id)
-            amount_unit = move.product_id.price_get('standard_price', context=currency_ctx)[move.product_id.id]
-            reference_amount = amount_unit * qty
-
-        return reference_amount, reference_currency_id
-
-
-    def _create_product_valuation_moves(self, cr, uid, move, context=None):
-        """
-        Generate the appropriate accounting moves if the product being moves is subject
-        to real_time valuation tracking, and the source or destination location is
-        a transit location or is outside of the company.
-        """
-        if move.product_id.valuation == 'real_time': # FIXME: product valuation should perhaps be a property?
-            if context is None:
-                context = {}
-            src_company_ctx = dict(context,force_company=move.location_id.company_id.id)
-            dest_company_ctx = dict(context,force_company=move.location_dest_id.company_id.id)
-            account_moves = []
-            # Outgoing moves (or cross-company output part)
-            if move.location_id.company_id \
-                and (move.location_id.usage == 'internal' and move.location_dest_id.usage != 'internal'\
-                     or move.location_id.company_id != move.location_dest_id.company_id):
-                journal_id, acc_src, acc_dest, acc_valuation = self._get_accounting_data_for_valuation(cr, uid, move, src_company_ctx)
-                reference_amount, reference_currency_id = self._get_reference_accounting_values_for_valuation(cr, uid, move, src_company_ctx)
-                #returning goods to supplier
-                if move.location_dest_id.usage == 'supplier':
-                    account_moves += [(journal_id, self._create_account_move_line(cr, uid, move, acc_valuation, acc_src, reference_amount, reference_currency_id, context))]
-                else:
-                    account_moves += [(journal_id, self._create_account_move_line(cr, uid, move, acc_valuation, acc_dest, reference_amount, reference_currency_id, context))]
-
-            # Incoming moves (or cross-company input part)
-            if move.location_dest_id.company_id \
-                and (move.location_id.usage != 'internal' and move.location_dest_id.usage == 'internal'\
-                     or move.location_id.company_id != move.location_dest_id.company_id):
-                journal_id, acc_src, acc_dest, acc_valuation = self._get_accounting_data_for_valuation(cr, uid, move, dest_company_ctx)
-                reference_amount, reference_currency_id = self._get_reference_accounting_values_for_valuation(cr, uid, move, src_company_ctx)
-                #goods return from customer
-                if move.location_id.usage == 'customer':
-                    account_moves += [(journal_id, self._create_account_move_line(cr, uid, move, acc_dest, acc_valuation, reference_amount, reference_currency_id, context))]
-                else:
-                    account_moves += [(journal_id, self._create_account_move_line(cr, uid, move, acc_src, acc_valuation, reference_amount, reference_currency_id, context))]
-
-            move_obj = self.pool.get('account.move')
-            for j_id, move_lines in account_moves:
-                move_obj.create(cr, uid,
-                        {
-                         'journal_id': j_id,
-                         'line_id': move_lines,
-                         'ref': move.picking_id and move.picking_id.name})
-
-
-    def action_done(self, cr, uid, ids, context=None):
-        """ Makes the move done and if all moves are done, it will finish the picking.
-        @return:
-        """
-        picking_ids = []
-        move_ids = []
-        wf_service = netsvc.LocalService("workflow")
-        if context is None:
-            context = {}
-
-        todo = []
+    def unlink(self, cr, uid, ids, context=None):
+        context = context or {}
         for move in self.browse(cr, uid, ids, context=context):
-            if move.state=="draft":
-                todo.append(move.id)
-        if todo:
-            self.action_confirm(cr, uid, todo, context=context)
-            todo = []
-
-        for move in self.browse(cr, uid, ids, context=context):
-            if move.state in ['done','cancel']:
-                continue
-            move_ids.append(move.id)
-
-            if move.picking_id:
-                picking_ids.append(move.picking_id.id)
-            if move.move_dest_id.id and (move.state != 'done'):
-                # Downstream move should only be triggered if this move is the last pending upstream move
-                other_upstream_move_ids = self.search(cr, uid, [('id','!=',move.id),('state','not in',['done','cancel']),
-                                            ('move_dest_id','=',move.move_dest_id.id)], context=context)
-                if not other_upstream_move_ids:
-                    self.write(cr, uid, [move.id], {'move_history_ids': [(4, move.move_dest_id.id)]})
-                    if move.move_dest_id.state in ('waiting', 'confirmed'):
-                        self.force_assign(cr, uid, [move.move_dest_id.id], context=context)
-                        if move.move_dest_id.picking_id:
-                            wf_service.trg_write(uid, 'stock.picking', move.move_dest_id.picking_id.id, cr)
-                        if move.move_dest_id.auto_validate:
-                            self.action_done(cr, uid, [move.move_dest_id.id], context=context)
-
-            self._create_product_valuation_moves(cr, uid, move, context=context)
-            if move.state not in ('confirmed','done','assigned'):
-                todo.append(move.id)
-
-        if todo:
-            self.action_confirm(cr, uid, todo, context=context)
-
-        self.write(cr, uid, move_ids, {'state': 'done', 'date': time.strftime('%Y-%m-%d %H:%M:%S')}, context=context)
-        for id in move_ids:
-             wf_service.trg_trigger(uid, 'stock.move', id, cr)
-
-        for pick_id in picking_ids:
-            wf_service.trg_write(uid, 'stock.picking', pick_id, cr)
-
-        return True
-
-    def _create_account_move_line(self, cr, uid, move, src_account_id, dest_account_id, reference_amount, reference_currency_id, context=None):
-        """
-        Generate the account.move.line values to post to track the stock valuation difference due to the
-        processing of the given stock move.
-        """
-        # prepare default values considering that the destination accounts have the reference_currency_id as their main currency
-        partner_id = (move.picking_id.partner_id and move.picking_id.partner_id.id and move.picking_id.partner_id.id) or False
-        debit_line_vals = {
-                    'name': move.name,
-                    'product_id': move.product_id and move.product_id.id or False,
-                    'quantity': move.product_qty,
-                    'ref': move.picking_id and move.picking_id.name or False,
-                    'date': time.strftime('%Y-%m-%d'),
-                    'partner_id': partner_id,
-                    'debit': reference_amount,
-                    'account_id': dest_account_id,
-        }
-        credit_line_vals = {
-                    'name': move.name,
-                    'product_id': move.product_id and move.product_id.id or False,
-                    'quantity': move.product_qty,
-                    'ref': move.picking_id and move.picking_id.name or False,
-                    'date': time.strftime('%Y-%m-%d'),
-                    'partner_id': partner_id,
-                    'credit': reference_amount,
-                    'account_id': src_account_id,
-        }
-
-        # if we are posting to accounts in a different currency, provide correct values in both currencies correctly
-        # when compatible with the optional secondary currency on the account.
-        # Financial Accounts only accept amounts in secondary currencies if there's no secondary currency on the account
-        # or if it's the same as that of the secondary amount being posted.
-        account_obj = self.pool.get('account.account')
-        src_acct, dest_acct = account_obj.browse(cr, uid, [src_account_id, dest_account_id], context=context)
-        src_main_currency_id = src_acct.company_id.currency_id.id
-        dest_main_currency_id = dest_acct.company_id.currency_id.id
-        cur_obj = self.pool.get('res.currency')
-        if reference_currency_id != src_main_currency_id:
-            # fix credit line:
-            credit_line_vals['credit'] = cur_obj.compute(cr, uid, reference_currency_id, src_main_currency_id, reference_amount, context=context)
-            if (not src_acct.currency_id) or src_acct.currency_id.id == reference_currency_id:
-                credit_line_vals.update(currency_id=reference_currency_id, amount_currency=reference_amount)
-        if reference_currency_id != dest_main_currency_id:
-            # fix debit line:
-            debit_line_vals['debit'] = cur_obj.compute(cr, uid, reference_currency_id, dest_main_currency_id, reference_amount, context=context)
-            if (not dest_acct.currency_id) or dest_acct.currency_id.id == reference_currency_id:
-                debit_line_vals.update(currency_id=reference_currency_id, amount_currency=reference_amount)
-
-        return [(0, 0, debit_line_vals), (0, 0, credit_line_vals)]
-
-    def unlink(self, cr, uid, ids, context=None):
-        if context is None:
-            context = {}
-        ctx = context.copy()
-        for move in self.browse(cr, uid, ids, context=context):
-            if move.state != 'draft' and not ctx.get('call_unlink',False):
-                raise osv.except_osv(_('User Error!'),
-                        _('You can only delete draft moves.'))
-        return super(stock_move, self).unlink(
-            cr, uid, ids, context=ctx)
-
-    # _create_lot function is not used anywhere
-    def _create_lot(self, cr, uid, ids, product_id, prefix=False):
-        """ Creates production lot
-        @return: Production lot id
-        """
-        prodlot_obj = self.pool.get('stock.production.lot')
-        prodlot_id = prodlot_obj.create(cr, uid, {'prefix': prefix, 'product_id': product_id})
-        return prodlot_id
-
-    def action_scrap(self, cr, uid, ids, quantity, location_id, context=None):
+            if move.state not in ('draft', 'cancel'):
+                raise osv.except_osv(_('User Error!'), _('You can only delete draft moves.'))
+        return super(stock_move, self).unlink(cr, uid, ids, context=context)
+
+    def action_scrap(self, cr, uid, ids, quantity, location_id, restrict_lot_id=False, restrict_partner_id=False, context=None):
         """ Move the scrap/damaged product into scrap location
         @param cr: the database cursor
         @param uid: the user id
@@ -2584,21 +2304,29 @@
         @param context: context arguments
         @return: Scraped lines
         """
-        #quantity should in MOVE UOM
+        #quantity should be given in MOVE UOM
         if quantity <= 0:
             raise osv.except_osv(_('Warning!'), _('Please provide a positive quantity to scrap.'))
         res = []
         for move in self.browse(cr, uid, ids, context=context):
+            source_location = move.location_id
+            if move.state == 'done':
+                source_location = move.location_dest_id
+            #Previously used to prevent scraping from virtual location but not necessary anymore
+            #if source_location.usage != 'internal':
+                #restrict to scrap from a virtual location because it's meaningless and it may introduce errors in stock ('creating' new products from nowhere)
+                #raise osv.except_osv(_('Error!'), _('Forbidden operation: it is not allowed to scrap products from a virtual location.'))
             move_qty = move.product_qty
             uos_qty = quantity / move_qty * move.product_uos_qty
             default_val = {
-                'product_qty': quantity,
+                'location_id': source_location.id,
+                'product_uom_qty': quantity,
                 'product_uos_qty': uos_qty,
                 'state': move.state,
-                'scrapped' : True,
+                'scrapped': True,
                 'location_dest_id': location_id,
-                'tracking_id': move.tracking_id.id,
-                'prodlot_id': move.prodlot_id.id,
+                'restrict_lot_id': restrict_lot_id,
+                'restrict_partner_id': restrict_partner_id,
             }
             new_move = self.copy(cr, uid, move.id, default_val)
 
@@ -2613,271 +2341,154 @@
         self.action_done(cr, uid, res, context=context)
         return res
 
-    # action_split function is not used anywhere
-    # FIXME: deprecate this method
-    def action_split(self, cr, uid, ids, quantity, split_by_qty=1, prefix=False, with_lot=True, context=None):
-        """ Split Stock Move lines into production lot which specified split by quantity.
-        @param cr: the database cursor
-        @param uid: the user id
-        @param ids: ids of stock move object to be splited
-        @param split_by_qty : specify split by qty
-        @param prefix : specify prefix of production lot
-        @param with_lot : if true, prodcution lot will assign for split line otherwise not.
-        @param context: context arguments
-        @return: Splited move lines
-        """
-
-        if context is None:
-            context = {}
-        if quantity <= 0:
-            raise osv.except_osv(_('Warning!'), _('Please provide proper quantity.'))
-
-        res = []
-
-        for move in self.browse(cr, uid, ids, context=context):
-            if split_by_qty <= 0 or quantity == 0:
-                return res
-
-            uos_qty = split_by_qty / move.product_qty * move.product_uos_qty
-
-            quantity_rest = quantity % split_by_qty
-            uos_qty_rest = split_by_qty / move.product_qty * move.product_uos_qty
-
-            update_val = {
-                'product_qty': split_by_qty,
-                'product_uos_qty': uos_qty,
-            }
-            for idx in range(int(quantity//split_by_qty)):
-                if not idx and move.product_qty<=quantity:
-                    current_move = move.id
-                else:
-                    current_move = self.copy(cr, uid, move.id, {'state': move.state})
-                res.append(current_move)
-                if with_lot:
-                    update_val['prodlot_id'] = self._create_lot(cr, uid, [current_move], move.product_id.id)
-
-                self.write(cr, uid, [current_move], update_val)
-
-
-            if quantity_rest > 0:
-                idx = int(quantity//split_by_qty)
-                update_val['product_qty'] = quantity_rest
-                update_val['product_uos_qty'] = uos_qty_rest
-                if not idx and move.product_qty<=quantity:
-                    current_move = move.id
-                else:
-                    current_move = self.copy(cr, uid, move.id, {'state': move.state})
-
-                res.append(current_move)
-
-
-                if with_lot:
-                    update_val['prodlot_id'] = self._create_lot(cr, uid, [current_move], move.product_id.id)
-
-                self.write(cr, uid, [current_move], update_val)
-        return res
-
-    def action_consume(self, cr, uid, ids, quantity, location_id=False, context=None):
-        """ Consumed product with specific quatity from specific source location
-        @param cr: the database cursor
-        @param uid: the user id
-        @param ids: ids of stock move object to be consumed
-        @param quantity : specify consume quantity
-        @param location_id : specify source location
-        @param context: context arguments
-        @return: Consumed lines
-        """
-        #quantity should in MOVE UOM
-        if context is None:
-            context = {}
-        if quantity <= 0:
-            raise osv.except_osv(_('Warning!'), _('Please provide proper quantity.'))
-        res = []
-        for move in self.browse(cr, uid, ids, context=context):
-            move_qty = move.product_qty
-            if move_qty <= 0:
-                raise osv.except_osv(_('Error!'), _('Cannot consume a move with negative or zero quantity.'))
-            quantity_rest = move.product_qty
-            quantity_rest -= quantity
-            uos_qty_rest = quantity_rest / move_qty * move.product_uos_qty
-            if quantity_rest <= 0:
-                quantity_rest = 0
-                uos_qty_rest = 0
-                quantity = move.product_qty
-
-            uos_qty = quantity / move_qty * move.product_uos_qty
-            if quantity_rest > 0:
-                default_val = {
-                    'product_qty': quantity,
-                    'product_uos_qty': uos_qty,
-                    'state': move.state,
-                    'location_id': location_id or move.location_id.id,
-                }
-                current_move = self.copy(cr, uid, move.id, default_val)
-                res += [current_move]
-                update_val = {}
-                update_val['product_qty'] = quantity_rest
-                update_val['product_uos_qty'] = uos_qty_rest
-                self.write(cr, uid, [move.id], update_val)
-
-            else:
-                quantity_rest = quantity
-                uos_qty_rest =  uos_qty
-                res += [move.id]
-                update_val = {
-                        'product_qty' : quantity_rest,
-                        'product_uos_qty' : uos_qty_rest,
-                        'location_id': location_id or move.location_id.id,
-                }
-                self.write(cr, uid, [move.id], update_val)
-
-        self.action_done(cr, uid, res, context=context)
-
-        return res
-
-    # FIXME: needs refactoring, this code is partially duplicated in stock_picking.do_partial()!
-    def do_partial(self, cr, uid, ids, partial_datas, context=None):
-        """ Makes partial pickings and moves done.
-        @param partial_datas: Dictionary containing details of partial picking
-                          like partner_id, delivery_date, delivery
-                          moves with product_id, product_qty, uom
-        """
-        res = {}
-        picking_obj = self.pool.get('stock.picking')
-        product_obj = self.pool.get('product.product')
-        currency_obj = self.pool.get('res.currency')
+    def split(self, cr, uid, move, qty, restrict_lot_id=False, restrict_partner_id=False, context=None):
+        """ Splits qty from move move into a new move
+        :param move: browse record
+        :param qty: float. quantity to split (given in product UoM)
+        :param restrict_lot_id: optional production lot that can be given in order to force the new move to restrict its choice of quants to this lot.
+        :param restrict_partner_id: optional partner that can be given in order to force the new move to restrict its choice of quants to the ones belonging to this partner.
+        :param context: dictionay. can contains the special key 'source_location_id' in order to force the source location when copying the move
+
+        returns the ID of the backorder move created
+        """
+        if move.state in ('done', 'cancel'):
+            raise osv.except_osv(_('Error'), _('You cannot split a move done'))
+        if move.state == 'draft':
+            #we restrict the split of a draft move because if not confirmed yet, it may be replaced by several other moves in
+            #case of phantom bom (with mrp module). And we don't want to deal with this complexity by copying the product that will explode.
+            raise osv.except_osv(_('Error'), _('You cannot split a draft move. It needs to be confirmed first.'))
+
+        if move.product_qty <= qty or qty == 0:
+            return move.id
+
         uom_obj = self.pool.get('product.uom')
-        wf_service = netsvc.LocalService("workflow")
-
-        if context is None:
-            context = {}
-
-        complete, too_many, too_few = [], [], []
-        move_product_qty = {}
-        prodlot_ids = {}
-        for move in self.browse(cr, uid, ids, context=context):
-            if move.state in ('done', 'cancel'):
-                continue
-            partial_data = partial_datas.get('move%s'%(move.id), False)
-            assert partial_data, _('Missing partial picking data for move #%s.') % (move.id)
-            product_qty = partial_data.get('product_qty',0.0)
-            move_product_qty[move.id] = product_qty
-            product_uom = partial_data.get('product_uom',False)
-            product_price = partial_data.get('product_price',0.0)
-            product_currency = partial_data.get('product_currency',False)
-            prodlot_ids[move.id] = partial_data.get('prodlot_id')
-            if move.product_qty == product_qty:
-                complete.append(move)
-            elif move.product_qty > product_qty:
-                too_few.append(move)
-            else:
-                too_many.append(move)
-
-            # Average price computation
-            if (move.picking_id.type == 'in') and (move.product_id.cost_method == 'average'):
-                product = product_obj.browse(cr, uid, move.product_id.id)
-                move_currency_id = move.company_id.currency_id.id
-                context['currency_id'] = move_currency_id
-                qty = uom_obj._compute_qty(cr, uid, product_uom, product_qty, product.uom_id.id)
-                if qty > 0:
-                    new_price = currency_obj.compute(cr, uid, product_currency,
-                            move_currency_id, product_price)
-                    new_price = uom_obj._compute_price(cr, uid, product_uom, new_price,
-                            product.uom_id.id)
-                    if product.qty_available <= 0:
-                        new_std_price = new_price
-                    else:
-                        # Get the standard price
-                        amount_unit = product.price_get('standard_price', context=context)[product.id]
-                        new_std_price = ((amount_unit * product.qty_available)\
-                            + (new_price * qty))/(product.qty_available + qty)
-
-                    product_obj.write(cr, uid, [product.id],{'standard_price': new_std_price})
-
-                    # Record the values that were chosen in the wizard, so they can be
-                    # used for inventory valuation if real-time valuation is enabled.
-                    self.write(cr, uid, [move.id],
-                                {'price_unit': product_price,
-                                 'price_currency_id': product_currency,
-                                })
-
-        for move in too_few:
-            product_qty = move_product_qty[move.id]
-            if product_qty != 0:
-                defaults = {
-                            'product_qty' : product_qty,
-                            'product_uos_qty': product_qty,
-                            'picking_id' : move.picking_id.id,
-                            'state': 'assigned',
-                            'move_dest_id': False,
-                            'price_unit': move.price_unit,
-                            }
-                prodlot_id = prodlot_ids[move.id]
-                if prodlot_id:
-                    defaults.update(prodlot_id=prodlot_id)
-                new_move = self.copy(cr, uid, move.id, defaults)
-                complete.append(self.browse(cr, uid, new_move))
-            self.write(cr, uid, [move.id],
-                    {
-                        'product_qty': move.product_qty - product_qty,
-                        'product_uos_qty': move.product_qty - product_qty,
-                        'prodlot_id': False,
-                        'tracking_id': False,
-                    })
-
-
-        for move in too_many:
-            self.write(cr, uid, [move.id],
-                    {
-                        'product_qty': move.product_qty,
-                        'product_uos_qty': move.product_qty,
-                    })
-            complete.append(move)
-
-        for move in complete:
-            if prodlot_ids.get(move.id):
-                self.write(cr, uid, [move.id],{'prodlot_id': prodlot_ids.get(move.id)})
-            self.action_done(cr, uid, [move.id], context=context)
-            if  move.picking_id.id :
-                # TOCHECK : Done picking if all moves are done
-                cr.execute("""
-                    SELECT move.id FROM stock_picking pick
-                    RIGHT JOIN stock_move move ON move.picking_id = pick.id AND move.state = %s
-                    WHERE pick.id = %s""",
-                            ('done', move.picking_id.id))
-                res = cr.fetchall()
-                if len(res) == len(move.picking_id.move_lines):
-                    picking_obj.action_move(cr, uid, [move.picking_id.id])
-                    wf_service.trg_validate(uid, 'stock.picking', move.picking_id.id, 'button_done', cr)
-
-        return [move.id for move in complete]
-
-stock_move()
+        context = context or {}
+
+        uom_qty = uom_obj._compute_qty_obj(cr, uid, move.product_id.uom_id, qty, move.product_uom)
+        uos_qty = uom_qty * move.product_uos_qty / move.product_uom_qty
+
+        defaults = {
+            'product_uom_qty': uom_qty,
+            'product_uos_qty': uos_qty,
+            'state': move.state,
+            'procure_method': 'make_to_stock',
+            'restrict_lot_id': restrict_lot_id,
+            'restrict_partner_id': restrict_partner_id,
+            'split_from': move.id,
+            'move_dest_id': move.move_dest_id.id,
+        }
+        if context.get('source_location_id'):
+            defaults['location_id'] = context['source_location_id']
+        new_move = self.copy(cr, uid, move.id, defaults)
+
+        ctx = context.copy()
+        ctx['do_not_propagate'] = True
+        self.write(cr, uid, [move.id], {
+            'product_uom_qty': move.product_uom_qty - uom_qty,
+            'product_uos_qty': move.product_uos_qty - uos_qty,
+        }, context=ctx)
+
+        if move.move_dest_id and move.propagate:
+            new_move_prop = self.split(cr, uid, move.move_dest_id, qty, context=context)
+            self.write(cr, uid, [new_move], {'move_dest_id': new_move_prop}, context=context)
+        #returning the first element of list returned by action_confirm is ok because we checked it wouldn't be exploded (and
+        #thus the result of action_confirm should always be a list of 1 element length)
+        return self.action_confirm(cr, uid, [new_move], context=context)[0]
+
 
 class stock_inventory(osv.osv):
     _name = "stock.inventory"
     _description = "Inventory"
+
+    def _get_move_ids_exist(self, cr, uid, ids, field_name, arg, context=None):
+        res = {}
+        for inv in self.browse(cr, uid, ids, context=context):
+            res[inv.id] = False
+            if inv.move_ids:
+                res[inv.id] = True
+        return res
+
+    def _get_available_filters(self, cr, uid, context=None):
+        """
+           This function will return the list of filter allowed according to the options checked
+           in 'Settings\Warehouse'.
+
+           :rtype: list of tuple
+        """
+        #default available choices
+        res_filter = [('none', _('All products')), ('product', _('One product only'))]
+        settings_obj = self.pool.get('stock.config.settings')
+        config_ids = settings_obj.search(cr, uid, [], limit=1, order='id DESC', context=context)
+        #If we don't have updated config until now, all fields are by default false and so should be not dipslayed
+        if not config_ids:
+            return res_filter
+
+        stock_settings = settings_obj.browse(cr, uid, config_ids[0], context=context)
+        if stock_settings.group_stock_tracking_owner:
+            res_filter.append(('owner', _('One owner only')))
+            res_filter.append(('product_owner', _('One product for a specific owner')))
+        if stock_settings.group_stock_tracking_lot:
+            res_filter.append(('lot', _('One Lot/Serial Number')))
+        if stock_settings.group_stock_packaging:
+            res_filter.append(('pack', _('A Pack')))
+        return res_filter
+
+    def _get_total_qty(self, cr, uid, ids, field_name, args, context=None):
+        res = {}
+        for inv in self.browse(cr, uid, ids, context=context):
+            res[inv.id] = sum([x.product_qty for x in inv.line_ids])
+        return res
+
+    INVENTORY_STATE_SELECTION = [
+        ('draft', 'Draft'),
+        ('cancel', 'Cancelled'),
+        ('confirm', 'In Progress'),
+        ('done', 'Validated'),
+    ]
+
     _columns = {
-        'name': fields.char('Inventory Reference', size=64, required=True, readonly=True, states={'draft': [('readonly', False)]}),
-        'date': fields.datetime('Creation Date', required=True, readonly=True, states={'draft': [('readonly', False)]}),
-        'date_done': fields.datetime('Date done'),
-        'inventory_line_id': fields.one2many('stock.inventory.line', 'inventory_id', 'Inventories', readonly=True, states={'draft': [('readonly', False)]}),
-        'move_ids': fields.many2many('stock.move', 'stock_inventory_move_rel', 'inventory_id', 'move_id', 'Created Moves'),
-        'state': fields.selection( (('draft', 'Draft'), ('cancel','Cancelled'), ('confirm','Confirmed'), ('done', 'Done')), 'Status', readonly=True, select=True),
-        'company_id': fields.many2one('res.company', 'Company', required=True, select=True, readonly=True, states={'draft':[('readonly',False)]}),
-
+        'name': fields.char('Inventory Reference', size=64, required=True, readonly=True, states={'draft': [('readonly', False)]}, help="Inventory Name."),
+        'date': fields.datetime('Inventory Date', required=True, readonly=True, help="The date that will be used for the stock level check of the products and the validation of the stock move related to this inventory."),
+        'line_ids': fields.one2many('stock.inventory.line', 'inventory_id', 'Inventories', readonly=False, states={'done': [('readonly', True)]}, help="Inventory Lines."),
+        'move_ids': fields.one2many('stock.move', 'inventory_id', 'Created Moves', help="Inventory Moves.", states={'done': [('readonly', True)]}),
+        'state': fields.selection(INVENTORY_STATE_SELECTION, 'Status', readonly=True, select=True),
+        'company_id': fields.many2one('res.company', 'Company', required=True, select=True, readonly=True, states={'draft': [('readonly', False)]}),
+        'location_id': fields.many2one('stock.location', 'Inventoried Location', required=True, readonly=True, states={'draft': [('readonly', False)]}),
+        'product_id': fields.many2one('product.product', 'Inventoried Product', readonly=True, states={'draft': [('readonly', False)]}, help="Specify Product to focus your inventory on a particular Product."),
+        'package_id': fields.many2one('stock.quant.package', 'Inventoried Pack', readonly=True, states={'draft': [('readonly', False)]}, help="Specify Pack to focus your inventory on a particular Pack."),
+        'partner_id': fields.many2one('res.partner', 'Inventoried Owner', readonly=True, states={'draft': [('readonly', False)]}, help="Specify Owner to focus your inventory on a particular Owner."),
+        'lot_id': fields.many2one('stock.production.lot', 'Inventoried Lot/Serial Number', readonly=True, states={'draft': [('readonly', False)]}, help="Specify Lot/Serial Number to focus your inventory on a particular Lot/Serial Number."),
+        'move_ids_exist': fields.function(_get_move_ids_exist, type='boolean', string=' Stock Move Exists?', help='technical field for attrs in view'),
+        'filter': fields.selection(_get_available_filters, 'Selection Filter', required=True),
+        'total_qty': fields.function(_get_total_qty, type="float"),
     }
+
+    def _default_stock_location(self, cr, uid, context=None):
+        try:
+            warehouse = self.pool.get('ir.model.data').get_object(cr, uid, 'stock', 'warehouse0')
+            return warehouse.lot_stock_id.id
+        except:
+            return False
+
     _defaults = {
-        'date': lambda *a: time.strftime('%Y-%m-%d %H:%M:%S'),
+        'date': fields.datetime.now,
         'state': 'draft',
-        'company_id': lambda self,cr,uid,c: self.pool.get('res.company')._company_default_get(cr, uid, 'stock.inventory', context=c)
+        'company_id': lambda self, cr, uid, c: self.pool.get('res.company')._company_default_get(cr, uid, 'stock.inventory', context=c),
+        'location_id': _default_stock_location,
+        'filter': 'none',
     }
+
+    def reset_real_qty(self, cr, uid, ids, context=None):
+        inventory = self.browse(cr, uid, ids[0], context=context)
+        line_ids = [line.id for line in inventory.line_ids]
+        self.pool.get('stock.inventory.line').write(cr, uid, line_ids, {'product_qty': 0})
+        return True
 
     def copy(self, cr, uid, id, default=None, context=None):
         if default is None:
             default = {}
         default = default.copy()
-        default.update({'move_ids': [], 'date_done': False})
+        default.update({'move_ids': []})
         return super(stock_inventory, self).copy(cr, uid, id, default, context=context)
 
     def _inventory_line_hook(self, cr, uid, inventory_line, move_vals):
@@ -2892,59 +2503,64 @@
         """ Finish the inventory
         @return: True
         """
-        if context is None:
-            context = {}
+        for inv in self.browse(cr, uid, ids, context=context):
+            for inventory_line in inv.line_ids:
+                if inventory_line.product_qty < 0 and inventory_line.product_qty != inventory_line.theoretical_qty:
+                    raise osv.except_osv(_('Warning'), _('You cannot set a negative product quantity in an inventory line:\n\t%s - qty: %s' % (inventory_line.product_id.name, inventory_line.product_qty)))
+            self.action_check(cr, uid, [inv.id], context=context)
+            inv.refresh()
+            self.write(cr, uid, [inv.id], {'state': 'done'}, context=context)
+            self.post_inventory(cr, uid, inv, context=context)
+        return True
+
+    def post_inventory(self, cr, uid, inv, context=None):
+        #The inventory is posted as a single step which means quants cannot be moved from an internal location to another using an inventory
+        #as they will be moved to inventory loss, and other quants will be created to the encoded quant location. This is a normal behavior
+        #as quants cannot be reuse from inventory location (users can still manually move the products before/after the inventory if they want).
         move_obj = self.pool.get('stock.move')
-        for inv in self.browse(cr, uid, ids, context=context):
-            move_obj.action_done(cr, uid, [x.id for x in inv.move_ids], context=context)
-            self.write(cr, uid, [inv.id], {'state':'done', 'date_done': time.strftime('%Y-%m-%d %H:%M:%S')}, context=context)
-        return True
-
-    def action_confirm(self, cr, uid, ids, context=None):
-        """ Confirm the inventory and writes its finished date
+        move_obj.action_done(cr, uid, [x.id for x in inv.move_ids], context=context)
+
+    def _create_stock_move(self, cr, uid, inventory, todo_line, context=None):
+        stock_move_obj = self.pool.get('stock.move')
+        product_obj = self.pool.get('product.product')
+        inventory_location_id = product_obj.browse(cr, uid, todo_line['product_id'], context=context).property_stock_inventory.id
+        vals = {
+            'name': _('INV:') + (inventory.name or ''),
+            'product_id': todo_line['product_id'],
+            'product_uom': todo_line['product_uom_id'],
+            'date': inventory.date,
+            'company_id': inventory.company_id.id,
+            'inventory_id': inventory.id,
+            'state': 'assigned',
+            'restrict_lot_id': todo_line.get('prod_lot_id'),
+            'restrict_partner_id': todo_line.get('partner_id'),
+         }
+
+        if todo_line['product_qty'] < 0:
+            #found more than expected
+            vals['location_id'] = inventory_location_id
+            vals['location_dest_id'] = todo_line['location_id']
+            vals['product_uom_qty'] = -todo_line['product_qty']
+        else:
+            #found less than expected
+            vals['location_id'] = todo_line['location_id']
+            vals['location_dest_id'] = inventory_location_id
+            vals['product_uom_qty'] = todo_line['product_qty']
+        return stock_move_obj.create(cr, uid, vals, context=context)
+
+    def action_check(self, cr, uid, ids, context=None):
+        """ Checks the inventory and computes the stock move to do
         @return: True
         """
-        if context is None:
-            context = {}
-        # to perform the correct inventory corrections we need analyze stock location by
-        # location, never recursively, so we use a special context
-        product_context = dict(context, compute_child=False)
-
-        location_obj = self.pool.get('stock.location')
-        for inv in self.browse(cr, uid, ids, context=context):
-            move_ids = []
-            for line in inv.inventory_line_id:
-                pid = line.product_id.id
-                product_context.update(uom=line.product_uom.id, to_date=inv.date, date=inv.date, prodlot_id=line.prod_lot_id.id)
-                amount = location_obj._product_get(cr, uid, line.location_id.id, [pid], product_context)[pid]
-                change = line.product_qty - amount
-                lot_id = line.prod_lot_id.id
-                if change:
-                    location_id = line.product_id.property_stock_inventory.id
-                    value = {
-                        'name': _('INV:') + (line.inventory_id.name or ''),
-                        'product_id': line.product_id.id,
-                        'product_uom': line.product_uom.id,
-                        'prodlot_id': lot_id,
-                        'date': inv.date,
-                    }
-
-                    if change > 0:
-                        value.update( {
-                            'product_qty': change,
-                            'location_id': location_id,
-                            'location_dest_id': line.location_id.id,
-                        })
-                    else:
-                        value.update( {
-                            'product_qty': -change,
-                            'location_id': line.location_id.id,
-                            'location_dest_id': location_id,
-                        })
-                    move_ids.append(self._inventory_line_hook(cr, uid, line, value))
-            self.write(cr, uid, [inv.id], {'state': 'confirm', 'move_ids': [(6, 0, move_ids)]})
-            self.pool.get('stock.move').action_confirm(cr, uid, move_ids, context=context)
-        return True
+        inventory_line_obj = self.pool.get('stock.inventory.line')
+        stock_move_obj = self.pool.get('stock.move')
+        for inventory in self.browse(cr, uid, ids, context=context):
+            #first remove the existing stock moves linked to this inventory
+            move_ids = [move.id for move in inventory.move_ids]
+            stock_move_obj.unlink(cr, uid, move_ids, context=context)
+            for line in inventory.line_ids:
+                #compare the checked quantities on inventory lines to the theorical one
+                inventory_line_obj._resolve_inventory_line(cr, uid, line, context=context)
 
     def action_cancel_draft(self, cr, uid, ids, context=None):
         """ Cancels the stock move and change inventory state to draft.
@@ -2952,70 +2568,171 @@
         """
         for inv in self.browse(cr, uid, ids, context=context):
             self.pool.get('stock.move').action_cancel(cr, uid, [x.id for x in inv.move_ids], context=context)
-            self.write(cr, uid, [inv.id], {'state':'draft'}, context=context)
+            self.write(cr, uid, [inv.id], {'state': 'draft'}, context=context)
         return True
 
     def action_cancel_inventory(self, cr, uid, ids, context=None):
-        """ Cancels both stock move and inventory
-        @return: True
-        """
-        move_obj = self.pool.get('stock.move')
-        account_move_obj = self.pool.get('account.move')
-        for inv in self.browse(cr, uid, ids, context=context):
-            move_obj.action_cancel(cr, uid, [x.id for x in inv.move_ids], context=context)
-            for move in inv.move_ids:
-                 account_move_ids = account_move_obj.search(cr, uid, [('name', '=', move.name)])
-                 if account_move_ids:
-                     account_move_data_l = account_move_obj.read(cr, uid, account_move_ids, ['state'], context=context)
-                     for account_move in account_move_data_l:
-                         if account_move['state'] == 'posted':
-                             raise osv.except_osv(_('User Error!'),
-                                                  _('In order to cancel this inventory, you must first unpost related journal entries.'))
-                         account_move_obj.unlink(cr, uid, [account_move['id']], context=context)
-            self.write(cr, uid, [inv.id], {'state': 'cancel'}, context=context)
-        return True
-
-stock_inventory()
+        self.action_cancel_draft(cr, uid, ids, context=context)
+
+    def prepare_inventory(self, cr, uid, ids, context=None):
+        inventory_line_obj = self.pool.get('stock.inventory.line')
+        for inventory in self.browse(cr, uid, ids, context=context):
+            #clean the existing inventory lines before redoing an inventory proposal
+            line_ids = [line.id for line in inventory.line_ids]
+            inventory_line_obj.unlink(cr, uid, line_ids, context=context)
+            #compute the inventory lines and create them
+            vals = self._get_inventory_lines(cr, uid, inventory, context=context)
+            for product_line in vals:
+                inventory_line_obj.create(cr, uid, product_line, context=context)
+        return self.write(cr, uid, ids, {'state': 'confirm', 'date': time.strftime(DEFAULT_SERVER_DATETIME_FORMAT)})
+
+    def _get_inventory_lines(self, cr, uid, inventory, context=None):
+        location_obj = self.pool.get('stock.location')
+        product_obj = self.pool.get('product.product')
+        location_ids = location_obj.search(cr, uid, [('id', 'child_of', [inventory.location_id.id])], context=context)
+        domain = ' location_id in %s'
+        args = (tuple(location_ids),)
+        if inventory.partner_id:
+            domain += ' and owner_id = %s'
+            args += (inventory.partner_id.id,)
+        if inventory.lot_id:
+            domain += ' and lot_id = %s'
+            args += (inventory.lot_id.id,)
+        if inventory.product_id:
+            domain += 'and product_id = %s'
+            args += (inventory.product_id.id,)
+        if inventory.package_id:
+            domain += ' and package_id = %s'
+            args += (inventory.package_id.id,)
+
+        cr.execute('''
+           SELECT product_id, sum(qty) as product_qty, location_id, lot_id as prod_lot_id, package_id, owner_id as partner_id
+           FROM stock_quant WHERE''' + domain + '''
+           GROUP BY product_id, location_id, lot_id, package_id, partner_id
+        ''', args)
+        vals = []
+        for product_line in cr.dictfetchall():
+            #replace the None the dictionary by False, because falsy values are tested later on
+            for key, value in product_line.items():
+                if not value:
+                    product_line[key] = False
+            product_line['inventory_id'] = inventory.id
+            product_line['theoretical_qty'] = product_line['product_qty']
+            if product_line['product_id']:
+                product = product_obj.browse(cr, uid, product_line['product_id'], context=context)
+                product_line['product_uom_id'] = product.uom_id.id
+            vals.append(product_line)
+        return vals
+
 
 class stock_inventory_line(osv.osv):
     _name = "stock.inventory.line"
     _description = "Inventory Line"
-    _rec_name = "inventory_id"
+    _order = "inventory_id, location_name, product_code, product_name, prodlot_name"
+
+    def _get_product_name_change(self, cr, uid, ids, context=None):
+        return self.pool.get('stock.inventory.line').search(cr, uid, [('product_id', 'in', ids)], context=context)
+
+    def _get_location_change(self, cr, uid, ids, context=None):
+        return self.pool.get('stock.inventory.line').search(cr, uid, [('location_id', 'in', ids)], context=context)
+
+    def _get_prodlot_change(self, cr, uid, ids, context=None):
+        return self.pool.get('stock.inventory.line').search(cr, uid, [('prod_lot_id', 'in', ids)], context=context)
+
     _columns = {
         'inventory_id': fields.many2one('stock.inventory', 'Inventory', ondelete='cascade', select=True),
-        'location_id': fields.many2one('stock.location', 'Location', required=True),
+        'location_id': fields.many2one('stock.location', 'Location', required=True, select=True),
         'product_id': fields.many2one('product.product', 'Product', required=True, select=True),
-        'product_uom': fields.many2one('product.uom', 'Product Unit of Measure', required=True),
-        'product_qty': fields.float('Quantity', digits_compute=dp.get_precision('Product Unit of Measure')),
-        'company_id': fields.related('inventory_id','company_id',type='many2one',relation='res.company',string='Company',store=True, select=True, readonly=True),
+        'package_id': fields.many2one('stock.quant.package', 'Pack', select=True),
+        'product_uom_id': fields.many2one('product.uom', 'Product Unit of Measure', required=True),
+        'product_qty': fields.float('Checked Quantity', digits_compute=dp.get_precision('Product Unit of Measure')),
+        'company_id': fields.related('inventory_id', 'company_id', type='many2one', relation='res.company', string='Company', store=True, select=True, readonly=True),
         'prod_lot_id': fields.many2one('stock.production.lot', 'Serial Number', domain="[('product_id','=',product_id)]"),
-        'state': fields.related('inventory_id','state',type='char',string='Status',readonly=True),
+        'state': fields.related('inventory_id', 'state', type='char', string='Status', readonly=True),
+        'theoretical_qty': fields.float('Theoretical Quantity', readonly=True),
+        'partner_id': fields.many2one('res.partner', 'Owner'),
+        'product_name': fields.related('product_id', 'name', type='char', string='Product Name', store={
+                                                                                            'product.product': (_get_product_name_change, ['name', 'default_code'], 20),
+                                                                                            'stock.inventory.line': (lambda self, cr, uid, ids, c={}: ids, ['product_id'], 20),}),
+        'product_code': fields.related('product_id', 'default_code', type='char', string='Product Code', store={
+                                                                                            'product.product': (_get_product_name_change, ['name', 'default_code'], 20),
+                                                                                            'stock.inventory.line': (lambda self, cr, uid, ids, c={}: ids, ['product_id'], 20),}),
+        'location_name': fields.related('location_id', 'complete_name', type='char', string='Location Name', store={
+                                                                                            'stock.location': (_get_location_change, ['name', 'location_id', 'active'], 20),
+                                                                                            'stock.inventory.line': (lambda self, cr, uid, ids, c={}: ids, ['location_id'], 20),}),
+        'prodlot_name': fields.related('prod_lot_id', 'name', type='char', string='Serial Number Name', store={
+                                                                                            'stock.production.lot': (_get_prodlot_change, ['name'], 20),
+                                                                                            'stock.inventory.line': (lambda self, cr, uid, ids, c={}: ids, ['prod_lot_id'], 20),}),
     }
 
-    def _default_stock_location(self, cr, uid, context=None):
-        stock_location = self.pool.get('ir.model.data').get_object(cr, uid, 'stock', 'stock_location_stock')
-        return stock_location.id
-
     _defaults = {
-        'location_id': _default_stock_location
+        'product_qty': 1,
     }
 
-    def on_change_product_id(self, cr, uid, ids, location_id, product, uom=False, to_date=False):
-        """ Changes UoM and name if product_id changes.
+    def _resolve_inventory_line(self, cr, uid, inventory_line, context=None):
+        stock_move_obj = self.pool.get('stock.move')
+        diff = inventory_line.theoretical_qty - inventory_line.product_qty
+        if not diff:
+            return
+        #each theorical_lines where difference between theoretical and checked quantities is not 0 is a line for which we need to create a stock move
+        vals = {
+            'name': _('INV:') + (inventory_line.inventory_id.name or ''),
+            'product_id': inventory_line.product_id.id,
+            'product_uom': inventory_line.product_uom_id.id,
+            'date': inventory_line.inventory_id.date,
+            'company_id': inventory_line.inventory_id.company_id.id,
+            'inventory_id': inventory_line.inventory_id.id,
+            'state': 'confirmed',
+            'restrict_lot_id': inventory_line.prod_lot_id.id,
+            'restrict_partner_id': inventory_line.partner_id.id,
+         }
+        inventory_location_id = inventory_line.product_id.property_stock_inventory.id
+        if diff < 0:
+            #found more than expected
+            vals['location_id'] = inventory_location_id
+            vals['location_dest_id'] = inventory_line.location_id.id
+            vals['product_uom_qty'] = -diff
+        else:
+            #found less than expected
+            vals['location_id'] = inventory_line.location_id.id
+            vals['location_dest_id'] = inventory_location_id
+            vals['product_uom_qty'] = diff
+        return stock_move_obj.create(cr, uid, vals, context=context)
+
+    def restrict_change(self, cr, uid, ids, theoretical_qty, context=None):
+        if ids and theoretical_qty:
+            #if the user try to modify a line prepared by openerp, reject the change and display an error message explaining how he should do
+            old_value = self.browse(cr, uid, ids[0], context=context)
+            return {
+                'value': {
+                    'product_id': old_value.product_id.id,
+                    'product_uom_id': old_value.product_uom_id.id,
+                    'location_id': old_value.location_id.id,
+                    'prod_lot_id': old_value.prod_lot_id.id,
+                    'package_id': old_value.package_id.id,
+                    'partner_id': old_value.partner_id.id,
+                    },
+                'warning': {
+                    'title': _('Error'),
+                    'message': _('You can only change the checked quantity of an existing inventory line. If you want modify a data, please set the checked quantity to 0 and create a new inventory line.')
+                }
+            }
+        return {}
+
+    def on_change_product_id(self, cr, uid, ids, product, uom, theoretical_qty, context=None):
+        """ Changes UoM
         @param location_id: Location id
         @param product: Changed product_id
         @param uom: UoM product
         @return:  Dictionary of changed values
         """
+        if ids and theoretical_qty:
+            return self.restrict_change(cr, uid, ids, theoretical_qty, context=context)
         if not product:
-            return {'value': {'product_qty': 0.0, 'product_uom': False, 'prod_lot_id': False}}
-        obj_product = self.pool.get('product.product').browse(cr, uid, product)
-        uom = uom or obj_product.uom_id.id
-        amount = self.pool.get('stock.location')._product_get(cr, uid, location_id, [product], {'uom': uom, 'to_date': to_date, 'compute_child': False})[product]
-        result = {'product_qty': amount, 'product_uom': uom, 'prod_lot_id': False}
-        return {'value': result}
-
-stock_inventory_line()
+            return {'value': {'product_uom_id': False}}
+        obj_product = self.pool.get('product.product').browse(cr, uid, product, context=context)
+        return {'value': {'product_uom_id': uom or obj_product.uom_id.id}}
+
 
 #----------------------------------------------------------
 # Stock Warehouse
@@ -3023,124 +2740,1453 @@
 class stock_warehouse(osv.osv):
     _name = "stock.warehouse"
     _description = "Warehouse"
+
     _columns = {
-        'name': fields.char('Name', size=128, required=True, select=True),
+        'name': fields.char('Warehouse Name', size=128, required=True, select=True),
         'company_id': fields.many2one('res.company', 'Company', required=True, select=True),
-        'partner_id': fields.many2one('res.partner', 'Owner Address'),
-        'lot_input_id': fields.many2one('stock.location', 'Location Input', required=True, domain=[('usage','<>','view')]),
-        'lot_stock_id': fields.many2one('stock.location', 'Location Stock', required=True, domain=[('usage','=','internal')]),
-        'lot_output_id': fields.many2one('stock.location', 'Location Output', required=True, domain=[('usage','<>','view')]),
+        'partner_id': fields.many2one('res.partner', 'Address'),
+        'view_location_id': fields.many2one('stock.location', 'View Location', required=True, domain=[('usage', '=', 'view')]),
+        'lot_stock_id': fields.many2one('stock.location', 'Location Stock', required=True, domain=[('usage', '=', 'internal')]),
+        'code': fields.char('Short Name', size=5, required=True, help="Short name used to identify your warehouse"),
+        'route_ids': fields.many2many('stock.location.route', 'stock_route_warehouse', 'warehouse_id', 'route_id', 'Routes', domain="[('warehouse_selectable', '=', True)]", help='Defaults routes through the warehouse'),
+        'reception_steps': fields.selection([
+            ('one_step', 'Receive goods directly in stock (1 step)'),
+            ('two_steps', 'Unload in input location then go to stock (2 steps)'),
+            ('three_steps', 'Unload in input location, go through a quality control before being admitted in stock (3 steps)')], 'Incoming Shipments', 
+                                            help="Default incoming route to follow", required=True),
+        'delivery_steps': fields.selection([
+            ('ship_only', 'Ship directly from stock (Ship only)'),
+            ('pick_ship', 'Bring goods to output location before shipping (Pick + Ship)'),
+            ('pick_pack_ship', 'Make packages into a dedicated location, then bring them to the output location for shipping (Pick + Pack + Ship)')], 'Outgoing Shippings', 
+                                           help="Default outgoing route to follow", required=True),
+        'wh_input_stock_loc_id': fields.many2one('stock.location', 'Input Location'),
+        'wh_qc_stock_loc_id': fields.many2one('stock.location', 'Quality Control Location'),
+        'wh_output_stock_loc_id': fields.many2one('stock.location', 'Output Location'),
+        'wh_pack_stock_loc_id': fields.many2one('stock.location', 'Packing Location'),
+        'mto_pull_id': fields.many2one('procurement.rule', 'MTO rule'),
+        'pick_type_id': fields.many2one('stock.picking.type', 'Pick Type'),
+        'pack_type_id': fields.many2one('stock.picking.type', 'Pack Type'),
+        'out_type_id': fields.many2one('stock.picking.type', 'Out Type'),
+        'in_type_id': fields.many2one('stock.picking.type', 'In Type'),
+        'int_type_id': fields.many2one('stock.picking.type', 'Internal Type'),
+        'crossdock_route_id': fields.many2one('stock.location.route', 'Crossdock Route'),
+        'reception_route_id': fields.many2one('stock.location.route', 'Reception Route'),
+        'delivery_route_id': fields.many2one('stock.location.route', 'Delivery Route'),
+        'resupply_from_wh': fields.boolean('Resupply From Other Warehouses'),
+        'resupply_wh_ids': fields.many2many('stock.warehouse', 'stock_wh_resupply_table', 'supplied_wh_id', 'supplier_wh_id', 'Resupply Warehouses'),
+        'resupply_route_ids': fields.one2many('stock.location.route', 'supplied_wh_id', 'Resupply Routes', 
+                                              help="Routes will be created for these resupply warehouses and you can select them on products and product categories"),
+        'default_resupply_wh_id': fields.many2one('stock.warehouse', 'Default Resupply Warehouse', help="Goods will always be resupplied from this warehouse"),
     }
 
-    def _default_lot_input_stock_id(self, cr, uid, context=None):
-        lot_input_stock = self.pool.get('ir.model.data').get_object(cr, uid, 'stock', 'stock_location_stock')
-        return lot_input_stock.id
-
-    def _default_lot_output_id(self, cr, uid, context=None):
-        lot_output = self.pool.get('ir.model.data').get_object(cr, uid, 'stock', 'stock_location_output')
-        return lot_output.id
+    def onchange_filter_default_resupply_wh_id(self, cr, uid, ids, default_resupply_wh_id, resupply_wh_ids, context=None):
+        resupply_wh_ids = set([x['id'] for x in (self.resolve_2many_commands(cr, uid, 'resupply_wh_ids', resupply_wh_ids, ['id']))])
+        if default_resupply_wh_id: #If we are removing the default resupply, we don't have default_resupply_wh_id 
+            resupply_wh_ids.add(default_resupply_wh_id)
+        resupply_wh_ids = list(resupply_wh_ids)        
+        return {'value': {'resupply_wh_ids': resupply_wh_ids}}
+
+    def _get_external_transit_location(self, cr, uid, warehouse, context=None):
+        ''' returns browse record of inter company transit location, if found'''
+        data_obj = self.pool.get('ir.model.data')
+        location_obj = self.pool.get('stock.location')
+        try:
+            inter_wh_loc = data_obj.get_object_reference(cr, uid, 'stock', 'stock_location_inter_wh')[1]
+        except:
+            return False
+        return location_obj.browse(cr, uid, inter_wh_loc, context=context)
+
+    def _get_inter_wh_route(self, cr, uid, warehouse, wh, context=None):
+        return {
+            'name': _('%s: Supply Product from %s') % (warehouse.name, wh.name),
+            'warehouse_selectable': False,
+            'product_selectable': True,
+            'product_categ_selectable': True,
+            'supplied_wh_id': warehouse.id,
+            'supplier_wh_id': wh.id,
+        }
+
+    def _create_resupply_routes(self, cr, uid, warehouse, supplier_warehouses, default_resupply_wh, context=None):
+        route_obj = self.pool.get('stock.location.route')
+        pull_obj = self.pool.get('procurement.rule')
+        #create route selectable on the product to resupply the warehouse from another one
+        external_transit_location = self._get_external_transit_location(cr, uid, warehouse, context=context)
+        internal_transit_location = warehouse.company_id.internal_transit_location_id
+        input_loc = warehouse.wh_input_stock_loc_id
+        if warehouse.reception_steps == 'one_step':
+            input_loc = warehouse.lot_stock_id
+        for wh in supplier_warehouses:
+            transit_location = wh.company_id.id == warehouse.company_id.id and internal_transit_location or external_transit_location
+            if transit_location:
+                output_loc = wh.wh_output_stock_loc_id
+                if wh.delivery_steps == 'ship_only':
+                    output_loc = wh.lot_stock_id
+                    # Create extra MTO rule (only for 'ship only' because in the other cases MTO rules already exists)
+                    mto_pull_vals = self._get_mto_pull_rule(cr, uid, wh, [(output_loc, transit_location, wh.out_type_id.id)], context=context)
+                    pull_obj.create(cr, uid, mto_pull_vals, context=context)
+                inter_wh_route_vals = self._get_inter_wh_route(cr, uid, warehouse, wh, context=context)
+                inter_wh_route_id = route_obj.create(cr, uid, vals=inter_wh_route_vals, context=context)
+                values = [(output_loc, transit_location, wh.out_type_id.id, wh), (transit_location, input_loc, warehouse.in_type_id.id, warehouse)]
+                pull_rules_list = self._get_supply_pull_rules(cr, uid, warehouse, values, inter_wh_route_id, context=context)
+                for pull_rule in pull_rules_list:
+                    pull_obj.create(cr, uid, vals=pull_rule, context=context)
+                #if the warehouse is also set as default resupply method, assign this route automatically to the warehouse
+                if default_resupply_wh and default_resupply_wh.id == wh.id:
+                    self.write(cr, uid, [warehouse.id], {'route_ids': [(4, inter_wh_route_id)]}, context=context)
+
+    def _default_stock_id(self, cr, uid, context=None):
+        #lot_input_stock = self.pool.get('ir.model.data').get_object(cr, uid, 'stock', 'stock_location_stock')
+        try:
+            warehouse = self.pool.get('ir.model.data').get_object(cr, uid, 'stock', 'warehouse0')
+            return warehouse.lot_stock_id.id
+        except:
+            return False
 
     _defaults = {
         'company_id': lambda self, cr, uid, c: self.pool.get('res.company')._company_default_get(cr, uid, 'stock.inventory', context=c),
-        'lot_input_id': _default_lot_input_stock_id,
-        'lot_stock_id': _default_lot_input_stock_id,
-        'lot_output_id': _default_lot_output_id,
+        'lot_stock_id': _default_stock_id,
+        'reception_steps': 'one_step',
+        'delivery_steps': 'ship_only',
     }
-
-stock_warehouse()
-
-#----------------------------------------------------------
-# "Empty" Classes that are used to vary from the original stock.picking  (that are dedicated to the internal pickings)
-#   in order to offer a different usability with different views, labels, available reports/wizards...
-#----------------------------------------------------------
-class stock_picking_in(osv.osv):
-    _name = "stock.picking.in"
-    _inherit = "stock.picking"
-    _table = "stock_picking"
-    _description = "Incoming Shipments"
-
-    def check_access_rights(self, cr, uid, operation, raise_exception=True):
-        #override in order to redirect the check of acces rights on the stock.picking object
-        return self.pool.get('stock.picking').check_access_rights(cr, uid, operation, raise_exception=raise_exception)
-
-    def check_access_rule(self, cr, uid, ids, operation, context=None):
-        #override in order to redirect the check of acces rules on the stock.picking object
-        return self.pool.get('stock.picking').check_access_rule(cr, uid, ids, operation, context=context)
-
-    def _workflow_trigger(self, cr, uid, ids, trigger, context=None):
-        #override in order to trigger the workflow of stock.picking at the end of create, write and unlink operation
-        #instead of it's own workflow (which is not existing)
-        return self.pool.get('stock.picking')._workflow_trigger(cr, uid, ids, trigger, context=context)
-
-    def _workflow_signal(self, cr, uid, ids, signal, context=None):
-        #override in order to fire the workflow signal on given stock.picking workflow instance
-        #instead of it's own workflow (which is not existing)
-        return self.pool.get('stock.picking')._workflow_signal(cr, uid, ids, signal, context=context)
+    _sql_constraints = [
+        ('warehouse_name_uniq', 'unique(name, company_id)', 'The name of the warehouse must be unique per company!'),
+        ('warehouse_code_uniq', 'unique(code, company_id)', 'The code of the warehouse must be unique per company!'),
+    ]
+
+    def _get_partner_locations(self, cr, uid, ids, context=None):
+        ''' returns a tuple made of the browse record of customer location and the browse record of supplier location'''
+        data_obj = self.pool.get('ir.model.data')
+        location_obj = self.pool.get('stock.location')
+        try:
+            customer_loc = data_obj.get_object_reference(cr, uid, 'stock', 'stock_location_customers')[1]
+            supplier_loc = data_obj.get_object_reference(cr, uid, 'stock', 'stock_location_suppliers')[1]
+        except:
+            customer_loc = location_obj.search(cr, uid, [('usage', '=', 'customer')], context=context)
+            customer_loc = customer_loc and customer_loc[0] or False
+            supplier_loc = location_obj.search(cr, uid, [('usage', '=', 'supplier')], context=context)
+            supplier_loc = supplier_loc and supplier_loc[0] or False
+        if not (customer_loc and supplier_loc):
+            raise osv.except_osv(_('Error!'), _('Can\'t find any customer or supplier location.'))
+        return location_obj.browse(cr, uid, [customer_loc, supplier_loc], context=context)
+
+    def switch_location(self, cr, uid, ids, warehouse, new_reception_step=False, new_delivery_step=False, context=None):
+        location_obj = self.pool.get('stock.location')
+
+        new_reception_step = new_reception_step or warehouse.reception_steps
+        new_delivery_step = new_delivery_step or warehouse.delivery_steps
+        if warehouse.reception_steps != new_reception_step:
+            location_obj.write(cr, uid, [warehouse.wh_input_stock_loc_id.id, warehouse.wh_qc_stock_loc_id.id], {'active': False}, context=context)
+            if new_reception_step != 'one_step':
+                location_obj.write(cr, uid, warehouse.wh_input_stock_loc_id.id, {'active': True}, context=context)
+            if new_reception_step == 'three_steps':
+                location_obj.write(cr, uid, warehouse.wh_qc_stock_loc_id.id, {'active': True}, context=context)
+
+        if warehouse.delivery_steps != new_delivery_step:
+            location_obj.write(cr, uid, [warehouse.wh_output_stock_loc_id.id, warehouse.wh_pack_stock_loc_id.id], {'active': False}, context=context)
+            if new_delivery_step != 'ship_only':
+                location_obj.write(cr, uid, warehouse.wh_output_stock_loc_id.id, {'active': True}, context=context)
+            if new_delivery_step == 'pick_pack_ship':
+                location_obj.write(cr, uid, warehouse.wh_pack_stock_loc_id.id, {'active': True}, context=context)
+        return True
+
+    def _get_reception_delivery_route(self, cr, uid, warehouse, route_name, context=None):
+        return {
+            'name': self._format_routename(cr, uid, warehouse, route_name, context=context),
+            'product_categ_selectable': True,
+            'product_selectable': False,
+            'sequence': 10,
+        }
+
+    def _get_supply_pull_rules(self, cr, uid, supplied_warehouse, values, new_route_id, context=None):
+        pull_rules_list = []
+        for from_loc, dest_loc, pick_type_id, warehouse in values:
+            pull_rules_list.append({
+                'name': self._format_rulename(cr, uid, warehouse, from_loc, dest_loc, context=context),
+                'location_src_id': from_loc.id,
+                'location_id': dest_loc.id,
+                'route_id': new_route_id,
+                'action': 'move',
+                'picking_type_id': pick_type_id,
+                'procure_method': warehouse.lot_stock_id.id != from_loc.id and 'make_to_order' or 'make_to_stock', # first part of the resuply route is MTS
+                'warehouse_id': supplied_warehouse.id,
+                'propagate_warehouse_id': warehouse.id,
+            })
+        return pull_rules_list
+
+    def _get_push_pull_rules(self, cr, uid, warehouse, active, values, new_route_id, context=None):
+        first_rule = True
+        push_rules_list = []
+        pull_rules_list = []
+        for from_loc, dest_loc, pick_type_id in values:
+            push_rules_list.append({
+                'name': self._format_rulename(cr, uid, warehouse, from_loc, dest_loc, context=context),
+                'location_from_id': from_loc.id,
+                'location_dest_id': dest_loc.id,
+                'route_id': new_route_id,
+                'auto': 'manual',
+                'picking_type_id': pick_type_id,
+                'active': active,
+                'warehouse_id': warehouse.id,
+            })
+            pull_rules_list.append({
+                'name': self._format_rulename(cr, uid, warehouse, from_loc, dest_loc, context=context),
+                'location_src_id': from_loc.id,
+                'location_id': dest_loc.id,
+                'route_id': new_route_id,
+                'action': 'move',
+                'picking_type_id': pick_type_id,
+                'procure_method': first_rule is True and 'make_to_stock' or 'make_to_order',
+                'active': active,
+                'warehouse_id': warehouse.id,
+            })
+            first_rule = False
+        return push_rules_list, pull_rules_list
+
+    def _get_mto_route(self, cr, uid, context=None):
+        route_obj = self.pool.get('stock.location.route')
+        data_obj = self.pool.get('ir.model.data')
+        try:
+            mto_route_id = data_obj.get_object_reference(cr, uid, 'stock', 'route_warehouse0_mto')[1]
+        except:
+            mto_route_id = route_obj.search(cr, uid, [('name', 'like', _('Make To Order'))], context=context)
+            mto_route_id = mto_route_id and mto_route_id[0] or False
+        if not mto_route_id:
+            raise osv.except_osv(_('Error!'), _('Can\'t find any generic Make To Order route.'))
+        return mto_route_id
+
+    def _check_remove_mto_resupply_rules(self, cr, uid, warehouse, context=None):
+        """ Checks that the moves from the different """
+        pull_obj = self.pool.get('procurement.rule')
+        mto_route_id = self._get_mto_route(cr, uid, context=context)
+        rules = pull_obj.search(cr, uid, ['&', ('location_src_id', '=', warehouse.lot_stock_id.id), ('location_id.usage', '=', 'transit')], context=context)
+        pull_obj.unlink(cr, uid, rules, context=context)
+
+    def _get_mto_pull_rule(self, cr, uid, warehouse, values, context=None):
+        mto_route_id = self._get_mto_route(cr, uid, context=context)
+        from_loc, dest_loc, pick_type_id = values[0]
+        return {
+            'name': self._format_rulename(cr, uid, warehouse, from_loc, dest_loc, context=context) + _(' MTO'),
+            'location_src_id': from_loc.id,
+            'location_id': dest_loc.id,
+            'route_id': mto_route_id,
+            'action': 'move',
+            'picking_type_id': pick_type_id,
+            'procure_method': 'make_to_order',
+            'active': True,
+            'warehouse_id': warehouse.id,
+        }
+
+    def _get_crossdock_route(self, cr, uid, warehouse, route_name, context=None):
+        return {
+            'name': self._format_routename(cr, uid, warehouse, route_name, context=context),
+            'warehouse_selectable': False,
+            'product_selectable': True,
+            'product_categ_selectable': True,
+            'active': warehouse.delivery_steps != 'ship_only' and warehouse.reception_steps != 'one_step',
+            'sequence': 20,
+        }
+
+    def create_routes(self, cr, uid, ids, warehouse, context=None):
+        wh_route_ids = []
+        route_obj = self.pool.get('stock.location.route')
+        pull_obj = self.pool.get('procurement.rule')
+        push_obj = self.pool.get('stock.location.path')
+        routes_dict = self.get_routes_dict(cr, uid, ids, warehouse, context=context)
+        #create reception route and rules
+        route_name, values = routes_dict[warehouse.reception_steps]
+        route_vals = self._get_reception_delivery_route(cr, uid, warehouse, route_name, context=context)
+        reception_route_id = route_obj.create(cr, uid, route_vals, context=context)
+        wh_route_ids.append((4, reception_route_id))
+        push_rules_list, pull_rules_list = self._get_push_pull_rules(cr, uid, warehouse, True, values, reception_route_id, context=context)
+        #create the push/pull rules
+        for push_rule in push_rules_list:
+            push_obj.create(cr, uid, vals=push_rule, context=context)
+        for pull_rule in pull_rules_list:
+            #all pull rules in reception route are mto, because we don't want to wait for the scheduler to trigger an orderpoint on input location
+            pull_rule['procure_method'] = 'make_to_order'
+            pull_obj.create(cr, uid, vals=pull_rule, context=context)
+
+        #create MTS route and pull rules for delivery and a specific route MTO to be set on the product
+        route_name, values = routes_dict[warehouse.delivery_steps]
+        route_vals = self._get_reception_delivery_route(cr, uid, warehouse, route_name, context=context)
+        #create the route and its pull rules
+        delivery_route_id = route_obj.create(cr, uid, route_vals, context=context)
+        wh_route_ids.append((4, delivery_route_id))
+        dummy, pull_rules_list = self._get_push_pull_rules(cr, uid, warehouse, True, values, delivery_route_id, context=context)
+        for pull_rule in pull_rules_list:
+            pull_obj.create(cr, uid, vals=pull_rule, context=context)
+        #create MTO pull rule and link it to the generic MTO route
+        mto_pull_vals = self._get_mto_pull_rule(cr, uid, warehouse, values, context=context)
+        mto_pull_id = pull_obj.create(cr, uid, mto_pull_vals, context=context)
+
+        #create a route for cross dock operations, that can be set on products and product categories
+        route_name, values = routes_dict['crossdock']
+        crossdock_route_vals = self._get_crossdock_route(cr, uid, warehouse, route_name, context=context)
+        crossdock_route_id = route_obj.create(cr, uid, vals=crossdock_route_vals, context=context)
+        wh_route_ids.append((4, crossdock_route_id))
+        dummy, pull_rules_list = self._get_push_pull_rules(cr, uid, warehouse, warehouse.delivery_steps != 'ship_only' and warehouse.reception_steps != 'one_step', values, crossdock_route_id, context=context)
+        for pull_rule in pull_rules_list:
+            # Fixed cross-dock is logically mto
+            pull_rule['procure_method'] = 'make_to_order'
+            pull_obj.create(cr, uid, vals=pull_rule, context=context)
+
+        #create route selectable on the product to resupply the warehouse from another one
+        self._create_resupply_routes(cr, uid, warehouse, warehouse.resupply_wh_ids, warehouse.default_resupply_wh_id, context=context)
+
+        #return routes and mto pull rule to store on the warehouse
+        return {
+            'route_ids': wh_route_ids,
+            'mto_pull_id': mto_pull_id,
+            'reception_route_id': reception_route_id,
+            'delivery_route_id': delivery_route_id,
+            'crossdock_route_id': crossdock_route_id,
+        }
+
+    def change_route(self, cr, uid, ids, warehouse, new_reception_step=False, new_delivery_step=False, context=None):
+        picking_type_obj = self.pool.get('stock.picking.type')
+        pull_obj = self.pool.get('procurement.rule')
+        push_obj = self.pool.get('stock.location.path')
+        route_obj = self.pool.get('stock.location.route')
+        new_reception_step = new_reception_step or warehouse.reception_steps
+        new_delivery_step = new_delivery_step or warehouse.delivery_steps
+
+        #change the default source and destination location and (de)activate picking types
+        input_loc = warehouse.wh_input_stock_loc_id
+        if new_reception_step == 'one_step':
+            input_loc = warehouse.lot_stock_id
+        output_loc = warehouse.wh_output_stock_loc_id
+        if new_delivery_step == 'ship_only':
+            output_loc = warehouse.lot_stock_id
+        picking_type_obj.write(cr, uid, warehouse.in_type_id.id, {'default_location_dest_id': input_loc.id}, context=context)
+        picking_type_obj.write(cr, uid, warehouse.out_type_id.id, {'default_location_src_id': output_loc.id}, context=context)
+        picking_type_obj.write(cr, uid, warehouse.pick_type_id.id, {'active': new_delivery_step != 'ship_only'}, context=context)
+        picking_type_obj.write(cr, uid, warehouse.pack_type_id.id, {'active': new_delivery_step == 'pick_pack_ship'}, context=context)
+
+        routes_dict = self.get_routes_dict(cr, uid, ids, warehouse, context=context)
+        #update delivery route and rules: unlink the existing rules of the warehouse delivery route and recreate it
+        pull_obj.unlink(cr, uid, [pu.id for pu in warehouse.delivery_route_id.pull_ids], context=context)
+        route_name, values = routes_dict[new_delivery_step]
+        route_obj.write(cr, uid, warehouse.delivery_route_id.id, {'name': self._format_routename(cr, uid, warehouse, route_name, context=context)}, context=context)
+        dummy, pull_rules_list = self._get_push_pull_rules(cr, uid, warehouse, True, values, warehouse.delivery_route_id.id, context=context)
+        #create the pull rules
+        for pull_rule in pull_rules_list:
+            pull_obj.create(cr, uid, vals=pull_rule, context=context)
+
+        #update reception route and rules: unlink the existing rules of the warehouse reception route and recreate it
+        pull_obj.unlink(cr, uid, [pu.id for pu in warehouse.reception_route_id.pull_ids], context=context)
+        push_obj.unlink(cr, uid, [pu.id for pu in warehouse.reception_route_id.push_ids], context=context)
+        route_name, values = routes_dict[new_reception_step]
+        route_obj.write(cr, uid, warehouse.reception_route_id.id, {'name': self._format_routename(cr, uid, warehouse, route_name, context=context)}, context=context)
+        push_rules_list, pull_rules_list = self._get_push_pull_rules(cr, uid, warehouse, True, values, warehouse.reception_route_id.id, context=context)
+        #create the push/pull rules
+        for push_rule in push_rules_list:
+            push_obj.create(cr, uid, vals=push_rule, context=context)
+        for pull_rule in pull_rules_list:
+            #all pull rules in reception route are mto, because we don't want to wait for the scheduler to trigger an orderpoint on input location
+            pull_rule['procure_method'] = 'make_to_order'
+            pull_obj.create(cr, uid, vals=pull_rule, context=context)
+
+        route_obj.write(cr, uid, warehouse.crossdock_route_id.id, {'active': new_reception_step != 'one_step' and new_delivery_step != 'ship_only'}, context=context)
+
+        #change MTO rule
+        dummy, values = routes_dict[new_delivery_step]
+        mto_pull_vals = self._get_mto_pull_rule(cr, uid, warehouse, values, context=context)
+        pull_obj.write(cr, uid, warehouse.mto_pull_id.id, mto_pull_vals, context=context)
+        return True
+
+    def create(self, cr, uid, vals, context=None):
+        if context is None:
+            context = {}
+        if vals is None:
+            vals = {}
+        data_obj = self.pool.get('ir.model.data')
+        seq_obj = self.pool.get('ir.sequence')
+        picking_type_obj = self.pool.get('stock.picking.type')
+        location_obj = self.pool.get('stock.location')
+
+        #create view location for warehouse
+        wh_loc_id = location_obj.create(cr, uid, {
+                'name': _(vals.get('code')),
+                'usage': 'view',
+                'location_id': data_obj.get_object_reference(cr, uid, 'stock', 'stock_location_locations')[1]
+            }, context=context)
+        vals['view_location_id'] = wh_loc_id
+        #create all location
+        def_values = self.default_get(cr, uid, {'reception_steps', 'delivery_steps'})
+        reception_steps = vals.get('reception_steps',  def_values['reception_steps'])
+        delivery_steps = vals.get('delivery_steps', def_values['delivery_steps'])
+        context_with_inactive = context.copy()
+        context_with_inactive['active_test'] = False
+        sub_locations = [
+            {'name': _('Stock'), 'active': True, 'field': 'lot_stock_id'},
+            {'name': _('Input'), 'active': reception_steps != 'one_step', 'field': 'wh_input_stock_loc_id'},
+            {'name': _('Quality Control'), 'active': reception_steps == 'three_steps', 'field': 'wh_qc_stock_loc_id'},
+            {'name': _('Output'), 'active': delivery_steps != 'ship_only', 'field': 'wh_output_stock_loc_id'},
+            {'name': _('Packing Zone'), 'active': delivery_steps == 'pick_pack_ship', 'field': 'wh_pack_stock_loc_id'},
+        ]
+        for values in sub_locations:
+            location_id = location_obj.create(cr, uid, {
+                'name': values['name'],
+                'usage': 'internal',
+                'location_id': wh_loc_id,
+                'active': values['active'],
+            }, context=context_with_inactive)
+            vals[values['field']] = location_id
+
+        #create new sequences
+        in_seq_id = seq_obj.create(cr, SUPERUSER_ID, values={'name': vals.get('name', '') + _(' Sequence in'), 'prefix': vals.get('code', '') + '/IN/', 'padding': 5}, context=context)
+        out_seq_id = seq_obj.create(cr, SUPERUSER_ID, values={'name': vals.get('name', '') + _(' Sequence out'), 'prefix': vals.get('code', '') + '/OUT/', 'padding': 5}, context=context)
+        pack_seq_id = seq_obj.create(cr, SUPERUSER_ID, values={'name': vals.get('name', '') + _(' Sequence packing'), 'prefix': vals.get('code', '') + '/PACK/', 'padding': 5}, context=context)
+        pick_seq_id = seq_obj.create(cr, SUPERUSER_ID, values={'name': vals.get('name', '') + _(' Sequence picking'), 'prefix': vals.get('code', '') + '/PICK/', 'padding': 5}, context=context)
+        int_seq_id = seq_obj.create(cr, SUPERUSER_ID, values={'name': vals.get('name', '') + _(' Sequence internal'), 'prefix': vals.get('code', '') + '/INT/', 'padding': 5}, context=context)
+
+        #create WH
+        new_id = super(stock_warehouse, self).create(cr, uid, vals=vals, context=context)
+
+        warehouse = self.browse(cr, uid, new_id, context=context)
+        wh_stock_loc = warehouse.lot_stock_id
+        wh_input_stock_loc = warehouse.wh_input_stock_loc_id
+        wh_output_stock_loc = warehouse.wh_output_stock_loc_id
+        wh_pack_stock_loc = warehouse.wh_pack_stock_loc_id
+
+        #fetch customer and supplier locations, for references
+        customer_loc, supplier_loc = self._get_partner_locations(cr, uid, new_id, context=context)
+
+        #create in, out, internal picking types for warehouse
+        input_loc = wh_input_stock_loc
+        if warehouse.reception_steps == 'one_step':
+            input_loc = wh_stock_loc
+        output_loc = wh_output_stock_loc
+        if warehouse.delivery_steps == 'ship_only':
+            output_loc = wh_stock_loc
+
+        #choose the next available color for the picking types of this warehouse
+        color = 0
+        available_colors = [c%9 for c in range(3, 12)]  # put flashy colors first
+        all_used_colors = self.pool.get('stock.picking.type').search_read(cr, uid, [('warehouse_id', '!=', False), ('color', '!=', False)], ['color'], order='color')
+        #don't use sets to preserve the list order
+        for x in all_used_colors:
+            if x['color'] in available_colors:
+                available_colors.remove(x['color'])
+        if available_colors:
+            color = available_colors[0]
+
+        #order the picking types with a sequence allowing to have the following suit for each warehouse: reception, internal, pick, pack, ship. 
+        max_sequence = self.pool.get('stock.picking.type').search_read(cr, uid, [], ['sequence'], order='sequence desc')
+        max_sequence = max_sequence and max_sequence[0]['sequence'] or 0
+
+        in_type_id = picking_type_obj.create(cr, uid, vals={
+            'name': _('Receptions'),
+            'warehouse_id': new_id,
+            'code': 'incoming',
+            'sequence_id': in_seq_id,
+            'default_location_src_id': supplier_loc.id,
+            'default_location_dest_id': input_loc.id,
+            'sequence': max_sequence + 1,
+            'color': color}, context=context)
+        out_type_id = picking_type_obj.create(cr, uid, vals={
+            'name': _('Delivery Orders'),
+            'warehouse_id': new_id,
+            'code': 'outgoing',
+            'sequence_id': out_seq_id,
+            'return_picking_type_id': in_type_id,
+            'default_location_src_id': output_loc.id,
+            'default_location_dest_id': customer_loc.id,
+            'sequence': max_sequence + 4,
+            'color': color}, context=context)
+        picking_type_obj.write(cr, uid, [in_type_id], {'return_picking_type_id': out_type_id}, context=context)
+        int_type_id = picking_type_obj.create(cr, uid, vals={
+            'name': _('Internal Transfers'),
+            'warehouse_id': new_id,
+            'code': 'internal',
+            'sequence_id': int_seq_id,
+            'default_location_src_id': wh_stock_loc.id,
+            'default_location_dest_id': wh_stock_loc.id,
+            'active': True,
+            'sequence': max_sequence + 2,
+            'color': color}, context=context)
+        pack_type_id = picking_type_obj.create(cr, uid, vals={
+            'name': _('Pack'),
+            'warehouse_id': new_id,
+            'code': 'internal',
+            'sequence_id': pack_seq_id,
+            'default_location_src_id': wh_pack_stock_loc.id,
+            'default_location_dest_id': output_loc.id,
+            'active': delivery_steps == 'pick_pack_ship',
+            'sequence': max_sequence + 3,
+            'color': color}, context=context)
+        pick_type_id = picking_type_obj.create(cr, uid, vals={
+            'name': _('Pick'),
+            'warehouse_id': new_id,
+            'code': 'internal',
+            'sequence_id': pick_seq_id,
+            'default_location_src_id': wh_stock_loc.id,
+            'default_location_dest_id': wh_pack_stock_loc.id,
+            'active': delivery_steps != 'ship_only',
+            'sequence': max_sequence + 2,
+            'color': color}, context=context)
+
+        #write picking types on WH
+        vals = {
+            'in_type_id': in_type_id,
+            'out_type_id': out_type_id,
+            'pack_type_id': pack_type_id,
+            'pick_type_id': pick_type_id,
+            'int_type_id': int_type_id,
+        }
+        super(stock_warehouse, self).write(cr, uid, new_id, vals=vals, context=context)
+        warehouse.refresh()
+
+        #create routes and push/pull rules
+        new_objects_dict = self.create_routes(cr, uid, new_id, warehouse, context=context)
+        self.write(cr, uid, warehouse.id, new_objects_dict, context=context)
+        return new_id
+
+    def _format_rulename(self, cr, uid, obj, from_loc, dest_loc, context=None):
+        return obj.code + ': ' + from_loc.name + ' -> ' + dest_loc.name
+
+    def _format_routename(self, cr, uid, obj, name, context=None):
+        return obj.name + ': ' + name
+
+    def get_routes_dict(self, cr, uid, ids, warehouse, context=None):
+        #fetch customer and supplier locations, for references
+        customer_loc, supplier_loc = self._get_partner_locations(cr, uid, ids, context=context)
+
+        return {
+            'one_step': (_('Reception in 1 step'), []),
+            'two_steps': (_('Reception in 2 steps'), [(warehouse.wh_input_stock_loc_id, warehouse.lot_stock_id, warehouse.int_type_id.id)]),
+            'three_steps': (_('Reception in 3 steps'), [(warehouse.wh_input_stock_loc_id, warehouse.wh_qc_stock_loc_id, warehouse.int_type_id.id), (warehouse.wh_qc_stock_loc_id, warehouse.lot_stock_id, warehouse.int_type_id.id)]),
+            'crossdock': (_('Cross-Dock'), [(warehouse.wh_input_stock_loc_id, warehouse.wh_output_stock_loc_id, warehouse.int_type_id.id), (warehouse.wh_output_stock_loc_id, customer_loc, warehouse.out_type_id.id)]),
+            'ship_only': (_('Ship Only'), [(warehouse.lot_stock_id, customer_loc, warehouse.out_type_id.id)]),
+            'pick_ship': (_('Pick + Ship'), [(warehouse.lot_stock_id, warehouse.wh_output_stock_loc_id, warehouse.pick_type_id.id), (warehouse.wh_output_stock_loc_id, customer_loc, warehouse.out_type_id.id)]),
+            'pick_pack_ship': (_('Pick + Pack + Ship'), [(warehouse.lot_stock_id, warehouse.wh_pack_stock_loc_id, warehouse.pick_type_id.id), (warehouse.wh_pack_stock_loc_id, warehouse.wh_output_stock_loc_id, warehouse.pack_type_id.id), (warehouse.wh_output_stock_loc_id, customer_loc, warehouse.out_type_id.id)]),
+        }
+
+    def _handle_renaming(self, cr, uid, warehouse, name, code, context=None):
+        location_obj = self.pool.get('stock.location')
+        route_obj = self.pool.get('stock.location.route')
+        pull_obj = self.pool.get('procurement.rule')
+        push_obj = self.pool.get('stock.location.path')
+        #rename location
+        location_id = warehouse.lot_stock_id.location_id.id
+        location_obj.write(cr, uid, location_id, {'name': code}, context=context)
+        #rename route and push-pull rules
+        for route in warehouse.route_ids:
+            route_obj.write(cr, uid, route.id, {'name': route.name.replace(warehouse.name, name, 1)}, context=context)
+            for pull in route.pull_ids:
+                pull_obj.write(cr, uid, pull.id, {'name': pull.name.replace(warehouse.name, name, 1)}, context=context)
+            for push in route.push_ids:
+                push_obj.write(cr, uid, push.id, {'name': pull.name.replace(warehouse.name, name, 1)}, context=context)
+        #change the mto pull rule name
+        pull_obj.write(cr, uid, warehouse.mto_pull_id.id, {'name': warehouse.mto_pull_id.name.replace(warehouse.name, name, 1)}, context=context)
+
+    def _check_delivery_resupply(self, cr, uid, warehouse, new_location, change_to_multiple, context=None):
+        """ Will check if the resupply routes from this warehouse follow the changes of number of delivery steps """
+        #Check routes that are being delivered by this warehouse and change the rule going to transit location
+        route_obj = self.pool.get("stock.location.route")
+        pull_obj = self.pool.get("procurement.rule")
+        routes = route_obj.search(cr, uid, [('supplier_wh_id','=', warehouse.id)], context=context)
+        pulls= pull_obj.search(cr, uid, ['&', ('route_id', 'in', routes), ('location_id.usage', '=', 'transit')], context=context)
+        if pulls:
+            pull_obj.write(cr, uid, pulls, {'location_src_id': new_location, 'procure_method': change_to_multiple and "make_to_order" or "make_to_stock"}, context=context)
+        # Create or clean MTO rules
+        mto_route_id = self._get_mto_route(cr, uid, context=context)
+        if not change_to_multiple:
+            # If single delivery we should create the necessary MTO rules for the resupply 
+            # pulls = pull_obj.search(cr, uid, ['&', ('route_id', '=', mto_route_id), ('location_id.usage', '=', 'transit'), ('location_src_id', '=', warehouse.lot_stock_id.id)], context=context)
+            pull_recs = pull_obj.browse(cr, uid, pulls, context=context)
+            transfer_locs = list(set([x.location_id for x in pull_recs]))
+            vals = [(warehouse.lot_stock_id , x, warehouse.out_type_id.id) for x in transfer_locs]
+            mto_pull_vals = self._get_mto_pull_rule(cr, uid, warehouse, vals, context=context)
+            pull_obj.create(cr, uid, mto_pull_vals, context=context)
+        else:
+            # We need to delete all the MTO pull rules, otherwise they risk to be used in the system
+            pulls = pull_obj.search(cr, uid, ['&', ('route_id', '=', mto_route_id), ('location_id.usage', '=', 'transit'), ('location_src_id', '=', warehouse.lot_stock_id.id)], context=context)
+            if pulls:
+                pull_obj.unlink(cr, uid, pulls, context=context)
+
+    def _check_reception_resupply(self, cr, uid, warehouse, new_location, context=None):
+        """
+            Will check if the resupply routes to this warehouse follow the changes of number of reception steps
+        """
+        #Check routes that are being delivered by this warehouse and change the rule coming from transit location
+        route_obj = self.pool.get("stock.location.route")
+        pull_obj = self.pool.get("procurement.rule")
+        routes = route_obj.search(cr, uid, [('supplied_wh_id','=', warehouse.id)], context=context)
+        pulls= pull_obj.search(cr, uid, ['&', ('route_id', 'in', routes), ('location_src_id.usage', '=', 'transit')])
+        if pulls:
+            pull_obj.write(cr, uid, pulls, {'location_id': new_location}, context=context)
+
+    def _check_resupply(self, cr, uid, warehouse, reception_new, delivery_new, context=None):
+        if reception_new:
+            old_val = warehouse.reception_steps
+            new_val = reception_new
+            change_to_one = (old_val != 'one_step' and new_val == 'one_step')
+            change_to_multiple = (old_val == 'one_step' and new_val != 'one_step')
+            if change_to_one or change_to_multiple:
+                new_location = change_to_one and warehouse.lot_stock_id.id or warehouse.wh_input_stock_loc_id.id
+                self._check_reception_resupply(cr, uid, warehouse, new_location, context=context)
+        if delivery_new:
+            old_val = warehouse.delivery_steps
+            new_val = delivery_new
+            change_to_one = (old_val != 'ship_only' and new_val == 'ship_only')
+            change_to_multiple = (old_val == 'ship_only' and new_val != 'ship_only')
+            if change_to_one or change_to_multiple:
+                new_location = change_to_one and warehouse.lot_stock_id.id or warehouse.wh_output_stock_loc_id.id 
+                self._check_delivery_resupply(cr, uid, warehouse, new_location, change_to_multiple, context=context)
+
+    def write(self, cr, uid, ids, vals, context=None):
+        if context is None:
+            context = {}
+        if isinstance(ids, (int, long)):
+            ids = [ids]
+        seq_obj = self.pool.get('ir.sequence')
+        route_obj = self.pool.get('stock.location.route')
+        context_with_inactive = context.copy()
+        context_with_inactive['active_test'] = False
+        for warehouse in self.browse(cr, uid, ids, context=context_with_inactive):
+            #first of all, check if we need to delete and recreate route
+            if vals.get('reception_steps') or vals.get('delivery_steps'):
+                #activate and deactivate location according to reception and delivery option
+                self.switch_location(cr, uid, warehouse.id, warehouse, vals.get('reception_steps', False), vals.get('delivery_steps', False), context=context)
+                # switch between route
+                self.change_route(cr, uid, ids, warehouse, vals.get('reception_steps', False), vals.get('delivery_steps', False), context=context_with_inactive)
+                # Check if we need to change something to resupply warehouses and associated MTO rules
+                self._check_resupply(cr, uid, warehouse, vals.get('reception_steps'), vals.get('delivery_steps'), context=context)
+                warehouse.refresh()
+            if vals.get('code') or vals.get('name'):
+                name = warehouse.name
+                #rename sequence
+                if vals.get('name'):
+                    name = vals.get('name', warehouse.name)
+                self._handle_renaming(cr, uid, warehouse, name, vals.get('code', warehouse.code), context=context_with_inactive)
+                seq_obj.write(cr, uid, warehouse.in_type_id.sequence_id.id, {'name': name + _(' Sequence in'), 'prefix': vals.get('code', warehouse.code) + '\IN\\'}, context=context)
+                seq_obj.write(cr, uid, warehouse.out_type_id.sequence_id.id, {'name': name + _(' Sequence out'), 'prefix': vals.get('code', warehouse.code) + '\OUT\\'}, context=context)
+                seq_obj.write(cr, uid, warehouse.pack_type_id.sequence_id.id, {'name': name + _(' Sequence packing'), 'prefix': vals.get('code', warehouse.code) + '\PACK\\'}, context=context)
+                seq_obj.write(cr, uid, warehouse.pick_type_id.sequence_id.id, {'name': name + _(' Sequence picking'), 'prefix': vals.get('code', warehouse.code) + '\PICK\\'}, context=context)
+                seq_obj.write(cr, uid, warehouse.int_type_id.sequence_id.id, {'name': name + _(' Sequence internal'), 'prefix': vals.get('code', warehouse.code) + '\INT\\'}, context=context)
+        if vals.get('resupply_wh_ids') and not vals.get('resupply_route_ids'):
+            for cmd in vals.get('resupply_wh_ids'):
+                if cmd[0] == 6:
+                    new_ids = set(cmd[2])
+                    old_ids = set([wh.id for wh in warehouse.resupply_wh_ids])
+                    to_add_wh_ids = new_ids - old_ids
+                    if to_add_wh_ids:
+                        supplier_warehouses = self.browse(cr, uid, list(to_add_wh_ids), context=context)
+                        self._create_resupply_routes(cr, uid, warehouse, supplier_warehouses, warehouse.default_resupply_wh_id, context=context)
+                    to_remove_wh_ids = old_ids - new_ids
+                    if to_remove_wh_ids:
+                        to_remove_route_ids = route_obj.search(cr, uid, [('supplied_wh_id', '=', warehouse.id), ('supplier_wh_id', 'in', list(to_remove_wh_ids))], context=context)
+                        if to_remove_route_ids:
+                            route_obj.unlink(cr, uid, to_remove_route_ids, context=context)
+                else:
+                    #not implemented
+                    pass
+        if 'default_resupply_wh_id' in vals:
+            if vals.get('default_resupply_wh_id') == warehouse.id:
+                raise osv.except_osv(_('Warning'),_('The default resupply warehouse should be different than the warehouse itself!'))
+            if warehouse.default_resupply_wh_id:
+                #remove the existing resupplying route on the warehouse
+                to_remove_route_ids = route_obj.search(cr, uid, [('supplied_wh_id', '=', warehouse.id), ('supplier_wh_id', '=', warehouse.default_resupply_wh_id.id)], context=context)
+                for inter_wh_route_id in to_remove_route_ids:
+                    self.write(cr, uid, [warehouse.id], {'route_ids': [(3, inter_wh_route_id)]})
+            if vals.get('default_resupply_wh_id'):
+                #assign the new resupplying route on all products
+                to_assign_route_ids = route_obj.search(cr, uid, [('supplied_wh_id', '=', warehouse.id), ('supplier_wh_id', '=', vals.get('default_resupply_wh_id'))], context=context)
+                for inter_wh_route_id in to_assign_route_ids:
+                    self.write(cr, uid, [warehouse.id], {'route_ids': [(4, inter_wh_route_id)]})
+
+        return super(stock_warehouse, self).write(cr, uid, ids, vals=vals, context=context)
+
+    def get_all_routes_for_wh(self, cr, uid, warehouse, context=None):
+        route_obj = self.pool.get("stock.location.route")
+        all_routes = [route.id for route in warehouse.route_ids]
+        all_routes += route_obj.search(cr, uid, [('supplied_wh_id', '=', warehouse.id)], context=context)
+        all_routes += [warehouse.mto_pull_id.route_id.id]
+        return all_routes
+
+    def view_all_routes_for_wh(self, cr, uid, ids, context=None):
+        all_routes = []
+        for wh in self.browse(cr, uid, ids, context=context):
+            all_routes += self.get_all_routes_for_wh(cr, uid, wh, context=context)
+
+        domain = [('id', 'in', all_routes)]
+        return {
+            'name': _('Warehouse\'s Routes'),
+            'domain': domain,
+            'res_model': 'stock.location.route',
+            'type': 'ir.actions.act_window',
+            'view_id': False,
+            'view_mode': 'tree,form',
+            'view_type': 'form',
+            'limit': 20
+        }
+
+class stock_location_path(osv.osv):
+    _name = "stock.location.path"
+    _description = "Pushed Flows"
+    _order = "name"
+
+    def _get_rules(self, cr, uid, ids, context=None):
+        res = []
+        for route in self.browse(cr, uid, ids, context=context):
+            res += [x.id for x in route.push_ids]
+        return res
 
     _columns = {
-        'backorder_id': fields.many2one('stock.picking.in', 'Back Order of', states={'done':[('readonly', True)], 'cancel':[('readonly',True)]}, help="If this shipment was split, then this field links to the shipment which contains the already processed part.", select=True),
-        'state': fields.selection(
-            [('draft', 'Draft'),
-            ('auto', 'Waiting Another Operation'),
-            ('confirmed', 'Waiting Availability'),
-            ('assigned', 'Ready to Receive'),
-            ('done', 'Received'),
-            ('cancel', 'Cancelled'),],
-            'Status', readonly=True, select=True,
-            help="""* Draft: not confirmed yet and will not be scheduled until confirmed\n
-                 * Waiting Another Operation: waiting for another move to proceed before it becomes automatically available (e.g. in Make-To-Order flows)\n
-                 * Waiting Availability: still waiting for the availability of products\n
-                 * Ready to Receive: products reserved, simply waiting for confirmation.\n
-                 * Received: has been processed, can't be modified or cancelled anymore\n
-                 * Cancelled: has been cancelled, can't be confirmed anymore"""),
+        'name': fields.char('Operation Name', size=64, required=True),
+        'company_id': fields.many2one('res.company', 'Company'),
+        'route_id': fields.many2one('stock.location.route', 'Route'),
+        'location_from_id': fields.many2one('stock.location', 'Source Location', ondelete='cascade', select=1, required=True),
+        'location_dest_id': fields.many2one('stock.location', 'Destination Location', ondelete='cascade', select=1, required=True),
+        'delay': fields.integer('Delay (days)', help="Number of days to do this transition"),
+        'picking_type_id': fields.many2one('stock.picking.type', 'Type of the new Operation', required=True, help="This is the picking type associated with the different pickings"), 
+        'auto': fields.selection(
+            [('auto','Automatic Move'), ('manual','Manual Operation'),('transparent','Automatic No Step Added')],
+            'Automatic Move',
+            required=True, select=1,
+            help="This is used to define paths the product has to follow within the location tree.\n" \
+                "The 'Automatic Move' value will create a stock move after the current one that will be "\
+                "validated automatically. With 'Manual Operation', the stock move has to be validated "\
+                "by a worker. With 'Automatic No Step Added', the location is replaced in the original move."
+            ),
+        'propagate': fields.boolean('Propagate cancel and split', help='If checked, when the previous move is cancelled or split, the move generated by this move will too'),
+        'active': fields.boolean('Active', help="If unchecked, it will allow you to hide the rule without removing it."),
+        'warehouse_id': fields.many2one('stock.warehouse', 'Warehouse'),
+        'route_sequence': fields.related('route_id', 'sequence', string='Route Sequence',
+            store={
+                'stock.location.route': (_get_rules, ['sequence'], 10),
+                'stock.location.path': (lambda self, cr, uid, ids, c={}: ids, ['route_id'], 10),
+        }),
+        'sequence': fields.integer('Sequence'),
     }
     _defaults = {
-        'type': 'in',
+        'auto': 'auto',
+        'delay': 0,
+        'company_id': lambda self, cr, uid, c: self.pool.get('res.company')._company_default_get(cr, uid, 'procurement.order', context=c),
+        'propagate': True,
+        'active': True,
     }
 
-class stock_picking_out(osv.osv):
-    _name = "stock.picking.out"
-    _inherit = "stock.picking"
-    _table = "stock_picking"
-    _description = "Delivery Orders"
-
-    def check_access_rights(self, cr, uid, operation, raise_exception=True):
-        #override in order to redirect the check of acces rights on the stock.picking object
-        return self.pool.get('stock.picking').check_access_rights(cr, uid, operation, raise_exception=raise_exception)
-
-    def check_access_rule(self, cr, uid, ids, operation, context=None):
-        #override in order to redirect the check of acces rules on the stock.picking object
-        return self.pool.get('stock.picking').check_access_rule(cr, uid, ids, operation, context=context)
-
-    def _workflow_trigger(self, cr, uid, ids, trigger, context=None):
-        #override in order to trigger the workflow of stock.picking at the end of create, write and unlink operation
-        #instead of it's own workflow (which is not existing)
-        return self.pool.get('stock.picking')._workflow_trigger(cr, uid, ids, trigger, context=context)
-
-    def _workflow_signal(self, cr, uid, ids, signal, context=None):
-        #override in order to fire the workflow signal on given stock.picking workflow instance
-        #instead of it's own workflow (which is not existing)
-        return self.pool.get('stock.picking')._workflow_signal(cr, uid, ids, signal, context=context)
+    def _apply(self, cr, uid, rule, move, context=None):
+        move_obj = self.pool.get('stock.move')
+        newdate = (datetime.strptime(move.date_expected, DEFAULT_SERVER_DATETIME_FORMAT) + relativedelta.relativedelta(days=rule.delay or 0)).strftime(DEFAULT_SERVER_DATETIME_FORMAT)
+        if rule.auto == 'transparent':
+            old_dest_location = move.location_dest_id.id
+            move_obj.write(cr, uid, [move.id], {
+                'date': newdate,
+                'date_expected': newdate,
+                'location_dest_id': rule.location_dest_id.id
+            })
+            move.refresh()
+            #avoid looping if a push rule is not well configured
+            if rule.location_dest_id.id != old_dest_location:
+                #call again push_apply to see if a next step is defined
+                move_obj._push_apply(cr, uid, [move], context=context)
+        else:
+            move_id = move_obj.copy(cr, uid, move.id, {
+                'location_id': move.location_dest_id.id,
+                'location_dest_id': rule.location_dest_id.id,
+                'date': newdate,
+                'company_id': rule.company_id and rule.company_id.id or False,
+                'date_expected': newdate,
+                'picking_id': False,
+                'picking_type_id': rule.picking_type_id and rule.picking_type_id.id or False,
+                'propagate': rule.propagate,
+                'push_rule_id': rule.id,
+                'warehouse_id': rule.warehouse_id and rule.warehouse_id.id or False,
+            })
+            move_obj.write(cr, uid, [move.id], {
+                'move_dest_id': move_id,
+            })
+            move_obj.action_confirm(cr, uid, [move_id], context=None)
+
+
+# -------------------------
+# Packaging related stuff
+# -------------------------
+
+from openerp.report import report_sxw
+report_sxw.report_sxw('report.stock.quant.package.barcode', 'stock.quant.package', 'addons/stock/report/package_barcode.rml')
+
+class stock_package(osv.osv):
+    """
+    These are the packages, containing quants and/or other packages
+    """
+    _name = "stock.quant.package"
+    _description = "Physical Packages"
+    _parent_name = "parent_id"
+    _parent_store = True
+    _parent_order = 'name'
+    _order = 'parent_left'
+
+    def name_get(self, cr, uid, ids, context=None):
+        res = self._complete_name(cr, uid, ids, 'complete_name', None, context=context)
+        return res.items()
+
+    def _complete_name(self, cr, uid, ids, name, args, context=None):
+        """ Forms complete name of location from parent location to child location.
+        @return: Dictionary of values
+        """
+        res = {}
+        for m in self.browse(cr, uid, ids, context=context):
+            res[m.id] = m.name
+            parent = m.parent_id
+            while parent:
+                res[m.id] = parent.name + ' / ' + res[m.id]
+                parent = parent.parent_id
+        return res
+
+    def _get_packages(self, cr, uid, ids, context=None):
+        """Returns packages from quants for store"""
+        res = set()
+        for quant in self.browse(cr, uid, ids, context=context):
+            if quant.package_id:
+                res.add(quant.package_id.id)
+        return list(res)
+
+    def _get_packages_to_relocate(self, cr, uid, ids, context=None):
+        res = set()
+        for pack in self.browse(cr, uid, ids, context=context):
+            res.add(pack.id)
+            if pack.parent_id:
+                res.add(pack.parent_id.id)
+        return list(res)
+
+    def _get_package_info(self, cr, uid, ids, name, args, context=None):
+        default_company_id = self.pool.get('res.users').browse(cr, uid, uid, context=context).company_id.id
+        res = {}.fromkeys(ids, {'location_id': False, 'company_id': default_company_id, 'owner_id': False})
+        for pack in self.browse(cr, uid, ids, context=context):
+            if pack.quant_ids:
+                res[pack.id]['location_id'] = pack.quant_ids[0].location_id.id
+                res[pack.id]['owner_id'] = pack.quant_ids[0].owner_id and pack.quant_ids[0].owner_id.id or False
+                res[pack.id]['company_id'] = pack.quant_ids[0].company_id.id
+            elif pack.children_ids:
+                res[pack.id]['location_id'] = pack.children_ids[0].location_id and pack.children_ids[0].location_id.id or False
+                res[pack.id]['owner_id'] = pack.children_ids[0].owner_id and pack.children_ids[0].owner_id.id or False
+                res[pack.id]['company_id'] = pack.children_ids[0].company_id and pack.children_ids[0].company_id.id or False
+        return res
 
     _columns = {
-        'backorder_id': fields.many2one('stock.picking.out', 'Back Order of', states={'done':[('readonly', True)], 'cancel':[('readonly',True)]}, help="If this shipment was split, then this field links to the shipment which contains the already processed part.", select=True),
-        'state': fields.selection(
-            [('draft', 'Draft'),
-            ('auto', 'Waiting Another Operation'),
-            ('confirmed', 'Waiting Availability'),
-            ('assigned', 'Ready to Deliver'),
-            ('done', 'Delivered'),
-            ('cancel', 'Cancelled'),],
-            'Status', readonly=True, select=True,
-            help="""* Draft: not confirmed yet and will not be scheduled until confirmed\n
-                 * Waiting Another Operation: waiting for another move to proceed before it becomes automatically available (e.g. in Make-To-Order flows)\n
-                 * Waiting Availability: still waiting for the availability of products\n
-                 * Ready to Deliver: products reserved, simply waiting for confirmation.\n
-                 * Delivered: has been processed, can't be modified or cancelled anymore\n
-                 * Cancelled: has been cancelled, can't be confirmed anymore"""),
+        'name': fields.char('Package Reference', size=64, select=True),
+        'complete_name': fields.function(_complete_name, type='char', string="Package Name",),
+        'parent_left': fields.integer('Left Parent', select=1),
+        'parent_right': fields.integer('Right Parent', select=1),
+        'packaging_id': fields.many2one('product.packaging', 'Packaging', help="This field should be completed only if everything inside the package share the same product, otherwise it doesn't really makes sense."),
+        'ul_id': fields.many2one('product.ul', 'Logistic Unit'),
+        'location_id': fields.function(_get_package_info, type='many2one', relation='stock.location', string='Location', multi="package",
+                                    store={
+                                       'stock.quant': (_get_packages, ['location_id'], 10),
+                                       'stock.quant.package': (_get_packages_to_relocate, ['quant_ids', 'children_ids', 'parent_id'], 10),
+                                    }, readonly=True),
+        'quant_ids': fields.one2many('stock.quant', 'package_id', 'Bulk Content', readonly=True),
+        'parent_id': fields.many2one('stock.quant.package', 'Parent Package', help="The package containing this item", ondelete='restrict', readonly=True),
+        'children_ids': fields.one2many('stock.quant.package', 'parent_id', 'Contained Packages', readonly=True),
+        'company_id': fields.function(_get_package_info, type="many2one", relation='res.company', string='Company', multi="package", 
+                                    store={
+                                       'stock.quant': (_get_packages, ['company_id'], 10),
+                                       'stock.quant.package': (_get_packages_to_relocate, ['quant_ids', 'children_ids', 'parent_id'], 10),
+                                    }, readonly=True),
+        'owner_id': fields.function(_get_package_info, type='many2one', relation='res.partner', string='Owner', multi="package",
+                                store={
+                                       'stock.quant': (_get_packages, ['owner_id'], 10),
+                                       'stock.quant.package': (_get_packages_to_relocate, ['quant_ids', 'children_ids', 'parent_id'], 10),
+                                    }, readonly=True),
     }
     _defaults = {
-        'type': 'out',
+        'name': lambda self, cr, uid, context: self.pool.get('ir.sequence').get(cr, uid, 'stock.quant.package') or _('Unknown Pack')
     }
 
+    def _check_location_constraint(self, cr, uid, packs, context=None):
+        '''checks that all quants in a package are stored in the same location. This function cannot be used
+           as a constraint because it needs to be checked on pack operations (they may not call write on the
+           package)
+        '''
+        quant_obj = self.pool.get('stock.quant')
+        for pack in packs:
+            parent = pack
+            while parent.parent_id:
+                parent = parent.parent_id
+            quant_ids = self.get_content(cr, uid, [parent.id], context=context)
+            quants = [x for x in quant_obj.browse(cr, uid, quant_ids, context=context) if x.qty > 0]
+            location_id = quants and quants[0].location_id.id or False
+            if not [quant.location_id.id == location_id for quant in quants]:
+                raise osv.except_osv(_('Error'), _('Everything inside a package should be in the same location'))
+        return True
+
+    def action_print(self, cr, uid, ids, context=None):
+        if context is None:
+            context = {}
+        datas = {
+            'ids': context.get('active_id') and [context.get('active_id')] or ids,
+            'model': 'stock.quant.package',
+            'form': self.read(cr, uid, ids)[0]
+        }
+        return {
+            'type': 'ir.actions.report.xml',
+            'report_name': 'stock.quant.package.barcode',
+            'datas': datas
+        }
+
+    def unpack(self, cr, uid, ids, context=None):
+        quant_obj = self.pool.get('stock.quant')
+        for package in self.browse(cr, uid, ids, context=context):
+            quant_ids = [quant.id for quant in package.quant_ids]
+            quant_obj.write(cr, uid, quant_ids, {'package_id': package.parent_id.id or False}, context=context)
+            children_package_ids = [child_package.id for child_package in package.children_ids]
+            self.write(cr, uid, children_package_ids, {'parent_id': package.parent_id.id or False}, context=context)
+        #delete current package since it contains nothing anymore
+        self.unlink(cr, uid, ids, context=context)
+        return self.pool.get('ir.actions.act_window').for_xml_id(cr, uid, 'stock', 'action_package_view', context=context)
+
+    def get_content(self, cr, uid, ids, context=None):
+        child_package_ids = self.search(cr, uid, [('id', 'child_of', ids)], context=context)
+        return self.pool.get('stock.quant').search(cr, uid, [('package_id', 'in', child_package_ids)], context=context)
+
+    def get_content_package(self, cr, uid, ids, context=None):
+        quants_ids = self.get_content(cr, uid, ids, context=context)
+        res = self.pool.get('ir.actions.act_window').for_xml_id(cr, uid, 'stock', 'quantsact', context=context)
+        res['domain'] = [('id', 'in', quants_ids)]
+        return res
+
+    def _get_product_total_qty(self, cr, uid, package_record, product_id, context=None):
+        ''' find the total of given product 'product_id' inside the given package 'package_id'''
+        quant_obj = self.pool.get('stock.quant')
+        all_quant_ids = self.get_content(cr, uid, [package_record.id], context=context)
+        total = 0
+        for quant in quant_obj.browse(cr, uid, all_quant_ids, context=context):
+            if quant.product_id.id == product_id:
+                total += quant.qty
+        return total
+
+    def _get_all_products_quantities(self, cr, uid, package_id, context=None):
+        '''This function computes the different product quantities for the given package
+        '''
+        quant_obj = self.pool.get('stock.quant')
+        res = {}
+        for quant in quant_obj.browse(cr, uid, self.get_content(cr, uid, package_id, context=context)):
+            if quant.product_id.id not in res:
+                res[quant.product_id.id] = 0
+            res[quant.product_id.id] += quant.qty
+        return res
+
+    def copy(self, cr, uid, id, default=None, context=None):
+        if default is None:
+            default = {}
+        if not default.get('name'):
+            default['name'] = self.pool.get('ir.sequence').get(cr, uid, 'stock.quant.package') or _('Unknown Pack')
+        default['quant_ids'] = []
+        default['children_ids'] = []
+        return super(stock_package, self).copy(cr, uid, id, default, context=context)
+
+    def copy_pack(self, cr, uid, id, default_pack_values=None, default=None, context=None):
+        stock_pack_operation_obj = self.pool.get('stock.pack.operation')
+        if default is None:
+            default = {}
+        new_package_id = self.copy(cr, uid, id, default_pack_values, context=context)
+        default['result_package_id'] = new_package_id
+        op_ids = stock_pack_operation_obj.search(cr, uid, [('result_package_id', '=', id)], context=context)
+        for op_id in op_ids:
+            stock_pack_operation_obj.copy(cr, uid, op_id, default, context=context)
+
+
+class stock_pack_operation(osv.osv):
+    _name = "stock.pack.operation"
+    _description = "Packing Operation"
+
+    def _get_remaining_prod_quantities(self, cr, uid, operation, context=None):
+        '''Get the remaining quantities per product on an operation with a package. This function returns a dictionary'''
+        #if the operation doesn't concern a package, it's not relevant to call this function
+        if not operation.package_id or operation.product_id:
+            return {operation.product_id.id: operation.remaining_qty}
+        #get the total of products the package contains
+        res = self.pool.get('stock.quant.package')._get_all_products_quantities(cr, uid, operation.package_id.id, context=context)
+        #reduce by the quantities linked to a move
+        for record in operation.linked_move_operation_ids:
+            if record.move_id.product_id.id not in res:
+                res[record.move_id.product_id.id] = 0
+            res[record.move_id.product_id.id] -= record.qty
+        return res
+
+    def _get_remaining_qty(self, cr, uid, ids, name, args, context=None):
+        uom_obj = self.pool.get('product.uom')
+        res = {}
+        for ops in self.browse(cr, uid, ids, context=context):
+            res[ops.id] = 0
+            if ops.package_id and not ops.product_id:
+                #dont try to compute the remaining quantity for packages because it's not relevant (a package could include different products).
+                #should use _get_remaining_prod_quantities instead
+                continue
+            else:
+                qty = ops.product_qty
+                if ops.product_uom_id:
+                    qty = uom_obj._compute_qty_obj(cr, uid, ops.product_uom_id, ops.product_qty, ops.product_id.uom_id, context=context)
+                for record in ops.linked_move_operation_ids:
+                    qty -= record.qty
+                #converting the remaining quantity in the pack operation UoM
+                if ops.product_uom_id:
+                    qty = uom_obj._compute_qty_obj(cr, uid, ops.product_id.uom_id, qty, ops.product_uom_id, context=context)
+                res[ops.id] = qty
+        return res
+
+    def product_id_change(self, cr, uid, ids, product_id, product_uom_id, product_qty, context=None):
+        res = self.on_change_tests(cr, uid, ids, product_id, product_uom_id, product_qty, context=context)
+        if product_id and not product_uom_id:
+            product = self.pool.get('product.product').browse(cr, uid, product_id, context=context)
+            res['value']['product_uom_id'] = product.uom_id.id
+        return res
+
+    def on_change_tests(self, cr, uid, ids, product_id, product_uom_id, product_qty, context=None):
+        res = {'value': {}}
+        uom_obj = self.pool.get('product.uom')
+        if product_id:
+            product = self.pool.get('product.product').browse(cr, uid, product_id, context=context)
+            product_uom_id = product_uom_id or product.uom_id.id
+            selected_uom = uom_obj.browse(cr, uid, product_uom_id, context=context)
+            if selected_uom.category_id.id != product.uom_id.category_id.id:
+                res['warning'] = {
+                    'title': _('Warning: wrong UoM!'),
+                    'message': _('The selected UoM for product %s is not compatible with the UoM set on the product form. \nPlease choose an UoM within the same UoM category.') % (product.name)
+                }
+            if product_qty and 'warning' not in res:
+                rounded_qty = uom_obj._compute_qty(cr, uid, product_uom_id, product_qty, product_uom_id, round=True)
+                if rounded_qty != product_qty:
+                    res['warning'] = {
+                        'title': _('Warning: wrong quantity!'),
+                        'message': _('The chosen quantity for product %s is not compatible with the UoM rounding. It will be automatically converted at confirmation') % (product.name)
+                    }
+        return res
+
+    _columns = {
+        'picking_id': fields.many2one('stock.picking', 'Stock Picking', help='The stock operation where the packing has been made', required=True),
+        'product_id': fields.many2one('product.product', 'Product', ondelete="CASCADE"),  # 1
+        'product_uom_id': fields.many2one('product.uom', 'Product Unit of Measure'),
+        'product_qty': fields.float('Quantity', digits_compute=dp.get_precision('Product Unit of Measure'), required=True),
+        'qty_done': fields.float('Quantity Processed', digits_compute=dp.get_precision('Product Unit of Measure')),
+        'package_id': fields.many2one('stock.quant.package', 'Package'),  # 2
+        'lot_id': fields.many2one('stock.production.lot', 'Lot/Serial Number'),
+        'result_package_id': fields.many2one('stock.quant.package', 'Container Package', help="If set, the operations are packed into this package", required=False, ondelete='cascade'),
+        'date': fields.datetime('Date', required=True),
+        'owner_id': fields.many2one('res.partner', 'Owner', help="Owner of the quants"),
+        #'update_cost': fields.boolean('Need cost update'),
+        'cost': fields.float("Cost", help="Unit Cost for this product line"),
+        'currency': fields.many2one('res.currency', string="Currency", help="Currency in which Unit cost is expressed", ondelete='CASCADE'),
+        'linked_move_operation_ids': fields.one2many('stock.move.operation.link', 'operation_id', string='Linked Moves', readonly=True, help='Moves impacted by this operation for the computation of the remaining quantities'),
+        'remaining_qty': fields.function(_get_remaining_qty, type='float', string='Remaining Qty'),
+        'location_id': fields.many2one('stock.location', 'Location From', required=True),
+        'location_dest_id': fields.many2one('stock.location', 'Location To', required=True),
+        'processed': fields.selection([('true','Yes'), ('false','No')],'Has been processed?', required=True),
+    }
+
+    _defaults = {
+        'date': fields.date.context_today,
+        'qty_done': 0,
+        'processed': lambda *a: 'false',
+    }
+
+    def write(self, cr, uid, ids, vals, context=None):
+        context = context or {}
+        res = super(stock_pack_operation, self).write(cr, uid, ids, vals, context=context)
+        if isinstance(ids, (int, long)):
+            ids = [ids]
+        if not context.get("no_recompute"):
+            pickings = vals.get('picking_id') and [vals['picking_id']] or list(set([x.picking_id.id for x in self.browse(cr, uid, ids, context=context)]))
+            self.pool.get("stock.picking").do_recompute_remaining_quantities(cr, uid, pickings, context=context)
+        return res
+
+    def create(self, cr, uid, vals, context=None):
+        context = context or {}
+        res_id = super(stock_pack_operation, self).create(cr, uid, vals, context=context)
+        if vals.get("picking_id") and not context.get("no_recompute"):
+            self.pool.get("stock.picking").do_recompute_remaining_quantities(cr, uid, [vals['picking_id']], context=context)
+        return res_id
+
+    def action_drop_down(self, cr, uid, ids, context=None):
+        ''' Used by barcode interface to say that pack_operation has been moved from src location 
+            to destination location, if qty_done is less than product_qty than we have to split the
+            operation in two to process the one with the qty moved
+        '''
+        processed_ids = []
+        for pack_op in self.browse(cr, uid, ids, context=None):
+            op = pack_op.id
+            if pack_op.qty_done < pack_op.product_qty:
+                # we split the operation in two
+                op = self.copy(cr, uid, pack_op.id, {'product_qty': pack_op.qty_done, 'qty_done': pack_op.qty_done}, context=context)
+                self.write(cr, uid, ids, {'product_qty': pack_op.product_qty - pack_op.qty_done, 'qty_done': 0}, context=context)
+            processed_ids.append(op)      
+        self.write(cr, uid, processed_ids, {'processed': 'true'}, context=context)
+
+    def create_and_assign_lot(self, cr, uid, id, name, context=None):
+        ''' Used by barcode interface to create a new lot and assign it to the operation
+        '''
+        obj = self.browse(cr,uid,id,context)
+        product_id = obj.product_id.id
+        val = {'product_id': product_id}
+        if name:
+            val.update({'name': name})
+        if not obj.lot_id:
+            new_lot_id = self.pool.get('stock.production.lot').create(cr, uid, val, context=context)
+            self.write(cr, uid, id, {'lot_id': new_lot_id}, context=context)
+
+    def _search_and_increment(self, cr, uid, picking_id, domain, filter_visible=False, visible_op_ids=False, increment=True, context=None):
+        '''Search for an operation with given 'domain' in a picking, if it exists increment the qty (+1) otherwise create it
+
+        :param domain: list of tuple directly reusable as a domain
+        context can receive a key 'current_package_id' with the package to consider for this operation
+        returns True
+        '''
+        if context is None:
+            context = {}
+
+        #if current_package_id is given in the context, we increase the number of items in this package
+        package_clause = [('result_package_id', '=', context.get('current_package_id', False))]
+        existing_operation_ids = self.search(cr, uid, [('picking_id', '=', picking_id)] + domain + package_clause, context=context)
+        todo_operation_ids = []
+        if existing_operation_ids:
+            if filter_visible:
+                todo_operation_ids = [val for val in existing_operation_ids if val in visible_op_ids]
+            else:
+                todo_operation_ids = existing_operation_ids
+        if todo_operation_ids:
+            #existing operation found for the given domain and picking => increment its quantity
+            operation_id = todo_operation_ids[0]
+            op_obj = self.browse(cr, uid, operation_id, context=context)
+            qty = op_obj.qty_done
+            if increment:
+                qty += 1
+            else:
+                qty -= 1 if qty >= 1 else 0
+                if qty == 0 and op_obj.product_qty == 0:
+                    #we have a line with 0 qty set, so delete it
+                    self.unlink(cr, uid, [operation_id], context=context)
+                    return False
+            self.write(cr, uid, [operation_id], {'qty_done': qty}, context=context)
+        else:
+            #no existing operation found for the given domain and picking => create a new one
+            values = {
+                'picking_id': picking_id,
+                'product_qty': 0,
+                'qty_done': 1,
+            }
+            for key in domain:
+                var_name, dummy, value = key
+                uom_id = False
+                if var_name == 'product_id':
+                    uom_id = self.pool.get('product.product').browse(cr, uid, value, context=context).uom_id.id
+                update_dict = {var_name: value}
+                if uom_id:
+                    update_dict['product_uom_id'] = uom_id
+                values.update(update_dict)
+            operation_id = self.create(cr, uid, values, context=context)
+        return operation_id
+
+
+class stock_move_operation_link(osv.osv):
+    """
+    Table making the link between stock.moves and stock.pack.operations to compute the remaining quantities on each of these objects
+    """
+    _name = "stock.move.operation.link"
+    _description = "Link between stock moves and pack operations"
+
+    _columns = {
+        'qty': fields.float('Quantity', help="Quantity of products to consider when talking about the contribution of this pack operation towards the remaining quantity of the move (and inverse). Given in the product main uom."),
+        'operation_id': fields.many2one('stock.pack.operation', 'Operation', required=True, ondelete="cascade"),
+        'move_id': fields.many2one('stock.move', 'Move', required=True, ondelete="cascade"),
+        'reserved_quant_id': fields.many2one('stock.quant', 'Reserved Quant', help="Technical field containing the quant that created this link between an operation and a stock move. Used at the stock_move_obj.action_done() time to avoid seeking a matching quant again"),
+    }
+
+    def get_specific_domain(self, cr, uid, record, context=None):
+        '''Returns the specific domain to consider for quant selection in action_assign() or action_done() of stock.move,
+        having the record given as parameter making the link between the stock move and a pack operation'''
+
+        op = record.operation_id
+        domain = []
+        if op.package_id and op.product_id:
+            #if removing a product from a box, we restrict the choice of quants to this box
+            domain.append(('package_id', '=', op.package_id.id))
+        elif op.package_id:
+            #if moving a box, we allow to take everything from inside boxes as well
+            domain.append(('package_id', 'child_of', [op.package_id.id]))
+        else:
+            #if not given any information about package, we don't open boxes
+            domain.append(('package_id', '=', False))
+        #if lot info is given, we restrict choice to this lot otherwise we can take any
+        if op.lot_id:
+            domain.append(('lot_id', '=', op.lot_id.id))
+        #if owner info is given, we restrict to this owner otherwise we restrict to no owner
+        if op.owner_id:
+            domain.append(('owner_id', '=', op.owner_id.id))
+        else:
+            domain.append(('owner_id', '=', False))
+        return domain
+
+class stock_warehouse_orderpoint(osv.osv):
+    """
+    Defines Minimum stock rules.
+    """
+    _name = "stock.warehouse.orderpoint"
+    _description = "Minimum Inventory Rule"
+
+    def subtract_procurements(self, cr, uid, orderpoint, context=None):
+        '''This function returns quantity of product that needs to be deducted from the orderpoint computed quantity because there's already a procurement created with aim to fulfill it.
+        '''
+        qty = 0
+        uom_obj = self.pool.get("product.uom")
+        for procurement in orderpoint.procurement_ids:
+            if procurement.state in ('cancel', 'done'):
+                continue
+            procurement_qty = uom_obj._compute_qty_obj(cr, uid, procurement.product_uom, procurement.product_qty, procurement.product_id.uom_id, context=context)
+            for move in procurement.move_ids:
+                if move.state not in ('draft', 'cancel'):
+                    #if move is already confirmed, assigned or done, the virtual stock is already taking this into account so it shouldn't be deducted
+                    procurement_qty -= move.product_qty
+            qty += procurement_qty
+        return qty
+
+    def _check_product_uom(self, cr, uid, ids, context=None):
+        '''
+        Check if the UoM has the same category as the product standard UoM
+        '''
+        if not context:
+            context = {}
+
+        for rule in self.browse(cr, uid, ids, context=context):
+            if rule.product_id.uom_id.category_id.id != rule.product_uom.category_id.id:
+                return False
+
+        return True
+
+    def action_view_proc_to_process(self, cr, uid, ids, context=None):
+        act_obj = self.pool.get('ir.actions.act_window')
+        mod_obj = self.pool.get('ir.model.data')
+        proc_ids = self.pool.get('procurement.order').search(cr, uid, [('orderpoint_id', 'in', ids), ('state', 'not in', ('done', 'cancel'))], context=context)
+        result = mod_obj.get_object_reference(cr, uid, 'procurement', 'do_view_procurements')
+        if not result:
+            return False
+
+        result = act_obj.read(cr, uid, [result[1]], context=context)[0]
+        result['domain'] = "[('id', 'in', [" + ','.join(map(str, proc_ids)) + "])]"
+        return result
+
+    _columns = {
+        'name': fields.char('Name', size=32, required=True),
+        'active': fields.boolean('Active', help="If the active field is set to False, it will allow you to hide the orderpoint without removing it."),
+        'logic': fields.selection([('max', 'Order to Max'), ('price', 'Best price (not yet active!)')], 'Reordering Mode', required=True),
+        'warehouse_id': fields.many2one('stock.warehouse', 'Warehouse', required=True, ondelete="cascade"),
+        'location_id': fields.many2one('stock.location', 'Location', required=True, ondelete="cascade"),
+        'product_id': fields.many2one('product.product', 'Product', required=True, ondelete='cascade', domain=[('type', '=', 'product')]),
+        'product_uom': fields.related('product_id', 'uom_id', type='many2one', relation='product.uom', string='Product Unit of Measure', readonly=True, required=True),
+        'product_min_qty': fields.float('Minimum Quantity', required=True,
+            help="When the virtual stock goes below the Min Quantity specified for this field, OpenERP generates "\
+            "a procurement to bring the forecasted quantity to the Max Quantity."),
+        'product_max_qty': fields.float('Maximum Quantity', required=True,
+            help="When the virtual stock goes below the Min Quantity, OpenERP generates "\
+            "a procurement to bring the forecasted quantity to the Quantity specified as Max Quantity."),
+        'qty_multiple': fields.integer('Qty Multiple', required=True,
+            help="The procurement quantity will be rounded up to this multiple."),
+        'procurement_ids': fields.one2many('procurement.order', 'orderpoint_id', 'Created Procurements'),
+        'group_id': fields.many2one('procurement.group', 'Procurement Group', help="Moves created through this orderpoint will be put in this procurement group. If none is given, the moves generated by procurement rules will be grouped into one big picking."),
+        'company_id': fields.many2one('res.company', 'Company', required=True),
+    }
+    _defaults = {
+        'active': lambda *a: 1,
+        'logic': lambda *a: 'max',
+        'qty_multiple': lambda *a: 1,
+        'name': lambda self, cr, uid, context: self.pool.get('ir.sequence').get(cr, uid, 'stock.orderpoint') or '',
+        'product_uom': lambda self, cr, uid, context: context.get('product_uom', False),
+        'company_id': lambda self, cr, uid, context: self.pool.get('res.company')._company_default_get(cr, uid, 'stock.warehouse.orderpoint', context=context)
+    }
+    _sql_constraints = [
+        ('qty_multiple_check', 'CHECK( qty_multiple > 0 )', 'Qty Multiple must be greater than zero.'),
+    ]
+    _constraints = [
+        (_check_product_uom, 'You have to select a product unit of measure in the same category than the default unit of measure of the product', ['product_id', 'product_uom']),
+    ]
+
+    def default_get(self, cr, uid, fields, context=None):
+        warehouse_obj = self.pool.get('stock.warehouse')
+        res = super(stock_warehouse_orderpoint, self).default_get(cr, uid, fields, context)
+        # default 'warehouse_id' and 'location_id'
+        if 'warehouse_id' not in res:
+            warehouse_ids = res.get('company_id') and warehouse_obj.search(cr, uid, [('company_id', '=', res['company_id'])], limit=1, context=context) or []
+            res['warehouse_id'] = warehouse_ids and warehouse_ids[0] or False
+        if 'location_id' not in res:
+            res['location_id'] = res.get('warehouse_id') and warehouse_obj.browse(cr, uid, res['warehouse_id'], context).lot_stock_id.id or False
+        return res
+
+    def onchange_warehouse_id(self, cr, uid, ids, warehouse_id, context=None):
+        """ Finds location id for changed warehouse.
+        @param warehouse_id: Changed id of warehouse.
+        @return: Dictionary of values.
+        """
+        if warehouse_id:
+            w = self.pool.get('stock.warehouse').browse(cr, uid, warehouse_id, context=context)
+            v = {'location_id': w.lot_stock_id.id}
+            return {'value': v}
+        return {}
+
+    def onchange_product_id(self, cr, uid, ids, product_id, context=None):
+        """ Finds UoM for changed product.
+        @param product_id: Changed id of product.
+        @return: Dictionary of values.
+        """
+        if product_id:
+            prod = self.pool.get('product.product').browse(cr, uid, product_id, context=context)
+            d = {'product_uom': [('category_id', '=', prod.uom_id.category_id.id)]}
+            v = {'product_uom': prod.uom_id.id}
+            return {'value': v, 'domain': d}
+        return {'domain': {'product_uom': []}}
+
+    def copy_data(self, cr, uid, id, default=None, context=None):
+        if not default:
+            default = {}
+        default.update({
+            'name': self.pool.get('ir.sequence').get(cr, uid, 'stock.orderpoint') or '',
+            'procurement_ids': [],
+            'group_id': False
+        })
+        return super(stock_warehouse_orderpoint, self).copy_data(cr, uid, id, default, context=context)
+
+
+class stock_picking_type(osv.osv):
+    _name = "stock.picking.type"
+    _description = "The picking type determines the picking view"
+    _order = 'sequence'
+
+    def open_barcode_interface(self, cr, uid, ids, context=None):
+        final_url = "/barcode/web/#action=stock.ui&picking_type_id=" + str(ids[0]) if len(ids) else '0'
+        return {'type': 'ir.actions.act_url', 'url': final_url, 'target': 'self'}
+
+    def _get_tristate_values(self, cr, uid, ids, field_name, arg, context=None):
+        picking_obj = self.pool.get('stock.picking')
+        res = dict.fromkeys(ids, [])
+        for picking_type_id in ids:
+            #get last 10 pickings of this type
+            picking_ids = picking_obj.search(cr, uid, [('picking_type_id', '=', picking_type_id), ('state', '=', 'done')], order='date_done desc', limit=10, context=context)
+            tristates = []
+            for picking in picking_obj.browse(cr, uid, picking_ids, context=context):
+                if picking.date_done > picking.date:
+                    tristates.insert(0, {'tooltip': picking.name + _(': Late'), 'value': -1})
+                elif picking.backorder_id:
+                    tristates.insert(0, {'tooltip': picking.name + _(': Backorder exists'), 'value': 0})
+                else:
+                    tristates.insert(0, {'tooltip': picking.name + _(': OK'), 'value': 1})
+            res[picking_type_id] = tristates
+        return res
+
+    def _get_picking_count(self, cr, uid, ids, field_names, arg, context=None):
+        obj = self.pool.get('stock.picking')
+        domains = {
+            'count_picking_draft': [('state', '=', 'draft')],
+            'count_picking_waiting': [('state', '=', 'confirmed')],
+            'count_picking_ready': [('state', 'in', ('assigned', 'partially_available'))],
+            'count_picking': [('state', 'in', ('assigned', 'waiting', 'confirmed', 'partially_available'))],
+            'count_picking_late': [('min_date', '<', time.strftime(DEFAULT_SERVER_DATETIME_FORMAT)), ('state', 'in', ('assigned', 'waiting', 'confirmed', 'partially_available'))],
+            'count_picking_backorders': [('backorder_id', '!=', False), ('state', 'in', ('confirmed', 'assigned', 'waiting', 'partially_available'))],
+        }
+        result = {}
+        for field in domains:
+            data = obj.read_group(cr, uid, domains[field] +
+                [('state', 'not in', ('done', 'cancel')), ('picking_type_id', 'in', ids)],
+                ['picking_type_id'], ['picking_type_id'], context=context)
+            count = dict(map(lambda x: (x['picking_type_id'] and x['picking_type_id'][0], x['picking_type_id_count']), data))
+            for tid in ids:
+                result.setdefault(tid, {})[field] = count.get(tid, 0)
+        for tid in ids:
+            if result[tid]['count_picking']:
+                result[tid]['rate_picking_late'] = result[tid]['count_picking_late'] * 100 / result[tid]['count_picking']
+                result[tid]['rate_picking_backorders'] = result[tid]['count_picking_backorders'] * 100 / result[tid]['count_picking']
+            else:
+                result[tid]['rate_picking_late'] = 0
+                result[tid]['rate_picking_backorders'] = 0
+        return result
+
+    def onchange_picking_code(self, cr, uid, ids, picking_code=False):
+        if not picking_code:
+            return False
+        
+        obj_data = self.pool.get('ir.model.data')
+        stock_loc = obj_data.xmlid_to_res_id(cr, uid, 'stock.stock_location_stock')
+        
+        result = {
+            'default_location_src_id': stock_loc,
+            'default_location_dest_id': stock_loc,
+        }
+        if picking_code == 'incoming':
+            result['default_location_src_id'] = obj_data.xmlid_to_res_id(cr, uid, 'stock.stock_location_suppliers')
+        elif picking_code == 'outgoing':
+            result['default_location_dest_id'] = obj_data.xmlid_to_res_id(cr, uid, 'stock.stock_location_customers')
+        return {'value': result}
+
+    def _get_name(self, cr, uid, ids, field_names, arg, context=None):
+        return dict(self.name_get(cr, uid, ids, context=context))
+
+    def name_get(self, cr, uid, ids, context=None):
+        """Overides orm name_get method to display 'Warehouse_name: PickingType_name' """
+        if context is None:
+            context = {}
+        if not isinstance(ids, list):
+            ids = [ids]
+        res = []
+        if not ids:
+            return res
+        for record in self.browse(cr, uid, ids, context=context):
+            name = record.name
+            if record.warehouse_id:
+                name = record.warehouse_id.name + ': ' +name
+            if context.get('special_shortened_wh_name'):
+                if record.warehouse_id:
+                    name = record.warehouse_id.name
+                else:
+                    name = _('Customer') + ' (' + record.name + ')'
+            res.append((record.id, name))
+        return res
+
+    def _default_warehouse(self, cr, uid, context=None):
+        user = self.pool.get('res.users').browse(cr, uid, uid, context)
+        res = self.pool.get('stock.warehouse').search(cr, uid, [('company_id', '=', user.company_id.id)], limit=1, context=context)
+        return res and res[0] or False
+
+    _columns = {
+        'name': fields.char('Picking Type Name', translate=True, required=True),
+        'complete_name': fields.function(_get_name, type='char', string='Name'),
+        'color': fields.integer('Color'),
+        'sequence': fields.integer('Sequence', help="Used to order the 'All Operations' kanban view"),
+        'sequence_id': fields.many2one('ir.sequence', 'Reference Sequence', required=True),
+        'default_location_src_id': fields.many2one('stock.location', 'Default Source Location'),
+        'default_location_dest_id': fields.many2one('stock.location', 'Default Destination Location'),
+        'code': fields.selection([('incoming', 'Suppliers'), ('outgoing', 'Customers'), ('internal', 'Internal')], 'Type of Operation', required=True),
+        'return_picking_type_id': fields.many2one('stock.picking.type', 'Picking Type for Returns'),
+        'warehouse_id': fields.many2one('stock.warehouse', 'Warehouse', ondelete='cascade'),
+        'active': fields.boolean('Active'),
+
+        # Statistics for the kanban view
+        'last_done_picking': fields.function(_get_tristate_values,
+            type='char',
+            string='Last 10 Done Pickings'),
+
+        'count_picking_draft': fields.function(_get_picking_count,
+            type='integer', multi='_get_picking_count'),
+        'count_picking_ready': fields.function(_get_picking_count,
+            type='integer', multi='_get_picking_count'),
+        'count_picking': fields.function(_get_picking_count,
+            type='integer', multi='_get_picking_count'),
+        'count_picking_waiting': fields.function(_get_picking_count,
+            type='integer', multi='_get_picking_count'),
+        'count_picking_late': fields.function(_get_picking_count,
+            type='integer', multi='_get_picking_count'),
+        'count_picking_backorders': fields.function(_get_picking_count,
+            type='integer', multi='_get_picking_count'),
+
+        'rate_picking_late': fields.function(_get_picking_count,
+            type='integer', multi='_get_picking_count'),
+        'rate_picking_backorders': fields.function(_get_picking_count,
+            type='integer', multi='_get_picking_count'),
+
+    }
+    _defaults = {
+        'warehouse_id': _default_warehouse,
+        'active': True,
+    }
+
 # vim:expandtab:smartindent:tabstop=4:softtabstop=4:shiftwidth=4: