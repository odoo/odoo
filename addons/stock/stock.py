##############################################################################
#
#    OpenERP, Open Source Management Solution
#    Copyright (C) 2004-2010 Tiny SPRL (<http://tiny.be>).
#
#    This program is free software: you can redistribute it and/or modify
#    it under the terms of the GNU Affero General Public License as
#    published by the Free Software Foundation, either version 3 of the
#    License, or (at your option) any later version.
#
#    This program is distributed in the hope that it will be useful,
#    but WITHOUT ANY WARRANTY; without even the implied warranty of
#    MERCHANTABILITY or FITNESS FOR A PARTICULAR PURPOSE.  See the
#    GNU Affero General Public License for more details.
#
#    You should have received a copy of the GNU Affero General Public License
#    along with this program.  If not, see <http://www.gnu.org/licenses/>.
#
##############################################################################

from datetime import datetime
from dateutil.relativedelta import relativedelta
import time
from operator import itemgetter
from itertools import groupby

from osv import fields, osv
from tools.translate import _
import netsvc
import tools
import decimal_precision as dp
import logging


#----------------------------------------------------------
# Incoterms
#----------------------------------------------------------
class stock_incoterms(osv.osv):
    _name = "stock.incoterms"
    _description = "Incoterms"
    _columns = {
        'name': fields.char('Name', size=64, required=True, help="Incoterms are series of sales terms.They are used to divide transaction costs and responsibilities between buyer and seller and reflect state-of-the-art transportation practices."),
        'code': fields.char('Code', size=3, required=True, help="Code for Incoterms"),
        'active': fields.boolean('Active', help="By unchecking the active field, you may hide an INCOTERM without deleting it."),
    }
    _defaults = {
        'active': True,
    }

stock_incoterms()

class stock_journal(osv.osv):
    _name = "stock.journal"
    _description = "Stock Journal"
    _columns = {
        'name': fields.char('Stock Journal', size=32, required=True),
        'user_id': fields.many2one('res.users', 'Responsible'),
    }
    _defaults = {
        'user_id': lambda s, c, u, ctx: u
    }

stock_journal()
#----------------------------------------------------------
# Stock Location
#----------------------------------------------------------
class stock_location(osv.osv):
    _name = "stock.location"
    _description = "Location"
    _parent_name = "location_id"
    _parent_store = True
    _parent_order = 'id'
    _order = 'parent_left'

    def name_get(self, cr, uid, ids, context=None):
        res = []
        if context is None:
            context = {}
        if not len(ids):
            return []
        reads = self.read(cr, uid, ids, ['name','location_id'], context=context)
        for record in reads:
            name = record['name']
            if context.get('full',False):
                if record['location_id']:
                    name = record['location_id'][1] + ' / ' + name
                res.append((record['id'], name))
            else:
                res.append((record['id'], name))
        return res

    def _complete_name(self, cr, uid, ids, name, args, context=None):
        """ Forms complete name of location from parent location to child location.
        @return: Dictionary of values
        """
        def _get_one_full_name(location, level=4):
            if location.location_id:
                parent_path = _get_one_full_name(location.location_id, level-1) + "/"
            else:
                parent_path = ''
            return parent_path + location.name
        res = {}
        for m in self.browse(cr, uid, ids, context=context):
            res[m.id] = _get_one_full_name(m)
        return res


    def _product_value(self, cr, uid, ids, field_names, arg, context=None):
        """Computes stock value (real and virtual) for a product, as well as stock qty (real and virtual).
        @param field_names: Name of field
        @return: Dictionary of values
        """

        product_product_obj = self.pool.get('product.product')

        cr.execute('select distinct product_id, location_id from stock_move where location_id in %s or location_dest_id in %s', (tuple(ids), tuple(ids)))
        res_products_by_location = sorted(cr.dictfetchall(), key=itemgetter('location_id'))
        products_by_location = dict((k, [v['product_id'] for v in itr]) for k, itr in groupby(res_products_by_location, itemgetter('location_id')))

        result = dict([(i, {}.fromkeys(field_names, 0.0)) for i in ids])
        result.update(dict([(i, {}.fromkeys(field_names, 0.0)) for i in list(set([aaa['location_id'] for aaa in res_products_by_location]))]))

        currency_id = self.pool.get('res.users').browse(cr, uid, uid).company_id.currency_id.id
        currency_obj = self.pool.get('res.currency')
        currency = self.pool.get('res.currency').browse(cr, uid, currency_id)
        currency_obj.round(cr, uid, currency, 300)
        for loc_id, product_ids in products_by_location.items():
            c = (context or {}).copy()
            c['location'] = loc_id
            for prod in product_product_obj.browse(cr, uid, product_ids, context=c):
                for f in field_names:
                    if f == 'stock_real':
                        if loc_id not in result:
                            result[loc_id] = {}
                        result[loc_id][f] += prod.qty_available
                    elif f == 'stock_virtual':
                        result[loc_id][f] += prod.virtual_available
                    elif f == 'stock_real_value':
                        amount = prod.qty_available * prod.standard_price
                        amount = currency_obj.round(cr, uid, currency, amount)
                        result[loc_id][f] += amount
                    elif f == 'stock_virtual_value':
                        amount = prod.virtual_available * prod.standard_price
                        amount = currency_obj.round(cr, uid, currency, amount)
                        result[loc_id][f] += amount
        return result

    _columns = {
        'name': fields.char('Location Name', size=64, required=True, translate=True),
        'active': fields.boolean('Active', help="By unchecking the active field, you may hide a location without deleting it."),
        'usage': fields.selection([('supplier', 'Supplier Location'), ('view', 'View'), ('internal', 'Internal Location'), ('customer', 'Customer Location'), ('inventory', 'Inventory'), ('procurement', 'Procurement'), ('production', 'Production'), ('transit', 'Transit Location for Inter-Companies Transfers')], 'Location Type', required=True,
                 help="""* Supplier Location: Virtual location representing the source location for products coming from your suppliers
                       \n* View: Virtual location used to create a hierarchical structures for your warehouse, aggregating its child locations ; can't directly contain products
                       \n* Internal Location: Physical locations inside your own warehouses,
                       \n* Customer Location: Virtual location representing the destination location for products sent to your customers
                       \n* Inventory: Virtual location serving as counterpart for inventory operations used to correct stock levels (Physical inventories)
                       \n* Procurement: Virtual location serving as temporary counterpart for procurement operations when the source (supplier or production) is not known yet. This location should be empty when the procurement scheduler has finished running.
                       \n* Production: Virtual counterpart location for production operations: this location consumes the raw material and produces finished products
                      """, select = True),
         # temporarily removed, as it's unused: 'allocation_method': fields.selection([('fifo', 'FIFO'), ('lifo', 'LIFO'), ('nearest', 'Nearest')], 'Allocation Method', required=True),
        'complete_name': fields.function(_complete_name, method=True, type='char', size=100, string="Location Name"),

        'stock_real': fields.function(_product_value, method=True, type='float', string='Real Stock', multi="stock"),
        'stock_virtual': fields.function(_product_value, method=True, type='float', string='Virtual Stock', multi="stock"),

        'location_id': fields.many2one('stock.location', 'Parent Location', select=True, ondelete='cascade'),
        'child_ids': fields.one2many('stock.location', 'location_id', 'Contains'),

        'chained_journal_id': fields.many2one('stock.journal', 'Chaining Journal',help="Inventory Journal in which the chained move will be written, if the Chaining Type is not Transparent (no journal is used if left empty)"),
        'chained_location_id': fields.many2one('stock.location', 'Chained Location If Fixed'),
        'chained_location_type': fields.selection([('none', 'None'), ('customer', 'Customer'), ('fixed', 'Fixed Location')],
            'Chained Location Type', required=True,
            help="Determines whether this location is chained to another location, i.e. any incoming product in this location \n" \
                "should next go to the chained location. The chained location is determined according to the type :"\
                "\n* None: No chaining at all"\
                "\n* Customer: The chained location will be taken from the Customer Location field on the Partner form of the Partner that is specified in the Picking list of the incoming products." \
                "\n* Fixed Location: The chained location is taken from the next field: Chained Location if Fixed." \
                ),
        'chained_auto_packing': fields.selection(
            [('auto', 'Automatic Move'), ('manual', 'Manual Operation'), ('transparent', 'Automatic No Step Added')],
            'Chaining Type',
            required=True,
            help="This is used only if you select a chained location type.\n" \
                "The 'Automatic Move' value will create a stock move after the current one that will be "\
                "validated automatically. With 'Manual Operation', the stock move has to be validated "\
                "by a worker. With 'Automatic No Step Added', the location is replaced in the original move."
            ),
        'chained_picking_type': fields.selection([('out', 'Sending Goods'), ('in', 'Getting Goods'), ('internal', 'Internal')], 'Shipping Type', help="Shipping Type of the Picking List that will contain the chained move (leave empty to automatically detect the type based on the source and destination locations)."),
        'chained_company_id': fields.many2one('res.company', 'Chained Company', help='The company the Picking List containing the chained move will belong to (leave empty to use the default company determination rules'),
        'chained_delay': fields.integer('Chaining Lead Time',help="Delay between original move and chained move in days"),
        'address_id': fields.many2one('res.partner.address', 'Location Address',help="Address of  customer or supplier."),
        'icon': fields.selection(tools.icons, 'Icon', size=64,help="Icon show in  hierarchical tree view"),

        'comment': fields.text('Additional Information'),
        'posx': fields.integer('Corridor (X)',help="Optional localization details, for information purpose only"),
        'posy': fields.integer('Shelves (Y)', help="Optional localization details, for information purpose only"),
        'posz': fields.integer('Height (Z)', help="Optional localization details, for information purpose only"),

        'parent_left': fields.integer('Left Parent', select=1),
        'parent_right': fields.integer('Right Parent', select=1),
        'stock_real_value': fields.function(_product_value, method=True, type='float', string='Real Stock Value', multi="stock", digits_compute=dp.get_precision('Account')),
        'stock_virtual_value': fields.function(_product_value, method=True, type='float', string='Virtual Stock Value', multi="stock", digits_compute=dp.get_precision('Account')),
        'company_id': fields.many2one('res.company', 'Company', select=1, help='Let this field empty if this location is shared between all companies'),
        'scrap_location': fields.boolean('Scrap Location', help='Check this box to allow using this location to put scrapped/damaged goods.'),
    }
    _defaults = {
        'active': True,
        'usage': 'internal',
        'chained_location_type': 'none',
        'chained_auto_packing': 'manual',
        'company_id': lambda self, cr, uid, c: self.pool.get('res.company')._company_default_get(cr, uid, 'stock.location', context=c),
        'posx': 0,
        'posy': 0,
        'posz': 0,
        'icon': False,
        'scrap_location': False,
    }

    def chained_location_get(self, cr, uid, location, partner=None, product=None, context=None):
        """ Finds chained location
        @param location: Location id
        @param partner: Partner id
        @param product: Product id
        @return: List of values
        """
        result = None
        if location.chained_location_type == 'customer':
            if partner:
                result = partner.property_stock_customer
        elif location.chained_location_type == 'fixed':
            result = location.chained_location_id
        if result:
            return result, location.chained_auto_packing, location.chained_delay, location.chained_journal_id and location.chained_journal_id.id or False, location.chained_company_id and location.chained_company_id.id or False, location.chained_picking_type
        return result

    def picking_type_get(self, cr, uid, from_location, to_location, context=None):
        """ Gets type of picking.
        @param from_location: Source location
        @param to_location: Destination location
        @return: Location type
        """
        result = 'internal'
        if (from_location.usage=='internal') and (to_location and to_location.usage in ('customer', 'supplier')):
            result = 'out'
        elif (from_location.usage in ('supplier', 'customer')) and (to_location.usage == 'internal'):
            result = 'in'
        return result

    def _product_get_all_report(self, cr, uid, ids, product_ids=False, context=None):
        return self._product_get_report(cr, uid, ids, product_ids, context, recursive=True)

    def _product_get_report(self, cr, uid, ids, product_ids=False,
            context=None, recursive=False):
        """ Finds the product quantity and price for particular location.
        @param product_ids: Ids of product
        @param recursive: True or False
        @return: Dictionary of values
        """
        if context is None:
            context = {}
        product_obj = self.pool.get('product.product')
        # Take the user company and pricetype
        context['currency_id'] = self.pool.get('res.users').browse(cr, uid, uid).company_id.currency_id.id

        # To be able to offer recursive or non-recursive reports we need to prevent recursive quantities by default
        context['compute_child'] = False

        if not product_ids:
            product_ids = product_obj.search(cr, uid, [])

        products = product_obj.browse(cr, uid, product_ids, context=context)
        products_by_uom = {}
        products_by_id = {}
        for product in products:
            products_by_uom.setdefault(product.uom_id.id, [])
            products_by_uom[product.uom_id.id].append(product)
            products_by_id.setdefault(product.id, [])
            products_by_id[product.id] = product

        result = {}
        result['product'] = []
        for id in ids:
            quantity_total = 0.0
            total_price = 0.0
            for uom_id in products_by_uom.keys():
                fnc = self._product_get
                if recursive:
                    fnc = self._product_all_get
                ctx = context.copy()
                ctx['uom'] = uom_id
                qty = fnc(cr, uid, id, [x.id for x in products_by_uom[uom_id]],
                        context=ctx)
                for product_id in qty.keys():
                    if not qty[product_id]:
                        continue
                    product = products_by_id[product_id]
                    quantity_total += qty[product_id]

                    # Compute based on pricetype
                    # Choose the right filed standard_price to read
                    amount_unit = product.price_get('standard_price', context)[product.id]
                    price = qty[product_id] * amount_unit

                    total_price += price
                    result['product'].append({
                        'price': amount_unit,
                        'prod_name': product.name,
                        'code': product.default_code, # used by lot_overview_all report!
                        'variants': product.variants or '',
                        'uom': product.uom_id.name,
                        'prod_qty': qty[product_id],
                        'price_value': price,
                    })
        result['total'] = quantity_total
        result['total_price'] = total_price
        return result

    def _product_get_multi_location(self, cr, uid, ids, product_ids=False, context=None,
                                    states=['done'], what=('in', 'out')):
        """
        @param product_ids: Ids of product
        @param states: List of states
        @param what: Tuple of
        @return:
        """
        product_obj = self.pool.get('product.product')
        if context is None:
            context = {}
        context.update({
            'states': states,
            'what': what,
            'location': ids
        })
        return product_obj.get_product_available(cr, uid, product_ids, context=context)

    def _product_get(self, cr, uid, id, product_ids=False, context=None, states=['done']):
        """
        @param product_ids:
        @param states:
        @return:
        """
        ids = id and [id] or []
        return self._product_get_multi_location(cr, uid, ids, product_ids, context=context, states=states)

    def _product_all_get(self, cr, uid, id, product_ids=False, context=None, states=['done']):
        # build the list of ids of children of the location given by id
        ids = id and [id] or []
        location_ids = self.search(cr, uid, [('location_id', 'child_of', ids)])
        return self._product_get_multi_location(cr, uid, location_ids, product_ids, context, states)

    def _product_virtual_get(self, cr, uid, id, product_ids=False, context=None, states=['done']):
        return self._product_all_get(cr, uid, id, product_ids, context, ['confirmed', 'waiting', 'assigned', 'done'])

    def _product_reserve(self, cr, uid, ids, product_id, product_qty, context=None, lock=False):
        """
        Attempt to find a quantity ``product_qty`` (in the product's default uom or the uom passed in ``context``) of product ``product_id``
        in locations with id ``ids`` and their child locations. If ``lock`` is True, the stock.move lines
        of product with id ``product_id`` in the searched location will be write-locked using Postgres's
        "FOR UPDATE NOWAIT" option until the transaction is committed or rolled back, to prevent reservin 
        twice the same products.
        If ``lock`` is True and the lock cannot be obtained (because another transaction has locked some of
        the same stock.move lines), a log line will be output and False will be returned, as if there was
        not enough stock.

        :param product_id: Id of product to reserve
        :param product_qty: Quantity of product to reserve (in the product's default uom or the uom passed in ``context``)
        :param lock: if True, the stock.move lines of product with id ``product_id`` in all locations (and children locations) with ``ids`` will
                     be write-locked using postgres's "FOR UPDATE NOWAIT" option until the transaction is committed or rolled back. This is
                     to prevent reserving twice the same products.
        :param context: optional context dictionary: it a 'uom' key is present it will be used instead of the default product uom to
                        compute the ``product_qty`` and in the return value.
        :return: List of tuples in the form (qty, location_id) with the (partial) quantities that can be taken in each location to
                 reach the requested product_qty (``qty`` is expressed in the default uom of the product), of False if enough
                 products could not be found, or the lock could not be obtained (and ``lock`` was True).
        """
        result = []
        amount = 0.0
        if context is None:
            context = {}
        for id in self.search(cr, uid, [('location_id', 'child_of', ids)]):
            if lock:
                try:
                    # Must lock with a separate select query because FOR UPDATE can't be used with
                    # aggregation/group by's (when individual rows aren't identifiable).
                    # We use a SAVEPOINT to be able to rollback this part of the transaction without
                    # failing the whole transaction in case the LOCK cannot be acquired.
                    cr.execute("SAVEPOINT stock_location_product_reserve")
                    cr.execute("""SELECT id FROM stock_move
                                  WHERE product_id=%s AND
                                          (
                                            (location_dest_id=%s AND
                                             location_id<>%s AND
                                             state='done')
                                            OR
                                            (location_id=%s AND
                                             location_dest_id<>%s AND
                                             state in ('done', 'assigned'))
                                          )
                                  FOR UPDATE of stock_move NOWAIT""", (product_id, id, id, id, id), log_exceptions=False)
                except Exception:
                    # Here it's likely that the FOR UPDATE NOWAIT failed to get the LOCK,
                    # so we ROLLBACK to the SAVEPOINT to restore the transaction to its earlier
                    # state, we return False as if the products were not available, and log it:
                    cr.execute("ROLLBACK TO stock_location_product_reserve")
                    logger = logging.getLogger('stock.location')
                    logger.warn("Failed attempt to reserve %s x product %s, likely due to another transaction already in progress. Next attempt is likely to work. Detailed error available at DEBUG level.", product_qty, product_id)
                    logger.debug("Trace of the failed product reservation attempt: ", exc_info=True)
                    return False

            # XXX TODO: rewrite this with one single query, possibly even the quantity conversion
            cr.execute("""SELECT product_uom, sum(product_qty) AS product_qty
                          FROM stock_move
                          WHERE location_dest_id=%s AND
                                location_id<>%s AND
                                product_id=%s AND
                                state='done'
                          GROUP BY product_uom
                       """,
                       (id, id, product_id))
            results = cr.dictfetchall()
            cr.execute("""SELECT product_uom,-sum(product_qty) AS product_qty
                          FROM stock_move
                          WHERE location_id=%s AND
                                location_dest_id<>%s AND
                                product_id=%s AND
                                state in ('done', 'assigned')
                          GROUP BY product_uom
                       """,
                       (id, id, product_id))
            results += cr.dictfetchall()

            total = 0.0
            results2 = 0.0
            for r in results:
                amount = self.pool.get('product.uom')._compute_qty(cr, uid, r['product_uom'], r['product_qty'], context.get('uom', False))
                results2 += amount
                total += amount

            if total <= 0.0:
                continue

            amount = results2
            if amount > 0:
                if amount > min(total, product_qty):
                    amount = min(product_qty, total)
                result.append((amount, id))
                product_qty -= amount
                total -= amount
                if product_qty <= 0.0:
                    return result
                if total <= 0.0:
                    continue
        return False

stock_location()


class stock_tracking(osv.osv):
    _name = "stock.tracking"
    _description = "Packs"

    def checksum(sscc):
        salt = '31' * 8 + '3'
        sum = 0
        for sscc_part, salt_part in zip(sscc, salt):
            sum += int(sscc_part) * int(salt_part)
        return (10 - (sum % 10)) % 10
    checksum = staticmethod(checksum)

    def make_sscc(self, cr, uid, context=None):
        sequence = self.pool.get('ir.sequence').get(cr, uid, 'stock.lot.tracking')
        return sequence + str(self.checksum(sequence))

    _columns = {
        'name': fields.char('Pack Reference', size=64, required=True, select=True),
        'active': fields.boolean('Active', help="By unchecking the active field, you may hide a pack without deleting it."),
        'serial': fields.char('Additional Reference', size=64, select=True, help="Other reference or serial number"),
        'move_ids': fields.one2many('stock.move', 'tracking_id', 'Moves for this pack', readonly=True),
        'date': fields.datetime('Creation Date', required=True),
    }
    _defaults = {
        'active': 1,
        'name': make_sscc,
        'date': time.strftime('%Y-%m-%d %H:%M:%S'),
    }

    def name_search(self, cr, user, name, args=None, operator='ilike', context=None, limit=100):
        if not args:
            args = []
        if not context:
            context = {}
        ids = self.search(cr, user, [('serial', '=', name)]+ args, limit=limit, context=context)
        ids += self.search(cr, user, [('name', operator, name)]+ args, limit=limit, context=context)
        return self.name_get(cr, user, ids, context)

    def name_get(self, cr, uid, ids, context=None):
        if not len(ids):
            return []
        res = [(r['id'], r['name']+' ['+(r['serial'] or '')+']') for r in self.read(cr, uid, ids, ['name', 'serial'], context)]
        return res

    def unlink(self, cr, uid, ids, context=None):
        raise osv.except_osv(_('Error'), _('You can not remove a lot line !'))
    
    def action_traceability(self, cr, uid, ids, context={}):
        """ It traces the information of a product
        @param self: The object pointer.
        @param cr: A database cursor
        @param uid: ID of the user currently logged in
        @param ids: List of IDs selected 
        @param context: A standard dictionary 
        @return: A dictionary of values
        """
        value={}
        value=self.pool.get('action.traceability').action_traceability(cr,uid,ids,context)
        return value
stock_tracking()

#----------------------------------------------------------
# Stock Picking
#----------------------------------------------------------
class stock_picking(osv.osv):
    _name = "stock.picking"
    _description = "Picking List"

    def _set_maximum_date(self, cr, uid, ids, name, value, arg, context=None):
        """ Calculates planned date if it is greater than 'value'.
        @param name: Name of field
        @param value: Value of field
        @param arg: User defined argument
        @return: True or False
        """
        if not value:
            return False
        if isinstance(ids, (int, long)):
            ids = [ids]
        for pick in self.browse(cr, uid, ids, context):
            sql_str = """update stock_move set
                    date='%s'
                where
                    picking_id=%d """ % (value, pick.id)

            if pick.max_date:
                sql_str += " and (date='" + pick.max_date + "' or date>'" + value + "')"
            cr.execute(sql_str)
        return True

    def _set_minimum_date(self, cr, uid, ids, name, value, arg, context=None):
        """ Calculates planned date if it is less than 'value'.
        @param name: Name of field
        @param value: Value of field
        @param arg: User defined argument
        @return: True or False
        """
        if not value:
            return False
        if isinstance(ids, (int, long)):
            ids = [ids]
        for pick in self.browse(cr, uid, ids, context=context):
            sql_str = """update stock_move set
                    date='%s'
                where
                    picking_id=%s """ % (value, pick.id)
            if pick.min_date:
                sql_str += " and (date='" + pick.min_date + "' or date<'" + value + "')"
            cr.execute(sql_str)
        return True

    def get_min_max_date(self, cr, uid, ids, field_name, arg, context=None):
        """ Finds minimum and maximum dates for picking.
        @return: Dictionary of values
        """
        res = {}
        for id in ids:
            res[id] = {'min_date': False, 'max_date': False}
        if not ids:
            return res
        cr.execute("""select
                picking_id,
                min(date),
                max(date)
            from
                stock_move
            where
                picking_id IN %s
            group by
                picking_id""",(tuple(ids),))
        for pick, dt1, dt2 in cr.fetchall():
            res[pick]['min_date'] = dt1
            res[pick]['max_date'] = dt2
        return res

    def create(self, cr, user, vals, context=None):
        if ('name' not in vals) or (vals.get('name')=='/'):
            seq_obj_name =  'stock.picking.' + vals['type']
            vals['name'] = self.pool.get('ir.sequence').get(cr, user, seq_obj_name)
        new_id = super(stock_picking, self).create(cr, user, vals, context)
        return new_id

    _columns = {
        'name': fields.char('Reference', size=64, select=True),
        'origin': fields.char('Origin', size=64, help="Reference of the document that produced this picking.", select=True),
        'backorder_id': fields.many2one('stock.picking', 'Back Order of', help="If this picking was split this field links to the picking that contains the other part that has been processed already.", select=True),
        'type': fields.selection([('out', 'Sending Goods'), ('in', 'Getting Goods'), ('internal', 'Internal')], 'Shipping Type', required=True, select=True, help="Shipping type specify, goods coming in or going out."),
        'note': fields.text('Notes'),
        'stock_journal_id': fields.many2one('stock.journal','Stock Journal', select=True),
        'location_id': fields.many2one('stock.location', 'Location', help="Keep empty if you produce at the location where the finished products are needed." \
                "Set a location if you produce at a fixed location. This can be a partner location " \
                "if you subcontract the manufacturing operations.", select=True),
        'location_dest_id': fields.many2one('stock.location', 'Dest. Location',help="Location where the system will stock the finished products.", select=True),
        'move_type': fields.selection([('direct', 'Direct Delivery'), ('one', 'All at once')], 'Delivery Method', required=True, help="It specifies goods to be delivered all at once or by direct delivery"),
        'state': fields.selection([
            ('draft', 'Draft'),
            ('auto', 'Waiting'),
            ('confirmed', 'Confirmed'),
            ('assigned', 'Available'),
            ('done', 'Done'),
            ('cancel', 'Cancelled'),
            ], 'State', readonly=True, select=True,
            help="* Draft: not confirmed yet and will not be scheduled until confirmed\n"\
                 "* Confirmed: still waiting for the availability of products\n"\
                 "* Available: products reserved, simply waiting for confirmation.\n"\
                 "* Waiting: waiting for another move to proceed before it becomes automatically available (e.g. in Make-To-Order flows)\n"\
                 "* Done: has been processed, can't be modified or cancelled anymore\n"\
                 "* Cancelled: has been cancelled, can't be confirmed anymore"),
        'min_date': fields.function(get_min_max_date, fnct_inv=_set_minimum_date, multi="min_max_date",
                 method=True, store=True, type='datetime', string='Expected Date', select=1, help="Expected date for the picking to be processed"),
        'date': fields.datetime('Order Date', help="Date of Order", select=True),
        'date_done': fields.datetime('Date Done', help="Date of Completion"),
        'max_date': fields.function(get_min_max_date, fnct_inv=_set_maximum_date, multi="min_max_date",
                 method=True, store=True, type='datetime', string='Max. Expected Date', select=2),
        'move_lines': fields.one2many('stock.move', 'picking_id', 'Internal Moves', states={'done': [('readonly', True)], 'cancel': [('readonly', True)]}),
        'auto_picking': fields.boolean('Auto-Picking'),
        'address_id': fields.many2one('res.partner.address', 'Address', help="Address of partner"),
        'partner_id': fields.related('address_id','partner_id',type='many2one',relation='res.partner',string='Partner'),
        'invoice_state': fields.selection([
            ("invoiced", "Invoiced"),
            ("2binvoiced", "To Be Invoiced"),
            ("none", "Not from Picking")], "Invoice Control",
            select=True, required=True, readonly=True, states={'draft': [('readonly', False)]}),
        'company_id': fields.many2one('res.company', 'Company', required=True, select=True),
    }
    _defaults = {
        'name': lambda self, cr, uid, context: '/',
        'state': 'draft',
        'move_type': 'direct',
        'type': 'in',
        'invoice_state': 'none',
        'date': time.strftime('%Y-%m-%d %H:%M:%S'),
        'company_id': lambda self, cr, uid, c: self.pool.get('res.company')._company_default_get(cr, uid, 'stock.picking', context=c)
    }
    def action_process(self, cr, uid, ids, context={}):
        return {
            'name':_("Products to Process"),
            'view_mode': 'form',
            'view_id': False,
            'view_type': 'form',
            'res_model': 'stock.partial.picking',
            'type': 'ir.actions.act_window',
            'nodestroy': True,
            'target': 'new',
            'domain': '[]',
            'context': {
                'active_id': ids[0],
                'active_ids':ids
            }
        }

    def copy(self, cr, uid, id, default=None, context=None):
        if default is None:
            default = {}
        default = default.copy()
        picking_obj = self.browse(cr, uid, [id], context)[0]
        move_obj=self.pool.get('stock.move')
        if ('name' not in default) or (picking_obj.name=='/'):
            seq_obj_name =  'stock.picking.' + picking_obj.type
            default['name'] = self.pool.get('ir.sequence').get(cr, uid, seq_obj_name)
            default['origin'] = ''
            default['backorder_id'] = False
        res=super(stock_picking, self).copy(cr, uid, id, default, context)
        if res:
            picking_obj = self.browse(cr, uid, [res], context)[0]
            for move in picking_obj.move_lines:
                move_obj.write(cr, uid, [move.id], {'tracking_id': False,'prodlot_id':False})
        return res 

    def onchange_partner_in(self, cr, uid, context=None, partner_id=None):
        return {}

    def action_explode(self, cr, uid, moves, context=None):
        return moves

    def action_confirm(self, cr, uid, ids, context=None):
        """ Confirms picking.
        @return: True
        """
        self.write(cr, uid, ids, {'state': 'confirmed'})
        todo = []
        for picking in self.browse(cr, uid, ids, context=context):
            for r in picking.move_lines:
                if r.state == 'draft':
                    todo.append(r.id)

        self.log_picking(cr, uid, ids, context=context)

        todo = self.action_explode(cr, uid, todo, context)
        if len(todo):
            self.pool.get('stock.move').action_confirm(cr, uid, todo, context=context)
        return True

    def test_auto_picking(self, cr, uid, ids):
        # TODO: Check locations to see if in the same location ?
        return True

    def action_assign(self, cr, uid, ids, *args):
        """ Changes state of picking to available if all moves are confirmed.
        @return: True
        """
        for pick in self.browse(cr, uid, ids):
            move_ids = [x.id for x in pick.move_lines if x.state == 'confirmed']
            if not move_ids:
                raise osv.except_osv(_('Warning !'),_('Not enough stock, unable to reserve the products.'))
            self.pool.get('stock.move').action_assign(cr, uid, move_ids)
        return True

    def force_assign(self, cr, uid, ids, *args):
        """ Changes state of picking to available if moves are confirmed or waiting.
        @return: True
        """
        wf_service = netsvc.LocalService("workflow")
        for pick in self.browse(cr, uid, ids):
            move_ids = [x.id for x in pick.move_lines if x.state in ['confirmed','waiting']]
            self.pool.get('stock.move').force_assign(cr, uid, move_ids)
            wf_service.trg_write(uid, 'stock.picking', pick.id, cr)
        return True

    def draft_force_assign(self, cr, uid, ids, *args):
        """ Confirms picking directly from draft state.
        @return: True
        """
        wf_service = netsvc.LocalService("workflow")
        for pick in self.browse(cr, uid, ids):
            if not pick.move_lines:
                raise osv.except_osv(_('Error !'),_('You can not process picking without stock moves'))
            wf_service.trg_validate(uid, 'stock.picking', pick.id,
                'button_confirm', cr)
        return True

    def draft_validate(self, cr, uid, ids, context=None):
        """ Validates picking directly from draft state.
        @return: True
        """
        if context is None:
            context = {}
        wf_service = netsvc.LocalService("workflow")
        self.draft_force_assign(cr, uid, ids)
        for pick in self.browse(cr, uid, ids):
            move_ids = [x.id for x in pick.move_lines]
            self.pool.get('stock.move').force_assign(cr, uid, move_ids)
            wf_service.trg_write(uid, 'stock.picking', pick.id, cr)
        context.update({'active_ids':ids})
        return {
                'name': 'Make Picking',
                'view_type': 'form',
                'view_mode': 'form',
                'res_model': 'stock.partial.picking',
                'type': 'ir.actions.act_window',
                'target': 'new',
                'nodestroy': True,
                'context':context
            }
    def cancel_assign(self, cr, uid, ids, *args):
        """ Cancels picking and moves.
        @return: True
        """
        wf_service = netsvc.LocalService("workflow")
        for pick in self.browse(cr, uid, ids):
            move_ids = [x.id for x in pick.move_lines]
            self.pool.get('stock.move').cancel_assign(cr, uid, move_ids)
            wf_service.trg_write(uid, 'stock.picking', pick.id, cr)
        return True

    def action_assign_wkf(self, cr, uid, ids, context=None):
        """ Changes picking state to assigned.
        @return: True
        """
        self.write(cr, uid, ids, {'state': 'assigned'})
        self.log_picking(cr, uid, ids, context=context)
        return True

    def test_finished(self, cr, uid, ids):
        """ Tests whether the move is in done or cancel state or not.
        @return: True or False
        """
        move_ids = self.pool.get('stock.move').search(cr, uid, [('picking_id', 'in', ids)])
        for move in self.pool.get('stock.move').browse(cr, uid, move_ids):
            if move.state not in ('done', 'cancel'):
                if move.product_qty != 0.0:
                    return False
                else:
                    move.write(cr, uid, [move.id], {'state': 'done'})
        return True

    def test_assigned(self, cr, uid, ids):
        """ Tests whether the move is in assigned state or not.
        @return: True or False
        """
        ok = True
        for pick in self.browse(cr, uid, ids):
            mt = pick.move_type
            for move in pick.move_lines:
                if (move.state in ('confirmed', 'draft')) and (mt == 'one'):
                    return False
                if (mt == 'direct') and (move.state == 'assigned') and (move.product_qty):
                    return True
                ok = ok and (move.state in ('cancel', 'done', 'assigned'))
        return ok

    def action_cancel(self, cr, uid, ids, context=None):
        """ Changes picking state to cancel.
        @return: True
        """
        for pick in self.browse(cr, uid, ids):
            ids2 = [move.id for move in pick.move_lines]
            self.pool.get('stock.move').action_cancel(cr, uid, ids2, context)
        self.write(cr, uid, ids, {'state': 'cancel', 'invoice_state': 'none'})
        self.log_picking(cr, uid, ids, context=context)
        return True

    #
    # TODO: change and create a move if not parents
    #
    def action_done(self, cr, uid, ids, context=None):
        """ Changes picking state to done.
        @return: True
        """
        self.write(cr, uid, ids, {'state': 'done', 'date_done': time.strftime('%Y-%m-%d %H:%M:%S')})
        return True

    def action_move(self, cr, uid, ids, context=None):
        """ Changes move state to assigned.
        @return: True
        """
        for pick in self.browse(cr, uid, ids):
            todo = []
            for move in pick.move_lines:
                if move.state == 'assigned':
                    todo.append(move.id)
            if len(todo):
                self.pool.get('stock.move').action_done(cr, uid, todo,
                        context=context)
        return True

    def get_currency_id(self, cr, uid, picking):
        return False

    def _get_payment_term(self, cr, uid, picking):
        """ Gets payment term from partner.
        @return: Payment term
        """
        partner = picking.address_id.partner_id
        return partner.property_payment_term and partner.property_payment_term.id or False

    def _get_address_invoice(self, cr, uid, picking):
        """ Gets invoice address of a partner
        @return {'contact': address, 'invoice': address} for invoice
        """
        partner_obj = self.pool.get('res.partner')
        partner = picking.address_id.partner_id

        return partner_obj.address_get(cr, uid, [partner.id],
                ['contact', 'invoice'])

    def _get_comment_invoice(self, cr, uid, picking):
        """
        @return: comment string for invoice
        """
        return picking.note or ''

    def _get_price_unit_invoice(self, cr, uid, move_line, type, context=None):
        """ Gets price unit for invoice
        @param move_line: Stock move lines
        @param type: Type of invoice
        @return: The price unit for the move line
        """
        if context is None:
            context = {}

        if type in ('in_invoice', 'in_refund'):
            # Take the user company and pricetype
            context['currency_id'] = move_line.company_id.currency_id.id
            amount_unit = move_line.product_id.price_get('standard_price', context)[move_line.product_id.id]
            return amount_unit
        else:
            return move_line.product_id.list_price

    def _get_discount_invoice(self, cr, uid, move_line):
        '''Return the discount for the move line'''
        return 0.0

    def _get_taxes_invoice(self, cr, uid, move_line, type):
        """ Gets taxes on invoice
        @param move_line: Stock move lines
        @param type: Type of invoice
        @return: Taxes Ids for the move line
        """
        if type in ('in_invoice', 'in_refund'):
            taxes = move_line.product_id.supplier_taxes_id
        else:
            taxes = move_line.product_id.taxes_id

        if move_line.picking_id and move_line.picking_id.address_id and move_line.picking_id.address_id.partner_id:
            return self.pool.get('account.fiscal.position').map_tax(
                cr,
                uid,
                move_line.picking_id.address_id.partner_id.property_account_position,
                taxes
            )
        else:
            return map(lambda x: x.id, taxes)

    def _get_account_analytic_invoice(self, cr, uid, picking, move_line):
        return False

    def _invoice_line_hook(self, cr, uid, move_line, invoice_line_id):
        '''Call after the creation of the invoice line'''
        return

    def _invoice_hook(self, cr, uid, picking, invoice_id):
        '''Call after the creation of the invoice'''
        return

    def action_invoice_create(self, cr, uid, ids, journal_id=False,
            group=False, type='out_invoice', context=None):
        """ Creates invoice based on the invoice state selected for picking.
        @param journal_id: Id of journal
        @param group: Whether to create a group invoice or not
        @param type: Type invoice to be created
        @return: Ids of created invoices for the pickings
        """
        if context is None:
            context = {}

        invoice_obj = self.pool.get('account.invoice')
        invoice_line_obj = self.pool.get('account.invoice.line')
        invoices_group = {}
        res = {}

        for picking in self.browse(cr, uid, ids, context=context):
            if picking.invoice_state != '2binvoiced':
                continue
            payment_term_id = False
            partner = picking.address_id and picking.address_id.partner_id
            if not partner:
                raise osv.except_osv(_('Error, no partner !'),
                    _('Please put a partner on the picking list if you want to generate invoice.'))

            if type in ('out_invoice', 'out_refund'):
                account_id = partner.property_account_receivable.id
                payment_term_id = self._get_payment_term(cr, uid, picking)
            else:
                account_id = partner.property_account_payable.id

            address_contact_id, address_invoice_id = \
                    self._get_address_invoice(cr, uid, picking).values()

            comment = self._get_comment_invoice(cr, uid, picking)
            if group and partner.id in invoices_group:
                invoice_id = invoices_group[partner.id]
                invoice = invoice_obj.browse(cr, uid, invoice_id)
                invoice_vals = {
                    'name': (invoice.name or '') + ', ' + (picking.name or ''),
                    'origin': (invoice.origin or '') + ', ' + (picking.name or '') + (picking.origin and (':' + picking.origin) or ''),
                    'comment': (comment and (invoice.comment and invoice.comment+"\n"+comment or comment)) or (invoice.comment and invoice.comment or ''),
                    'date_invoice':context.get('date_inv',False),
                    'user_id':uid
                }
                invoice_obj.write(cr, uid, [invoice_id], invoice_vals, context=context)
            else:
                invoice_vals = {
                    'name': picking.name,
                    'origin': (picking.name or '') + (picking.origin and (':' + picking.origin) or ''),
                    'type': type,
                    'account_id': account_id,
                    'partner_id': partner.id,
                    'address_invoice_id': address_invoice_id,
                    'address_contact_id': address_contact_id,
                    'comment': comment,
                    'payment_term': payment_term_id,
                    'fiscal_position': partner.property_account_position.id,
                    'date_invoice': context.get('date_inv',False),
                    'company_id': picking.company_id.id,
                    'user_id':uid
                }
                cur_id = self.get_currency_id(cr, uid, picking)
                if cur_id:
                    invoice_vals['currency_id'] = cur_id
                if journal_id:
                    invoice_vals['journal_id'] = journal_id
                invoice_id = invoice_obj.create(cr, uid, invoice_vals,
                        context=context)
                invoices_group[partner.id] = invoice_id
            res[picking.id] = invoice_id
            for move_line in picking.move_lines:
                if move_line.state == 'cancel':
                    continue
                origin = move_line.picking_id.name or ''
                if move_line.picking_id.origin:
                    origin += ':' + move_line.picking_id.origin
                if group:
                    name = (picking.name or '') + '-' + move_line.name
                else:
                    name = move_line.name

                if type in ('out_invoice', 'out_refund'):
                    account_id = move_line.product_id.product_tmpl_id.\
                            property_account_income.id
                    if not account_id:
                        account_id = move_line.product_id.categ_id.\
                                property_account_income_categ.id
                else:
                    account_id = move_line.product_id.product_tmpl_id.\
                            property_account_expense.id
                    if not account_id:
                        account_id = move_line.product_id.categ_id.\
                                property_account_expense_categ.id

                price_unit = self._get_price_unit_invoice(cr, uid,
                        move_line, type)
                discount = self._get_discount_invoice(cr, uid, move_line)
                tax_ids = self._get_taxes_invoice(cr, uid, move_line, type)
                account_analytic_id = self._get_account_analytic_invoice(cr, uid, picking, move_line)

                #set UoS if it's a sale and the picking doesn't have one
                uos_id = move_line.product_uos and move_line.product_uos.id or False
                if not uos_id and type in ('out_invoice', 'out_refund'):
                    uos_id = move_line.product_uom.id

                account_id = self.pool.get('account.fiscal.position').map_account(cr, uid, partner.property_account_position, account_id)
                invoice_line_id = invoice_line_obj.create(cr, uid, {
                    'name': name,
                    'origin': origin,
                    'invoice_id': invoice_id,
                    'uos_id': uos_id,
                    'product_id': move_line.product_id.id,
                    'account_id': account_id,
                    'price_unit': price_unit,
                    'discount': discount,
                    'quantity': move_line.product_uos_qty or move_line.product_qty,
                    'invoice_line_tax_id': [(6, 0, tax_ids)],
                    'account_analytic_id': account_analytic_id,
                }, context=context)
                self._invoice_line_hook(cr, uid, move_line, invoice_line_id)

            invoice_obj.button_compute(cr, uid, [invoice_id], context=context,
                    set_total=(type in ('in_invoice', 'in_refund')))
            self.write(cr, uid, [picking.id], {
                'invoice_state': 'invoiced',
                }, context=context)
            self._invoice_hook(cr, uid, picking, invoice_id)
        self.write(cr, uid, res.keys(), {
            'invoice_state': 'invoiced',
            }, context=context)
        return res

    def test_done(self, cr, uid, ids, context=None):
        """ Test whether the move lines are done or not.
        @return: True or False
        """
        ok = False
        for pick in self.browse(cr, uid, ids, context=context):
            if not pick.move_lines:
                return True
            for move in pick.move_lines:
                if move.state not in ('cancel','done'):
                    return False
                if move.state=='done':
                    ok = True
        return ok

    def test_cancel(self, cr, uid, ids, context=None):
        """ Test whether the move lines are canceled or not.
        @return: True or False
        """
        for pick in self.browse(cr, uid, ids, context=context):
            for move in pick.move_lines:
                if move.state not in ('cancel',):
                    return False
        return True
   
    def allow_cancel(self, cr, uid, ids, context={}):
        for pick in self.browse(cr, uid, ids, context=context):
            if not pick.move_lines:
                return True
            for move in pick.move_lines:
                if move.state == 'done':
                    raise osv.except_osv(_('Error'), _('You cannot cancel picking because stock move is in done state !'))                    
        return True
    def unlink(self, cr, uid, ids, context=None):
        move_obj = self.pool.get('stock.move')
        if context is None:
            context = {}
        for pick in self.browse(cr, uid, ids, context=context):
            if pick.state in ['done','cancel']:
                raise osv.except_osv(_('Error'), _('You cannot remove the picking which is in %s state !')%(pick.state,))
            elif pick.state in ['confirmed','assigned', 'draft']:
                ids2 = [move.id for move in pick.move_lines]
                ctx = context.copy()
                ctx.update({'call_unlink':True})
                if pick.state != 'draft':
                    #Cancelling the move in order to affect Virtual stock of product
                    move_obj.action_cancel(cr, uid, ids2, ctx)
                #Removing the move
                move_obj.unlink(cr, uid, ids2, ctx)

        return super(stock_picking, self).unlink(cr, uid, ids, context=context)

    # FIXME: needs refactoring, this code is partially duplicated in stock_move.do_partial()!
    def do_partial(self, cr, uid, ids, partial_datas, context=None):
        """ Makes partial picking and moves done.
        @param partial_datas : Dictionary containing details of partial picking
                          like partner_id, address_id, delivery_date,
                          delivery moves with product_id, product_qty, uom
        @return: Dictionary of values
        """
        if context is None:
            context = {}
        else:
            context = dict(context)
        res = {}
        move_obj = self.pool.get('stock.move')
        product_obj = self.pool.get('product.product')
        currency_obj = self.pool.get('res.currency')
        uom_obj = self.pool.get('product.uom')
        sequence_obj = self.pool.get('ir.sequence')
        wf_service = netsvc.LocalService("workflow")
        for pick in self.browse(cr, uid, ids, context=context):
            new_picking = None
            complete, too_many, too_few = [], [], []
            move_product_qty = {}
            prodlot_ids = {}
            for move in pick.move_lines:
                if move.state in ('done', 'cancel'):
                    continue
                partial_data = partial_datas.get('move%s'%(move.id), False)
                assert partial_data, _('Do not Found Partial data of Stock Move Line :%s' %(move.id))
                product_qty = partial_data.get('product_qty',0.0)
                move_product_qty[move.id] = product_qty
                product_uom = partial_data.get('product_uom',False)
                product_price = partial_data.get('product_price',0.0)
                product_currency = partial_data.get('product_currency',False)
                prodlot_id = partial_data.get('prodlot_id')
                prodlot_ids[move.id] = prodlot_id
                if move.product_qty == product_qty:
                    complete.append(move)
                elif move.product_qty > product_qty:
                    too_few.append(move)
                else:
                    too_many.append(move)

                # Average price computation
                if (pick.type == 'in') and (move.product_id.cost_method == 'average'):
                    product = product_obj.browse(cr, uid, move.product_id.id)
                    move_currency_id = move.company_id.currency_id.id
                    context['currency_id'] = move_currency_id
                    qty = uom_obj._compute_qty(cr, uid, product_uom, product_qty, product.uom_id.id)
                    if qty > 0:
                        new_price = currency_obj.compute(cr, uid, product_currency,
                                move_currency_id, product_price)
                        new_price = uom_obj._compute_price(cr, uid, product_uom, new_price,
                                product.uom_id.id)
                        if product.qty_available <= 0:
                            new_std_price = new_price
                        else:
                            # Get the standard price
                            amount_unit = product.price_get('standard_price', context)[product.id]
                            new_std_price = ((amount_unit * product.qty_available)\
                                + (new_price * qty))/(product.qty_available + qty)

                        # Write the field according to price type field
                        product_obj.write(cr, uid, [product.id], {'standard_price': new_std_price})

                        # Record the values that were chosen in the wizard, so they can be
                        # used for inventory valuation if real-time valuation is enabled.
                        move_obj.write(cr, uid, [move.id], 
                                {'price_unit': product_price,
                                 'price_currency_id': product_currency})


            for move in too_few:
                product_qty = move_product_qty[move.id]

                if not new_picking:
                    new_picking = self.copy(cr, uid, pick.id,
                            {
                                'name': sequence_obj.get(cr, uid, 'stock.picking.%s'%(pick.type)),
                                'move_lines' : [],
                                'state':'draft',
                            })
                if product_qty != 0:
                    defaults = {
                            'product_qty' : product_qty,
                            'product_uos_qty': product_qty, #TODO: put correct uos_qty
                            'picking_id' : new_picking,
                            'state': 'assigned',
                            'move_dest_id': False,
                            'price_unit': move.price_unit,
                    }
                    prodlot_id = prodlot_ids[move.id]
                    if prodlot_id:
                        defaults.update(prodlot_id=prodlot_id)
                    move_obj.copy(cr, uid, move.id, defaults)

                move_obj.write(cr, uid, [move.id],
                        {
                            'product_qty' : move.product_qty - product_qty,
                            'product_uos_qty':move.product_qty - product_qty, #TODO: put correct uos_qty
                        })

            if new_picking:
                move_obj.write(cr, uid, [c.id for c in complete], {'picking_id': new_picking})
                for move in complete:
                    if prodlot_ids.get(move.id):
                        move_obj.write(cr, uid, move.id, {'prodlot_id': prodlot_ids[move.id]})
            for move in too_many:
                product_qty = move_product_qty[move.id]
                defaults = {
                    'product_qty' : product_qty,
                    'product_uos_qty': product_qty, #TODO: put correct uos_qty
                }
                prodlot_id = prodlot_ids.get(move.id)
                if prodlot_ids.get(move.id):
                    defaults.update(prodlot_id=prodlot_id)
                if new_picking:
                    defaults.update(picking_id=new_picking)
                move_obj.write(cr, uid, [move.id], defaults)


            # At first we confirm the new picking (if necessary)
            if new_picking:
                wf_service.trg_validate(uid, 'stock.picking', new_picking, 'button_confirm', cr)
                # Then we finish the good picking
                self.write(cr, uid, [pick.id], {'backorder_id': new_picking})
                self.action_move(cr, uid, [new_picking])
                wf_service.trg_validate(uid, 'stock.picking', new_picking, 'button_done', cr)
                wf_service.trg_write(uid, 'stock.picking', pick.id, cr)
                delivered_pack_id = new_picking
            else:
                self.action_move(cr, uid, [pick.id])
                wf_service.trg_validate(uid, 'stock.picking', pick.id, 'button_done', cr)
                delivered_pack_id = pick.id

            delivered_pack = self.browse(cr, uid, delivered_pack_id, context=context)
            res[pick.id] = {'delivered_picking': delivered_pack.id or False}

        return res

    def log_picking(self, cr, uid, ids, context=None):
        """ This function will create log messages for picking.
        @param cr: the database cursor
        @param uid: the current user's ID for security checks,
        @param ids: List of Picking Ids
        @param context: A standard dictionary for contextual values
        """
        for pick in self.browse(cr, uid, ids, context=context):
            msg=''
            if pick.auto_picking:
                continue
            type_list = {
                'out':_("Delivery Order"),
                'in':_('Reception'),
                'internal': _('Internal picking'),
            }
            message = type_list.get(pick.type, _('Document')) + " '" + (pick.name or '?') + "' "
            if pick.min_date:
                msg= _(' for the ')+ datetime.strptime(pick.min_date, '%Y-%m-%d %H:%M:%S').strftime('%m/%d/%Y')
            state_list = {
                'confirmed': _("is scheduled") + msg +'.',
                'assigned': _('is ready to process.'),
                'cancel': _('is cancelled.'),
                'done': _('is done.'),
                'draft':_('is in draft state.'),
            }
            message += state_list[pick.state]
            self.log(cr, uid, pick.id, message)
        return True

stock_picking()

class stock_production_lot(osv.osv):

    def name_get(self, cr, uid, ids, context=None):
        if not ids:
            return []
        reads = self.read(cr, uid, ids, ['name', 'prefix', 'ref'], context)
        res = []
        for record in reads:
            name = record['name']
            prefix = record['prefix']
            if prefix:
                name = prefix + '/' + name
            if record['ref']:
                name = '%s [%s]' % (name, record['ref'])
            res.append((record['id'], name))
        return res

    _name = 'stock.production.lot'
    _description = 'Production lot'

    def _get_stock(self, cr, uid, ids, field_name, arg, context=None):
        """ Gets stock of products for locations
        @return: Dictionary of values
        """
        if 'location_id' not in context:
            locations = self.pool.get('stock.location').search(cr, uid, [('usage', '=', 'internal')], context=context)
        else:
            locations = context['location_id'] and [context['location_id']] or []

        if isinstance(ids, (int, long)):
            ids = [ids]

        res = {}.fromkeys(ids, 0.0)
        if locations:
            cr.execute('''select
                    prodlot_id,
                    sum(qty)
                from
                    stock_report_prodlots
                where
                    location_id IN %s and prodlot_id IN %s group by prodlot_id''',(tuple(locations),tuple(ids),))
            res.update(dict(cr.fetchall()))

        return res

    def _stock_search(self, cr, uid, obj, name, args, context=None):
        """ Searches Ids of products
        @return: Ids of locations
        """
        locations = self.pool.get('stock.location').search(cr, uid, [('usage', '=', 'internal')])
        cr.execute('''select
                prodlot_id,
                sum(qty)
            from
                stock_report_prodlots
            where
                location_id IN %s group by prodlot_id
            having  sum(qty) '''+ str(args[0][1]) + str(args[0][2]),(tuple(locations),))
        res = cr.fetchall()
        ids = [('id', 'in', map(lambda x: x[0], res))]
        return ids

    _columns = {
        'name': fields.char('Serial Number', size=64, required=True, help="Unique serial number, will be displayed as: PREFIX/SERIAL [INT_REF]"),
        'ref': fields.char('Internal Reference', size=256, help="Internal reference number in case it differs from the manufacturer's serial number"),
        'prefix': fields.char('Prefix', size=64, help="Optional prefix to prepend when displaying this serial number: PREFIX/SERIAL [INT_REF]"),
        'product_id': fields.many2one('product.product', 'Product', required=True),
        'date': fields.datetime('Creation Date', required=True),
        'stock_available': fields.function(_get_stock, fnct_search=_stock_search, method=True, type="float", string="Available", select=True, 
            help="Current quantity of products with this Production Lot Number available in company warehouses",
            digits_compute=dp.get_precision('Product UoM')),
        'revisions': fields.one2many('stock.production.lot.revision', 'lot_id', 'Revisions'),
        'company_id': fields.many2one('res.company', 'Company', select=True),
        'move_ids': fields.one2many('stock.move', 'prodlot_id', 'Moves for this production lot', readonly=True),
    }
    _defaults = {
        'date':  time.strftime('%Y-%m-%d %H:%M:%S'),
        'name': lambda x, y, z, c: x.pool.get('ir.sequence').get(y, z, 'stock.lot.serial'),
        'product_id': lambda x, y, z, c: c.get('product_id', False),
    }
    _sql_constraints = [
        ('name_ref_uniq', 'unique (name, ref)', _('The combination of serial number and internal reference must be unique !')),
    ]
    def action_traceability(self, cr, uid, ids, context={}):
        """ It traces the information of a product
        @param self: The object pointer.
        @param cr: A database cursor
        @param uid: ID of the user currently logged in
        @param ids: List of IDs selected 
        @param context: A standard dictionary 
        @return: A dictionary of values
        """
        value=self.pool.get('action.traceability').action_traceability(cr,uid,ids,context)
        return value
stock_production_lot()

class stock_production_lot_revision(osv.osv):
    _name = 'stock.production.lot.revision'
    _description = 'Production lot revisions'

    _columns = {
        'name': fields.char('Revision Name', size=64, required=True),
        'description': fields.text('Description'),
        'date': fields.date('Revision Date'),
        'indice': fields.char('Revision Number', size=16),
        'author_id': fields.many2one('res.users', 'Author'),
        'lot_id': fields.many2one('stock.production.lot', 'Production lot', select=True, ondelete='cascade'),
        'company_id': fields.related('lot_id','company_id',type='many2one',relation='res.company',string='Company',store=True),
    }

    _defaults = {
        'author_id': lambda x, y, z, c: z,
        'date': time.strftime('%Y-%m-%d'),
    }

stock_production_lot_revision()

# ----------------------------------------------------
# Move
# ----------------------------------------------------

#
# Fields:
#   location_dest_id is only used for predicting futur stocks
#
class stock_move(osv.osv):

    def _getSSCC(self, cr, uid, context=None):
        cr.execute('select id from stock_tracking where create_uid=%s order by id desc limit 1', (uid,))
        res = cr.fetchone()
        return (res and res[0]) or False
    _name = "stock.move"
    _description = "Stock Move"
    _order = 'date_expected desc, id'
    _log_create = False

    def name_get(self, cr, uid, ids, context=None):
        res = []
        for line in self.browse(cr, uid, ids, context):
            res.append((line.id, (line.product_id.code or '/')+': '+line.location_id.name+' > '+line.location_dest_id.name))
        return res

    def _check_tracking(self, cr, uid, ids):
        """ Checks if production lot is assigned to stock move or not.
        @return: True or False
        """
        for move in self.browse(cr, uid, ids):
            if not move.prodlot_id and \
               (move.state == 'done' and \
               ( \
                   (move.product_id.track_production and move.location_id.usage == 'production') or \
                   (move.product_id.track_production and move.location_dest_id.usage == 'production') or \
                   (move.product_id.track_incoming and move.location_id.usage == 'supplier') or \
                   (move.product_id.track_outgoing and move.location_dest_id.usage == 'customer') \
               )):
                return False
        return True

    def _check_product_lot(self, cr, uid, ids):
        """ Checks whether move is done or not and production lot is assigned to that move.
        @return: True or False
        """
        for move in self.browse(cr, uid, ids):
            if move.prodlot_id and move.state == 'done' and (move.prodlot_id.product_id.id != move.product_id.id):
                return False
        return True

    _columns = {
        'name': fields.char('Name', size=64, required=True, select=True),
        'priority': fields.selection([('0', 'Not urgent'), ('1', 'Urgent')], 'Priority'),
        'create_date': fields.datetime('Creation Date', readonly=True),
        'date': fields.datetime('Date', required=True, help="Move date: scheduled date until move is done, then date of actual move processing", readonly=True),
        'date_expected': fields.datetime('Scheduled Date', states={'done': [('readonly', True)]},required=True, help="Scheduled date for the processing of this move"),
        'product_id': fields.many2one('product.product', 'Product', required=True, select=True, domain=[('type','<>','service')],states={'done': [('readonly', True)]}),

        'product_qty': fields.float('Quantity', digits_compute=dp.get_precision('Product UoM'), required=True,states={'done': [('readonly', True)]}),
        'product_uom': fields.many2one('product.uom', 'Unit of Measure', required=True,states={'done': [('readonly', True)]}),
        'product_uos_qty': fields.float('Quantity (UOS)', digits_compute=dp.get_precision('Product UoM')),
        'product_uos': fields.many2one('product.uom', 'Product UOS'),
        'product_packaging': fields.many2one('product.packaging', 'Packaging', help="It specifies attributes of packaging like type, quantity of packaging,etc."),

        'location_id': fields.many2one('stock.location', 'Source Location', required=True, select=True,states={'done': [('readonly', True)]}, help="Sets a location if you produce at a fixed location. This can be a partner location if you subcontract the manufacturing operations."),
        'location_dest_id': fields.many2one('stock.location', 'Destination Location', required=True,states={'done': [('readonly', True)]}, select=True, help="Location where the system will stock the finished products."),
        'address_id': fields.many2one('res.partner.address', 'Destination Address', help="Optional address where goods are to be delivered, specifically used for allotment"),

        'prodlot_id': fields.many2one('stock.production.lot', 'Production Lot', help="Production lot is used to put a serial number on the production", select=True),
        'tracking_id': fields.many2one('stock.tracking', 'Pack', select=True, help="Logistical shipping unit: pallet, box, pack ..."),

        'auto_validate': fields.boolean('Auto Validate'),

        'move_dest_id': fields.many2one('stock.move', 'Destination Move', help="Optional: next stock move when chaining them", select=True),
        'move_history_ids': fields.many2many('stock.move', 'stock_move_history_ids', 'parent_id', 'child_id', 'Move History (child moves)'),
        'move_history_ids2': fields.many2many('stock.move', 'stock_move_history_ids', 'child_id', 'parent_id', 'Move History (parent moves)'),
        'picking_id': fields.many2one('stock.picking', 'Picking List', select=True,states={'done': [('readonly', True)]}),
        'note': fields.text('Notes'),
        'state': fields.selection([('draft', 'Draft'), ('waiting', 'Waiting'), ('confirmed', 'Confirmed'), ('assigned', 'Available'), ('done', 'Done'), ('cancel', 'Cancelled')], 'State', readonly=True, select=True,
                                  help='When the stock move is created it is in the \'Draft\' state.\n After that it is set to \'Confirmed\' state.\n If stock is available state is set to \'Available\'.\n When the picking is done the state is \'Done\'.\
                                  \nThe state is \'Waiting\' if the move is waiting for another one.'),
        'price_unit': fields.float('Unit Price', digits_compute= dp.get_precision('Account'), help="Technical field used to record the product cost set by the user during a picking confirmation (when average price costing method is used)"),
        'price_currency_id': fields.many2one('res.currency', 'Currency for average price', help="Technical field used to record the currency chosen by the user during a picking confirmation (when average price costing method is used)"),
        'company_id': fields.many2one('res.company', 'Company', required=True, select=True),
        'partner_id': fields.related('picking_id','address_id','partner_id',type='many2one', relation="res.partner", string="Partner", store=True, select=True),
        'backorder_id': fields.related('picking_id','backorder_id',type='many2one', relation="stock.picking", string="Back Order", select=True),
        'origin': fields.related('picking_id','origin',type='char', size=64, relation="stock.picking", string="Origin", store=True),

        # used for colors in tree views:
        'scrapped': fields.related('location_dest_id','scrap_location',type='boolean',relation='stock.location',string='Scrapped'),
    }
    _constraints = [
        (_check_tracking,
            'You must assign a production lot for this product',
            ['prodlot_id']),
        (_check_product_lot,
            'You try to assign a lot which is not from the same product',
            ['prodlot_id'])]

    def _default_location_destination(self, cr, uid, context=None):
        """ Gets default address of partner for destination location
        @return: Address id or False
        """
        if context.get('move_line', []):
            if context['move_line'][0]:
                if isinstance(context['move_line'][0], (tuple, list)):
                    return context['move_line'][0][2] and context['move_line'][0][2].get('location_dest_id',False) 
                else:
                    move_list = self.pool.get('stock.move').read(cr, uid, context['move_line'][0], ['location_dest_id'])
                    return move_list and move_list['location_dest_id'][0] or False
        if context.get('address_out_id', False):
            property_out = self.pool.get('res.partner.address').browse(cr, uid, context['address_out_id'], context).partner_id.property_stock_customer
            return property_out and property_out.id or False
        return False

    def _default_location_source(self, cr, uid, context=None):
        """ Gets default address of partner for source location
        @return: Address id or False
        """
        if context.get('move_line', []):
            try:
                return context['move_line'][0][2]['location_id']
            except:
                pass
        if context.get('address_in_id', False):
            return self.pool.get('res.partner.address').browse(cr, uid, context['address_in_id'], context).partner_id.property_stock_supplier.id
        return False

    _defaults = {
        'location_id': _default_location_source,
        'location_dest_id': _default_location_destination,
        'state': 'draft',
        'priority': '1',
        'product_qty': 1.0,
        'scrapped' :  False,
        'date': time.strftime('%Y-%m-%d %H:%M:%S'),
        'company_id': lambda self,cr,uid,c: self.pool.get('res.company')._company_default_get(cr, uid, 'stock.move', context=c),
        'date_expected': time.strftime('%Y-%m-%d %H:%M:%S'),
    }

    def write(self, cr, uid, ids, vals, context=None):
        if uid != 1:
            frozen_fields = set(['product_qty', 'product_uom', 'product_uos_qty', 'product_uos', 'location_id', 'location_dest_id', 'product_id'])
            for move in self.browse(cr, uid, ids):
                if move.state == 'done':
                    if frozen_fields.intersection(vals):
                        raise osv.except_osv(_('Operation forbidden'),
                                             _('Quantities, UoMs, Products and Locations cannot be modified on stock moves that have already been processed (except by the Administrator)'))
        return  super(stock_move, self).write(cr, uid, ids, vals, context=context)

    def copy(self, cr, uid, id, default=None, context=None):
        if default is None:
            default = {}
        default = default.copy()
        return super(stock_move, self).copy(cr, uid, id, default, context=context)

    def _auto_init(self, cursor, context=None):
        res = super(stock_move, self)._auto_init(cursor, context=context)
        cursor.execute('SELECT indexname \
                FROM pg_indexes \
                WHERE indexname = \'stock_move_location_id_location_dest_id_product_id_state\'')
        if not cursor.fetchone():
            cursor.execute('CREATE INDEX stock_move_location_id_location_dest_id_product_id_state \
                    ON stock_move (location_id, location_dest_id, product_id, state)')
        return res

    def onchange_lot_id(self, cr, uid, ids, prodlot_id=False, product_qty=False,
                        loc_id=False, product_id=False, context=None):
        """ On change of production lot gives a warning message.
        @param prodlot_id: Changed production lot id
        @param product_qty: Quantity of product
        @param loc_id: Location id
        @param product_id: Product id
        @return: Warning message
        """
        if not prodlot_id or not loc_id:
            return {}
        ctx = context and context.copy() or {}
        ctx['location_id'] = loc_id
        prodlot = self.pool.get('stock.production.lot').browse(cr, uid, prodlot_id, ctx)
        location = self.pool.get('stock.location').browse(cr, uid, loc_id)
        warning = {}
        if (location.usage == 'internal') and (product_qty > (prodlot.stock_available or 0.0)):
            warning = {
                'title': _('Bad Lot Assignation !'),
                'message': _('You are moving %.2f products but only %.2f available in this lot.') % (product_qty, prodlot.stock_available or 0.0)
            }
        return {'warning': warning}

    def onchange_quantity(self, cr, uid, ids, product_id, product_qty,
                          product_uom, product_uos):
        """ On change of product quantity finds UoM and UoS quantities
        @param product_id: Product id
        @param product_qty: Changed Quantity of product
        @param product_uom: Unit of measure of product
        @param product_uos: Unit of sale of product
        @return: Dictionary of values
        """
        result = {
                  'product_uos_qty': 0.00
          }

        if (not product_id) or (product_qty <=0.0):
            return {'value': result}

        product_obj = self.pool.get('product.product')
        uos_coeff = product_obj.read(cr, uid, product_id, ['uos_coeff'])

        if product_uos and product_uom and (product_uom != product_uos):
            result['product_uos_qty'] = product_qty * uos_coeff['uos_coeff']
        else:
            result['product_uos_qty'] = product_qty

        return {'value': result}

    def onchange_product_id(self, cr, uid, ids, prod_id=False, loc_id=False,
                            loc_dest_id=False, address_id=False):
        """ On change of product id, if finds UoM, UoS, quantity and UoS quantity.
        @param prod_id: Changed Product id
        @param loc_id: Source location id
        @param loc_id: Destination location id
        @param address_id: Address id of partner
        @return: Dictionary of values
        """
        if not prod_id:
            return {}
        lang = False
        if address_id:
            addr_rec = self.pool.get('res.partner.address').browse(cr, uid, address_id)
            if addr_rec:
                lang = addr_rec.partner_id and addr_rec.partner_id.lang or False
        ctx = {'lang': lang}

        product = self.pool.get('product.product').browse(cr, uid, [prod_id], context=ctx)[0]
        uos_id  = product.uos_id and product.uos_id.id or False
        result = {
            'product_uom': product.uom_id.id,
            'product_uos': uos_id,
            'product_qty': 1.00,
            'product_uos_qty' : self.pool.get('stock.move').onchange_quantity(cr, uid, ids, prod_id, 1.00, product.uom_id.id, uos_id)['value']['product_uos_qty']
        }
        if not ids:
            result['name'] = product.partner_ref
        if loc_id:
            result['location_id'] = loc_id
        if loc_dest_id:
            result['location_dest_id'] = loc_dest_id
        return {'value': result}

    def _chain_compute(self, cr, uid, moves, context=None):
        """ Finds whether the location has chained location type or not.
        @param moves: Stock moves
        @return: Dictionary containing destination location with chained location type.
        """
        result = {}
        for m in moves:
            dest = self.pool.get('stock.location').chained_location_get(
                cr,
                uid,
                m.location_dest_id,
                m.picking_id and m.picking_id.address_id and m.picking_id.address_id.partner_id,
                m.product_id,
                context
            )
            if dest:
                if dest[1] == 'transparent':
                    newdate = (datetime.strptime(m.date, '%Y-%m-%d %H:%M:%S') + relativedelta(days=dest[2] or 0)).strftime('%Y-%m-%d')
                    self.write(cr, uid, [m.id], {
                        'date': newdate,
                        'location_dest_id': dest[0].id})
                    if m.picking_id and (dest[3] or dest[5]):
                        self.pool.get('stock.picking').write(cr, uid, [m.picking_id.id], {
                            'stock_journal_id': dest[3] or m.picking_id.stock_journal_id.id,
                            'type': dest[5] or m.picking_id.type
                        }, context=context)
                    m.location_dest_id = dest[0]
                    res2 = self._chain_compute(cr, uid, [m], context=context)
                    for pick_id in res2.keys():
                        result.setdefault(pick_id, [])
                        result[pick_id] += res2[pick_id]
                else:
                    result.setdefault(m.picking_id, [])
                    result[m.picking_id].append( (m, dest) )
        return result
    def _create_chained_picking(self, cr, uid, pick_name,picking,ptype,move, context=None):
        res_obj = self.pool.get('res.company')
        picking_obj = self.pool.get('stock.picking')
        pick_id= picking_obj.create(cr, uid, {
                                'name': pick_name,
                                'origin': str(picking.origin or ''),
                                'type': ptype,
                                'note': picking.note,
                                'move_type': picking.move_type,
                                'auto_picking': move[0][1][1] == 'auto',
                                'stock_journal_id': move[0][1][3],
                                'company_id': move[0][1][4] or res_obj._company_default_get(cr, uid, 'stock.company', context=context),
                                'address_id': picking.address_id.id,
                                'invoice_state': 'none',
                                'date': picking.date,
                            })
        return pick_id
    def action_confirm(self, cr, uid, ids, context=None):
        """ Confirms stock move.
        @return: List of ids.
        """
        moves = self.browse(cr, uid, ids)
        self.write(cr, uid, ids, {'state': 'confirmed'})
        res_obj = self.pool.get('res.company')
        location_obj = self.pool.get('stock.location')
        move_obj = self.pool.get('stock.move')
        wf_service = netsvc.LocalService("workflow")

        def create_chained_picking(self, cr, uid, moves, context=None):
            new_moves = []
            if context is None:
                context = {}
            for picking, todo in self._chain_compute(cr, uid, moves, context=context).items():
                ptype = todo[0][1][5] and todo[0][1][5] or location_obj.picking_type_get(cr, uid, todo[0][0].location_dest_id, todo[0][1][0])
                pick_name = picking.name or ''
                if picking:
                    pickid = self._create_chained_picking(cr, uid, pick_name,picking,ptype,todo,context)
                else:
                    pickid = False
                for move, (loc, dummy, delay, dummy, company_id, ptype) in todo:
                    new_id = move_obj.copy(cr, uid, move.id, {
                        'location_id': move.location_dest_id.id,
                        'location_dest_id': loc.id,
                        'date_moved': time.strftime('%Y-%m-%d'),
                        'picking_id': pickid,
                        'state': 'waiting',
                        'company_id': company_id or res_obj._company_default_get(cr, uid, 'stock.company', context=context)  ,
                        'move_history_ids': [],
                        'date': (datetime.strptime(move.date, '%Y-%m-%d %H:%M:%S') + relativedelta(days=delay or 0)).strftime('%Y-%m-%d'),
                        'move_history_ids2': []}
                    )
                    move_obj.write(cr, uid, [move.id], {
                        'move_dest_id': new_id,
                        'move_history_ids': [(4, new_id)]
                    })
                    new_moves.append(self.browse(cr, uid, [new_id])[0])
                if pickid:
                    wf_service.trg_validate(uid, 'stock.picking', pickid, 'button_confirm', cr)
            if new_moves:
                create_chained_picking(self, cr, uid, new_moves, context)
        create_chained_picking(self, cr, uid, moves, context)
        return []

    def action_assign(self, cr, uid, ids, *args):
        """ Changes state to confirmed or waiting.
        @return: List of values
        """
        todo = []
        for move in self.browse(cr, uid, ids):
            if move.state in ('confirmed', 'waiting'):
                todo.append(move.id)
        res = self.check_assign(cr, uid, todo)
        return res

    def force_assign(self, cr, uid, ids, context={}):
        """ Changes the state to assigned.
        @return: True
        """
        self.write(cr, uid, ids, {'state': 'assigned'})
        return True

    def cancel_assign(self, cr, uid, ids, context={}):
        """ Changes the state to confirmed.
        @return: True
        """
        self.write(cr, uid, ids, {'state': 'confirmed'})
        return True

    #
    # Duplicate stock.move
    #
    def check_assign(self, cr, uid, ids, context=None):
        """ Checks the product type and accordingly writes the state.
        @return: No. of moves done
        """
        done = []
        count = 0
        pickings = {}
        if context is None:
            context = {}
        for move in self.browse(cr, uid, ids, context=context):
            if move.product_id.type == 'consu' or move.location_id.usage == 'supplier':
                if move.state in ('confirmed', 'waiting'):
                    done.append(move.id)
                pickings[move.picking_id.id] = 1
                continue
            if move.state in ('confirmed', 'waiting'):
                # Important: we must pass lock=True to _product_reserve() to avoid race conditions and double reservations
                res = self.pool.get('stock.location')._product_reserve(cr, uid, [move.location_id.id], move.product_id.id, move.product_qty, {'uom': move.product_uom.id}, lock=True)
                if res:
                    #_product_available_test depends on the next status for correct functioning
                    #the test does not work correctly if the same product occurs multiple times
                    #in the same order. This is e.g. the case when using the button 'split in two' of
                    #the stock outgoing form
                    self.write(cr, uid, [move.id], {'state':'assigned'})
                    done.append(move.id)
                    pickings[move.picking_id.id] = 1
                    r = res.pop(0)
                    cr.execute('update stock_move set location_id=%s, product_qty=%s where id=%s', (r[1], r[0], move.id))

                    while res:
                        r = res.pop(0)
                        move_id = self.copy(cr, uid, move.id, {'product_qty': r[0], 'location_id': r[1]})
                        done.append(move_id)
        if done:
            count += len(done)
            self.write(cr, uid, done, {'state': 'assigned'})

        if count:
            for pick_id in pickings:
                wf_service = netsvc.LocalService("workflow")
                wf_service.trg_write(uid, 'stock.picking', pick_id, cr)
        return count

    def setlast_tracking(self, cr, uid, ids, context=None):
        tracking_obj = self.pool.get('stock.tracking')
        picking = self.browse(cr, uid, ids)[0].picking_id
        if picking:
            last_track = [line.tracking_id.id for line in picking.move_lines if line.tracking_id]
            if not last_track:
                last_track = tracking_obj.create(cr, uid, {}, context=context)
            else:
                last_track.sort()
                last_track = last_track[-1]
            self.write(cr, uid, ids, {'tracking_id': last_track})
        return True

    #
    # Cancel move => cancel others move and pickings
    #
    def action_cancel(self, cr, uid, ids, context=None):
        """ Cancels the moves and if all moves are cancelled it cancels the picking.
        @return: True
        """
        if not len(ids):
            return True
        if context is None:
            context = {}
        pickings = {}
        for move in self.browse(cr, uid, ids):
            if move.state in ('confirmed', 'waiting', 'assigned', 'draft'):
                if move.picking_id:
                    pickings[move.picking_id.id] = True
            if move.move_dest_id and move.move_dest_id.state == 'waiting':
                self.write(cr, uid, [move.move_dest_id.id], {'state': 'assigned'})
                if context.get('call_unlink',False) and move.move_dest_id.picking_id:
                    wf_service = netsvc.LocalService("workflow")
                    wf_service.trg_write(uid, 'stock.picking', move.move_dest_id.picking_id.id, cr)
        self.write(cr, uid, ids, {'state': 'cancel', 'move_dest_id': False})
        if not context.get('call_unlink',False):
            for pick in self.pool.get('stock.picking').browse(cr, uid, pickings.keys()):
                if all(move.state == 'cancel' for move in pick.move_lines):
                    self.pool.get('stock.picking').write(cr, uid, [pick.id], {'state': 'cancel'})

        wf_service = netsvc.LocalService("workflow")
        for id in ids:
            wf_service.trg_trigger(uid, 'stock.move', id, cr)
        return True

    def _get_accounting_data_for_valuation(self, cr, uid, move, context=None):
        """
        Return the accounts and journal to use to post Journal Entries for the real-time
        valuation of the move.
        
        :param context: context dictionary that can explicitly mention the company to consider via the 'force_company' key
        :raise: osv.except_osv() is any mandatory account or journal is not defined.
        """
        product_obj=self.pool.get('product.product')
        accounts = product_obj.get_product_accounts(cr, uid, move.product_id.id, context)
        acc_src = accounts['stock_account_input']
        acc_dest = accounts['stock_account_output']
        acc_variation = accounts.get('property_stock_variation', False)
        journal_id = accounts['stock_journal']

        if not acc_src:
            raise osv.except_osv(_('Error!'),  _('There is no stock input account defined for this product or its category: "%s" (id: %d)') % \
                                    (move.product_id.name, move.product_id.id,))
        if not acc_dest:
            raise osv.except_osv(_('Error!'),  _('There is no stock output account defined for this product or its category: "%s" (id: %d)') % \
                                    (move.product_id.name, move.product_id.id,))
        if not journal_id:
            raise osv.except_osv(_('Error!'), _('There is no journal defined on the product category: "%s" (id: %d)') % \
                                    (move.product_id.categ_id.name, move.product_id.categ_id.id,))
        if not acc_variation:
            raise osv.except_osv(_('Error!'), _('There is no inventory variation account defined on the product category: "%s" (id: %d)') % \
                                    (move.product_id.categ_id.name, move.product_id.categ_id.id,))

        return journal_id, acc_src, acc_dest, acc_variation

    def _get_reference_accounting_values_for_valuation(self, cr, uid, move, context=None):
        """
        Return the reference amount and reference currency representing the inventory valuation for this move.
        These reference values should possibly be converted before being posted in Journals to adapt to the primary
        and secondary currencies of the relevant accounts.
        """
        product_uom_obj = self.pool.get('product.uom')

        # by default the reference currency is that of the move's company
        reference_currency_id = move.company_id.currency_id.id

        default_uom = move.product_id.uom_id.id
        qty = product_uom_obj._compute_qty(cr, uid, move.product_uom.id, move.product_qty, default_uom)

        # if product is set to average price and a specific value was entered in the picking wizard, 
        # we use it
        if move.product_id.cost_method == 'average' and move.price_unit:
            reference_amount = qty * move.price_unit
            reference_currency_id = move.price_currency_id.id or reference_currency_id

        # Otherwise we default to the company's valuation price type, considering that the values of the 
        # valuation field are expressed in the default currency of the move's company.
        else:
            if context is None:
                context = {}
            currency_ctx = dict(context, currency_id = move.company_id.currency_id.id)
            amount_unit = move.product_id.price_get('standard_price', currency_ctx)[move.product_id.id]
            reference_amount = amount_unit * qty or 1.0

        return reference_amount, reference_currency_id


    def _create_product_valuation_moves(self, cr, uid, move, context=None):
        """
        Generate the appropriate accounting moves if the product being moves is subject
        to real_time valuation tracking, and the source or destination location is
        a transit location or is outside of the company.
        """
        if move.product_id.valuation == 'real_time': # FIXME: product valuation should perhaps be a property?
            if context is None:
                context = {}
            src_company_ctx = dict(context,force_company=move.location_id.company_id.id)
            dest_company_ctx = dict(context,force_company=move.location_dest_id.company_id.id)
            account_moves = []
            # Outgoing moves (or cross-company output part)
            if move.location_id.company_id \
                and (move.location_id.usage == 'internal' and move.location_dest_id.usage != 'internal'\
                     or move.location_id.company_id != move.location_dest_id.company_id):
                journal_id, acc_src, acc_dest, acc_variation = self._get_accounting_data_for_valuation(cr, uid, move, src_company_ctx)
                reference_amount, reference_currency_id = self._get_reference_accounting_values_for_valuation(cr, uid, move, src_company_ctx)
                account_moves += [(journal_id, self._create_account_move_line(cr, uid, move, acc_variation, acc_dest, reference_amount, reference_currency_id, context))]

            # Incoming moves (or cross-company input part)
            if move.location_dest_id.company_id \
                and (move.location_id.usage != 'internal' and move.location_dest_id.usage == 'internal'\
                     or move.location_id.company_id != move.location_dest_id.company_id):
                journal_id, acc_src, acc_dest, acc_variation = self._get_accounting_data_for_valuation(cr, uid, move, dest_company_ctx)
                reference_amount, reference_currency_id = self._get_reference_accounting_values_for_valuation(cr, uid, move, src_company_ctx)
                account_moves += [(journal_id, self._create_account_move_line(cr, uid, move, acc_src, acc_variation, reference_amount, reference_currency_id, context))]

            move_obj = self.pool.get('account.move')
            for j_id, move_lines in account_moves:
                move_obj.create(cr, uid, 
                        {'name': move.name,
                         'journal_id': j_id,
                         'line_id': move_lines,
                         'ref': move.picking_id and move.picking_id.name})


    def action_done(self, cr, uid, ids, context=None):
        """ Makes the move done and if all moves are done, it will finish the picking.
        @return:
        """
        partial_datas=''
        picking_ids = []
<<<<<<< HEAD
        lines=[]
        sale=[]
        purchase=[]
        product_uom_obj = self.pool.get('product.uom')
        price_type_obj = self.pool.get('product.price.type')
        product_obj=self.pool.get('product.product')        
        move_obj = self.pool.get('account.move')
=======
        partial_obj=self.pool.get('stock.partial.picking')
        partial_id=partial_obj.search(cr,uid,[])
        if partial_id:
            partial_datas=partial_obj.read(cr,uid,partial_id)[0]
        if context is None:
            context = {}

        todo = []
>>>>>>> bbbcdbdb
        for move in self.browse(cr, uid, ids):
            if move.state=="draft":
                todo.append(move.id)
        if todo:
            self.action_confirm(cr, uid, todo, context=context)

        for move in self.browse(cr, uid, ids):
            if move.picking_id:
                picking_ids.append(move.picking_id.id)
            if move.move_dest_id.id and (move.state != 'done'):
                cr.execute('insert into stock_move_history_ids (parent_id,child_id) values (%s,%s)', (move.id, move.move_dest_id.id))
                if move.move_dest_id.state in ('waiting', 'confirmed'):
                    self.write(cr, uid, [move.move_dest_id.id], {'state': 'assigned'})
                    if move.move_dest_id.picking_id:
                        wf_service = netsvc.LocalService("workflow")
                        wf_service.trg_write(uid, 'stock.picking', move.move_dest_id.picking_id.id, cr)
                    if move.move_dest_id.auto_validate:
                        self.action_done(cr, uid, [move.move_dest_id.id], context=context)

<<<<<<< HEAD
            #
            # Accounting Entries
            #
            acc_src = None
            acc_dest = None

            if move.product_id.valuation == 'real_time':
                lines = []
                if ((move.location_id.usage == 'internal' and move.location_dest_id.usage == 'customer') or (move.location_id.usage == 'internal' and move.location_dest_id.usage == 'transit')):
                    if move.location_id.company_id:
                        context.update({'force_company': move.location_id.company_id.id})
                    journal_id, acc_src, acc_dest, acc_variation, amount = self._get_accounting_values(cr, uid, move, context)
                    lines = [(journal_id, self.create_account_move(cr, uid, move, acc_dest, acc_variation, amount, context))]

                elif ((move.location_id.usage == 'supplier' and move.location_dest_id.usage == 'internal') or (move.location_id.usage == 'transit' and move.location_dest_id.usage == 'internal')): 
                    if move.location_dest_id.company_id:
                        context.update({'force_company': move.location_dest_id.company_id.id})
                    journal_id, acc_src, acc_dest, acc_variation, amount = self._get_accounting_values(cr, uid, move, context)
                    lines = [(journal_id, self.create_account_move(cr, uid, move, acc_variation, acc_src, amount, context))]
                elif (move.location_id.usage == 'internal' and move.location_dest_id.usage == 'internal' and move.location_id.company_id != move.location_dest_id.company_id):
                    if move.location_id.company_id:
                        context.update({'force_company': move.location_id.company_id.id})
                    journal_id, acc_src, acc_dest, acc_variation, amount = self._get_accounting_values(cr, uid, move, context)
                    line1 = [(journal_id, self.create_account_move(cr, uid, move, acc_dest, acc_variation, amount, context))]
                    if move.location_dest_id.company_id:
                        context.update({'force_company': move.location_dest_id.company_id.id})
                    journal_id, acc_src, acc_dest, acc_variation, amount = self._get_accounting_values(cr, uid, move, context)
                    line2 = [(journal_id, self.create_account_move(cr, uid, move, acc_variation, acc_src, amount, context))]
                    lines = line1 + line2
                for j_id, line in lines:
                    move_obj.create(cr, uid, {
                        'name': move.name,
                        'journal_id': j_id,
                        'type':'cont_voucher',
                        'line_id': line,
                        'ref': move.picking_id and move.picking_id.name,
                        })
        tracking_lot = False
        if context:
            tracking_lot = context.get('tracking_lot', False)
            if tracking_lot:
                rec_id = context and context.get('active_id', False)
                tracking = self.pool.get('stock.tracking')
                tracking_lot = tracking.get_create_tracking_lot(cr, uid,[rec_id], tracking_lot)

        self.write(cr, uid, ids, {'state': 'done', 'date_planned': time.strftime('%Y-%m-%d %H:%M:%S'), 'tracking_id': tracking_lot or False})
        picking_obj = self.pool.get('stock.picking')
        for pick in picking_obj.browse(cr, uid, picking_ids):
            if all(move.state == 'done' for move in pick.move_lines):
                picking_obj.action_done(cr, uid, [pick.id])

=======
            self._create_product_valuation_moves(cr, uid, move, context=context)
            prodlot_id =partial_datas and  partial_datas.get('move%s_prodlot_id'%(move.id), False)
            if prodlot_id:
                self.write(cr, uid, [move.id], {'prodlot_id': prodlot_id})
            self.write(cr, uid, ids, {'state': 'done', 'date': time.strftime('%Y-%m-%d %H:%M:%S')})
>>>>>>> bbbcdbdb
        wf_service = netsvc.LocalService("workflow")
        for id in ids:
            wf_service.trg_trigger(uid, 'stock.move', id, cr)

        wf_service = netsvc.LocalService("workflow")
        for pick_id in picking_ids:
            wf_service.trg_write(uid, 'stock.picking', pick_id, cr)

        return True

    def _create_account_move_line(self, cr, uid, move, src_account_id, dest_account_id, reference_amount, reference_currency_id, context=None):
        """
        Generate the account.move.line values to post to track the stock valuation difference due to the 
        processing of the given stock move.
        """
        # prepare default values considering that the destination accounts have the reference_currency_id as their main currency 
        partner_id = (move.picking_id.address_id and move.picking_id.address_id.partner_id and move.picking_id.address_id.partner_id.id) or False
        debit_line_vals = {
                    'name': move.name,
                    'product_id': move.product_id and move.product_id.id or False,
                    'quantity': move.product_qty,
                    'ref': move.picking_id and move.picking_id.name or False,
                    'date': time.strftime('%Y-%m-%d'),
                    'partner_id': partner_id,
                    'debit': reference_amount,
                    'account_id': dest_account_id,
        }
        credit_line_vals = {
                    'name': move.name,
                    'product_id': move.product_id and move.product_id.id or False,
                    'quantity': move.product_qty,
                    'ref': move.picking_id and move.picking_id.name or False,
                    'date': time.strftime('%Y-%m-%d'),
                    'partner_id': partner_id,
                    'credit': reference_amount,
                    'account_id': src_account_id,
        }

        # if we are posting to accounts in a different currency, provide correct values in both currencies correctly
        # when compatible with the optional secondary currency on the account. 
        # Financial Accounts only accept amounts in secondary currencies if there's no secondary currency on the account
        # or if it's the same as that of the secondary amount being posted.
        account_obj = self.pool.get('account.account')
        src_acct, dest_acct = account_obj.browse(cr, uid, [src_account_id, dest_account_id], context=context)
        src_main_currency_id = src_acct.company_id.currency_id.id
        dest_main_currency_id = dest_acct.company_id.currency_id.id
        cur_obj = self.pool.get('res.currency')
        if reference_currency_id != src_main_currency_id:
            # fix credit line:
            credit_line_vals['credit'] = cur_obj.compute(cr, uid, reference_currency_id, src_main_currency_id, reference_amount, context=context)
            if (not src_acct.currency_id) or src_acct.currency_id.id == reference_currency_id:
                credit_line_vals.update(currency_id=reference_currency_id, amount_currency=reference_amount)
        if reference_currency_id != dest_main_currency_id:
            # fix debit line:
            debit_line_vals['debit'] = cur_obj.compute(cr, uid, reference_currency_id, dest_main_currency_id, reference_amount, context=context)
            if (not dest_acct.currency_id) or dest_acct.currency_id.id == reference_currency_id:
                debit_line_vals.update(currency_id=reference_currency_id, amount_currency=reference_amount)

        return [(0, 0, debit_line_vals), (0, 0, credit_line_vals)]

    def unlink(self, cr, uid, ids, context=None):
        if context is None:
            context = {}
        ctx = context.copy()
        for move in self.browse(cr, uid, ids, context=context):
            if move.state != 'draft' and not ctx.get('call_unlink',False):
                raise osv.except_osv(_('UserError'),
                        _('You can only delete draft moves.'))
        return super(stock_move, self).unlink(
            cr, uid, ids, context=ctx)

    def _create_lot(self, cr, uid, ids, product_id, prefix=False):
        """ Creates production lot
        @return: Production lot id
        """
        prodlot_obj = self.pool.get('stock.production.lot')
        prodlot_id = prodlot_obj.create(cr, uid, {'prefix': prefix, 'product_id': product_id})
        return prodlot_id

    def action_scrap(self, cr, uid, ids, quantity, location_id, context=None):
        """ Move the scrap/damaged product into scrap location
        @param cr: the database cursor
        @param uid: the user id
        @param ids: ids of stock move object to be scrapped
        @param quantity : specify scrap qty
        @param location_id : specify scrap location
        @param context: context arguments
        @return: Scraped lines
        """
        if quantity <= 0:
            raise osv.except_osv(_('Warning!'), _('Please provide a positive quantity to scrap!'))
        res = []
        for move in self.browse(cr, uid, ids, context=context):
            move_qty = move.product_qty
            uos_qty = quantity / move_qty * move.product_uos_qty
            default_val = {
                'product_qty': quantity,
                'product_uos_qty': uos_qty,
                'state': move.state,
                'scrapped' : True,
                'location_dest_id': location_id,
                'tracking_id': move.tracking_id.id,
                'prodlot_id': move.prodlot_id.id,
            }
            new_move = self.copy(cr, uid, move.id, default_val)

            res += [new_move]
            product_obj = self.pool.get('product.product')
            for (id, name) in product_obj.name_get(cr, uid, [move.product_id.id]):
                self.log(cr, uid, move.id, "%s x %s %s" % (move.product_qty, name, _("were scrapped")))

        self.action_done(cr, uid, res)
        return res

    def action_split(self, cr, uid, ids, quantity, split_by_qty=1, prefix=False, with_lot=True, context=None):
        """ Split Stock Move lines into production lot which specified split by quantity.
        @param cr: the database cursor
        @param uid: the user id
        @param ids: ids of stock move object to be splited
        @param split_by_qty : specify split by qty
        @param prefix : specify prefix of production lot
        @param with_lot : if true, prodcution lot will assign for split line otherwise not.
        @param context: context arguments
        @return: Splited move lines
        """

        if context is None:
            context = {}
        if quantity <= 0:
            raise osv.except_osv(_('Warning!'), _('Please provide Proper Quantity !'))

        res = []

        for move in self.browse(cr, uid, ids):
            if split_by_qty <= 0 or quantity == 0:
                return res

            uos_qty = split_by_qty / move.product_qty * move.product_uos_qty

            quantity_rest = quantity % split_by_qty
            uos_qty_rest = split_by_qty / move.product_qty * move.product_uos_qty

            update_val = {
                'product_qty': split_by_qty,
                'product_uos_qty': uos_qty,
            }
            for idx in range(int(quantity//split_by_qty)):
                if not idx and move.product_qty<=quantity:
                    current_move = move.id
                else:
                    current_move = self.copy(cr, uid, move.id, {'state': move.state})
                res.append(current_move)
                if with_lot:
                    update_val['prodlot_id'] = self._create_lot(cr, uid, [current_move], move.product_id.id)

                self.write(cr, uid, [current_move], update_val)


            if quantity_rest > 0:
                idx = int(quantity//split_by_qty)
                update_val['product_qty'] = quantity_rest
                update_val['product_uos_qty'] = uos_qty_rest
                if not idx and move.product_qty<=quantity:
                    current_move = move.id
                else:
                    current_move = self.copy(cr, uid, move.id, {'state': move.state})

                res.append(current_move)


                if with_lot:
                    update_val['prodlot_id'] = self._create_lot(cr, uid, [current_move], move.product_id.id)

                self.write(cr, uid, [current_move], update_val)
        return res

    def action_consume(self, cr, uid, ids, quantity, location_id=False,  context=None):
        """ Consumed product with specific quatity from specific source location
        @param cr: the database cursor
        @param uid: the user id
        @param ids: ids of stock move object to be consumed
        @param quantity : specify consume quantity
        @param location_id : specify source location
        @param context: context arguments
        @return: Consumed lines
        """
        if context is None:
            context = {}
        if quantity <= 0:
            raise osv.except_osv(_('Warning!'), _('Please provide Proper Quantity !'))

        res = []
        for move in self.browse(cr, uid, ids, context=context):
            move_qty = move.product_qty
            quantity_rest = move.product_qty

            quantity_rest -= quantity
            uos_qty_rest = quantity_rest / move_qty * move.product_uos_qty
            if quantity_rest <= 0:
                quantity_rest = 0
                uos_qty_rest = 0
                quantity = move.product_qty

            uos_qty = quantity / move_qty * move.product_uos_qty

            if quantity_rest > 0:
                default_val = {
                    'product_qty': quantity,
                    'product_uos_qty': uos_qty,
                    'state': move.state,
                    'location_id': location_id or move.location_id.id,
                }
                if move.product_id.track_production and location_id:
                    # IF product has checked track for production lot, move lines will be split by 1
                    res += self.action_split(cr, uid, [move.id], quantity, split_by_qty=1, context=context)
                else:
                    current_move = self.copy(cr, uid, move.id, default_val)
                    res += [current_move]
                update_val = {}
                update_val['product_qty'] = quantity_rest
                update_val['product_uos_qty'] = uos_qty_rest
                self.write(cr, uid, [move.id], update_val)

            else:
                quantity_rest = quantity
                uos_qty_rest =  uos_qty
                if move.product_id.track_production and location_id:
                    res += self.split_lines(cr, uid, [move.id], quantity_rest, split_by_qty=1, context=context)
                else:
                    res += [move.id]
                    update_val = {
                        'product_qty' : quantity_rest,
                        'product_uos_qty' : uos_qty_rest,
                        'location_id': location_id or move.location_id.id
                    }
                    self.write(cr, uid, [move.id], update_val)

            product_obj = self.pool.get('product.product')
            for new_move in self.browse(cr, uid, res, context=context):
                for (id, name) in product_obj.name_get(cr, uid, [new_move.product_id.id]):
                    message = _('Product ') + " '" + name + "' "+ _("is consumed with") + " '" + str(new_move.product_qty) + "' "+ _("quantity.")
                    self.log(cr, uid, new_move.id, message)
        self.action_done(cr, uid, res)

        return res

    # FIXME: needs refactoring, this code is partially duplicated in stock_picking.do_partial()!
    def do_partial(self, cr, uid, ids, partial_datas, context=None):
        """ Makes partial pickings and moves done.
        @param partial_datas: Dictionary containing details of partial picking
                          like partner_id, address_id, delivery_date, delivery
                          moves with product_id, product_qty, uom
        """
        res = {}
        picking_obj = self.pool.get('stock.picking')
        product_obj = self.pool.get('product.product')
        currency_obj = self.pool.get('res.currency')
        uom_obj = self.pool.get('product.uom')
        wf_service = netsvc.LocalService("workflow")

        if  context is None:
            context = {}

        complete, too_many, too_few = [], [], []
        move_product_qty = {}
        prodlot_ids = {}
        for move in self.browse(cr, uid, ids, context=context):
            if move.state in ('done', 'cancel'):
                continue
            partial_data = partial_datas.get('move%s'%(move.id), False)
            assert partial_data, _('Do not Found Partial data of Stock Move Line :%s' %(move.id))
            product_qty = partial_data.get('product_qty',0.0)
            move_product_qty[move.id] = product_qty
            product_uom = partial_data.get('product_uom',False)
            product_price = partial_data.get('product_price',0.0)
            product_currency = partial_data.get('product_currency',False)
            prodlot_ids[move.id] = partial_data.get('prodlot_id')
            if move.product_qty == product_qty:
                complete.append(move)
            elif move.product_qty > product_qty:
                too_few.append(move)
            else:
                too_many.append(move)

            # Average price computation
            if (move.picking_id.type == 'in') and (move.product_id.cost_method == 'average'):
                product = product_obj.browse(cr, uid, move.product_id.id)
                move_currency_id = move.company_id.currency_id.id
                context['currency_id'] = move_currency_id
                qty = uom_obj._compute_qty(cr, uid, product_uom, product_qty, product.uom_id.id)
                if qty > 0:
                    new_price = currency_obj.compute(cr, uid, product_currency,
                            move_currency_id, product_price)
                    new_price = uom_obj._compute_price(cr, uid, product_uom, new_price,
                            product.uom_id.id)
                    if product.qty_available <= 0:
                        new_std_price = new_price
                    else:
                        # Get the standard price
                        amount_unit = product.price_get('standard_price', context)[product.id]
                        new_std_price = ((amount_unit * product.qty_available)\
                            + (new_price * qty))/(product.qty_available + qty)

                    product_obj.write(cr, uid, [product.id],{'standard_price': new_std_price})

                    # Record the values that were chosen in the wizard, so they can be
                    # used for inventory valuation if real-time valuation is enabled.
                    self.write(cr, uid, [move.id], 
                                {'price_unit': product_price,
                                 'price_currency_id': product_currency,
                                })

        for move in too_few:
            product_qty = move_product_qty[move.id]
            if product_qty != 0:
                defaults = {
                            'product_qty' : product_qty,
                            'product_uos_qty': product_qty,
                            'picking_id' : move.picking_id.id,
                            'state': 'assigned',
                            'move_dest_id': False,
                            'price_unit': move.price_unit,
                            }
                prodlot_id = prodlot_ids[move.id]
                if prodlot_id:
                    defaults.update(prodlot_id=prodlot_id)
                new_move = self.copy(cr, uid, move.id, defaults)
                complete.append(self.browse(cr, uid, new_move))
            self.write(cr, uid, move.id,
                    {
                        'product_qty' : move.product_qty - product_qty,
                        'product_uos_qty':move.product_qty - product_qty,
                    })


        for move in too_many:
            self.write(cr, uid, move.id,
                    {
                        'product_qty': move.product_qty,
                        'product_uos_qty': move.product_qty,
                    })
            complete.append(move)

        for move in complete:
            if prodlot_ids.get(move.id):
                self.write(cr, uid, [move.id],{'prodlot_id': prodlot_ids.get(move.id)})
            self.action_done(cr, uid, [move.id], context=context)
            if  move.picking_id.id :
                # TOCHECK : Done picking if all moves are done
                cr.execute("""
                    SELECT move.id FROM stock_picking pick
                    RIGHT JOIN stock_move move ON move.picking_id = pick.id AND move.state = %s
                    WHERE pick.id = %s""",
                            ('done', move.picking_id.id))
                res = cr.fetchall()
                if len(res) == len(move.picking_id.move_lines):
                    picking_obj.action_move(cr, uid, [move.picking_id.id])
                    wf_service.trg_validate(uid, 'stock.picking', move.picking_id.id, 'button_done', cr)

        return [move.id for move in complete]

stock_move()

class stock_inventory(osv.osv):
    _name = "stock.inventory"
    _description = "Inventory"
    _columns = {
        'name': fields.char('Inventory Reference', size=64, required=True, readonly=True, states={'draft': [('readonly', False)]}),
        'date': fields.datetime('Creation Date', required=True, readonly=True, states={'draft': [('readonly', False)]}),
        'date_done': fields.datetime('Date done'),
        'inventory_line_id': fields.one2many('stock.inventory.line', 'inventory_id', 'Inventories', states={'done': [('readonly', True)]}),
        'move_ids': fields.many2many('stock.move', 'stock_inventory_move_rel', 'inventory_id', 'move_id', 'Created Moves'),
        'state': fields.selection( (('draft', 'Draft'), ('done', 'Done'), ('cancel','Cancelled')), 'State', readonly=True, select=True),
        'company_id': fields.many2one('res.company','Company',required=True,select=True),
    }
    _defaults = {
        'date': time.strftime('%Y-%m-%d %H:%M:%S'),
        'state': 'draft',
        'company_id': lambda self,cr,uid,c: self.pool.get('res.company')._company_default_get(cr, uid, 'stock.inventory', context=c)
    }
    
    def _inventory_line_hook(self, cr, uid, inventory_line, move_vals):
        """ Creates a stock move from an inventory line
        @param inventory_line:
        @param move_vals:
        @return:
        """
        return self.pool.get('stock.move').create(cr, uid, move_vals)

    def action_done(self, cr, uid, ids, context=None):
        """ Finishes the inventory and writes its finished date
        @return: True
        """
        if context is None:
            context = {}

        # to perform the correct inventory corrections we need analyze stock location by
        # location, never recursively, so we use a special context
        product_context = dict(context, compute_child=False)

        location_obj = self.pool.get('stock.location')
        for inv in self.browse(cr, uid, ids):
            move_ids = []
            for line in inv.inventory_line_id:
                pid = line.product_id.id
                product_context.update(uom=line.product_uom.id)
                amount = location_obj._product_get(cr, uid, line.location_id.id, [pid], product_context)[pid]
                change = line.product_qty - amount
                lot_id = line.prod_lot_id.id
                if change:
                    location_id = line.product_id.product_tmpl_id.property_stock_inventory.id
                    value = {
                        'name': 'INV:' + str(line.inventory_id.id) + ':' + line.inventory_id.name,
                        'product_id': line.product_id.id,
                        'product_uom': line.product_uom.id,
                        'prodlot_id': lot_id,
                        'date': inv.date,
                        'date': inv.date,
                        'state': 'done'
                    }
                    if change > 0:
                        value.update( {
                            'product_qty': change,
                            'location_id': location_id,
                            'location_dest_id': line.location_id.id,
                        })
                    else:
                        value.update( {
                            'product_qty': -change,
                            'location_id': line.location_id.id,
                            'location_dest_id': location_id,
                        })
                    if lot_id:
                        value.update({
                            'prodlot_id': lot_id,
                            'product_qty': line.product_qty
                        })
                    move_ids.append(self._inventory_line_hook(cr, uid, line, value))
            message = _('Inventory') + " '" + inv.name + "' "+ _("is done.")
            self.log(cr, uid, inv.id, message)
            self.write(cr, uid, [inv.id], {'state': 'done', 'date_done': time.strftime('%Y-%m-%d %H:%M:%S'), 'move_ids': [(6, 0, move_ids)]})
        return True

    def action_cancel(self, cr, uid, ids, context=None):
        """ Cancels the stock move and change inventory state to draft.
        @return: True
        """
        for inv in self.browse(cr, uid, ids):
            self.pool.get('stock.move').action_cancel(cr, uid, [x.id for x in inv.move_ids], context)
            self.write(cr, uid, [inv.id], {'state': 'draft'})
        return True

    def action_cancel_inventary(self, cr, uid, ids, context=None):
        """ Cancels both stock move and inventory
        @return: True
        """
        for inv in self.browse(cr,uid,ids):
            self.pool.get('stock.move').action_cancel(cr, uid, [x.id for x in inv.move_ids], context)
            self.write(cr, uid, [inv.id], {'state':'cancel'})
        return True

stock_inventory()

class stock_inventory_line(osv.osv):
    _name = "stock.inventory.line"
    _description = "Inventory Line"
    _columns = {
        'inventory_id': fields.many2one('stock.inventory', 'Inventory', ondelete='cascade', select=True),
        'location_id': fields.many2one('stock.location', 'Location', required=True),
        'product_id': fields.many2one('product.product', 'Product', required=True, select=True),
        'product_uom': fields.many2one('product.uom', 'Product UOM', required=True),
        'product_qty': fields.float('Quantity', digits_compute=dp.get_precision('Product UoM')),
        'company_id': fields.related('inventory_id','company_id',type='many2one',relation='res.company',string='Company',store=True, select=True),
        'prod_lot_id': fields.many2one('stock.production.lot', 'Production Lot', domain="[('product_id','=',product_id)]"),
        'state': fields.related('inventory_id','state',type='char',string='State',readonly=True),
    }

    def on_change_product_id(self, cr, uid, ids, location_id, product, uom=False):
        """ Changes UoM and name if product_id changes.
        @param location_id: Location id
        @param product: Changed product_id
        @param uom: UoM product
        @return:  Dictionary of changed values
        """
        if not product:
            return {}
        if not uom:
            prod = self.pool.get('product.product').browse(cr, uid, [product], {'uom': uom})[0]
            uom = prod.uom_id.id
        amount = self.pool.get('stock.location')._product_get(cr, uid, location_id, [product], {'uom': uom})[product]
        result = {'product_qty': amount, 'product_uom': uom}
        return {'value': result}

stock_inventory_line()

#----------------------------------------------------------
# Stock Warehouse
#----------------------------------------------------------
class stock_warehouse(osv.osv):
    _name = "stock.warehouse"
    _description = "Warehouse"
    _columns = {
        'name': fields.char('Name', size=128, required=True, select=True),
        'company_id': fields.many2one('res.company', 'Company', required=True, select=True),
        'partner_address_id': fields.many2one('res.partner.address', 'Owner Address'),
        'lot_input_id': fields.many2one('stock.location', 'Location Input', required=True, domain=[('usage','<>','view')]),
        'lot_stock_id': fields.many2one('stock.location', 'Location Stock', required=True, domain=[('usage','<>','view')]),
        'lot_output_id': fields.many2one('stock.location', 'Location Output', required=True, domain=[('usage','<>','view')]),
    }
    _defaults = {
        'company_id': lambda self, cr, uid, c: self.pool.get('res.company')._company_default_get(cr, uid, 'stock.inventory', context=c),
    }

stock_warehouse()

# vim:expandtab:smartindent:tabstop=4:softtabstop=4:shiftwidth=4:<|MERGE_RESOLUTION|>--- conflicted
+++ resolved
@@ -1972,15 +1972,6 @@
         """
         partial_datas=''
         picking_ids = []
-<<<<<<< HEAD
-        lines=[]
-        sale=[]
-        purchase=[]
-        product_uom_obj = self.pool.get('product.uom')
-        price_type_obj = self.pool.get('product.price.type')
-        product_obj=self.pool.get('product.product')        
-        move_obj = self.pool.get('account.move')
-=======
         partial_obj=self.pool.get('stock.partial.picking')
         partial_id=partial_obj.search(cr,uid,[])
         if partial_id:
@@ -1989,7 +1980,6 @@
             context = {}
 
         todo = []
->>>>>>> bbbcdbdb
         for move in self.browse(cr, uid, ids):
             if move.state=="draft":
                 todo.append(move.id)
@@ -2009,65 +1999,11 @@
                     if move.move_dest_id.auto_validate:
                         self.action_done(cr, uid, [move.move_dest_id.id], context=context)
 
-<<<<<<< HEAD
-            #
-            # Accounting Entries
-            #
-            acc_src = None
-            acc_dest = None
-
-            if move.product_id.valuation == 'real_time':
-                lines = []
-                if ((move.location_id.usage == 'internal' and move.location_dest_id.usage == 'customer') or (move.location_id.usage == 'internal' and move.location_dest_id.usage == 'transit')):
-                    if move.location_id.company_id:
-                        context.update({'force_company': move.location_id.company_id.id})
-                    journal_id, acc_src, acc_dest, acc_variation, amount = self._get_accounting_values(cr, uid, move, context)
-                    lines = [(journal_id, self.create_account_move(cr, uid, move, acc_dest, acc_variation, amount, context))]
-
-                elif ((move.location_id.usage == 'supplier' and move.location_dest_id.usage == 'internal') or (move.location_id.usage == 'transit' and move.location_dest_id.usage == 'internal')): 
-                    if move.location_dest_id.company_id:
-                        context.update({'force_company': move.location_dest_id.company_id.id})
-                    journal_id, acc_src, acc_dest, acc_variation, amount = self._get_accounting_values(cr, uid, move, context)
-                    lines = [(journal_id, self.create_account_move(cr, uid, move, acc_variation, acc_src, amount, context))]
-                elif (move.location_id.usage == 'internal' and move.location_dest_id.usage == 'internal' and move.location_id.company_id != move.location_dest_id.company_id):
-                    if move.location_id.company_id:
-                        context.update({'force_company': move.location_id.company_id.id})
-                    journal_id, acc_src, acc_dest, acc_variation, amount = self._get_accounting_values(cr, uid, move, context)
-                    line1 = [(journal_id, self.create_account_move(cr, uid, move, acc_dest, acc_variation, amount, context))]
-                    if move.location_dest_id.company_id:
-                        context.update({'force_company': move.location_dest_id.company_id.id})
-                    journal_id, acc_src, acc_dest, acc_variation, amount = self._get_accounting_values(cr, uid, move, context)
-                    line2 = [(journal_id, self.create_account_move(cr, uid, move, acc_variation, acc_src, amount, context))]
-                    lines = line1 + line2
-                for j_id, line in lines:
-                    move_obj.create(cr, uid, {
-                        'name': move.name,
-                        'journal_id': j_id,
-                        'type':'cont_voucher',
-                        'line_id': line,
-                        'ref': move.picking_id and move.picking_id.name,
-                        })
-        tracking_lot = False
-        if context:
-            tracking_lot = context.get('tracking_lot', False)
-            if tracking_lot:
-                rec_id = context and context.get('active_id', False)
-                tracking = self.pool.get('stock.tracking')
-                tracking_lot = tracking.get_create_tracking_lot(cr, uid,[rec_id], tracking_lot)
-
-        self.write(cr, uid, ids, {'state': 'done', 'date_planned': time.strftime('%Y-%m-%d %H:%M:%S'), 'tracking_id': tracking_lot or False})
-        picking_obj = self.pool.get('stock.picking')
-        for pick in picking_obj.browse(cr, uid, picking_ids):
-            if all(move.state == 'done' for move in pick.move_lines):
-                picking_obj.action_done(cr, uid, [pick.id])
-
-=======
             self._create_product_valuation_moves(cr, uid, move, context=context)
             prodlot_id =partial_datas and  partial_datas.get('move%s_prodlot_id'%(move.id), False)
             if prodlot_id:
                 self.write(cr, uid, [move.id], {'prodlot_id': prodlot_id})
             self.write(cr, uid, ids, {'state': 'done', 'date': time.strftime('%Y-%m-%d %H:%M:%S')})
->>>>>>> bbbcdbdb
         wf_service = netsvc.LocalService("workflow")
         for id in ids:
             wf_service.trg_trigger(uid, 'stock.move', id, cr)
