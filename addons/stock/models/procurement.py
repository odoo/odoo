# -*- coding: utf-8 -*-
# Part of Odoo. See LICENSE file for full copyright and licensing details.

from collections import defaultdict
from datetime import datetime
from dateutil.relativedelta import relativedelta
from odoo.tools.misc import split_every
from psycopg2 import OperationalError

from odoo import api, fields, models, registry, _
from odoo.osv import expression
from odoo.tools import DEFAULT_SERVER_DATETIME_FORMAT, float_compare, float_round

from odoo.exceptions import UserError

import logging
_logger = logging.getLogger(__name__)


class ProcurementRule(models.Model):
    """ A rule describe what a procurement should do; produce, buy, move, ... """
    _name = 'procurement.rule'
    _description = "Procurement Rule"
    _order = "sequence, name"

    name = fields.Char(
        'Name', required=True, translate=True,
        help="This field will fill the packing origin and the name of its moves")
    active = fields.Boolean(
        'Active', default=True,
        help="If unchecked, it will allow you to hide the rule without removing it.")
    group_propagation_option = fields.Selection([
        ('none', 'Leave Empty'),
        ('propagate', 'Propagate'),
        ('fixed', 'Fixed')], string="Propagation of Procurement Group", default='propagate')
    group_id = fields.Many2one('procurement.group', 'Fixed Procurement Group')
    action = fields.Selection(
        selection=[('move', 'Move From Another Location')], string='Action',
        required=True)
    sequence = fields.Integer('Sequence', default=20)
    company_id = fields.Many2one('res.company', 'Company')
    location_id = fields.Many2one('stock.location', 'Procurement Location')
    location_src_id = fields.Many2one('stock.location', 'Source Location', help="Source location is action=move")
    route_id = fields.Many2one('stock.location.route', 'Route', required=True, ondelete='cascade')
    procure_method = fields.Selection([
        ('make_to_stock', 'Take From Stock'),
        ('make_to_order', 'Create Procurement')], string='Move Supply Method',
        default='make_to_stock', required=True,
        help="""Determines the procurement method of the stock move that will be generated: whether it will need to 'take from the available stock' in its source location or needs to ignore its stock and create a procurement over there.""")
    route_sequence = fields.Integer('Route Sequence', related='route_id.sequence', store=True)
    picking_type_id = fields.Many2one(
        'stock.picking.type', 'Operation Type',
        required=True,
        help="Operation Type determines the way the picking should be shown in the view, reports, ...")
    delay = fields.Integer('Number of Days', default=0)
    partner_address_id = fields.Many2one('res.partner', 'Partner Address')
    propagate = fields.Boolean(
        'Propagate cancel and split', default=True,
        help='If checked, when the previous move of the move (which was generated by a next procurement) is cancelled or split, the move generated by this move will too')
    warehouse_id = fields.Many2one('stock.warehouse', 'Served Warehouse', help='The warehouse this rule is for')
    propagate_warehouse_id = fields.Many2one(
        'stock.warehouse', 'Warehouse to Propagate',
        help="The warehouse to propagate on the created move/procurement, which can be different of the warehouse this rule is for (e.g for resupplying rules from another warehouse)")

    def _run_move(self, product_id, product_qty, product_uom, location_id, name, origin, values):
        if not self.location_src_id:
            msg = _('No source location defined on procurement rule: %s!') % (self.name, )
            raise UserError(msg)

        # create the move as SUPERUSER because the current user may not have the rights to do it (mto product launched by a sale for example)
        # Search if picking with move for it exists already:
        group_id = False
        if self.group_propagation_option == 'propagate':
            group_id = values.get('group_id', False) and values['group_id'].id
        elif self.group_propagation_option == 'fixed':
            group_id = self.group_id.id

        data = self._get_stock_move_values(product_id, product_qty, product_uom, location_id, name, origin, values, group_id)
        # Since action_confirm launch following procurement_group we should activate it.
        move = self.env['stock.move'].sudo().create(data)
        move._assign_picking()
        move._action_confirm()
        return True

    def _get_stock_move_values(self, product_id, product_qty, product_uom, location_id, name, origin, values, group_id):
        ''' Returns a dictionary of values that will be used to create a stock move from a procurement.
        This function assumes that the given procurement has a rule (action == 'move') set on it.

        :param procurement: browse record
        :rtype: dictionary
        '''
        date_expected = (datetime.strptime(values['date_planned'], DEFAULT_SERVER_DATETIME_FORMAT) - relativedelta(days=self.delay or 0)).strftime(DEFAULT_SERVER_DATETIME_FORMAT)
        # it is possible that we've already got some move done, so check for the done qty and create
        # a new move with the correct qty
        qty_left = product_qty
        return {
            'name': name[:2000],
            'company_id': self.company_id.id or self.location_src_id.company_id.id or self.location_id.company_id.id or values['company_id'].id,
            'product_id': product_id.id,
            'product_uom': product_uom.id,
            'product_uom_qty': qty_left,
            'partner_id': self.partner_address_id.id or (values.get('group_id', False) and values['group_id'].partner_id.id) or False,
            'location_id': self.location_src_id.id,
            'location_dest_id': location_id.id,
            'move_dest_ids': values.get('move_dest_ids', False) and [(4, x.id) for x in values['move_dest_ids']] or [],
            'rule_id': self.id,
            'procure_method': self.procure_method,
            'origin': origin,
            'picking_type_id': self.picking_type_id.id,
            'group_id': group_id,
            'route_ids': [(4, route.id) for route in values.get('route_ids', [])],
            'warehouse_id': self.propagate_warehouse_id.id or self.warehouse_id.id,
            'date': date_expected,
            'date_expected': date_expected,
            'propagate': self.propagate,
            'priority': values.get('priority', "1"),
        }

    def _log_next_activity(self, product_id, note):
        existing_activity = self.env['mail.activity'].search([('res_id', '=',  product_id.product_tmpl_id.id), ('res_model_id', '=', self.env.ref('product.model_product_template').id),
                                                              ('note', '=', note)])
        if not existing_activity:
            # If the user deleted todo activity type.
            try:
                activity_type_id = self.env.ref('mail.mail_activity_data_todo').id
            except:
                activity_type_id = False
            self.env['mail.activity'].create({
                'activity_type_id': activity_type_id,
                'note': note,
                'user_id': product_id.responsible_id.id,
                'res_id': product_id.product_tmpl_id.id,
                'res_model_id': self.env.ref('product.model_product_template').id,
            })

    def _make_po_get_domain(self, values, partner):
        return ()


class ProcurementGroup(models.Model):
    """
    The procurement group class is used to group products together
    when computing procurements. (tasks, physical products, ...)

    The goal is that when you have one sales order of several products
    and the products are pulled from the same or several location(s), to keep
    having the moves grouped into pickings that represent the sales order.

    Used in: sales order (to group delivery order lines like the so), pull/push
    rules (to pack like the delivery order), on orderpoints (e.g. for wave picking
    all the similar products together).

    Grouping is made only if the source and the destination is the same.
    Suppose you have 4 lines on a picking from Output where 2 lines will need
    to come from Input (crossdock) and 2 lines coming from Stock -> Output As
    the four will have the same group ids from the SO, the move from input will
    have a stock.picking with 2 grouped lines and the move from stock will have
    2 grouped lines also.

    The name is usually the name of the original document (sales order) or a
    sequence computed if created manually.
    """
    _name = 'procurement.group'
    _description = 'Procurement Requisition'
    _order = "id desc"

    partner_id = fields.Many2one('res.partner', 'Partner')
    name = fields.Char(
        'Reference',
        default=lambda self: self.env['ir.sequence'].next_by_code('procurement.group') or '',
        required=True)
    move_type = fields.Selection([
        ('direct', 'Partial'),
        ('one', 'All at once')], string='Delivery Type', default='direct',
        required=True)

    @api.model
    def run(self, product_id, product_qty, product_uom, location_id, name, origin, values):
        values.setdefault('company_id', self.env['res.company']._company_default_get('procurement.group'))
        values.setdefault('priority', '1')
        values.setdefault('date_planned', fields.Datetime.now())
        rule = self._get_rule(product_id, location_id, values)

        if not rule:
            raise UserError(_('No procurement rule found. Please verify the configuration of your routes'))

        getattr(rule, '_run_%s' % rule.action)(product_id, product_qty, product_uom, location_id, name, origin, values)
        return True

    @api.model
    def _search_rule(self, product_id, values, domain):
        """ First find a rule among the ones defined on the procurement
        group; then try on the routes defined for the product; finally fallback
        on the default behavior """
        if values.get('warehouse_id', False):
            domain = expression.AND([['|', ('warehouse_id', '=', values['warehouse_id'].id), ('warehouse_id', '=', False)], domain])
        Pull = self.env['procurement.rule']
        res = self.env['procurement.rule']
        if values.get('route_ids', False):
            res = Pull.search(expression.AND([[('route_id', 'in', values['route_ids'].ids)], domain]), order='route_sequence, sequence', limit=1)
        if not res:
            product_routes = product_id.route_ids | product_id.categ_id.total_route_ids
            if product_routes:
                res = Pull.search(expression.AND([[('route_id', 'in', product_routes.ids)], domain]), order='route_sequence, sequence', limit=1)
        if not res:
            warehouse_routes = values['warehouse_id'].route_ids
            if warehouse_routes:
                res = Pull.search(expression.AND([[('route_id', 'in', warehouse_routes.ids)], domain]), order='route_sequence, sequence', limit=1)
        return res

    @api.model
    def _get_rule(self, product_id, location_id, values):
        result = False
        location = location_id
        while (not result) and location:
            result = self._search_rule(product_id, values, [('location_id', '=', location.id)])
            location = location.location_id
        return result

    def _merge_domain(self, values, rule, group_id):
        return [
            ('group_id', '=', group_id), # extra logic?
            ('location_id', '=', rule.location_src_id.id),
            ('location_dest_id', '=', values['location_id'].id),
            ('picking_type_id', '=', rule.picking_type_id.id),
            ('picking_id.printed', '=', False),
            ('picking_id.state', 'in', ['draft', 'confirmed', 'waiting', 'assigned']),
            ('picking_id.backorder_id', '=', False),
            ('product_id', '=', values['product_id'].id)]

    @api.model
    def _get_exceptions_domain(self):
        return [('procure_method', '=', 'make_to_order'), ('move_orig_ids', '=', False)]

    @api.model
    def run_scheduler(self, use_new_cursor=False, company_id=False):
        """ Call the scheduler in order to check the running procurements (super method), to check the minimum stock rules
        and the availability of moves. This function is intended to be run for all the companies at the same time, so
        we run functions as SUPERUSER to avoid intercompanies and access rights issues. """
        try:
            if use_new_cursor:
                cr = registry(self._cr.dbname).cursor()
                self = self.with_env(self.env(cr=cr))  # TDE FIXME

            # Minimum stock rules
            self.sudo()._procure_orderpoint_confirm(use_new_cursor=use_new_cursor, company_id=company_id)

            # Search all confirmed stock_moves and try to assign them
            confirmed_moves = self.env['stock.move'].search([('state', '=', 'confirmed')], limit=None, order='priority desc, date_expected asc')
            for moves_chunk in split_every(100, confirmed_moves.ids):
                self.env['stock.move'].browse(moves_chunk)._action_assign()
                if use_new_cursor:
                    self._cr.commit()

            exception_moves = self.env['stock.move'].search(self._get_exceptions_domain())
            for move in exception_moves:
                values = move._prepare_procurement_values()
                try:
                    with self._cr.savepoint():
                        origin = (move.group_id and (move.group_id.name + ":") or "") + (move.rule_id and move.rule_id.name or move.origin or move.picking_id.name or "/")
                        self.run(move.product_id, move.product_uom_qty, move.product_uom, move.location_id, move.rule_id and move.rule_id.name or "/", origin, values)
                except UserError as error:
                    self.env['procurement.rule']._log_next_activity(move.product_id, error.name)

            if use_new_cursor:
                self._cr.commit()
        finally:
            if use_new_cursor:
                try:
                    self._cr.close()
                except Exception:
                    pass
        return {}

    @api.model
    def _procurement_from_orderpoint_get_order(self):
        return 'location_id'

    @api.model
    def _procurement_from_orderpoint_get_grouping_key(self, orderpoint_ids):
        orderpoints = self.env['stock.warehouse.orderpoint'].browse(orderpoint_ids)
        return orderpoints.location_id.id

    @api.model
    def _procurement_from_orderpoint_get_groups(self, orderpoint_ids):
        """ Make groups for a given orderpoint; by default schedule all operations in one without date """
        return [{'to_date': False, 'procurement_values': dict()}]

    @api.model
    def _procurement_from_orderpoint_post_process(self, orderpoint_ids):
        return True

    def _get_orderpoint_domain(self, company_id=False):
        domain = [('company_id', '=', company_id)] if company_id else []
        domain += [('product_id.active', '=', True)]
        return domain

    @api.model
    def _procure_orderpoint_confirm(self, use_new_cursor=False, company_id=False):
        """ Create procurements based on orderpoints.
        :param bool use_new_cursor: if set, use a dedicated cursor and auto-commit after processing
            1000 orderpoints.
            This is appropriate for batch jobs only.
        """
<<<<<<< HEAD
=======
        if company_id and self.env.user.company_id.id != company_id:
            # To ensure that the company_id is taken into account for
            # all the processes triggered by this method
            # i.e. If a PO is generated by the run of the procurements the
            # sequence to use is the one for the specified company not the
            # one of the user's company
            self = self.with_context(company_id=company_id, force_company=company_id)

>>>>>>> bf4ccb21
        OrderPoint = self.env['stock.warehouse.orderpoint']
        domain = self._get_orderpoint_domain(company_id=company_id)
        orderpoints_noprefetch = OrderPoint.with_context(prefetch_fields=False).search(domain,
            order=self._procurement_from_orderpoint_get_order()).ids
        while orderpoints_noprefetch:
            if use_new_cursor:
                cr = registry(self._cr.dbname).cursor()
                self = self.with_env(self.env(cr=cr))
            OrderPoint = self.env['stock.warehouse.orderpoint']

            orderpoints = OrderPoint.browse(orderpoints_noprefetch[:1000])
            orderpoints_noprefetch = orderpoints_noprefetch[1000:]

            # Calculate groups that can be executed together
            location_data = defaultdict(lambda: dict(products=self.env['product.product'], orderpoints=self.env['stock.warehouse.orderpoint'], groups=list()))
            for orderpoint in orderpoints:
                key = self._procurement_from_orderpoint_get_grouping_key([orderpoint.id])
                location_data[key]['products'] += orderpoint.product_id
                location_data[key]['orderpoints'] += orderpoint
                location_data[key]['groups'] = self._procurement_from_orderpoint_get_groups([orderpoint.id])

            for location_id, location_data in location_data.items():
                location_orderpoints = location_data['orderpoints']
                product_context = dict(self._context, location=location_orderpoints[0].location_id.id)
                substract_quantity = location_orderpoints._quantity_in_progress()

                for group in location_data['groups']:
                    if group.get('from_date'):
                        product_context['from_date'] = group['from_date'].strftime(DEFAULT_SERVER_DATETIME_FORMAT)
                    if group['to_date']:
                        product_context['to_date'] = group['to_date'].strftime(DEFAULT_SERVER_DATETIME_FORMAT)
                    product_quantity = location_data['products'].with_context(product_context)._product_available()
                    for orderpoint in location_orderpoints:
                        try:
                            op_product_virtual = product_quantity[orderpoint.product_id.id]['virtual_available']
                            if op_product_virtual is None:
                                continue
                            if float_compare(op_product_virtual, orderpoint.product_min_qty, precision_rounding=orderpoint.product_uom.rounding) <= 0:
                                qty = max(orderpoint.product_min_qty, orderpoint.product_max_qty) - op_product_virtual
                                remainder = orderpoint.qty_multiple > 0 and qty % orderpoint.qty_multiple or 0.0

                                if float_compare(remainder, 0.0, precision_rounding=orderpoint.product_uom.rounding) > 0:
                                    qty += orderpoint.qty_multiple - remainder

                                if float_compare(qty, 0.0, precision_rounding=orderpoint.product_uom.rounding) < 0:
                                    continue

                                qty -= substract_quantity[orderpoint.id]
                                qty_rounded = float_round(qty, precision_rounding=orderpoint.product_uom.rounding)
                                if qty_rounded > 0:
                                    values = orderpoint._prepare_procurement_values(qty_rounded, **group['procurement_values'])
                                    try:
                                        with self._cr.savepoint():
                                            self.env['procurement.group'].run(orderpoint.product_id, qty_rounded, orderpoint.product_uom, orderpoint.location_id,
                                                                              orderpoint.name, orderpoint.name, values)
                                    except UserError as error:
                                        self.env['procurement.rule']._log_next_activity(orderpoint.product_id, error.name)
                                    self._procurement_from_orderpoint_post_process([orderpoint.id])
                                if use_new_cursor:
                                    cr.commit()

                        except OperationalError:
                            if use_new_cursor:
                                orderpoints_noprefetch += [orderpoint.id]
                                cr.rollback()
                                continue
                            else:
                                raise

            try:
                if use_new_cursor:
                    cr.commit()
            except OperationalError:
                if use_new_cursor:
                    cr.rollback()
                    continue
                else:
                    raise

            if use_new_cursor:
                cr.commit()
                cr.close()

        return {}<|MERGE_RESOLUTION|>--- conflicted
+++ resolved
@@ -302,8 +302,6 @@
             1000 orderpoints.
             This is appropriate for batch jobs only.
         """
-<<<<<<< HEAD
-=======
         if company_id and self.env.user.company_id.id != company_id:
             # To ensure that the company_id is taken into account for
             # all the processes triggered by this method
@@ -311,8 +309,6 @@
             # sequence to use is the one for the specified company not the
             # one of the user's company
             self = self.with_context(company_id=company_id, force_company=company_id)
-
->>>>>>> bf4ccb21
         OrderPoint = self.env['stock.warehouse.orderpoint']
         domain = self._get_orderpoint_domain(company_id=company_id)
         orderpoints_noprefetch = OrderPoint.with_context(prefetch_fields=False).search(domain,
