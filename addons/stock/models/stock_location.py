--- conflicted
+++ resolved
@@ -62,7 +62,7 @@
     posx = fields.Integer('Corridor (X)', default=0, help="Optional localization details, for information purpose only")
     posy = fields.Integer('Shelves (Y)', default=0, help="Optional localization details, for information purpose only")
     posz = fields.Integer('Height (Z)', default=0, help="Optional localization details, for information purpose only")
-    parent_path = fields.Char(index=True, unaccent=False)
+    parent_path = fields.Char(index=True)
     company_id = fields.Many2one(
         'res.company', 'Company',
         default=lambda self: self.env.company, index=True,
@@ -88,11 +88,7 @@
     next_inventory_date = fields.Date("Next Expected Inventory", compute="_compute_next_inventory_date", store=True, help="Date for next planned inventory based on cyclic schedule.")
     warehouse_view_ids = fields.One2many('stock.warehouse', 'view_location_id', readonly=True)
     warehouse_id = fields.Many2one('stock.warehouse', compute='_compute_warehouse_id')
-<<<<<<< HEAD
-    storage_category_id = fields.Many2one('stock.storage.category', string='Storage Category')
-=======
     storage_category_id = fields.Many2one('stock.storage.category', string='Storage Category', check_company=True)
->>>>>>> 4d11cb0e
     outgoing_move_line_ids = fields.One2many('stock.move.line', 'location_id', help='Technical: used to compute weight.')
     incoming_move_line_ids = fields.One2many('stock.move.line', 'location_dest_id', help='Technical: used to compute weight.')
     net_weight = fields.Float('Net Weight', compute="_compute_weight")
