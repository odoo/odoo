# -*- coding: utf-8 -*-
# Part of Odoo. See LICENSE file for full copyright and licensing details.


from collections import defaultdict
from datetime import timedelta
<<<<<<< HEAD
=======
from itertools import groupby
from odoo.tools import groupby as groupbyelem
>>>>>>> 4d11cb0e
from operator import itemgetter

from odoo import _, api, Command, fields, models
from odoo.exceptions import UserError
from odoo.osv import expression
from odoo.tools.float_utils import float_compare, float_is_zero, float_round
<<<<<<< HEAD
from odoo.tools.misc import clean_context, OrderedSet, groupby
=======
from odoo.tools.misc import clean_context, OrderedSet
>>>>>>> 4d11cb0e

PROCUREMENT_PRIORITIES = [('0', 'Normal'), ('1', 'Urgent')]


class StockMove(models.Model):
    _name = "stock.move"
    _description = "Stock Move"
    _order = 'sequence, id'

    def _default_group_id(self):
        if self.env.context.get('default_picking_id'):
            return self.env['stock.picking'].browse(self.env.context['default_picking_id']).group_id.id
        return False

    name = fields.Char('Description', required=True)
    sequence = fields.Integer('Sequence', default=10)
    priority = fields.Selection(
        PROCUREMENT_PRIORITIES, 'Priority', default='0',
        compute="_compute_priority", store=True)
    date = fields.Datetime(
        'Date Scheduled', default=fields.Datetime.now, index=True, required=True,
        help="Scheduled date until move is done, then date of actual move processing")
    date_deadline = fields.Datetime(
        "Deadline", readonly=True,
        help="Date Promise to the customer on the top level document (SO/PO)")
    company_id = fields.Many2one(
        'res.company', 'Company',
        default=lambda self: self.env.company,
        index=True, required=True)
    product_id = fields.Many2one(
        'product.product', 'Product',
        check_company=True,
        domain="[('type', 'in', ['product', 'consu']), '|', ('company_id', '=', False), ('company_id', '=', company_id)]", index=True, required=True,
        states={'done': [('readonly', True)]})
    description_picking = fields.Text('Description of Picking')
    product_qty = fields.Float(
        'Real Quantity', compute='_compute_product_qty', inverse='_set_product_qty',
        digits=0, store=True, compute_sudo=True,
        help='Quantity in the default UoM of the product')
    product_uom_qty = fields.Float(
        'Demand',
        digits='Product Unit of Measure',
        default=1.0, required=True, states={'done': [('readonly', True)]},
        help="This is the quantity of products from an inventory "
             "point of view. For moves in the state 'done', this is the "
             "quantity of products that were actually moved. For other "
             "moves, this is the quantity of product that is planned to "
             "be moved. Lowering this quantity does not generate a "
             "backorder. Changing this quantity on assigned moves affects "
             "the product reservation, and should be done with care.")
    product_uom = fields.Many2one('uom.uom', "UoM", required=True, domain="[('category_id', '=', product_uom_category_id)]")
    product_uom_category_id = fields.Many2one(related='product_id.uom_id.category_id')
    # TDE FIXME: make it stored, otherwise group will not work
    product_tmpl_id = fields.Many2one(
        'product.template', 'Product Template',
        related='product_id.product_tmpl_id',
        help="Technical: used in views")
    location_id = fields.Many2one(
        'stock.location', 'Source Location',
        auto_join=True, index=True, required=True,
        check_company=True,
        help="Sets a location if you produce at a fixed location. This can be a partner location if you subcontract the manufacturing operations.")
    location_dest_id = fields.Many2one(
        'stock.location', 'Destination Location',
        auto_join=True, index=True, required=True,
        check_company=True,
        help="Location where the system will stock the finished products.")
    partner_id = fields.Many2one(
        'res.partner', 'Destination Address ',
        states={'done': [('readonly', True)]},
        help="Optional address where goods are to be delivered, specifically used for allotment")
    move_dest_ids = fields.Many2many(
        'stock.move', 'stock_move_move_rel', 'move_orig_id', 'move_dest_id', 'Destination Moves',
        copy=False,
        help="Optional: next stock move when chaining them")
    move_orig_ids = fields.Many2many(
        'stock.move', 'stock_move_move_rel', 'move_dest_id', 'move_orig_id', 'Original Move',
        copy=False,
        help="Optional: previous stock move when chaining them")
    picking_id = fields.Many2one('stock.picking', 'Transfer', index=True, states={'done': [('readonly', True)]}, check_company=True)
    state = fields.Selection([
        ('draft', 'New'), ('cancel', 'Cancelled'),
        ('waiting', 'Waiting Another Move'),
        ('confirmed', 'Waiting Availability'),
        ('partially_available', 'Partially Available'),
        ('assigned', 'Available'),
        ('done', 'Done')], string='Status',
        copy=False, default='draft', index=True, readonly=True,
        help="* New: When the stock move is created and not yet confirmed.\n"
             "* Waiting Another Move: This state can be seen when a move is waiting for another one, for example in a chained flow.\n"
             "* Waiting Availability: This state is reached when the procurement resolution is not straight forward. It may need the scheduler to run, a component to be manufactured...\n"
             "* Available: When products are reserved, it is set to \'Available\'.\n"
             "* Done: When the shipment is processed, the state is \'Done\'.")
    price_unit = fields.Float(
        'Unit Price', help="Technical field used to record the product cost set by the user during a picking confirmation (when costing "
                           "method used is 'average price' or 'real'). Value given in company currency and in product uom.", copy=False)  # as it's a technical field, we intentionally don't provide the digits attribute
    origin = fields.Char("Source Document")
    procure_method = fields.Selection([
        ('make_to_stock', 'Default: Take From Stock'),
        ('make_to_order', 'Advanced: Apply Procurement Rules')], string='Supply Method',
        default='make_to_stock', required=True, copy=False,
        help="By default, the system will take from the stock in the source location and passively wait for availability. "
             "The other possibility allows you to directly create a procurement on the source location (and thus ignore "
             "its current stock) to gather products. If we want to chain moves and have this one to wait for the previous, "
             "this second option should be chosen.")
    scrapped = fields.Boolean('Scrapped', related='location_dest_id.scrap_location', readonly=True, store=True)
    scrap_ids = fields.One2many('stock.scrap', 'move_id')
    group_id = fields.Many2one('procurement.group', 'Procurement Group', default=_default_group_id)
    rule_id = fields.Many2one(
        'stock.rule', 'Stock Rule', ondelete='restrict', help='The stock rule that created this stock move',
        check_company=True)
    propagate_cancel = fields.Boolean(
        'Propagate cancel and split', default=True,
        help='If checked, when this move is cancelled, cancel the linked move too')
    delay_alert_date = fields.Datetime('Delay Alert Date', help='Process at this date to be on time', compute="_compute_delay_alert_date", store=True)
    picking_type_id = fields.Many2one('stock.picking.type', 'Operation Type', compute='_compute_picking_type_id', store=True, check_company=True)
    is_inventory = fields.Boolean('Inventory')
    move_line_ids = fields.One2many('stock.move.line', 'move_id')
    move_line_nosuggest_ids = fields.One2many('stock.move.line', 'move_id', domain=['|', ('product_qty', '=', 0.0), ('qty_done', '!=', 0.0)])
    origin_returned_move_id = fields.Many2one(
        'stock.move', 'Origin return move', copy=False, index=True,
        help='Move that created the return move', check_company=True)
    returned_move_ids = fields.One2many('stock.move', 'origin_returned_move_id', 'All returned moves', help='Optional: all returned moves created from this move')
    reserved_availability = fields.Float(
        'Quantity Reserved', compute='_compute_reserved_availability',
        digits='Product Unit of Measure',
        readonly=True, help='Quantity that has already been reserved for this move')
    availability = fields.Float(
        'Forecasted Quantity', compute='_compute_product_availability',
        readonly=True, help='Quantity in stock that can still be reserved for this move')
    restrict_partner_id = fields.Many2one(
        'res.partner', 'Owner ', help="Technical field used to depict a restriction on the ownership of quants to consider when marking this move as 'done'",
        check_company=True)
    route_ids = fields.Many2many(
        'stock.location.route', 'stock_location_route_move', 'move_id', 'route_id', 'Destination route', help="Preferred route",
        check_company=True)
    warehouse_id = fields.Many2one('stock.warehouse', 'Warehouse', help="Technical field depicting the warehouse to consider for the route selection on the next procurement (if any).")
    has_tracking = fields.Selection(related='product_id.tracking', string='Product with Tracking')
    quantity_done = fields.Float('Quantity Done', compute='_quantity_done_compute', digits='Product Unit of Measure', inverse='_quantity_done_set')
    show_operations = fields.Boolean(related='picking_id.picking_type_id.show_operations')
    picking_code = fields.Selection(related='picking_id.picking_type_id.code', readonly=True)
    show_details_visible = fields.Boolean('Details Visible', compute='_compute_show_details_visible')
    show_reserved_availability = fields.Boolean('From Supplier', compute='_compute_show_reserved_availability')
    product_type = fields.Selection(related='product_id.detailed_type', readonly=True)
    additional = fields.Boolean("Whether the move was added after the picking's confirmation", default=False)
    is_locked = fields.Boolean(compute='_compute_is_locked', readonly=True)
    is_initial_demand_editable = fields.Boolean('Is initial demand editable', compute='_compute_is_initial_demand_editable')
    is_quantity_done_editable = fields.Boolean('Is quantity done editable', compute='_compute_is_quantity_done_editable')
    reference = fields.Char(compute='_compute_reference', string="Reference", store=True)
    move_lines_count = fields.Integer(compute='_compute_move_lines_count')
    package_level_id = fields.Many2one('stock.package_level', 'Package Level', check_company=True, copy=False)
    picking_type_entire_packs = fields.Boolean(related='picking_type_id.show_entire_packs', readonly=True)
    display_assign_serial = fields.Boolean(compute='_compute_display_assign_serial')
    next_serial = fields.Char('First SN')
    next_serial_count = fields.Integer('Number of SN')
    orderpoint_id = fields.Many2one('stock.warehouse.orderpoint', 'Original Reordering Rule', check_company=True, index=True)
    forecast_availability = fields.Float('Forecast Availability', compute='_compute_forecast_information', digits='Product Unit of Measure', compute_sudo=True)
    forecast_expected_date = fields.Datetime('Forecasted Expected date', compute='_compute_forecast_information', compute_sudo=True)
    lot_ids = fields.Many2many('stock.production.lot', compute='_compute_lot_ids', inverse='_set_lot_ids', string='Serial Numbers', readonly=False)
    reservation_date = fields.Date('Date to Reserve', compute='_compute_reservation_date', store=True,
        help="This is a technical field for calculating when a move should be reserved")
    product_packaging_id = fields.Many2one('product.packaging', 'Packaging', domain="[('product_id', '=', product_id)]", check_company=True)
    from_immediate_transfer = fields.Boolean(related="picking_id.immediate_transfer")

    @api.depends('has_tracking', 'picking_type_id.use_create_lots', 'picking_type_id.use_existing_lots', 'state')
    def _compute_display_assign_serial(self):
        for move in self:
            move.display_assign_serial = (
                move.has_tracking == 'serial' and
                move.state in ('partially_available', 'assigned', 'confirmed') and
                move.picking_type_id.use_create_lots and
                not move.picking_type_id.use_existing_lots
                and not move.origin_returned_move_id.id
            )

    @api.depends('picking_id.priority')
    def _compute_priority(self):
        for move in self:
            move.priority = move.picking_id.priority or '0'

    @api.depends('picking_id.picking_type_id')
    def _compute_picking_type_id(self):
        for move in self:
            if move.picking_id:
                move.picking_type_id = move.picking_id.picking_type_id

    @api.depends('picking_id.is_locked')
    def _compute_is_locked(self):
        for move in self:
            if move.picking_id:
                move.is_locked = move.picking_id.is_locked
            else:
                move.is_locked = False

    @api.depends('product_id', 'has_tracking', 'move_line_ids')
    def _compute_show_details_visible(self):
        """ According to this field, the button that calls `action_show_details` will be displayed
        to work on a move from its picking form view, or not.
        """
        has_package = self.user_has_groups('stock.group_tracking_lot')
        multi_locations_enabled = self.user_has_groups('stock.group_stock_multi_locations')
        consignment_enabled = self.user_has_groups('stock.group_tracking_owner')

        show_details_visible = multi_locations_enabled or has_package

        for move in self:
            if not move.product_id:
                move.show_details_visible = False
            elif len(move._get_move_lines()) > 1:
                move.show_details_visible = True
            else:
                move.show_details_visible = (((consignment_enabled and move.picking_code != 'incoming') or
                                             show_details_visible or move.has_tracking != 'none') and
                                             move._show_details_in_draft() and
                                             move.show_operations is False)

    def _compute_show_reserved_availability(self):
        """ This field is only of use in an attrs in the picking view, in order to hide the
        "available" column if the move is coming from a supplier.
        """
        for move in self:
            move.show_reserved_availability = not move.location_id.usage == 'supplier'

    @api.depends('state', 'picking_id')
    def _compute_is_initial_demand_editable(self):
        for move in self:
            if not move.picking_id.immediate_transfer and move.state == 'draft':
                move.is_initial_demand_editable = True
            elif not move.picking_id.is_locked and move.state != 'done' and move.picking_id:
                move.is_initial_demand_editable = True
            else:
                move.is_initial_demand_editable = False

    @api.depends('state', 'picking_id', 'product_id')
    def _compute_is_quantity_done_editable(self):
        for move in self:
            if not move.product_id:
                move.is_quantity_done_editable = False
            elif not move.picking_id.immediate_transfer and move.picking_id.state == 'draft':
                move.is_quantity_done_editable = False
            elif move.picking_id.is_locked and move.state in ('done', 'cancel'):
                move.is_quantity_done_editable = False
            elif move.show_details_visible:
                move.is_quantity_done_editable = False
            elif move.show_operations:
                move.is_quantity_done_editable = False
            else:
                move.is_quantity_done_editable = True

    @api.depends('picking_id', 'name')
    def _compute_reference(self):
        for move in self:
            move.reference = move.picking_id.name if move.picking_id else move.name

    @api.depends('move_line_ids')
    def _compute_move_lines_count(self):
        for move in self:
            move.move_lines_count = len(move.move_line_ids)

    @api.depends('product_id', 'product_uom', 'product_uom_qty')
    def _compute_product_qty(self):
        for move in self:
            move.product_qty = move.product_uom._compute_quantity(
                move.product_uom_qty, move.product_id.uom_id, rounding_method='HALF-UP')

    def _get_move_lines(self):
        """ This will return the move lines to consider when applying _quantity_done_compute on a stock.move.
        In some context, such as MRP, it is necessary to compute quantity_done on filtered sock.move.line."""
        self.ensure_one()
        if self.picking_type_id.show_reserved is False:
            return self.move_line_nosuggest_ids
        return self.move_line_ids

    @api.depends('move_orig_ids.date', 'move_orig_ids.state', 'state', 'date')
    def _compute_delay_alert_date(self):
        for move in self:
            if move.state in ('done', 'cancel'):
                move.delay_alert_date = False
                continue
            prev_moves = move.move_orig_ids.filtered(lambda m: m.state not in ('done', 'cancel') and m.date)
            prev_max_date = max(prev_moves.mapped("date"), default=False)
            if prev_max_date and prev_max_date > move.date:
                move.delay_alert_date = prev_max_date
            else:
                move.delay_alert_date = False

    @api.depends('move_line_ids.qty_done', 'move_line_ids.product_uom_id', 'move_line_nosuggest_ids.qty_done', 'picking_type_id.show_reserved')
    def _quantity_done_compute(self):
        """ This field represents the sum of the move lines `qty_done`. It allows the user to know
        if there is still work to do.

        We take care of rounding this value at the general decimal precision and not the rounding
        of the move's UOM to make sure this value is really close to the real sum, because this
        field will be used in `_action_done` in order to know if the move will need a backorder or
        an extra move.
        """
        if not any(self._ids):
            # onchange
            for move in self:
                quantity_done = 0
                for move_line in move._get_move_lines():
                    quantity_done += move_line.product_uom_id._compute_quantity(
                        move_line.qty_done, move.product_uom, round=False)
                move.quantity_done = quantity_done
        else:
            # compute
            move_lines_ids = set()
            for move in self:
                move_lines_ids |= set(move._get_move_lines().ids)

            data = self.env['stock.move.line'].read_group(
                [('id', 'in', list(move_lines_ids))],
                ['move_id', 'product_uom_id', 'qty_done'], ['move_id', 'product_uom_id'],
                lazy=False
            )

            rec = defaultdict(list)
            for d in data:
                rec[d['move_id'][0]] += [(d['product_uom_id'][0], d['qty_done'])]

            for move in self:
                uom = move.product_uom
                move.quantity_done = sum(
                    self.env['uom.uom'].browse(line_uom_id)._compute_quantity(qty, uom, round=False)
                     for line_uom_id, qty in rec.get(move.ids[0] if move.ids else move.id, [])
                )

    def _quantity_done_set(self):
        quantity_done = self[0].quantity_done  # any call to create will invalidate `move.quantity_done`
        for move in self:
            move_lines = move._get_move_lines()
            if not move_lines:
                if quantity_done:
                    # do not impact reservation here
                    move_line = self.env['stock.move.line'].create(dict(move._prepare_move_line_vals(), qty_done=quantity_done))
                    move.write({'move_line_ids': [(4, move_line.id)]})
                    move_line._apply_putaway_strategy()
            elif len(move_lines) == 1:
                move_lines[0].qty_done = quantity_done
            else:
                move._multi_line_quantity_done_set(quantity_done)

    def _multi_line_quantity_done_set(self, quantity_done):
        move_lines = self._get_move_lines()
        # Bypass the error if we're trying to write the same value.
        ml_quantity_done = 0
        for move_line in move_lines:
            ml_quantity_done += move_line.product_uom_id._compute_quantity(move_line.qty_done, self.product_uom, round=False)
        if float_compare(quantity_done, ml_quantity_done, precision_rounding=self.product_uom.rounding) != 0:
            raise UserError(_("Cannot set the done quantity from this stock move, work directly with the move lines."))

    def _set_product_qty(self):
        """ The meaning of product_qty field changed lately and is now a functional field computing the quantity
        in the default product UoM. This code has been added to raise an error if a write is made given a value
        for `product_qty`, where the same write should set the `product_uom_qty` field instead, in order to
        detect errors. """
        raise UserError(_('The requested operation cannot be processed because of a programming error setting the `product_qty` field instead of the `product_uom_qty`.'))

    @api.depends('move_line_ids.product_qty')
    def _compute_reserved_availability(self):
        """ Fill the `availability` field on a stock move, which is the actual reserved quantity
        and is represented by the aggregated `product_qty` on the linked move lines. If the move
        is force assigned, the value will be 0.
        """
        if not any(self._ids):
            # onchange
            for move in self:
                reserved_availability = sum(move.move_line_ids.mapped('product_qty'))
                move.reserved_availability = move.product_id.uom_id._compute_quantity(
                    reserved_availability, move.product_uom, rounding_method='HALF-UP')
        else:
            # compute
            result = {data['move_id'][0]: data['product_qty'] for data in
                      self.env['stock.move.line'].read_group([('move_id', 'in', self.ids)], ['move_id', 'product_qty'], ['move_id'])}
            for move in self:
                move.reserved_availability = move.product_id.uom_id._compute_quantity(
                    result.get(move.id, 0.0), move.product_uom, rounding_method='HALF-UP')

    @api.depends('state', 'product_id', 'product_qty', 'location_id')
    def _compute_product_availability(self):
        """ Fill the `availability` field on a stock move, which is the quantity to potentially
        reserve. When the move is done, `availability` is set to the quantity the move did actually
        move.
        """
        for move in self:
            if move.state == 'done':
                move.availability = move.product_qty
            else:
                total_availability = self.env['stock.quant']._get_available_quantity(move.product_id, move.location_id) if move.product_id else 0.0
                move.availability = min(move.product_qty, total_availability)

    @api.depends('product_id', 'product_qty', 'picking_type_id', 'reserved_availability', 'priority', 'state', 'product_uom_qty', 'location_id')
    def _compute_forecast_information(self):
        """ Compute forecasted information of the related product by warehouse."""
        self.forecast_availability = False
        self.forecast_expected_date = False

        # Prefetch product info to avoid fetching all product fields
        self.product_id.read(['type', 'uom_id'], load=False)

        not_product_moves = self.filtered(lambda move: move.product_id.type != 'product')
        for move in not_product_moves:
            move.forecast_availability = move.product_qty

        product_moves = (self - not_product_moves)

        outgoing_unreserved_moves_per_warehouse = defaultdict(set)
        now = fields.Datetime.now()

        def key_virtual_available(move, incoming=False):
            warehouse_id = move.location_dest_id.warehouse_id.id if incoming else move.location_id.warehouse_id.id
            return warehouse_id, max(move.date, now)

        # Prefetch efficiently virtual_available for _consuming_picking_types draft move.
        prefetch_virtual_available = defaultdict(set)
        virtual_available_dict = {}
        for move in product_moves:
<<<<<<< HEAD
            if move.picking_type_id.code in self._consuming_picking_types() and move.state == 'draft':
=======
            if (move.picking_type_id.code in self._consuming_picking_types() or move._is_inter_wh()) and move.state == 'draft':
>>>>>>> 4d11cb0e
                prefetch_virtual_available[key_virtual_available(move)].add(move.product_id.id)
            elif move.picking_type_id.code == 'incoming':
                prefetch_virtual_available[key_virtual_available(move, incoming=True)].add(move.product_id.id)
        for key_context, product_ids in prefetch_virtual_available.items():
            read_res = self.env['product.product'].browse(product_ids).with_context(warehouse=key_context[0], to_date=key_context[1]).read(['virtual_available'])
            virtual_available_dict[key_context] = {res['id']: res['virtual_available'] for res in read_res}

        for move in product_moves:
            if move.picking_type_id.code in self._consuming_picking_types() or move._is_inter_wh():
                if move.state == 'assigned':
                    move.forecast_availability = move.product_uom._compute_quantity(
                        move.reserved_availability, move.product_id.uom_id, rounding_method='HALF-UP')
                elif move.state == 'draft':
                    # for move _consuming_picking_types and in draft -> the forecast_availability > 0 if in stock
                    move.forecast_availability = virtual_available_dict[key_virtual_available(move)][move.product_id.id] - move.product_qty
                elif move.state in ('waiting', 'confirmed', 'partially_available'):
                    outgoing_unreserved_moves_per_warehouse[move.location_id.warehouse_id].add(move.id)
            elif move.picking_type_id.code == 'incoming':
                forecast_availability = virtual_available_dict[key_virtual_available(move, incoming=True)][move.product_id.id]
                if move.state == 'draft':
                    forecast_availability += move.product_qty
                move.forecast_availability = forecast_availability

        for warehouse, moves_ids in outgoing_unreserved_moves_per_warehouse.items():
            if not warehouse:  # No prediction possible if no warehouse.
                continue
            moves = self.browse(moves_ids)
            forecast_info = moves._get_forecast_availability_outgoing(warehouse)
            for move in moves:
                move.forecast_availability, move.forecast_expected_date = forecast_info[move]

    def _set_date_deadline(self, new_deadline):
        # Handle the propagation of `date_deadline` fields (up and down stream - only update by up/downstream documents)
        already_propagate_ids = self.env.context.get('date_deadline_propagate_ids', set()) | set(self.ids)
        self = self.with_context(date_deadline_propagate_ids=already_propagate_ids)
        for move in self:
            moves_to_update = (move.move_dest_ids | move.move_orig_ids)
            if move.date_deadline:
                delta = move.date_deadline - fields.Datetime.to_datetime(new_deadline)
            else:
                delta = 0
            for move_update in moves_to_update:
                if move_update.state in ('done', 'cancel'):
                    continue
                if move_update.id in already_propagate_ids:
                    continue
                if move_update.date_deadline and delta:
                    move_update.date_deadline -= delta
                else:
                    move_update.date_deadline = new_deadline

    @api.depends('move_line_ids', 'move_line_ids.lot_id', 'move_line_ids.qty_done')
    def _compute_lot_ids(self):
        domain_nosuggest = [('move_id', 'in', self.ids), ('lot_id', '!=', False), '|', ('qty_done', '!=', 0.0), ('product_qty', '=', 0.0)]
        domain_suggest = [('move_id', 'in', self.ids), ('lot_id', '!=', False), ('qty_done', '!=', 0.0)]
        lots_by_move_id_list = []
        for domain in [domain_nosuggest, domain_suggest]:
            lots_by_move_id = self.env['stock.move.line'].read_group(
                domain,
                ['move_id', 'lot_ids:array_agg(lot_id)'], ['move_id'],
            )
            lots_by_move_id_list.append({by_move['move_id'][0]: by_move['lot_ids'] for by_move in lots_by_move_id})
        for move in self:
            move.lot_ids = lots_by_move_id_list[0 if move.picking_type_id.show_reserved else 1].get(move._origin.id, [])

    def _set_lot_ids(self):
        for move in self:
            if move.product_id.tracking != 'serial':
                continue
            move_lines_commands = []
            if move.picking_type_id.show_reserved is False:
                mls = move.move_line_nosuggest_ids
            else:
                mls = move.move_line_ids
            mls = mls.filtered(lambda ml: ml.lot_id)
            for ml in mls:
                if ml.qty_done and ml.lot_id not in move.lot_ids:
                    move_lines_commands.append((2, ml.id))
            ls = move.move_line_ids.lot_id
            for lot in move.lot_ids:
                if lot not in ls:
                    move_line_vals = self._prepare_move_line_vals(quantity=0)
                    move_line_vals['lot_id'] = lot.id
                    move_line_vals['lot_name'] = lot.name
                    move_line_vals['product_uom_id'] = move.product_id.uom_id.id
                    move_line_vals['qty_done'] = 1
                    move_lines_commands.append((0, 0, move_line_vals))
                else:
                    move_line = move.move_line_ids.filtered(lambda line: line.lot_id.id == lot.id)
                    move_line.qty_done = 1
            move.write({'move_line_ids': move_lines_commands})

    @api.depends('picking_type_id', 'date', 'priority')
    def _compute_reservation_date(self):
        for move in self:
            if move.picking_type_id.reservation_method == 'by_date' and move.state in ['draft', 'confirmed', 'waiting', 'partially_available']:
                days = move.picking_type_id.reservation_days_before
                if move.priority == '1':
                    days = move.picking_type_id.reservation_days_before_priority
                move.reservation_date = fields.Date.to_date(move.date) - timedelta(days=days)

    @api.constrains('product_uom')
    def _check_uom(self):
        moves_error = self.filtered(lambda move: move.product_id.uom_id.category_id != move.product_uom.category_id)
        if moves_error:
            user_warning = _('You cannot perform the move because the unit of measure has a different category as the product unit of measure.')
            for move in moves_error:
                user_warning += _('\n\n%s --> Product UoM is %s (%s) - Move UoM is %s (%s)') % (move.product_id.display_name, move.product_id.uom_id.name, move.product_id.uom_id.category_id.name, move.product_uom.name, move.product_uom.category_id.name)
            user_warning += _('\n\nBlocking: %s') % ' ,'.join(moves_error.mapped('name'))
            raise UserError(user_warning)

    def init(self):
        self._cr.execute('SELECT indexname FROM pg_indexes WHERE indexname = %s', ('stock_move_product_location_index',))
        if not self._cr.fetchone():
            self._cr.execute('CREATE INDEX stock_move_product_location_index ON stock_move (product_id, location_id, location_dest_id, company_id, state)')

    @api.model
    def default_get(self, fields_list):
        # We override the default_get to make stock moves created after the picking was confirmed
        # directly as available in immediate transfer mode. This allows to create extra move lines
        # in the fp view. In planned transfer, the stock move are marked as `additional` and will be
        # auto-confirmed.
        defaults = super(StockMove, self).default_get(fields_list)
        if self.env.context.get('default_picking_id'):
            picking_id = self.env['stock.picking'].browse(self.env.context['default_picking_id'])
            if picking_id.state == 'done':
                defaults['state'] = 'done'
                defaults['product_uom_qty'] = 0.0
                defaults['additional'] = True
            elif picking_id.state not in ['cancel', 'draft', 'done']:
                if picking_id.immediate_transfer:
                    defaults['state'] = 'assigned'
                defaults['product_uom_qty'] = 0.0
                defaults['additional'] = True  # to trigger `_autoconfirm_picking`
        return defaults

    def name_get(self):
        res = []
        for move in self:
            res.append((move.id, '%s%s%s>%s' % (
                move.picking_id.origin and '%s/' % move.picking_id.origin or '',
                move.product_id.code and '%s: ' % move.product_id.code or '',
                move.location_id.name, move.location_dest_id.name)))
        return res

    def write(self, vals):
        # Handle the write on the initial demand by updating the reserved quantity and logging
        # messages according to the state of the stock.move records.
        receipt_moves_to_reassign = self.env['stock.move']
        move_to_recompute_state = self.env['stock.move']
        if 'product_uom' in vals and any(move.state == 'done' for move in self):
            raise UserError(_('You cannot change the UoM for a stock move that has been set to \'Done\'.'))
        if 'product_uom_qty' in vals:
            move_to_unreserve = self.env['stock.move']
            for move in self.filtered(lambda m: m.state not in ('done', 'draft') and m.picking_id):
                if float_compare(vals['product_uom_qty'], move.product_uom_qty, precision_rounding=move.product_uom.rounding):
                    self.env['stock.move.line']._log_message(move.picking_id, move, 'stock.track_move_template', vals)
            if self.env.context.get('do_not_unreserve') is None:
                move_to_unreserve = self.filtered(
                    lambda m: m.state not in ['draft', 'done', 'cancel'] and float_compare(m.reserved_availability, vals.get('product_uom_qty'), precision_rounding=m.product_uom.rounding) == 1
                )
                move_to_unreserve._do_unreserve()
                (self - move_to_unreserve).filtered(lambda m: m.state == 'assigned').write({'state': 'partially_available'})
                # When editing the initial demand, directly run again action assign on receipt moves.
                receipt_moves_to_reassign |= move_to_unreserve.filtered(lambda m: m.location_id.usage == 'supplier')
                receipt_moves_to_reassign |= (self - move_to_unreserve).filtered(lambda m: m.location_id.usage == 'supplier' and m.state in ('partially_available', 'assigned'))
                move_to_recompute_state |= self - move_to_unreserve - receipt_moves_to_reassign
        if 'date_deadline' in vals:
            self._set_date_deadline(vals.get('date_deadline'))
        res = super(StockMove, self).write(vals)
        if move_to_recompute_state:
            move_to_recompute_state._recompute_state()
        if receipt_moves_to_reassign:
            receipt_moves_to_reassign._action_assign()
        return res

    def _delay_alert_get_documents(self):
        """Returns a list of recordset of the documents linked to the stock.move in `self` in order
        to post the delay alert next activity. These documents are deduplicated. This method is meant
        to be overridden by other modules, each of them adding an element by type of recordset on
        this list.

        :return: a list of recordset of the documents linked to `self`
        :rtype: list
        """
        return list(self.mapped('picking_id'))

    def _propagate_date_log_note(self, move_orig):
        """Post a deadline change alert log note on the documents linked to `self`."""
        # TODO : get the end document (PO/SO/MO)
        doc_orig = move_orig._delay_alert_get_documents()
        documents = self._delay_alert_get_documents()
        if not documents or not doc_orig:
            return

        msg = _("The deadline has been automatically updated due to a delay on <a href='#' data-oe-model='%s' data-oe-id='%s'>%s</a>.") % (doc_orig[0]._name, doc_orig[0].id, doc_orig[0].name)
        msg_subject = _("Deadline updated due to delay on %s", doc_orig[0].name)
        # write the message on each document
        for doc in documents:
            last_message = doc.message_ids[:1]
            # Avoids to write the exact same message multiple times.
            if last_message and last_message.subject == msg_subject:
                continue
            odoobot_id = self.env['ir.model.data']._xmlid_to_res_id("base.partner_root")
            doc.message_post(body=msg, author_id=odoobot_id, subject=msg_subject)

    def action_show_details(self):
        """ Returns an action that will open a form view (in a popup) allowing to work on all the
        move lines of a particular move. This form view is used when "show operations" is not
        checked on the picking type.
        """
        self.ensure_one()

        # If "show suggestions" is not checked on the picking type, we have to filter out the
        # reserved move lines. We do this by displaying `move_line_nosuggest_ids`. We use
        # different views to display one field or another so that the webclient doesn't have to
        # fetch both.
        if self.picking_type_id.show_reserved:
            view = self.env.ref('stock.view_stock_move_operations')
        else:
            view = self.env.ref('stock.view_stock_move_nosuggest_operations')

        if self.product_id.tracking == "serial" and self.state == "assigned":
            self.next_serial = self.env['stock.production.lot']._get_next_serial(self.company_id, self.product_id)

        return {
            'name': _('Detailed Operations'),
            'type': 'ir.actions.act_window',
            'view_mode': 'form',
            'res_model': 'stock.move',
            'views': [(view.id, 'form')],
            'view_id': view.id,
            'target': 'new',
            'res_id': self.id,
            'context': dict(
                self.env.context,
                show_owner=self.picking_type_id.code != 'incoming',
                show_lots_m2o=self.has_tracking != 'none' and (self.picking_type_id.use_existing_lots or self.state == 'done' or self.origin_returned_move_id.id),  # able to create lots, whatever the value of ` use_create_lots`.
                show_lots_text=self.has_tracking != 'none' and self.picking_type_id.use_create_lots and not self.picking_type_id.use_existing_lots and self.state != 'done' and not self.origin_returned_move_id.id,
                show_source_location=self.picking_type_id.code != 'incoming',
                show_destination_location=self.picking_type_id.code != 'outgoing',
                show_package=not self.location_id.usage == 'supplier',
                show_reserved_quantity=self.state != 'done' and not self.picking_id.immediate_transfer and self.picking_type_id.code != 'incoming'
            ),
        }

    def action_assign_serial_show_details(self):
        """ On `self.move_line_ids`, assign `lot_name` according to
        `self.next_serial` before returning `self.action_show_details`.
        """
        self.ensure_one()
        if not self.next_serial:
            raise UserError(_("You need to set a Serial Number before generating more."))
        self._generate_serial_numbers()
        return self.action_show_details()

    def action_clear_lines_show_details(self):
        """ Unlink `self.move_line_ids` before returning `self.action_show_details`.
        Useful for if a user creates too many SNs by accident via action_assign_serial_show_details
        since there's no way to undo the action.
        """
        self.ensure_one()
        if self.picking_type_id.show_reserved:
            move_lines = self.move_line_ids
        else:
            move_lines = self.move_line_nosuggest_ids
        move_lines.unlink()
        return self.action_show_details()

    def action_assign_serial(self):
        """ Opens a wizard to assign SN's name on each move lines.
        """
        self.ensure_one()
        action = self.env["ir.actions.actions"]._for_xml_id("stock.act_assign_serial_numbers")
        action['context'] = {
            'default_product_id': self.product_id.id,
            'default_move_id': self.id,
        }
        return action

    def action_product_forecast_report(self):
        self.ensure_one()
        action = self.product_id.action_product_forecast_report()
        action['context'] = {
            'active_id': self.product_id.id,
            'active_model': 'product.product',
            'move_to_match_ids': self.ids,
        }
        if self.picking_type_id.code in self._consuming_picking_types():
            warehouse = self.location_id.warehouse_id
        else:
            warehouse = self.location_dest_id.warehouse_id

        if warehouse:
            action['context']['warehouse'] = warehouse.id
        return action

    def _do_unreserve(self):
        moves_to_unreserve = OrderedSet()
        for move in self:
            if move.state == 'cancel' or (move.state == 'done' and move.scrapped):
                # We may have cancelled move in an open picking in a "propagate_cancel" scenario.
                # We may have done move in an open picking in a scrap scenario.
                continue
            elif move.state == 'done':
                raise UserError(_("You cannot unreserve a stock move that has been set to 'Done'."))
            moves_to_unreserve.add(move.id)
        moves_to_unreserve = self.env['stock.move'].browse(moves_to_unreserve)

        ml_to_update, ml_to_unlink = OrderedSet(), OrderedSet()
        moves_not_to_recompute = OrderedSet()
        for ml in moves_to_unreserve.move_line_ids:
            if ml.qty_done:
                ml_to_update.add(ml.id)
            else:
                ml_to_unlink.add(ml.id)
                moves_not_to_recompute.add(ml.move_id.id)
        ml_to_update, ml_to_unlink = self.env['stock.move.line'].browse(ml_to_update), self.env['stock.move.line'].browse(ml_to_unlink)
        moves_not_to_recompute = self.env['stock.move'].browse(moves_not_to_recompute)

        ml_to_update.write({'product_uom_qty': 0})
        ml_to_unlink.unlink()
        # `write` on `stock.move.line` doesn't call `_recompute_state` (unlike to `unlink`),
        # so it must be called for each move where no move line has been deleted.
        (moves_to_unreserve - moves_not_to_recompute)._recompute_state()
        return True

    def _generate_serial_numbers(self, next_serial_count=False):
        """ This method will generate `lot_name` from a string (field
        `next_serial`) and create a move line for each generated `lot_name`.
        """
        self.ensure_one()
        lot_names = self.env['stock.production.lot'].generate_lot_names(self.next_serial, next_serial_count or self.next_serial_count)
        move_lines_commands = self._generate_serial_move_line_commands(lot_names)
        self.write({'move_line_ids': move_lines_commands})
        return True

    def _push_apply(self):
        new_moves = []
        for move in self:
            # if the move is already chained, there is no need to check push rules
            if move.move_dest_ids:
                continue
            # if the move is a returned move, we don't want to check push rules, as returning a returned move is the only decent way
            # to receive goods without triggering the push rules again (which would duplicate chained operations)
            domain = [('location_src_id', '=', move.location_dest_id.id), ('action', 'in', ('push', 'pull_push'))]
            # first priority goes to the preferred routes defined on the move itself (e.g. coming from a SO line)
            warehouse_id = move.warehouse_id or move.picking_id.picking_type_id.warehouse_id
            if move.location_dest_id.company_id == self.env.company:
                rule = self.env['procurement.group']._search_rule(move.route_ids, move.product_packaging_id, move.product_id, warehouse_id, domain)
            else:
                rule = self.sudo().env['procurement.group']._search_rule(move.route_ids, move.product_packaging_id, move.product_id, warehouse_id, domain)
            # Make sure it is not returning the return
            if rule and (not move.origin_returned_move_id or move.origin_returned_move_id.location_dest_id.id != rule.location_id.id):
                new_move = rule._run_push(move)
                if new_move:
                    new_moves.append(new_move)
        return self.env['stock.move'].concat(*new_moves)

    def _merge_moves_fields(self):
        """ This method will return a dict of stock move’s values that represent the values of all moves in `self` merged. """
        state = self._get_relevant_state_among_moves()
        origin = '/'.join(set(self.filtered(lambda m: m.origin).mapped('origin')))
        return {
            'product_uom_qty': sum(self.mapped('product_uom_qty')),
            'date': min(self.mapped('date')) if self.mapped('picking_id').move_type == 'direct' else max(self.mapped('date')),
            'move_dest_ids': [(4, m.id) for m in self.mapped('move_dest_ids')],
            'move_orig_ids': [(4, m.id) for m in self.mapped('move_orig_ids')],
            'state': state,
            'origin': origin,
        }

    @api.model
    def _prepare_merge_moves_distinct_fields(self):
        fields = [
            'product_id', 'price_unit', 'procure_method', 'location_id', 'location_dest_id',
            'product_uom', 'restrict_partner_id', 'scrapped', 'origin_returned_move_id',
            'package_level_id', 'propagate_cancel', 'description_picking', 'date_deadline',
            'product_packaging_id',
        ]
        if self.env['ir.config_parameter'].sudo().get_param('stock.merge_only_same_date'):
            fields.append('date')
        return fields

<<<<<<< HEAD
=======
    @api.model
    def _prepare_merge_negative_moves_excluded_distinct_fields(self):
        return []

>>>>>>> 4d11cb0e
    def _clean_merged(self):
        """Cleanup hook used when merging moves"""
        self.write({'propagate_cancel': False})

    def _update_candidate_moves_list(self, candidate_moves_list):
        for picking in self.mapped('picking_id'):
            candidate_moves_list.append(picking.move_lines)

    def _merge_moves(self, merge_into=False):
        """ This method will, for each move in `self`, go up in their linked picking and try to
        find in their existing moves a candidate into which we can merge the move.
        :return: Recordset of moves passed to this method. If some of the passed moves were merged
        into another existing one, return this one and not the (now unlinked) original.
        """
        distinct_fields = self._prepare_merge_moves_distinct_fields()

        candidate_moves_list = []
        if not merge_into:
            self._update_candidate_moves_list(candidate_moves_list)
        else:
            candidate_moves_list.append(merge_into | self)

        # Move removed after merge
        moves_to_unlink = self.env['stock.move']
        # Moves successfully merged
        merged_moves = self.env['stock.move']

        moves_by_neg_key = defaultdict(lambda: self.env['stock.move'])
        # Need to check less fields for negative moves as some might not be set.
        neg_qty_moves = self.filtered(lambda m: float_compare(m.product_qty, 0.0, precision_rounding=m.product_uom.rounding) < 0)
        # Detach their picking as they will either get absorbed or create a backorder, so no extra logs will be put in the chatter
        neg_qty_moves.picking_id = False
        excluded_fields = self._prepare_merge_negative_moves_excluded_distinct_fields()
        neg_key = itemgetter(*[field for field in distinct_fields if field not in excluded_fields])

        for candidate_moves in candidate_moves_list:
            # First step find move to merge.
<<<<<<< HEAD
            candidate_moves = candidate_moves.with_context(prefetch_fields=False)
            for __, g in groupby(candidate_moves, key=itemgetter(*distinct_fields)):
                moves = self.env['stock.move'].concat(*g).filtered(lambda m: m.state not in ('done', 'cancel', 'draft'))
                # If we have multiple records we will merge then in a single one.
=======
            candidate_moves = candidate_moves.filtered(lambda m: m.state not in ('done', 'cancel', 'draft')) - neg_qty_moves
            for k, g in groupbyelem(candidate_moves, key=itemgetter(*distinct_fields)):
                moves = self.env['stock.move'].concat(*g)
                # Merge all positive moves together
>>>>>>> 4d11cb0e
                if len(moves) > 1:
                    # link all move lines to record 0 (the one we will keep).
                    moves.mapped('move_line_ids').write({'move_id': moves[0].id})
                    # merge move data
                    moves[0].write(moves._merge_moves_fields())
                    # update merged moves dicts
                    moves_to_unlink |= moves[1:]
                    merged_moves |= moves[0]
                # Add the now single positive move to its limited key record
                moves_by_neg_key[neg_key(moves[0])] |= moves[0]

        for neg_move in neg_qty_moves:
            # Check all the candidates that matches the same limited key, and adjust their quantites to absorb negative moves
            for pos_move in moves_by_neg_key.get(neg_key(neg_move), []):
                # If quantity can be fully absorbed by a single move, update its quantity and remove the negative move
                if float_compare(pos_move.product_uom_qty, abs(neg_move.product_uom_qty), precision_rounding=pos_move.product_uom.rounding) >= 0:
                    pos_move.product_uom_qty += neg_move.product_uom_qty
                    pos_move.write({
                        'move_dest_ids': [Command.link(m.id) for m in neg_move.mapped('move_dest_ids') if m.location_id == pos_move.location_dest_id],
                        'move_orig_ids': [Command.link(m.id) for m in neg_move.mapped('move_orig_ids') if m.location_dest_id == pos_move.location_id],
                    })
                    merged_moves |= pos_move
                    moves_to_unlink |= neg_move
                    break
                neg_move.product_uom_qty += pos_move.product_uom_qty
                pos_move.product_uom_qty = 0

        if moves_to_unlink:
            # We are using propagate to False in order to not cancel destination moves merged in moves[0]
            moves_to_unlink._clean_merged()
            moves_to_unlink._action_cancel()
            moves_to_unlink.sudo().unlink()

        return (self | merged_moves) - moves_to_unlink

    def _get_relevant_state_among_moves(self):
        # We sort our moves by importance of state:
        #     ------------- 0
        #     | Assigned  |
        #     -------------
        #     |  Waiting  |
        #     -------------
        #     |  Partial  |
        #     -------------
        #     |  Confirm  |
        #     ------------- len-1
        sort_map = {
            'assigned': 4,
            'waiting': 3,
            'partially_available': 2,
            'confirmed': 1,
        }
        moves_todo = self\
            .filtered(lambda move: move.state not in ['cancel', 'done'] and not (move.state == 'assigned' and not move.product_uom_qty))\
            .sorted(key=lambda move: (sort_map.get(move.state, 0), move.product_uom_qty))
        if not moves_todo:
            return 'assigned'
        # The picking should be the same for all moves.
        if moves_todo[:1].picking_id and moves_todo[:1].picking_id.move_type == 'one':
            most_important_move = moves_todo[0]
            if most_important_move.state == 'confirmed':
                return 'confirmed' if most_important_move.product_uom_qty else 'assigned'
            elif most_important_move.state == 'partially_available':
                return 'confirmed'
            else:
                return moves_todo[:1].state or 'draft'
        elif moves_todo[:1].state != 'assigned' and any(move.state in ['assigned', 'partially_available'] for move in moves_todo):
            return 'partially_available'
        else:
            least_important_move = moves_todo[-1:]
            if least_important_move.state == 'confirmed' and least_important_move.product_uom_qty == 0:
                return 'assigned'
            else:
                return moves_todo[-1:].state or 'draft'

    @api.onchange('product_id', 'picking_type_id')
    def _onchange_product_id(self):
        product = self.product_id.with_context(lang=self._get_lang())
        self.name = product.partner_ref
        self.product_uom = product.uom_id.id
        if product:
            self.description_picking = product._get_description(self.picking_type_id)

    @api.onchange('product_id', 'product_qty', 'product_uom')
    def _onchange_suggest_packaging(self):
        # remove packaging if not match the product
        if self.product_packaging_id.product_id != self.product_id:
            self.product_packaging_id = False
        # suggest biggest suitable packaging
        if self.product_id and self.product_qty and self.product_uom:
            self.product_packaging_id = self.product_id.packaging_ids._find_suitable_product_packaging(self.product_qty, self.product_uom)

    @api.onchange('lot_ids')
    def _onchange_lot_ids(self):
        quantity_done = sum(ml.product_uom_id._compute_quantity(ml.qty_done, self.product_uom) for ml in self.move_line_ids.filtered(lambda ml: not ml.lot_id and ml.lot_name))
        quantity_done += self.product_id.uom_id._compute_quantity(len(self.lot_ids), self.product_uom)
        self.update({'quantity_done': quantity_done})

        quants = self.env['stock.quant'].search([('product_id', '=', self.product_id.id),
                                                 ('lot_id', 'in', self.lot_ids.ids),
                                                 ('quantity', '!=', 0),
                                                 '|', ('location_id.usage', '=', 'customer'),
                                                      '&', ('company_id', '=', self.company_id.id),
                                                           ('location_id.usage', 'in', ('internal', 'transit'))])
        if quants:
            sn_to_location = ""
            for quant in quants:
                sn_to_location += _("\n(%s) exists in location %s", quant.lot_id.display_name, quant.location_id.display_name)
            return {
                'warning': {'title': _('Warning'), 'message': _('Existing Serial numbers. Please correct the serial numbers encoded:') + sn_to_location}
            }

    @api.onchange('move_line_ids', 'move_line_nosuggest_ids', 'picking_type_id')
    def _onchange_move_line_ids(self):
        if not self.picking_type_id.use_create_lots:
            # This onchange manages the creation of multiple lot name. We don't
            # need that if the picking type disallows the creation of new lots.
            return

        breaking_char = '\n'
        if self.picking_type_id.show_reserved:
            move_lines = self.move_line_ids
        else:
            move_lines = self.move_line_nosuggest_ids

        for move_line in move_lines:
            # Look if the `lot_name` contains multiple values.
            if breaking_char in (move_line.lot_name or ''):
                split_lines = move_line.lot_name.split(breaking_char)
                split_lines = list(filter(None, split_lines))
                move_line.lot_name = split_lines[0]
                move_lines_commands = self._generate_serial_move_line_commands(
                    split_lines[1:],
                    origin_move_line=move_line,
                )
                if self.picking_type_id.show_reserved:
                    self.update({'move_line_ids': move_lines_commands})
                else:
                    self.update({'move_line_nosuggest_ids': move_lines_commands})
                existing_lots = self.env['stock.production.lot'].search([
                    ('company_id', '=', self.company_id.id),
                    ('product_id', '=', self.product_id.id),
                    ('name', 'in', split_lines),
                ])
                if existing_lots:
                    return {
                        'warning': {'title': _('Warning'), 'message': _('Existing Serial Numbers (%s). Please correct the serial numbers encoded.') % ','.join(existing_lots.mapped('display_name'))}
                    }
                break

    @api.onchange('product_uom')
    def _onchange_product_uom(self):
        if self.product_uom.factor > self.product_id.uom_id.factor:
            return {
                'warning': {
                    'title': "Unsafe unit of measure",
                    'message': _("You are using a unit of measure smaller than the one you are using in "
                                 "order to stock your product. This can lead to rounding problem on reserved quantity. "
                                 "You should use the smaller unit of measure possible in order to valuate your stock or "
                                 "change its rounding precision to a smaller value (example: 0.00001)."),
                }
            }

    def _key_assign_picking(self):
        self.ensure_one()
        keys = (self.group_id, self.location_id, self.location_dest_id, self.picking_type_id)
        if self.partner_id and (self.location_id.usage == 'transit' or self.location_dest_id.usage == 'transit'):
            keys += (self.partner_id, )
        return keys

    def _search_picking_for_assignation_domain(self):
        domain = [
            ('group_id', '=', self.group_id.id),
            ('location_id', '=', self.location_id.id),
            ('location_dest_id', '=', self.location_dest_id.id),
            ('picking_type_id', '=', self.picking_type_id.id),
            ('printed', '=', False),
            ('immediate_transfer', '=', False),
            ('state', 'in', ['draft', 'confirmed', 'waiting', 'partially_available', 'assigned'])]
        if self.partner_id and (self.location_id.usage == 'transit' or self.location_dest_id.usage == 'transit'):
            domain += [('partner_id', '=', self.partner_id.id)]
        return domain

    def _search_picking_for_assignation(self):
        self.ensure_one()
        domain = self._search_picking_for_assignation_domain()
        picking = self.env['stock.picking'].search(domain, limit=1)
        return picking

    def _assign_picking(self):
        """ Try to assign the moves to an existing picking that has not been
        reserved yet and has the same procurement group, locations and picking
        type (moves should already have them identical). Otherwise, create a new
        picking to assign them to. """
        Picking = self.env['stock.picking']
        grouped_moves = groupby(self, key=lambda m: m._key_assign_picking())
        for group, moves in grouped_moves:
            moves = self.env['stock.move'].concat(*moves)
            new_picking = False
            # Could pass the arguments contained in group but they are the same
            # for each move that why moves[0] is acceptable
            picking = moves[0]._search_picking_for_assignation()
            if picking:
                # If a picking is found, we'll append `move` to its move list and thus its
                # `partner_id` and `ref` field will refer to multiple records. In this
                # case, we chose to wipe them.
                vals = {}
                if any(picking.partner_id.id != m.partner_id.id for m in moves):
                    vals['partner_id'] = False
                if any(picking.origin != m.origin for m in moves):
                    vals['origin'] = False
                if vals:
                    picking.write(vals)
            else:
                # Don't create picking for negative moves since they will be
                # reverse and assign to another picking
                moves = moves.filtered(lambda m: float_compare(m.product_uom_qty, 0.0, precision_rounding=m.product_uom.rounding) >= 0)
                if not moves:
                    continue
                new_picking = True
                picking = Picking.create(moves._get_new_picking_values())

            moves.write({'picking_id': picking.id})
            moves._assign_picking_post_process(new=new_picking)
        return True

    def _assign_picking_post_process(self, new=False):
        pass

    def _generate_serial_move_line_commands(self, lot_names, origin_move_line=None):
        """Return a list of commands to update the move lines (write on
        existing ones or create new ones).
        Called when user want to create and assign multiple serial numbers in
        one time (using the button/wizard or copy-paste a list in the field).

        :param lot_names: A list containing all serial number to assign.
        :type lot_names: list
        :param origin_move_line: A move line to duplicate the value from, default to None
        :type origin_move_line: record of :class:`stock.move.line`
        :return: A list of commands to create/update :class:`stock.move.line`
        :rtype: list
        """
        self.ensure_one()

        # Select the right move lines depending of the picking type configuration.
        move_lines = self.env['stock.move.line']
        if self.picking_type_id.show_reserved:
            move_lines = self.move_line_ids.filtered(lambda ml: not ml.lot_id and not ml.lot_name)
        else:
            move_lines = self.move_line_nosuggest_ids.filtered(lambda ml: not ml.lot_id and not ml.lot_name)

        loc_dest = origin_move_line and origin_move_line.location_dest_id
        move_line_vals = {
            'picking_id': self.picking_id.id,
            'location_id': self.location_id.id,
            'product_id': self.product_id.id,
            'product_uom_id': self.product_id.uom_id.id,
            'qty_done': 1,
        }
        if origin_move_line:
            # `owner_id` and `package_id` are taken only in the case we create
            # new move lines from an existing move line. Also, updates the
            # `qty_done` because it could be usefull for products tracked by lot.
            move_line_vals.update({
                'owner_id': origin_move_line.owner_id.id,
                'package_id': origin_move_line.package_id.id,
                'qty_done': origin_move_line.qty_done or 1,
            })

        move_lines_commands = []
        qty_by_location = defaultdict(float)
        for lot_name in lot_names:
            # We write the lot name on an existing move line (if we have still one)...
            if move_lines:
                move_lines_commands.append((1, move_lines[0].id, {
                    'lot_name': lot_name,
                    'qty_done': 1,
                }))
                qty_by_location[move_lines[0].location_dest_id.id] += 1
                move_lines = move_lines[1:]
            # ... or create a new move line with the serial name.
            else:
                loc = loc_dest or self.location_dest_id._get_putaway_strategy(self.product_id, quantity=1, packaging=self.product_packaging_id, additional_qty=qty_by_location)
                move_line_cmd = dict(move_line_vals, lot_name=lot_name, location_dest_id=loc.id)
                move_lines_commands.append((0, 0, move_line_cmd))
                qty_by_location[loc.id] += 1
        return move_lines_commands

    def _get_new_picking_values(self):
        """ return create values for new picking that will be linked with group
        of moves in self.
        """
        origins = self.filtered(lambda m: m.origin).mapped('origin')
        origins = list(dict.fromkeys(origins)) # create a list of unique items
        # Will display source document if any, when multiple different origins
        # are found display a maximum of 5
        if len(origins) == 0:
            origin = False
        else:
            origin = ','.join(origins[:5])
            if len(origins) > 5:
                origin += "..."
        partners = self.mapped('partner_id')
        partner = len(partners) == 1 and partners.id or False
        return {
            'origin': origin,
            'company_id': self.mapped('company_id').id,
            'user_id': False,
            'move_type': self.mapped('group_id').move_type or 'direct',
            'partner_id': partner,
            'picking_type_id': self.mapped('picking_type_id').id,
            'location_id': self.mapped('location_id').id,
            'location_dest_id': self.mapped('location_dest_id').id,
        }

    def _should_be_assigned(self):
        self.ensure_one()
        return bool(not self.picking_id and self.picking_type_id)

    def _is_inter_wh(self):
        self.ensure_one()
        from_wh = self.location_id.warehouse_id
        to_wh = self.location_dest_id.warehouse_id
        return from_wh and to_wh and from_wh != to_wh

    def _action_confirm(self, merge=True, merge_into=False):
        """ Confirms stock move or put it in waiting if it's linked to another move.
        :param: merge: According to this boolean, a newly confirmed move will be merged
        in another move of the same picking sharing its characteristics.
        """
        # Use OrderedSet of id (instead of recordset + |= ) for performance
        move_create_proc, move_to_confirm, move_waiting = OrderedSet(), OrderedSet(), OrderedSet()
        to_assign = defaultdict(OrderedSet)
        for move in self:
            if move.state != 'draft':
                continue
            # if the move is preceded, then it's waiting (if preceding move is done, then action_assign has been called already and its state is already available)
            if move.move_orig_ids:
                move_waiting.add(move.id)
            else:
                if move.procure_method == 'make_to_order':
                    move_create_proc.add(move.id)
                else:
                    move_to_confirm.add(move.id)
            if move._should_be_assigned():
                key = (move.group_id.id, move.location_id.id, move.location_dest_id.id)
                to_assign[key].add(move.id)

        move_create_proc, move_to_confirm, move_waiting = self.browse(move_create_proc), self.browse(move_to_confirm), self.browse(move_waiting)

        # create procurements for make to order moves
        procurement_requests = []
        for move in move_create_proc:
            values = move._prepare_procurement_values()
            origin = move._prepare_procurement_origin()
            procurement_requests.append(self.env['procurement.group'].Procurement(
                move.product_id, move.product_uom_qty, move.product_uom,
                move.location_id, move.rule_id and move.rule_id.name or "/",
                origin, move.company_id, values))
        self.env['procurement.group'].run(procurement_requests, raise_user_error=not self.env.context.get('from_orderpoint'))

        move_to_confirm.write({'state': 'confirmed'})
        (move_waiting | move_create_proc).write({'state': 'waiting'})
        # procure_method sometimes changes with certain workflows so just in case, apply to all moves
        (move_to_confirm | move_waiting | move_create_proc).filtered(lambda m: m.picking_type_id.reservation_method == 'at_confirm')\
            .write({'reservation_date': fields.Date.today()})

        # assign picking in batch for all confirmed move that share the same details
        for moves_ids in to_assign.values():
            self.browse(moves_ids).with_context(clean_context(self.env.context))._assign_picking()
        new_push_moves = self.filtered(lambda m: not m.picking_id.immediate_transfer)._push_apply()
        self._check_company()
        moves = self
        if merge:
            moves = self._merge_moves(merge_into=merge_into)

        # Transform remaining move in return in case of negative initial demand
        neg_r_moves = moves.filtered(lambda move: float_compare(
            move.product_uom_qty, 0, precision_rounding=move.product_uom.rounding) < 0)
        for move in neg_r_moves:
            move.location_id, move.location_dest_id = move.location_dest_id, move.location_id
            orig_move_ids, dest_move_ids = [], []
            for m in move.move_orig_ids | move.move_dest_ids:
                from_loc, to_loc = m.location_id, m.location_dest_id
                if float_compare(m.product_uom_qty, 0, precision_rounding=m.product_uom.rounding) < 0:
                    from_loc, to_loc = to_loc, from_loc
                if to_loc == move.location_id:
                    orig_move_ids += m.ids
                elif move.location_dest_id == from_loc:
                    dest_move_ids += m.ids
            move.move_orig_ids, move.move_dest_ids = [(6, 0, orig_move_ids)], [(6, 0, dest_move_ids)]
            move.product_uom_qty *= -1
            if move.picking_type_id.return_picking_type_id:
                move.picking_type_id = move.picking_type_id.return_picking_type_id
            # We are returning some products, we must take them in the source location
            move.procure_method = 'make_to_stock'
        neg_r_moves._assign_picking()

        # call `_action_assign` on every confirmed move which location_id bypasses the reservation + those expected to be auto-assigned
        moves.filtered(lambda move: not move.picking_id.immediate_transfer
                       and move.state in ('confirmed', 'partially_available')
                       and (move._should_bypass_reservation()
                            or move.picking_type_id.reservation_method == 'at_confirm'
                            or (move.reservation_date and move.reservation_date <= fields.Date.today())))\
             ._action_assign()
        if new_push_moves:
            new_push_moves._action_confirm()

        return moves

    def _prepare_procurement_origin(self):
        self.ensure_one()
        return self.group_id and self.group_id.name or (self.origin or self.picking_id.name or "/")

    def _prepare_procurement_values(self):
        """ Prepare specific key for moves or other componenets that will be created from a stock rule
        comming from a stock move. This method could be override in order to add other custom key that could
        be used in move/po creation.
        """
        self.ensure_one()
        group_id = self.group_id or False
        if self.rule_id:
            if self.rule_id.group_propagation_option == 'fixed' and self.rule_id.group_id:
                group_id = self.rule_id.group_id
            elif self.rule_id.group_propagation_option == 'none':
                group_id = False
        product_id = self.product_id.with_context(lang=self._get_lang())
        return {
            'product_description_variants': self.description_picking and self.description_picking.replace(product_id._get_description(self.picking_type_id), ''),
            'date_planned': self.date,
            'date_deadline': self.date_deadline,
            'move_dest_ids': self,
            'group_id': group_id,
            'route_ids': self.route_ids,
            'warehouse_id': self.warehouse_id or self.picking_type_id.warehouse_id,
            'priority': self.priority,
            'orderpoint_id': self.orderpoint_id,
            'product_packaging_id': self.product_packaging_id,
        }

    def _prepare_move_line_vals(self, quantity=None, reserved_quant=None):
        self.ensure_one()
        vals = {
            'move_id': self.id,
            'product_id': self.product_id.id,
            'product_uom_id': self.product_uom.id,
            'location_id': self.location_id.id,
            'location_dest_id': self.location_dest_id.id,
            'picking_id': self.picking_id.id,
            'company_id': self.company_id.id,
        }
        if quantity:
            rounding = self.env['decimal.precision'].precision_get('Product Unit of Measure')
            uom_quantity = self.product_id.uom_id._compute_quantity(quantity, self.product_uom, rounding_method='HALF-UP')
            uom_quantity = float_round(uom_quantity, precision_digits=rounding)
            uom_quantity_back_to_product_uom = self.product_uom._compute_quantity(uom_quantity, self.product_id.uom_id, rounding_method='HALF-UP')
            if float_compare(quantity, uom_quantity_back_to_product_uom, precision_digits=rounding) == 0:
                vals = dict(vals, product_uom_qty=uom_quantity)
            else:
                vals = dict(vals, product_uom_qty=quantity, product_uom_id=self.product_id.uom_id.id)
        package = None
        if reserved_quant:
            package = reserved_quant.package_id
            vals = dict(
                vals,
                location_id=reserved_quant.location_id.id,
                lot_id=reserved_quant.lot_id.id or False,
                package_id=package.id or False,
                owner_id =reserved_quant.owner_id.id or False,
            )
        return vals

    def _update_reserved_quantity(self, need, available_quantity, location_id, lot_id=None, package_id=None, owner_id=None, strict=True):
        """ Create or update move lines.
        """
        self.ensure_one()

        if not lot_id:
            lot_id = self.env['stock.production.lot']
        if not package_id:
            package_id = self.env['stock.quant.package']
        if not owner_id:
            owner_id = self.env['res.partner']

        # do full packaging reservation when it's needed
        if self.product_packaging_id and self.product_id.product_tmpl_id.categ_id.packaging_reserve_method == "full":
            available_quantity = self.product_packaging_id._check_qty(available_quantity, self.product_id.uom_id, "DOWN")

        taken_quantity = min(available_quantity, need)

        # `taken_quantity` is in the quants unit of measure. There's a possibility that the move's
        # unit of measure won't be respected if we blindly reserve this quantity, a common usecase
        # is if the move's unit of measure's rounding does not allow fractional reservation. We chose
        # to convert `taken_quantity` to the move's unit of measure with a down rounding method and
        # then get it back in the quants unit of measure with an half-up rounding_method. This
        # way, we'll never reserve more than allowed. We do not apply this logic if
        # `available_quantity` is brought by a chained move line. In this case, `_prepare_move_line_vals`
        # will take care of changing the UOM to the UOM of the product.
        if not strict and self.product_id.uom_id != self.product_uom:
            taken_quantity_move_uom = self.product_id.uom_id._compute_quantity(taken_quantity, self.product_uom, rounding_method='DOWN')
            taken_quantity = self.product_uom._compute_quantity(taken_quantity_move_uom, self.product_id.uom_id, rounding_method='HALF-UP')

        quants = []
        rounding = self.env['decimal.precision'].precision_get('Product Unit of Measure')

        if self.product_id.tracking == 'serial':
            if float_compare(taken_quantity, int(taken_quantity), precision_digits=rounding) != 0:
                taken_quantity = 0

        try:
            with self.env.cr.savepoint():
                if not float_is_zero(taken_quantity, precision_rounding=self.product_id.uom_id.rounding):
                    quants = self.env['stock.quant']._update_reserved_quantity(
                        self.product_id, location_id, taken_quantity, lot_id=lot_id,
                        package_id=package_id, owner_id=owner_id, strict=strict
                    )
        except UserError:
            taken_quantity = 0

        # Find a candidate move line to update or create a new one.
        for reserved_quant, quantity in quants:
            to_update = next((line for line in self.move_line_ids if line._reservation_is_updatable(quantity, reserved_quant)), False)
            if to_update:
                uom_quantity = self.product_id.uom_id._compute_quantity(quantity, to_update.product_uom_id, rounding_method='HALF-UP')
                uom_quantity = float_round(uom_quantity, precision_digits=rounding)
                uom_quantity_back_to_product_uom = to_update.product_uom_id._compute_quantity(uom_quantity, self.product_id.uom_id, rounding_method='HALF-UP')
            if to_update and float_compare(quantity, uom_quantity_back_to_product_uom, precision_digits=rounding) == 0:
                to_update.with_context(bypass_reservation_update=True).product_uom_qty += uom_quantity
            else:
                if self.product_id.tracking == 'serial':
                    self.env['stock.move.line'].create([self._prepare_move_line_vals(quantity=1, reserved_quant=reserved_quant) for i in range(int(quantity))])
                else:
                    self.env['stock.move.line'].create(self._prepare_move_line_vals(quantity=quantity, reserved_quant=reserved_quant))
        return taken_quantity

    def _should_bypass_reservation(self, forced_location=False):
        self.ensure_one()
        location = forced_location or self.location_id
        return location.should_bypass_reservation() or self.product_id.type != 'product'

    # necessary hook to be able to override move reservation to a restrict lot, owner, pack, location...
    def _get_available_quantity(self, location_id, lot_id=None, package_id=None, owner_id=None, strict=False, allow_negative=False):
        self.ensure_one()
        if location_id.should_bypass_reservation():
            return self.product_qty
        return self.env['stock.quant']._get_available_quantity(self.product_id, location_id, lot_id=lot_id, package_id=package_id, owner_id=owner_id, strict=strict, allow_negative=allow_negative)

    def _action_assign(self):
        """ Reserve stock moves by creating their stock move lines. A stock move is
        considered reserved once the sum of `product_qty` for all its move lines is
        equal to its `product_qty`. If it is less, the stock move is considered
        partially available.
        """

        def _get_available_move_lines(move):
            move_lines_in = move.move_orig_ids.filtered(lambda m: m.state == 'done').mapped('move_line_ids')

            def _keys_in_groupby(ml):
                return (ml.location_dest_id, ml.lot_id, ml.result_package_id, ml.owner_id)

            grouped_move_lines_in = {}
            for k, g in groupby(move_lines_in, key=_keys_in_groupby):
                qty_done = 0
                for ml in g:
                    qty_done += ml.product_uom_id._compute_quantity(ml.qty_done, ml.product_id.uom_id)
                grouped_move_lines_in[k] = qty_done
            move_lines_out_done = (move.move_orig_ids.mapped('move_dest_ids') - move)\
                .filtered(lambda m: m.state in ['done'])\
                .mapped('move_line_ids')
            # As we defer the write on the stock.move's state at the end of the loop, there
            # could be moves to consider in what our siblings already took.
            moves_out_siblings = move.move_orig_ids.mapped('move_dest_ids') - move
            moves_out_siblings_to_consider = moves_out_siblings & (StockMove.browse(assigned_moves_ids) + StockMove.browse(partially_available_moves_ids))
            reserved_moves_out_siblings = moves_out_siblings.filtered(lambda m: m.state in ['partially_available', 'assigned'])
            move_lines_out_reserved = (reserved_moves_out_siblings | moves_out_siblings_to_consider).mapped('move_line_ids')

            def _keys_out_groupby(ml):
                return (ml.location_id.id, ml.lot_id.id, ml.package_id.id, ml.owner_id.id)

            grouped_move_lines_out = {}
            for k, g in groupby(move_lines_out_done, key=_keys_out_groupby):
                qty_done = 0
                for ml in g:
                    qty_done += ml.product_uom_id._compute_quantity(ml.qty_done, ml.product_id.uom_id)
                grouped_move_lines_out[k] = qty_done
            for k, g in groupby(move_lines_out_reserved, key=_keys_out_groupby):
                grouped_move_lines_out[k] = sum(self.env['stock.move.line'].concat(*g).mapped('product_qty'))
            available_move_lines = {key: grouped_move_lines_in[key] - grouped_move_lines_out.get(key, 0) for key in grouped_move_lines_in}
            # pop key if the quantity available amount to 0
            rounding = move.product_id.uom_id.rounding
            return dict((k, v) for k, v in available_move_lines.items() if float_compare(v, 0, precision_rounding=rounding) > 0)

        StockMove = self.env['stock.move']
        assigned_moves_ids = OrderedSet()
        partially_available_moves_ids = OrderedSet()
        # Read the `reserved_availability` field of the moves out of the loop to prevent unwanted
        # cache invalidation when actually reserving the move.
        reserved_availability = {move: move.reserved_availability for move in self}
        roundings = {move: move.product_id.uom_id.rounding for move in self}
        move_line_vals_list = []
        # Once the quantities are assigned, we want to find a better destination location thanks
        # to the putaway rules. This redirection will be applied on moves of `moves_to_redirect`.
        moves_to_redirect = OrderedSet()
        for move in self.filtered(lambda m: m.state in ['confirmed', 'waiting', 'partially_available']):
            rounding = roundings[move]
            missing_reserved_uom_quantity = move.product_uom_qty - reserved_availability[move]
            missing_reserved_quantity = move.product_uom._compute_quantity(missing_reserved_uom_quantity, move.product_id.uom_id, rounding_method='HALF-UP')
            if move._should_bypass_reservation():
                # create the move line(s) but do not impact quants
                if move.move_orig_ids:
                    available_move_lines = _get_available_move_lines(move)
                    for (location_id, lot_id, package_id, owner_id), quantity in available_move_lines.items():
                        qty_added = min(missing_reserved_quantity, quantity)
                        move_line_vals = move._prepare_move_line_vals(qty_added)
                        move_line_vals.update({
                            'location_id': location_id.id,
                            'lot_id': lot_id.id,
                            'lot_name': lot_id.name,
                            'owner_id': owner_id.id,
                        })
                        move_line_vals_list.append(move_line_vals)
                        missing_reserved_quantity -= qty_added
                        if float_is_zero(missing_reserved_quantity, precision_rounding=move.product_id.uom_id.rounding):
                            break

                if missing_reserved_quantity and move.product_id.tracking == 'serial' and (move.picking_type_id.use_create_lots or move.picking_type_id.use_existing_lots):
                    for i in range(0, int(missing_reserved_quantity)):
                        move_line_vals_list.append(move._prepare_move_line_vals(quantity=1))
                elif missing_reserved_quantity:
                    to_update = move.move_line_ids.filtered(lambda ml: ml.product_uom_id == move.product_uom and
                                                            ml.location_id == move.location_id and
                                                            ml.location_dest_id == move.location_dest_id and
                                                            ml.picking_id == move.picking_id and
                                                            not ml.lot_id and
                                                            not ml.package_id and
                                                            not ml.owner_id)
                    if to_update:
                        to_update[0].product_uom_qty += move.product_id.uom_id._compute_quantity(
                            missing_reserved_quantity, move.product_uom, rounding_method='HALF-UP')
                    else:
                        move_line_vals_list.append(move._prepare_move_line_vals(quantity=missing_reserved_quantity))
                assigned_moves_ids.add(move.id)
                moves_to_redirect.add(move.id)
            else:
                if float_is_zero(move.product_uom_qty, precision_rounding=move.product_uom.rounding):
                    assigned_moves_ids.add(move.id)
                elif not move.move_orig_ids:
                    if move.procure_method == 'make_to_order':
                        continue
                    # If we don't need any quantity, consider the move assigned.
                    need = missing_reserved_quantity
                    if float_is_zero(need, precision_rounding=rounding):
                        assigned_moves_ids.add(move.id)
                        continue
                    # Reserve new quants and create move lines accordingly.
                    forced_package_id = move.package_level_id.package_id or None
                    available_quantity = move._get_available_quantity(move.location_id, package_id=forced_package_id)
                    if available_quantity <= 0:
                        continue
                    taken_quantity = move._update_reserved_quantity(need, available_quantity, move.location_id, package_id=forced_package_id, strict=False)
                    if float_is_zero(taken_quantity, precision_rounding=rounding):
                        continue
                    moves_to_redirect.add(move.id)
                    if float_compare(need, taken_quantity, precision_rounding=rounding) == 0:
                        assigned_moves_ids.add(move.id)
                    else:
                        partially_available_moves_ids.add(move.id)
                else:
                    # Check what our parents brought and what our siblings took in order to
                    # determine what we can distribute.
                    # `qty_done` is in `ml.product_uom_id` and, as we will later increase
                    # the reserved quantity on the quants, convert it here in
                    # `product_id.uom_id` (the UOM of the quants is the UOM of the product).
                    available_move_lines = _get_available_move_lines(move)
                    if not available_move_lines:
                        continue
                    for move_line in move.move_line_ids.filtered(lambda m: m.product_qty):
                        if available_move_lines.get((move_line.location_id, move_line.lot_id, move_line.result_package_id, move_line.owner_id)):
                            available_move_lines[(move_line.location_id, move_line.lot_id, move_line.result_package_id, move_line.owner_id)] -= move_line.product_qty
                    for (location_id, lot_id, package_id, owner_id), quantity in available_move_lines.items():
                        need = move.product_qty - sum(move.move_line_ids.mapped('product_qty'))
                        # `quantity` is what is brought by chained done move lines. We double check
                        # here this quantity is available on the quants themselves. If not, this
                        # could be the result of an inventory adjustment that removed totally of
                        # partially `quantity`. When this happens, we chose to reserve the maximum
                        # still available. This situation could not happen on MTS move, because in
                        # this case `quantity` is directly the quantity on the quants themselves.
                        available_quantity = move._get_available_quantity(location_id, lot_id=lot_id, package_id=package_id, owner_id=owner_id, strict=True)
                        if float_is_zero(available_quantity, precision_rounding=rounding):
                            continue
                        taken_quantity = move._update_reserved_quantity(need, min(quantity, available_quantity), location_id, lot_id, package_id, owner_id)
                        if float_is_zero(taken_quantity, precision_rounding=rounding):
                            continue
                        moves_to_redirect.add(move.id)
                        if float_is_zero(need - taken_quantity, precision_rounding=rounding):
                            assigned_moves_ids.add(move.id)
                            break
                        partially_available_moves_ids.add(move.id)
            if move.product_id.tracking == 'serial':
                move.next_serial_count = move.product_uom_qty

        self.env['stock.move.line'].create(move_line_vals_list)
        StockMove.browse(partially_available_moves_ids).write({'state': 'partially_available'})
        StockMove.browse(assigned_moves_ids).write({'state': 'assigned'})
        if self.env.context.get('bypass_entire_pack'):
            return
        self.mapped('picking_id')._check_entire_pack()
        StockMove.browse(moves_to_redirect).move_line_ids._apply_putaway_strategy()

    def _action_cancel(self):
        if any(move.state == 'done' and not move.scrapped for move in self):
            raise UserError(_('You cannot cancel a stock move that has been set to \'Done\'. Create a return in order to reverse the moves which took place.'))
        moves_to_cancel = self.filtered(lambda m: m.state != 'cancel' and not (m.state == 'done' and m.scrapped))
        # self cannot contain moves that are either cancelled or done, therefore we can safely
        # unlink all associated move_line_ids
        moves_to_cancel._do_unreserve()

        for move in moves_to_cancel:
            siblings_states = (move.move_dest_ids.mapped('move_orig_ids') - move).mapped('state')
            if move.propagate_cancel:
                # only cancel the next move if all my siblings are also cancelled
                if all(state == 'cancel' for state in siblings_states):
                    move.move_dest_ids.filtered(lambda m: m.state != 'done')._action_cancel()
            else:
                if all(state in ('done', 'cancel') for state in siblings_states):
                    move.move_dest_ids.write({'procure_method': 'make_to_stock'})
                    move.move_dest_ids.write({'move_orig_ids': [(3, move.id, 0)]})
        moves_to_cancel.write({
            'state': 'cancel',
            'move_orig_ids': [(5, 0, 0)],
            'procure_method': 'make_to_stock',
        })
        return True

    def _prepare_extra_move_vals(self, qty):
        vals = {
            'procure_method': 'make_to_stock',
            'origin_returned_move_id': self.origin_returned_move_id.id,
            'product_uom_qty': qty,
            'picking_id': self.picking_id.id,
            'price_unit': self.price_unit,
        }
        return vals

    def _create_extra_move(self):
        """ If the quantity done on a move exceeds its quantity todo, this method will create an
        extra move attached to a (potentially split) move line. If the previous condition is not
        met, it'll return an empty recordset.

        The rationale for the creation of an extra move is the application of a potential push
        rule that will handle the extra quantities.
        """
        extra_move = self
        rounding = self.product_uom.rounding
        # moves created after the picking is assigned do not have `product_uom_qty`, but we shouldn't create extra moves for them
        if float_compare(self.quantity_done, self.product_uom_qty, precision_rounding=rounding) > 0:
            # create the extra moves
            extra_move_quantity = float_round(
                self.quantity_done - self.product_uom_qty,
                precision_rounding=rounding,
                rounding_method='HALF-UP')
            extra_move_vals = self._prepare_extra_move_vals(extra_move_quantity)
            extra_move = self.copy(default=extra_move_vals).with_context(avoid_putaway_rules=True)

            merge_into_self = all(self[field] == extra_move[field] for field in self._prepare_merge_moves_distinct_fields())

            if merge_into_self:
                extra_move = extra_move._action_confirm(merge_into=self)
                return extra_move
            else:
                extra_move = extra_move._action_confirm()
        return extra_move | self

    def _action_done(self, cancel_backorder=False):
        self.filtered(lambda move: move.state == 'draft')._action_confirm()  # MRP allows scrapping draft moves
        moves = self.exists().filtered(lambda x: x.state not in ('done', 'cancel'))
        moves_ids_todo = OrderedSet()

        # Cancel moves where necessary ; we should do it before creating the extra moves because
        # this operation could trigger a merge of moves.
        for move in moves:
            if move.quantity_done <= 0 and not move.is_inventory:
                if float_compare(move.product_uom_qty, 0.0, precision_rounding=move.product_uom.rounding) == 0 or cancel_backorder:
                    move._action_cancel()

        # Create extra moves where necessary
        for move in moves:
            if move.state == 'cancel' or (move.quantity_done <= 0 and not move.is_inventory):
                continue

            moves_ids_todo |= move._create_extra_move().ids

        moves_todo = self.browse(moves_ids_todo)
        moves_todo._check_company()
        # Split moves where necessary and move quants
        backorder_moves_vals = []
        for move in moves_todo:
            # To know whether we need to create a backorder or not, round to the general product's
            # decimal precision and not the product's UOM.
            rounding = self.env['decimal.precision'].precision_get('Product Unit of Measure')
            if float_compare(move.quantity_done, move.product_uom_qty, precision_digits=rounding) < 0:
                # Need to do some kind of conversion here
                qty_split = move.product_uom._compute_quantity(move.product_uom_qty - move.quantity_done, move.product_id.uom_id, rounding_method='HALF-UP')
                new_move_vals = move._split(qty_split)
                backorder_moves_vals += new_move_vals
        backorder_moves = self.env['stock.move'].create(backorder_moves_vals)
        # The backorder moves are not yet in their own picking. We do not want to check entire packs for those
        # ones as it could messed up the result_package_id of the moves being currently validated
        backorder_moves.with_context(bypass_entire_pack=True)._action_confirm(merge=False)
        if cancel_backorder:
            backorder_moves.with_context(moves_todo=moves_todo)._action_cancel()
        moves_todo.mapped('move_line_ids').sorted()._action_done()
        # Check the consistency of the result packages; there should be an unique location across
        # the contained quants.
        for result_package in moves_todo\
                .mapped('move_line_ids.result_package_id')\
                .filtered(lambda p: p.quant_ids and len(p.quant_ids) > 1):
            if len(result_package.quant_ids.filtered(lambda q: not float_is_zero(abs(q.quantity) + abs(q.reserved_quantity), precision_rounding=q.product_uom_id.rounding)).mapped('location_id')) > 1:
                raise UserError(_('You cannot move the same package content more than once in the same transfer or split the same package into two location.'))
        picking = moves_todo.mapped('picking_id')
        moves_todo.write({'state': 'done', 'date': fields.Datetime.now()})

        new_push_moves = moves_todo.filtered(lambda m: m.picking_id.immediate_transfer)._push_apply()
        if new_push_moves:
            new_push_moves._action_confirm()
        move_dests_per_company = defaultdict(lambda: self.env['stock.move'])
        for move_dest in moves_todo.move_dest_ids:
            move_dests_per_company[move_dest.company_id.id] |= move_dest
        for company_id, move_dests in move_dests_per_company.items():
            move_dests.sudo().with_company(company_id)._action_assign()

        # We don't want to create back order for scrap moves
        # Replace by a kwarg in master
        if self.env.context.get('is_scrap'):
            return moves_todo

        if picking and not cancel_backorder:
            backorder = picking._create_backorder()
            if any([m.state == 'assigned' for m in backorder.move_lines]):
               backorder._check_entire_pack()
        return moves_todo

    @api.ondelete(at_uninstall=False)
    def _unlink_if_draft_or_cancel(self):
        if any(move.state not in ('draft', 'cancel') for move in self):
            raise UserError(_('You can only delete draft moves.'))

    def unlink(self):
        # With the non plannified picking, draft moves could have some move lines.
        self.with_context(prefetch_fields=False).mapped('move_line_ids').unlink()
        return super(StockMove, self).unlink()

    def _prepare_move_split_vals(self, qty):
        vals = {
            'product_uom_qty': qty,
            'procure_method': 'make_to_stock',
            'move_dest_ids': [(4, x.id) for x in self.move_dest_ids if x.state not in ('done', 'cancel')],
            'move_orig_ids': [(4, x.id) for x in self.move_orig_ids],
            'origin_returned_move_id': self.origin_returned_move_id.id,
            'price_unit': self.price_unit,
        }
        if self.env.context.get('force_split_uom_id'):
            vals['product_uom'] = self.env.context['force_split_uom_id']
        return vals

    def _split(self, qty, restrict_partner_id=False):
        """ Splits `self` quantity and return values for a new moves to be created afterwards

        :param qty: float. quantity to split (given in product UoM)
        :param restrict_partner_id: optional partner that can be given in order to force the new move to restrict its choice of quants to the ones belonging to this partner.
        :returns: list of dict. stock move values """
        self.ensure_one()
        if self.state in ('done', 'cancel'):
            raise UserError(_('You cannot split a stock move that has been set to \'Done\'.'))
        elif self.state == 'draft':
            # we restrict the split of a draft move because if not confirmed yet, it may be replaced by several other moves in
            # case of phantom bom (with mrp module). And we don't want to deal with this complexity by copying the product that will explode.
            raise UserError(_('You cannot split a draft move. It needs to be confirmed first.'))
        if float_is_zero(qty, precision_rounding=self.product_id.uom_id.rounding) or self.product_qty <= qty:
            return []

        decimal_precision = self.env['decimal.precision'].precision_get('Product Unit of Measure')

        # `qty` passed as argument is the quantity to backorder and is always expressed in the
        # quants UOM. If we're able to convert back and forth this quantity in the move's and the
        # quants UOM, the backordered move can keep the UOM of the move. Else, we'll create is in
        # the UOM of the quants.
        uom_qty = self.product_id.uom_id._compute_quantity(qty, self.product_uom, rounding_method='HALF-UP')
        if float_compare(qty, self.product_uom._compute_quantity(uom_qty, self.product_id.uom_id, rounding_method='HALF-UP'), precision_digits=decimal_precision) == 0:
            defaults = self._prepare_move_split_vals(uom_qty)
        else:
            defaults = self.with_context(force_split_uom_id=self.product_id.uom_id.id)._prepare_move_split_vals(qty)

        if restrict_partner_id:
            defaults['restrict_partner_id'] = restrict_partner_id

        # TDE CLEANME: remove context key + add as parameter
        if self.env.context.get('source_location_id'):
            defaults['location_id'] = self.env.context['source_location_id']
        new_move_vals = self.copy_data(defaults)

        # Update the original `product_qty` of the move. Use the general product's decimal
        # precision and not the move's UOM to handle case where the `quantity_done` is not
        # compatible with the move's UOM.
        new_product_qty = self.product_id.uom_id._compute_quantity(self.product_qty - qty, self.product_uom, round=False)
        new_product_qty = float_round(new_product_qty, precision_digits=self.env['decimal.precision'].precision_get('Product Unit of Measure'))
        self.with_context(do_not_unreserve=True).write({'product_uom_qty': new_product_qty})
        return new_move_vals

    def _recompute_state(self):
        moves_state_to_write = defaultdict(set)
        for move in self:
            rounding = move.product_uom.rounding
            if move.state in ('cancel', 'done', 'draft'):
                continue
            elif float_compare(move.reserved_availability, move.product_uom_qty, precision_rounding=rounding) == 0:
                moves_state_to_write['assigned'].add(move.id)
            elif move.reserved_availability and float_compare(move.reserved_availability, move.product_uom_qty, precision_rounding=rounding) <= 0:
                moves_state_to_write['partially_available'].add(move.id)
            elif move.procure_method == 'make_to_order' and not move.move_orig_ids:
                moves_state_to_write['waiting'].add(move.id)
            elif move.move_orig_ids and any(orig.state not in ('done', 'cancel') for orig in move.move_orig_ids):
                moves_state_to_write['waiting'].add(move.id)
            else:
                moves_state_to_write['confirmed'].add(move.id)
        for state, moves_ids in moves_state_to_write.items():
            self.browse(moves_ids).filtered(lambda m: m.state != state).state = state

    @api.model
    def _consuming_picking_types(self):
        return ['outgoing']

    def _get_lang(self):
        """Determine language to use for translated description"""
        return self.picking_id.partner_id.lang or self.partner_id.lang or self.env.user.lang

    def _get_source_document(self):
        """ Return the move's document, used by `report.stock.report_product_product_replenishment`
        and must be overrided to add more document type in the report.
        """
        self.ensure_one()
        return self.picking_id or False

    def _get_upstream_documents_and_responsibles(self, visited):
        if self.move_orig_ids and any(m.state not in ('done', 'cancel') for m in self.move_orig_ids):
            result = set()
            visited |= self
            for move in self.move_orig_ids:
                if move.state not in ('done', 'cancel'):
                    for document, responsible, visited in move._get_upstream_documents_and_responsibles(visited):
                        result.add((document, responsible, visited))
            return result
        else:
            return []

    def _set_quantity_done_prepare_vals(self, qty):
        res = []
        for ml in self.move_line_ids:
            ml_qty = ml.product_uom_qty - ml.qty_done
            if float_compare(ml_qty, 0, precision_rounding=ml.product_uom_id.rounding) <= 0:
                continue
            # Convert move line qty into move uom
            if ml.product_uom_id != self.product_uom:
                ml_qty = ml.product_uom_id._compute_quantity(ml_qty, self.product_uom, round=False)

            taken_qty = min(qty, ml_qty)
            # Convert taken qty into move line uom
            if ml.product_uom_id != self.product_uom:
                taken_qty = self.product_uom._compute_quantity(ml_qty, ml.product_uom_id, round=False)

            # Assign qty_done and explicitly round to make sure there is no inconsistency between
            # ml.qty_done and qty.
            taken_qty = float_round(taken_qty, precision_rounding=ml.product_uom_id.rounding)
            res.append((1, ml.id, {'qty_done': ml.qty_done + taken_qty}))
            if ml.product_uom_id != self.product_uom:
                taken_qty = ml.product_uom_id._compute_quantity(ml_qty, self.product_uom, round=False)
            qty -= taken_qty

            if float_compare(qty, 0.0, precision_rounding=self.product_uom.rounding) <= 0:
                break

        for ml in self.move_line_ids:
            if float_is_zero(ml.product_uom_qty, precision_rounding=ml.product_uom_id.rounding) and float_is_zero(ml.qty_done, precision_rounding=ml.product_uom_id.rounding):
                res.append((2, ml.id))

        if float_compare(qty, 0.0, precision_rounding=self.product_uom.rounding) > 0:
            if self.product_id.tracking != 'serial':
                vals = self._prepare_move_line_vals(quantity=0)
                vals['qty_done'] = qty
                res.append((0, 0, vals))
            else:
                uom_qty = self.product_uom._compute_quantity(qty, self.product_id.uom_id)
                for i in range(0, int(uom_qty)):
                    vals = self._prepare_move_line_vals(quantity=0)
                    vals['qty_done'] = 1
                    vals['product_uom_id'] = self.product_id.uom_id.id
                    res.append((0, 0, vals))
        return res

    def _set_quantity_done(self, qty):
        """
        Set the given quantity as quantity done on the move through the move lines. The method is
        able to handle move lines with a different UoM than the move (but honestly, this would be
        looking for trouble...).
        @param qty: quantity in the UoM of move.product_uom
        """
        existing_smls = self.move_line_ids
        self.move_line_ids = self._set_quantity_done_prepare_vals(qty)
        # `_set_quantity_done_prepare_vals` may return some commands to create new SMLs
        # These new SMLs need to be redirected thanks to putaway rules
        (self.move_line_ids - existing_smls)._apply_putaway_strategy()

    def _set_quantities_to_reservation(self):
        for move in self:
            if move.state not in ('partially_available', 'assigned'):
                continue
            for move_line in move.move_line_ids:
                if move.has_tracking != 'none' and not (move_line.lot_id or move_line.lot_name):
                    continue
                move_line.qty_done = move_line.product_uom_qty

    def _adjust_procure_method(self):
        """ This method will try to apply the procure method MTO on some moves if
        a compatible MTO route is found. Else the procure method will be set to MTS
        """
        # Prepare the MTSO variables. They are needed since MTSO moves are handled separately.
        # We need 2 dicts:
        # - needed quantity per location per product
        # - forecasted quantity per location per product
        mtso_products_by_locations = defaultdict(list)
        mtso_needed_qties_by_loc = defaultdict(dict)
        mtso_free_qties_by_loc = {}
        mtso_moves = self.env['stock.move']

        for move in self:
            product_id = move.product_id
            domain = [
                ('location_src_id', '=', move.location_id.id),
                ('location_id', '=', move.location_dest_id.id),
                ('action', '!=', 'push')
            ]
            rules = self.env['procurement.group']._search_rule(False, move.product_packaging_id, product_id, move.warehouse_id, domain)
            if rules:
                if rules.procure_method in ['make_to_order', 'make_to_stock']:
                    move.procure_method = rules.procure_method
                else:
                    # Get the needed quantity for the `mts_else_mto` moves.
                    mtso_needed_qties_by_loc[rules.location_src_id].setdefault(product_id.id, 0)
                    mtso_needed_qties_by_loc[rules.location_src_id][product_id.id] += move.product_qty

                    # This allow us to get the forecasted quantity in batch later on
                    mtso_products_by_locations[rules.location_src_id].append(product_id.id)
                    mtso_moves |= move
            else:
                move.procure_method = 'make_to_stock'

        # Get the forecasted quantity for the `mts_else_mto` moves.
        for location, product_ids in mtso_products_by_locations.items():
            products = self.env['product.product'].browse(product_ids).with_context(location=location.id)
            mtso_free_qties_by_loc[location] = {product.id: product.free_qty for product in products}

        # Now that we have the needed and forecasted quantity per location and per product, we can
        # choose whether the mtso_moves need to be MTO or MTS.
        for move in mtso_moves:
            needed_qty = move.product_qty
            forecasted_qty = mtso_free_qties_by_loc[move.location_id][move.product_id.id]
            if float_compare(needed_qty, forecasted_qty, precision_rounding=move.product_uom.rounding) <= 0:
                move.procure_method = 'make_to_stock'
                mtso_free_qties_by_loc[move.location_id][move.product_id.id] -= needed_qty
            else:
                move.procure_method = 'make_to_order'

    def _show_details_in_draft(self):
        self.ensure_one()
        return self.state != 'draft' or (self.picking_id.immediate_transfer and self.state == 'draft')

    def _trigger_scheduler(self):
        """ Check for auto-triggered orderpoints and trigger them. """
        if not self or self.env['ir.config_parameter'].sudo().get_param('stock.no_auto_scheduler'):
            return

        orderpoints_by_company = defaultdict(lambda: self.env['stock.warehouse.orderpoint'])
        orderpoints_context_by_company = defaultdict(dict)
        for move in self:
            orderpoint = self.env['stock.warehouse.orderpoint'].search([
                ('product_id', '=', move.product_id.id),
                ('trigger', '=', 'auto'),
                ('location_id', 'parent_of', move.location_id.id),
                ('company_id', '=', move.company_id.id)
            ], limit=1)
            if orderpoint:
                orderpoints_by_company[orderpoint.company_id] |= orderpoint
            if orderpoint and move.product_qty > orderpoint.product_min_qty and move.origin:
                orderpoints_context_by_company[orderpoint.company_id].setdefault(orderpoint.id, [])
                orderpoints_context_by_company[orderpoint.company_id][orderpoint.id].append(move.origin)
        for company, orderpoints in orderpoints_by_company.items():
            orderpoints.with_context(origins=orderpoints_context_by_company[company])._procure_orderpoint_confirm(
                company_id=company, raise_user_error=False)

    def _trigger_assign(self):
        """ Check for and trigger action_assign for confirmed/partially_available moves related to done moves.
            Disable auto reservation if user configured to do so.
        """
        if not self or self.env['ir.config_parameter'].sudo().get_param('stock.picking_no_auto_reserve'):
            return

        domains = []
        for move in self:
            domains.append([('product_id', '=', move.product_id.id), ('location_id', '=', move.location_dest_id.id)])
        static_domain = [('state', 'in', ['confirmed', 'partially_available']),
                         ('procure_method', '=', 'make_to_stock'),
                         ('reservation_date', '<=', fields.Date.today())]
        moves_to_reserve = self.env['stock.move'].search(expression.AND([static_domain, expression.OR(domains)]),
<<<<<<< HEAD
                                                         order='reservation_date, priority desc, date asc')
=======
                                                         order='reservation_date, priority desc, date asc, id asc')
>>>>>>> 4d11cb0e
        moves_to_reserve._action_assign()

    def _rollup_move_dests(self, seen):
        for dst in self.move_dest_ids:
            if dst.id not in seen:
                seen.add(dst.id)
                dst._rollup_move_dests(seen)
        return seen

    def _get_forecast_availability_outgoing(self, warehouse):
        """ Get forcasted information (sum_qty_expected, max_date_expected) of self for in_locations_ids as the in locations.
        It differ from _get_report_lines because it computes only the necessary information and return a
        dict by move, which is making faster to use and compute.
        :param qty: ids list/tuple of locations to consider as interne
        :return: a defaultdict of moves in self, values are tuple(sum_qty_expected, max_date_expected)
        :rtype: defaultdict
        """

        def _reconcile_out_with_ins(result, out, ins, demand, product_rounding, only_matching_move_dest=True):
            index_to_remove = []
            for index, in_ in enumerate(ins):
                if float_is_zero(in_['qty'], precision_rounding=product_rounding):
                    index_to_remove.append(index)
                    continue
                if only_matching_move_dest and in_['move_dests'] and out.id not in in_['move_dests']:
                    continue
                taken_from_in = min(demand, in_['qty'])
                demand -= taken_from_in

                if out.id in ids_in_self:
                    result[out] = (result[out][0] + taken_from_in, max(d for d in (in_['move_date'], result[out][1]) if d))

                in_['qty'] -= taken_from_in
                if in_['qty'] <= 0:
                    index_to_remove.append(index)
                if float_is_zero(demand, precision_rounding=product_rounding):
                    break
            for index in reversed(index_to_remove):
                # TODO: avoid this O(n²), maybe we shouldn't "clean" the in list
                del ins[index]
            return demand

        ids_in_self = set(self.ids)
        product_ids = self.product_id
        wh_location_query = self.env['stock.location']._search([('id', 'child_of', warehouse.view_location_id.id)])

        in_domain, out_domain = self.env['report.stock.report_product_product_replenishment']._move_confirmed_domain(
            None, product_ids.ids, wh_location_query
        )
        outs = self.env['stock.move'].search(out_domain, order='reservation_date, priority desc, date, id')
        reserved_outs = self.env['stock.move'].search(
            out_domain + [('state', 'in', ('partially_available', 'assigned'))],
            order='priority desc, date, id')
        ins = self.env['stock.move'].search(in_domain, order='priority desc, date, id')
        # Prefetch data to avoid future request
        (outs - self).read(['product_id', 'product_uom', 'product_qty', 'state'], load=False)  # remove self because data is already fetch
        ins.read(['product_id', 'product_qty', 'date', 'move_dest_ids'], load=False)

        currents = product_ids.with_context(warehouse=warehouse.id)._get_only_qty_available()

        outs_per_product = defaultdict(list)
        reserved_outs_per_product = defaultdict(list)
        ins_per_product = defaultdict(list)
        for out in outs:
            outs_per_product[out.product_id.id].append(out)
        for out in reserved_outs:
            reserved_outs_per_product[out.product_id.id].append(out)
        for in_ in ins:
            ins_per_product[in_.product_id.id].append({
                'qty': in_.product_qty,
                'move_date': in_.date,
                'move_dests': in_._rollup_move_dests(set())
            })

        result = defaultdict(lambda: (0.0, False))
        for product in product_ids:
            product_rounding = product.uom_id.rounding
            for out in reserved_outs_per_product[product.id]:
                # Reconcile with reserved stock.
                current = currents[product.id]
                reserved = out.product_uom._compute_quantity(out.reserved_availability, product.uom_id)
                currents[product.id] -= reserved
                if out.id in ids_in_self:
                    result[out] = (result[out][0] + reserved, False)

            unreconciled_outs = []
            for out in outs_per_product[product.id]:
                # Reconcile with the current stock.
                reserved = 0.0
                if out.state in ('partially_available', 'assigned'):
                    reserved = out.product_uom._compute_quantity(out.reserved_availability, product.uom_id)
                demand = out.product_qty - reserved

                if float_is_zero(demand, precision_rounding=product_rounding):
                    continue
                current = currents[product.id]
                taken_from_stock = min(demand, current)
                if not float_is_zero(taken_from_stock, precision_rounding=product_rounding):
                    currents[product.id] -= taken_from_stock
                    demand -= taken_from_stock
                    if out.id in ids_in_self:
                        result[out] = (result[out][0] + taken_from_stock, False)

                # Reconcile with the ins.
                # The while loop will finish because it will pop from ins_per_product or decrease the demand until zero
                if not float_is_zero(demand, precision_rounding=product_rounding):
                    demand = _reconcile_out_with_ins(result, out, ins_per_product[product.id], demand, product_rounding, only_matching_move_dest=True)
                if not float_is_zero(demand, precision_rounding=product_rounding):
                    unreconciled_outs.append((demand, out))

            for demand, out in unreconciled_outs:
<<<<<<< HEAD
                _reconcile_out_with_ins(result, out, ins_per_product[product.id], demand, product_rounding, only_matching_move_dest=False)
=======
                remaining = _reconcile_out_with_ins(result, out, ins_per_product[product.id], demand, product_rounding, only_matching_move_dest=False)
                if not float_is_zero(remaining, precision_rounding=out.product_id.uom_id.rounding) and out not in result:
                    result[out] = (-remaining, False)
>>>>>>> 4d11cb0e

        return result<|MERGE_RESOLUTION|>--- conflicted
+++ resolved
@@ -4,22 +4,15 @@
 
 from collections import defaultdict
 from datetime import timedelta
-<<<<<<< HEAD
-=======
 from itertools import groupby
 from odoo.tools import groupby as groupbyelem
->>>>>>> 4d11cb0e
 from operator import itemgetter
 
 from odoo import _, api, Command, fields, models
 from odoo.exceptions import UserError
 from odoo.osv import expression
 from odoo.tools.float_utils import float_compare, float_is_zero, float_round
-<<<<<<< HEAD
-from odoo.tools.misc import clean_context, OrderedSet, groupby
-=======
 from odoo.tools.misc import clean_context, OrderedSet
->>>>>>> 4d11cb0e
 
 PROCUREMENT_PRIORITIES = [('0', 'Normal'), ('1', 'Urgent')]
 
@@ -437,11 +430,7 @@
         prefetch_virtual_available = defaultdict(set)
         virtual_available_dict = {}
         for move in product_moves:
-<<<<<<< HEAD
-            if move.picking_type_id.code in self._consuming_picking_types() and move.state == 'draft':
-=======
             if (move.picking_type_id.code in self._consuming_picking_types() or move._is_inter_wh()) and move.state == 'draft':
->>>>>>> 4d11cb0e
                 prefetch_virtual_available[key_virtual_available(move)].add(move.product_id.id)
             elif move.picking_type_id.code == 'incoming':
                 prefetch_virtual_available[key_virtual_available(move, incoming=True)].add(move.product_id.id)
@@ -826,13 +815,10 @@
             fields.append('date')
         return fields
 
-<<<<<<< HEAD
-=======
     @api.model
     def _prepare_merge_negative_moves_excluded_distinct_fields(self):
         return []
 
->>>>>>> 4d11cb0e
     def _clean_merged(self):
         """Cleanup hook used when merging moves"""
         self.write({'propagate_cancel': False})
@@ -870,17 +856,10 @@
 
         for candidate_moves in candidate_moves_list:
             # First step find move to merge.
-<<<<<<< HEAD
-            candidate_moves = candidate_moves.with_context(prefetch_fields=False)
-            for __, g in groupby(candidate_moves, key=itemgetter(*distinct_fields)):
-                moves = self.env['stock.move'].concat(*g).filtered(lambda m: m.state not in ('done', 'cancel', 'draft'))
-                # If we have multiple records we will merge then in a single one.
-=======
             candidate_moves = candidate_moves.filtered(lambda m: m.state not in ('done', 'cancel', 'draft')) - neg_qty_moves
             for k, g in groupbyelem(candidate_moves, key=itemgetter(*distinct_fields)):
                 moves = self.env['stock.move'].concat(*g)
                 # Merge all positive moves together
->>>>>>> 4d11cb0e
                 if len(moves) > 1:
                     # link all move lines to record 0 (the one we will keep).
                     moves.mapped('move_line_ids').write({'move_id': moves[0].id})
@@ -1076,9 +1055,9 @@
         type (moves should already have them identical). Otherwise, create a new
         picking to assign them to. """
         Picking = self.env['stock.picking']
-        grouped_moves = groupby(self, key=lambda m: m._key_assign_picking())
+        grouped_moves = groupby(sorted(self, key=lambda m: [f.id for f in m._key_assign_picking()]), key=lambda m: [m._key_assign_picking()])
         for group, moves in grouped_moves:
-            moves = self.env['stock.move'].concat(*moves)
+            moves = self.env['stock.move'].concat(*list(moves))
             new_picking = False
             # Could pass the arguments contained in group but they are the same
             # for each move that why moves[0] is acceptable
@@ -1437,12 +1416,13 @@
 
         def _get_available_move_lines(move):
             move_lines_in = move.move_orig_ids.filtered(lambda m: m.state == 'done').mapped('move_line_ids')
-
-            def _keys_in_groupby(ml):
-                return (ml.location_dest_id, ml.lot_id, ml.result_package_id, ml.owner_id)
+            keys_in_groupby = ['location_dest_id', 'lot_id', 'result_package_id', 'owner_id']
+
+            def _keys_in_sorted(ml):
+                return (ml.location_dest_id.id, ml.lot_id.id, ml.result_package_id.id, ml.owner_id.id)
 
             grouped_move_lines_in = {}
-            for k, g in groupby(move_lines_in, key=_keys_in_groupby):
+            for k, g in groupby(sorted(move_lines_in, key=_keys_in_sorted), key=itemgetter(*keys_in_groupby)):
                 qty_done = 0
                 for ml in g:
                     qty_done += ml.product_uom_id._compute_quantity(ml.qty_done, ml.product_id.uom_id)
@@ -1456,18 +1436,19 @@
             moves_out_siblings_to_consider = moves_out_siblings & (StockMove.browse(assigned_moves_ids) + StockMove.browse(partially_available_moves_ids))
             reserved_moves_out_siblings = moves_out_siblings.filtered(lambda m: m.state in ['partially_available', 'assigned'])
             move_lines_out_reserved = (reserved_moves_out_siblings | moves_out_siblings_to_consider).mapped('move_line_ids')
-
-            def _keys_out_groupby(ml):
+            keys_out_groupby = ['location_id', 'lot_id', 'package_id', 'owner_id']
+
+            def _keys_out_sorted(ml):
                 return (ml.location_id.id, ml.lot_id.id, ml.package_id.id, ml.owner_id.id)
 
             grouped_move_lines_out = {}
-            for k, g in groupby(move_lines_out_done, key=_keys_out_groupby):
+            for k, g in groupby(sorted(move_lines_out_done, key=_keys_out_sorted), key=itemgetter(*keys_out_groupby)):
                 qty_done = 0
                 for ml in g:
                     qty_done += ml.product_uom_id._compute_quantity(ml.qty_done, ml.product_id.uom_id)
                 grouped_move_lines_out[k] = qty_done
-            for k, g in groupby(move_lines_out_reserved, key=_keys_out_groupby):
-                grouped_move_lines_out[k] = sum(self.env['stock.move.line'].concat(*g).mapped('product_qty'))
+            for k, g in groupby(sorted(move_lines_out_reserved, key=_keys_out_sorted), key=itemgetter(*keys_out_groupby)):
+                grouped_move_lines_out[k] = sum(self.env['stock.move.line'].concat(*list(g)).mapped('product_qty'))
             available_move_lines = {key: grouped_move_lines_in[key] - grouped_move_lines_out.get(key, 0) for key in grouped_move_lines_in}
             # pop key if the quantity available amount to 0
             rounding = move.product_id.uom_id.rounding
@@ -1994,11 +1975,7 @@
                          ('procure_method', '=', 'make_to_stock'),
                          ('reservation_date', '<=', fields.Date.today())]
         moves_to_reserve = self.env['stock.move'].search(expression.AND([static_domain, expression.OR(domains)]),
-<<<<<<< HEAD
-                                                         order='reservation_date, priority desc, date asc')
-=======
                                                          order='reservation_date, priority desc, date asc, id asc')
->>>>>>> 4d11cb0e
         moves_to_reserve._action_assign()
 
     def _rollup_move_dests(self, seen):
@@ -2110,12 +2087,8 @@
                     unreconciled_outs.append((demand, out))
 
             for demand, out in unreconciled_outs:
-<<<<<<< HEAD
-                _reconcile_out_with_ins(result, out, ins_per_product[product.id], demand, product_rounding, only_matching_move_dest=False)
-=======
                 remaining = _reconcile_out_with_ins(result, out, ins_per_product[product.id], demand, product_rounding, only_matching_move_dest=False)
                 if not float_is_zero(remaining, precision_rounding=out.product_id.uom_id.rounding) and out not in result:
                     result[out] = (-remaining, False)
->>>>>>> 4d11cb0e
 
         return result