--- conflicted
+++ resolved
@@ -783,59 +783,10 @@
     putaway_rule_ids = fields.One2many('stock.putaway.rule', 'category_id', 'Putaway Rules')
 
     def _compute_total_route_ids(self):
-<<<<<<< HEAD
-        category = self
-        routes = self.route_ids
-        while category.parent_id:
-            category = category.parent_id
-            routes |= category.route_ids
-        self.total_route_ids = routes
-=======
         for category in self:
             base_cat = category
             routes = category.route_ids
             while base_cat.parent_id:
                 base_cat = base_cat.parent_id
                 routes |= base_cat.route_ids
-            category.total_route_ids = routes
-
-
-class UoM(models.Model):
-    _inherit = 'uom.uom'
-
-    def write(self, values):
-        # Users can not update the factor if open stock moves are based on it
-        if 'factor' in values or 'factor_inv' in values or 'category_id' in values:
-            changed = self.filtered(
-                lambda u: any(u[f] != values[f] if f in values else False
-                              for f in {'factor', 'factor_inv'})) + self.filtered(
-                lambda u: any(u[f].id != int(values[f]) if f in values else False
-                              for f in {'category_id'}))
-            if changed:
-                stock_move_lines = self.env['stock.move.line'].search_count([
-                    ('product_uom_id.category_id', 'in', changed.mapped('category_id.id')),
-                    ('state', '!=', 'cancel'),
-                ])
-
-                if stock_move_lines:
-                    raise UserError(_(
-                        "You cannot change the ratio of this unit of mesure as some"
-                        " products with this UoM have already been moved or are "
-                        "currently reserved."
-                    ))
-        return super(UoM, self).write(values)
-
-    def _adjust_uom_quantities(self, qty, quant_uom):
-        """ This method adjust the quantities of a procurement if its UoM isn't the same
-        as the one of the quant and the parameter 'propagate_uom' is not set.
-        """
-        procurement_uom = self
-        computed_qty = qty
-        get_param = self.env['ir.config_parameter'].sudo().get_param
-        if get_param('stock.propagate_uom') != '1':
-            computed_qty = self._compute_quantity(qty, quant_uom, rounding_method='HALF-UP')
-            procurement_uom = quant_uom
-        else:
-            computed_qty = self._compute_quantity(qty, procurement_uom, rounding_method='HALF-UP')
-        return (computed_qty, procurement_uom)
->>>>>>> 172b69c0
+            category.total_route_ids = routes