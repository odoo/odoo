--- conflicted
+++ resolved
@@ -977,11 +977,7 @@
         receipt.action_confirm()
 
         # Test compute _compute_forecast_information
-<<<<<<< HEAD
-        self.assertEqual(delivery.move_lines.forecast_availability, 0.0)
-=======
         self.assertEqual(delivery.move_lines.forecast_availability, -100.0)
->>>>>>> 4d11cb0e
         self.assertEqual(delivery2.move_lines.forecast_availability, 200)
         self.assertFalse(delivery.move_lines.forecast_expected_date)
         self.assertEqual(delivery2.move_lines.forecast_expected_date, receipt.move_lines.date)
@@ -1213,11 +1209,7 @@
         self.assertEqual(lines[3]['document_out'].id, delivery_manual.id)
 
         all_delivery = delivery_by_date | delivery_at_confirm | delivery_by_date_priority | delivery_manual
-<<<<<<< HEAD
-        self.assertEqual(all_delivery.move_lines.mapped("forecast_availability"), [0, 0, 0, 0])
-=======
         self.assertEqual(all_delivery.move_lines.mapped("forecast_availability"), [-3.0, -3.0, -3.0, -3.0])
->>>>>>> 4d11cb0e
 
         # Creation of one receipt to fulfill the 2 first deliveries delivery_by_date and delivery_at_confirm
         receipt_form = Form(self.env['stock.picking'])
@@ -1230,11 +1222,7 @@
         receipt1 = receipt_form.save()
         receipt1.action_confirm()
 
-<<<<<<< HEAD
-        self.assertEqual(all_delivery.move_lines.mapped("forecast_availability"), [3, 3, 0, 0])
-=======
         self.assertEqual(all_delivery.move_lines.mapped("forecast_availability"), [3, 3, -3.0, -3.0])
->>>>>>> 4d11cb0e
 
     def test_report_reception_1_one_receipt(self):
         """ Create 2 deliveries and 1 receipt where some of the products being received
