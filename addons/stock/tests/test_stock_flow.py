# -*- coding: utf-8 -*-

from odoo.addons.stock.tests.common import TestStockCommon
from odoo.exceptions import ValidationError
from odoo.tests import Form
from odoo.tools import mute_logger, float_round
from odoo import fields


class TestStockFlow(TestStockCommon):
    def setUp(cls):
        super(TestStockFlow, cls).setUp()
        decimal_product_uom = cls.env.ref('product.decimal_product_uom')
        decimal_product_uom.digits = 3
        cls.partner_company2 = cls.env['res.partner'].create({
            'name': 'My Company (Chicago)-demo',
            'email': 'chicago@yourcompany.com',
            'company_id': False,
        })
        cls.company = cls.env['res.company'].create({
            'currency_id': cls.env.ref('base.USD').id,
            'partner_id': cls.partner_company2.id,
            'name': 'My Company (Chicago)-demo',
        })

    @mute_logger('odoo.addons.base.models.ir_model', 'odoo.models')
    def test_00_picking_create_and_transfer_quantity(self):
        """ Basic stock operation on incoming and outgoing shipment. """
        LotObj = self.env['stock.production.lot']
        # ----------------------------------------------------------------------
        # Create incoming shipment of product A, B, C, D
        # ----------------------------------------------------------------------
        #   Product A ( 1 Unit ) , Product C ( 10 Unit )
        #   Product B ( 1 Unit ) , Product D ( 10 Unit )
        #   Product D ( 5 Unit )
        # ----------------------------------------------------------------------

        picking_in = self.PickingObj.create({
            'picking_type_id': self.picking_type_in,
            'location_id': self.supplier_location,
            'location_dest_id': self.stock_location})
        move_a = self.MoveObj.create({
            'name': self.productA.name,
            'product_id': self.productA.id,
            'product_uom_qty': 1,
            'product_uom': self.productA.uom_id.id,
            'picking_id': picking_in.id,
            'location_id': self.supplier_location,
            'location_dest_id': self.stock_location})
        move_b = self.MoveObj.create({
            'name': self.productB.name,
            'product_id': self.productB.id,
            'product_uom_qty': 1,
            'product_uom': self.productB.uom_id.id,
            'picking_id': picking_in.id,
            'location_id': self.supplier_location,
            'location_dest_id': self.stock_location})
        move_c = self.MoveObj.create({
            'name': self.productC.name,
            'product_id': self.productC.id,
            'product_uom_qty': 10,
            'product_uom': self.productC.uom_id.id,
            'picking_id': picking_in.id,
            'location_id': self.supplier_location,
            'location_dest_id': self.stock_location})
        move_d = self.MoveObj.create({
            'name': self.productD.name,
            'product_id': self.productD.id,
            'product_uom_qty': 10,
            'product_uom': self.productD.uom_id.id,
            'picking_id': picking_in.id,
            'location_id': self.supplier_location,
            'location_dest_id': self.stock_location})
        self.MoveObj.create({
            'name': self.productD.name,
            'product_id': self.productD.id,
            'product_uom_qty': 5,
            'product_uom': self.productD.uom_id.id,
            'picking_id': picking_in.id,
            'location_id': self.supplier_location,
            'location_dest_id': self.stock_location})

        # Check incoming shipment move lines state.
        for move in picking_in.move_lines:
            self.assertEqual(move.state, 'draft', 'Wrong state of move line.')
        # Confirm incoming shipment.
        picking_in.action_confirm()
        # Check incoming shipment move lines state.
        for move in picking_in.move_lines:
            self.assertEqual(move.state, 'assigned', 'Wrong state of move line.')

        # ----------------------------------------------------------------------
        # Replace pack operation of incoming shipments.
        # ----------------------------------------------------------------------
        picking_in.action_assign()
        move_a.move_line_ids.qty_done = 4
        move_b.move_line_ids.qty_done = 5
        move_c.move_line_ids.qty_done = 5
        move_d.move_line_ids.qty_done = 5
        lot2_productC = LotObj.create({'name': 'C Lot 2', 'product_id': self.productC.id, 'company_id': self.env.company.id})
        self.StockPackObj.create({
            'product_id': self.productC.id,
            'qty_done': 2,
            'product_uom_id': self.productC.uom_id.id,
            'location_id': self.supplier_location,
            'location_dest_id': self.stock_location,
            'move_id': move_c.id,
            'lot_id': lot2_productC.id,
        })
        self.StockPackObj.create({
            'product_id': self.productD.id,
            'qty_done': 2,
            'product_uom_id': self.productD.uom_id.id,
            'location_id': self.supplier_location,
            'location_dest_id': self.stock_location,
            'move_id': move_d.id
        })

        # Check incoming shipment total quantity of pack operation
        total_qty = sum(self.StockPackObj.search([('move_id', 'in', picking_in.move_lines.ids)]).mapped('qty_done'))
        self.assertEqual(total_qty, 23, 'Wrong quantity in pack operation')

        # Transfer Incoming Shipment.
        picking_in._action_done()

        # ----------------------------------------------------------------------
        # Check state, quantity and total moves of incoming shipment.
        # ----------------------------------------------------------------------

        # Check total no of move lines of incoming shipment. move line e disappear from original picking to go in backorder.
        self.assertEqual(len(picking_in.move_lines), 4, 'Wrong number of move lines.')
        # Check incoming shipment state.
        self.assertEqual(picking_in.state, 'done', 'Incoming shipment state should be done.')
        # Check incoming shipment move lines state.
        for move in picking_in.move_lines:
            self.assertEqual(move.state, 'done', 'Wrong state of move line.')
        # Check product A done quantity must be 3 and 1
        moves = self.MoveObj.search([('product_id', '=', self.productA.id), ('picking_id', '=', picking_in.id)])
        self.assertEqual(moves.product_uom_qty, 4.0, 'Wrong move quantity for product A.')
        # Check product B done quantity must be 4 and 1
        moves = self.MoveObj.search([('product_id', '=', self.productB.id), ('picking_id', '=', picking_in.id)])
        self.assertEqual(moves.product_uom_qty, 5.0, 'Wrong move quantity for product B.')
        # Check product C done quantity must be 7
        c_done_qty = self.MoveObj.search([('product_id', '=', self.productC.id), ('picking_id', '=', picking_in.id)], limit=1).product_uom_qty
        self.assertEqual(c_done_qty, 7.0, 'Wrong move quantity of product C (%s found instead of 7)' % (c_done_qty))
        # Check product D done quantity must be 7
        d_done_qty = self.MoveObj.search([('product_id', '=', self.productD.id), ('picking_id', '=', picking_in.id)], limit=1).product_uom_qty
        self.assertEqual(d_done_qty, 7.0, 'Wrong move quantity of product D (%s found instead of 7)' % (d_done_qty))

        # ----------------------------------------------------------------------
        # Check Back order of Incoming shipment.
        # ----------------------------------------------------------------------

        # Check back order created or not.
        back_order_in = self.PickingObj.search([('backorder_id', '=', picking_in.id)])
        self.assertEqual(len(back_order_in), 1, 'Back order should be created.')
        # Check total move lines of back order.
        self.assertEqual(len(back_order_in.move_lines), 2, 'Wrong number of move lines.')
        # Check back order should be created with 3 quantity of product C.
        moves = self.MoveObj.search([('product_id', '=', self.productC.id), ('picking_id', '=', back_order_in.id)])
        product_c_qty = [move.product_uom_qty for move in moves]
        self.assertEqual(sum(product_c_qty), 3.0, 'Wrong move quantity of product C (%s found instead of 3)' % (product_c_qty))
        # Check back order should be created with 8 quantity of product D.
        moves = self.MoveObj.search([('product_id', '=', self.productD.id), ('picking_id', '=', back_order_in.id)])
        product_d_qty = [move.product_uom_qty for move in moves]
        self.assertEqual(sum(product_d_qty), 8.0, 'Wrong move quantity of product D (%s found instead of 8)' % (product_d_qty))

        # ======================================================================
        # Create Outgoing shipment with ...
        #   product A ( 10 Unit ) , product B ( 5 Unit )
        #   product C (  3 unit ) , product D ( 10 Unit )
        # ======================================================================

        picking_out = self.PickingObj.create({
            'picking_type_id': self.picking_type_out,
            'location_id': self.stock_location,
            'location_dest_id': self.customer_location})
        move_cust_a = self.MoveObj.create({
            'name': self.productA.name,
            'product_id': self.productA.id,
            'product_uom_qty': 10,
            'product_uom': self.productA.uom_id.id,
            'picking_id': picking_out.id,
            'location_id': self.stock_location,
            'location_dest_id': self.customer_location})
        move_cust_b = self.MoveObj.create({
            'name': self.productB.name,
            'product_id': self.productB.id,
            'product_uom_qty': 5,
            'product_uom': self.productB.uom_id.id,
            'picking_id': picking_out.id,
            'location_id': self.stock_location,
            'location_dest_id': self.customer_location})
        move_cust_c = self.MoveObj.create({
            'name': self.productC.name,
            'product_id': self.productC.id,
            'product_uom_qty': 3,
            'product_uom': self.productC.uom_id.id,
            'picking_id': picking_out.id,
            'location_id': self.stock_location,
            'location_dest_id': self.customer_location})
        move_cust_d = self.MoveObj.create({
            'name': self.productD.name,
            'product_id': self.productD.id,
            'product_uom_qty': 10,
            'product_uom': self.productD.uom_id.id,
            'picking_id': picking_out.id,
            'location_id': self.stock_location,
            'location_dest_id': self.customer_location})
        # Confirm outgoing shipment.
        picking_out.action_confirm()
        for move in picking_out.move_lines:
            self.assertEqual(move.state, 'confirmed', 'Wrong state of move line.')
        # Product assign to outgoing shipments
        picking_out.action_assign()
        self.assertEqual(move_cust_a.state, 'partially_available', 'Wrong state of move line.')
        self.assertEqual(move_cust_b.state, 'assigned', 'Wrong state of move line.')
        self.assertEqual(move_cust_c.state, 'assigned', 'Wrong state of move line.')
        self.assertEqual(move_cust_d.state, 'partially_available', 'Wrong state of move line.')
        # Check availability for product A
        aval_a_qty = self.MoveObj.search([('product_id', '=', self.productA.id), ('picking_id', '=', picking_out.id)], limit=1).reserved_availability
        self.assertEqual(aval_a_qty, 4.0, 'Wrong move quantity availability of product A (%s found instead of 4)' % (aval_a_qty))
        # Check availability for product B
        aval_b_qty = self.MoveObj.search([('product_id', '=', self.productB.id), ('picking_id', '=', picking_out.id)], limit=1).reserved_availability
        self.assertEqual(aval_b_qty, 5.0, 'Wrong move quantity availability of product B (%s found instead of 5)' % (aval_b_qty))
        # Check availability for product C
        aval_c_qty = self.MoveObj.search([('product_id', '=', self.productC.id), ('picking_id', '=', picking_out.id)], limit=1).reserved_availability
        self.assertEqual(aval_c_qty, 3.0, 'Wrong move quantity availability of product C (%s found instead of 3)' % (aval_c_qty))
        # Check availability for product D
        aval_d_qty = self.MoveObj.search([('product_id', '=', self.productD.id), ('picking_id', '=', picking_out.id)], limit=1).reserved_availability
        self.assertEqual(aval_d_qty, 7.0, 'Wrong move quantity availability of product D (%s found instead of 7)' % (aval_d_qty))

        # ----------------------------------------------------------------------
        # Replace pack operation of outgoing shipment.
        # ----------------------------------------------------------------------

        move_cust_a.move_line_ids.qty_done = 2.0
        move_cust_b.move_line_ids.qty_done = 3.0
        self.StockPackObj.create({
            'product_id': self.productB.id,
            'qty_done': 2,
            'product_uom_id': self.productB.uom_id.id,
            'location_id': self.stock_location,
            'location_dest_id': self.customer_location,
            'move_id': move_cust_b.id})
        # TODO care if product_qty and lot_id are set at the same times the system do 2 unreserve.
        move_cust_c.move_line_ids[0].write({
            'qty_done': 2.0,
            'lot_id': lot2_productC.id,
        })
        self.StockPackObj.create({
            'product_id': self.productC.id,
            'qty_done': 3.0,
            'product_uom_id': self.productC.uom_id.id,
            'location_id': self.stock_location,
            'location_dest_id': self.customer_location,
            'move_id': move_cust_c.id})
        move_cust_d.move_line_ids.qty_done = 6.0

        # Transfer picking.
        picking_out._action_done()

        # ----------------------------------------------------------------------
        # Check state, quantity and total moves of outgoing shipment.
        # ----------------------------------------------------------------------

        # check outgoing shipment status.
        self.assertEqual(picking_out.state, 'done', 'Wrong state of outgoing shipment.')
        # check outgoing shipment total moves and and its state.
        self.assertEqual(len(picking_out.move_lines), 4, 'Wrong number of move lines')
        for move in picking_out.move_lines:
            self.assertEqual(move.state, 'done', 'Wrong state of move line.')
        back_order_out = self.PickingObj.search([('backorder_id', '=', picking_out.id)])

        # ------------------
        # Check back order.
        # -----------------

        self.assertEqual(len(back_order_out), 1, 'Back order should be created.')
        # Check total move lines of back order.
        self.assertEqual(len(back_order_out.move_lines), 2, 'Wrong number of move lines')
        # Check back order should be created with 8 quantity of product A.
        product_a_qty = self.MoveObj.search([('product_id', '=', self.productA.id), ('picking_id', '=', back_order_out.id)], limit=1).product_uom_qty
        self.assertEqual(product_a_qty, 8.0, 'Wrong move quantity of product A (%s found instead of 8)' % (product_a_qty))
        # Check back order should be created with 4 quantity of product D.
        product_d_qty = self.MoveObj.search([('product_id', '=', self.productD.id), ('picking_id', '=', back_order_out.id)], limit=1).product_uom_qty
        self.assertEqual(product_d_qty, 4.0, 'Wrong move quantity of product D (%s found instead of 4)' % (product_d_qty))

        # -----------------------------------------------------------------------
        # Check stock location quant quantity and quantity available
        # of product A, B, C, D
        # -----------------------------------------------------------------------

        # Check quants and available quantity for product A
        quants = self.StockQuantObj.search([('product_id', '=', self.productA.id), ('location_id', '=', self.stock_location)])
        total_qty = [quant.quantity for quant in quants]

        self.assertEqual(sum(total_qty), 2.0, 'Expecting 2.0 Unit , got %.4f Unit on location stock!' % (sum(total_qty)))
        self.assertEqual(self.productA.qty_available, 2.0, 'Wrong quantity available (%s found instead of 2.0)' % (self.productA.qty_available))
        # Check quants and available quantity for product B
        quants = self.StockQuantObj.search([('product_id', '=', self.productB.id), ('location_id', '=', self.stock_location), ('quantity', '!=', 0)])
        self.assertFalse(quants, 'No quant should found as outgoing shipment took everything out of stock.')
        self.assertEqual(self.productB.qty_available, 0.0, 'Product B should have zero quantity available.')
        # Check quants and available quantity for product C
        quants = self.StockQuantObj.search([('product_id', '=', self.productC.id), ('location_id', '=', self.stock_location), ('quantity', '!=', 0)])
        total_qty = [quant.quantity for quant in quants]
        self.assertEqual(sum(total_qty), 2.0, 'Expecting 2.0 Unit, got %.4f Unit on location stock!' % (sum(total_qty)))
        self.assertEqual(self.productC.qty_available, 2.0, 'Wrong quantity available (%s found instead of 2.0)' % (self.productC.qty_available))
        # Check quants and available quantity for product D
        quant = self.StockQuantObj.search([('product_id', '=', self.productD.id), ('location_id', '=', self.stock_location), ('quantity', '!=', 0)], limit=1)
        self.assertEqual(quant.quantity, 1.0, 'Expecting 1.0 Unit , got %.4f Unit on location stock!' % (quant.quantity))
        self.assertEqual(self.productD.qty_available, 1.0, 'Wrong quantity available (%s found instead of 1.0)' % (self.productD.qty_available))

        # -----------------------------------------------------------------------
        # Back Order of Incoming shipment
        # -----------------------------------------------------------------------

        lot3_productC = LotObj.create({'name': 'Lot 3', 'product_id': self.productC.id, 'company_id': self.env.company.id})
        lot4_productC = LotObj.create({'name': 'Lot 4', 'product_id': self.productC.id, 'company_id': self.env.company.id})
        lot5_productC = LotObj.create({'name': 'Lot 5', 'product_id': self.productC.id, 'company_id': self.env.company.id})
        lot6_productC = LotObj.create({'name': 'Lot 6', 'product_id': self.productC.id, 'company_id': self.env.company.id})
        lot1_productD = LotObj.create({'name': 'Lot 1', 'product_id': self.productD.id, 'company_id': self.env.company.id})
        LotObj.create({'name': 'Lot 2', 'product_id': self.productD.id, 'company_id': self.env.company.id})

        # Confirm back order of incoming shipment.
        back_order_in.action_confirm()
        self.assertEqual(back_order_in.state, 'assigned', 'Wrong state of incoming shipment back order: %s instead of %s' % (back_order_in.state, 'assigned'))
        for move in back_order_in.move_lines:
            self.assertEqual(move.state, 'assigned', 'Wrong state of move line.')

        # ----------------------------------------------------------------------
        # Replace pack operation (Back order of Incoming shipment)
        # ----------------------------------------------------------------------

        packD = self.StockPackObj.search([('product_id', '=', self.productD.id), ('picking_id', '=', back_order_in.id)], order='product_qty')
        self.assertEqual(len(packD), 1, 'Wrong number of pack operation.')
        packD[0].write({
            'qty_done': 8,
            'lot_id': lot1_productD.id,
        })
        packCs = self.StockPackObj.search([('product_id', '=', self.productC.id), ('picking_id', '=', back_order_in.id)], limit=1)
        packCs.write({
            'qty_done': 1,
            'lot_id': lot3_productC.id,
        })
        self.StockPackObj.create({
            'product_id': self.productC.id,
            'qty_done': 1,
            'product_uom_id': self.productC.uom_id.id,
            'location_id': self.supplier_location,
            'location_dest_id': self.stock_location,
            'picking_id': back_order_in.id,
            'lot_id': lot4_productC.id,
        })
        self.StockPackObj.create({
            'product_id': self.productC.id,
            'qty_done': 2,
            'product_uom_id': self.productC.uom_id.id,
            'location_id': self.supplier_location,
            'location_dest_id': self.stock_location,
            'picking_id': back_order_in.id,
            'lot_id': lot5_productC.id,
        })
        self.StockPackObj.create({
            'product_id': self.productC.id,
            'qty_done': 2,
            'product_uom_id': self.productC.uom_id.id,
            'location_id': self.supplier_location,
            'location_dest_id': self.stock_location,
            'picking_id': back_order_in.id,
            'lot_id': lot6_productC.id,
        })
        self.StockPackObj.create({
            'product_id': self.productA.id,
            'qty_done': 10,
            'product_uom_id': self.productA.uom_id.id,
            'location_id': self.supplier_location,
            'location_dest_id': self.stock_location,
            'picking_id': back_order_in.id
        })
        back_order_in._action_done()

        # ----------------------------------------------------------------------
        # Check state, quantity and total moves (Back order of Incoming shipment).
        # ----------------------------------------------------------------------

        # Check total no of move lines.
        self.assertEqual(len(back_order_in.move_lines), 3, 'Wrong number of move lines')
        # Check incoming shipment state must be 'Done'.
        self.assertEqual(back_order_in.state, 'done', 'Wrong state of picking.')
        # Check incoming shipment move lines state must be 'Done'.
        for move in back_order_in.move_lines:
            self.assertEqual(move.state, 'done', 'Wrong state of move lines.')
        # Check product A done quantity must be 10
        movesA = self.MoveObj.search([('product_id', '=', self.productA.id), ('picking_id', '=', back_order_in.id)])
        self.assertEqual(movesA.product_uom_qty, 10, "Wrong move quantity of product A (%s found instead of 10)" % (movesA.product_uom_qty))
        # Check product C done quantity must be 3.0, 1.0, 2.0
        movesC = self.MoveObj.search([('product_id', '=', self.productC.id), ('picking_id', '=', back_order_in.id)])
        self.assertEqual(movesC.product_uom_qty, 6.0, 'Wrong quantity of moves product C.')
        # Check product D done quantity must be 5.0 and 3.0
        movesD = self.MoveObj.search([('product_id', '=', self.productD.id), ('picking_id', '=', back_order_in.id)])
        d_done_qty = [move.product_uom_qty for move in movesD]
        self.assertEqual(set(d_done_qty), set([8.0]), 'Wrong quantity of moves product D.')
        # Check no back order is created.
        self.assertFalse(self.PickingObj.search([('backorder_id', '=', back_order_in.id)]), "Should not create any back order.")

        # -----------------------------------------------------------------------
        # Check stock location quant quantity and quantity available
        # of product A, B, C, D
        # -----------------------------------------------------------------------

        # Check quants and available quantity for product A.
        quants = self.StockQuantObj.search([('product_id', '=', self.productA.id), ('location_id', '=', self.stock_location), ('quantity', '!=', 0)])
        total_qty = [quant.quantity for quant in quants]
        self.assertEqual(sum(total_qty), 12.0, 'Wrong total stock location quantity (%s found instead of 12)' % (sum(total_qty)))
        self.assertEqual(self.productA.qty_available, 12.0, 'Wrong quantity available (%s found instead of 12)' % (self.productA.qty_available))
        # Check quants and available quantity for product B.
        quants = self.StockQuantObj.search([('product_id', '=', self.productB.id), ('location_id', '=', self.stock_location), ('quantity', '!=', 0)])
        self.assertFalse(quants, 'No quant should found as outgoing shipment took everything out of stock')
        self.assertEqual(self.productB.qty_available, 0.0, 'Total quantity in stock should be 0 as the backorder took everything out of stock')
        # Check quants and available quantity for product C.
        quants = self.StockQuantObj.search([('product_id', '=', self.productC.id), ('location_id', '=', self.stock_location), ('quantity', '!=', 0)])
        total_qty = [quant.quantity for quant in quants]
        self.assertEqual(sum(total_qty), 8.0, 'Wrong total stock location quantity (%s found instead of 8)' % (sum(total_qty)))
        self.assertEqual(self.productC.qty_available, 8.0, 'Wrong quantity available (%s found instead of 8)' % (self.productC.qty_available))
        # Check quants and available quantity for product D.
        quants = self.StockQuantObj.search([('product_id', '=', self.productD.id), ('location_id', '=', self.stock_location), ('quantity', '!=', 0)])
        total_qty = [quant.quantity for quant in quants]
        self.assertEqual(sum(total_qty), 9.0, 'Wrong total stock location quantity (%s found instead of 9)' % (sum(total_qty)))
        self.assertEqual(self.productD.qty_available, 9.0, 'Wrong quantity available (%s found instead of 9)' % (self.productD.qty_available))

        # -----------------------------------------------------------------------
        # Back order of Outgoing shipment
        # ----------------------------------------------------------------------

        back_order_out._action_done()

        # Check stock location quants and available quantity for product A.
        quants = self.StockQuantObj.search([('product_id', '=', self.productA.id), ('location_id', '=', self.stock_location), ('quantity', '!=', 0)])
        total_qty = [quant.quantity for quant in quants]
        self.assertGreaterEqual(float_round(sum(total_qty), precision_rounding=0.0001), 1, 'Total stock location quantity for product A should not be nagative.')

    def test_10_pickings_transfer_with_different_uom(self):
        """ Picking transfer with diffrent unit of meassure. """

        # ----------------------------------------------------------------------
        # Create incoming shipment of products DozA, SDozA, SDozARound, kgB, gB
        # ----------------------------------------------------------------------
        #   DozA ( 10 Dozen ) , SDozA ( 10.5 SuperDozen )
        #   SDozARound ( 10.5 10.5 SuperDozenRound ) , kgB ( 0.020 kg )
        #   gB ( 525.3 g )
        # ----------------------------------------------------------------------

        picking_in_A = self.PickingObj.create({
            'picking_type_id': self.picking_type_in,
            'location_id': self.supplier_location,
            'location_dest_id': self.stock_location})
        self.MoveObj.create({
            'name': self.DozA.name,
            'product_id': self.DozA.id,
            'product_uom_qty': 10,
            'product_uom': self.DozA.uom_id.id,
            'picking_id': picking_in_A.id,
            'location_id': self.supplier_location,
            'location_dest_id': self.stock_location})
        self.MoveObj.create({
            'name': self.SDozA.name,
            'product_id': self.SDozA.id,
            'product_uom_qty': 10.5,
            'product_uom': self.SDozA.uom_id.id,
            'picking_id': picking_in_A.id,
            'location_id': self.supplier_location,
            'location_dest_id': self.stock_location})
        self.MoveObj.create({
            'name': self.SDozARound.name,
            'product_id': self.SDozARound.id,
            'product_uom_qty': 10.5,
            'product_uom': self.SDozARound.uom_id.id,
            'picking_id': picking_in_A.id,
            'location_id': self.supplier_location,
            'location_dest_id': self.stock_location})
        self.MoveObj.create({
            'name': self.kgB.name,
            'product_id': self.kgB.id,
            'product_uom_qty': 0.020,
            'product_uom': self.kgB.uom_id.id,
            'picking_id': picking_in_A.id,
            'location_id': self.supplier_location,
            'location_dest_id': self.stock_location})
        self.MoveObj.create({
            'name': self.gB.name,
            'product_id': self.gB.id,
            'product_uom_qty': 525.3,
            'product_uom': self.gB.uom_id.id,
            'picking_id': picking_in_A.id,
            'location_id': self.supplier_location,
            'location_dest_id': self.stock_location})

        # Check incoming shipment move lines state.
        for move in picking_in_A.move_lines:
            self.assertEqual(move.state, 'draft', 'Move state must be draft.')
        # Confirm incoming shipment.
        picking_in_A.action_confirm()
        # Check incoming shipment move lines state.
        for move in picking_in_A.move_lines:
            self.assertEqual(move.state, 'assigned', 'Move state must be draft.')

        # ----------------------------------------------------
        # Check pack operation quantity of incoming shipments.
        # ----------------------------------------------------

        PackSdozAround = self.StockPackObj.search([('product_id', '=', self.SDozARound.id), ('picking_id', '=', picking_in_A.id)], limit=1)
        self.assertEqual(PackSdozAround.product_qty, 11, 'Wrong quantity in pack operation (%s found instead of 11)' % (PackSdozAround.product_qty))
        res_dict = picking_in_A.button_validate()
        wizard = Form(self.env[(res_dict.get('res_model'))].with_context(res_dict['context'])).save()
        wizard.process()

        # -----------------------------------------------------------------------
        # Check stock location quant quantity and quantity available
        # -----------------------------------------------------------------------

        # Check quants and available quantity for product DozA
        quants = self.StockQuantObj.search([('product_id', '=', self.DozA.id), ('location_id', '=', self.stock_location)])
        total_qty = [quant.quantity for quant in quants]
        self.assertEqual(sum(total_qty), 10, 'Expecting 10 Dozen , got %.4f Dozen on location stock!' % (sum(total_qty)))
        self.assertEqual(self.DozA.qty_available, 10, 'Wrong quantity available (%s found instead of 10)' % (self.DozA.qty_available))
        # Check quants and available quantity for product SDozA
        quants = self.StockQuantObj.search([('product_id', '=', self.SDozA.id), ('location_id', '=', self.stock_location)])
        total_qty = [quant.quantity for quant in quants]
        self.assertEqual(sum(total_qty), 10.5, 'Expecting 10.5 SDozen , got %.4f SDozen on location stock!' % (sum(total_qty)))
        self.assertEqual(self.SDozA.qty_available, 10.5, 'Wrong quantity available (%s found instead of 10.5)' % (self.SDozA.qty_available))
        # Check quants and available quantity for product SDozARound
        quants = self.StockQuantObj.search([('product_id', '=', self.SDozARound.id), ('location_id', '=', self.stock_location)])
        total_qty = [quant.quantity for quant in quants]
        self.assertEqual(sum(total_qty), 11, 'Expecting 11 SDozenRound , got %.4f SDozenRound on location stock!' % (sum(total_qty)))
        self.assertEqual(self.SDozARound.qty_available, 11, 'Wrong quantity available (%s found instead of 11)' % (self.SDozARound.qty_available))
        # Check quants and available quantity for product gB
        quants = self.StockQuantObj.search([('product_id', '=', self.gB.id), ('location_id', '=', self.stock_location)])
        total_qty = [quant.quantity for quant in quants]
        self.assertAlmostEqual(sum(total_qty), 525.3, msg='Expecting 525.3 gram , got %.4f gram on location stock!' % (sum(total_qty)))
        self.assertAlmostEqual(self.gB.qty_available, 525.3, msg='Wrong quantity available (%s found instead of 525.3' % (self.gB.qty_available))
        # Check quants and available quantity for product kgB
        quants = self.StockQuantObj.search([('product_id', '=', self.kgB.id), ('location_id', '=', self.stock_location)])
        total_qty = [quant.quantity for quant in quants]
        self.assertEqual(sum(total_qty), 0.020, 'Expecting 0.020 kg , got %.4f kg on location stock!' % (sum(total_qty)))
        self.assertEqual(self.kgB.qty_available, 0.020, 'Wrong quantity available (%s found instead of 0.020)' % (self.kgB.qty_available))

        # ----------------------------------------------------------------------
        # Create Incoming Shipment B
        # ----------------------------------------------------------------------

        picking_in_B = self.PickingObj.create({
            'picking_type_id': self.picking_type_in,
            'location_id': self.supplier_location,
            'location_dest_id': self.stock_location})
        move_in_a = self.MoveObj.create({
            'name': self.DozA.name,
            'product_id': self.DozA.id,
            'product_uom_qty': 120,
            'product_uom': self.uom_unit.id,
            'picking_id': picking_in_B.id,
            'location_id': self.supplier_location,
            'location_dest_id': self.stock_location})
        self.MoveObj.create({
            'name': self.SDozA.name,
            'product_id': self.SDozA.id,
            'product_uom_qty': 1512,
            'product_uom': self.uom_unit.id,
            'picking_id': picking_in_B.id,
            'location_id': self.supplier_location,
            'location_dest_id': self.stock_location})
        self.MoveObj.create({
            'name': self.SDozARound.name,
            'product_id': self.SDozARound.id,
            'product_uom_qty': 1584,
            'product_uom': self.uom_unit.id,
            'picking_id': picking_in_B.id,
            'location_id': self.supplier_location,
            'location_dest_id': self.stock_location})
        self.MoveObj.create({
            'name': self.kgB.name,
            'product_id': self.kgB.id,
            'product_uom_qty': 20.0,
            'product_uom': self.uom_gm.id,
            'picking_id': picking_in_B.id,
            'location_id': self.supplier_location,
            'location_dest_id': self.stock_location})
        self.MoveObj.create({
            'name': self.gB.name,
            'product_id': self.gB.id,
            'product_uom_qty': 0.525,
            'product_uom': self.uom_kg.id,
            'picking_id': picking_in_B.id,
            'location_id': self.supplier_location,
            'location_dest_id': self.stock_location})

        # Check incoming shipment move lines state.
        for move in picking_in_B.move_lines:
            self.assertEqual(move.state, 'draft', 'Wrong state of move line.')
        # Confirm incoming shipment.
        picking_in_B.action_confirm()
        # Check incoming shipment move lines state.
        for move in picking_in_B.move_lines:
            self.assertEqual(move.state, 'assigned', 'Wrong state of move line.')

        # ----------------------------------------------------------------------
        # Check product quantity and unit of measure of pack operaation.
        # ----------------------------------------------------------------------

        # Check pack operation quantity and unit of measure for product DozA.
        PackdozA = self.StockPackObj.search([('product_id', '=', self.DozA.id), ('picking_id', '=', picking_in_B.id)], limit=1)
        self.assertEqual(PackdozA.product_uom_qty, 120, 'Wrong quantity in pack operation (%s found instead of 120)' % (PackdozA.product_uom_qty))
        self.assertEqual(PackdozA.product_qty, 10, 'Wrong real quantity in pack operation (%s found instead of 10)' % (PackdozA.product_qty))
        self.assertEqual(PackdozA.product_uom_id.id, self.uom_unit.id, 'Wrong uom in pack operation for product DozA.')
        # Check pack operation quantity and unit of measure for product SDozA.
        PackSdozA = self.StockPackObj.search([('product_id', '=', self.SDozA.id), ('picking_id', '=', picking_in_B.id)], limit=1)
        self.assertEqual(PackSdozA.product_uom_qty, 1512, 'Wrong quantity in pack operation (%s found instead of 1512)' % (PackSdozA.product_uom_qty))
        self.assertEqual(PackSdozA.product_uom_id.id, self.uom_unit.id, 'Wrong uom in pack operation for product SDozA.')
        # Check pack operation quantity and unit of measure for product SDozARound.
        PackSdozAround = self.StockPackObj.search([('product_id', '=', self.SDozARound.id), ('picking_id', '=', picking_in_B.id)], limit=1)
        self.assertEqual(PackSdozAround.product_uom_qty, 1584, 'Wrong quantity in pack operation (%s found instead of 1584)' % (PackSdozAround.product_uom_qty))
        self.assertEqual(PackSdozAround.product_uom_id.id, self.uom_unit.id, 'Wrong uom in pack operation for product SDozARound.')
        # Check pack operation quantity and unit of measure for product gB.
        packgB = self.StockPackObj.search([('product_id', '=', self.gB.id), ('picking_id', '=', picking_in_B.id)], limit=1)
        self.assertEqual(packgB.product_uom_qty, 0.525, 'Wrong quantity in pack operation (%s found instead of 0.525)' % (packgB.product_uom_qty))
        self.assertEqual(packgB.product_qty, 525, 'Wrong real quantity in pack operation (%s found instead of 525)' % (packgB.product_qty))
        self.assertEqual(packgB.product_uom_id.id, packgB.move_id.product_uom.id, 'Wrong uom in pack operation for product kgB.')
        # Check pack operation quantity and unit of measure for product kgB.
        packkgB = self.StockPackObj.search([('product_id', '=', self.kgB.id), ('picking_id', '=', picking_in_B.id)], limit=1)
        self.assertEqual(packkgB.product_uom_qty, 20.0, 'Wrong quantity in pack operation (%s found instead of 20)' % (packkgB.product_uom_qty))
        self.assertEqual(packkgB.product_uom_id.id, self.uom_gm.id, 'Wrong uom in pack operation for product kgB')

        # ----------------------------------------------------------------------
        # Replace pack operation of incoming shipment.
        # ----------------------------------------------------------------------

        self.StockPackObj.search([('product_id', '=', self.kgB.id), ('picking_id', '=', picking_in_B.id)]).write({
            'product_uom_qty': 0.020, 'product_uom_id': self.uom_kg.id})
        self.StockPackObj.search([('product_id', '=', self.gB.id), ('picking_id', '=', picking_in_B.id)]).write({
            'product_uom_qty': 526, 'product_uom_id': self.uom_gm.id})
        self.StockPackObj.search([('product_id', '=', self.DozA.id), ('picking_id', '=', picking_in_B.id)]).write({
            'product_uom_qty': 4, 'product_uom_id': self.uom_dozen.id})
        self.StockPackObj.create({
            'product_id': self.DozA.id,
            'product_uom_qty': 48,
            'product_uom_id': self.uom_unit.id,
            'location_id': self.supplier_location,
            'location_dest_id': self.stock_location,
            'move_id': move_in_a.id
        })

        # -----------------
        # Transfer product.
        # -----------------

        res_dict = picking_in_B.button_validate()
        wizard = Form(self.env[res_dict.get('res_model')].with_context(res_dict['context'])).save()
        res_dict_for_back_order = wizard.process()
        backorder_wizard = self.env[(res_dict_for_back_order.get('res_model'))].browse(res_dict_for_back_order.get('res_id')).with_context(res_dict_for_back_order['context'])
        backorder_wizard.process()

        # -----------------------------------------------------------------------
        # Check incoming shipment
        # -----------------------------------------------------------------------
        # Check incoming shipment state.
        self.assertEqual(picking_in_B.state, 'done', 'Incoming shipment state should be done.')
        # Check incoming shipment move lines state.
        for move in picking_in_B.move_lines:
            self.assertEqual(move.state, 'done', 'Wrong state of move line.')
        # Check total done move lines for incoming shipment.
        self.assertEqual(len(picking_in_B.move_lines), 5, 'Wrong number of move lines')
        # Check product DozA done quantity.
        moves_DozA = self.MoveObj.search([('product_id', '=', self.DozA.id), ('picking_id', '=', picking_in_B.id)], limit=1)
        self.assertEqual(moves_DozA.product_uom_qty, 96, 'Wrong move quantity (%s found instead of 96)' % (moves_DozA.product_uom_qty))
        self.assertEqual(moves_DozA.product_uom.id, self.uom_unit.id, 'Wrong uom in move for product DozA.')
        # Check product SDozA done quantity.
        moves_SDozA = self.MoveObj.search([('product_id', '=', self.SDozA.id), ('picking_id', '=', picking_in_B.id)], limit=1)
        self.assertEqual(moves_SDozA.product_uom_qty, 1512, 'Wrong move quantity (%s found instead of 1512)' % (moves_SDozA.product_uom_qty))
        self.assertEqual(moves_SDozA.product_uom.id, self.uom_unit.id, 'Wrong uom in move for product SDozA.')
        # Check product SDozARound done quantity.
        moves_SDozARound = self.MoveObj.search([('product_id', '=', self.SDozARound.id), ('picking_id', '=', picking_in_B.id)], limit=1)
        self.assertEqual(moves_SDozARound.product_uom_qty, 1584, 'Wrong move quantity (%s found instead of 1584)' % (moves_SDozARound.product_uom_qty))
        self.assertEqual(moves_SDozARound.product_uom.id, self.uom_unit.id, 'Wrong uom in move for product SDozARound.')
        # Check product kgB done quantity.
        moves_kgB = self.MoveObj.search([('product_id', '=', self.kgB.id), ('picking_id', '=', picking_in_B.id)], limit=1)
        self.assertEqual(moves_kgB.product_uom_qty, 20, 'Wrong quantity in move (%s found instead of 20)' % (moves_kgB.product_uom_qty))
        self.assertEqual(moves_kgB.product_uom.id, self.uom_gm.id, 'Wrong uom in move for product kgB.')
        # Check two moves created for product gB with quantity (0.525 kg and 0.3 g)
        moves_gB_kg = self.MoveObj.search([('product_id', '=', self.gB.id), ('picking_id', '=', picking_in_B.id), ('product_uom', '=', self.uom_kg.id)], limit=1)
        self.assertEqual(moves_gB_kg.product_uom_qty, 0.526, 'Wrong move quantity (%s found instead of 0.526)' % (moves_gB_kg.product_uom_qty))
        self.assertEqual(moves_gB_kg.product_uom.id, self.uom_kg.id, 'Wrong uom in move for product gB.')

        # TODO Test extra move once the uom is editable in the move_lines

        # ----------------------------------------------------------------------
        # Check Back order of Incoming shipment.
        # ----------------------------------------------------------------------

        # Check back order created or not.
        bo_in_B = self.PickingObj.search([('backorder_id', '=', picking_in_B.id)])
        self.assertEqual(len(bo_in_B), 1, 'Back order should be created.')
        # Check total move lines of back order.
        self.assertEqual(len(bo_in_B.move_lines), 1, 'Wrong number of move lines')
        # Check back order created with correct quantity and uom or not.
        moves_DozA = self.MoveObj.search([('product_id', '=', self.DozA.id), ('picking_id', '=', bo_in_B.id)], limit=1)
        self.assertEqual(moves_DozA.product_uom_qty, 24.0, 'Wrong move quantity (%s found instead of 0.525)' % (moves_DozA.product_uom_qty))
        self.assertEqual(moves_DozA.product_uom.id, self.uom_unit.id, 'Wrong uom in move for product DozA.')

        # ----------------------------------------------------------------------
        # Check product stock location quantity and quantity available.
        # ----------------------------------------------------------------------

        # Check quants and available quantity for product DozA
        quants = self.StockQuantObj.search([('product_id', '=', self.DozA.id), ('location_id', '=', self.stock_location)])
        total_qty = [quant.quantity for quant in quants]
        self.assertEqual(sum(total_qty), 18, 'Expecting 18 Dozen , got %.4f Dozen on location stock!' % (sum(total_qty)))
        self.assertEqual(self.DozA.qty_available, 18, 'Wrong quantity available (%s found instead of 18)' % (self.DozA.qty_available))
        # Check quants and available quantity for product SDozA
        quants = self.StockQuantObj.search([('product_id', '=', self.SDozA.id), ('location_id', '=', self.stock_location)])
        total_qty = [quant.quantity for quant in quants]
        self.assertEqual(sum(total_qty), 21, 'Expecting 21 SDozen , got %.4f SDozen on location stock!' % (sum(total_qty)))
        self.assertEqual(self.SDozA.qty_available, 21, 'Wrong quantity available (%s found instead of 21)' % (self.SDozA.qty_available))
        # Check quants and available quantity for product SDozARound
        quants = self.StockQuantObj.search([('product_id', '=', self.SDozARound.id), ('location_id', '=', self.stock_location)])
        total_qty = [quant.quantity for quant in quants]
        self.assertEqual(sum(total_qty), 22, 'Expecting 22 SDozenRound , got %.4f SDozenRound on location stock!' % (sum(total_qty)))
        self.assertEqual(self.SDozARound.qty_available, 22, 'Wrong quantity available (%s found instead of 22)' % (self.SDozARound.qty_available))
        # Check quants and available quantity for product gB.
        quants = self.StockQuantObj.search([('product_id', '=', self.gB.id), ('location_id', '=', self.stock_location)])
        total_qty = [quant.quantity for quant in quants]
        self.assertEqual(round(sum(total_qty), 1), 1051.3, 'Expecting 1051 Gram , got %.4f Gram on location stock!' % (sum(total_qty)))
        self.assertEqual(round(self.gB.qty_available, 1), 1051.3, 'Wrong quantity available (%s found instead of 1051)' % (self.gB.qty_available))
        # Check quants and available quantity for product kgB.
        quants = self.StockQuantObj.search([('product_id', '=', self.kgB.id), ('location_id', '=', self.stock_location)])
        total_qty = [quant.quantity for quant in quants]
        self.assertEqual(sum(total_qty), 0.040, 'Expecting 0.040 kg , got %.4f kg on location stock!' % (sum(total_qty)))
        self.assertEqual(self.kgB.qty_available, 0.040, 'Wrong quantity available (%s found instead of 0.040)' % (self.kgB.qty_available))

        # ----------------------------------------------------------------------
        # Create outgoing shipment.
        # ----------------------------------------------------------------------

        before_out_quantity = self.kgB.qty_available
        picking_out = self.PickingObj.create({
            'picking_type_id': self.picking_type_out,
            'location_id': self.stock_location,
            'location_dest_id': self.customer_location})
        self.MoveObj.create({
            'name': self.kgB.name,
            'product_id': self.kgB.id,
            'product_uom_qty': 0.966,
            'product_uom': self.uom_gm.id,
            'picking_id': picking_out.id,
            'location_id': self.stock_location,
            'location_dest_id': self.customer_location})
        self.MoveObj.create({
            'name': self.kgB.name,
            'product_id': self.kgB.id,
            'product_uom_qty': 0.034,
            'product_uom': self.uom_gm.id,
            'picking_id': picking_out.id,
            'location_id': self.stock_location,
            'location_dest_id': self.customer_location})
        picking_out.action_confirm()
        picking_out.action_assign()
        res_dict = picking_out.button_validate()
        wizard = Form(self.env[(res_dict.get('res_model'))].with_context(res_dict['context'])).save()
        wizard.process()

        # Check quantity difference after stock transfer.
        quantity_diff = before_out_quantity - self.kgB.qty_available
        self.assertEqual(float_round(quantity_diff, precision_rounding=0.0001), 0.001, 'Wrong quantity difference.')
        self.assertEqual(self.kgB.qty_available, 0.039, 'Wrong quantity available (%s found instead of 0.039)' % (self.kgB.qty_available))

        # ======================================================================
        # Outgoing shipments.
        # ======================================================================

        # Create Outgoing shipment with ...
        #   product DozA ( 54 Unit ) , SDozA ( 288 Unit )
        #   product SDozRound (  360 unit ) , product gB ( 0.503 kg )
        #   product kgB (  19 g )
        # ======================================================================

        picking_out = self.PickingObj.create({
            'picking_type_id': self.picking_type_out,
            'location_id': self.stock_location,
            'location_dest_id': self.customer_location})
        self.MoveObj.create({
            'name': self.DozA.name,
            'product_id': self.DozA.id,
            'product_uom_qty': 54,
            'product_uom': self.uom_unit.id,
            'picking_id': picking_out.id,
            'location_id': self.stock_location,
            'location_dest_id': self.customer_location})
        self.MoveObj.create({
            'name': self.SDozA.name,
            'product_id': self.SDozA.id,
            'product_uom_qty': 288,
            'product_uom': self.uom_unit.id,
            'picking_id': picking_out.id,
            'location_id': self.stock_location,
            'location_dest_id': self.customer_location})
        self.MoveObj.create({
            'name': self.SDozARound.name,
            'product_id': self.SDozARound.id,
            'product_uom_qty': 361,
            'product_uom': self.uom_unit.id,
            'picking_id': picking_out.id,
            'location_id': self.stock_location,
            'location_dest_id': self.customer_location})
        self.MoveObj.create({
            'name': self.gB.name,
            'product_id': self.gB.id,
            'product_uom_qty': 0.503,
            'product_uom': self.uom_kg.id,
            'picking_id': picking_out.id,
            'location_id': self.stock_location,
            'location_dest_id': self.customer_location})
        self.MoveObj.create({
            'name': self.kgB.name,
            'product_id': self.kgB.id,
            'product_uom_qty': 20,
            'product_uom': self.uom_gm.id,
            'picking_id': picking_out.id,
            'location_id': self.stock_location,
            'location_dest_id': self.customer_location})
        # Confirm outgoing shipment.
        picking_out.action_confirm()
        for move in picking_out.move_lines:
            self.assertEqual(move.state, 'confirmed', 'Wrong state of move line.')
        # Assing product to outgoing shipments
        picking_out.action_assign()
        for move in picking_out.move_lines:
            self.assertEqual(move.state, 'assigned', 'Wrong state of move line.')
        # Check product A available quantity
        DozA_qty = self.MoveObj.search([('product_id', '=', self.DozA.id), ('picking_id', '=', picking_out.id)], limit=1).product_qty
        self.assertEqual(DozA_qty, 4.5, 'Wrong move quantity availability (%s found instead of 4.5)' % (DozA_qty))
        # Check product B available quantity
        SDozA_qty = self.MoveObj.search([('product_id', '=', self.SDozA.id), ('picking_id', '=', picking_out.id)], limit=1).product_qty
        self.assertEqual(SDozA_qty, 2, 'Wrong move quantity availability (%s found instead of 2)' % (SDozA_qty))
        # Check product C available quantity
        SDozARound_qty = self.MoveObj.search([('product_id', '=', self.SDozARound.id), ('picking_id', '=', picking_out.id)], limit=1).product_qty
        self.assertEqual(SDozARound_qty, 3, 'Wrong move quantity availability (%s found instead of 3)' % (SDozARound_qty))
        # Check product D available quantity
        gB_qty = self.MoveObj.search([('product_id', '=', self.gB.id), ('picking_id', '=', picking_out.id)], limit=1).product_qty
        self.assertEqual(gB_qty, 503, 'Wrong move quantity availability (%s found instead of 503)' % (gB_qty))
        # Check product D available quantity
        kgB_qty = self.MoveObj.search([('product_id', '=', self.kgB.id), ('picking_id', '=', picking_out.id)], limit=1).product_qty
        self.assertEqual(kgB_qty, 0.020, 'Wrong move quantity availability (%s found instead of 0.020)' % (kgB_qty))

        res_dict = picking_out.button_validate()
        wizard = Form(self.env[(res_dict.get('res_model'))].with_context(res_dict['context'])).save()
        wizard.process()

        # ----------------------------------------------------------------------
        # Check product stock location quantity and quantity available.
        # ----------------------------------------------------------------------

        # Check quants and available quantity for product DozA
        quants = self.StockQuantObj.search([('product_id', '=', self.DozA.id), ('location_id', '=', self.stock_location)])
        total_qty = [quant.quantity for quant in quants]
        self.assertEqual(sum(total_qty), 13.5, 'Expecting 13.5 Dozen , got %.4f Dozen on location stock!' % (sum(total_qty)))
        self.assertEqual(self.DozA.qty_available, 13.5, 'Wrong quantity available (%s found instead of 13.5)' % (self.DozA.qty_available))
        # Check quants and available quantity for product SDozA
        quants = self.StockQuantObj.search([('product_id', '=', self.SDozA.id), ('location_id', '=', self.stock_location)])
        total_qty = [quant.quantity for quant in quants]
        self.assertEqual(sum(total_qty), 19, 'Expecting 19 SDozen , got %.4f SDozen on location stock!' % (sum(total_qty)))
        self.assertEqual(self.SDozA.qty_available, 19, 'Wrong quantity available (%s found instead of 19)' % (self.SDozA.qty_available))
        # Check quants and available quantity for product SDozARound
        quants = self.StockQuantObj.search([('product_id', '=', self.SDozARound.id), ('location_id', '=', self.stock_location)])
        total_qty = [quant.quantity for quant in quants]
        self.assertEqual(sum(total_qty), 19, 'Expecting 19 SDozRound , got %.4f SDozRound on location stock!' % (sum(total_qty)))
        self.assertEqual(self.SDozARound.qty_available, 19, 'Wrong quantity available (%s found instead of 19)' % (self.SDozARound.qty_available))
        # Check quants and available quantity for product gB.
        quants = self.StockQuantObj.search([('product_id', '=', self.gB.id), ('location_id', '=', self.stock_location)])
        total_qty = [quant.quantity for quant in quants]
        self.assertEqual(round(sum(total_qty), 1), 548.3, 'Expecting 547.6 g , got %.4f g on location stock!' % (sum(total_qty)))
        self.assertEqual(round(self.gB.qty_available, 1), 548.3, 'Wrong quantity available (%s found instead of 547.6)' % (self.gB.qty_available))
        # Check quants and available quantity for product kgB.
        quants = self.StockQuantObj.search([('product_id', '=', self.kgB.id), ('location_id', '=', self.stock_location)])
        total_qty = [quant.quantity for quant in quants]
        self.assertEqual(sum(total_qty), 0.019, 'Expecting 0.019 kg , got %.4f kg on location stock!' % (sum(total_qty)))
        self.assertEqual(self.kgB.qty_available, 0.019, 'Wrong quantity available (%s found instead of 0.019)' % (self.kgB.qty_available))

        # ----------------------------------------------------------------------
        # Receipt back order of incoming shipment.
        # ----------------------------------------------------------------------

        res_dict = bo_in_B.button_validate()
        wizard = Form(self.env[(res_dict.get('res_model'))].with_context(res_dict['context'])).save()
        wizard.process()
        # Check quants and available quantity for product kgB.
        quants = self.StockQuantObj.search([('product_id', '=', self.DozA.id), ('location_id', '=', self.stock_location)])
        total_qty = [quant.quantity for quant in quants]
        self.assertEqual(sum(total_qty), 15.5, 'Expecting 15.5 Dozen , got %.4f Dozen on location stock!' % (sum(total_qty)))
        self.assertEqual(self.DozA.qty_available, 15.5, 'Wrong quantity available (%s found instead of 15.5)' % (self.DozA.qty_available))

        # -----------------------------------------
        # Create product in kg and receive in ton.
        # -----------------------------------------

        productKG = self.ProductObj.create({'name': 'Product KG', 'uom_id': self.uom_kg.id, 'uom_po_id': self.uom_kg.id, 'type': 'product'})
        picking_in = self.PickingObj.create({
            'picking_type_id': self.picking_type_in,
            'location_id': self.supplier_location,
            'location_dest_id': self.stock_location})
        self.MoveObj.create({
            'name': productKG.name,
            'product_id': productKG.id,
            'product_uom_qty': 1.0,
            'product_uom': self.uom_tone.id,
            'picking_id': picking_in.id,
            'location_id': self.supplier_location,
            'location_dest_id': self.stock_location})
        # Check incoming shipment state.
        self.assertEqual(picking_in.state, 'draft', 'Incoming shipment state should be draft.')
        # Check incoming shipment move lines state.
        for move in picking_in.move_lines:
            self.assertEqual(move.state, 'draft', 'Wrong state of move line.')
        # Confirm incoming shipment.
        picking_in.action_confirm()
        # Check incoming shipment move lines state.
        for move in picking_in.move_lines:
            self.assertEqual(move.state, 'assigned', 'Wrong state of move line.')
        # Check pack operation quantity.
        packKG = self.StockPackObj.search([('product_id', '=', productKG.id), ('picking_id', '=', picking_in.id)], limit=1)
        self.assertEqual(packKG.product_qty, 1000, 'Wrong product real quantity in pack operation (%s found instead of 1000)' % (packKG.product_qty))
        self.assertEqual(packKG.product_uom_qty, 1, 'Wrong product quantity in pack operation (%s found instead of 1)' % (packKG.product_uom_qty))
        self.assertEqual(packKG.product_uom_id.id, self.uom_tone.id, 'Wrong product uom in pack operation.')
        # Transfer Incoming shipment.
        res_dict = picking_in.button_validate()
        wizard = Form(self.env[(res_dict.get('res_model'))].with_context(res_dict['context'])).save()
        wizard.process()

        # -----------------------------------------------------------------------
        # Check incoming shipment after transfer.
        # -----------------------------------------------------------------------

        # Check incoming shipment state.
        self.assertEqual(picking_in.state, 'done', 'Incoming shipment state: %s instead of %s' % (picking_in.state, 'done'))
        # Check incoming shipment move lines state.
        for move in picking_in.move_lines:
            self.assertEqual(move.state, 'done', 'Wrong state of move lines.')
        # Check total done move lines for incoming shipment.
        self.assertEqual(len(picking_in.move_lines), 1, 'Wrong number of move lines')
        # Check product DozA done quantity.
        move = self.MoveObj.search([('product_id', '=', productKG.id), ('picking_id', '=', picking_in.id)], limit=1)
        self.assertEqual(move.product_uom_qty, 1, 'Wrong product quantity in done move.')
        self.assertEqual(move.product_uom.id, self.uom_tone.id, 'Wrong unit of measure in done move.')
        self.assertEqual(productKG.qty_available, 1000, 'Wrong quantity available of product (%s found instead of 1000)' % (productKG.qty_available))
        picking_out = self.PickingObj.create({
            'picking_type_id': self.picking_type_out,
            'location_id': self.stock_location,
            'location_dest_id': self.customer_location})
        self.MoveObj.create({
            'name': productKG.name,
            'product_id': productKG.id,
            'product_uom_qty': 25,
            'product_uom': self.uom_gm.id,
            'picking_id': picking_out.id,
            'location_id': self.stock_location,
            'location_dest_id': self.customer_location})
        picking_out.action_confirm()
        picking_out.action_assign()
        pack_opt = self.StockPackObj.search([('product_id', '=', productKG.id), ('picking_id', '=', picking_out.id)], limit=1)
        pack_opt.write({'product_uom_qty': 5})
        res_dict = picking_out.button_validate()
        wizard = Form(self.env[(res_dict.get('res_model'))].with_context(res_dict['context'])).save()
        res_dict_for_back_order = wizard.process()
        backorder_wizard = self.env[(res_dict_for_back_order.get('res_model'))].browse(res_dict_for_back_order.get('res_id')).with_context(res_dict_for_back_order['context'])
        backorder_wizard.process()
        quants = self.StockQuantObj.search([('product_id', '=', productKG.id), ('location_id', '=', self.stock_location)])
        total_qty = [quant.quantity for quant in quants]
        # Check total quantity stock location.
        self.assertEqual(sum(total_qty), 999.995, 'Expecting 999.995 kg , got %.4f kg on location stock!' % (sum(total_qty)))

        # ---------------------------------
        # Check Back order created or not.
        # ---------------------------------
        bo_out_1 = self.PickingObj.search([('backorder_id', '=', picking_out.id)])
        self.assertEqual(len(bo_out_1), 1, 'Back order should be created.')
        # Check total move lines of back order.
        self.assertEqual(len(bo_out_1.move_lines), 1, 'Wrong number of move lines')
        moves_KG = self.MoveObj.search([('product_id', '=', productKG.id), ('picking_id', '=', bo_out_1.id)], limit=1)
        # Check back order created with correct quantity and uom or not.
        self.assertEqual(moves_KG.product_uom_qty, 20, 'Wrong move quantity (%s found instead of 20)' % (moves_KG.product_uom_qty))
        self.assertEqual(moves_KG.product_uom.id, self.uom_gm.id, 'Wrong uom in move for product KG.')
        bo_out_1.action_assign()
        pack_opt = self.StockPackObj.search([('product_id', '=', productKG.id), ('picking_id', '=', bo_out_1.id)], limit=1)
        pack_opt.write({'product_uom_qty': 5})
        res_dict = bo_out_1.button_validate()
        wizard = Form(self.env[(res_dict.get('res_model'))].with_context(res_dict['context'])).save()
        res_dict_for_back_order = wizard.process()
        backorder_wizard = self.env[(res_dict_for_back_order.get('res_model'))].browse(res_dict_for_back_order.get('res_id')).with_context(res_dict_for_back_order['context'])
        backorder_wizard.process()
        quants = self.StockQuantObj.search([('product_id', '=', productKG.id), ('location_id', '=', self.stock_location)])
        total_qty = [quant.quantity for quant in quants]

        # Check total quantity stock location.
        self.assertEqual(sum(total_qty), 999.990, 'Expecting 999.990 kg , got %.4f kg on location stock!' % (sum(total_qty)))

        # Check Back order created or not.
        # ---------------------------------
        bo_out_2 = self.PickingObj.search([('backorder_id', '=', bo_out_1.id)])
        self.assertEqual(len(bo_out_2), 1, 'Back order should be created.')
        # Check total move lines of back order.
        self.assertEqual(len(bo_out_2.move_lines), 1, 'Wrong number of move lines')
        # Check back order created with correct move quantity and uom or not.
        moves_KG = self.MoveObj.search([('product_id', '=', productKG.id), ('picking_id', '=', bo_out_2.id)], limit=1)
        self.assertEqual(moves_KG.product_uom_qty, 15, 'Wrong move quantity (%s found instead of 15)' % (moves_KG.product_uom_qty))
        self.assertEqual(moves_KG.product_uom.id, self.uom_gm.id, 'Wrong uom in move for product KG.')
        bo_out_2.action_assign()
        pack_opt = self.StockPackObj.search([('product_id', '=', productKG.id), ('picking_id', '=', bo_out_2.id)], limit=1)
        pack_opt.write({'product_uom_qty': 5})
        res_dict = bo_out_2.button_validate()
        wizard = Form(self.env[(res_dict.get('res_model'))].with_context(res_dict['context'])).save()
        res_dict_for_back_order = wizard.process()
        backorder_wizard = self.env[(res_dict_for_back_order.get('res_model'))].browse(res_dict_for_back_order.get('res_id')).with_context(res_dict_for_back_order['context'])
        backorder_wizard.process()
        # Check total quantity stock location of product KG.
        quants = self.StockQuantObj.search([('product_id', '=', productKG.id), ('location_id', '=', self.stock_location)])
        total_qty = [quant.quantity for quant in quants]
        self.assertEqual(sum(total_qty), 999.985, 'Expecting 999.985 kg , got %.4f kg on location stock!' % (sum(total_qty)))

        # Check Back order created or not.
        # ---------------------------------
        bo_out_3 = self.PickingObj.search([('backorder_id', '=', bo_out_2.id)])
        self.assertEqual(len(bo_out_3), 1, 'Back order should be created.')
        # Check total move lines of back order.
        self.assertEqual(len(bo_out_3.move_lines), 1, 'Wrong number of move lines')
        # Check back order created with correct quantity and uom or not.
        moves_KG = self.MoveObj.search([('product_id', '=', productKG.id), ('picking_id', '=', bo_out_3.id)], limit=1)
        self.assertEqual(moves_KG.product_uom_qty, 10, 'Wrong move quantity (%s found instead of 10)' % (moves_KG.product_uom_qty))
        self.assertEqual(moves_KG.product_uom.id, self.uom_gm.id, 'Wrong uom in move for product KG.')
        bo_out_3.action_assign()
        pack_opt = self.StockPackObj.search([('product_id', '=', productKG.id), ('picking_id', '=', bo_out_3.id)], limit=1)
        pack_opt.write({'product_uom_qty': 5})
        res_dict = bo_out_3.button_validate()
        wizard = Form(self.env[(res_dict.get('res_model'))].with_context(res_dict['context'])).save()
        res_dict_for_back_order = wizard.process()
        backorder_wizard = self.env[(res_dict_for_back_order.get('res_model'))].browse(res_dict_for_back_order.get('res_id')).with_context(res_dict_for_back_order['context'])
        backorder_wizard.process()
        quants = self.StockQuantObj.search([('product_id', '=', productKG.id), ('location_id', '=', self.stock_location)])
        total_qty = [quant.quantity for quant in quants]
        self.assertEqual(sum(total_qty), 999.980, 'Expecting 999.980 kg , got %.4f kg on location stock!' % (sum(total_qty)))

        # Check Back order created or not.
        # ---------------------------------
        bo_out_4 = self.PickingObj.search([('backorder_id', '=', bo_out_3.id)])

        self.assertEqual(len(bo_out_4), 1, 'Back order should be created.')
        # Check total move lines of back order.
        self.assertEqual(len(bo_out_4.move_lines), 1, 'Wrong number of move lines')
        # Check back order created with correct quantity and uom or not.
        moves_KG = self.MoveObj.search([('product_id', '=', productKG.id), ('picking_id', '=', bo_out_4.id)], limit=1)
        self.assertEqual(moves_KG.product_uom_qty, 5, 'Wrong move quantity (%s found instead of 5)' % (moves_KG.product_uom_qty))
        self.assertEqual(moves_KG.product_uom.id, self.uom_gm.id, 'Wrong uom in move for product KG.')
        bo_out_4.action_assign()
        pack_opt = self.StockPackObj.search([('product_id', '=', productKG.id), ('picking_id', '=', bo_out_4.id)], limit=1)
        pack_opt.write({'product_uom_qty': 5})
        res_dict = bo_out_4.button_validate()
        wizard = Form(self.env[(res_dict.get('res_model'))].with_context(res_dict['context'])).save()
        wizard.process()
        quants = self.StockQuantObj.search([('product_id', '=', productKG.id), ('location_id', '=', self.stock_location)])
        total_qty = [quant.quantity for quant in quants]
        self.assertAlmostEqual(sum(total_qty), 999.975, msg='Expecting 999.975 kg , got %.4f kg on location stock!' % (sum(total_qty)))

    def test_20_create_inventory_with_packs_and_lots(self):
        # --------------------------------------------------------
        # TEST EMPTY INVENTORY WITH PACKS and LOTS
        # ---------------------------------------------------------

        packproduct = self.ProductObj.create({'name': 'Pack Product', 'uom_id': self.uom_unit.id, 'uom_po_id': self.uom_unit.id, 'type': 'product'})
        lotproduct = self.ProductObj.create({'name': 'Lot Product', 'uom_id': self.uom_unit.id, 'uom_po_id': self.uom_unit.id, 'type': 'product'})
        quant_obj = self.env['stock.quant'].with_context(inventory_mode=True)
        pack_obj = self.env['stock.quant.package']
        lot_obj = self.env['stock.production.lot']
        pack1 = pack_obj.create({'name': 'PACK00TEST1'})
        pack_obj.create({'name': 'PACK00TEST2'})
        lot1 = lot_obj.create({'name': 'Lot001', 'product_id': lotproduct.id, 'company_id': self.env.company.id})

        packproduct_no_pack_quant = quant_obj.create({
            'product_id': packproduct.id,
            'inventory_quantity': 10.0,
            'location_id': self.stock_location
        })
        packproduct_quant = quant_obj.create({
            'product_id': packproduct.id,
            'inventory_quantity': 20.0,
            'location_id': self.stock_location,
            'package_id': pack1.id
        })
        lotproduct_no_lot_quant = quant_obj.create({
            'product_id': lotproduct.id,
            'inventory_quantity': 25.0,
            'location_id': self.stock_location
        })
        lotproduct_quant = quant_obj.create({
            'product_id': lotproduct.id,
            'inventory_quantity': 30.0,
            'location_id': self.stock_location,
            'lot_id': lot1.id
        })
        (packproduct_no_pack_quant | packproduct_quant | lotproduct_no_lot_quant | lotproduct_quant).action_apply_inventory()

        self.assertEqual(packproduct.qty_available, 30, "Wrong qty available for packproduct")
        self.assertEqual(lotproduct.qty_available, 55, "Wrong qty available for lotproduct")
        quants = self.StockQuantObj.search([('product_id', '=', packproduct.id), ('location_id', '=', self.stock_location), ('package_id', '=', pack1.id)])
        total_qty = sum([quant.quantity for quant in quants])
        self.assertEqual(total_qty, 20, 'Expecting 20 units on package 1 of packproduct, but we got %.4f on location stock!' % (total_qty))

        # Create an inventory that will put the lots without lot to 0 and check that taking without pack will not take it from the pack
        packproduct_no_pack_quant.inventory_quantity = 20
        lotproduct_no_lot_quant.inventory_quantity = 0
        lotproduct_quant.inventory_quantity = 10
        packproduct_no_pack_quant.action_apply_inventory()
        lotproduct_no_lot_quant.action_apply_inventory()
        lotproduct_quant.action_apply_inventory()

        self.assertEqual(packproduct.qty_available, 40, "Wrong qty available for packproduct")
        self.assertEqual(lotproduct.qty_available, 10, "Wrong qty available for lotproduct")
        quants = self.StockQuantObj.search([('product_id', '=', lotproduct.id), ('location_id', '=', self.stock_location), ('lot_id', '=', lot1.id)])
        total_qty = sum([quant.quantity for quant in quants])
        self.assertEqual(total_qty, 10, 'Expecting 10 units lot of lotproduct, but we got %.4f on location stock!' % (total_qty))
        quants = self.StockQuantObj.search([('product_id', '=', lotproduct.id), ('location_id', '=', self.stock_location), ('lot_id', '=', False)])
        total_qty = sum([quant.quantity for quant in quants])
        self.assertEqual(total_qty, 0, 'Expecting 0 units lot of lotproduct, but we got %.4f on location stock!' % (total_qty))

    def test_30_check_with_no_incoming_lot(self):
        """ Picking in without lots and picking out with"""
        # Change basic operation type not to get lots
        # Create product with lot tracking
        picking_in = self.env['stock.picking.type'].browse(self.picking_type_in)
        picking_in.use_create_lots = False
        self.productA.tracking = 'lot'
        picking_in = self.PickingObj.create({
            'picking_type_id': self.picking_type_in,
            'location_id': self.supplier_location,
            'location_dest_id': self.stock_location})
        self.MoveObj.create({
            'name': self.productA.name,
            'product_id': self.productA.id,
            'product_uom_qty': 4,
            'product_uom': self.productA.uom_id.id,
            'picking_id': picking_in.id,
            'picking_type_id': self.picking_type_in,
            'location_id': self.supplier_location,
            'location_dest_id': self.stock_location})

        # Check incoming shipment move lines state.
        for move in picking_in.move_lines:
            self.assertEqual(move.state, 'draft', 'Wrong state of move line.')
        # Confirm incoming shipment.
        picking_in.action_confirm()
        # Check incoming shipment move lines state.
        for move in picking_in.move_lines:
            self.assertEqual(move.state, 'assigned', 'Wrong state of move line.')

        res_dict = picking_in.button_validate()
        wizard = self.env[(res_dict.get('res_model'))].browse(res_dict.get('res_id'))
        wizard.process()
        picking_out = self.PickingObj.create({
            'name': 'testpicking',
            'picking_type_id': self.picking_type_out,
            'location_id': self.stock_location,
            'location_dest_id': self.customer_location})
        move_out = self.MoveObj.create({
            'name': self.productA.name,
            'product_id': self.productA.id,
            'product_uom_qty': 3,
            'product_uom': self.productA.uom_id.id,
            'picking_id': picking_out.id,
            'location_id': self.stock_location,
            'location_dest_id': self.customer_location})
        picking_out.action_confirm()
        picking_out.action_assign()
        pack_opt = self.StockPackObj.search([('picking_id', '=', picking_out.id)], limit=1)
        lot1 = self.LotObj.create({'product_id': self.productA.id, 'name': 'LOT1', 'company_id': self.env.company.id})
        lot2 = self.LotObj.create({'product_id': self.productA.id, 'name': 'LOT2', 'company_id': self.env.company.id})
        lot3 = self.LotObj.create({'product_id': self.productA.id, 'name': 'LOT3', 'company_id': self.env.company.id})

        pack_opt.write({'lot_id': lot1.id, 'qty_done': 1.0})
        self.StockPackObj.create({'product_id': self.productA.id, 'move_id': move_out.id, 'product_uom_id': move_out.product_uom.id, 'lot_id': lot2.id, 'qty_done': 1.0, 'location_id': self.stock_location, 'location_dest_id': self.customer_location})
        self.StockPackObj.create({'product_id': self.productA.id, 'move_id': move_out.id, 'product_uom_id': move_out.product_uom.id, 'lot_id': lot3.id, 'qty_done': 2.0, 'location_id': self.stock_location, 'location_dest_id': self.customer_location})
        picking_out._action_done()
        quants = self.StockQuantObj.search([('product_id', '=', self.productA.id), ('location_id', '=', self.stock_location)])
        # TODO wait sle fix
        # self.assertFalse(quants, 'Should not have any quants in stock anymore')

    def test_40_pack_in_pack(self):
        """ Put a pack in pack"""
        self.env['stock.picking.type'].browse(self.picking_type_in).show_reserved = True
        picking_out = self.PickingObj.create({
            'picking_type_id': self.picking_type_out,
            'location_id': self.pack_location,
            'location_dest_id': self.customer_location})
        move_out = self.MoveObj.create({
            'name': self.productA.name,
            'product_id': self.productA.id,
            'product_uom_qty': 3,
            'product_uom': self.productA.uom_id.id,
            'picking_id': picking_out.id,
            'location_id': self.pack_location,
            'location_dest_id': self.customer_location})
        picking_pack = self.PickingObj.create({
            'picking_type_id': self.picking_type_out,
            'location_id': self.stock_location,
            'location_dest_id': self.pack_location})
        move_pack = self.MoveObj.create({
            'name': self.productA.name,
            'product_id': self.productA.id,
            'product_uom_qty': 3,
            'product_uom': self.productA.uom_id.id,
            'picking_id': picking_pack.id,
            'location_id': self.stock_location,
            'location_dest_id': self.pack_location,
            'move_dest_ids': [(4, move_out.id, 0)]})
        picking_in = self.PickingObj.create({
            'picking_type_id': self.picking_type_in,
            'location_id': self.supplier_location,
            'location_dest_id': self.stock_location})
        move_in = self.MoveObj.create({
            'name': self.productA.name,
            'product_id': self.productA.id,
            'product_uom_qty': 3,
            'product_uom': self.productA.uom_id.id,
            'picking_id': picking_in.id,
            'location_id': self.supplier_location,
            'location_dest_id': self.stock_location,
            'move_dest_ids': [(4, move_pack.id, 0)]})

        # Check incoming shipment move lines state.
        for move in picking_in.move_lines:
            self.assertEqual(move.state, 'draft', 'Wrong state of move line.')
        # Confirm incoming shipment.
        picking_in.action_confirm()
        # Check incoming shipment move lines state.
        for move in picking_in.move_lines:
            self.assertEqual(move.state, 'assigned', 'Wrong state of move line.')

        # Check incoming shipment move lines state.
        for move in picking_pack.move_lines:
            self.assertEqual(move.state, 'draft', 'Wrong state of move line.')
        # Confirm incoming shipment.
        picking_pack.action_confirm()
        # Check incoming shipment move lines state.
        for move in picking_pack.move_lines:
            self.assertEqual(move.state, 'waiting', 'Wrong state of move line.')

        # Check incoming shipment move lines state.
        for move in picking_out.move_lines:
            self.assertEqual(move.state, 'draft', 'Wrong state of move line.')
        # Confirm incoming shipment.
        picking_out.action_confirm()
        # Check incoming shipment move lines state.
        for move in picking_out.move_lines:
            self.assertEqual(move.state, 'waiting', 'Wrong state of move line.')

        # Set the quantity done on the pack operation
        move_in.move_line_ids.qty_done = 3.0
        # Put in a pack
        picking_in.action_put_in_pack()
        # Get the new package
        picking_in_package = move_in.move_line_ids.result_package_id
        # Validate picking
        picking_in._action_done()

        # Check first picking state changed to done
        for move in picking_in.move_lines:
            self.assertEqual(move.state, 'done', 'Wrong state of move line.')
        # Check next picking state changed to 'assigned'
        for move in picking_pack.move_lines:
            self.assertEqual(move.state, 'assigned', 'Wrong state of move line.')

        # Set the quantity done on the pack operation
        move_pack.move_line_ids.qty_done = 3.0
        # Get the new package
        picking_pack_package = move_pack.move_line_ids.result_package_id
        # Validate picking
        picking_pack._action_done()

        # Check second picking state changed to done
        for move in picking_pack.move_lines:
            self.assertEqual(move.state, 'done', 'Wrong state of move line.')
        # Check next picking state changed to 'assigned'
        for move in picking_out.move_lines:
            self.assertEqual(move.state, 'assigned', 'Wrong state of move line.')

        # Validate picking
        picking_out.move_line_ids.qty_done = 3.0
        picking_out_package = move_out.move_line_ids.result_package_id
        picking_out._action_done()

        # check all pickings are done
        for move in picking_in.move_lines:
            self.assertEqual(move.state, 'done', 'Wrong state of move line.')
        for move in picking_pack.move_lines:
            self.assertEqual(move.state, 'done', 'Wrong state of move line.')
        for move in picking_out.move_lines:
            self.assertEqual(move.state, 'done', 'Wrong state of move line.')

        # Check picking_in_package is in picking_pack_package
        self.assertEqual(picking_in_package.id, picking_pack_package.id, 'The package created in the picking in is not in the one created in picking pack')
        self.assertEqual(picking_pack_package.id, picking_out_package.id, 'The package created in the picking in is not in the one created in picking pack')
        # Check that we have one quant in customer location.
        quant = self.StockQuantObj.search([('product_id', '=', self.productA.id), ('location_id', '=', self.customer_location)])
        self.assertEqual(len(quant), 1, 'There should be one quant with package for customer location')
        # Check that the  parent package of the quant is the picking_in_package

    def test_50_create_in_out_with_product_pack_lines(self):
        picking_in = self.PickingObj.create({
            'picking_type_id': self.picking_type_in,
            'location_id': self.supplier_location,
            'location_dest_id': self.stock_location})
        self.MoveObj.create({
            'name': self.productE.name,
            'product_id': self.productE.id,
            'product_uom_qty': 10,
            'product_uom': self.productE.uom_id.id,
            'picking_id': picking_in.id,
            'location_id': self.supplier_location,
            'location_dest_id': self.stock_location})
        picking_in.action_confirm()
        pack_obj = self.env['stock.quant.package']
        pack1 = pack_obj.create({'name': 'PACKINOUTTEST1'})
        pack2 = pack_obj.create({'name': 'PACKINOUTTEST2'})
        picking_in.move_line_ids[0].result_package_id = pack1
        picking_in.move_line_ids[0].qty_done = 4
        packop2 = picking_in.move_line_ids[0].with_context(bypass_reservation_update=True).copy({'product_uom_qty': 0})
        packop2.qty_done = 6
        packop2.result_package_id = pack2
        picking_in._action_done()
        quants = self.env['stock.quant']._gather(self.productE, self.env['stock.location'].browse(self.stock_location))
        self.assertEqual(sum([x.quantity for x in quants]), 10.0, 'Expecting 10 pieces in stock')
        # Check the quants are in the package
        self.assertEqual(sum(x.quantity for x in pack1.quant_ids), 4.0, 'Pack 1 should have 4 pieces')
        self.assertEqual(sum(x.quantity for x in pack2.quant_ids), 6.0, 'Pack 2 should have 6 pieces')
        picking_out = self.PickingObj.create({
            'picking_type_id': self.picking_type_out,
            'location_id': self.stock_location,
            'location_dest_id': self.customer_location})
        self.MoveObj.create({
            'name': self.productE.name,
            'product_id': self.productE.id,
            'product_uom_qty': 3,
            'product_uom': self.productE.uom_id.id,
            'picking_id': picking_out.id,
            'location_id': self.stock_location,
            'location_dest_id': self.customer_location})
        picking_out.action_confirm()
        picking_out.action_assign()
        packout1 = picking_out.move_line_ids[0]
        packout2 = picking_out.move_line_ids[0].with_context(bypass_reservation_update=True).copy({'product_uom_qty': 0})
        packout1.qty_done = 2
        packout1.package_id = pack1
        packout2.package_id = pack2
        packout2.qty_done = 1
        picking_out._action_done()
        # Should be only 1 negative quant in supplier location
        neg_quants = self.env['stock.quant'].search([('product_id', '=', self.productE.id), ('quantity', '<', 0.0)])
        self.assertEqual(len(neg_quants), 1, 'There should be 1 negative quants for supplier!')
        self.assertEqual(neg_quants.location_id.id, self.supplier_location, 'There shoud be 1 negative quants for supplier!')

        quants = self.env['stock.quant']._gather(self.productE, self.env['stock.location'].browse(self.stock_location))
        self.assertEqual(len(quants), 2, 'We should have exactly 2 quants in the end')

    def test_60_create_in_out_with_product_pack_lines(self):
        picking_in = self.PickingObj.create({
            'picking_type_id': self.picking_type_in,
            'location_id': self.supplier_location,
            'location_dest_id': self.stock_location})
        self.MoveObj.create({
            'name': self.productE.name,
            'product_id': self.productE.id,
            'product_uom_qty': 200,
            'product_uom': self.productE.uom_id.id,
            'picking_id': picking_in.id,
            'location_id': self.supplier_location,
            'location_dest_id': self.stock_location})

        picking_in.action_confirm()
        pack_obj = self.env['stock.quant.package']
        pack1 = pack_obj.create({'name': 'PACKINOUTTEST1'})
        pack2 = pack_obj.create({'name': 'PACKINOUTTEST2'})
        picking_in.move_line_ids[0].result_package_id = pack1
        picking_in.move_line_ids[0].qty_done = 120
        packop2 = picking_in.move_line_ids[0].with_context(bypass_reservation_update=True).copy({'product_uom_qty': 0})
        packop2.qty_done = 80
        packop2.result_package_id = pack2
        picking_in._action_done()
        quants = self.env['stock.quant']._gather(self.productE, self.env['stock.location'].browse(self.stock_location))
        self.assertEqual(sum([x.quantity for x in quants]), 200.0, 'Expecting 200 pieces in stock')
        # Check the quants are in the package
        self.assertEqual(sum(x.quantity for x in pack1.quant_ids), 120, 'Pack 1 should have 120 pieces')
        self.assertEqual(sum(x.quantity for x in pack2.quant_ids), 80, 'Pack 2 should have 80 pieces')
        picking_out = self.PickingObj.create({
            'picking_type_id': self.picking_type_out,
            'location_id': self.stock_location,
            'location_dest_id': self.customer_location})
        self.MoveObj.create({
            'name': self.productE.name,
            'product_id': self.productE.id,
            'product_uom_qty': 200,
            'product_uom': self.productE.uom_id.id,
            'picking_id': picking_out.id,
            'location_id': self.stock_location,
            'location_dest_id': self.customer_location})
        picking_out.action_confirm()
        picking_out.action_assign()
        # Convert entire packs into taking out of packs
        packout0 = picking_out.move_line_ids[0]
        packout1 = picking_out.move_line_ids[1]
        packout0.write({
            'package_id': pack1.id,
            'product_id': self.productE.id,
            'qty_done': 120.0,
            'product_uom_id': self.productE.uom_id.id,
        })
        packout1.write({
            'package_id': pack2.id,
            'product_id': self.productE.id,
            'qty_done': 80.0,
            'product_uom_id': self.productE.uom_id.id,
        })
        picking_out._action_done()
        # Should be only 1 negative quant in supplier location
        neg_quants = self.env['stock.quant'].search([('product_id', '=', self.productE.id), ('quantity', '<', 0.0)])
        self.assertEqual(len(neg_quants), 1, 'There should be 1 negative quants for supplier!')
        self.assertEqual(neg_quants.location_id.id, self.supplier_location, 'There shoud be 1 negative quants for supplier!')
        # We should also make sure that when matching stock moves with pack operations, it takes the correct
        quants = self.env['stock.quant']._gather(self.productE, self.env['stock.location'].browse(self.stock_location))
        self.assertEqual(sum(quants.mapped('quantity')), 0, 'We should have no quants in the end')

    def test_70_picking_state_all_at_once_reserve(self):
        """ This test will check that the state of the picking is correctly computed according
        to the state of its move lines and its move type.
        """
        # move_type: direct == partial, one == all at once
        # picking: confirmed == waiting availability

        # -----------------------------------------------------------
        # "all at once" and "reserve" scenario
        # -----------------------------------------------------------
        # get one product in stock
        inventory_quant = self.env['stock.quant'].create({
            'location_id': self.stock_location,
            'product_id': self.productA.id,
            'inventory_quantity': 1,
        })
        inventory_quant.action_apply_inventory()

        # create a "all at once" delivery order for two products
        picking_out = self.PickingObj.create({
            'picking_type_id': self.picking_type_out,
            'location_id': self.stock_location,
            'location_dest_id': self.customer_location})
        picking_out.move_type = 'one'

        self.MoveObj.create({
            'name': self.productA.name,
            'product_id': self.productA.id,
            'product_uom_qty': 2,
            'product_uom': self.productA.uom_id.id,
            'picking_id': picking_out.id,
            'location_id': self.stock_location,
            'location_dest_id': self.customer_location})
        # validate this delivery order, it should be in the waiting state
        picking_out.action_assign()
        self.assertEqual(picking_out.state, "confirmed")

        # receive one product in stock
        inventory_quant.inventory_quantity = 2
        inventory_quant.action_apply_inventory()
        # recheck availability of the delivery order, it should be assigned
        picking_out.action_assign()
        self.assertEqual(len(picking_out.move_lines), 1.0)
        self.assertEqual(picking_out.move_lines.product_qty, 2.0)
        self.assertEqual(picking_out.state, "assigned")

    def test_71_picking_state_all_at_once_force_assign(self):
        """ This test will check that the state of the picking is correctly computed according
        to the state of its move lines and its move type.
        """
        # move_type: direct == partial, one == all at once
        # picking: confirmed == waiting availability, partially_available = partially available

        # -----------------------------------------------------------
        # "all at once" and "force assign" scenario
        # -----------------------------------------------------------
        # create a "all at once" delivery order for two products
        picking_out = self.PickingObj.create({
            'picking_type_id': self.picking_type_out,
            'location_id': self.stock_location,
            'location_dest_id': self.customer_location})
        picking_out.move_type = 'direct'

        self.MoveObj.create({
            'name': self.productA.name,
            'product_id': self.productA.id,
            'product_uom_qty': 2,
            'product_uom': self.productA.uom_id.id,
            'picking_id': picking_out.id,
            'location_id': self.stock_location,
            'location_dest_id': self.customer_location})

        # validate this delivery order, it should be in the waiting state
        picking_out.action_assign()
        self.assertEqual(picking_out.state, "confirmed")

    def test_72_picking_state_partial_reserve(self):
        """ This test will check that the state of the picking is correctly computed according
        to the state of its move lines and its move type.
        """
        # move_type: direct == partial, one == all at once
        # picking: confirmed == waiting availability, partially_available = partially available

        # -----------------------------------------------------------
        # "partial" and "reserve" scenario
        # -----------------------------------------------------------
        # get one product in stock
        inventory_quant = self.env['stock.quant'].create({
            'location_id': self.stock_location,
            'product_id': self.productA.id,
            'inventory_quantity': 1,
        })
        inventory_quant.action_apply_inventory()

        # create a "partial" delivery order for two products
        picking_out = self.PickingObj.create({
            'picking_type_id': self.picking_type_out,
            'location_id': self.stock_location,
            'location_dest_id': self.customer_location})
        picking_out.move_type = 'direct'

        self.MoveObj.create({
            'name': self.productA.name,
            'product_id': self.productA.id,
            'product_uom_qty': 2,
            'product_uom': self.productA.uom_id.id,
            'picking_id': picking_out.id,
            'location_id': self.stock_location,
            'location_dest_id': self.customer_location})

        # validate this delivery order, it should be in partially available
        picking_out.action_assign()
        self.assertEqual(picking_out.state, "assigned")

        # receive one product in stock
        inventory_quant.inventory_quantity = 2
        inventory_quant.action_apply_inventory()

        # recheck availability of the delivery order, it should be assigned
        picking_out.action_assign()
        self.assertEqual(picking_out.state, "assigned")

    def test_73_picking_state_partial_force_assign(self):
        """ This test will check that the state of the picking is correctly computed according
        to the state of its move lines and its move type.
        """
        # move_type: direct == partial, one == all at once
        # picking: confirmed == waiting availability, partially_available = partially available

        # -----------------------------------------------------------
        # "partial" and "force assign" scenario
        # -----------------------------------------------------------
        picking_out = self.PickingObj.create({
            'picking_type_id': self.picking_type_out,
            'location_id': self.stock_location,
            'location_dest_id': self.customer_location})
        picking_out.move_type = 'direct'

        self.MoveObj.create({
            'name': self.productA.name,
            'product_id': self.productA.id,
            'product_uom_qty': 2,
            'product_uom': self.productA.uom_id.id,
            'picking_id': picking_out.id,
            'location_id': self.stock_location,
            'location_dest_id': self.customer_location})

        # validate this delivery order, it should be in the waiting state
        picking_out.action_assign()
        self.assertEqual(picking_out.state, "confirmed")

    def test_74_move_state_waiting_mto(self):
        """ This test will check that when a move is unreserved, its state changes to 'waiting' if
        it has ancestors or if it has a 'procure_method' equal to 'make_to_order' else the state
        changes to 'confirmed'.
        """
        picking_out = self.PickingObj.create({
            'picking_type_id': self.picking_type_out,
            'location_id': self.stock_location,
            'location_dest_id': self.customer_location})
        move_mto_alone = self.MoveObj.create({
            'name': self.productA.name,
            'product_id': self.productA.id,
            'product_uom_qty': 2,
            'product_uom': self.productA.uom_id.id,
            'picking_id': picking_out.id,
            'location_id': self.stock_location,
            'location_dest_id': self.customer_location,
            'procure_method': 'make_to_order'})
        move_with_ancestors = self.MoveObj.create({
            'name': self.productB.name,
            'product_id': self.productB.id,
            'product_uom_qty': 2,
            'product_uom': self.productB.uom_id.id,
            'picking_id': picking_out.id,
            'location_id': self.stock_location,
            'location_dest_id': self.customer_location})
        self.MoveObj.create({
            'name': self.productB.name,
            'product_id': self.productB.id,
            'product_uom_qty': 2,
            'product_uom': self.productB.uom_id.id,
            'picking_id': picking_out.id,
            'location_id': self.stock_location,
            'location_dest_id': self.customer_location,
            'move_dest_ids': [(4, move_with_ancestors.id, 0)]})
        other_move = self.MoveObj.create({
            'name': self.productC.name,
            'product_id': self.productC.id,
            'product_uom_qty': 2,
            'product_uom': self.productC.uom_id.id,
            'picking_id': picking_out.id,
            'location_id': self.stock_location,
            'location_dest_id': self.customer_location})

        move_mto_alone._action_confirm()
        move_with_ancestors._action_confirm()
        other_move._action_confirm()

        move_mto_alone._do_unreserve()
        move_with_ancestors._do_unreserve()
        other_move._do_unreserve()

        self.assertEqual(move_mto_alone.state, "waiting")
        self.assertEqual(move_with_ancestors.state, "waiting")
        self.assertEqual(other_move.state, "confirmed")

    def test_80_partial_picking_without_backorder(self):
        """ This test will create a picking with an initial demand for a product
        then process a lesser quantity than the expected quantity to be processed.
        When the wizard ask for a backorder, the 'NO BACKORDER' option will be selected
        and no backorder should be created afterwards
        """

        picking = self.PickingObj.create({
            'picking_type_id': self.picking_type_in,
            'location_id': self.supplier_location,
            'location_dest_id': self.stock_location})
        move_a = self.MoveObj.create({
            'name': self.productA.name,
            'product_id': self.productA.id,
            'product_uom_qty': 10,
            'product_uom': self.productA.uom_id.id,
            'picking_id': picking.id,
            'location_id': self.supplier_location,
            'location_dest_id': self.stock_location})

        picking.action_confirm()

        # Only 4 items are processed
        move_a.move_line_ids.qty_done = 4
        res_dict = picking.button_validate()
        backorder_wizard = Form(self.env['stock.backorder.confirmation'].with_context(res_dict['context'])).save()
        backorder_wizard.process_cancel_backorder()

        # Checking that no backorders were attached to the picking
        self.assertFalse(picking.backorder_id)

        # Checking that the original move is still in the same picking
        self.assertEqual(move_a.picking_id.id, picking.id)

        move_lines = picking.move_lines
        move_done = move_lines.browse(move_a.id)
        move_canceled = move_lines - move_done

        # Checking that the original move was set to done
        self.assertEqual(move_done.product_uom_qty, 4)
        self.assertEqual(move_done.state, 'done')

        # Checking that the new move created was canceled
        self.assertEqual(move_canceled.product_uom_qty, 6)
        self.assertEqual(move_canceled.state, 'cancel')

        # Checking that the canceled move is in the original picking
        self.assertIn(move_canceled.id, picking.move_lines.mapped('id'))

    def test_transit_multi_companies(self):
        """ Ensure that inter company rules set the correct company on picking
        and their moves.
        """
        grp_multi_loc = self.env.ref('stock.group_stock_multi_locations')
        grp_multi_routes = self.env.ref('stock.group_adv_location')
        grp_multi_companies = self.env.ref('base.group_multi_company')
        self.env.user.write({'groups_id': [(4, grp_multi_loc.id)]})
        self.env.user.write({'groups_id': [(4, grp_multi_routes.id)]})
        self.env.user.write({'groups_id': [(4, grp_multi_companies.id)]})

        company_2 = self.company
        # Need to add a new company on user.
        self.env.user.write({'company_ids': [(4, company_2.id)]})

        warehouse_company_1 = self.env['stock.warehouse'].search([('company_id', '=', self.env.company.id)], limit=1)

        f = Form(self.env['stock.location.route'])
        f.name = 'From Company 1 to InterCompany'
        f.company_id = self.env.company
        with f.rule_ids.new() as rule:
            rule.name = 'From Company 1 to InterCompany'
            rule.action = 'pull'
            rule.picking_type_id = warehouse_company_1.in_type_id
            rule.location_src_id = self.env.ref('stock.stock_location_inter_wh')
            rule.procure_method = 'make_to_order'
        route_a = f.save()
        warehouse_company_2 = self.env['stock.warehouse'].search([('company_id', '=', company_2.id)], limit=1)
        f = Form(self.env['stock.location.route'])
        f.name = 'From InterCompany to Company 2'
        f.company_id = company_2
        with f.rule_ids.new() as rule:
            rule.name = 'From InterCompany to Company 2'
            rule.action = 'pull'
            rule.picking_type_id = warehouse_company_2.out_type_id
            rule.location_id = self.env.ref('stock.stock_location_inter_wh')
            rule.procure_method = 'make_to_stock'
        route_b = f.save()

        product = self.env['product.product'].create({
            'name': 'The product from the other company that I absolutely want',
            'type': 'product',
            'route_ids': [(4, route_a.id), (4, route_b.id)]
        })

        replenish_wizard = self.env['product.replenish'].create({
            'product_id': product.id,
            'product_tmpl_id': product.product_tmpl_id.id,
            'product_uom_id': self.uom_unit.id,
            'quantity': '5',
            'warehouse_id': warehouse_company_1.id,
        })
        replenish_wizard.launch_replenishment()
        incoming_picking = self.env['stock.picking'].search([('product_id', '=', product.id), ('picking_type_id', '=', warehouse_company_1.in_type_id.id)])
        outgoing_picking = self.env['stock.picking'].search([('product_id', '=', product.id), ('picking_type_id', '=', warehouse_company_2.out_type_id.id)])

        self.assertEqual(incoming_picking.company_id, self.env.company)
        self.assertEqual(incoming_picking.move_lines.company_id, self.env.company)
        self.assertEqual(outgoing_picking.company_id, company_2)
        self.assertEqual(outgoing_picking.move_lines.company_id, company_2)

    def test_transit_multi_companies_ultimate(self):
        """ Ensure that inter company rules set the correct company on picking
        and their moves. This test validate a picking with make_to_order moves.
        Moves are created in batch with a company-focused environment. This test
        should create moves for company_2 and company_3 at the same time.
        Ensure they are not create in the same batch.
        """
        grp_multi_loc = self.env.ref('stock.group_stock_multi_locations')
        grp_multi_routes = self.env.ref('stock.group_adv_location')
        grp_multi_companies = self.env.ref('base.group_multi_company')
        self.env.user.write({'groups_id': [(4, grp_multi_loc.id)]})
        self.env.user.write({'groups_id': [(4, grp_multi_routes.id)]})
        self.env.user.write({'groups_id': [(4, grp_multi_companies.id)]})

        company_2 = self.company
        # Need to add a new company on user.
        self.env.user.write({'company_ids': [(4, company_2.id)]})

        warehouse_company_1 = self.env['stock.warehouse'].search([('company_id', '=', self.env.company.id)], limit=1)

        f = Form(self.env['stock.location.route'])
        f.name = 'From Company 1 to InterCompany'
        f.company_id = self.env.company
        with f.rule_ids.new() as rule:
            rule.name = 'From Company 1 to InterCompany'
            rule.action = 'pull'
            rule.picking_type_id = warehouse_company_1.in_type_id
            rule.location_src_id = self.env.ref('stock.stock_location_inter_wh')
            rule.procure_method = 'make_to_order'
        route_a = f.save()

        warehouse_company_2 = self.env['stock.warehouse'].search([('company_id', '=', company_2.id)], limit=1)
        f = Form(self.env['stock.location.route'])
        f.name = 'From InterCompany to Company 2'
        f.company_id = company_2
        with f.rule_ids.new() as rule:
            rule.name = 'From InterCompany to Company 2'
            rule.action = 'pull'
            rule.picking_type_id = warehouse_company_2.out_type_id
            rule.location_id = self.env.ref('stock.stock_location_inter_wh')
            rule.procure_method = 'make_to_stock'
        route_b = f.save()

        company_3 = self.env['res.company'].create({
            'name': 'Alaska Company'
        })

        warehouse_company_3 = self.env['stock.warehouse'].search([('company_id', '=', company_3.id)], limit=1)
        f = Form(self.env['stock.location.route'])
        f.name = 'From InterCompany to Company 3'
        f.company_id = company_3
        with f.rule_ids.new() as rule:
            rule.name = 'From InterCompany to Company 3'
            rule.action = 'pull'
            rule.picking_type_id = warehouse_company_3.out_type_id
            rule.location_id = self.env.ref('stock.stock_location_inter_wh')
            rule.procure_method = 'make_to_stock'
        route_c = f.save()

        product_from_company_2 = self.env['product.product'].create({
            'name': 'The product from the other company that I absolutely want',
            'type': 'product',
            'route_ids': [(4, route_a.id), (4, route_b.id)]
        })

        product_from_company_3 = self.env['product.product'].create({
            'name': 'Ice',
            'type': 'product',
            'route_ids': [(4, route_a.id), (4, route_c.id)]
        })

        f = Form(self.env['stock.picking'], view='stock.view_picking_form')
        f.picking_type_id = warehouse_company_1.out_type_id
        with f.move_ids_without_package.new() as move:
            move.product_id = product_from_company_2
            move.product_uom_qty = 5
        with f.move_ids_without_package.new() as move:
            move.product_id = product_from_company_3
            move.product_uom_qty = 5
        picking = f.save()

        picking.move_ids_without_package.write({'procure_method': 'make_to_order'})
        picking.action_confirm()

        incoming_picking = self.env['stock.picking'].search([('product_id', '=', product_from_company_2.id), ('picking_type_id', '=', warehouse_company_1.in_type_id.id)])
        outgoing_picking = self.env['stock.picking'].search([('product_id', '=', product_from_company_2.id), ('picking_type_id', '=', warehouse_company_2.out_type_id.id)])

        self.assertEqual(incoming_picking.company_id, self.env.company)
        self.assertEqual(incoming_picking.move_lines.mapped('company_id'), self.env.company)
        self.assertEqual(outgoing_picking.company_id, company_2)
        self.assertEqual(outgoing_picking.move_lines.company_id, company_2)

        incoming_picking = self.env['stock.picking'].search([('product_id', '=', product_from_company_3.id), ('picking_type_id', '=', warehouse_company_1.in_type_id.id)])
        outgoing_picking = self.env['stock.picking'].search([('product_id', '=', product_from_company_3.id), ('picking_type_id', '=', warehouse_company_3.out_type_id.id)])

        self.assertEqual(incoming_picking.company_id, self.env.company)
        self.assertEqual(incoming_picking.move_lines.mapped('company_id'), self.env.company)
        self.assertEqual(outgoing_picking.company_id, company_3)
        self.assertEqual(outgoing_picking.move_lines.company_id, company_3)

    def test_picking_scheduled_date_readonlyness(self):
        """ As it seems we keep breaking this thing over and over this small
        test ensure the scheduled_date is writable on a picking in state 'draft' or 'confirmed'
        """
        partner = self.env['res.partner'].create({'name': 'Hubert Bonisseur de la Bath'})
        product = self.env['product.product'].create({'name': 'Un petit coup de polish', 'type': 'product'})
        wh = self.env['stock.warehouse'].search([('company_id', '=', self.env.company.id)], limit=1)

        f = Form(self.env['stock.picking'], view='stock.view_picking_form')
        f.partner_id = partner
        f.picking_type_id = wh.out_type_id
        with f.move_ids_without_package.new() as move:
            move.product_id = product
            move.product_uom_qty = 5
        f.scheduled_date = fields.Datetime.now()
        picking = f.save()

        f = Form(picking, view='stock.view_picking_form')
        f.scheduled_date = fields.Datetime.now()
        picking = f.save()

        self.assertEqual(f.state, 'draft')
        picking.action_confirm()

        f = Form(picking, view='stock.view_picking_form')
        f.scheduled_date = fields.Datetime.now()
        picking = f.save()

        self.assertEqual(f.state, 'confirmed')

    def test_picking_form_immediate_transfer(self):
        picking_form = Form(self.env['stock.picking'].with_context(default_immediate_transfer=True))

        picking_form.picking_type_id = self.env.ref('stock.picking_type_in')
        with picking_form.move_ids_without_package.new() as move:
            self.assertFalse(move._get_modifier('quantity_done', 'column_invisible'))
            self.assertTrue(move._get_modifier('forecast_availability', 'column_invisible'))
            self.assertTrue(move._get_modifier('reserved_availability', 'column_invisible'))
            move.product_id = self.productA
            move.quantity_done = 1
        picking = picking_form.save()

        self.assertEqual(picking.state, 'assigned')

        picking_form = Form(self.env['stock.picking'].with_context(default_immediate_transfer=False))

        picking_form.picking_type_id = self.env.ref('stock.picking_type_in')
        with picking_form.move_ids_without_package.new() as move:
            self.assertTrue(move._get_modifier('quantity_done', 'column_invisible'))
            self.assertTrue(move._get_modifier('forecast_availability', 'column_invisible'))
            self.assertTrue(move._get_modifier('reserved_availability', 'column_invisible'))
            move.product_id = self.productA
            move.product_uom_qty = 1
        picking = picking_form.save()

<<<<<<< HEAD
        self.assertEqual(picking.state, 'draft')
=======
        self.assertEqual(picking.state, 'draft')

    def test_validate_multiple_pickings_with_same_lot_names(self):
        """ Checks only one lot is created when the same lot name is used in
        different pickings and those pickings are validated together.
        """
        # Creates two tracked products (one by lots and one by SN).
        product_lot = self.env['product.product'].create({
            'name': 'Tracked by lot',
            'type': 'product',
            'tracking': 'lot',
        })
        product_serial = self.env['product.product'].create({
            'name': 'Tracked by SN',
            'type': 'product',
            'tracking': 'serial',
        })
        # Creates two receipts using some lot names in common.
        picking_type = self.env['stock.picking.type'].browse(self.picking_type_in)
        picking_form = Form(self.env['stock.picking'])
        picking_form.picking_type_id = picking_type
        with picking_form.move_ids_without_package.new() as move:
            move.product_id = product_lot
            move.product_uom_qty = 8
        receipt_1 = picking_form.save()
        receipt_1.action_confirm()

        move_form = Form(receipt_1.move_lines, view="stock.view_stock_move_operations")
        with move_form.move_line_ids.edit(0) as line:
            line.lot_name = 'lot-001'
            line.qty_done = 3
        with move_form.move_line_ids.new() as line:
            line.lot_name = 'lot-002'
            line.qty_done = 3
        with move_form.move_line_ids.new() as line:
            line.lot_name = 'lot-003'
            line.qty_done = 2
        move = move_form.save()

        picking_form = Form(self.env['stock.picking'])
        picking_form.picking_type_id = picking_type
        with picking_form.move_ids_without_package.new() as move:
            move.product_id = product_lot
            move.product_uom_qty = 8
        receipt_2 = picking_form.save()
        receipt_2.action_confirm()

        move_form = Form(receipt_2.move_lines, view="stock.view_stock_move_operations")
        with move_form.move_line_ids.edit(0) as line:
            line.lot_name = 'lot-003'
            line.qty_done = 2
        with move_form.move_line_ids.new() as line:
            line.lot_name = 'lot-004'
            line.qty_done = 4
        with move_form.move_line_ids.new() as line:
            line.lot_name = 'lot-001'
            line.qty_done = 1
        with move_form.move_line_ids.new() as line:
            line.lot_name = 'lot-005'
            line.qty_done = 1
        move = move_form.save()

        # Validates the two receipts and checks the move lines' lot.
        (receipt_1 | receipt_2).button_validate()
        lots = self.env['stock.production.lot'].search([('product_id', '=', product_lot.id)], order='name asc')
        self.assertEqual(len(lots), 5)
        lot1, lot2, lot3, lot4, lot5 = lots
        self.assertEqual(lot1.name, 'lot-001')
        self.assertEqual(lot2.name, 'lot-002')
        self.assertEqual(lot3.name, 'lot-003')
        self.assertEqual(lot4.name, 'lot-004')
        self.assertEqual(lot5.name, 'lot-005')
        self.assertEqual(receipt_1.move_line_ids[0].lot_id.id, lot1.id)
        self.assertEqual(receipt_1.move_line_ids[1].lot_id.id, lot2.id)
        self.assertEqual(receipt_1.move_line_ids[2].lot_id.id, lot3.id)
        self.assertEqual(receipt_2.move_line_ids[0].lot_id.id, lot3.id)
        self.assertEqual(receipt_2.move_line_ids[1].lot_id.id, lot4.id)
        self.assertEqual(receipt_2.move_line_ids[2].lot_id.id, lot1.id)
        self.assertEqual(receipt_2.move_line_ids[3].lot_id.id, lot5.id)

        # Checks also it still raise an error when it tries to create multiple time
        # the same serial numbers (same scenario but with SN instead of lots).
        picking_type = self.env['stock.picking.type'].browse(self.picking_type_in)
        picking_form = Form(self.env['stock.picking'])
        picking_form.picking_type_id = picking_type
        with picking_form.move_ids_without_package.new() as move:
            move.product_id = product_serial
            move.product_uom_qty = 2
        receipt_1 = picking_form.save()
        receipt_1.action_confirm()

        move_form = Form(receipt_1.move_lines, view="stock.view_stock_move_operations")
        with move_form.move_line_ids.edit(0) as line:
            line.lot_name = 'sn-001'
        with move_form.move_line_ids.new() as line:
            line.lot_name = 'sn-002'
        move = move_form.save()

        picking_form = Form(self.env['stock.picking'])
        picking_form.picking_type_id = picking_type
        with picking_form.move_ids_without_package.new() as move:
            move.product_id = product_serial
            move.product_uom_qty = 2
        receipt_2 = picking_form.save()
        receipt_2.action_confirm()

        move_form = Form(receipt_2.move_lines, view="stock.view_stock_move_operations")
        with move_form.move_line_ids.edit(0) as line:
            line.lot_name = 'sn-002'
        with move_form.move_line_ids.new() as line:
            line.lot_name = 'sn-001'
        move = move_form.save()

        # Validates the two receipts => It should raise an error as there is duplicate SN.
        with self.assertRaises(ValidationError):
            (receipt_1 | receipt_2).button_validate()

    def test_assign_qty_to_first_move(self):
        """ Suppose two out picking waiting for an available quantity. When receiving such
         a quantity, the latter should be assign to the picking with the highest priority
         and the earliest scheduled date. """
        def create_picking(type, from_loc, to_loc, sequence=10, delay=0):
            picking = self.PickingObj.create({
                'picking_type_id': type,
                'location_id': from_loc,
                'location_dest_id': to_loc,
            })
            self.MoveObj.create({
                'name': self.productA.name,
                'sequence': sequence,
                'date': fields.Datetime.add(fields.Datetime.now(), second=delay),
                'reservation_date': fields.Date.today(),
                'product_id': self.productA.id,
                'product_uom_qty': 1,
                'product_uom': self.productA.uom_id.id,
                'picking_id': picking.id,
                'location_id': from_loc,
                'location_dest_id': to_loc,
            })
            picking.action_confirm()
            return picking

        def validate_picking(picking):
            res_dict = picking.button_validate()
            wizard = Form(self.env[(res_dict.get('res_model'))].with_context(res_dict['context'])).save()
            wizard.process()

        out01 = create_picking(self.picking_type_out, self.stock_location, self.customer_location)
        out02 = create_picking(self.picking_type_out, self.stock_location, self.customer_location, sequence=2, delay=1)
        in01 = create_picking(self.picking_type_in, self.supplier_location, self.stock_location, delay=2)

        validate_picking(in01)
        self.assertEqual(out01.state, 'assigned')
        self.assertEqual(out02.state, 'confirmed')

        validate_picking(out01)

        out03 = create_picking(self.picking_type_out, self.stock_location, self.customer_location, delay=3)
        out03.priority = "1"
        in02 = create_picking(self.picking_type_in, self.supplier_location, self.stock_location, delay=4)

        validate_picking(in02)
        self.assertEqual(out02.state, 'confirmed')
        self.assertEqual(out03.state, 'assigned')

    def test_auto_assign_backorder(self):
        """ When a backorder is created, the quantities should be assigned if the reservation method
         is set on 'At Confirmation' """
        stock_location = self.env['stock.location'].browse(self.stock_location)
        picking_type_out = self.env['stock.picking.type'].browse(self.picking_type_out)

        self.env['stock.quant']._update_available_quantity(self.productA, stock_location, 10)
        picking_type_out.reservation_method = 'at_confirm'

        picking_out = self.PickingObj.create({
            'picking_type_id': picking_type_out.id,
            'location_id': stock_location.id,
            'location_dest_id': self.customer_location,
        })
        move_out = self.MoveObj.create({
            'name': self.productA.name,
            'product_id': self.productA.id,
            'product_uom_qty': 10,
            'product_uom': self.productA.uom_id.id,
            'picking_id': picking_out.id,
            'location_id': stock_location.id,
            'location_dest_id': self.customer_location
        })

        move_out.quantity_done = 7

        action_dict = picking_out.button_validate()
        backorder_wizard = Form(self.env[action_dict['res_model']].with_context(action_dict['context'])).save()
        backorder_wizard.process()

        bo = self.env['stock.picking'].search([('backorder_id', '=', picking_out.id)])
        self.assertEqual(bo.state, 'assigned')

    def test_stock_move_with_partner_id(self):
        """ Ensure that the partner_id of the picking entry is
        transmitted to the SM upon object creation.
        """
        partner_1 = self.env['res.partner'].create({'name': 'Hubert Bonisseur de la Bath'})
        partner_2 = self.env['res.partner'].create({'name': 'Donald Clairvoyant du Bled'})
        product = self.env['product.product'].create({'name': 'Un petit coup de polish', 'type': 'product'})
        wh = self.env['stock.warehouse'].search([('company_id', '=', self.env.company.id)], limit=1)

        f = Form(self.env['stock.picking'])
        f.partner_id = partner_1
        f.picking_type_id = wh.out_type_id
        with f.move_ids_without_package.new() as move:
            move.product_id = product
            move.product_uom_qty = 5
        picking = f.save()

        self.assertEqual(picking.move_lines.partner_id, partner_1)

        picking.write({'partner_id': partner_2.id})
        self.assertEqual(picking.move_lines.partner_id, partner_2)

    def test_cancel_picking_with_scrapped_products(self):
        """
        The user scraps some products of a picking, then cancel this picking
        The test ensures that the scrapped SM is not cancelled
        """
        stock_location = self.env['stock.location'].browse(self.stock_location)
        self.env['stock.quant']._update_available_quantity(self.productA, stock_location, 10)

        picking = self.env['stock.picking'].create({
            'picking_type_id': self.picking_type_out,
            'location_id': self.supplier_location,
            'location_dest_id': self.stock_location,
        })
        move = self.env['stock.move'].create({
            'name': self.productA.name,
            'product_id': self.productA.id,
            'product_uom_qty': 1,
            'product_uom': self.productA.uom_id.id,
            'picking_id': picking.id,
            'location_id': self.supplier_location,
            'location_dest_id': self.stock_location,
        })

        picking.action_confirm()
        picking.action_assign()

        scrap = self.env['stock.scrap'].create({
            'picking_id': picking.id,
            'product_id': self.productA.id,
            'product_uom_id': self.productA.uom_id.id,
            'scrap_qty': 1.0,
        })
        scrap.do_scrap()

        picking.action_cancel()

        self.assertEqual(picking.state, 'cancel')
        self.assertEqual(move.state, 'cancel')
        self.assertEqual(scrap.move_id.state, 'done')

    def test_receive_tracked_product(self):
        self.productA.tracking = 'serial'
        type_in = self.env['stock.picking.type'].browse(self.picking_type_in)

        receipt_form = Form(self.env['stock.picking'].with_context(default_immediate_transfer=True))
        receipt_form.picking_type_id = type_in
        with receipt_form.move_ids_without_package.new() as move_line:
            move_line.product_id = self.productA
        receipt = receipt_form.save()

        move_form = Form(receipt.move_lines, view='stock.view_stock_move_nosuggest_operations')
        with move_form.move_line_nosuggest_ids.new() as line:
            line.lot_name = "USN01"
        move_form.save()

        receipt.button_validate()
        quant = self.productA.stock_quant_ids.filtered(lambda q: q.location_id.id == self.stock_location)

        self.assertEqual(receipt.state, 'done')
        self.assertEqual(quant.quantity, 1.0)
        self.assertEqual(quant.lot_id.name, 'USN01')

    def test_assign_sm_to_existing_picking(self):
        """
        Suppose:
            - Two warehouses WH01, WH02
            - Three products with the route 'WH02 supplied by WH01'
        We trigger an orderpoint for each product
        There should be two pickings (out from WH01 + in to WH02)
        """
        wh01_address, wh02_address = self.env['res.partner'].create([{
            'name': 'Address %s' % i,
            'parent_id': self.env.company.id,
            'type': 'delivery',
        } for i in [1, 2]])

        warehouse01 = self.env['stock.warehouse'].search([('company_id', '=', self.env.company.id)], limit=1)
        warehouse01.partner_id = wh01_address
        warehouse02 = self.env['stock.warehouse'].create({
            'name': 'Second Warehouse',
            'code': 'WH02',
            'partner_id': wh02_address.id,
            'resupply_wh_ids': [(6, 0, warehouse01.ids)],
        })

        wh01_stock_location = warehouse01.lot_stock_id
        wh02_stock_location = warehouse02.lot_stock_id
        products = self.productA + self.productB + self.productC

        for product in products:
            product.route_ids = [(6, 0, warehouse02.resupply_route_ids.ids)]
            self.env['stock.quant']._update_available_quantity(product, wh01_stock_location, 10)
            self.env['stock.warehouse.orderpoint'].create({
                'name': 'RR for %s' % product.name,
                'warehouse_id': warehouse02.id,
                'location_id': wh02_stock_location.id,
                'product_id': product.id,
                'product_min_qty': 1,
                'product_max_qty': 5,
            })

        self.env['procurement.group'].run_scheduler()

        out_moves = self.env['stock.move'].search([('product_id', 'in', products.ids), ('picking_id', '!=', False), ('location_id', '=', wh01_stock_location.id)])
        in_moves = self.env['stock.move'].search([('product_id', 'in', products.ids), ('picking_id', '!=', False), ('location_dest_id', '=', wh02_stock_location.id)])

        out_picking = out_moves[0].picking_id
        self.assertEqual(len(out_moves), 3)
        self.assertEqual(out_moves.product_id, products)
        self.assertEqual(out_moves.picking_id, out_picking, 'All SM should be part of the same picking')
        self.assertEqual(out_picking.partner_id, wh02_address, 'It should be an outgoing picking to %s' % wh02_address.display_name)

        in_picking = in_moves[0].picking_id
        self.assertEqual(len(in_moves), 3)
        self.assertEqual(in_moves.product_id, products)
        self.assertEqual(in_moves.picking_id, in_picking, 'All SM should be part of the same picking')
        self.assertEqual(in_picking.partner_id, wh01_address, 'It should be an incoming picking from %s' % wh01_address.display_name)
>>>>>>> 4d11cb0e
<|MERGE_RESOLUTION|>--- conflicted
+++ resolved
@@ -1905,9 +1905,6 @@
             move.product_uom_qty = 1
         picking = picking_form.save()
 
-<<<<<<< HEAD
-        self.assertEqual(picking.state, 'draft')
-=======
         self.assertEqual(picking.state, 'draft')
 
     def test_validate_multiple_pickings_with_same_lot_names(self):
@@ -2244,5 +2241,4 @@
         self.assertEqual(len(in_moves), 3)
         self.assertEqual(in_moves.product_id, products)
         self.assertEqual(in_moves.picking_id, in_picking, 'All SM should be part of the same picking')
-        self.assertEqual(in_picking.partner_id, wh01_address, 'It should be an incoming picking from %s' % wh01_address.display_name)
->>>>>>> 4d11cb0e
+        self.assertEqual(in_picking.partner_id, wh01_address, 'It should be an incoming picking from %s' % wh01_address.display_name)