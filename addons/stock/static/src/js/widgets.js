odoo.define('stock.widgets', function (require) {
"use strict";

var core = require('web.core');
var data = require('web.data');
var Dialog = require('web.Dialog');
var Model = require('web.Model');
var session = require('web.session');
var web_client = require('web.web_client');
var Widget = require('web.Widget');
var kanban_common = require('web_kanban.common');

var _t     = core._t;
var QWeb   = core.qweb;

// This widget makes sure that the scaling is disabled on mobile devices.
// Widgets that want to display fullscreen on mobile phone need to extend this
// widget.
var MobileWidget = Widget.extend({
    start: function(){
        if(!$('#oe-mobilewidget-viewport').length){
            $('head').append('<meta id="oe-mobilewidget-viewport" name="viewport" content="initial-scale=1.0; maximum-scale=1.0; user-scalable=0;">');
        }
        return this._super();
    },
    destroy: function(){
        $('#oe-mobilewidget-viewport').remove();
        return this._super();
    },
});

<<<<<<< HEAD
    module.PickingEditorWidget = instance.web.Widget.extend({
        template: 'PickingEditorWidget',
        init: function(parent,options){
            this._super(parent,options);
            var self = this;
            this.rows = [];
            this.search_filter = "";
        },
        get_header: function(){
            return this.getParent().get_header();
        },
        get_location: function(){
            var model = this.getParent();
            var locations = [];
            var self = this;
            _.each(model.locations, function(loc){
                locations.push({name: loc.complete_name, id: loc.id,});
            });
            return locations;
        },
        get_logisticunit: function(){
            var model = this.getParent();
            var ul = [];
            var self = this;
            _.each(model.uls, function(ulog){
                ul.push({name: ulog.name, id: ulog.id,});
            });
            return ul;
        },
        get_rows: function(){
            var model = this.getParent();
            this.rows = [];
            var self = this;
            var pack_created = [];
            _.each( model.packoplines, function(packopline){
                    var pack = undefined;
                    var color = "";
                    if (packopline.product_id[1] !== undefined){ pack = packopline.package_id[1];}
                    if (packopline.product_qty == packopline.qty_done){ color = "success "; }
                    if (packopline.product_qty < packopline.qty_done){ color = "danger "; }
                    //also check that we don't have a line already existing for that package
                    if (packopline.result_package_id[1] !== undefined && $.inArray(packopline.result_package_id[0], pack_created) === -1){
                        var myPackage = $.grep(model.packages, function(e){ return e.id == packopline.result_package_id[0]; })[0];
                        self.rows.push({
                            cols: { product: packopline.result_package_id[1],
                                    qty: '',
                                    rem: '',
                                    uom: undefined,
                                    lot: undefined,
                                    pack: undefined,
                                    container: packopline.result_package_id[1],
                                    container_id: undefined,
                                    loc: packopline.location_id[1],
                                    dest: packopline.location_dest_id[1],
                                    id: packopline.result_package_id[0],
                                    product_id: undefined,
                                    can_scan: false,
                                    head_container: true,
                                    processed: packopline.processed,
                                    package_id: myPackage.id,
                                    ul_id: myPackage.ul_id[0],
                            },
                            classes: ('success container_head ') + (packopline.processed === "true" ? 'processed hidden ':''),
                        });
                        pack_created.push(packopline.result_package_id[0]);
                    }
=======
var PickingEditorWidget = Widget.extend({
    template: 'PickingEditorWidget',
    init: function(parent,options){
        this._super(parent,options);
        this.rows = [];
        this.search_filter = "";
    },
    get_header: function(){
        return this.getParent().get_header();
    },
    get_location: function(){
        var model = this.getParent();
        var locations = [];
        _.each(model.locations, function(loc){
            locations.push({name: loc.complete_name, id: loc.id,});
        });
        return locations;
    },
    get_logisticunit: function(){
        var model = this.getParent();
        var ul = [];
        _.each(model.uls, function(ulog){
            ul.push({name: ulog.name, id: ulog.id,});
        });
        return ul;
    },
    get_rows: function(){
        var model = this.getParent();
        this.rows = [];
        var self = this;
        var pack_created = [];
        _.each( model.packoplines, function(packopline){
                var pack = undefined;
                var color = "";
                if (packopline.product_id[1] !== undefined){ pack = packopline.package_id[1];}
                if (packopline.product_qty == packopline.qty_done){ color = "success "; }
                if (packopline.product_qty < packopline.qty_done){ color = "danger "; }
                //also check that we don't have a line already existing for that package
                if (packopline.result_package_id[1] !== undefined && $.inArray(packopline.result_package_id[0], pack_created) === -1){
                    var myPackage = $.grep(model.packages, function(e){ return e.id == packopline.result_package_id[0]; })[0];
>>>>>>> 4bef17cc
                    self.rows.push({
                        cols: { product: packopline.result_package_id[1],
                                qty: '',
                                rem: '',
                                uom: undefined,
                                lot: undefined,
                                pack: undefined,
                                container: packopline.result_package_id[1],
                                container_id: undefined,
                                loc: packopline.location_id[1],
                                dest: packopline.location_dest_id[1],
                                id: packopline.result_package_id[0],
                                product_id: undefined,
                                can_scan: false,
                                head_container: true,
                                processed: packopline.processed,
                                package_id: myPackage.id,
                                ul_id: myPackage.ul_id[0],
                        },
                        classes: ('success container_head ') + (packopline.processed === "true" ? 'processed hidden ':''),
                    });
                    pack_created.push(packopline.result_package_id[0]);
                }
                self.rows.push({
                    cols: { product: packopline.product_id[1] || packopline.package_id[1],
                            qty: packopline.product_qty,
                            rem: packopline.qty_done,
                            uom: packopline.product_uom_id[1],
                            lot: packopline.lot_id[1],
                            pack: pack,
                            container: packopline.result_package_id[1],
                            container_id: packopline.result_package_id[0],
                            loc: packopline.location_id[1],
                            dest: packopline.location_dest_id[1],
                            id: packopline.id,
                            product_id: packopline.product_id[0],
                            can_scan: packopline.result_package_id[1] === undefined ? true : false,
                            head_container: false,
                            processed: packopline.processed,
                            package_id: undefined,
                            ul_id: -1,
                    },
                    classes: color + (packopline.result_package_id[1] !== undefined ? 'in_container_hidden ' : '') + (packopline.processed === "true" ? 'processed hidden ':''),
                });
        });
        //sort element by things to do, then things done, then grouped by packages
        var group_by_container = _.groupBy(self.rows, function(row){
            return row.cols.container;
        });
        var sorted_row = [];
        if (group_by_container.undefined !== undefined){
            group_by_container.undefined.sort(function(a,b){return (b.classes === '') - (a.classes === '');});
            $.each(group_by_container.undefined, function(key, value){
                sorted_row.push(value);
            });
        }

        $.each(group_by_container, function(key, value){
            if (key !== 'undefined'){
                $.each(value, function(k,v){
                    sorted_row.push(v);
                });
            }
        });

        return sorted_row;
    },
    renderElement: function(){
        var self = this;
        this._super();
        this.check_content_screen();
        this.$('.js_pick_done').click(function(){ self.getParent().done(); });
        this.$('.js_pick_print').click(function(){ self.getParent().print_picking(); });
        this.$('.oe_pick_app_header').text(self.get_header());
        this.$('.oe_searchbox').keyup(function(){
            self.on_searchbox($(this).val());
        });
        this.$('.js_putinpack').click(function(){ self.getParent().pack(); });
        this.$('.js_drop_down').click(function(){ self.getParent().drop_down();});
        this.$('.js_clear_search').click(function(){
            self.on_searchbox('');
            self.$('.oe_searchbox').val('');
        });
        this.$('.oe_searchbox').focus(function(){
            self.getParent().barcode_scanner.disconnect();
        });
        this.$('.oe_searchbox').blur(function(){
            self.getParent().barcode_scanner.connect(function(ean){
                self.get_Parent().scan(ean);
            });
        });
        this.$('#js_select').change(function(){
            var selection = self.$('#js_select option:selected').attr('value');
            if (selection === "ToDo"){
                self.getParent().$('.js_pick_pack').removeClass('hidden');
                self.getParent().$('.js_drop_down').removeClass('hidden');
                self.$('.js_pack_op_line.processed').addClass('hidden');
                self.$('.js_pack_op_line:not(.processed)').removeClass('hidden');
            }
            else{
                self.getParent().$('.js_pick_pack').addClass('hidden');
                self.getParent().$('.js_drop_down').addClass('hidden');
                self.$('.js_pack_op_line.processed').removeClass('hidden');
                self.$('.js_pack_op_line:not(.processed)').addClass('hidden');
            }
            self.on_searchbox(self.search_filter);
        });
        this.$('.js_plus').click(function(){
            var id = $(this).data('product-id');
            var op_id = $(this).parents("[data-id]:first").data('id');
            self.getParent().scan_product_id(id,1,op_id);
        });
        this.$('.js_minus').click(function(){
            var id = $(this).data('product-id');
            var op_id = $(this).parents("[data-id]:first").data('id');
            self.getParent().scan_product_id(id,-1,op_id);
        });
        this.$('.js_unfold').click(function(){
            var op_id = $(this).parent().data('id');
            var line = $(this).parent();
            //select all js_pack_op_line with class in_container_hidden and correct container-id
            var select = self.$('.js_pack_op_line.in_container_hidden[data-container-id='+op_id+']');
            if (select.length > 0){
                //we unfold
                line.addClass('warning');
                select.removeClass('in_container_hidden');
                select.addClass('in_container');
            }
            else{
                //we fold
                line.removeClass('warning');
                select = self.$('.js_pack_op_line.in_container[data-container-id='+op_id+']');
                select.removeClass('in_container');
                select.addClass('in_container_hidden');
            }
        });
        this.$('.js_create_lot').click(function(){
            var op_id = $(this).parents("[data-id]:first").data('id');
            var lot_name = false;
            self.$('.js_lot_scan').val('');
            var $lot_modal = self.$el.siblings('#js_LotChooseModal');
            //disconnect scanner to prevent scanning a product in the back while dialog is open
            self.getParent().barcode_scanner.disconnect();
            $lot_modal.modal();
            //focus input
            $lot_modal.on('shown.bs.modal', function(){
                self.$('.js_lot_scan').focus();
            });
            //reactivate scanner when dialog close
            $lot_modal.on('hidden.bs.modal', function(){
                self.getParent().barcode_scanner.connect(function(ean){
<<<<<<< HEAD
                    self.get_Parent().scan(ean);
                });
            })
            this.$('#js_select').change(function(){
                var selection = self.$('#js_select option:selected').attr('value');
                if (selection === "ToDo"){
                    self.getParent().$('.js_pick_pack').removeClass('hidden')
                    self.getParent().$('.js_drop_down').removeClass('hidden')
                    self.$('.js_pack_op_line.processed').addClass('hidden')
                    self.$('.js_pack_op_line:not(.processed)').removeClass('hidden')
                }
                else{
                    self.getParent().$('.js_pick_pack').addClass('hidden')
                    self.getParent().$('.js_drop_down').addClass('hidden')
                    self.$('.js_pack_op_line.processed').removeClass('hidden')
                    self.$('.js_pack_op_line:not(.processed)').addClass('hidden')
                }
                self.on_searchbox(self.search_filter);
            });
            this.$('.js_plus').click(function(){
                var id = $(this).data('product-id');
                var op_id = $(this).parents("[data-id]:first").data('id');
                self.getParent().scan_product_id(id,1,op_id);
            });
            this.$('.js_minus').click(function(){
                var id = $(this).data('product-id');
                var op_id = $(this).parents("[data-id]:first").data('id');
                self.getParent().scan_product_id(id,-1,op_id);
            });
            this.$('.js_unfold').click(function(){
                var op_id = $(this).parent().data('id');
                var line = $(this).parent();
                //select all js_pack_op_line with class in_container_hidden and correct container-id
                select = self.$('.js_pack_op_line.in_container_hidden[data-container-id='+op_id+']')
                if (select.length > 0){
                    //we unfold
                    line.addClass('warning');
                    select.removeClass('in_container_hidden');
                    select.addClass('in_container');
                }
                else{
                    //we fold
                    line.removeClass('warning');
                    select = self.$('.js_pack_op_line.in_container[data-container-id='+op_id+']')
                    select.removeClass('in_container');
                    select.addClass('in_container_hidden');
                }
            });
            this.$('.js_create_lot').click(function(){
                var op_id = $(this).parents("[data-id]:first").data('id');
                var lot_name = false;
                self.$('.js_lot_scan').val('');
                var $lot_modal = self.$el.siblings('#js_LotChooseModal');
                //disconnect scanner to prevent scanning a product in the back while dialog is open
                self.getParent().barcode_scanner.disconnect();
                $lot_modal.modal()
                //focus input
                $lot_modal.on('shown.bs.modal', function(){
                    self.$('.js_lot_scan').focus();
                })
                //reactivate scanner when dialog close
                $lot_modal.on('hidden.bs.modal', function(){
                    self.getParent().barcode_scanner.connect(function(ean){
                        self.getParent().scan(ean);
                    });
                })
                self.$('.js_lot_scan').focus();
                //button action
                self.$('.js_validate_lot').click(function(){
                    //get content of input
                    var name = self.$('.js_lot_scan').val();
                    if (name.length !== 0){
                        lot_name = name;
                    }
                    $lot_modal.modal('hide');
                    //we need this here since it is not sure the hide event
                    //will be catch because we refresh the view after the create_lot call
                    self.getParent().barcode_scanner.connect(function(ean){
                        self.getParent().scan(ean);
                    });
                    self.getParent().create_lot(op_id, lot_name);
=======
                    self.getParent().scan(ean);
>>>>>>> 4bef17cc
                });
            });
            self.$('.js_lot_scan').focus();
            //button action
            self.$('.js_validate_lot').click(function(){
                //get content of input
                var name = self.$('.js_lot_scan').val();
                if (name.length !== 0){
                    lot_name = name;
                }
                $lot_modal.modal('hide');
                //we need this here since it is not sure the hide event
                //will be catch because we refresh the view after the create_lot call
                self.getParent().barcode_scanner.connect(function(ean){
                    self.getParent().scan(ean);
                });
                self.getParent().create_lot(op_id, lot_name);
            });
        });
        this.$('.js_delete_pack').click(function(){
            var pack_id = $(this).parents("[data-id]:first").data('id');
            self.getParent().delete_package_op(pack_id);
        });
        this.$('.js_print_pack').click(function(){
            var pack_id = $(this).parents("[data-id]:first").data('id');
            // $(this).parents("[data-id]:first").data('id')
            self.getParent().print_package(pack_id);
        });
        this.$('.js_submit_value').submit(function(){
            var op_id = $(this).parents("[data-id]:first").data('id');
            var value = parseFloat($("input", this).val());
            if (value>=0){
                self.getParent().set_operation_quantity(value, op_id);
            }
            $("input", this).val("");
            return false;
        });
        this.$('.js_qty').focus(function(){
            self.getParent().barcode_scanner.disconnect();
        });
        this.$('.js_qty').blur(function(){
            var op_id = $(this).parents("[data-id]:first").data('id');
            var value = parseFloat($(this).val());
            if (value>=0){
                self.getParent().set_operation_quantity(value, op_id);
            }
            
            self.getParent().barcode_scanner.connect(function(ean){
                self.getParent().scan(ean);
            });
        });
        this.$('.js_change_src').click(function(){
            var op_id = $(this).parents("[data-id]:first").data('id');//data('op_id');
            self.$('#js_loc_select').addClass('source');
            self.$('#js_loc_select').data('op-id',op_id);
            self.$el.siblings('#js_LocationChooseModal').modal();
        });
        this.$('.js_change_dst').click(function(){
            var op_id = $(this).parents("[data-id]:first").data('id');
            self.$('#js_loc_select').data('op-id',op_id);
            self.$el.siblings('#js_LocationChooseModal').modal();
        });
        this.$('.js_pack_change_dst').click(function(){
            var op_id = $(this).parents("[data-id]:first").data('id');
            self.$('#js_loc_select').addClass('pack');
            self.$('#js_loc_select').data('op-id',op_id);
            self.$el.siblings('#js_LocationChooseModal').modal();
        });
        this.$('.js_validate_location').click(function(){
            //get current selection
            var select_dom_element = self.$('#js_loc_select');
            var loc_id = self.$('#js_loc_select option:selected').data('loc-id');
            var src_dst = false;
            var op_id = select_dom_element.data('op-id');
            if (select_dom_element.hasClass('pack')){
                select_dom_element.removeClass('source');
                var op_ids = [];
                self.$('.js_pack_op_line[data-container-id='+op_id+']').each(function(){
                    op_ids.push($(this).data('id'));
                });
                op_id = op_ids;
            }
            else if (select_dom_element.hasClass('source')){
                src_dst = true;
                select_dom_element.removeClass('source');
            }
            if (loc_id === false){
                //close window
                self.$el.siblings('#js_LocationChooseModal').modal('hide');
            }
            else{
                self.$el.siblings('#js_LocationChooseModal').modal('hide');
                self.getParent().change_location(op_id, parseInt(loc_id), src_dst);

            }
        });
        this.$('.js_pack_configure').click(function(){
            var pack_id = $(this).parents(".js_pack_op_line:first").data('package-id');
            var ul_id = $(this).parents(".js_pack_op_line:first").data('ulid');
            self.$('#js_packconf_select').val(ul_id);
            self.$('#js_packconf_select').data('pack-id',pack_id);
            self.$el.siblings('#js_PackConfModal').modal();
        });
        this.$('.js_validate_pack').click(function(){
            //get current selection
            var select_dom_element = self.$('#js_packconf_select');
            var ul_id = self.$('#js_packconf_select option:selected').data('ul-id');
            var pack_id = select_dom_element.data('pack-id');
            self.$el.siblings('#js_PackConfModal').modal('hide');
            if (pack_id){
                self.getParent().set_package_pack(pack_id, ul_id);
                $('.container_head[data-package-id="'+pack_id+'"]').data('ulid', ul_id);
            }
        });
        
        //remove navigation bar from default openerp GUI
        $('td.navbar').html('<div></div>');
    },
    on_searchbox: function(query){
        //hide line that has no location matching the query and highlight location that match the query
        this.search_filter = query;
        var processed = ".processed";
        if (this.$('#js_select option:selected').attr('value') == "ToDo"){
            processed = ":not(.processed)";
        }
        if (query !== '') {
            this.$('.js_loc:not(.js_loc:Contains('+query+'))').removeClass('info');
            this.$('.js_loc:Contains('+query+')').addClass('info');
            this.$('.js_pack_op_line'+processed+':not(.js_pack_op_line:has(.js_loc:Contains('+query+')))').addClass('hidden');
            this.$('.js_pack_op_line'+processed+':has(.js_loc:Contains('+query+'))').removeClass('hidden');
        }
        //if no query specified, then show everything
        if (query === '') {
            this.$('.js_loc').removeClass('info');
            this.$('.js_pack_op_line'+processed+'.hidden').removeClass('hidden');
        }
        this.check_content_screen();
    },
    check_content_screen: function(){
        //get all visible element and if none has positive qty, disable put in pack and process button
        var self = this;
        var processed = this.$('.js_pack_op_line.processed');
        var qties = this.$('.js_pack_op_line:not(.processed):not(.hidden) .js_qty').map(function(){return $(this).val();});
        var container = this.$('.js_pack_op_line.container_head:not(.processed):not(.hidden)');
        var disabled = true;
        $.each(qties,function(index, value){
            if(value>0) {
                disabled = false;
            }
<<<<<<< HEAD
            this.check_content_screen();
        },
        check_content_screen: function(){
            //get all visible element and if none has positive qty, disable put in pack and process button
            var self = this;
            var processed = this.$('.js_pack_op_line.processed');
            var qties = this.$('.js_pack_op_line:not(.processed):not(.hidden) .js_qty').map(function(){return $(this).val()});
            var container = this.$('.js_pack_op_line.container_head:not(.processed):not(.hidden)')
            var disabled = true;
            $.each(qties,function(index, value){
                if(value>0) {
                    disabled = false;
                }
            });
=======
        });
>>>>>>> 4bef17cc

        if (disabled){
            if (container.length===0){
                self.$('.js_drop_down').addClass('disabled');
            }
            else {
                self.$('.js_drop_down').removeClass('disabled');
            }
            self.$('.js_pick_pack').addClass('disabled');
            if (processed.length === 0){
                self.$('.js_pick_done').addClass('disabled');
            }
            else {
                self.$('.js_pick_done').removeClass('disabled');
            }
        }
        else{
            self.$('.js_drop_down').removeClass('disabled');
            self.$('.js_pick_pack').removeClass('disabled');
            self.$('.js_pick_done').removeClass('disabled');
        }
    },
    get_current_op_selection: function(ignore_container){
        //get ids of visible on the screen
        var pack_op_ids = [];
        this.$('.js_pack_op_line:not(.processed):not(.js_pack_op_line.hidden):not(.container_head)').each(function(){
            var cur_id = $(this).data('id');
            pack_op_ids.push(parseInt(cur_id));
        });
        //get list of element in this.rows where rem > 0 and container is empty is specified
        var list = [];
        _.each(this.rows, function(row){
            if (row.cols.rem > 0 && (ignore_container || row.cols.container === undefined)){
                list.push(row.cols.id);
            }
        });
        //return only those visible with rem qty > 0 and container empty
        return _.intersection(pack_op_ids, list);
    },
    remove_blink: function(){
        this.$('.js_pack_op_line.blink_me').removeClass('blink_me');
    },
    blink: function(op_id){
        this.$('.js_pack_op_line[data-id="'+op_id+'"]').addClass('blink_me');
    },
    check_done: function(){
        var model = this.getParent();
        var done = true;
        _.each( model.packoplines, function(packopline){
            if (packopline.processed === "false"){
                done = false;
                return done;
            }
        });
        return done;
    },
    get_visible_ids: function(){
        var visible_op_ids = [];
        var op_ids = this.$('.js_pack_op_line:not(.processed):not(.hidden):not(.container_head):not(.in_container):not(.in_container_hidden)').map(function(){
            return $(this).data('id');
        });
        $.each(op_ids, function(key, op_id){
            visible_op_ids.push(parseInt(op_id));
        });
        return visible_op_ids;
    },
});

var PickingMenuWidget = MobileWidget.extend({
    template: 'PickingMenuWidget',
    init: function(parent, params){
        this._super(parent,params);
        var self = this;
        $(window).bind('hashchange', function(){
            var states = $.bbq.getState();
            if (states.action === "stock.ui"){
                self.do_action({
                    type:   'ir.actions.client',
                    tag:    'stock.ui',
                    target: 'current',
                },{
                    clear_breadcrumbs: true,
                });
            }
        });
        this.picking_types = [];
        this.loaded = this.load();
        this.scanning_type = 0;
        this.barcode_scanner = new BarcodeScanner();
        this.pickings_by_type = {};
        this.pickings_by_id = {};
        this.picking_search_string = "";
    },
    load: function(){
        var self = this;
        return new Model('stock.picking.type').get_func('search_read')([],[])
            .then(function(types){
                self.picking_types = types;
                var type_ids = [];
                for(var i = 0; i < types.length; i++){
                    self.pickings_by_type[types[i].id] = [];
                    type_ids.push(types[i].id);
                }
                self.pickings_by_type[0] = [];

                return new Model('stock.picking').call('search_read',[ [['state','in', ['assigned', 'partially_available']], ['picking_type_id', 'in', type_ids]], [] ], {context: new data.CompoundContext()});

            }).then(function(pickings){
                self.pickings = pickings;
                for(var i = 0; i < pickings.length; i++){
                    var picking = pickings[i];
                    self.pickings_by_type[picking.picking_type_id[0]].push(picking);
                    self.pickings_by_id[picking.id] = picking;
                    self.picking_search_string += '' + picking.id + ':' + (picking.name ? picking.name.toUpperCase(): '') + '\n';
                }

            });
    },
    renderElement: function(){
        this._super();
        var self = this;
        this.$('.js_pick_quit').click(function(){ self.quit(); });
        this.$('.js_pick_scan').click(function(){ self.scan_picking($(this).data('id')); });
        this.$('.js_pick_last').click(function(){ self.goto_last_picking_of_type($(this).data('id')); });
        this.$('.oe_searchbox').keyup(function(){
            self.on_searchbox($(this).val());
        });
        //remove navigation bar from default openerp GUI
        $('td.navbar').html('<div></div>');
    },
    start: function(){
        this._super();
        var self = this;
        web_client.set_content_full_screen(true);
        this.barcode_scanner.connect(function(barcode){
            self.on_scan(barcode);
        });
        this.loaded.then(function(){
            self.renderElement();
        });
    },
    goto_picking: function(picking_id){
        $.bbq.pushState('#action=stock.ui&picking_id='+picking_id);
        $(window).trigger('hashchange');
    },
    goto_last_picking_of_type: function(type_id){
        $.bbq.pushState('#action=stock.ui&picking_type_id='+type_id);
        $(window).trigger('hashchange');
    },
    search_picking: function(barcode){
        try {
            var re = RegExp("([0-9]+):.*?"+barcode.toUpperCase(),"gi");
        }
        catch(e) {
            //avoid crash if a not supported char is given (like '\' or ')')
        return [];
        }

        var results = [];
        var r;
        for(var i = 0; i < 100; i++){
            r = re.exec(this.picking_search_string);
            if(r){
                var picking = this.pickings_by_id[Number(r[1])];
                if(picking){
                    results.push(picking);
                }
            }else{
                break;
            }
        }
        return results;
    },
    on_scan: function(barcode){
        var self = this;
        for(var i = 0, len = this.pickings.length; i < len; i++){
            var picking = this.pickings[i];
            if(picking.name.toUpperCase() === $.trim(barcode.toUpperCase())){
                this.goto_picking(picking.id);
                break;
            }
        }
        this.$('.js_picking_not_found').removeClass('hidden');

        clearTimeout(this.picking_not_found_timeout);
        this.picking_not_found_timeout = setTimeout(function(){
            self.$('.js_picking_not_found').addClass('hidden');
        },2000);

    },
    on_searchbox: function(query){
        var self = this;

        clearTimeout(this.searchbox_timeout);
        this.searchbox_timout = setTimeout(function(){
            if(query){
                self.$('.js_picking_not_found').addClass('hidden');
                self.$('.js_picking_categories').addClass('hidden');
                self.$('.js_picking_search_results').html(
                    QWeb.render('PickingSearchResults',{results:self.search_picking(query)})
                );
                self.$('.js_picking_search_results .oe_picking').click(function(){
                    self.goto_picking($(this).data('id'));
                });
                self.$('.js_picking_search_results').removeClass('hidden');
            }else{
                self.$('.js_title_label').removeClass('hidden');
                self.$('.js_picking_categories').removeClass('hidden');
                self.$('.js_picking_search_results').addClass('hidden');
            }
        },100);
    },
    quit: function(){
        return new Model("ir.model.data").get_func("search_read")([['name', '=', 'action_picking_type_form']], ['res_id']).pipe(function(res) {
                window.location = '/web#action=' + res[0]['res_id'];
            });
    },
    destroy: function(){
        this._super();
        this.barcode_scanner.disconnect();
        web_client.set_content_full_screen(false);
    },
});
core.action_registry.add('stock.menu', PickingMenuWidget);

var PickingMainWidget = MobileWidget.extend({
    template: 'PickingMainWidget',
    init: function(parent,params){
        this._super(parent,params);
        var self = this;
        $(window).bind('hashchange', function(){
            var states = $.bbq.getState();
            if (states.action === "stock.menu"){
                self.do_action({
                    type:   'ir.actions.client',
                    tag:    'stock.menu',
                    target: 'current',
                },{
                    clear_breadcrumbs: true,
                });
            }
        });
        var init_hash = $.bbq.getState();
        this.picking_type_id = init_hash.picking_type_id ? init_hash.picking_type_id:0;
        this.picking_id = init_hash.picking_id ? init_hash.picking_id:undefined;
        this.picking = null;
        this.pickings = [];
        this.packoplines = null;
        this.selected_operation = { id: null, picking_id: null};
        this.packages = null;
        this.barcode_scanner = new BarcodeScanner();
        this.locations = [];
        this.uls = [];
        if(this.picking_id){
            this.loaded =  this.load(this.picking_id);
        }else{
            this.loaded =  this.load();
        }

    },

    // load the picking data from the server. If picking_id is undefined, it will take the first picking
    // belonging to the category
    load: function(picking_id){
        var self = this;
        var loaded_picking;

        function load_picking_list(type_id){
            var pickings = new $.Deferred();
            new Model('stock.picking')
                .call('get_next_picking_for_ui',[{'default_picking_type_id':parseInt(type_id)}])
                .then(function(picking_ids){
                    if(!picking_ids || picking_ids.length === 0){
                        (new Dialog(self,{
                            title: _t('No Picking Available'),
                            buttons: [{
                                text:_t('Ok'),
                                click: function(){
                                    self.menu();
                                }
                            }]
                        }, _t('<p>We could not find a picking to display.</p>'))).open();

                        pickings.reject();
                    }else{
                        self.pickings = picking_ids;
                        pickings.resolve(picking_ids);
                    }
                });

            return pickings;
        }

        // if we have a specified picking id, we load that one, and we load the picking of the same type as the active list
        if( picking_id ){
            loaded_picking = new Model('stock.picking')
                .call('read',[[parseInt(picking_id)], [], new data.CompoundContext()])
                .then(function(picking){
                    self.picking = picking[0];
                    self.picking_type_id = picking[0].picking_type_id[0];
                    return load_picking_list(self.picking.picking_type_id[0]);
                });
        }else{
            // if we don't have a specified picking id, we load the pickings belong to the specified type, and then we take
            // the first one of that list as the active picking
            loaded_picking = new $.Deferred();
            load_picking_list(self.picking_type_id)
                .then(function(){
                    return new Model('stock.picking').call('read',[self.pickings[0],[], new data.CompoundContext()]);
                })
                .then(function(picking){
                    self.picking = picking;
                    self.picking_type_id = picking.picking_type_id[0];
                    loaded_picking.resolve();
                });
        }

        return loaded_picking.then(function(){
                return new Model('stock.location').call('search',[[['usage','=','internal']]]).then(function(locations_ids){
                    return new Model('stock.location').call('read',[locations_ids, []]).then(function(locations){
                        self.locations = locations;
                    });
                });
            }).then(function(){
                return new Model('stock.picking').call('check_group_pack').then(function(result){
                    self.show_pack = result;
                    return result;
                });
            }).then(function(){
                return new Model('stock.picking').call('check_group_lot').then(function(result){
                    self.show_lot = result;
                    return result;
                });
            }).then(function(){
                if (self.picking.pack_operation_exist === false){
                    self.picking.recompute_pack_op = false;
                    return new Model('stock.picking').call('do_prepare_partial',[[self.picking.id]]);
                }
            }).then(function(){
                    return new Model('stock.pack.operation').call('search',[[['picking_id','=',self.picking.id]]]);
            }).then(function(pack_op_ids){
                    return new Model('stock.pack.operation').call('read',[pack_op_ids, [], new data.CompoundContext()]);
            }).then(function(operations){
                self.packoplines = operations;
                var package_ids = [];

                for(var i = 0; i < operations.length; i++){
                    if(!_.contains(package_ids,operations[i].result_package_id[0])){
                        if (operations[i].result_package_id[0]){
                            package_ids.push(operations[i].result_package_id[0]);
                        }
                    }
                }
                return new Model('stock.quant.package').call('read',[package_ids, [], new data.CompoundContext()]);
            }).then(function(packages){
                self.packages = packages;
            }).then(function(){
                    return new Model('product.ul').call('search',[[]]);
            }).then(function(uls_ids){
                    return new Model('product.ul').call('read',[uls_ids, []]);
            }).then(function(uls){
                self.uls = uls;
            });
    },
    start: function(){
        // this._super();
        var self = this;
        web_client.set_content_full_screen(true);
        this.barcode_scanner.connect(function(ean){
            self.scan(ean);
        });

        this.$('.js_pick_quit').click(function(){ self.quit(); });
        this.$('.js_pick_prev').click(function(){ self.picking_prev(); });
        this.$('.js_pick_next').click(function(){ self.picking_next(); });
        this.$('.js_pick_menu').click(function(){ self.menu(); });
        this.$('.js_reload_op').click(function(){ self.reload_pack_operation();});

        return $.when(this._super(), this.loaded).done(function(){
            self.picking_editor = new PickingEditorWidget(self);
            self.picking_editor.replace(self.$('.oe_placeholder_picking_editor'));

            if( self.picking.id === self.pickings[0]){
                self.$('.js_pick_prev').addClass('disabled');
            }else{
                self.$('.js_pick_prev').removeClass('disabled');
            }

            if( self.picking.id === self.pickings[self.pickings.length-1] ){
                self.$('.js_pick_next').addClass('disabled');
            }else{
                self.$('.js_pick_next').removeClass('disabled');
            }
            if (self.picking.recompute_pack_op){
                self.$('.oe_reload_op').removeClass('hidden');
            }
            else {
                self.$('.oe_reload_op').addClass('hidden');
            }
            if (!self.show_pack){
                self.$('.js_pick_pack').addClass('hidden');
            }
            if (!self.show_lot){
                self.$('.js_create_lot').addClass('hidden');
            }

        }).fail(function(error) {console.log(error);});

    },
    on_searchbox: function(query){
        var self = this;
        self.picking_editor.on_searchbox(query.toUpperCase());
    },
    // reloads the data from the provided picking and refresh the ui.
    // (if no picking_id is provided, gets the first picking in the db)
    refresh_ui: function(picking_id){
        var self = this;
        var remove_search_filter = "";
        if (self.picking.id === picking_id){
            remove_search_filter = self.$('.oe_searchbox').val();
        }
        return this.load(picking_id)
            .then(function(){
                self.picking_editor.remove_blink();
                self.picking_editor.renderElement();
                if (!self.show_pack){
                    self.$('.js_pick_pack').addClass('hidden');
                }
                if (!self.show_lot){
                    self.$('.js_create_lot').addClass('hidden');
                }
                if (self.picking.recompute_pack_op){
                    self.$('.oe_reload_op').removeClass('hidden');
                }
                else {
                    self.$('.oe_reload_op').addClass('hidden');
                }

                if( self.picking.id === self.pickings[0]){
                    self.$('.js_pick_prev').addClass('disabled');
                }else{
                    self.$('.js_pick_prev').removeClass('disabled');
                }

                if( self.picking.id === self.pickings[self.pickings.length-1] ){
                    self.$('.js_pick_next').addClass('disabled');
                }else{
                    self.$('.js_pick_next').removeClass('disabled');
                }
                if (remove_search_filter === ""){
                    self.$('.oe_searchbox').val('');
                    self.on_searchbox('');
                }
                else{
                    self.$('.oe_searchbox').val(remove_search_filter);
                    self.on_searchbox(remove_search_filter);
                }
            });
    },
    get_header: function(){
        if(this.picking){
            return this.picking.name;
        }else{
            return '';
        }
    },
    menu: function(){
        $.bbq.pushState('#action=stock.menu');
        $(window).trigger('hashchange');
    },
    scan: function(ean){ //scans a barcode, sends it to the server, then reload the ui
        var self = this;
        var product_visible_ids = this.picking_editor.get_visible_ids();
        return new Model('stock.picking')
            .call('process_barcode_from_ui', [self.picking.id, ean, product_visible_ids])
            .then(function(result){
                if (result.filter_loc !== false){
                    //check if we have receive a location as answer
                    if (result.filter_loc !== undefined){
                        var modal_loc_hidden = self.$('#js_LocationChooseModal').attr('aria-hidden');
                        if (modal_loc_hidden === "false"){
                            self.$('#js_LocationChooseModal .js_loc_option[data-loc-id='+result.filter_loc_id+']').attr('selected','selected');
                        }
                        else{
                            self.$('.oe_searchbox').val(result.filter_loc);
                            self.on_searchbox(result.filter_loc);
                        }
                    }
<<<<<<< HEAD
                    if (result.operation_id !== false){
                        self.refresh_ui(self.picking.id).then(function(){
                            return self.picking_editor.blink(result.operation_id);
                        });
                    }
                });
        },
        scan_product_id: function(product_id,increment,op_id){ //performs the same operation as a scan, but with product id instead, increment is the value to increment (-1 or 1)
            var self = this;
            return new instance.web.Model('stock.picking')
                .call('process_product_id_from_ui', [self.picking.id, product_id, op_id, increment])
                .then(function(result){
                    return self.refresh_ui(self.picking.id);
                });
        },
        pack: function(){
            var self = this;
            var pack_op_ids = self.picking_editor.get_current_op_selection(false);
            if (pack_op_ids.length !== 0){
                return new instance.web.Model('stock.picking')
                    .call('action_pack',[[[self.picking.id]], pack_op_ids])
                    .then(function(pack){
                        //TODO: the functionality using current_package_id in context is not needed anymore
                        instance.session.user_context.current_package_id = false;
                        return self.refresh_ui(self.picking.id);
                    });
            }
        },
        drop_down: function(){
            var self = this;
            var pack_op_ids = self.picking_editor.get_current_op_selection(true);
            if (pack_op_ids.length !== 0){
                return new instance.web.Model('stock.pack.operation')
                    .call('action_drop_down', [pack_op_ids])
                    .then(function(){
                            return self.refresh_ui(self.picking.id).then(function(){
                                if (self.picking_editor.check_done()){
                                    return self.done();
                                }
                            });
=======
                }
                if (result.operation_id !== false){
                    self.refresh_ui(self.picking.id).then(function(){
                        return self.picking_editor.blink(result.operation_id);
>>>>>>> 4bef17cc
                    });
                }
            });
    },
    scan_product_id: function(product_id,increment,op_id){ //performs the same operation as a scan, but with product id instead, increment is the value to increment (-1 or 1)
        var self = this;
        return new Model('stock.picking')
            .call('process_product_id_from_ui', [self.picking.id, product_id, op_id, increment])
            .then(function(){
                return self.refresh_ui(self.picking.id);
            });
    },
    pack: function(){
        var self = this;
        var pack_op_ids = self.picking_editor.get_current_op_selection(false);
        if (pack_op_ids.length !== 0){
            return new Model('stock.picking')
                .call('action_pack',[[[self.picking.id]], pack_op_ids])
                .then(function(){
                    //TODO: the functionality using current_package_id in context is not needed anymore
                    session.user_context.current_package_id = false;
                    return self.refresh_ui(self.picking.id);
                });
        }
    },
    drop_down: function(){
        var self = this;
        var pack_op_ids = self.picking_editor.get_current_op_selection(true);
        if (pack_op_ids.length !== 0){
            return new Model('stock.pack.operation')
                .call('action_drop_down', [pack_op_ids])
                .then(function(){
                        return self.refresh_ui(self.picking.id).then(function(){
                            if (self.picking_editor.check_done()){
                                return self.done();
                            }
                        });
                });
        }
    },
    done: function(){
        var self = this;
        return new Model('stock.picking')
            .call('action_done_from_ui',[self.picking.id, {'default_picking_type_id': self.picking_type_id}])
            .then(function(new_picking_ids){
                if (new_picking_ids){
                    return self.refresh_ui(new_picking_ids[0]);
                }
                else {
                    return 0;
                }
            });
    },
    create_lot: function(op_id, lot_name){
        var self = this;
        return new Model('stock.pack.operation')
            .call('create_and_assign_lot',[parseInt(op_id), lot_name])
            .then(function(){
                return self.refresh_ui(self.picking.id);
            });
    },
    change_location: function(op_id, loc_id, is_src_dst){
        var self = this;
        var vals = {'location_dest_id': loc_id};
        if (is_src_dst){
            vals = {'location_id': loc_id};
        }
        return new Model('stock.pack.operation')
            .call('write',[op_id, vals])
            .then(function(){
                return self.refresh_ui(self.picking.id);
            });
    },
    print_package: function(package_id){
        var self = this;
        return new Model('stock.quant.package')
            .call('action_print',[[package_id]])
            .then(function(action){
                return self.do_action(action);
            });
    },
    print_picking: function(){
        var self = this;
        return new Model('stock.picking').call('do_print_picking',[[self.picking.id]])
            .then(function(action){
                 return self.do_action(action);
            });
    },
    picking_next: function(){
        for(var i = 0; i < this.pickings.length; i++){
            if(this.pickings[i] === this.picking.id){
                if(i < this.pickings.length -1){
                    $.bbq.pushState('picking_id='+this.pickings[i+1]);
                    this.refresh_ui(this.pickings[i+1]);
                    return;
                }
            }
        }
    },
    picking_prev: function(){
        for(var i = 0; i < this.pickings.length; i++){
            if(this.pickings[i] === this.picking.id){
                if(i > 0){
                    $.bbq.pushState('picking_id='+this.pickings[i-1]);
                    this.refresh_ui(this.pickings[i-1]);
                    return;
                }
            }
        }
    },
    delete_package_op: function(pack_id){
        var self = this;
        return new Model('stock.pack.operation').call('search', [[['result_package_id', '=', pack_id]]])
            .then(function(op_ids) {
                return new Model('stock.pack.operation').call('write', [op_ids, {'result_package_id':false}])
                    .then(function() {
                        return self.refresh_ui(self.picking.id);
                    });
            });
    },
    set_operation_quantity: function(quantity, op_id){
        var self = this;
        if(quantity >= 0){
            return new Model('stock.pack.operation')
                .call('write',[[op_id],{'qty_done': quantity }])
                .then(function(){
                    self.refresh_ui(self.picking.id);
                });
        }

    },
    set_package_pack: function(package_id, pack){
        return new Model('stock.quant.package')
            .call('write',[[package_id],{'ul_id': pack }]);
    },
    reload_pack_operation: function(){
        var self = this;
        return new Model('stock.picking')
            .call('do_prepare_partial',[[self.picking.id]])
            .then(function(){
                self.refresh_ui(self.picking.id);
            });
    },
    quit: function(){
        this.destroy();
        return new Model("ir.model.data").get_func("search_read")([['name', '=', 'action_picking_type_form']], ['res_id']).pipe(function(res) {
                window.location = '/web#action=' + res[0]['res_id'];
            });
    },
    destroy: function(){
        this._super();
        // this.disconnect_numpad();
        this.barcode_scanner.disconnect();
        web_client.set_content_full_screen(false);
    },
});
core.action_registry.add('stock.ui', PickingMainWidget);

var BarcodeScanner = core.Class.extend({
    connect: function(callback){
        var code = "";
        var timeStamp = 0;
        var timeout = null;

        this.handler = function(e){
            if(e.which === 13){ //ignore returns
                return;
            }

            if(timeStamp + 50 < new Date().getTime()){
                code = "";
            }

            timeStamp = new Date().getTime();
            clearTimeout(timeout);

            code += String.fromCharCode(e.which);

            timeout = setTimeout(function(){
                if(code.length >= 3){
                    callback(code);
                }
                code = "";
            },100);
        };

        $('body').on('keypress', this.handler);

    },
    disconnect: function(){
        $('body').off('keypress', this.handler);
    },
});

kanban_common.KanbanRecord.include({
    on_card_clicked: function() {
        if (this.view.dataset.model === 'stock.picking.type') {
            this.$('.oe_kanban_stock_picking_type_list').first().click();
        } else {
            this._super.apply(this, arguments);
        }
    },
});

});<|MERGE_RESOLUTION|>--- conflicted
+++ resolved
@@ -29,74 +29,6 @@
     },
 });
 
-<<<<<<< HEAD
-    module.PickingEditorWidget = instance.web.Widget.extend({
-        template: 'PickingEditorWidget',
-        init: function(parent,options){
-            this._super(parent,options);
-            var self = this;
-            this.rows = [];
-            this.search_filter = "";
-        },
-        get_header: function(){
-            return this.getParent().get_header();
-        },
-        get_location: function(){
-            var model = this.getParent();
-            var locations = [];
-            var self = this;
-            _.each(model.locations, function(loc){
-                locations.push({name: loc.complete_name, id: loc.id,});
-            });
-            return locations;
-        },
-        get_logisticunit: function(){
-            var model = this.getParent();
-            var ul = [];
-            var self = this;
-            _.each(model.uls, function(ulog){
-                ul.push({name: ulog.name, id: ulog.id,});
-            });
-            return ul;
-        },
-        get_rows: function(){
-            var model = this.getParent();
-            this.rows = [];
-            var self = this;
-            var pack_created = [];
-            _.each( model.packoplines, function(packopline){
-                    var pack = undefined;
-                    var color = "";
-                    if (packopline.product_id[1] !== undefined){ pack = packopline.package_id[1];}
-                    if (packopline.product_qty == packopline.qty_done){ color = "success "; }
-                    if (packopline.product_qty < packopline.qty_done){ color = "danger "; }
-                    //also check that we don't have a line already existing for that package
-                    if (packopline.result_package_id[1] !== undefined && $.inArray(packopline.result_package_id[0], pack_created) === -1){
-                        var myPackage = $.grep(model.packages, function(e){ return e.id == packopline.result_package_id[0]; })[0];
-                        self.rows.push({
-                            cols: { product: packopline.result_package_id[1],
-                                    qty: '',
-                                    rem: '',
-                                    uom: undefined,
-                                    lot: undefined,
-                                    pack: undefined,
-                                    container: packopline.result_package_id[1],
-                                    container_id: undefined,
-                                    loc: packopline.location_id[1],
-                                    dest: packopline.location_dest_id[1],
-                                    id: packopline.result_package_id[0],
-                                    product_id: undefined,
-                                    can_scan: false,
-                                    head_container: true,
-                                    processed: packopline.processed,
-                                    package_id: myPackage.id,
-                                    ul_id: myPackage.ul_id[0],
-                            },
-                            classes: ('success container_head ') + (packopline.processed === "true" ? 'processed hidden ':''),
-                        });
-                        pack_created.push(packopline.result_package_id[0]);
-                    }
-=======
 var PickingEditorWidget = Widget.extend({
     template: 'PickingEditorWidget',
     init: function(parent,options){
@@ -137,7 +69,6 @@
                 //also check that we don't have a line already existing for that package
                 if (packopline.result_package_id[1] !== undefined && $.inArray(packopline.result_package_id[0], pack_created) === -1){
                     var myPackage = $.grep(model.packages, function(e){ return e.id == packopline.result_package_id[0]; })[0];
->>>>>>> 4bef17cc
                     self.rows.push({
                         cols: { product: packopline.result_package_id[1],
                                 qty: '',
@@ -289,91 +220,7 @@
             //reactivate scanner when dialog close
             $lot_modal.on('hidden.bs.modal', function(){
                 self.getParent().barcode_scanner.connect(function(ean){
-<<<<<<< HEAD
-                    self.get_Parent().scan(ean);
-                });
-            })
-            this.$('#js_select').change(function(){
-                var selection = self.$('#js_select option:selected').attr('value');
-                if (selection === "ToDo"){
-                    self.getParent().$('.js_pick_pack').removeClass('hidden')
-                    self.getParent().$('.js_drop_down').removeClass('hidden')
-                    self.$('.js_pack_op_line.processed').addClass('hidden')
-                    self.$('.js_pack_op_line:not(.processed)').removeClass('hidden')
-                }
-                else{
-                    self.getParent().$('.js_pick_pack').addClass('hidden')
-                    self.getParent().$('.js_drop_down').addClass('hidden')
-                    self.$('.js_pack_op_line.processed').removeClass('hidden')
-                    self.$('.js_pack_op_line:not(.processed)').addClass('hidden')
-                }
-                self.on_searchbox(self.search_filter);
-            });
-            this.$('.js_plus').click(function(){
-                var id = $(this).data('product-id');
-                var op_id = $(this).parents("[data-id]:first").data('id');
-                self.getParent().scan_product_id(id,1,op_id);
-            });
-            this.$('.js_minus').click(function(){
-                var id = $(this).data('product-id');
-                var op_id = $(this).parents("[data-id]:first").data('id');
-                self.getParent().scan_product_id(id,-1,op_id);
-            });
-            this.$('.js_unfold').click(function(){
-                var op_id = $(this).parent().data('id');
-                var line = $(this).parent();
-                //select all js_pack_op_line with class in_container_hidden and correct container-id
-                select = self.$('.js_pack_op_line.in_container_hidden[data-container-id='+op_id+']')
-                if (select.length > 0){
-                    //we unfold
-                    line.addClass('warning');
-                    select.removeClass('in_container_hidden');
-                    select.addClass('in_container');
-                }
-                else{
-                    //we fold
-                    line.removeClass('warning');
-                    select = self.$('.js_pack_op_line.in_container[data-container-id='+op_id+']')
-                    select.removeClass('in_container');
-                    select.addClass('in_container_hidden');
-                }
-            });
-            this.$('.js_create_lot').click(function(){
-                var op_id = $(this).parents("[data-id]:first").data('id');
-                var lot_name = false;
-                self.$('.js_lot_scan').val('');
-                var $lot_modal = self.$el.siblings('#js_LotChooseModal');
-                //disconnect scanner to prevent scanning a product in the back while dialog is open
-                self.getParent().barcode_scanner.disconnect();
-                $lot_modal.modal()
-                //focus input
-                $lot_modal.on('shown.bs.modal', function(){
-                    self.$('.js_lot_scan').focus();
-                })
-                //reactivate scanner when dialog close
-                $lot_modal.on('hidden.bs.modal', function(){
-                    self.getParent().barcode_scanner.connect(function(ean){
-                        self.getParent().scan(ean);
-                    });
-                })
-                self.$('.js_lot_scan').focus();
-                //button action
-                self.$('.js_validate_lot').click(function(){
-                    //get content of input
-                    var name = self.$('.js_lot_scan').val();
-                    if (name.length !== 0){
-                        lot_name = name;
-                    }
-                    $lot_modal.modal('hide');
-                    //we need this here since it is not sure the hide event
-                    //will be catch because we refresh the view after the create_lot call
-                    self.getParent().barcode_scanner.connect(function(ean){
-                        self.getParent().scan(ean);
-                    });
-                    self.getParent().create_lot(op_id, lot_name);
-=======
                     self.getParent().scan(ean);
->>>>>>> 4bef17cc
                 });
             });
             self.$('.js_lot_scan').focus();
@@ -523,24 +370,7 @@
             if(value>0) {
                 disabled = false;
             }
-<<<<<<< HEAD
-            this.check_content_screen();
-        },
-        check_content_screen: function(){
-            //get all visible element and if none has positive qty, disable put in pack and process button
-            var self = this;
-            var processed = this.$('.js_pack_op_line.processed');
-            var qties = this.$('.js_pack_op_line:not(.processed):not(.hidden) .js_qty').map(function(){return $(this).val()});
-            var container = this.$('.js_pack_op_line.container_head:not(.processed):not(.hidden)')
-            var disabled = true;
-            $.each(qties,function(index, value){
-                if(value>0) {
-                    disabled = false;
-                }
-            });
-=======
-        });
->>>>>>> 4bef17cc
+        });
 
         if (disabled){
             if (container.length===0){
@@ -1029,53 +859,10 @@
                             self.on_searchbox(result.filter_loc);
                         }
                     }
-<<<<<<< HEAD
-                    if (result.operation_id !== false){
-                        self.refresh_ui(self.picking.id).then(function(){
-                            return self.picking_editor.blink(result.operation_id);
-                        });
-                    }
-                });
-        },
-        scan_product_id: function(product_id,increment,op_id){ //performs the same operation as a scan, but with product id instead, increment is the value to increment (-1 or 1)
-            var self = this;
-            return new instance.web.Model('stock.picking')
-                .call('process_product_id_from_ui', [self.picking.id, product_id, op_id, increment])
-                .then(function(result){
-                    return self.refresh_ui(self.picking.id);
-                });
-        },
-        pack: function(){
-            var self = this;
-            var pack_op_ids = self.picking_editor.get_current_op_selection(false);
-            if (pack_op_ids.length !== 0){
-                return new instance.web.Model('stock.picking')
-                    .call('action_pack',[[[self.picking.id]], pack_op_ids])
-                    .then(function(pack){
-                        //TODO: the functionality using current_package_id in context is not needed anymore
-                        instance.session.user_context.current_package_id = false;
-                        return self.refresh_ui(self.picking.id);
-                    });
-            }
-        },
-        drop_down: function(){
-            var self = this;
-            var pack_op_ids = self.picking_editor.get_current_op_selection(true);
-            if (pack_op_ids.length !== 0){
-                return new instance.web.Model('stock.pack.operation')
-                    .call('action_drop_down', [pack_op_ids])
-                    .then(function(){
-                            return self.refresh_ui(self.picking.id).then(function(){
-                                if (self.picking_editor.check_done()){
-                                    return self.done();
-                                }
-                            });
-=======
                 }
                 if (result.operation_id !== false){
                     self.refresh_ui(self.picking.id).then(function(){
                         return self.picking_editor.blink(result.operation_id);
->>>>>>> 4bef17cc
                     });
                 }
             });
