<?xml version="1.0" encoding="utf-8"?>
<odoo>
        <record id="view_pickingtype_filter" model="ir.ui.view">
            <field name="name">stock.picking.type.filter</field>
            <field name="model">stock.picking.type</field>
            <field name="arch" type="xml">
                <search string="Operation Type">
                    <field name="name"/>
                    <field name="warehouse_id"/>
                    <filter string="Archived" name="inactive" domain="[('active','=',False)]"/>
                    <group expand="0" string="Group By">
                        <filter string="Type of Operation" name="groupby_code" domain="[]" context="{'group_by': 'code'}"/>
                        <filter string="Warehouse" name="groupby_warehouse_id" domain="[]" context="{'group_by': 'warehouse_id'}"/>
                    </group>
                </search>
            </field>
        </record>
        <record model="ir.ui.view" id="view_picking_type_tree">
            <field name="name">Operation types</field>
            <field name="model">stock.picking.type</field>
            <field name="arch" type="xml">
                <tree string="Operation Types">
                    <field name="sequence" widget="handle"/>
                    <field name="name"/>
                    <field name="active" invisible="1"/>
                    <field name="warehouse_id" groups="stock.group_stock_multi_warehouses"/>
                    <field name="sequence_id" groups="base.group_no_one"/>
                    <field name="company_id" groups="base.group_multi_company"/>
                </tree>
            </field>
        </record>
        <record model="ir.ui.view" id="view_picking_type_form">
            <field name="name">Operation Types</field>
            <field name="model">stock.picking.type</field>
            <field name="arch" type="xml">
                <form string="Operation Types">
                    <sheet>
                        <widget name="web_ribbon" title="Archived" bg_color="bg-danger" attrs="{'invisible': [('active', '=', True)]}"/>
                        <group>
                            <group>
                                <field name="active" invisible="1"/>
                                <field name="name"/>
                                <field name="sequence_id" groups="base.group_no_one"/>
                                <field name="sequence_code"/>
                                <field name="warehouse_id" groups="stock.group_stock_multi_warehouses" force_save="1"/>
                                <field name="print_label" attrs="{'invisible': [('code', '!=', 'internal')]}"/>
                                <field name="reservation_method" attrs="{'invisible': [('code', '=', 'incoming')]}" widget="radio"/>
                                <label for="reservation_days_before" string="Reserve before scheduled date" attrs="{'invisible': ['|', ('code', '=', 'incoming'), ('reservation_method', '!=', 'by_date')]}"/>
                                <div class="o_row" attrs="{'invisible': ['|', ('code', '=', 'incoming'), ('reservation_method', '!=', 'by_date')]}">
                                    <span><field name="reservation_days_before" style="width: 23px;"/> days before/</span>
                                    <span><field name="reservation_days_before_priority" style="width: 23px;"/> days before when starred</span>
                                </div>
                            </group>
                            <group>
                                <field name="code"/>
                                <field name="company_id" groups="base.group_multi_company" options="{'no_create': True}"/>
                                <field attrs='{"invisible": [("code", "not in", ["incoming", "outgoing", "internal"])]}' name="return_picking_type_id"/>
                                <field name="show_operations"/>
                                <field name="show_reserved" attrs="{'invisible': [('code', '!=', 'incoming')]}"/>
                            </group>
                        </group>
                        <group>
                            <group attrs='{"invisible": [("code", "not in", ["incoming", "outgoing", "internal"])]}' string="Traceability" groups="stock.group_production_lot" name="stock_picking_type_lot">
                                <field name="use_create_lots"/>
                                <field name="use_existing_lots"/>
                            </group>
                            <group attrs='{"invisible": [("code", "not in", ["incoming", "outgoing", "internal"])]}' string="Packages" groups="stock.group_tracking_lot">
                                <field name="show_entire_packs"/>
                            </group>
                            <!-- As this group will be hidden without multi_loccation, you will not be able to create a
                             picking type with the code 'Internal', which make sense, but as the field 'code' on picking
                             types can't be partially hidden, you can still select the code internal in the form view -->
                            <group string="Locations" groups="stock.group_stock_multi_locations">
                                <field name="default_location_src_id" options="{'no_create': True}" attrs="{'required': [('code', 'in', ('internal', 'outgoing'))]}"/>
                                <field name="default_location_dest_id" options="{'no_create': True}" attrs="{'required': [('code', 'in', ('internal', 'incoming'))]}"/>
                            </group>
                        </group>
                    </sheet>
                </form>
            </field>
        </record>

        <record id="stock_picking_type_action" model="ir.actions.act_window">
            <field name="name">Inventory Overview</field>
            <field name="res_model">stock.picking.type</field>
            <field name="type">ir.actions.act_window</field>
            <field name="view_mode">kanban,form</field>
            <field name="help" type="html">
              <p class="o_view_nocontent_smiling_face">
                Create a new operation type
              </p><p>
                The operation type system allows you to assign each stock
                operation a specific type which will alter its views accordingly.
                On the operation type you could e.g. specify if packing is needed by default,
                if it should show the customer.
              </p>
            </field>
        </record>

        <record id="action_picking_type_list" model="ir.actions.act_window">
            <field name="name">Operations Types</field>
            <field name="res_model">stock.picking.type</field>
            <field name="type">ir.actions.act_window</field>
            <field name="view_mode">tree,form</field>
            <field name="help" type="html">
                <p class="o_view_nocontent_smiling_face">
                    No transfer found. Let's create one!
                </p><p>
                    Transfers allow you to move products from one location to another.
                </p>
            </field>

        </record>

        <menuitem
            action="stock_picking_type_action"
            id="stock_picking_type_menu"
            parent="menu_stock_root" sequence="0"
            name="Overview"/>

        <menuitem id="menu_pickingtype" name="Operations Types" parent="stock.menu_warehouse_config" action="action_picking_type_list" sequence="5"/>

        <record model="ir.ui.view" id="stock_picking_calendar">
            <field name="name">stock.picking.calendar</field>
            <field name="model">stock.picking</field>
            <field name="priority" eval="2"/>
            <field name="arch" type="xml">
                <calendar string="Calendar View" date_start="scheduled_date" color="partner_id" event_limit="5">
                    <field name="partner_id" filters="1"/>
                    <field name="origin"/>
                    <field name="picking_type_id"/>
                    <field name="state"/>
                </calendar>
            </field>
        </record>

        <record model="ir.ui.view" id="stock_picking_kanban">
            <field name="name">stock.picking.kanban</field>
            <field name="model">stock.picking</field>
            <field name="arch" type="xml">
                <kanban class="o_kanban_mobile" sample="1">
                    <field name="name"/>
                    <field name="partner_id"/>
                    <field name="location_dest_id"/>
                    <field name="state"/>
                    <field name="scheduled_date"/>
                    <field name="activity_state"/>
                    <progressbar field="activity_state" colors='{"planned": "success", "today": "warning", "overdue": "danger"}'/>
                    <templates>
                        <t t-name="kanban-box">
                            <div t-attf-class="oe_kanban_card oe_kanban_global_click">
                                <div class="o_kanban_record_top mb8">
                                    <field name="priority" widget="priority"/>
                                    <div class="o_kanban_record_headings ml-1">
                                        <strong class="o_kanban_record_title"><span><t t-esc="record.name.value"/></span></strong>
                                    </div>
                                    <strong>
                                            <field name="state" widget="label_selection" options="{'classes': {'draft': 'default', 'cancel': 'default', 'waiting': 'warning', 'confirmed': 'warning', 'done': 'success'}}"/>
                                    </strong>
                                </div>
                                <div class="o_kanban_record_bottom">
                                    <div class="oe_kanban_bottom_left">
                                        <t t-esc="record.partner_id.value"/>
                                        <field name="activity_ids" widget="kanban_activity"/>
                                        <field name="json_popover" nolabel="1" widget="stock_rescheduling_popover" attrs="{'invisible': [('json_popover', '=', False)]}"/>
                                    </div>
                                    <div class="oe_kanban_bottom_right">
                                        <t t-esc="record.scheduled_date.value and record.scheduled_date.value.split(' ')[0] or False"/>
                                    </div>
                                </div>
                            </div>
                        </t>
                    </templates>
                </kanban>
            </field>
        </record>

        <record id="vpicktree" model="ir.ui.view">
            <field name="name">stock.picking.tree</field>
            <field name="model">stock.picking</field>
            <field name="arch" type="xml">
                <tree string="Picking list" js_class="lazy_column_list" multi_edit="1" sample="1">
                    <header>
                        <button name="do_unreserve" type="object" string="Unreserve"/>
                        <button name="action_assign" type="object" string="Check Availability"/>
                    </header>
                    <field name="priority" optional="show" widget="priority" nolabel="1"/>
                    <field name="name" decoration-bf="1"/>
                    <field name="location_id" options="{'no_create': True}" string="From" groups="stock.group_stock_multi_locations" optional="show"/>
                    <field name="location_dest_id" options="{'no_create': True}" string="To" groups="stock.group_stock_multi_locations" optional="show"/>
                    <field name="partner_id" optional="show"/>
                    <field name="is_signed" string="Signed" optional="hide" groups="stock.group_stock_sign_delivery"/>
                    <field name="user_id" optional="hide" widget="many2one_avatar_user"/>
                    <field name="scheduled_date" optional="show" widget="remaining_days" attrs="{'invisible':[('state', 'in', ('done', 'cancel'))]}"/>
                    <field name="picking_type_code" invisible="1"/>
                    <field name="products_availability_state" invisible="1" options='{"lazy": true}'/>
                    <field name="products_availability" options='{"lazy": true}'
                        optional="hide"
                        attrs="{'invisible': ['|', ('picking_type_code', '!=', 'outgoing'), ('state', 'not in', ['confirmed', 'waiting', 'assigned'])]}"
<<<<<<< HEAD
                        decoration-warning="products_availability_state == 'expected'"
                        decoration-danger="products_availability_state == 'late'"
                        decoration-success="products_availability_state == 'available'"/>
=======
                        decoration-success="state == 'assigned' or products_availability_state == 'available'"
                        decoration-warning="state != 'assigned' and products_availability_state in ('expected', 'available')"
                        decoration-danger="state != 'assigned' and products_availability_state == 'late'"/>
>>>>>>> 4d11cb0e
                    <field name="date_deadline" optional="hide" widget="remaining_days" attrs="{'invisible':[('state', 'in', ('done', 'cancel'))]}"/>
                    <field name="date_done" string="Effective Date" optional="hide"/>
                    <field name="origin" optional="show"/>
                    <field name="backorder_id" optional="hide"/>
                    <field name="picking_type_id" optional="hide"/>
                    <field name="company_id" groups="base.group_multi_company" optional="show"/>
                    <field name="state" optional="show" widget="badge" decoration-success="state == 'done'" decoration-info="state not in ('done', 'cancel', 'draft')" decoration-muted="state == 'draft'"/>
                    <field name="activity_exception_decoration" widget="activity_exception"/>
                    <field name="json_popover" nolabel="1" widget="stock_rescheduling_popover" attrs="{'invisible': [('json_popover', '=', False)]}"/>
                </tree>
            </field>
        </record>

        <record id="view_picking_form" model="ir.ui.view">
            <field name="name">stock.picking.form</field>
            <field name="model">stock.picking</field>
            <field eval="12" name="priority"/>
            <field name="arch" type="xml">
                <form string="Transfer">

                <field name="is_locked" invisible="1"/>
                <field name="show_mark_as_todo" invisible="1"/>
                <field name="show_check_availability" invisible="1"/>
                <field name="show_validate" invisible="1"/>
                <field name="show_lots_text" invisible="1"/>
                <field name="immediate_transfer" invisible="1"/>
                <field name="picking_type_code" invisible="1"/>
                <field name="hide_picking_type" invisible="1"/>
                <field name="show_operations" invisible="1" readonly="1"/>
                <field name="show_allocation" invisible="1"/>
                <field name="show_reserved" invisible="1" readonly="1"/>
                <field name="move_line_exist" invisible="1"/>
                <field name="has_packages" invisible="1"/>
                <field name="picking_type_entire_packs" invisible="1"/>
                <field name="use_create_lots" invisible="1"/>

                <header>
                    <button name="action_confirm" attrs="{'invisible': [('show_mark_as_todo', '=', False)]}" string="Mark as Todo" type="object" class="oe_highlight" groups="base.group_user" data-hotkey="x"/>
                    <button name="action_assign" attrs="{'invisible': [('show_check_availability', '=', False)]}" string="Check Availability" type="object" class="oe_highlight" groups="base.group_user"/>
                    <button name="button_validate" attrs="{'invisible': ['|', ('state', 'in', ('waiting','confirmed')), ('show_validate', '=', False)]}" string="Validate" type="object" class="oe_highlight" groups="stock.group_stock_user" data-hotkey="v"/>
                    <button name="button_validate" attrs="{'invisible': ['|', ('state', 'not in', ('waiting', 'confirmed')), ('show_validate', '=', False)]}" string="Validate" type="object" groups="stock.group_stock_user" class="o_btn_validate" data-hotkey="v"/>
                    <button name="action_set_quantities_to_reservation" attrs="{'invisible': ['|', ('show_validate', '=', False), ('immediate_transfer', '=', True)]}" string="Set quantities" type="object" groups="stock.group_stock_user" class="o_btn_validate" data-hotkey="g"/>
                    <widget name="signature" string="Sign" highlight="1"
                            attrs="{'invisible': ['|', '|', ('id', '=', False), ('picking_type_code', '!=', 'outgoing'), ('state', '!=', 'done')]}"
                            full_name="partner_id" groups="stock.group_stock_sign_delivery"/>
                    <widget name="signature" string="Sign"
                            attrs="{'invisible': ['|', '|', ('id', '=', False), ('picking_type_code', '!=', 'outgoing'), ('state', '=', 'done')]}"
                            full_name="partner_id" groups="stock.group_stock_sign_delivery"/>
                    <button name="do_print_picking" string="Print" groups="stock.group_stock_user" type="object" attrs="{'invisible': [('state', '!=', 'assigned')]}" data-hotkey="o"/>
                    <button string="Print Labels" type="object" name="action_open_label_layout"/>
                    <button name="%(action_report_delivery)d" string="Print" attrs="{'invisible': [('state', '!=', 'done')]}" type="action" groups="base.group_user" data-hotkey="o"/>
                    <button name="%(act_stock_return_picking)d" string="Return" attrs="{'invisible': [('state', '!=', 'done')]}" type="action" groups="base.group_user" data-hotkey="k"/>
                    <button name="do_unreserve" string="Unreserve" groups="base.group_user" type="object" attrs="{'invisible': ['|', '|', '|', ('picking_type_code', '=', 'incoming'), ('immediate_transfer', '=', True), '&amp;', ('state', '!=', 'assigned'), ('move_type', '!=', 'one'), '&amp;', ('state', 'not in', ('assigned', 'confirmed')), ('move_type', '=', 'one')]}" data-hotkey="w"/>
                    <button name="button_scrap" type="object" string="Scrap" attrs="{'invisible': ['|', '&amp;', ('picking_type_code', '=', 'incoming'), ('state', '!=', 'done'), '&amp;', ('picking_type_code', '=', 'outgoing'), ('state', '=', 'done')]}" data-hotkey="y"/>
                    <button name="action_toggle_is_locked" attrs="{'invisible': ['|', ('state', 'in', ('draft','cancel')), ('is_locked', '=', False)]}" string="Unlock" groups="stock.group_stock_manager" type="object" help="If the picking is unlocked you can edit initial demand (for a draft picking) or done quantities (for a done picking)." data-hotkey="l"/>
                    <button name="action_toggle_is_locked" attrs="{'invisible': [('is_locked', '=', True)]}" string="Lock" groups="stock.group_stock_manager" type="object" data-hotkey="l"/>
                    <field name="state" widget="statusbar" statusbar_visible="draft,confirmed,assigned,done" />
                    <button name="action_cancel" attrs="{'invisible': [('state', 'not in', ('assigned', 'confirmed', 'draft', 'waiting'))]}" string="Cancel" groups="base.group_user" type="object" data-hotkey="z"/>
                </header>
                <sheet>
                    <div class="oe_button_box" name="button_box">
                        <field name="has_scrap_move" invisible="True"/>
                        <field name="has_tracking" invisible="True"/>
                        <button name="action_see_move_scrap" string="Scraps" type="object"
                            class="oe_stat_button" icon="fa-arrows-v"
                            attrs="{'invisible': [('has_scrap_move', '=', False)]}"/>
                        <button name="action_see_packages" string="Packages" type="object"
                            class="oe_stat_button" icon="fa-cubes"
                            attrs="{'invisible': [('has_packages', '=', False)]}"/>
                        <button name="%(action_stock_report)d" icon="fa-arrow-up" class="oe_stat_button" string="Traceability" type="action" attrs="{'invisible': ['|', ('state', '!=', 'done'), ('has_tracking', '=', False)]}" groups="stock.group_production_lot"/>
                        <button name="action_view_reception_report" string="Allocation" type="object"
                            context="{'default_picking_ids': [id]}"
                            class="oe_stat_button" icon="fa-list"
                            attrs="{'invisible': [('show_allocation', '=', False)]}"
                            groups="stock.group_reception_report"/>
                        <!-- Use the following button to avoid onchange on one2many -->
                        <button name="action_picking_move_tree"
                            class="oe_stat_button"
                            icon="fa-arrows-v"
                            type="object"
                            help="List view of operations"
                            groups="base.group_no_one"
                            attrs="{'invisible': ['|', '&amp;', ('show_operations', '=', True), '|', ('is_locked', '=', True), ('state', '=', 'done'), '&amp;', ('state', '=', 'done'), ('is_locked', '=', True)]}"
                            context="{'picking_type_code': picking_type_code, 'default_picking_id': id, 'form_view_ref':'stock.view_move_form', 'address_in_id': partner_id, 'default_picking_type_id': picking_type_id, 'default_location_id': location_id, 'default_location_dest_id': location_dest_id}">
                            <div class="o_form_field o_stat_info">
                                <span class="o_stat_text">Operations</span>
                            </div>
                        </button>
                    </div>
                    <div class="oe_title">
                        <h1>
                            <field name="priority" widget="priority" class="mr-3" attrs="{'invisible': [('name','=','/')]}"/>
                            <field name="name" attrs="{'invisible': [('name','=','/')]}"/>
                        </h1>
                    </div>
                    <group>
                        <group>
                            <div class="o_td_label">
                                <label for="partner_id" string="Delivery Address" style="font-weight:bold;"
                                       attrs="{'invisible': [('picking_type_code', '!=', 'outgoing')]}"/>
                                <label for="partner_id" string="Receive From" style="font-weight:bold;"
                                       attrs="{'invisible': [('picking_type_code', '!=', 'incoming')]}"/>
                                <label for="partner_id" string="Contact" style="font-weight:bold;"
                                       attrs="{'invisible': [('picking_type_code', 'in', ['incoming', 'outgoing'])]}"/>
                            </div>
                            <field name="partner_id" nolabel="1"/>
                            <field name="picking_type_id" attrs="{'invisible': [('hide_picking_type', '=', True)], 'readonly': [('state', '!=', 'draft')]}"/>
                            <field name="location_id" options="{'no_create': True}" groups="stock.group_stock_multi_locations" attrs="{'invisible': [('picking_type_code', '=', 'incoming')]}"/>
                            <field name="location_dest_id" options="{'no_create': True}" groups="stock.group_stock_multi_locations" attrs="{'invisible': [('picking_type_code', '=', 'outgoing')]}"/>
                            <field name="backorder_id" attrs="{'invisible': [('backorder_id','=',False)]}"/>
                        </group>
                        <group>
                            <label for="scheduled_date"/>
                            <div class="o_row">
                                <field name="scheduled_date" attrs="{'required': [('id', '!=', False)]}"
                                    decoration-warning="state not in ('done', 'cancel') and scheduled_date &lt; now"
                                    decoration-danger="state not in ('done', 'cancel') and scheduled_date &lt; current_date"
                                    decoration-bf="state not in ('done', 'cancel') and (scheduled_date &lt; current_date or scheduled_date &lt; now)"/>
                                <field name="json_popover" nolabel="1" widget="stock_rescheduling_popover" attrs="{'invisible': [('json_popover', '=', False)]}"/>
                            </div>
                            <field name="date_deadline" 
                                attrs="{'invisible': ['|', ('state', 'in', ('done', 'cancel')), ('date_deadline', '=', False)]}"
                                decoration-danger="date_deadline and date_deadline &lt; current_date"
                                decoration-bf="date_deadline and date_deadline &lt; current_date"/>
                            <field name="products_availability_state" invisible="1"/>
                            <field name="products_availability"
                                attrs="{'invisible': ['|', ('picking_type_code', '!=', 'outgoing'), ('state', 'not in', ['confirmed', 'waiting', 'assigned'])]}"
<<<<<<< HEAD
                                decoration-warning="products_availability_state == 'expected'"
                                decoration-danger="products_availability_state == 'late'"
                                decoration-success="products_availability_state == 'available'"/>
=======
                                decoration-success="state == 'assigned' or products_availability_state == 'available'"
                                decoration-warning="state != 'assigned' and products_availability_state in ('expected', 'available')"
                                decoration-danger="state != 'assigned' and products_availability_state == 'late'"/>
>>>>>>> 4d11cb0e
                            <field name="date_done" string="Effective Date" attrs="{'invisible': [('state', '!=', 'done')]}"/>
                            <field name="origin" placeholder="e.g. PO0032"/>
                            <field name="owner_id" groups="stock.group_tracking_owner"
                                   attrs="{'invisible': [('picking_type_code', '!=', 'incoming')]}"/>
                        </group>
                    </group>
                    <notebook>
                        <page string="Detailed Operations"
                            name="detailed_operations"
                            attrs="{'invisible': [('show_operations', '=', False)]}">
                            <field name="move_line_nosuggest_ids"
                                   attrs="{'readonly': ['|', '|', ('show_operations', '=', False), ('state', '=', 'cancel'), '&amp;', ('state', '=', 'done'), ('is_locked', '=', True)], 'invisible': [('show_reserved', '=', True)]}"
                                   context="{'tree_view_ref': 'stock.view_stock_move_line_detailed_operation_tree', 'default_picking_id': id, 'default_location_id': location_id, 'default_location_dest_id': location_dest_id, 'default_company_id': company_id}"/>
                            <field name="move_line_ids_without_package"
                                   attrs="{'readonly': ['|', '|', ('show_operations', '=', False), ('state', '=', 'cancel'), '&amp;', ('state', '=', 'done'), ('is_locked', '=', True)], 'invisible': [('show_reserved', '=', False)]}"
                                   context="{'tree_view_ref': 'stock.view_stock_move_line_detailed_operation_tree', 'default_picking_id': id, 'default_location_id': location_id, 'default_location_dest_id': location_dest_id, 'default_company_id': company_id}"/>
                            <field name="package_level_ids_details"
                                   context="{'default_location_id': location_id, 'default_location_dest_id': location_dest_id, 'default_company_id': company_id}"
                                   attrs="{'readonly': [('state', '=', 'done')], 'invisible': ['|', ('picking_type_entire_packs', '=', False), ('show_operations', '=', False)]}" />
                            <button class="oe_highlight" name="action_put_in_pack" type="object" string="Put in Pack" attrs="{'invisible': [('state', 'in', ('draft', 'done', 'cancel'))]}" groups="stock.group_tracking_lot" data-hotkey="shift+g"/>
                        </page>

                        <page string="Operations" name="operations">
                            <field name="move_ids_without_package" mode="tree,kanban"
                                attrs="{'readonly': ['&amp;', ('state', '=', 'done'), ('is_locked', '=', True)]}"
                                context="{'default_company_id': company_id, 'default_date': scheduled_date, 'default_date_deadline': date_deadline, 'picking_type_code': picking_type_code, 'default_picking_id': id, 'form_view_ref':'stock.view_move_form', 'address_in_id': partner_id, 'default_picking_type_id': picking_type_id, 'default_location_id': location_id, 'default_location_dest_id': location_dest_id, 'default_partner_id': partner_id}"
                                add-label="Add a Product">
                                <tree decoration-danger="not parent.immediate_transfer and state != 'done' and quantity_done > reserved_availability and show_reserved_availability" decoration-muted="scrapped == True or state == 'cancel' or (state == 'done' and is_locked == True)" string="Stock Moves" editable="bottom">
                                    <field name="company_id" invisible="1"/>
                                    <field name="name" invisible="1"/>
                                    <field name="state" invisible="1" readonly="0"/>
                                    <field name="picking_type_id" invisible="1"/>
                                    <field name="location_id" invisible="1"/>
                                    <field name="location_dest_id" invisible="1"/>
                                    <field name="partner_id" invisible="1"/>
                                    <field name="scrapped" invisible="1"/>
                                    <field name="picking_code" invisible="1"/>
                                    <field name="product_type" invisible="1"/>
                                    <field name="show_details_visible" invisible="1"/>
                                    <field name="show_reserved_availability" invisible="1"/>
                                    <field name="show_operations" invisible="1" readonly="1"/>
                                    <field name="additional" invisible="1"/>
                                    <field name="move_lines_count" invisible="1"/>
                                    <field name="is_locked" invisible="1"/>
                                    <field name="product_uom_category_id" invisible="1"/>
                                    <field name="has_tracking" invisible="1"/>
                                    <field name="display_assign_serial" invisible="1"/>
                                    <field name="product_id" required="1" context="{'default_detailed_type': 'product'}" attrs="{'readonly': ['|', '&amp;', ('state', '!=', 'draft'), ('additional', '=', False), ('move_lines_count', '&gt;', 0)]}"/>
                                    <field name="description_picking" string="Description" optional="hide"/>
                                    <field name="date" optional="hide"/>
                                    <field name="date_deadline" optional="hide"/>
                                    <field name="is_initial_demand_editable" invisible="1"/>
                                    <field name="is_quantity_done_editable" invisible="1"/>
                                    <field name="product_packaging_id" groups="product.group_stock_packaging"/>
                                    <field name="product_uom_qty" string="Demand" attrs="{'column_invisible': [('parent.immediate_transfer', '=', True)], 'readonly': ['|', ('is_initial_demand_editable', '=', False), '&amp;', '&amp;', ('show_operations', '=', True), ('is_locked', '=', True), ('is_initial_demand_editable', '=', False)]}"/>
<<<<<<< HEAD
                                    <button type="object" name="action_product_forecast_report" title="Forecast Report" icon="fa-area-chart" 
                                        attrs="{'invisible': ['|', ('forecast_availability', '&lt;', 0), '|', ('parent.immediate_transfer', '=', True), '&amp;', ('parent.picking_type_code', '=', 'outgoing'), ('state', '!=', 'draft')]}"/>
                                    <button type="object" name="action_product_forecast_report" title="Forecast Report" icon="fa-area-chart text-danger" 
=======
                                    <button type="object" name="action_product_forecast_report" icon="fa-area-chart" 
                                        attrs="{'invisible': ['|', ('forecast_availability', '&lt;', 0), '|', ('parent.immediate_transfer', '=', True), '&amp;', ('parent.picking_type_code', '=', 'outgoing'), ('state', '!=', 'draft')]}"/>
                                    <button type="object" name="action_product_forecast_report" icon="fa-area-chart text-danger" 
>>>>>>> 4d11cb0e
                                        attrs="{'invisible': ['|', ('forecast_availability', '&gt;=', 0), '|', ('parent.immediate_transfer', '=', True), '&amp;', ('parent.picking_type_code', '=', 'outgoing'), ('state', '!=', 'draft')]}"/>
                                    <field name="forecast_expected_date" invisible="1"/>
                                    <field name="forecast_availability" string="Reserved"
                                        attrs="{'column_invisible': ['|', '|', ('parent.state', 'in', ['draft', 'done']), ('parent.picking_type_code', '!=', 'outgoing'), ('parent.immediate_transfer', '=', True)]}" widget="forecast_widget"/>
                                    <field name="reserved_availability" string="Reserved"
                                        attrs="{'column_invisible': ['|', '|', ('parent.state', 'in', ['draft', 'done']), ('parent.picking_type_code', 'in', ['incoming', 'outgoing']), ('parent.immediate_transfer', '=', True)]}"/>
                                    <field name="product_qty" invisible="1" readonly="1"/>
                                    <field name="quantity_done" string="Done" attrs="{'readonly': [('is_quantity_done_editable', '=', False)], 'column_invisible':[('parent.state', '=', 'draft'), ('parent.immediate_transfer', '=', False)]}"/>
                                    <field name="product_uom" attrs="{'readonly': [('state', '!=', 'draft'), ('additional', '=', False)]}" options="{'no_open': True, 'no_create': True}" string="Unit of Measure" groups="uom.group_uom"/>
                                    <field name="lot_ids" widget="many2many_tags"
                                        groups="stock.group_production_lot"
                                        attrs="{'invisible': ['|', ('show_details_visible', '=', False), ('has_tracking', '!=', 'serial')]}"
                                        optional="hide"
                                        options="{'create': [('parent.use_create_lots', '=', True)]}"
                                        context="{'default_company_id': company_id, 'default_product_id': product_id, 'active_picking_id': parent.id}"
                                        domain="[('product_id','=',product_id)]"
                                    />
                                    <button name="action_show_details" type="object" icon="fa-list" width="0.1" title="Details"
                                            attrs="{'invisible': [('show_details_visible', '=', False)]}" options='{"warn": true}'/>
                                    <button name="action_assign_serial" type="object"
                                            icon="fa-plus-square"
                                            width="0.1"
                                            role="img" title="Assign Serial Numbers"
                                            attrs="{'invisible': ['|', ('display_assign_serial', '=', False), ('show_operations', '=', False)]}"/>
                                </tree>
                                <form string="Stock Moves">
                                    <header>
                                        <field name="state" widget="statusbar"/>
                                    </header>
                                    <group>
                                        <field name="product_uom_category_id" invisible="1"/>
                                        <field name="additional" invisible="1"/>
                                        <field name="move_lines_count" invisible="1"/>
                                        <field name="company_id" invisible="1"/>
                                        <field name="product_id" required="1" attrs="{'readonly': ['|', '&amp;', ('state', '!=', 'draft'), ('additional', '=', False), ('move_lines_count', '&gt;', 0)]}"/>
                                        <field name="is_initial_demand_editable" invisible="1"/>
                                        <field name="is_quantity_done_editable" invisible="1"/>
                                        <field name="product_uom_qty" attrs="{'invisible': [('parent.immediate_transfer', '=', True)], 'readonly': [('is_initial_demand_editable', '=', False)]}"/>
                                        <field name="reserved_availability" string="Reserved" attrs="{'invisible': (['|','|', ('parent.state','=', 'done'), ('parent.picking_type_code', 'in', ['outgoing', 'incoming']), ('parent.immediate_transfer', '=', True)])}"/>
                                        <field name="product_qty" invisible="1" readonly="1"/>
                                        <field name="forecast_expected_date" invisible="1"/>
                                        <field name="forecast_availability" string="Reserved" attrs="{'invisible': ['|', ('parent.picking_type_code', '!=', 'outgoing'), ('parent.state','=', 'done')]}" widget="forecast_widget"/>
                                        <field name="quantity_done" string="Done" attrs="{'readonly': [('is_quantity_done_editable', '=', False)]}"/>
                                        <field name="product_uom" attrs="{'readonly': [('state', '!=', 'draft'), ('id', '!=', False)]}" options="{'no_open': True, 'no_create': True}" string="Unit of Measure" groups="uom.group_uom"/>
                                        <field name="description_picking" string="Description"/>
                                    </group>
                                </form>
                            </field>
                            <field name="id" invisible="1"/>
                            <field name="package_level_ids" context="{'default_location_id': location_id, 'default_location_dest_id': location_dest_id, 'default_company_id': company_id}" attrs="{'readonly': [('state', '=', 'done')], 'invisible': ['|', ('picking_type_entire_packs', '=', False), ('show_operations', '=', True)]}" />
                            <button class="oe_highlight" name="action_put_in_pack" type="object" string="Put in Pack" attrs="{'invisible': [('state', 'in', ('draft', 'done', 'cancel'))]}" groups="stock.group_tracking_lot" data-hotkey="shift+g"/>
                        </page>
                        <page string="Additional Info" name="extra">
                            <group>
                                <group string="Other Information" name="other_infos">
                                    <field name="picking_type_code" invisible="1"/>
                                    <field name="move_type" attrs="{'invisible': [('picking_type_code', '=', 'incoming')]}"/>
                                    <field name="user_id" domain="[('share', '=', False)]"/>
                                    <field name="group_id" groups="base.group_no_one"/>
                                    <field name="company_id" groups="base.group_multi_company" options="{'no_create': True}" force_save="1"/>
                                </group>
                            </group>
                        </page>
                        <page string="Note" name="note">
                            <field name="note" string="Note" placeholder="Add an internal note that will be printed on the Picking Operations sheet"/>
                        </page>
                    </notebook>
                </sheet>
                <div class="oe_chatter">
                    <field name="message_follower_ids"/>
                    <field name="activity_ids"/>
                    <field name="message_ids"/>
                </div>
                </form>
            </field>
        </record>

        <record id="view_picking_internal_search" model="ir.ui.view">
            <field name="name">stock.picking.internal.search</field>
            <field name="model">stock.picking</field>
            <field name="arch" type="xml">
                <search string="Picking Lists">
                    <field name="name" string="Transfer" filter_domain="['|', ('name', 'ilike', self), ('origin', 'ilike', self)]"/>
                    <field name="partner_id" filter_domain="[('partner_id', 'child_of', self)]"/>
                    <field name="origin"/>
                    <field name="product_id"/>
                    <field name="picking_type_id"/>
                    <filter name="my_transfers" string="My Transfers" domain="[('user_id', '=', uid)]"/>
                    <filter string="Starred" name="starred" domain="[('priority', '=', '1')]"/>
                    <separator/>
                    <filter name="draft" string="Draft" domain="[('state', '=', 'draft')]" help="Draft Moves"/>
                    <filter name="waiting" string="Waiting" domain="[('state', 'in', ('confirmed', 'waiting'))]" help="Waiting Moves"/>
                    <filter name="available" string="Ready" domain="[('state', '=', 'assigned')]" help="Assigned Moves"/>
                    <filter name="done" string="Done" domain="[('state', '=', 'done')]" help="Pickings already processed"/>
                    <filter name="cancel" string="Cancelled" domain="[('state', '=', 'cancel')]" help="Cancelled Moves"/>
                    <separator/>
                    <filter name="late" string="Late" help="Deadline exceed or/and by the scheduled"
                        domain="[('state', 'in', ('assigned', 'waiting', 'confirmed')), '|', '|', ('has_deadline_issue', '=', True), ('date_deadline', '&lt;', current_date), ('scheduled_date', '&lt;', current_date)]"/> 
                    <filter string="Planning Issues" name="planning_issues" help="Transfers that are late on scheduled time or one of pickings will be late"
                        domain="['|', ('delay_alert_date', '!=', False), '&amp;', ('scheduled_date','&lt;', time.strftime('%%Y-%%m-%%d %%H:%%M:%%S')), ('state', 'in', ('assigned', 'waiting', 'confirmed'))]"/>
                    <separator/>
                    <filter name="backorder" string="Backorders" domain="[('backorder_id', '!=', False), ('state', 'in', ('assigned', 'waiting', 'confirmed'))]" help="Remaining parts of picking partially processed"/>
                    <separator/>
                    <filter invisible="1" string="Late Activities" name="activities_overdue"
                        domain="[('my_activity_date_deadline', '&lt;', context_today().strftime('%Y-%m-%d'))]"
                        help="Show all records which has next action date is before today"/>
                    <filter invisible="1" string="Today Activities" name="activities_today"
                        domain="[('my_activity_date_deadline', '=', context_today().strftime('%Y-%m-%d'))]"/>
                    <filter invisible="1" string="Future Activities" name="activities_upcoming_all"
                        domain="[('my_activity_date_deadline', '&gt;', context_today().strftime('%Y-%m-%d'))]"/>
                    <separator/>
                    <filter string="Warnings" name="activities_exception"
                        domain="[('activity_exception_decoration', '!=', False)]"/>
                    <group expand="0" string="Group By">
                        <filter string="Status" name="status" domain="[]" context="{'group_by': 'state'}"/>
                        <filter string="Scheduled Date" name="expected_date" domain="[]" context="{'group_by': 'scheduled_date'}"/>
                        <filter string="Source Document" name="origin" domain="[]" context="{'group_by': 'origin'}"/>
                        <filter string="Operation Type" name="picking_type" domain="[]" context="{'group_by': 'picking_type_id'}"/>
                    </group>
                </search>
            </field>
        </record>

        <record id="action_picking_tree_all" model="ir.actions.act_window">
            <field name="name">Transfers</field>
            <field name="res_model">stock.picking</field>
            <field name="type">ir.actions.act_window</field>
            <field name="view_mode">tree,kanban,form,calendar</field>
            <field name="domain"></field>
            <field name="context">{'contact_display': 'partner_address', 'default_company_id': allowed_company_ids[0]}</field>
            <field name="search_view_id" ref="view_picking_internal_search"/>
            <field name="help" type="html">
                <p class="o_view_nocontent_smiling_face">
                    No transfer found. Let's create one!
                </p><p>
                    Transfers allow you to move products from one location to another.
                </p>
            </field>
        </record>

        <record id="action_validate_picking" model="ir.actions.server">
            <field name="name">Validate</field>
            <field name="model_id" ref="stock.model_stock_picking"/>
            <field name="binding_model_id" ref="stock.model_stock_picking"/>
            <field name="binding_view_types">list</field>
            <field name="state">code</field>
            <field name="code">
            if records:
                res = records.button_validate()
                if isinstance(res, dict):
                    action = res
            </field>
        </record>

        <record id="action_unreserve_picking" model="ir.actions.server">
            <field name="name">Unreserve</field>
            <field name="model_id" ref="stock.model_stock_picking"/>
            <field name="binding_model_id" ref="stock.model_stock_picking"/>
            <field name="binding_view_types">list</field>
            <field name="state">code</field>
            <field name="code">
            if records:
                records.do_unreserve()
            </field>
        </record>

        <record id="action_lead_mass_mail" model="ir.actions.act_window">
            <field name="name">Send email</field>
            <field name="res_model">mail.compose.message</field>
            <field name="view_mode">form</field>
            <field name="target">new</field>
            <field name="context" eval="{
                'default_composition_mode': 'mass_mail',
                'default_use_template': False,
            }"/>
            <field name="binding_model_id" ref="stock.model_stock_picking"/>
            <field name="binding_view_types">list</field>
        </record>

        <menuitem id="all_picking" name="Transfers" parent="menu_stock_warehouse_mgmt" sequence="5" action="action_picking_tree_all" groups="stock.group_stock_manager,stock.group_stock_user"/>

        <record id="stock_picking_action_picking_type" model="ir.actions.act_window">
            <field name="name">All Transfers</field>
            <field name="res_model">stock.picking</field>
            <field name="type">ir.actions.act_window</field>
            <field name="view_mode">tree,kanban,form,calendar</field>
            <field name="domain"></field>
            <field name="context">{'contact_display': 'partner_address'}</field>
            <field name="search_view_id" ref="view_picking_internal_search"/>
            <field name="help" type="html">
                <p class="o_view_nocontent_smiling_face">
                    No transfer found. Let's create one!
                </p><p>
                    Transfers allow you to move products from one location to another.
                </p>
            </field>
        </record>

        <record id="action_picking_tree_ready" model="ir.actions.act_window">
            <field name="name">To Do</field>
            <field name="res_model">stock.picking</field>
            <field name="type">ir.actions.act_window</field>
            <field name="view_mode">tree,kanban,form,calendar</field>
            <field name="domain"></field>
            <field name="context">{'contact_display': 'partner_address', 'search_default_available': 1}</field>
            <field name="search_view_id" ref="view_picking_internal_search"/>
            <field name="help" type="html">
                <p class="o_view_nocontent_smiling_face">
                    No transfer found. Let's create one!
                </p><p>
                    Transfers allow you to move products from one location to another.
                </p>
            </field>
       </record>

        <record id="action_picking_tree_waiting" model="ir.actions.act_window">
            <field name="name">Waiting Transfers</field>
            <field name="res_model">stock.picking</field>
            <field name="type">ir.actions.act_window</field>
            <field name="view_mode">tree,kanban,form,calendar</field>
            <field name="domain"></field>
            <field name="context">{'contact_display': 'partner_address', 'search_default_waiting': 1}</field>
            <field name="search_view_id" ref="view_picking_internal_search"/>
            <field name="help" type="html">
                <p class="o_view_nocontent_smiling_face">
                    No transfer found. Let's create one!
                </p><p>
                    Transfers allow you to move products from one location to another.
                </p>
            </field>
        </record>

        <record id="action_picking_tree_late" model="ir.actions.act_window">
            <field name="name">Late Transfers</field>
            <field name="res_model">stock.picking</field>
            <field name="type">ir.actions.act_window</field>
            <field name="view_mode">tree,kanban,form,calendar</field>
            <field name="domain"></field>
            <field name="context">{'contact_display': 'partner_address', 'search_default_planning_issues': 1}</field>
            <field name="search_view_id" ref="view_picking_internal_search"/>
            <field name="help" type="html">
                <p class="o_view_nocontent_smiling_face">
                    No transfer found. Let's create one!
                </p><p>
                    Transfers allow you to move products from one location to another.
                </p>
            </field>
        </record>

        <record id="action_picking_tree_backorder" model="ir.actions.act_window">
            <field name="name">Backorders</field>
            <field name="res_model">stock.picking</field>
            <field name="type">ir.actions.act_window</field>
            <field name="view_mode">tree,kanban,form,calendar</field>
            <field name="domain"></field>
            <field name="context">{'contact_display': 'partner_address', 'search_default_backorder': 1}</field>
            <field name="search_view_id" ref="view_picking_internal_search"/>
            <field name="help" type="html">
                <p class="o_view_nocontent_smiling_face">
                    No transfer found. Let's create one!
                </p>
                <p>
                    Transfers allow you to move products from one location to another.
                </p>
            </field>
        </record>

        <record id="action_get_picking_type_operations" model="ir.actions.act_window">
            <field name="name">Operations</field>
            <field name="res_model">stock.move.line</field>
            <field name="type">ir.actions.act_window</field>
            <field name="view_ids" eval="[(5, 0, 0),
                (0, 0, {'view_mode': 'tree', 'view_id': ref('stock.view_move_line_tree_detailed')})]"/>
            <field name="domain">[('picking_type_id', '=', active_id), ('picking_id', '!=', False)]</field>
            <field name="context">{
                'search_default_todo': '1',
            }</field>
            <field name="search_view_id" ref="stock_move_line_view_search"/>
            <field name="help" type="html">
                <p class="o_view_nocontent_smiling_face">
                    No operations found. Let's create a tranfer !
                </p>
                <p>
                    Transfers allow you to move products from one location to another.
                </p>
            </field>
        </record>

        <record id="action_picking_form" model="ir.actions.act_window">
            <field name="name">New Transfer</field>
            <field name="res_model">stock.picking</field>
            <field name="type">ir.actions.act_window</field>
            <field name="view_mode">form</field>
            <field name="domain"></field>
            <field name="context">{
                    'search_default_picking_type_id': [active_id],
                    'default_picking_type_id': active_id,
                    'contact_display': 'partner_address',
            }
            </field>
            <field name="search_view_id" ref="view_picking_internal_search"/>
            <field name="help" type="html">
                <p class="o_view_nocontent_smiling_face">
                    No transfer found. Let's create one!
                </p>
                <p>
                    Transfers allow you to move products from one location to another.
                </p>
            </field>
        </record>
        <record id="do_view_pickings" model="ir.actions.act_window">
            <field name="name">Transfers for Groups</field>
            <field name="res_model">stock.picking</field>
            <field name="view_mode">tree,form</field>
            <field name="domain">[('group_id','=',active_id)]</field>
        </record>

        <record id="stock_picking_type_kanban" model="ir.ui.view">
            <field name="name">stock.picking.type.kanban</field>
            <field name="model">stock.picking.type</field>
            <field name="arch" type="xml">
                <kanban class="oe_background_grey o_kanban_dashboard o_emphasize_colors o_stock_kanban" create="0" group_create="false">
                    <field name="color"/>
                    <field name="code" readonly="1"/>
                    <field name="count_picking_ready"/>
                    <field name="count_picking_draft"/>
                    <field name="count_picking_waiting"/>
                    <field name="count_picking_late"/>
                    <field name="count_picking_backorders"/>
                    <templates>
                        <t t-name="kanban-box">
                            <div t-if="['incoming', 'outgoing', 'internal'].indexOf(record.code.raw_value) > -1" t-attf-class="#{!selection_mode ? kanban_color(record.color.raw_value) : ''}" name="stock_picking">
                                <div>
                                    <div t-attf-class="o_kanban_card_header">
                                        <div class="o_kanban_card_header_title">
                                            <div class="o_primary" t-if="!selection_mode">
                                                <a type="object" name="get_stock_picking_action_picking_type">
                                                    <field name="name"/>
                                                </a>
                                            </div>
                                            <div class="o_primary" t-if="selection_mode">
                                                <field name="name"/>
                                            </div>
                                            <div class="o_secondary"><field class="o_secondary"  name="warehouse_id" readonly="1" groups="stock.group_stock_multi_warehouses"/></div>
                                        </div>
                                        <div class="o_kanban_manage_button_section" t-if="!selection_mode">
                                            <a class="o_kanban_manage_toggle_button" href="#"><i class="fa fa-ellipsis-v" role="img" aria-label="Manage" title="Manage"/></a>
                                        </div>
                                    </div>
                                    <div class="container o_kanban_card_content" t-if="!selection_mode">
                                        <div class="row">
                                            <div class="col-6 o_kanban_primary_left">
                                                <button class="btn btn-primary" name="get_action_picking_tree_ready" type="object">
                                                    <span t-if="record.code.raw_value =='incoming'"><t t-esc="record.count_picking_ready.value"/> To Process</span>
                                                    <span t-if="record.code.raw_value =='outgoing'"><t t-esc="record.count_picking_ready.value"/> To Process</span>
                                                    <span t-if="record.code.raw_value =='internal'"><t t-esc="record.count_picking_ready.value"/> To Process</span>
                                                </button>
                                            </div>
                                            <div class="col-6 o_kanban_primary_right">
                                                <div t-if="record.count_picking_ready.raw_value > 0" class="row">
                                                </div>

                                                <div t-if="record.count_picking_waiting.raw_value > 0" class="row">
                                                    <div class="col-12">
                                                        <a name="get_action_picking_tree_waiting" type="object">
                                                            <field name="count_picking_waiting"/>
                                                            Waiting
                                                        </a>
                                                    </div>
                                                </div>

                                                <div t-if="record.count_picking_late.raw_value > 0" class="row">
                                                    <div class="col-12">
                                                        <a class="oe_kanban_stock_picking_type_list" name="get_action_picking_tree_late" type="object">
                                                            <field name="count_picking_late"/>
                                                            Late
                                                        </a>
                                                    </div>
                                                </div>

                                                <div t-if="record.count_picking_backorders.raw_value > 0" class="row" name="picking_type_backorder_count">
                                                    <div class="col-12">
                                                        <a class="oe_kanban_stock_picking_type_list" name="get_action_picking_tree_backorder" type="object">
                                                            <field name="count_picking_backorders"/>
                                                            Back Orders
                                                        </a>
                                                    </div>
                                                </div>
                                            </div>
                                        </div>
                                    </div><div class="container o_kanban_card_manage_pane dropdown-menu" role="menu">
                                        <div class="row">
                                            <div class="col-6 o_kanban_card_manage_section o_kanban_manage_view">
                                                <div role="menuitem" class="o_kanban_card_manage_title">
                                                    <span t-if="record.code.raw_value == 'internal'">Transfers</span>
                                                    <span t-else="">View</span>
                                                </div>
                                                <div role="menuitem">
                                                    <a name="get_stock_picking_action_picking_type" type="object">All</a>
                                                </div>
                                                <div role="menuitem">
                                                    <a name="get_action_picking_tree_ready" type="object">Ready</a>
                                                </div>
                                                <div role="menuitem">
                                                    <a name="get_action_picking_tree_waiting" type="object">Waiting</a>
                                                </div>
                                                <div role="menuitem">
                                                    <a name="get_action_picking_type_operations" type="object">Operations</a>
                                                </div>
                                            </div>
                                            <div class="col-6 o_kanban_card_manage_section o_kanban_manage_new">
                                                <div role="menuitem" class="o_kanban_card_manage_title">
                                                    <span>New</span>
                                                </div>
                                                <div role="menuitem">
                                                    <a name="%(action_picking_form)d" type="action" context="{'default_immediate_transfer': True}">Immediate Transfer</a>
                                                </div>
                                                <div role="menuitem">
                                                    <a name="%(action_picking_form)d" type="action">Planned Transfer</a>
                                                </div>
                                            </div>
                                        </div>

                                        <div t-if="widget.editable" class="o_kanban_card_manage_settings row">
                                            <div class="col-8" role="menuitem" aria-haspopup="true">
                                                <ul class="oe_kanban_colorpicker" data-field="color" role="menu"/>
                                            </div>
                                            <div role="menuitem" class="col-4">
                                                <a class="dropdown-item" role="menuitem" type="edit">Configuration</a>
                                            </div>
                                        </div>
                                    </div>
                                </div>
                            </div>
                        </t>

                    </templates>
                </kanban>
            </field>
        </record>
</odoo><|MERGE_RESOLUTION|>--- conflicted
+++ resolved
@@ -197,15 +197,9 @@
                     <field name="products_availability" options='{"lazy": true}'
                         optional="hide"
                         attrs="{'invisible': ['|', ('picking_type_code', '!=', 'outgoing'), ('state', 'not in', ['confirmed', 'waiting', 'assigned'])]}"
-<<<<<<< HEAD
-                        decoration-warning="products_availability_state == 'expected'"
-                        decoration-danger="products_availability_state == 'late'"
-                        decoration-success="products_availability_state == 'available'"/>
-=======
                         decoration-success="state == 'assigned' or products_availability_state == 'available'"
                         decoration-warning="state != 'assigned' and products_availability_state in ('expected', 'available')"
                         decoration-danger="state != 'assigned' and products_availability_state == 'late'"/>
->>>>>>> 4d11cb0e
                     <field name="date_deadline" optional="hide" widget="remaining_days" attrs="{'invisible':[('state', 'in', ('done', 'cancel'))]}"/>
                     <field name="date_done" string="Effective Date" optional="hide"/>
                     <field name="origin" optional="show"/>
@@ -333,15 +327,9 @@
                             <field name="products_availability_state" invisible="1"/>
                             <field name="products_availability"
                                 attrs="{'invisible': ['|', ('picking_type_code', '!=', 'outgoing'), ('state', 'not in', ['confirmed', 'waiting', 'assigned'])]}"
-<<<<<<< HEAD
-                                decoration-warning="products_availability_state == 'expected'"
-                                decoration-danger="products_availability_state == 'late'"
-                                decoration-success="products_availability_state == 'available'"/>
-=======
                                 decoration-success="state == 'assigned' or products_availability_state == 'available'"
                                 decoration-warning="state != 'assigned' and products_availability_state in ('expected', 'available')"
                                 decoration-danger="state != 'assigned' and products_availability_state == 'late'"/>
->>>>>>> 4d11cb0e
                             <field name="date_done" string="Effective Date" attrs="{'invisible': [('state', '!=', 'done')]}"/>
                             <field name="origin" placeholder="e.g. PO0032"/>
                             <field name="owner_id" groups="stock.group_tracking_owner"
@@ -397,15 +385,9 @@
                                     <field name="is_quantity_done_editable" invisible="1"/>
                                     <field name="product_packaging_id" groups="product.group_stock_packaging"/>
                                     <field name="product_uom_qty" string="Demand" attrs="{'column_invisible': [('parent.immediate_transfer', '=', True)], 'readonly': ['|', ('is_initial_demand_editable', '=', False), '&amp;', '&amp;', ('show_operations', '=', True), ('is_locked', '=', True), ('is_initial_demand_editable', '=', False)]}"/>
-<<<<<<< HEAD
-                                    <button type="object" name="action_product_forecast_report" title="Forecast Report" icon="fa-area-chart" 
-                                        attrs="{'invisible': ['|', ('forecast_availability', '&lt;', 0), '|', ('parent.immediate_transfer', '=', True), '&amp;', ('parent.picking_type_code', '=', 'outgoing'), ('state', '!=', 'draft')]}"/>
-                                    <button type="object" name="action_product_forecast_report" title="Forecast Report" icon="fa-area-chart text-danger" 
-=======
                                     <button type="object" name="action_product_forecast_report" icon="fa-area-chart" 
                                         attrs="{'invisible': ['|', ('forecast_availability', '&lt;', 0), '|', ('parent.immediate_transfer', '=', True), '&amp;', ('parent.picking_type_code', '=', 'outgoing'), ('state', '!=', 'draft')]}"/>
                                     <button type="object" name="action_product_forecast_report" icon="fa-area-chart text-danger" 
->>>>>>> 4d11cb0e
                                         attrs="{'invisible': ['|', ('forecast_availability', '&gt;=', 0), '|', ('parent.immediate_transfer', '=', True), '&amp;', ('parent.picking_type_code', '=', 'outgoing'), ('state', '!=', 'draft')]}"/>
                                     <field name="forecast_expected_date" invisible="1"/>
                                     <field name="forecast_availability" string="Reserved"
@@ -423,7 +405,7 @@
                                         context="{'default_company_id': company_id, 'default_product_id': product_id, 'active_picking_id': parent.id}"
                                         domain="[('product_id','=',product_id)]"
                                     />
-                                    <button name="action_show_details" type="object" icon="fa-list" width="0.1" title="Details"
+                                    <button name="action_show_details" type="object" icon="fa-list" width="0.1"
                                             attrs="{'invisible': [('show_details_visible', '=', False)]}" options='{"warn": true}'/>
                                     <button name="action_assign_serial" type="object"
                                             icon="fa-plus-square"
