--- conflicted
+++ resolved
@@ -1,18 +1,6 @@
 # Translation of Odoo Server.
 # This file contains the translation of the following modules:
 # 	* stock
-<<<<<<< HEAD
-#
-# Amir <kenevist>, 2021.
-msgid ""
-msgstr ""
-"Project-Id-Version: Odoo Server 14.0+e\n"
-"Report-Msgid-Bugs-To: \n"
-"POT-Creation-Date: 2021-03-15 08:24+0000\n"
-"PO-Revision-Date: 2021-03-15 12:29+0330\n"
-"Last-Translator: Amir <kenevist>\n"
-"Language-Team: English <kde-i18n-doc@kde.org>\n"
-=======
 # 
 # Translators:
 # Abel Miri <miri1888@gmail.com>, 2020
@@ -38,7 +26,6 @@
 "PO-Revision-Date: 2020-09-07 08:19+0000\n"
 "Last-Translator: Far Har <fhari1234@gmail.com>, 2021\n"
 "Language-Team: Persian (https://www.transifex.com/odoo/teams/41243/fa/)\n"
->>>>>>> 4df53aae
 "MIME-Version: 1.0\n"
 "Content-Type: text/plain; charset=UTF-8\n"
 "Content-Transfer-Encoding: \n"
@@ -1704,11 +1691,7 @@
 msgid ""
 "Creating a new warehouse will automatically activate the Storage Locations "
 "setting"
-<<<<<<< HEAD
-msgstr "ایجاد یک انبار جدید به طور خودکار تنظیمات ذخیره‌سازی را فعال می‌کند"
-=======
-msgstr ""
->>>>>>> 4df53aae
+msgstr ""
 
 #. module: stock
 #: model:ir.model.fields,field_description:stock.field_stock_move__create_date
@@ -8509,17 +8492,4 @@
 #: code:addons/stock/static/src/xml/stock_orderpoint.xml:0
 #, python-format
 msgid "should be replenished to reach the maximum of"
-<<<<<<< HEAD
-msgstr "باید دوباره پر شود تا به حداکثر برسد "
-
-#. module: stock
-#: model:stock.picking.type,name:stock.chi_picking_type_in
-msgid "رسیدها"
-msgstr ""
-
-#. module: stock
-#: model:stock.picking.type,name:stock.chi_picking_type_out
-msgid "سفارشات تحویل"
-=======
->>>>>>> 4df53aae
 msgstr ""