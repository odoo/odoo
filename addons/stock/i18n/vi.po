# Translation of Odoo Server.
# This file contains the translation of the following modules:
# * stock
# 
# Translators:
# Martin Trigaux, 2017
# fanha99 <fanha99@hotmail.com>, 2017
# Su Pham Nghiep Vu <nghiepvusupham58@gmail.com>, 2017
# son dang <son.dang@doda100.com>, 2017
# thanh nguyen <thanhnguyen.icsc@gmail.com>, 2017
# Phạm Lân <phamquanglan@gmail.com>, 2017
# trieu le <trieu.lth@gmail.com>, 2017
# Ly The Thanh <lythanh24@gmail.com>, 2017
# file aio <fileaio@gmail.com>, 2017
# Thong Dong <thongdong7@gmail.com>, 2017
# Hoang Loc Le Huu <loclhh@gmail.com>, 2017
# Duy Pham <phamduy1812@gmail.com>, 2017
# PHAM QUOC MY <mypham2802@gmail.com>, 2017
# Thang Duong Bao <nothingctrl@gmail.com>, 2017
# Tuan Tran <tmtuan.projects@gmail.com>, 2017
# lam nguyen <lamev.inc@gmail.com>, 2017
# Duc Dao <blakice12@gmail.com>, 2017
# Dang Hanh <hanh.dtm@komit-consulting.com>, 2017
msgid ""
msgstr ""
"Project-Id-Version: Odoo Server 11.0\n"
"Report-Msgid-Bugs-To: \n"
"POT-Creation-Date: 2018-02-19 13:42+0000\n"
"PO-Revision-Date: 2018-02-19 13:42+0000\n"
"Last-Translator: Dang Hanh <hanh.dtm@komit-consulting.com>, 2017\n"
"Language-Team: Vietnamese (https://www.transifex.com/odoo/teams/41243/vi/)\n"
"MIME-Version: 1.0\n"
"Content-Type: text/plain; charset=UTF-8\n"
"Content-Transfer-Encoding: \n"
"Language: vi\n"
"Plural-Forms: nplurals=1; plural=0;\n"

#. module: stock
#: code:addons/stock/models/stock_move.py:230
#, python-format
msgid ""
"\n"
"\n"
"%s --> Product UoM is %s (%s) - Move UoM is %s (%s)"
msgstr ""
"\n"
"\n"
"%s --> Đơn vị sản phẩm là %s (%s) - Đơn vị Dịch chuyển là %s (%s)"

#. module: stock
#: code:addons/stock/models/stock_move.py:231
#, python-format
msgid ""
"\n"
"\n"
"Blocking: %s"
msgstr ""
"\n"
"\n"
"Đang khóa: %s"

#. module: stock
#: code:addons/stock/models/stock_move.py:308
#, python-format
msgid " (%s reserved)"
msgstr " (%s được xí)"

#. module: stock
#: code:addons/stock/models/stock_move.py:311
#, python-format
msgid " (reserved)"
msgstr " (được xí)"

#. module: stock
#: model:ir.model.fields,help:stock.field_stock_picking_state
msgid ""
" * Draft: not confirmed yet and will not be scheduled until confirmed.\n"
" * Waiting Another Operation: waiting for another move to proceed before it becomes automatically available (e.g. in Make-To-Order flows).\n"
" * Waiting: if it is not ready to be sent because the required products could not be reserved.\n"
" * Ready: products are reserved and ready to be sent. If the shipping policy is 'As soon as possible' this happens as soon as anything is reserved.\n"
" * Done: has been processed, can't be modified or cancelled anymore.\n"
" * Cancelled: has been cancelled, can't be confirmed anymore."
msgstr ""

#. module: stock
#: model:ir.ui.view,arch_db:stock.view_move_picking_form
msgid "#Products"
msgstr "SL Sản phẩm"

#. module: stock
#: code:addons/stock/models/stock_warehouse.py:481
#, python-format
msgid "%s: Supply Product from %s"
msgstr "%s: Cung cấp sản phẩm từ %s"

#. module: stock
#: code:addons/stock/models/res_company.py:24
#, python-format
msgid "%s: Transit Location"
msgstr "%s: Địa điểm Chuyển tiếp"

#. module: stock
#: model:ir.model.fields,help:stock.field_stock_move_line_state
#: model:ir.model.fields,help:stock.field_stock_move_state
msgid ""
"* New: When the stock move is created and not yet confirmed.\n"
"* Waiting Another Move: This state can be seen when a move is waiting for another one, for example in a chained flow.\n"
"* Waiting Availability: This state is reached when the procurement resolution is not straight forward. It may need the scheduler to run, a component to be manufactured...\n"
"* Available: When products are reserved, it is set to 'Available'.\n"
"* Done: When the shipment is processed, the state is 'Done'."
msgstr ""
"* Mới: Khi một dịch chuyển kho được tạo và chưa được xác nhận.\n"
"* Chờ dịch chuyển khác: Trạng thái này xuất hiện khi một dịch chuyển đang chờ một dịch chuyển khác, ví dụ như trong một chuỗi cung ứng.\n"
"* Chờ khả dụng: Trạng thái này xảy ra khi nó đang chờ sản phẩm có sẵn để dịch chuyển. Có thể cần phải chờ scheduler chạy, hay chờ một thành phần cần phải sản xuất ra...\n"
"* Khả dụng: Khi sản phẩm đã được xí và có sẵn để dịch chuyển.\n"
"* Hoàn thành: Khi một lô hàng được xử lý xong."

#. module: stock
#: model:ir.model.fields,help:stock.field_stock_location_usage
msgid ""
"* Vendor Location: Virtual location representing the source location for products coming from your vendors\n"
"* View: Virtual location used to create a hierarchical structures for your warehouse, aggregating its child locations ; can't directly contain products\n"
"* Internal Location: Physical locations inside your own warehouses,\n"
"* Customer Location: Virtual location representing the destination location for products sent to your customers\n"
"* Inventory Loss: Virtual location serving as counterpart for inventory operations used to correct stock levels (Physical inventories)\n"
"* Procurement: Virtual location serving as temporary counterpart for procurement operations when the source (vendor or production) is not known yet. This location should be empty when the procurement scheduler has finished running.\n"
"* Production: Virtual counterpart location for production operations: this location consumes the raw material and produces finished products\n"
"* Transit Location: Counterpart location that should be used in inter-company or inter-warehouses operations"
msgstr ""

#. module: stock
#: model:ir.ui.view,arch_db:stock.inventory_planner
msgid ", if accounting or purchase is installed"
msgstr ", nếu phân hệ kế toán hoặc mua hàng đã được cài đặt"

#. module: stock
#: model:ir.ui.view,arch_db:stock.inventory_planner
msgid "- The Odoo Team"
msgstr "- The Odoo ERPOnline Team"

#. module: stock
#: model:ir.ui.view,arch_db:stock.stock_warn_insufficient_qty_form_view
msgid ""
"<br/>\n"
"                    <strong>Here is your current inventory: </strong>"
msgstr ""
"<br/>\n"
"                    <strong>Tồn kho hiện tại của bạn: </strong>"

#. module: stock
#: model:ir.ui.view,arch_db:stock.inventory_planner
msgid ""
"<span class=\"label label-default text-center "
"odoo_purple\">'Available'</span>"
msgstr ""
"<span class=\"label label-default text-center odoo_purple\">'Khả "
"dụng'</span>"

#. module: stock
#: model:ir.ui.view,arch_db:stock.inventory_planner
msgid ""
"<span class=\"label label-default text-center odoo_purple\">Click on <span "
"class=\"fa fa-truck\"/> Delivery</span>"
msgstr ""
"<span class=\"label label-default text-center odoo_purple\">Bấm vào <span "
"class=\"fa fa-truck\"/> Bàn giao</span>"

#. module: stock
#: model:ir.ui.view,arch_db:stock.inventory_planner
msgid ""
"<span class=\"label label-default text-center odoo_purple\">Click on <span "
"class=\"fa fa-truck\"/> Shipment</span>"
msgstr ""
"<span class=\"label label-default text-center odoo_purple\">Bấm vào <span "
"class=\"fa fa-truck\"/> Lô hàng</span>"

#. module: stock
#: model:ir.ui.view,arch_db:stock.inventory_planner
msgid ""
"<span class=\"label label-default text-center odoo_purple\">Confirm "
"Order</span>"
msgstr ""
"<span class=\"label label-default text-center odoo_purple\">Xác nhận "
"Đơn hàng</span>"

#. module: stock
#: model:ir.ui.view,arch_db:stock.inventory_planner
msgid ""
"<span class=\"label label-default text-center odoo_purple\">Confirm "
"Sale</span>"
msgstr ""
"<span class=\"label label-default text-center odoo_purple\">Xác nhận "
"Bán</span>"

#. module: stock
#: model:ir.ui.view,arch_db:stock.inventory_planner
msgid ""
"<span class=\"label label-default text-center odoo_purple\">Find Incoming "
"Shipments</span>"
msgstr ""
"<span class=\"label label-default text-center odoo_purple\">Tìm lô hàng sắp "
"về</span>"

#. module: stock
#: model:ir.ui.view,arch_db:stock.inventory_planner
msgid ""
"<span class=\"label label-default text-center odoo_purple\">Process the "
"products</span>"
msgstr ""
"<span class=\"label label-default text-center odoo_purple\">Xử lý sản "
"phẩm</span>"

#. module: stock
#: model:ir.ui.view,arch_db:stock.inventory_planner
msgid ""
"<span class=\"label label-default text-center odoo_purple\">Validate the "
"Delivery</span>"
msgstr ""
"<span class=\"label label-default text-center odoo_purple\">Xác nhận Bàn "
"giao</span>"

#. module: stock
#: model:ir.ui.view,arch_db:stock.inventory_planner
msgid ""
"<span class=\"label label-default text-center odoo_purple\">Validate the "
"Receipt Order</span>"
msgstr ""
"<span class=\"label label-default text-center odoo_purple\">Xác nhận Nhận "
"hàng</span>"

#. module: stock
#: model:ir.ui.view,arch_db:stock.view_inventory_form
msgid "<span class=\"o_stat_text\">Details</span>"
msgstr "<span class=\"o_stat_text\">Chi tiết</span>"

#. module: stock
#: model:ir.ui.view,arch_db:stock.product_form_view_procurement_button
#: model:ir.ui.view,arch_db:stock.product_template_form_view_procurement_button
msgid "<span class=\"o_stat_text\">Forecasted</span>"
msgstr "<span class=\"o_stat_text\">Dự báo</span>"

#. module: stock
#: model:ir.ui.view,arch_db:stock.product_form_view_procurement_button
msgid ""
"<span class=\"o_stat_text\">Min :</span>\n"
"                                <span class=\"o_stat_text\">Max:</span>"
msgstr ""
"<span class=\"o_stat_text\">Tối thiểu :</span>\n"
"                                <span class=\"o_stat_text\">Tối đa:</span>"

#. module: stock
#: model:ir.ui.view,arch_db:stock.product_template_form_view_procurement_button
msgid ""
"<span class=\"o_stat_text\">Min:</span>\n"
"                                <span class=\"o_stat_text\">Max:</span>"
msgstr ""
"<span class=\"o_stat_text\">Tối thiểu:</span>\n"
"                                <span class=\"o_stat_text\">Tối đa:</span>"

#. module: stock
#: model:ir.ui.view,arch_db:stock.inventory_planner
msgid ""
"<span class=\"panel-title\">\n"
"                                        <span class=\"fa\" data-icon=\"\"/>\n"
"                                        <strong>Import a file</strong><br/>\n"
"                                        <span class=\"small\">Recommended if &gt;100 products</span>\n"
"                                    </span>"
msgstr ""
"<span class=\"panel-title\">\n"
"                                        <span class=\"fa\" data-icon=\"\"/>\n"
"                                        <strong>Import a file</strong><br/>\n"
"                                        <span class=\"small\">Được khuyến nghị nếu &gt;100 sản phẩm</span>\n"
"                                    </span>"

#. module: stock
#: model:ir.ui.view,arch_db:stock.inventory_planner
msgid ""
"<span class=\"panel-title\">\n"
"                                        <span class=\"fa\" data-icon=\"\"/>\n"
"                                        <strong>Import</strong><br/>\n"
"                                        <span class=\"small\">&gt; 50 vendors</span>\n"
"                                    </span>"
msgstr ""
"<span class=\"panel-title\">\n"
"                                        <span class=\"fa\" data-icon=\"\"/>\n"
"                                        <strong>Nhập</strong><br/>\n"
"                                        <span class=\"small\">&gt; 50 nhà cung cấp</span>\n"
"                                    </span>"

#. module: stock
#: model:ir.ui.view,arch_db:stock.inventory_planner
msgid ""
"<span class=\"panel-title\">\n"
"                                        <span class=\"fa\" data-icon=\"\"/>\n"
"                                        <strong> Create manually</strong><br/>\n"
"                                        <span class=\"small\">&lt; 50 vendors</span>\n"
"                                    </span>"
msgstr ""
"<span class=\"panel-title\">\n"
"                                        <span class=\"fa\" data-icon=\"\"/>\n"
"                                        <strong> Create manually</strong><br/>\n"
"                                        <span class=\"small\">&lt; 50 nhà cung cấp</span>\n"
"                                    </span>"

#. module: stock
#: model:ir.ui.view,arch_db:stock.inventory_planner
msgid ""
"<span class=\"panel-title\">\n"
"                                        <span class=\"fa\" data-icon=\"\"/>\n"
"                                        <strong> Create manually</strong><br/>\n"
"                                        <span class=\"small\">Recommended if &lt;100 products</span>\n"
"                                    </span>"
msgstr ""
"<span class=\"panel-title\">\n"
"                                        <span class=\"fa\" data-icon=\"\"/>\n"
"                                        <strong> Tạo Thủ công</strong><br/>\n"
"                                        <span class=\"small\">Được khuyến nghị nếu &lt;100 sản phẩm</span>\n"
"                                    </span>"

#. module: stock
#: model:ir.ui.view,arch_db:stock.inventory_planner
msgid ""
"<span class=\"panel-title\">\n"
"                                        <strong>From the Inventory application</strong>\n"
"                                    </span>"
msgstr ""
"<span class=\"panel-title\">\n"
"                                        <strong>Từ Phân hệ Kho</strong>\n"
"                                    </span>"

#. module: stock
#: model:ir.ui.view,arch_db:stock.inventory_planner
msgid ""
"<span class=\"panel-title\">\n"
"                                        <strong>From the Purchase application</strong>\n"
"                                    </span>"
msgstr ""
"<span class=\"panel-title\">\n"
"                                        <strong>Từ Phân hệ Mua sắm</strong>\n"
"                                    </span>"

#. module: stock
#: model:ir.ui.view,arch_db:stock.inventory_planner
msgid ""
"<span class=\"panel-title\">\n"
"                                        <strong>From the Sales application</strong>\n"
"                                    </span>"
msgstr ""
"<span class=\"panel-title\">\n"
"                                        <strong>Từ Phân hệ Bán</strong>\n"
"                                    </span>"

#. module: stock
#: model:ir.ui.view,arch_db:stock.report_delivery_document
#: model:ir.ui.view,arch_db:stock.report_picking
msgid "<span><strong>Customer Address:</strong></span>"
msgstr "<span><strong>Địa chỉ khách hàng:</strong></span>"

#. module: stock
#: model:ir.ui.view,arch_db:stock.report_picking
msgid "<span><strong>Delivery Address:</strong></span>"
msgstr "<span><strong>Địa chỉ bàn giao:</strong></span>"

#. module: stock
#: model:ir.ui.view,arch_db:stock.report_picking
msgid "<span><strong>Partner Address:</strong></span>"
msgstr "<span><strong>Địa chỉ Đối tác:</strong></span>"

#. module: stock
#: model:ir.ui.view,arch_db:stock.report_picking
msgid "<span><strong>Warehouse Address:</strong></span>"
msgstr "<span><strong>Địa chỉ Nhà kho:</strong></span>"

#. module: stock
#: model:ir.ui.view,arch_db:stock.stock_picking_type_kanban
msgid "<span>New</span>"
msgstr "<span>Mới</span>"

#. module: stock
#: model:ir.ui.view,arch_db:stock.report_picking
msgid "<span>No reservation or quantity done yet.</span>"
msgstr "<span>Không có xí trước hoặc chưa có sản phẩm hoàn thành</span>"

#. module: stock
#: model:ir.ui.view,arch_db:stock.stock_picking_type_kanban
msgid "<span>View</span>"
msgstr "<span>Xem</span>"

#. module: stock
#: model:ir.ui.view,arch_db:stock.inventory_planner
msgid ""
"<span>You need to install the Accounting or Purchases app to manage "
"vendors.</span>"
msgstr ""
"<span>Bạn cần cài đặt ứng dụng Kế toán hoặc Mua sắm để quản lý Nhà cung "
"cấp.</span>"

#. module: stock
#: model:ir.ui.view,arch_db:stock.inventory_planner
msgid ""
"<span>You need to install the Purchases Management app for this flow.</span>"
msgstr ""
"<span>Bạn cần phải cài đặt ứng dụng Quản lý Mua sắm cho chu trình "
"này.</span>"

#. module: stock
#: model:ir.ui.view,arch_db:stock.inventory_planner
msgid ""
"<span>You need to install the Sales Management app for this flow.</span>"
msgstr "<span>Bạn cần cài đặt ứng dụng Quản lý Bán cho chu trình này.</span>"

#. module: stock
#: model:ir.ui.view,arch_db:stock.view_template_property_form
msgid "<span>kg</span>"
msgstr ""

#. module: stock
#: model:ir.ui.view,arch_db:stock.view_template_property_form
msgid "<span>m³</span>"
msgstr ""

#. module: stock
#: model:ir.ui.view,arch_db:stock.message_head
msgid ""
"<strong>\n"
"                The done move line has been corrected.\n"
"            </strong>"
msgstr ""

#. module: stock
#: model:ir.ui.view,arch_db:stock.inventory_planner
msgid "<strong>Activate <i>Track lots or serial numbers</i></strong> in your"
msgstr ""
"<strong>Kích hoạt tính năng <i>Theo vết lô hàng hoặc số sê-ri</i></strong> "
"trong"

#. module: stock
#: model:ir.ui.view,arch_db:stock.inventory_planner
msgid ""
"<strong>Automated flows</strong>: from sale to delivery, and purchase to "
"reception"
msgstr ""
"<strong>Các chu trình tự động</strong>: từ bán đến giao hàng, từ mua hàng "
"đến nhận hàng"

#. module: stock
#: model:ir.ui.view,arch_db:stock.inventory_planner
msgid "<strong>Automated replenishment rules</strong>"
msgstr "<strong>Các Quy tắc tái bổ sung tự động</strong>"

#. module: stock
#: model:ir.ui.view,arch_db:stock.inventory_planner
msgid ""
"<strong>Available products</strong> are currently available for use in "
"filling a new order for purposes such as production or distribution. This "
"quantity does not include items already allocated to other orders or items "
"that are in transit from a supplier"
msgstr ""
"<strong>Sản phẩm Khả dụng</strong> là sản phẩm có sẵn để đáp ứng nhu cầu sản"
" xuất hay phân phối mới. Số lượng này không bao gồm các hạng mục đã được cấp"
" phát (xí phần) cho các đơn hàng hay lệnh sản xuất khác cũng như các hạng "
"mục đang chuyển tiếp từ nhà cung cấp"

#. module: stock
#: model:ir.ui.view,arch_db:stock.inventory_planner
msgid ""
"<strong>Buy:</strong> the product is bought from a vendor through a Purchase"
" Order"
msgstr ""
"<strong>Mua:</strong> sản phẩm được mua từ một nhà cung cấp thông qua một "
"Đơn hàng mua (Purchase Order)"

#. module: stock
#: model:ir.ui.view,arch_db:stock.report_picking
msgid "<strong>Commitment Date</strong>"
msgstr "<strong>Ngày Cam kết</strong>"

#. module: stock
#: model:ir.ui.view,arch_db:stock.inventory_planner
msgid ""
"<strong>Consumable products</strong> are always assumed to be in sufficient "
"quantity in your stock, therefore their available quantities are not tracked"
msgstr ""
"<strong>Sản phẩm tiêu dùng</strong> luôn được giả định có số lượng thích "
"đáng trong kho của bạn. Do đó, số lượng khả dụng sẽ không được tính toán"

#. module: stock
#: model:ir.ui.view,arch_db:stock.report_delivery_document
#: model:ir.ui.view,arch_db:stock.report_inventory
msgid "<strong>Date</strong>"
msgstr "<strong>Ngày</strong>"

#. module: stock
#: model:ir.ui.view,arch_db:stock.report_delivery_document
msgid "<strong>Delivered Quantity</strong>"
msgstr "<strong>Số lượng Đã giao</strong>"

#. module: stock
#: model:ir.ui.view,arch_db:stock.inventory_planner
msgid "<strong>Enjoy your Inventory management with Odoo!</strong>"
msgstr "<strong>Tận hưởng ứng dụng Quản lý Kho bằng Odoo!</strong>"

#. module: stock
#: model:ir.ui.view,arch_db:stock.inventory_planner
msgid "<strong>Import data</strong>"
msgstr "<strong>Nhập Dữ liệu</strong>"

#. module: stock
#: model:ir.ui.view,arch_db:stock.report_inventory
msgid "<strong>Inventory</strong>"
msgstr "<strong>Kiểm kê</strong>"

#. module: stock
#: model:ir.ui.view,arch_db:stock.report_inventory
msgid "<strong>Location</strong>"
msgstr "<strong>Địa điểm</strong>"

#. module: stock
#: model:ir.ui.view,arch_db:stock.inventory_planner
msgid ""
"<strong>Make to Order:</strong> the product is acquired only as demand "
"requires, each time a Sales Order is confirmed. This does not modify stock "
"in the medium term because you restock with the exact amount that was "
"ordered"
msgstr ""
"<strong>Theo đơn đặt hàng (MTO):</strong> hàng hoá chỉ được cung ứng theo "
"nhu cầu đơn hàng mà không quan tâm đến mức dự trữ tồn kho mỗi khi một đơn "
"hàng bán được xác nhận. Với cách này thì lượng dữ trữ của bạn sẽ không thay "
"đổi trong trung hạn bởi vì bạn tái dự trữ/nhập kho một lượng đúng bằng lượng"
" được đặt hàng."

#. module: stock
#: model:ir.ui.view,arch_db:stock.inventory_planner
msgid ""
"<strong>Make to Stock:</strong> your customers are supplied from available "
"stock. If the quantities in stock are too low to fulfill the order, a "
"Purchase Order is generated according the minimum stock rules in order to "
"get the products required"
msgstr ""
"<strong>Theo dự trữ (MTS):</strong> khách hàng của bạn được cung cấp hàng "
"hoá từ kho của bạn. Nếu số lượng hàng dự trữ trong kho quá ít hoặc không đủ "
"để đáp ứng đơn hàng, một đơn hàng mua sẽ được tạo căn cứ theo Quy tắc tái "
"cung ứng để nhằm cung ứng hàng hoá được yêu cầu"

#. module: stock
#: model:ir.ui.view,arch_db:stock.inventory_planner
msgid ""
"<strong>Manufacture:</strong> the product is manufactured internally or the "
"service is supplied from internal resources"
msgstr ""
"<strong>Sản xuất:</strong> sản phẩm được sản xuất nội bộ hoặc dịch vụ được "
"cung cấp từ các nguồn lực nội tại"

#. module: stock
#: model:ir.ui.view,arch_db:stock.view_stock_warehouse_orderpoint_kanban
msgid "<strong>Max qty :</strong>"
msgstr ""

#. module: stock
#: model:ir.ui.view,arch_db:stock.view_stock_warehouse_orderpoint_kanban
msgid "<strong>Min qty :</strong>"
msgstr ""

#. module: stock
#: model:ir.ui.view,arch_db:stock.inventory_planner
msgid ""
"<strong>No address defined on the supplier partner:</strong> you have to "
"complete an address for the default supplier for the product concerned."
msgstr ""
"<strong>Không có địa chỉ được khai báo ở đối tác cung cấp:</strong> bạn phải"
" hoàn thiện việc khai báo địa chỉ cho nhà cung cấp mặc định cho sản phẩm "
"liên quan."

#. module: stock
#: model:ir.ui.view,arch_db:stock.inventory_planner
msgid ""
"<strong>No bill of materials defined for production:</strong> you need to "
"create a BoM or indicate that the product can be purchased instead."
msgstr ""
"<strong>Không có Định mức nguyên liệu (BoM) được khai báo cho việc thực hiện"
" sản xuất:</strong> bạn cần tạo một BoM hoặc chỉ ra rằng sản phẩm này là sản"
" phẩm bạn mua về thay vì sản xuất ra nó."

#. module: stock
#: model:ir.ui.view,arch_db:stock.inventory_planner
msgid ""
"<strong>No quantity available in stock:</strong> you have to create a "
"reordering rule and put it in the order, or manually procure it."
msgstr ""
"<strong>Không đủ số lượng khả dụng trong kho:</strong> bạn phải tạo cho nó "
"một quy tắc tái cung cấp và đưa vào hoạt động, hoặc bạn phải tự cung ứng một"
" cách thủ công."

#. module: stock
#: model:ir.ui.view,arch_db:stock.inventory_planner
msgid ""
"<strong>No supplier available for a purchase:</strong> you have to define a "
"supplier in the Procurements tab of the product form."
msgstr ""
"<strong>Không có nhà cung cấp được khai báo cho việc mua sắm:</strong> bạn "
"phải xác định một nhà cung cấp trong tab Tồn kho trên form sản phẩm."

#. module: stock
#: model:ir.ui.view,arch_db:stock.inventory_planner
msgid ""
"<strong>On Hand products</strong> are physically located in the warehouse "
"location at the current time. This includes items that are already allocated"
" to fulfilling production needs or sales orders"
msgstr ""
"<strong>Sản phẩm có thực tế</strong> là số lượng hàng hoá có trong nhà kho "
"của bạn tại thời điểm hiện tại. Nó bao gồm cả các sản phẩm đã được cấp phát "
"(xí phần) để đáp ứng nhu cầu bán hàng hay sản xuất."

#. module: stock
#: model:ir.ui.view,arch_db:stock.report_delivery_document
#: model:ir.ui.view,arch_db:stock.report_picking
msgid "<strong>Order (Origin)</strong>"
msgstr "<strong>Lệnh (Gốc)</strong>"

#. module: stock
#: model:ir.ui.view,arch_db:stock.report_delivery_document
msgid "<strong>Ordered Quantity</strong>"
msgstr "<strong>Số lượng được đặt</strong>"

#. module: stock
#: model:ir.ui.view,arch_db:stock.report_inventory
msgid "<strong>Package</strong>"
msgstr "<strong>Đóng gói</strong>"

#. module: stock
#: model:ir.ui.view,arch_db:stock.report_delivery_document
#: model:ir.ui.view,arch_db:stock.report_inventory
msgid "<strong>Product</strong>"
msgstr "<strong>Sản phẩm</strong>"

#. module: stock
#: model:ir.ui.view,arch_db:stock.report_inventory
msgid "<strong>Production Lot</strong>"
msgstr "<strong>Lô Sản xuất</strong>"

#. module: stock
#: model:ir.ui.view,arch_db:stock.view_stock_move_kanban
msgid "<strong>Qty: </strong>"
msgstr ""

#. module: stock
#: model:ir.ui.view,arch_db:stock.report_inventory
msgid "<strong>Quantity</strong>"
msgstr "<strong>Số lượng</strong>"

#. module: stock
#: model:ir.ui.view,arch_db:stock.report_picking
msgid "<strong>Scheduled Date</strong>"
msgstr "<strong>Ngày ấn định</strong>"

#. module: stock
#: model:ir.ui.view,arch_db:stock.inventory_planner
msgid ""
"<strong>Service products</strong> are non-material products provided by a "
"company or an individual"
msgstr ""
"<strong>Sản phẩm kiểu dịch vụ</strong> là các sản phẩm phi vật thể được cung"
" cấp bởi một công ty hoặc một cá nhân"

#. module: stock
#: model:ir.ui.view,arch_db:stock.report_picking
msgid "<strong>State</strong>"
msgstr "<strong>Trạng thái</strong>"

#. module: stock
#: model:ir.ui.view,arch_db:stock.inventory_planner
msgid ""
"<strong>Stockable products</strong> are subject to the full inventory "
"management system: minimum stock rules, automatic procurement, etc."
msgstr ""
"<strong>Sản phẩm có thể lưu trữ</strong> là đối tượng cho hệ thống quản lý "
"kho đầy đủ tính năng: Quy tắc tái cung ứng, tự động hoá cung ứng, v.v."

#. module: stock
#: model:ir.ui.view,arch_db:stock.message_head
msgid "<strong>The initial demand has been updated.</strong>"
msgstr ""

#. module: stock
#: model:ir.ui.view,arch_db:stock.report_inventory
msgid "<strong>Total Quantity</strong>"
msgstr "<strong>Tổng Số lượng</strong>"

#. module: stock
#: model:ir.ui.view,arch_db:stock.inventory_planner
msgid "<strong>Warehouse Locations</strong>"
msgstr "<strong>Các Địa điểm của Nhà kho</strong>"

#. module: stock
#: model:ir.ui.view,arch_db:stock.inventory_planner
msgid ""
"<strong>When you process an incoming shipment, internal transfer or "
"delivery</strong>, assign a lot number or different lot numbers or serial "
"numbers to a product by clicking on the <span class=\"fa fa-list\"/> icon"
msgstr ""
"<strong>Khi bạn xử lý một lô hàng nhận, dịch chuyển nội bộ hoặc lô hàng "
"giao</strong>, gán một số lô hoặc các số lô khác nhau hoặc một số sê-ri cho "
"từng sản phẩm bằng cách bấm vào hình tượng <span class=\"fa fa-list\"/>"

#. module: stock
#: code:addons/stock/models/stock_inventory.py:115
#, python-format
msgid "A Pack"
msgstr "Một Gói"

#. module: stock
#: model:ir.ui.view,arch_db:stock.inventory_planner
msgid "A classic purchase flow looks like the following:"
msgstr "Một chu trình mua hàng truyền thống trông như sau:"

#. module: stock
#: model:ir.ui.view,arch_db:stock.inventory_planner
msgid "A classic sales flow looks like the following:"
msgstr "Một chu trình bán hàng truyền thống trông như sau:"

#. module: stock
#: code:addons/stock/models/stock_move_line.py:86
#, python-format
msgid "A done move line should never have a reserved quantity."
msgstr ""

#. module: stock
#: model:ir.ui.view,arch_db:stock.inventory_planner
msgid ""
"A good inventory management aims to optimize stock levels: not too low (or\n"
"                        you may find yourself out of stock) and not too high (your products occupy\n"
"                        space and may lose value)."
msgstr ""
"Một hệ thống quản lý kho tốt sẽ có thể tối ưu hoá mức tồn kho: không quá thấp (nếu không\n"
"                        bạn sẽ không có đủ hàng cung cấp cho khách hàng) và không quá cao (hàng hoá sẽ chiếm\n"
"                        hết không gian kho, làm tăng chi phí lưu/quản lý kho cũng như tăng tông đọng vốn)."

#. module: stock
#: code:addons/stock/models/stock_quant.py:76
#, python-format
msgid "A serial number should only be linked to a single product."
msgstr ""

#. module: stock
#: model:ir.model.fields,help:stock.field_stock_move_product_type
msgid ""
"A stockable product is a product for which you manage stock. The \"Inventory\" app has to be installed.\n"
"A consumable product, on the other hand, is a product for which stock is not managed.\n"
"A service is a non-material product you provide.\n"
"A digital content is a non-material product you sell online. The files attached to the products are the one that are sold on the e-commerce such as e-books, music, pictures,... The \"Digital Product\" module has to be installed."
msgstr ""

#. module: stock
#: model:res.groups,name:stock.group_warning_stock
msgid "A warning can be set on a partner (Stock)"
msgstr "Có thể đặt cảnh báo vào đối tác (Quản lý Kho)"

#. module: stock
#: model:ir.ui.view,arch_db:stock.inventory_planner
msgid "API Documentation"
msgstr "Tài liệu API"

#. module: stock
#: model:ir.ui.view,arch_db:stock.inventory_planner
msgid "Accurate visibility on all your operations"
msgstr "Nhìn thấu và chính xác mọi hoạt động xuất nhập tồn của bạn"

#. module: stock
#: model:ir.model.fields,field_description:stock.field_procurement_rule_action
msgid "Action"
msgstr "Hành động"

#. module: stock
#: model:ir.model.fields,field_description:stock.field_procurement_rule_active
#: model:ir.model.fields,field_description:stock.field_stock_incoterms_active
#: model:ir.model.fields,field_description:stock.field_stock_location_active
#: model:ir.model.fields,field_description:stock.field_stock_location_path_active
#: model:ir.model.fields,field_description:stock.field_stock_location_route_active
#: model:ir.model.fields,field_description:stock.field_stock_picking_type_active
#: model:ir.model.fields,field_description:stock.field_stock_warehouse_active
#: model:ir.model.fields,field_description:stock.field_stock_warehouse_orderpoint_active
msgid "Active"
msgstr "Hiệu lực"

#. module: stock
#: model:ir.model.fields,help:stock.field_res_config_settings_group_stock_adv_location
msgid ""
"Add and customize route operations to process product moves in your warehouse(s): e.g. unload > quality control > stock for incoming products, pick > pack > ship for outgoing products. \n"
" You can also set putaway strategies on warehouse locations in order to send incoming products into specific child locations straight away (e.g. specific bins, racks)."
msgstr ""

#. module: stock
#: model:ir.ui.view,arch_db:stock.res_config_settings_view_form
msgid ""
"Add and customize route operations to process product moves in your "
"warehouse(s): e.g. unload > quality control > stock for incoming products, "
"pick > pack > ship for outgoing products. You can also set putaway "
"strategies on warehouse locations in order to send incoming products into "
"specific child locations straight away (e.g. specific bins, racks)."
msgstr ""

#. module: stock
#: model:ir.ui.view,arch_db:stock.view_picking_form
msgid "Additional Info"
msgstr "Thông tin Bổ sung"

#. module: stock
#: model:ir.model.fields,field_description:stock.field_stock_location_comment
#: model:ir.ui.view,arch_db:stock.view_location_form
msgid "Additional Information"
msgstr "Thông tin Bổ sung"

#. module: stock
#: model:ir.model.fields,field_description:stock.field_stock_warehouse_partner_id
msgid "Address"
msgstr "Địa chỉ"

#. module: stock
#: model:ir.ui.view,arch_db:stock.inventory_planner
msgid "Advanced"
msgstr "Nâng cao"

#. module: stock
#: model:ir.ui.view,arch_db:stock.res_config_settings_view_form
msgid "Advanced Scheduling"
msgstr "Điều độ Nâng cao"

#. module: stock
#: selection:stock.move,procure_method:0
msgid "Advanced: Apply Procurement Rules"
msgstr "Nâng cao: Áp dụng Quy tắc Mua sắm/Cung ứng"

#. module: stock
#: model:ir.ui.view,arch_db:stock.stock_picking_type_kanban
msgid "All"
msgstr "Tất cả"

#. module: stock
#: model:ir.actions.act_window,name:stock.action_picking_type_list
msgid "All Operations"
msgstr "Tất cả Hoạt động"

#. module: stock
#: model:ir.actions.act_window,name:stock.stock_picking_action_picking_type
msgid "All Transfers"
msgstr "Tất cả các Dịch chuyển"

#. module: stock
#: selection:procurement.group,move_type:0
msgid "All at once"
msgstr "Tất cả cùng một lúc"

#. module: stock
#: model:ir.ui.view,arch_db:stock.report_delivery_document
msgid ""
"All items couldn't be shipped, the remaining ones will be shipped as soon as"
" they become available."
msgstr ""

#. module: stock
#: code:addons/stock/models/stock_inventory.py:105
#, python-format
msgid "All products"
msgstr "Tất cả sản phẩm"

#. module: stock
#: model:ir.model.fields,field_description:stock.field_stock_move_returned_move_ids
msgid "All returned moves"
msgstr "Tất cả dịch chuyên trả hàng"

#. module: stock
#: model:ir.model.fields,field_description:stock.field_stock_picking_picking_type_entire_packs
#: model:ir.model.fields,field_description:stock.field_stock_picking_type_show_entire_packs
msgid "Allow moving packs"
msgstr "Cho phép di chuyển gói"

#. module: stock
#: code:addons/stock/models/stock_quant.py:82
#, python-format
msgid "An incoming date cannot be set to an untracked product."
msgstr ""

#. module: stock
#: model:stock.inventory.line,product_name:stock.stock_inventory_line_2
msgid "Apple In-Ear Headphones"
msgstr "Headphone cắm Tai của Apple"

#. module: stock
#: model:stock.inventory.line,product_name:stock.stock_inventory_line_4
msgid "Apple Wireless Keyboard"
msgstr "Bàn phím Không dây Apple"

#. module: stock
#: model:ir.ui.view,arch_db:stock.stock_location_route_form_view
msgid "Applicable On"
msgstr "Có thể áp dụng vào"

#. module: stock
#: model:ir.model.fields,field_description:stock.field_stock_location_route_product_selectable
msgid "Applicable on Product"
msgstr "Có thể áp dung vào Sản phẩm"

#. module: stock
#: model:ir.model.fields,field_description:stock.field_stock_location_route_product_categ_selectable
msgid "Applicable on Product Category"
msgstr "Có thể áp dung vào Nhóm Sản phẩm"

#. module: stock
#: model:ir.model.fields,field_description:stock.field_stock_location_route_warehouse_selectable
msgid "Applicable on Warehouse"
msgstr "Có thể áp dung vào Nhà kho"

#. module: stock
#: model:ir.ui.view,arch_db:stock.view_procurement_rule_form
msgid "Applied On"
msgstr "Được áp dụng vào"

#. module: stock
#: model:ir.ui.view,arch_db:stock.stock_incoterms_view_search
#: model:ir.ui.view,arch_db:stock.stock_location_path_filter
#: model:ir.ui.view,arch_db:stock.stock_location_route_view_search
#: model:ir.ui.view,arch_db:stock.stock_warehouse_view_search
#: model:ir.ui.view,arch_db:stock.view_location_search
#: model:ir.ui.view,arch_db:stock.view_pickingtype_filter
#: model:ir.ui.view,arch_db:stock.view_procurement_rule_filter
#: model:ir.ui.view,arch_db:stock.warehouse_orderpoint_search
msgid "Archived"
msgstr "Đã lưu "

#. module: stock
#: model:ir.ui.view,arch_db:stock.stock_warn_insufficient_qty_form_view
msgid ""
"Are you sure you want to confirm this operation? This may lead to "
"inconsistencies in your inventory."
msgstr ""
"Bạn có chắc chắn muốn xác nhận hoạt động này chứ? Điều này có thể "
"gây ra bất nhất dữ liệu trong hệ thống kho của bạn"

#. module: stock
#: model:ir.ui.view,arch_db:stock.view_overprocessed_transfer
msgid "Are you sure you want to validate this picking?"
msgstr "Bạn có chắc chắn muốn xác nhận phiếu giao nhận này chứ?"

#. module: stock
#: selection:stock.picking,move_type:0
msgid "As soon as possible"
msgstr "Càng sớm càng tốt"

#. module: stock
#: model:ir.ui.view,arch_db:stock.view_picking_form
msgid "Assign Owner"
msgstr "Gắn Chủ sở hữu"

#. module: stock
#: model:ir.ui.view,arch_db:stock.view_picking_internal_search
msgid "Assigned Moves"
msgstr "Dịch chuyển đã được gán"

#. module: stock
#: selection:stock.quantity.history,compute_at_date:0
msgid "At a Specific Date"
msgstr "Vào một Ngày Cụ thể"

#. module: stock
#: model:ir.ui.menu,name:stock.menu_variants_action
msgid "Attribute Values"
<<<<<<< HEAD
msgstr "Giá trị Thuộc tính"
=======
msgstr "Giá trị thuộc tính"
>>>>>>> 6941de18

#. module: stock
#: model:ir.ui.menu,name:stock.menu_attribute_action
#: model:ir.ui.view,arch_db:stock.res_config_settings_view_form
msgid "Attributes"
msgstr "Thuộc tính"

#. module: stock
#: model:ir.model.fields,field_description:stock.field_stock_location_path_auto
msgid "Automatic Move"
msgstr "Dịch chuyển Tự động"

#. module: stock
#: selection:stock.location.path,auto:0
msgid "Automatic No Step Added"
msgstr "Không có bước nào được thêm tự động"

#. module: stock
#: model:ir.model.fields,field_description:stock.field_stock_move_string_availability_info
msgid "Availability"
msgstr "Tính Khả dụng"

#. module: stock
#: selection:stock.move,state:0
msgid "Available"
msgstr "Khả dụng"

#. module: stock
#: model:ir.ui.view,arch_db:stock.product_template_search_form_view_stock
msgid "Available Products"
msgstr "Sản phẩm Khả dụng"

#. module: stock
#: model:ir.model.fields,field_description:stock.field_stock_move_backorder_id
#: model:ir.model.fields,field_description:stock.field_stock_picking_backorder_id
msgid "Back Order of"
msgstr "Phần Dở dang của"

#. module: stock
#: model:ir.ui.view,arch_db:stock.stock_picking_type_kanban
msgid "Back Orders"
msgstr "Dở dang"

#. module: stock
#: code:addons/stock/wizard/stock_backorder_confirmation.py:20
#, python-format
msgid "Back order <em>%s</em> <b>cancelled</b>."
msgstr "Phần dở dang <em>%s</em> <b>bị hủy</b>."

#. module: stock
#: code:addons/stock/models/stock_picking.py:790
#, python-format
msgid "Back order <em>%s</em> <b>created</b>."
msgstr "Phần dở dang <em>%s</em> <b>được tạo</b>."

#. module: stock
#: model:ir.model,name:stock.model_stock_backorder_confirmation
msgid "Backorder Confirmation"
msgstr "Xác nhận phần dở dang"

#. module: stock
#: model:ir.ui.view,arch_db:stock.view_backorder_confirmation
msgid "Backorder creation"
msgstr "Tạo phần dở dang"

#. module: stock
#: code:addons/stock/models/stock_picking.py:73
#, python-format
msgid "Backorder exists"
msgstr "Phần dở dang có tồn tại"

#. module: stock
#: model:ir.actions.act_window,name:stock.action_picking_tree_backorder
#: model:ir.ui.view,arch_db:stock.view_picking_internal_search
msgid "Backorders"
msgstr "Dở dang"

#. module: stock
#: model:ir.model.fields,field_description:stock.field_stock_location_barcode
#: model:ir.ui.view,arch_db:stock.report_picking
msgid "Barcode"
msgstr "Mã vạch"

#. module: stock
#: model:ir.model.fields,field_description:stock.field_stock_picking_type_barcode_nomenclature_id
msgid "Barcode Nomenclature"
msgstr "Phép đặt tên Mã vạch"

#. module: stock
#: model:ir.ui.menu,name:stock.menu_wms_barcode_nomenclature_all
msgid "Barcode Nomenclatures"
msgstr "Phép đặt tên Mã vạch"

#. module: stock
#: model:ir.model.fields,field_description:stock.field_res_config_settings_module_stock_barcode
msgid "Barcode Scanner"
msgstr "Máy quét mã vạch"

#. module: stock
#: model:ir.model.fields,field_description:stock.field_res_config_settings_module_stock_picking_batch
msgid "Batch Pickings"
msgstr "Giao Nhận theo Lô"

#. module: stock
#: model:ir.ui.view,arch_db:stock.inventory_planner
msgid ""
"Before creating your products, here are a few concepts your should "
"understand:"
msgstr ""
"Trước khi tạo mới các sản phẩm của bạn, đây là một số khái niệm bạn cần "
"hiểu:"

#. module: stock
#: model:stock.location,name:stock.stock_location_4
msgid "Big Vendors"
msgstr "Các Nhà cung cấp lớn"

#. module: stock
#: selection:res.partner,picking_warn:0
msgid "Blocking Message"
<<<<<<< HEAD
msgstr "Thông điệp Phong toả"
=======
msgstr "Tin báo khóa lại"
>>>>>>> 6941de18

#. module: stock
#: model:stock.inventory.line,product_name:stock.stock_inventory_line_15
msgid "Bose Mini Bluetooth Speaker"
msgstr "Loa Bose Mini Bluetooth"

#. module: stock
#: selection:stock.warehouse,delivery_steps:0
msgid "Bring goods to output location before shipping (Pick + Ship)"
msgstr ""
"Mang hàng hoá ra địa điểm xuất (output) trước khi bàn giao (Lấy hàng + Bàn "
"giao)"

#. module: stock
#: model:ir.model.fields,field_description:stock.field_stock_quant_package_quant_ids
msgid "Bulk Content"
msgstr "Hàng hoá đi rời"

#. module: stock
#: selection:procurement.rule,action:0
msgid "Buy"
msgstr "Mua"

#. module: stock
#: selection:product.template,tracking:0
msgid "By Lots"
msgstr "Theo Lô"

#. module: stock
#: selection:product.template,tracking:0
msgid "By Unique Serial Number"
msgstr "Theo Số sê-ri duy nhất"

#. module: stock
#: code:addons/stock/models/stock_move.py:612
#, python-format
msgid ""
"By changing this quantity here, you accept the new quantity as complete: "
"Odoo will not automatically generate a back order."
msgstr ""
"Bằng cách thay đổi số lượng tại đây, bạn chấp thuận rằng số lượng mới bạn "
"nhập vào sẽ được coi là số lượng hoàn thành: Odoo sẽ không tự động ghi nhận "
"là 'Dở dang'."

#. module: stock
#: model:ir.ui.view,arch_db:stock.inventory_planner
msgid ""
"By default, Odoo measures products by 'units', which are generic and "
"represent just about anything"
msgstr ""
"Mặc định, Odoo đo lường sản phẩm bằng 'đơn vị', một đơn vị đo lường tổng "
"quát cho bất cứ trường hợp đo lường nào"

#. module: stock
#: model:ir.model.fields,help:stock.field_stock_move_procure_method
msgid ""
"By default, the system will take from the stock in the source location and "
"passively wait for availability. The other possibility allows you to "
"directly create a procurement on the source location (and thus ignore its "
"current stock) to gather products. If we want to chain moves and have this "
"one to wait for the previous, this second option should be chosen."
msgstr ""
"Mặc định, hệ thống sẽ lấy từ dự trữ ở địa điểm nguồn và chờ đợi khi nào có "
"sẵn một cách thụ động. Một khả năng khác cho phép bạn trực tiếp tạo một mua "
"sắm trên địa điểm nguồn (và do đó nó bỏ qua tồn kho hiện tại) để tập hợp sản"
" phẩm. Nếu chúng ta muốn thực hiện một chuỗi cung ứng thì tủy chọn thứ hai "
"nên được chọn."

#. module: stock
#: model:ir.model.fields,help:stock.field_stock_location_active
msgid ""
"By unchecking the active field, you may hide a location without deleting it."
msgstr ""
"Bằng cách bỏ chọn trường 'Hiệu lực', bạn có thể ẩn một địa điểm mà không cần"
" xóa nó."

#. module: stock
#: model:ir.model.fields,help:stock.field_stock_incoterms_active
msgid ""
"By unchecking the active field, you may hide an INCOTERM you will not use."
msgstr ""
"Bằng cách bỏ chọn trường 'Hiệu lực', bạn có thể ẩn một INCOTERM mà không cần"
" xóa nó."

#. module: stock
#: model:stock.incoterms,name:stock.incoterm_CIP
msgid "CARRIAGE AND INSURANCE PAID TO"
msgstr ""

#. module: stock
#: model:stock.incoterms,name:stock.incoterm_CPT
msgid "CARRIAGE PAID TO"
msgstr ""

#. module: stock
#: model:stock.incoterms,name:stock.incoterm_CFR
msgid "COST AND FREIGHT"
msgstr ""

#. module: stock
#: model:stock.incoterms,name:stock.incoterm_CIF
msgid "COST, INSURANCE AND FREIGHT"
msgstr ""

#. module: stock
#: model:ir.ui.view,arch_db:stock.stock_picking_calendar
msgid "Calendar View"
msgstr "Giao diện Lịch"

#. module: stock
#: code:addons/stock/models/stock_warehouse.py:428
#, python-format
msgid "Can't find any customer or supplier location."
msgstr "Không tìm thấy bất kỳ địa điểm kho nhà cung cấp hoặc khách hàng nào."

#. module: stock
#: code:addons/stock/models/stock_warehouse.py:476
#, python-format
msgid "Can't find any generic Make To Order route."
msgstr "Không tìm thấy bất kỳ định tuyến Make To Order nào."

#. module: stock
#: model:ir.ui.view,arch_db:stock.stock_scrap_form_view2
#: model:ir.ui.view,arch_db:stock.view_immediate_transfer
#: model:ir.ui.view,arch_db:stock.view_overprocessed_transfer
#: model:ir.ui.view,arch_db:stock.view_picking_form
#: model:ir.ui.view,arch_db:stock.view_procurement_compute_wizard
#: model:ir.ui.view,arch_db:stock.view_stock_quantity_history
#: model:ir.ui.view,arch_db:stock.view_stock_return_picking_form
msgid "Cancel"
msgstr "Hủy"

#. module: stock
#: model:ir.ui.view,arch_db:stock.view_inventory_form
msgid "Cancel Inventory"
msgstr "Hủy bỏ tồn kho"

#. module: stock
#: selection:stock.inventory,state:0 selection:stock.move,state:0
#: selection:stock.picking,state:0
msgid "Cancelled"
msgstr "Đã hủy"

#. module: stock
#: code:addons/stock/models/stock_move.py:468
#, python-format
msgid "Cannot unreserve a done move"
msgstr "Không thể thôi xí một dịch chuyển đã thực hiện (hoàn thành)"

#. module: stock
#: model:ir.model.fields,field_description:stock.field_product_product_route_from_categ_ids
#: model:ir.model.fields,field_description:stock.field_product_template_route_from_categ_ids
msgid "Category Routes"
msgstr "Tuyến theo Nhóm SP"

#. module: stock
#: model:ir.model.fields,field_description:stock.field_stock_return_picking_move_dest_exists
msgid "Chained Move Exists"
msgstr ""

#. module: stock
#: model:ir.model,name:stock.model_stock_change_product_qty
msgid "Change Product Quantity"
msgstr "Thay đổi số lượng sản phẩm"

#. module: stock
#: model:ir.ui.view,arch_db:stock.res_config_settings_view_form
msgid "Change must be higher than"
msgstr ""

#. module: stock
#: model:ir.model.fields,help:stock.field_stock_move_line_move_id
msgid "Change to a better name"
msgstr ""

#. module: stock
#: model:ir.ui.view,arch_db:stock.view_picking_form
msgid "Check Availability"
msgstr ""

#. module: stock
#: model:ir.model.fields,help:stock.field_stock_picking_has_packages
msgid "Check the existence of destination packages on move lines"
msgstr ""

#. module: stock
#: model:ir.model.fields,help:stock.field_stock_picking_move_line_exist
msgid "Check the existence of pack operation on the picking"
msgstr "Kiểm tra sự tồn tại của hoạt động đóng gói ứng với lô hàng"

#. module: stock
#: model:ir.model.fields,help:stock.field_stock_location_return_location
msgid "Check this box to allow using this location as a return location."
msgstr "Đánh dấu ô này để cho phép sử dụng địa điểm này cho các hàng trả lại."

#. module: stock
#: model:ir.model.fields,help:stock.field_stock_location_scrap_location
#: model:ir.model.fields,help:stock.field_stock_move_scrapped
msgid ""
"Check this box to allow using this location to put scrapped/damaged goods."
msgstr ""
"Đánh dấu ô này để cho phép sử dụng địa điểm này cho các hàng phế liệu/hư "
"hỏng."

#. module: stock
#: model:ir.model.fields,field_description:stock.field_stock_inventory_line_product_qty
msgid "Checked Quantity"
msgstr "Số lượng đã kiểm tra"

#. module: stock
#: model:ir.model.fields,help:stock.field_stock_quantity_history_date
msgid "Choose a date to get the inventory at that date"
msgstr ""

#. module: stock
#: model:ir.model.fields,help:stock.field_stock_quantity_history_compute_at_date
msgid ""
"Choose to analyze the current inventory or from a specific date in the past."
msgstr ""

#. module: stock
#: model:ir.ui.view,arch_db:stock.view_stock_quantity_history
msgid "Choose your date"
msgstr "Chọn ngày tháng"

#. module: stock
#: model:ir.actions.act_window,help:stock.action_picking_form
#: model:ir.actions.act_window,help:stock.action_picking_tree_all
#: model:ir.actions.act_window,help:stock.action_picking_tree_backorder
#: model:ir.actions.act_window,help:stock.action_picking_tree_done
#: model:ir.actions.act_window,help:stock.action_picking_tree_done_grouped
#: model:ir.actions.act_window,help:stock.action_picking_tree_late
#: model:ir.actions.act_window,help:stock.action_picking_tree_ready
#: model:ir.actions.act_window,help:stock.action_picking_tree_waiting
#: model:ir.actions.act_window,help:stock.stock_picking_action_picking_type
msgid "Click here to create a new transfer."
msgstr "Bấm để tạo mới một dịch chuyển."

#. module: stock
#: model:ir.actions.act_window,help:stock.action_stock_scrap
msgid "Click here to scrap products."
msgstr ""

#. module: stock
#: model:ir.actions.act_window,help:stock.action_location_form
msgid "Click to add a location."
msgstr "Bấm để thêm một địa điểm"

#. module: stock
#: model:ir.actions.act_window,help:stock.action_production_lot_form
msgid "Click to add a lot/serial number."
msgstr "Bấm để thêm một số lô/sê-ri"

#. module: stock
#: model:ir.actions.act_window,help:stock.action_orderpoint_form
msgid "Click to add a reordering rule."
msgstr "Bấm để thêm một quy tắc tái cung ứng"

#. module: stock
#: model:ir.actions.act_window,help:stock.action_routes_form
msgid "Click to add a route."
msgstr "Bấm để thêm một tuyến đường"

#. module: stock
#: model:ir.actions.act_window,help:stock.stock_picking_type_action
msgid "Click to create a new operation type."
msgstr ""

#. module: stock
#: model:ir.actions.act_window,help:stock.stock_move_action
msgid "Click to create a stock movement."
msgstr "Bấm để tạo mới một dịch chuyển kho."

#. module: stock
#: model:ir.actions.act_window,help:stock.action_picking_tree
msgid "Click to create a stock operation."
msgstr "Bấm để tạo mới một hoạt động kho."

#. module: stock
#: model:ir.actions.act_window,help:stock.product_template_action_product
msgid "Click to define a new product."
msgstr "Bấm để tạo mới một sản phẩm."

#. module: stock
#: model:ir.actions.act_window,help:stock.action_picking_type_list
msgid "Click to define a new transfer."
msgstr "Bấm để định nghĩa một dịch chuyển mới."

#. module: stock
#: model:ir.actions.act_window,help:stock.action_warehouse_form
msgid "Click to define a new warehouse."
msgstr "Bấm để định nghĩa một kho mới."

#. module: stock
#: model:ir.actions.act_window,help:stock.action_receipt_picking_move
msgid "Click to register a product receipt."
msgstr "Bấm để đăng ký một phiếu nhận sản phẩm."

#. module: stock
#: model:ir.actions.act_window,help:stock.action_inventory_form
msgid "Click to start an inventory."
msgstr "Bấm để bắt đầu kiểm kê"

#. module: stock
#: model:ir.model.fields,field_description:stock.field_stock_incoterms_code
msgid "Code"
msgstr "Mã"

#. module: stock
#: model:ir.model.fields,field_description:stock.field_stock_picking_type_color
msgid "Color"
msgstr "Màu sắc"

#. module: stock
#: model:ir.model,name:stock.model_res_company
msgid "Companies"
msgstr "Công ty"

#. module: stock
#: model:ir.model.fields,field_description:stock.field_procurement_rule_company_id
#: model:ir.model.fields,field_description:stock.field_stock_inventory_company_id
#: model:ir.model.fields,field_description:stock.field_stock_inventory_line_company_id
#: model:ir.model.fields,field_description:stock.field_stock_location_company_id
#: model:ir.model.fields,field_description:stock.field_stock_location_path_company_id
#: model:ir.model.fields,field_description:stock.field_stock_location_route_company_id
#: model:ir.model.fields,field_description:stock.field_stock_move_company_id
#: model:ir.model.fields,field_description:stock.field_stock_picking_company_id
#: model:ir.model.fields,field_description:stock.field_stock_quant_company_id
#: model:ir.model.fields,field_description:stock.field_stock_quant_package_company_id
#: model:ir.model.fields,field_description:stock.field_stock_warehouse_company_id
#: model:ir.model.fields,field_description:stock.field_stock_warehouse_orderpoint_company_id
#: model:ir.ui.view,arch_db:stock.quant_search_view
msgid "Company"
msgstr "Công ty"

#. module: stock
#: model:ir.model.fields,help:stock.field_stock_picking_date_done
msgid "Completion Date of Transfer"
msgstr "Ngày Hoàn thành Dịch chuyển"

#. module: stock
#: model:ir.model.fields,field_description:stock.field_stock_quantity_history_compute_at_date
msgid "Compute"
msgstr "Tính toán"

#. module: stock
#: model:ir.ui.view,arch_db:stock.res_config_settings_view_form
msgid "Compute shipping costs and ship with DHL"
msgstr ""

#. module: stock
#: model:ir.ui.view,arch_db:stock.res_config_settings_view_form
msgid "Compute shipping costs and ship with FedEx"
msgstr ""

#. module: stock
#: model:ir.ui.view,arch_db:stock.res_config_settings_view_form
msgid "Compute shipping costs and ship with UPS"
msgstr ""

#. module: stock
#: model:ir.ui.view,arch_db:stock.res_config_settings_view_form
msgid "Compute shipping costs and ship with USPS"
msgstr ""

#. module: stock
#: model:ir.ui.view,arch_db:stock.res_config_settings_view_form
msgid "Compute shipping costs and ship with bpost"
msgstr ""

#. module: stock
#: model:ir.ui.view,arch_db:stock.view_move_picking_form
msgid "Conditions"
msgstr "Điều kiện"

#. module: stock
#: model:ir.ui.menu,name:stock.menu_stock_config_settings
msgid "Configuration"
msgstr "Cấu hình"

#. module: stock
#: model:ir.ui.view,arch_db:stock.stock_warn_insufficient_qty_form_view
#: model:ir.ui.view,arch_db:stock.view_overprocessed_transfer
#: model:ir.ui.view,arch_db:stock.view_stock_move_operations
msgid "Confirm"
msgstr "Xác nhận"

#. module: stock
#: model:ir.ui.view,arch_db:stock.view_picking_internal_search
msgid "Confirmed"
msgstr "Đã được xác nhận"

#. module: stock
#: model:ir.ui.view,arch_db:stock.view_picking_internal_search
msgid "Confirmed Moves"
msgstr "Dịch chuyển được xác nhận"

#. module: stock
#: model:ir.ui.view,arch_db:stock.inventory_planner
msgid "Congratulations!"
msgstr "Chúc mừng!"

#. module: stock
#: model:ir.model.fields,field_description:stock.field_res_config_settings_group_stock_tracking_owner
msgid "Consignment"
msgstr "Ký gửi"

#. module: stock
#: model:ir.model.fields,field_description:stock.field_stock_move_line_consume_line_ids
msgid "Consume Line"
msgstr ""

#. module: stock
#: model:ir.model,name:stock.model_res_partner
msgid "Contact"
msgstr "Liên hệ"

#. module: stock
#: model:ir.model.fields,field_description:stock.field_stock_location_child_ids
msgid "Contains"
msgstr "Chứa"

#. module: stock
#: model:ir.ui.view,arch_db:stock.view_quant_package_form
msgid "Content"
msgstr "Nội dung"

#. module: stock
#: model:ir.model.fields,field_description:stock.field_stock_location_posx
msgid "Corridor (X)"
msgstr "Hành lang (X)"

#. module: stock
#: code:addons/stock/wizard/stock_immediate_transfer.py:24
#, python-format
msgid ""
"Could not reserve all requested products. Please use the 'Mark as Todo' "
"button to handle the reservation manually."
msgstr ""
"Không thể xí trước tất cả các sản phẩm được yêu cầu. Vui lòng sử dụng nút "
"'Đánh dấu Cần làm' để xử lý việc xí trước một cách thủ công."

#. module: stock
#: model:ir.model.fields,field_description:stock.field_stock_picking_type_count_picking
msgid "Count Picking"
msgstr ""

#. module: stock
#: model:ir.model.fields,field_description:stock.field_stock_picking_type_count_picking_backorders
msgid "Count Picking Backorders"
msgstr ""

#. module: stock
#: model:ir.model.fields,field_description:stock.field_stock_picking_type_count_picking_draft
msgid "Count Picking Draft"
msgstr ""

#. module: stock
#: model:ir.model.fields,field_description:stock.field_stock_picking_type_count_picking_late
msgid "Count Picking Late"
msgstr ""

#. module: stock
#: model:ir.model.fields,field_description:stock.field_stock_picking_type_count_picking_ready
msgid "Count Picking Ready"
msgstr ""

#. module: stock
#: model:ir.model.fields,field_description:stock.field_stock_picking_type_count_picking_waiting
msgid "Count Picking Waiting"
msgstr ""

#. module: stock
#: model:ir.ui.view,arch_db:stock.view_template_property_form
msgid "Counterpart Locations"
msgstr ""

#. module: stock
#: model:ir.ui.view,arch_db:stock.view_backorder_confirmation
msgid "Create Backorder"
msgstr "Tạo Phần dở dang"

#. module: stock
#: code:addons/stock/models/stock_picking.py:715
#, python-format
msgid "Create Backorder?"
msgstr "Tạo Phần dở dang?"

#. module: stock
#: model:ir.ui.view,arch_db:stock.stock_scrap_tree_view
msgid "Create Date"
msgstr "Ngày tạo"

#. module: stock
#: model:ir.model.fields,field_description:stock.field_stock_picking_type_use_create_lots
msgid "Create New Lots/Serial Numbers"
msgstr "Tạo mới một Số Lô/Sê-ri"

#. module: stock
#: selection:procurement.rule,procure_method:0
msgid "Create Procurement"
msgstr "Tạo Nhu cầu Cung ứng"

#. module: stock
#: model:ir.ui.view,arch_db:stock.inventory_planner
msgid "Create Vendors"
msgstr "Tạo Nhà cung cấp"

#. module: stock
#: model:ir.ui.view,arch_db:stock.inventory_planner
msgid "Create a Quotation"
msgstr "Tạo Báo giá"

#. module: stock
#: model:ir.ui.view,arch_db:stock.inventory_planner
msgid "Create a RFQ"
msgstr "Tạo RFQ"

#. module: stock
#: model:ir.ui.view,arch_db:stock.view_backorder_confirmation
msgid ""
"Create a backorder, if you expect to process the remaining\n"
"                        products later.  Do not create a backorder if you will not\n"
"                        supply the remaining products."
msgstr ""
"Tạo một Phần dở dang (còn lại), nếu bạn muốn xử lý số lượng còn lại sau.\n"
"                        Đừng tạo Phần dở dang nếu bạn không giao/nhận số hàng hoá còn lại."

#. module: stock
#: model:ir.ui.view,arch_db:stock.inventory_planner
msgid "Create an Inventory Adjustment"
msgstr "Tạo một Điều chỉnh tồn kho"

#. module: stock
#: model:ir.ui.view,arch_db:stock.inventory_planner
msgid "Create your products"
msgstr "Tạo các sản phẩm của bạn"

#. module: stock
#: model:ir.model.fields,field_description:stock.field_stock_inventory_move_ids
msgid "Created Moves"
msgstr "Tạo dịch chuyển"

#. module: stock
#: model:ir.model.fields,field_description:stock.field_procurement_group_create_uid
#: model:ir.model.fields,field_description:stock.field_procurement_rule_create_uid
#: model:ir.model.fields,field_description:stock.field_product_putaway_create_uid
#: model:ir.model.fields,field_description:stock.field_product_removal_create_uid
#: model:ir.model.fields,field_description:stock.field_stock_backorder_confirmation_create_uid
#: model:ir.model.fields,field_description:stock.field_stock_change_product_qty_create_uid
#: model:ir.model.fields,field_description:stock.field_stock_fixed_putaway_strat_create_uid
#: model:ir.model.fields,field_description:stock.field_stock_immediate_transfer_create_uid
#: model:ir.model.fields,field_description:stock.field_stock_incoterms_create_uid
#: model:ir.model.fields,field_description:stock.field_stock_inventory_create_uid
#: model:ir.model.fields,field_description:stock.field_stock_inventory_line_create_uid
#: model:ir.model.fields,field_description:stock.field_stock_location_create_uid
#: model:ir.model.fields,field_description:stock.field_stock_location_path_create_uid
#: model:ir.model.fields,field_description:stock.field_stock_location_route_create_uid
#: model:ir.model.fields,field_description:stock.field_stock_move_create_uid
#: model:ir.model.fields,field_description:stock.field_stock_move_line_create_uid
#: model:ir.model.fields,field_description:stock.field_stock_overprocessed_transfer_create_uid
#: model:ir.model.fields,field_description:stock.field_stock_picking_create_uid
#: model:ir.model.fields,field_description:stock.field_stock_picking_type_create_uid
#: model:ir.model.fields,field_description:stock.field_stock_production_lot_create_uid
#: model:ir.model.fields,field_description:stock.field_stock_quant_create_uid
#: model:ir.model.fields,field_description:stock.field_stock_quant_package_create_uid
#: model:ir.model.fields,field_description:stock.field_stock_quantity_history_create_uid
#: model:ir.model.fields,field_description:stock.field_stock_return_picking_create_uid
#: model:ir.model.fields,field_description:stock.field_stock_return_picking_line_create_uid
#: model:ir.model.fields,field_description:stock.field_stock_scheduler_compute_create_uid
#: model:ir.model.fields,field_description:stock.field_stock_scrap_create_uid
#: model:ir.model.fields,field_description:stock.field_stock_traceability_report_create_uid
#: model:ir.model.fields,field_description:stock.field_stock_warehouse_create_uid
#: model:ir.model.fields,field_description:stock.field_stock_warehouse_orderpoint_create_uid
#: model:ir.model.fields,field_description:stock.field_stock_warn_insufficient_qty_scrap_create_uid
msgid "Created by"
msgstr "Được tạo bởi"

#. module: stock
#: model:ir.model.fields,field_description:stock.field_procurement_group_create_date
#: model:ir.model.fields,field_description:stock.field_procurement_rule_create_date
#: model:ir.model.fields,field_description:stock.field_product_putaway_create_date
#: model:ir.model.fields,field_description:stock.field_product_removal_create_date
#: model:ir.model.fields,field_description:stock.field_stock_backorder_confirmation_create_date
#: model:ir.model.fields,field_description:stock.field_stock_change_product_qty_create_date
#: model:ir.model.fields,field_description:stock.field_stock_fixed_putaway_strat_create_date
#: model:ir.model.fields,field_description:stock.field_stock_immediate_transfer_create_date
#: model:ir.model.fields,field_description:stock.field_stock_incoterms_create_date
#: model:ir.model.fields,field_description:stock.field_stock_inventory_create_date
#: model:ir.model.fields,field_description:stock.field_stock_inventory_line_create_date
#: model:ir.model.fields,field_description:stock.field_stock_location_create_date
#: model:ir.model.fields,field_description:stock.field_stock_location_path_create_date
#: model:ir.model.fields,field_description:stock.field_stock_location_route_create_date
#: model:ir.model.fields,field_description:stock.field_stock_move_line_create_date
#: model:ir.model.fields,field_description:stock.field_stock_overprocessed_transfer_create_date
#: model:ir.model.fields,field_description:stock.field_stock_picking_create_date
#: model:ir.model.fields,field_description:stock.field_stock_picking_type_create_date
#: model:ir.model.fields,field_description:stock.field_stock_quant_create_date
#: model:ir.model.fields,field_description:stock.field_stock_quant_package_create_date
#: model:ir.model.fields,field_description:stock.field_stock_quantity_history_create_date
#: model:ir.model.fields,field_description:stock.field_stock_return_picking_create_date
#: model:ir.model.fields,field_description:stock.field_stock_return_picking_line_create_date
#: model:ir.model.fields,field_description:stock.field_stock_scheduler_compute_create_date
#: model:ir.model.fields,field_description:stock.field_stock_scrap_create_date
#: model:ir.model.fields,field_description:stock.field_stock_traceability_report_create_date
#: model:ir.model.fields,field_description:stock.field_stock_warehouse_create_date
#: model:ir.model.fields,field_description:stock.field_stock_warehouse_orderpoint_create_date
#: model:ir.model.fields,field_description:stock.field_stock_warn_insufficient_qty_scrap_create_date
msgid "Created on"
msgstr "Được tạo vào"

#. module: stock
#: model:ir.ui.view,arch_db:stock.view_procurement_rule_form
msgid "Creates"
msgstr "Tạo"

#. module: stock
#: model:ir.ui.view,arch_db:stock.view_move_search
msgid "Creation"
msgstr "Tạo"

#. module: stock
#: model:ir.model.fields,field_description:stock.field_stock_move_create_date
#: model:ir.model.fields,field_description:stock.field_stock_picking_date
#: model:ir.model.fields,field_description:stock.field_stock_production_lot_create_date
msgid "Creation Date"
msgstr "Ngày tạo"

#. module: stock
#: model:ir.model.fields,help:stock.field_stock_picking_date
msgid "Creation Date, usually the time of the order"
msgstr "Ngày tạo, thường là ngày đặt hàng"

#. module: stock
#: code:addons/stock/models/stock_warehouse.py:433
#, python-format
msgid "Cross-Dock"
msgstr "Điểm trung chuyển"

#. module: stock
#: model:ir.model.fields,field_description:stock.field_stock_warehouse_crossdock_route_id
msgid "Crossdock Route"
msgstr "Tuyến Trung chuyển"

#. module: stock
#: model:ir.model.fields,field_description:stock.field_report_stock_forecast_cumulative_quantity
msgid "Cumulative Quantity"
msgstr "Số lượng Luỹ kế"

#. module: stock
#: model:ir.model.fields,field_description:stock.field_stock_quant_package_current_destination_location_id
msgid "Current Destination Location"
msgstr ""

#. module: stock
#: selection:stock.quantity.history,compute_at_date:0
msgid "Current Inventory"
msgstr ""

#. module: stock
#: model:ir.model.fields,field_description:stock.field_stock_quant_package_current_picking_id
msgid "Current Picking"
msgstr ""

#. module: stock
#: model:ir.model.fields,field_description:stock.field_stock_quant_package_current_picking_move_line_ids
msgid "Current Picking Move Line"
msgstr ""

#. module: stock
#: model:ir.model.fields,field_description:stock.field_stock_quant_package_current_source_location_id
msgid "Current Source Location"
msgstr ""

#. module: stock
#: model:ir.actions.act_window,name:stock.location_open_quants
#: model:ir.ui.view,arch_db:stock.view_location_form
msgid "Current Stock"
msgstr "Dự trữ hiện tại"

#. module: stock
#: model:ir.model.fields,help:stock.field_product_product_qty_available
msgid ""
"Current quantity of products.\n"
"In a context with a single Stock Location, this includes goods stored at this Location, or any of its children.\n"
"In a context with a single Warehouse, this includes goods stored in the Stock Location of this Warehouse, or any of its children.\n"
"stored in the Stock Location of the Warehouse of this Shop, or any of its children.\n"
"Otherwise, this includes goods stored in any Stock Location with 'internal' type."
msgstr ""
"Số lượng hiện tại của sản phẩm.\n"
"Trong ngữ cảnh với một Địa điểm Kho, nó bao gồm hàng hoá được lưu trữ tại địa điểm này, hoặc bất kỳ địa điểm con nào của nó.\n"
"Trong ngữ cảnh với một Nhà kho, nó bao gồm hàng hoá được lưu trữ trong Địa điểm Kho của Nhà kho này, hoặc bất kỳ địa điểm con nào của nó.\n"
"được lưu trữ trong Địa điểm Kho của Nhà kho của Của hàng này, hoặc bất kỳ địa điểm con nào của nó.\n"
"Nếu không, nó bao gồm hàng hoá được lưu trữ trong bất kỳ Địa điểm Kho nào có kiểu là 'Nội bộ'."

#. module: stock
#: code:addons/stock/models/stock_picking.py:111
#: model:ir.ui.view,arch_db:stock.view_location_search
#, python-format
msgid "Customer"
msgstr "Khách hàng"

#. module: stock
#: model:ir.model.fields,field_description:stock.field_product_product_sale_delay
#: model:ir.model.fields,field_description:stock.field_product_template_sale_delay
msgid "Customer Lead Time"
msgstr "Thời gian giao hàng"

#. module: stock
#: model:ir.model.fields,field_description:stock.field_res_partner_property_stock_customer
#: model:ir.model.fields,field_description:stock.field_res_users_property_stock_customer
#: selection:stock.location,usage:0
msgid "Customer Location"
msgstr "Địa điểm Khách hàng"

#. module: stock
#: model:ir.ui.view,arch_db:stock.view_location_search
msgid "Customer Locations"
msgstr "Địa điểm Khách hàng"

#. module: stock
#: model:stock.location,name:stock.stock_location_customers
#: selection:stock.picking.type,code:0
msgid "Customers"
msgstr "Khách hàng"

#. module: stock
#: model:ir.ui.view,arch_db:stock.report_stock_body_print
#: model:ir.ui.view,arch_db:stock.report_stock_inventory
msgid "DATE"
msgstr ""

#. module: stock
#: model:stock.incoterms,name:stock.incoterm_DAF
msgid "DELIVERED AT FRONTIER"
msgstr ""

#. module: stock
#: model:stock.incoterms,name:stock.incoterm_DAP
msgid "DELIVERED AT PLACE"
msgstr ""

#. module: stock
#: model:stock.incoterms,name:stock.incoterm_DAT
msgid "DELIVERED AT TERMINAL"
msgstr ""

#. module: stock
#: model:stock.incoterms,name:stock.incoterm_DDP
msgid "DELIVERED DUTY PAID"
msgstr ""

#. module: stock
#: model:stock.incoterms,name:stock.incoterm_DDU
msgid "DELIVERED DUTY UNPAID"
msgstr ""

#. module: stock
#: model:stock.incoterms,name:stock.incoterm_DEQ
msgid "DELIVERED EX QUAY"
msgstr ""

#. module: stock
#: model:stock.incoterms,name:stock.incoterm_DES
msgid "DELIVERED EX SHIP"
msgstr ""

#. module: stock
#: model:ir.model.fields,field_description:stock.field_res_config_settings_module_delivery_dhl
msgid "DHL"
msgstr ""

#. module: stock
#: model:ir.ui.view,arch_db:stock.inventory_planner
msgid "Daily Operations"
msgstr "Hoạt động Hàng ngày"

#. module: stock
#: model:ir.ui.menu,name:stock.stock_picking_type_menu
#: model:ir.ui.view,arch_db:stock.inventory_planner
msgid "Dashboard"
msgstr "Bảng thông tin"

#. module: stock
#: model:ir.model.fields,field_description:stock.field_report_stock_forecast_date
#: model:ir.model.fields,field_description:stock.field_stock_move_date
#: model:ir.model.fields,field_description:stock.field_stock_move_line_date
#: model:ir.ui.view,arch_db:stock.stock_move_tree
msgid "Date"
msgstr "Ngày tháng"

#. module: stock
#: model:ir.ui.view,arch_db:stock.stock_move_tree
msgid "Date Expected"
msgstr "Ngày mong đợi"

#. module: stock
#: model:ir.model.fields,field_description:stock.field_stock_picking_date_done
msgid "Date of Transfer"
msgstr "Ngày dịch chuyển"

#. module: stock
#: selection:stock.warehouse.orderpoint,lead_type:0
msgid "Day(s) to get the products"
msgstr "Ngày (tính theo ngày nhận hàng)"

#. module: stock
#: selection:stock.warehouse.orderpoint,lead_type:0
msgid "Day(s) to purchase"
msgstr "Ngày (tính theo ngày để mua/đặt hàng)"

#. module: stock
#: model:res.company,overdue_msg:stock.res_company_1
msgid ""
"Dear Sir/Madam,\n"
"\n"
"Our records indicate that some payments on your account are still due. Please find details below.\n"
"If the amount has already been paid, please disregard this notice. Otherwise, please forward us the total amount stated below.\n"
"If you have any queries regarding your account, Please contact us.\n"
"\n"
"Thank you in advance for your cooperation.\n"
"Best Regards,"
msgstr ""
"Xin chào,\n"
"\n"
"Hệ thống ERP của chúng tôi cho thấy một (số) khoản thanh toán liên quan đến bạn vẫn đang bị treo. Vui lòng xem chi tiết như dưới đây.\n"
"Nếu bạn đã thực hiện việc thanh toán rồi, vui lòng bỏ qua thông điệp này. Nếu chưa, vui lòng thực hiện việc thanh toán cho các khoản dưới đây.\n"
"Nếu bạn có bất cứ câu hỏi hay yêu cầu gì, đừng ngần ngại liên hệ với chúng tôi.\n"
"\n"
"Cám ơn bạn vì sự hợp tác.\n"
"Trân trọng & Kính chào,"

#. module: stock
#: model:ir.model.fields,field_description:stock.field_stock_picking_type_default_location_dest_id
msgid "Default Destination Location"
msgstr "Địa điểm Đích mặc định"

#. module: stock
#: model:ir.model.fields,help:stock.field_stock_picking_owner_id
msgid "Default Owner"
msgstr "Chủ sở hữu mặc định"

#. module: stock
#: model:ir.model.fields,field_description:stock.field_stock_warehouse_default_resupply_wh_id
msgid "Default Resupply Warehouse"
msgstr "Nhà kho Tái cung ứng"

#. module: stock
#: model:ir.model.fields,field_description:stock.field_stock_picking_type_default_location_src_id
msgid "Default Source Location"
msgstr "Địa điểm nguồn mặc định"

#. module: stock
#: model:ir.model.fields,help:stock.field_stock_production_lot_product_uom_id
#: model:ir.model.fields,help:stock.field_stock_quant_product_uom_id
#: model:ir.model.fields,help:stock.field_stock_warehouse_orderpoint_product_uom
msgid "Default Unit of Measure used for all stock operation."
msgstr ""
"Đơn vị đo mặc định dùng cho tất cả các hoạt động liên quan đến hàng tồn kho."

#. module: stock
#: model:ir.model.fields,help:stock.field_stock_warehouse_reception_steps
msgid "Default incoming route to follow"
msgstr "Tuyến hàng vào mặc định để theo"

#. module: stock
#: model:ir.model.fields,help:stock.field_stock_warehouse_delivery_steps
msgid "Default outgoing route to follow"
msgstr "Tuyến hàng ra mặc định để theo dõi"

#. module: stock
#: selection:stock.move,procure_method:0
msgid "Default: Take From Stock"
msgstr "Mặc định: Lấy từ Kho"

#. module: stock
#: model:ir.model.fields,help:stock.field_stock_warehouse_route_ids
msgid "Defaults routes through the warehouse"
msgstr "Tuyến cung ứng mặc định của kho"

#. module: stock
#: model:ir.ui.view,arch_db:stock.inventory_planner
msgid ""
"Define routes within your warehouse according to business needs, such as "
"Quality Control, After Sales Services or Supplier Returns"
msgstr ""
"Xác định các tuyến trong phạm vi nhà kho của bạn theo nhu cầu sản xuất kinh "
"doanh, ví dụ Kiểm soát chất lượng, Dịch vụ sau bán hàng hoặc Trả hàng Nhà "
"cung cấp"

#. module: stock
#: model:ir.actions.act_window,help:stock.action_location_form
msgid ""
"Define your locations to reflect your warehouse structure and\n"
"            organization. Odoo is able to manage physical locations\n"
"            (warehouses, shelves, bin, etc), partner locations (customers,\n"
"            vendors) and virtual locations which are the counterpart of\n"
"            the stock operations like the manufacturing orders\n"
"            consumptions, inventories, etc."
msgstr ""
"Định nghĩa các địa điểm của bạn để phản ánh cấu trúc nhà kho của bạn và\n"
"            trong tổ chức của bạn. Odoo có thể quản lý các địa điểm vật lý\n"
"            (kho, kệ, giá, thùng, v.v.), các địa điểm đối tác (vd: khách hàng,\n"
"            nhà cung cấp) và các địa điểm ảo để làm đối ứng cho các hoạt động\n"
"            kho như tiêu thụ nguyên vật liệu, tạo ra thành phẩm, biến hàng hoá\n"
"            thành phế liệu, kiểm kho, v.v."

#. module: stock
#: model:ir.model.fields,help:stock.field_stock_location_putaway_strategy_id
msgid ""
"Defines the default method used for suggesting the exact location (shelf) "
"where to store the products. This method can be enforced at the product "
"category level, and a fallback is made on the parent locations if none is "
"set here."
msgstr ""
"Xác định phương thức mặc định được sử dụng để đề xuất địa điểm (giá/kệ) "
"chính xác để lưu trữ sản phẩm. Phương thức này có thể áp dụng ở cấp nhóm sản"
" phẩm và có thể áp dụng trên địa điểm cha nếu không được thiết lập ở đây."

#. module: stock
#: model:ir.model.fields,help:stock.field_stock_location_removal_strategy_id
msgid ""
"Defines the default method used for suggesting the exact location (shelf) "
"where to take the products from, which lot etc. for this location. This "
"method can be enforced at the product category level, and a fallback is made"
" on the parent locations if none is set here."
msgstr ""
"Xác định phương thức mặc định được sử dụng để đề xuất địa điểm (giá/kệ) "
"chính xác mà từ đó lấy sản phẩm ra, hay từ lô nào, v.v. đối với địa điểm "
"này. Phương thức này có thể áp dụng ở cấp nhóm sản phẩm và có thể áp dụng "
"trên địa điểm cha nếu không được thiết lập ở đây."

#. module: stock
#: model:ir.ui.view,arch_db:stock.stock_location_path_form
#: model:ir.ui.view,arch_db:stock.view_procurement_rule_form
msgid "Delay"
msgstr "Độ trễ"

#. module: stock
#: model:ir.model.fields,field_description:stock.field_stock_location_path_delay
msgid "Delay (days)"
msgstr "Độ trễ (ngày)"

#. module: stock
#: code:addons/stock/models/product.py:332
#, python-format
msgid "Delivered Qty"
msgstr "Số lượng đã giao"

#. module: stock
#: model:ir.ui.view,arch_db:stock.stock_move_line_view_search
msgid "Deliveries"
msgstr "Giao hàng"

#. module: stock
#: code:addons/stock/models/stock_warehouse.py:209
#: model:stock.picking.type,name:stock.chi_picking_type_out
#: model:stock.picking.type,name:stock.picking_type_out
#, python-format
msgid "Delivery Orders"
msgstr "Giao hàng"

#. module: stock
#: model:ir.model.fields,field_description:stock.field_res_config_settings_group_stock_tracking_lot
msgid "Delivery Packages"
msgstr "Giao hàng theo Gói"

#. module: stock
#: model:ir.model.fields,field_description:stock.field_stock_warehouse_delivery_route_id
msgid "Delivery Route"
msgstr "Tuyến Bàn giao"

#. module: stock
#: model:ir.actions.report,name:stock.action_report_delivery
msgid "Delivery Slip"
msgstr "Phiếu Giao hàng"

#. module: stock
#: model:ir.model.fields,field_description:stock.field_procurement_group_move_type
msgid "Delivery Type"
msgstr "Kiểu Giao hàng"

#. module: stock
#: model:ir.model.fields,help:stock.field_product_product_route_ids
#: model:ir.model.fields,help:stock.field_product_template_route_ids
msgid ""
"Depending on the modules installed, this will allow you to define the route "
"of the product: whether it will be bought, manufactured, MTO/MTS,..."
msgstr ""
"Phụ thuộc vào phân hệ đã được cài đặt, sẽ cho phép bạn xác định tuyến đường "
"của sản phẩm: nó sẽ được mua về, sản xuất, MTO/MTS,..."

#. module: stock
#: model:ir.ui.view,arch_db:stock.inventory_planner
msgid "Deployment"
msgstr "Triển khai"

#. module: stock
#: model:ir.model.fields,field_description:stock.field_stock_move_name
msgid "Description"
msgstr "Miêu tả"

#. module: stock
#: model:ir.ui.view,arch_db:stock.view_template_property_form
msgid "Description for Delivery Orders"
msgstr ""

#. module: stock
#: model:ir.ui.view,arch_db:stock.view_template_property_form
msgid "Description for Internal Transfers"
msgstr ""

#. module: stock
#: model:ir.ui.view,arch_db:stock.view_template_property_form
msgid "Description for Receptions"
msgstr ""

#. module: stock
#: model:ir.model.fields,field_description:stock.field_product_product_description_pickingout
#: model:ir.model.fields,field_description:stock.field_product_template_description_pickingout
msgid "Description on Delivery Orders"
msgstr ""

#. module: stock
#: model:ir.model.fields,field_description:stock.field_product_product_description_picking
#: model:ir.model.fields,field_description:stock.field_product_template_description_picking
msgid "Description on Picking"
msgstr "Mô tả trên Phiếu giao nhận"

#. module: stock
#: model:ir.model.fields,field_description:stock.field_product_product_description_pickingin
#: model:ir.model.fields,field_description:stock.field_product_template_description_pickingin
msgid "Description on Receptions"
msgstr ""

#. module: stock
#: model:ir.ui.view,arch_db:stock.report_picking
#: model:ir.ui.view,arch_db:stock.view_move_search
msgid "Destination"
msgstr "Đích"

#. module: stock
#: model:ir.model.fields,field_description:stock.field_stock_move_partner_id
msgid "Destination Address "
msgstr "Địa chỉ Đích"

#. module: stock
#: model:ir.model.fields,field_description:stock.field_stock_location_path_location_dest_id
#: model:ir.model.fields,field_description:stock.field_stock_move_location_dest_id
#: model:ir.model.fields,field_description:stock.field_stock_picking_location_dest_id
msgid "Destination Location"
msgstr "Địa điểm Đích"

#. module: stock
#: model:ir.ui.view,arch_db:stock.message_body
msgid "Destination Location:"
msgstr ""

#. module: stock
#: model:ir.model.fields,field_description:stock.field_stock_move_move_dest_ids
#: model:ir.ui.view,arch_db:stock.view_move_form
msgid "Destination Moves"
msgstr ""

#. module: stock
#: model:ir.model.fields,field_description:stock.field_stock_move_line_result_package_id
#: model:ir.ui.view,arch_db:stock.view_move_line_form
msgid "Destination Package"
msgstr "Gói đích"

#. module: stock
#: model:ir.ui.view,arch_db:stock.message_body
msgid "Destination Package :"
msgstr ""

#. module: stock
#: model:ir.model.fields,field_description:stock.field_stock_move_route_ids
msgid "Destination route"
msgstr "Tuyến đích"

#. module: stock
#: code:addons/stock/models/stock_move.py:446
#: model:ir.ui.view,arch_db:stock.view_picking_form
#, python-format
msgid "Detailed Operations"
msgstr ""

#. module: stock
#: model:ir.ui.view,arch_db:stock.stock_location_path_form
msgid "Details"
msgstr "Các chi tiết"

#. module: stock
#: model:ir.model.fields,field_description:stock.field_stock_move_show_details_visible
msgid "Details Visible"
msgstr ""

#. module: stock
#: model:ir.model.fields,help:stock.field_procurement_rule_procure_method
msgid ""
"Determines the procurement method of the stock move that will be generated: "
"whether it will need to 'take from the available stock' in its source "
"location or needs to ignore its stock and create a procurement over there."
msgstr ""
"Xác định phương pháp Mua sắm / Cung ứng của dịch chuyển kho mà sẽ được tạo: "
"nó sẽ cần 'lấy từ kho có sẵn' của địa điểm nguồn hay là bỏ qua số lượng "
"trong kho và tạo một mua sắm."

#. module: stock
#: model:ir.ui.view,arch_db:stock.stock_warn_insufficient_qty_form_view
#: model:ir.ui.view,arch_db:stock.view_stock_move_operations
msgid "Discard"
msgstr "Hủy bỏ"

#. module: stock
#: model:stock.location,name:stock.location_dispatch_zone
msgid "Dispatch Zone"
msgstr "Khu vực Gửi đi"

#. module: stock
#: model:ir.model.fields,field_description:stock.field_procurement_group_display_name
#: model:ir.model.fields,field_description:stock.field_procurement_rule_display_name
#: model:ir.model.fields,field_description:stock.field_product_putaway_display_name
#: model:ir.model.fields,field_description:stock.field_product_removal_display_name
#: model:ir.model.fields,field_description:stock.field_report_stock_forecast_display_name
#: model:ir.model.fields,field_description:stock.field_stock_backorder_confirmation_display_name
#: model:ir.model.fields,field_description:stock.field_stock_change_product_qty_display_name
#: model:ir.model.fields,field_description:stock.field_stock_fixed_putaway_strat_display_name
#: model:ir.model.fields,field_description:stock.field_stock_immediate_transfer_display_name
#: model:ir.model.fields,field_description:stock.field_stock_incoterms_display_name
#: model:ir.model.fields,field_description:stock.field_stock_inventory_display_name
#: model:ir.model.fields,field_description:stock.field_stock_inventory_line_display_name
#: model:ir.model.fields,field_description:stock.field_stock_location_display_name
#: model:ir.model.fields,field_description:stock.field_stock_location_path_display_name
#: model:ir.model.fields,field_description:stock.field_stock_location_route_display_name
#: model:ir.model.fields,field_description:stock.field_stock_move_display_name
#: model:ir.model.fields,field_description:stock.field_stock_move_line_display_name
#: model:ir.model.fields,field_description:stock.field_stock_overprocessed_transfer_display_name
#: model:ir.model.fields,field_description:stock.field_stock_picking_display_name
#: model:ir.model.fields,field_description:stock.field_stock_picking_type_display_name
#: model:ir.model.fields,field_description:stock.field_stock_production_lot_display_name
#: model:ir.model.fields,field_description:stock.field_stock_quant_display_name
#: model:ir.model.fields,field_description:stock.field_stock_quant_package_display_name
#: model:ir.model.fields,field_description:stock.field_stock_quantity_history_display_name
#: model:ir.model.fields,field_description:stock.field_stock_return_picking_display_name
#: model:ir.model.fields,field_description:stock.field_stock_return_picking_line_display_name
#: model:ir.model.fields,field_description:stock.field_stock_scheduler_compute_display_name
#: model:ir.model.fields,field_description:stock.field_stock_scrap_display_name
#: model:ir.model.fields,field_description:stock.field_stock_traceability_report_display_name
#: model:ir.model.fields,field_description:stock.field_stock_warehouse_display_name
#: model:ir.model.fields,field_description:stock.field_stock_warehouse_orderpoint_display_name
#: model:ir.model.fields,field_description:stock.field_stock_warn_insufficient_qty_display_name
#: model:ir.model.fields,field_description:stock.field_stock_warn_insufficient_qty_scrap_display_name
msgid "Display Name"
msgstr "Tên hiển thị"

#. module: stock
#: model:ir.ui.view,arch_db:stock.inventory_planner
msgid ""
"Do not hesitate to send us an email to describe your experience or to "
"suggest improvements!"
msgstr ""
"Đừng ngần ngại gửi email cho chúng tôi để cho biết trải nghiệm của bạn hoặc "
"gợi ý cho việc cải tiến hơn nữa!"

#. module: stock
#: model:ir.model.fields,field_description:stock.field_stock_move_line_qty_done
#: model:ir.ui.view,arch_db:stock.stock_move_line_view_search
#: model:ir.ui.view,arch_db:stock.stock_scrap_form_view2
#: model:ir.ui.view,arch_db:stock.view_move_search
#: model:ir.ui.view,arch_db:stock.view_picking_form
#: model:ir.ui.view,arch_db:stock.view_picking_internal_search
#: selection:stock.move,state:0 selection:stock.picking,state:0
#: selection:stock.scrap,state:0
msgid "Done"
msgstr "Hoàn thành"

#. module: stock
#: model:ir.actions.act_window,name:stock.action_picking_tree_done
msgid "Done Transfers"
msgstr "Dịch chuyển đã hoàn thành"

#. module: stock
#: model:ir.actions.act_window,name:stock.action_picking_tree_done_grouped
msgid "Done Transfers by Date"
msgstr "Dịch chuyển đã hoàn thành theo ngày"

#. module: stock
#: model:ir.ui.view,arch_db:stock.res_config_settings_view_form
msgid "Don’t propagate scheduling changes through chains of operations"
msgstr ""

#. module: stock
#: model:ir.ui.view,arch_db:stock.inventory_planner
msgid "Download the"
msgstr "Tải về"

#. module: stock
#. openerp-web
#: code:addons/stock/static/src/xml/stock_traceability_report_line.xml:78
#, python-format
msgid "Downstream Traceability"
msgstr ""

#. module: stock
#: model:ir.ui.view,arch_db:stock.view_picking_internal_search
#: selection:stock.inventory,state:0 selection:stock.picking,state:0
#: selection:stock.scrap,state:0
msgid "Draft"
msgstr "Dự thảo"

#. module: stock
#: model:ir.ui.view,arch_db:stock.view_picking_internal_search
msgid "Draft Moves"
msgstr "Dịch chuyển dự thảo"

#. module: stock
#: model:stock.incoterms,name:stock.incoterm_EXW
msgid "EX WORKS"
msgstr ""

#. module: stock
#: model:ir.ui.view,arch_db:stock.inventory_planner
msgid "Edit its details or add new ones"
msgstr "Sửa lại thông tin chi tiết của nó hoặc thêm nhà kho mới"

#. module: stock
#: model:ir.ui.view,arch_db:stock.inventory_planner
msgid "End"
msgstr "Kết thúc"

#. module: stock
#: model:ir.model.fields,field_description:stock.field_stock_picking_entire_package_ids
msgid "Entire Package"
msgstr ""

#. module: stock
#: model:ir.model.fields,field_description:stock.field_stock_picking_entire_package_detail_ids
msgid "Entire Package Detail"
msgstr ""

#. module: stock
#. openerp-web
#: code:addons/stock/static/src/xml/stock_traceability_report_backend.xml:14
#, python-format
msgid "Error"
msgstr "Lỗi"

#. module: stock
#: model:stock.location,name:stock.stock_location_7
msgid "European Customers"
msgstr "Khách hàng Châu Âu"

#. module: stock
#: model:ir.actions.act_window,help:stock.action_location_form
msgid ""
"Every stock operation in Odoo moves the products from one\n"
"            location to another one.  For instance, if you receive products\n"
"            from a vendor, Odoo will move products from the Vendor\n"
"            location to the Stock location. Each report can be performed on\n"
"            physical, partner or virtual locations."
msgstr ""
"Mọi hoạt động kho trong Odoo là dịch chuyển hàng hoá từ địa điểm này\n"
"            sang địa điểm khác. Ví dụ, nếu bạn nhận hàng từ một nhà cung cấp,\n"
"            Odoo sẽ dịch chuyển hàng hoá từ Địa điểm Nhà cung cấp sang Địa điểm\n"
"            Dự trữ. Từng báo cáo có thể được lập cho từng địa điểm vật lý, địa\n"
"            điểm đối tác hay địa điểm ảo."

#. module: stock
#: code:addons/stock/models/stock_quant.py:407
#, python-format
msgid "Everything inside a package should be in the same location"
msgstr "Mọi thứ bên trong một gói hàng phải thuộc cùng một địa điểm"

#. module: stock
#: model:ir.ui.view,arch_db:stock.inventory_planner
msgid "Excel template"
msgstr "Mẫu Excel"

#. module: stock
#: model:ir.ui.view,arch_db:stock.product_template_search_form_view_stock
msgid "Exhausted Stock"
msgstr "Hết hàng"

#. module: stock
#: model:ir.model.fields,field_description:stock.field_stock_move_date_expected
#: model:ir.model.fields,field_description:stock.field_stock_scrap_date_expected
#: model:ir.ui.view,arch_db:stock.view_picking_internal_search
msgid "Expected Date"
msgstr "Ngày dự kiến"

#. module: stock
#: model:ir.model.fields,field_description:stock.field_res_config_settings_module_product_expiry
msgid "Expiration Dates"
msgstr "Ngày hết hạn"

#. module: stock
#: model:ir.ui.view,arch_db:stock.view_location_form
msgid "External note..."
msgstr "Ghi chú ngoại..."

#. module: stock
#: model:ir.model.fields,help:stock.field_product_removal_method
msgid "FIFO, LIFO..."
msgstr ""

#. module: stock
#: model:stock.incoterms,name:stock.incoterm_FAS
msgid "FREE ALONGSIDE SHIP"
msgstr ""

#. module: stock
#: model:stock.incoterms,name:stock.incoterm_FCA
msgid "FREE CARRIER"
msgstr ""

#. module: stock
#: model:stock.incoterms,name:stock.incoterm_FOB
msgid "FREE ON BOARD"
msgstr ""

#. module: stock
#: model:ir.model.fields,field_description:stock.field_res_config_settings_module_delivery_fedex
msgid "FedEx"
msgstr ""

#. module: stock
#: model:ir.ui.view,arch_db:stock.quant_search_view
msgid "Filters"
msgstr "Bộ lọc"

#. module: stock
#: selection:procurement.rule,group_propagation_option:0
msgid "Fixed"
msgstr "Đã sửa"

#. module: stock
#: model:ir.ui.view,arch_db:stock.view_putaway
msgid "Fixed Locations Per Categories"
msgstr "Địa điểm cố định cho Nhóm"

#. module: stock
#: model:ir.model.fields,field_description:stock.field_product_putaway_fixed_location_ids
msgid "Fixed Locations Per Product Category"
msgstr "Địa điểm cố định với Nhóm Sản phẩm"

#. module: stock
#: model:ir.model.fields,field_description:stock.field_procurement_rule_group_id
msgid "Fixed Procurement Group"
msgstr ""

#. module: stock
#: model:ir.ui.view,arch_db:stock.inventory_planner
msgid ""
"For the Odoo Team,<br/>\n"
"                            Fabien Pinckaers, Founder"
msgstr ""
"Thay mặt Odoo Team,<br/>\n"
"                            Fabien Pinckaers, Nhà sáng lập"

#. module: stock
#: model:ir.model.fields,field_description:stock.field_product_category_removal_strategy_id
msgid "Force Removal Strategy"
msgstr "Cưỡng bức Chiến lược Removal"

#. module: stock
#: model:ir.model.fields,field_description:stock.field_product_product_virtual_available
msgid "Forecast Quantity"
msgstr "Số lượng dự kiến"

#. module: stock
#: model:ir.model.fields,help:stock.field_product_product_virtual_available
msgid ""
"Forecast quantity (computed as Quantity On Hand - Outgoing + Incoming)\n"
"In a context with a single Stock Location, this includes goods stored in this location, or any of its children.\n"
"In a context with a single Warehouse, this includes goods stored in the Stock Location of this Warehouse, or any of its children.\n"
"Otherwise, this includes goods stored in any Stock Location with 'internal' type."
msgstr ""
"Số lượng dự kiến (được tính bằng Số lượng thực tế - Số lượng sẽ xuất + Số lượng sắp về)\n"
"Trong ngữ cảnh một Địa điểm Kho, nó bao gồm số lượng được lưu trữ trong địa điểm này, hoặc các địa điểm con của nó.\n"
"Trong ngữ cảnh một Nhà kho, nó bao gồm số lượng được lưu trữ trong Địa điểm Kho của Nhà kho này, hoặc các địa điểm con của nó.\n"
"Nếu không, nó bao gồm số lượng được lữu trữ trong bất kỳ Địa điểm Kho nào có kiểu là 'Nội bộ'."

#. module: stock
#: code:addons/stock/models/product.py:327
#: model:ir.model.fields,field_description:stock.field_product_template_virtual_available
#: model:ir.model.fields,field_description:stock.field_stock_move_availability
#, python-format
msgid "Forecasted Quantity"
msgstr "Số lượng Dự báo"

#. module: stock
#: model:ir.model.fields,field_description:stock.field_stock_move_line_location_id
#: model:ir.ui.view,arch_db:stock.view_move_tree
#: model:ir.ui.view,arch_db:stock.view_quant_package_picking_tree
msgid "From"
msgstr "Từ"

#. module: stock
#: model:ir.model.fields,field_description:stock.field_stock_move_line_from_loc
msgid "From Loc"
msgstr ""

#. module: stock
#: model:ir.model.fields,field_description:stock.field_stock_move_show_reserved_availability
msgid "From Supplier"
msgstr ""

#. module: stock
#: model:ir.model.fields,field_description:stock.field_stock_location_complete_name
msgid "Full Location Name"
msgstr "Tên Địa điểm Đầy đủ"

#. module: stock
#: model:ir.ui.view,arch_db:stock.view_picking_internal_search
msgid "Future Activities"
msgstr ""

#. module: stock
#: code:addons/stock/models/product.py:330
#, python-format
msgid "Future Deliveries"
msgstr "Giao hàng Tương lai"

#. module: stock
#: code:addons/stock/models/product.py:335
#, python-format
msgid "Future P&L"
msgstr "P&L Tương lai"

#. module: stock
#: code:addons/stock/models/product.py:345
#, python-format
msgid "Future Productions"
msgstr "Sản xuất trong tương lai"

#. module: stock
#: code:addons/stock/models/product.py:340
#, python-format
msgid "Future Qty"
msgstr "Số lượng Tương lai"

#. module: stock
#: code:addons/stock/models/product.py:322
#, python-format
msgid "Future Receipts"
msgstr "Phiếu nhận hàng Tương lai"

#. module: stock
#: model:stock.location,name:stock.location_gate_a
msgid "Gate A"
msgstr "Cổng A"

#. module: stock
#: model:stock.location,name:stock.location_gate_b
msgid "Gate B"
msgstr "Cổng B"

#. module: stock
#: model:stock.location,name:stock.stock_location_5
msgid "Generic IT Vendors"
msgstr ""

#. module: stock
#: model:ir.ui.view,arch_db:stock.res_config_settings_view_form
msgid "Get a full traceability from vendors to customers"
msgstr "Truy xuất nguồn gốc đầy đủ từ nhà cung cấp đến khách hàng"

#. module: stock
#: model:ir.ui.view,arch_db:stock.res_config_settings_view_form
msgid "Get informative or blocking warnings on partners"
msgstr "Nhận các cảnh báo mang tính chất thông tin hoặc phong toả về đối tác"

#. module: stock
#: model:ir.model.fields,help:stock.field_stock_fixed_putaway_strat_sequence
msgid ""
"Give to the more specialized category, a higher priority to have them in top"
" of the list."
msgstr ""

#. module: stock
#: model:ir.ui.view,arch_db:stock.stock_location_path_filter
#: model:ir.ui.view,arch_db:stock.view_procurement_rule_filter
msgid "Global"
msgstr "Toàn cục"

#. module: stock
#: model:ir.model.fields,help:stock.field_stock_warehouse_default_resupply_wh_id
msgid "Goods will always be resupplied from this warehouse"
msgstr "Hàng hoá luôn được tái cung cấp từ kho này"

#. module: stock
#: model:ir.ui.view,arch_db:stock.view_stock_level_forecast_filter
msgid "Graph"
msgstr "Đồ thị"

#. module: stock
#: model:stock.inventory.line,product_name:stock.stock_inventory_line_1
msgid "Graphics Card"
msgstr "Card Đồ hoạ"

#. module: stock
#: model:ir.ui.view,arch_db:stock.search_product_lot_filter
#: model:ir.ui.view,arch_db:stock.stock_move_line_view_search
#: model:ir.ui.view,arch_db:stock.stock_scrap_search_view
#: model:ir.ui.view,arch_db:stock.view_inventory_filter
#: model:ir.ui.view,arch_db:stock.view_move_search
#: model:ir.ui.view,arch_db:stock.view_picking_internal_search
#: model:ir.ui.view,arch_db:stock.view_stock_level_forecast_filter
#: model:ir.ui.view,arch_db:stock.warehouse_orderpoint_search
msgid "Group By"
msgstr "Nhóm theo"

#. module: stock
#: model:ir.ui.view,arch_db:stock.quant_package_search_view
#: model:ir.ui.view,arch_db:stock.quant_search_view
msgid "Group by..."
msgstr "Nhóm theo..."

#. module: stock
#: model:stock.inventory.line,product_name:stock.stock_inventory_line_9
msgid "HDD SH-1"
msgstr ""

#. module: stock
#: model:ir.model.fields,field_description:stock.field_stock_picking_move_line_exist
msgid "Has Pack Operations"
msgstr "Có hoạt động đóng gói"

#. module: stock
#: model:ir.model.fields,field_description:stock.field_stock_picking_has_packages
msgid "Has Packages"
msgstr ""

#. module: stock
#: model:ir.model.fields,field_description:stock.field_stock_picking_has_scrap_move
msgid "Has Scrap Moves"
msgstr "Có dịch chuyển phế liệu"

#. module: stock
#: model:ir.model.fields,field_description:stock.field_stock_location_posz
msgid "Height (Z)"
msgstr "Chiều cao (Z)"

#. module: stock
#: model:ir.ui.view,arch_db:stock.inventory_planner
msgid ""
"Help rental management, by generating automated return moves for rented "
"products"
msgstr ""
"Quản lý thuê, bằng cách tự động tạo phiếu trả hàng cho sản phẩm được thuê"

#. module: stock
#: model:ir.ui.view,arch_db:stock.inventory_planner
msgid "Here are some usual problems and their solutions:"
msgstr "Đây là các rắc rối thường gặp và giải pháp cho chúng:"

#. module: stock
#: model:ir.actions.act_window,help:stock.action_receipt_picking_move
msgid ""
"Here you can receive individual products, no matter what\n"
"                purchase order or picking order they come from. You will find\n"
"                the list of all products you are waiting for. Once you receive\n"
"                an order, you can filter based on the name of the vendor or\n"
"                the purchase order reference. Then you can confirm all products\n"
"                received using the buttons on the right of each line."
msgstr ""
"Tại đây bạn có thể nhận các sản phẩm riêng lẻ, không quan tâm đến\n"
"                việc chúng đến đơn hàng mua hay lô hàng nào. Một khi bạn nhận\n"
"                một đơn hàng, bạn có thể lọc dựa trên tên của nhà cung cấp hoặc\n"
"                Tham chiếu đơn hàng. Rồi bạn có thể xác nhận tất cả các sản phẩm\n"
"                đã được nhận sử dụng các nút phía bên phải của từng dòng trên đơn hàng."

#. module: stock
#: model:ir.ui.view,arch_db:stock.inventory_planner
msgid "How to use Lot Tracking:"
msgstr "Cách sử dụng Truy vết Lô:"

#. module: stock
#: model:ir.model.fields,field_description:stock.field_procurement_group_id
#: model:ir.model.fields,field_description:stock.field_procurement_rule_id
#: model:ir.model.fields,field_description:stock.field_product_putaway_id
#: model:ir.model.fields,field_description:stock.field_product_removal_id
#: model:ir.model.fields,field_description:stock.field_report_stock_forecast_id
#: model:ir.model.fields,field_description:stock.field_stock_backorder_confirmation_id
#: model:ir.model.fields,field_description:stock.field_stock_change_product_qty_id
#: model:ir.model.fields,field_description:stock.field_stock_fixed_putaway_strat_id
#: model:ir.model.fields,field_description:stock.field_stock_immediate_transfer_id
#: model:ir.model.fields,field_description:stock.field_stock_incoterms_id
#: model:ir.model.fields,field_description:stock.field_stock_inventory_id
#: model:ir.model.fields,field_description:stock.field_stock_inventory_line_id
#: model:ir.model.fields,field_description:stock.field_stock_location_id
#: model:ir.model.fields,field_description:stock.field_stock_location_path_id
#: model:ir.model.fields,field_description:stock.field_stock_location_route_id
#: model:ir.model.fields,field_description:stock.field_stock_move_id
#: model:ir.model.fields,field_description:stock.field_stock_move_line_id
#: model:ir.model.fields,field_description:stock.field_stock_overprocessed_transfer_id
#: model:ir.model.fields,field_description:stock.field_stock_picking_id
#: model:ir.model.fields,field_description:stock.field_stock_picking_type_id
#: model:ir.model.fields,field_description:stock.field_stock_production_lot_id
#: model:ir.model.fields,field_description:stock.field_stock_quant_id
#: model:ir.model.fields,field_description:stock.field_stock_quant_package_id_6904
#: model:ir.model.fields,field_description:stock.field_stock_quantity_history_id
#: model:ir.model.fields,field_description:stock.field_stock_return_picking_id
#: model:ir.model.fields,field_description:stock.field_stock_return_picking_line_id
#: model:ir.model.fields,field_description:stock.field_stock_scheduler_compute_id
#: model:ir.model.fields,field_description:stock.field_stock_scrap_id
#: model:ir.model.fields,field_description:stock.field_stock_traceability_report_id
#: model:ir.model.fields,field_description:stock.field_stock_warehouse_id
#: model:ir.model.fields,field_description:stock.field_stock_warehouse_orderpoint_id
#: model:ir.model.fields,field_description:stock.field_stock_warn_insufficient_qty_id
#: model:ir.model.fields,field_description:stock.field_stock_warn_insufficient_qty_scrap_id
msgid "ID"
msgstr "ID"

#. module: stock
#: code:addons/stock/models/stock_inventory.py:412
#, python-format
msgid "INV:"
msgstr "KK:"

#. module: stock
#: code:addons/stock/wizard/stock_change_product_qty.py:97
#, python-format
msgid "INV: %s"
msgstr "KK: %s"

#. module: stock
#: model:stock.location,name:stock.stock_location_3
msgid "IT Vendors"
msgstr "Nhà cung cấp IT"

#. module: stock
#: model:product.product,name:stock.product_icecream
#: model:product.template,name:stock.product_icecream_product_template
#: model:stock.inventory.line,product_name:stock.stock_inventory_line_icecream_lot0
#: model:stock.inventory.line,product_name:stock.stock_inventory_line_icecream_lot1
msgid "Ice Cream"
msgstr "Kem Lạnh"

#. module: stock
#: model:product.product,description:stock.product_icecream
#: model:product.template,description:stock.product_icecream_product_template
msgid ""
"Ice cream can be mass-produced and thus is widely available in developed "
"parts of the world. Ice cream can be purchased in large cartons (vats and "
"squrounds) from supermarkets and grocery stores, in smaller quantities from "
"ice cream shops, convenience stores, and milk bars, and in individual "
"servings from small carts or vans at public events."
msgstr ""

#. module: stock
#: model:ir.ui.view,arch_db:stock.view_inventory_form
msgid ""
"If a product is not at the right place, set the checked quantity to 0 and "
"create a new line with correct location."
msgstr ""
"Nếu một sản phẩm không ở đúng địa điểm, thiết lập số lượng kiểm tra về 0 và "
"tạo một dòng mới với địa điểm đúng của nó."

#. module: stock
#: model:ir.model.fields,help:stock.field_stock_picking_picking_type_entire_packs
#: model:ir.model.fields,help:stock.field_stock_picking_type_show_entire_packs
msgid ""
"If checked, this shows the packs to be moved as a whole in the Operations "
"tab all the time, even if there was no entire pack reserved."
msgstr ""

#. module: stock
#: model:ir.model.fields,help:stock.field_stock_location_path_propagate
msgid ""
"If checked, when the previous move is cancelled or split, the move generated"
" by this move will too"
msgstr ""
"Nếu được đánh dấu, khi một dịch chuyển kho trước bị hủy bỏ hoặc bị tách ra, "
"dịch chuyển kho sinh ra bởi dịch chuyển này cũng bị như vậy."

#. module: stock
#: model:ir.model.fields,help:stock.field_procurement_rule_propagate
msgid ""
"If checked, when the previous move of the move (which was generated by a "
"next procurement) is cancelled or split, the move generated by this move "
"will too"
msgstr ""
"Nếu được đánh dấu, khi một dịch chuyển kho trước (mà được sinh ra bởi một "
"quy tắc cung ứng kế tiếp) bị hủy bỏ hoặc bị tách ra, dịch chuyển kho sinh ra"
" bởi dịch chuyển này cũng bị như vậy."

#. module: stock
#: model:ir.model.fields,help:stock.field_stock_move_propagate
msgid "If checked, when this move is cancelled, cancel the linked move too"
msgstr ""
"Nếu đánh dấu, khi dịch chuyển kho này bị hủy nó, hệ thống cũng sẽ hủy dịch "
"chuyển liên quan"

#. module: stock
#: model:ir.model.fields,help:stock.field_stock_move_line_result_package_id
msgid "If set, the operations are packed into this package"
msgstr ""

#. module: stock
#: model:ir.model.fields,help:stock.field_stock_warehouse_orderpoint_active
msgid ""
"If the active field is set to False, it will allow you to hide the "
"orderpoint without removing it."
msgstr ""

#. module: stock
#: model:ir.model.fields,help:stock.field_stock_location_route_active
msgid ""
"If the active field is set to False, it will allow you to hide the route "
"without removing it."
msgstr ""
"Nếu bỏ chọn trường 'Hiệu lực', nó sẽ cho phép bạn ẩn tuyến đường mà không "
"cần xóa bỏ nó."

#. module: stock
#: model:ir.ui.view,arch_db:stock.view_picking_form
msgid ""
"If the picking is unlocked you can edit initial demand (for a draft picking)"
" or done quantities (for a done picking)."
msgstr ""

#. module: stock
#: model:ir.ui.view,arch_db:stock.stock_location_path_filter
#: model:ir.ui.view,arch_db:stock.view_procurement_rule_filter
msgid "If the route is global"
msgstr "Nếu tuyến đường mang tính toàn cục"

#. module: stock
#: model:ir.model.fields,help:stock.field_stock_picking_type_show_reserved
msgid ""
"If this checkbox is ticked, Odoo will show which products are reserved "
"(lot/serial number, source location, source package)."
msgstr ""

#. module: stock
#: model:ir.model.fields,help:stock.field_stock_move_show_operations
#: model:ir.model.fields,help:stock.field_stock_picking_type_show_operations
msgid ""
"If this checkbox is ticked, the pickings lines will represent detailed stock"
" operations. If not, the picking lines will represent an aggregate of "
"detailed stock operations."
msgstr ""

#. module: stock
#: model:ir.model.fields,help:stock.field_stock_picking_type_use_create_lots
msgid ""
"If this is checked only, it will suppose you want to create new Lots/Serial "
"Numbers, so you can provide them in a text field. "
msgstr ""
"Nếu chỉ trường này được đánh dấu, Odoo sẽ tin rằng bạn muốn tạo mới Số Lô"
"/Sê-ri, để bạn có thể cung cấp số trong một trường kiểu text."

#. module: stock
#: model:ir.model.fields,help:stock.field_stock_picking_type_use_existing_lots
msgid ""
"If this is checked, you will be able to choose the Lots/Serial Numbers. You "
"can also decide to not put lots in this operation type.  This means it will "
"create stock with no lot or not put a restriction on the lot taken. "
msgstr ""

#. module: stock
#: model:ir.model.fields,help:stock.field_stock_move_backorder_id
#: model:ir.model.fields,help:stock.field_stock_picking_backorder_id
msgid ""
"If this shipment was split, then this field links to the shipment which "
"contains the already processed part."
msgstr ""
"Nếu lô hàng này được tách ra thì trường này sẽ liên kết tới lô hàng mà trong"
" đó một phần đã được xử lý."

#. module: stock
#: model:ir.model.fields,help:stock.field_procurement_rule_active
msgid "If unchecked, it will allow you to hide the rule without removing it."
msgstr "Nếu bỏ chọn, nó sẽ cho phép bạn ẩn quy tắc mà không cần xóa bỏ nó."

#. module: stock
#: model:ir.ui.view,arch_db:stock.inventory_planner
msgid ""
"If you are a developer <strong>you can use our\n"
"                        API</strong> to load data automatically through\n"
"                        scripts: take a look at our"
msgstr ""
"Nếu bạn là một nhà phát triển <strong>bạn có thể sử dụng API</strong>\n"
"                        để nạp dữ liệu tự động thông qua script: hãy nghiên cứu"

#. module: stock
#: model:ir.ui.view,arch_db:stock.inventory_planner
msgid ""
"If you configured automatic procurement, Odoo automatically generates\n"
"                        Procurements Orders. You usually don't need to worry about them, but\n"
"                        sometimes the system can remain blocked without generating a\n"
"                        corresponding document, usually due to a configuration problem."
msgstr ""
"Nếu bạn cầu hình cung ứng tự động, Odoo sẽ tự động tạo các Nhu cầu cung ứng. Bạn\n"
"                        thường sẽ không phải lo lắng về chúng, nhưng đối khi hệ thống vẫn\n"
"                        bị khoá mà không thể tạo ra các tài liệu (đơn hàng, lệnh sản xuất, v.v.)\n"
"                        tương ứng, thường là do vấn đề về cấu hình."

#. module: stock
#: model:ir.model.fields,help:stock.field_stock_inventory_filter
msgid ""
"If you do an entire inventory, you can choose 'All Products' and it will "
"prefill the inventory with the current stock.  If you only do some products"
"  (e.g. Cycle Counting) you can choose 'Manual Selection of Products' and "
"the system won't propose anything.  You can also let the system propose for "
"a single product / lot /... "
msgstr ""
"Nếu bạn thực hiện kiểm kê toàn bộ, bạn có thể lựa chọn 'Tất cả sản phẩm' và "
"phần mềm sẽ tự điền toàn bộ các sản phẩm có trong kho. Nếu bạn chỉ muốn kiểm"
" kê một phần (vd: Kiểm kê cuốn chiếu - Cycle Counting), bạn có thể chọn "
"'Chọn sản phẩm thủ công' và phần mềm sẽ không đề xuất gì cả. Bạn có thể để "
"cho hệ thống đề xuất một sản phẩm / lô /... đơn lẻ"

#. module: stock
#: model:ir.ui.view,arch_db:stock.inventory_planner
msgid ""
"If you have less than 50 vendors, we recommend you\n"
"                                        to create them manually."
msgstr ""
"Nếu bạn có ít hơn 50 nhà cung cấp, chúng tôi khuyến\n"
"                                        khích bạn tạo thủ công trong hệ thống."

#. module: stock
#: model:ir.ui.view,arch_db:stock.inventory_planner
msgid "If you want to do it yourself:"
msgstr "Nếu bạn muốn tự làm:"

#. module: stock
#: model:ir.model,name:stock.model_stock_immediate_transfer
#: model:ir.ui.view,arch_db:stock.stock_picking_type_kanban
msgid "Immediate Transfer"
msgstr "Dịch chuyển Ngay"

#. module: stock
#: code:addons/stock/models/stock_picking.py:678
#, python-format
msgid "Immediate Transfer?"
msgstr "Dịch chuyển Ngay?"

#. module: stock
#: model:ir.ui.view,arch_db:stock.view_immediate_transfer
msgid "Immediate transfer?"
msgstr "Dịch chuyển Ngay?"

#. module: stock
#: selection:res.config.settings,module_procurement_jit:0
msgid "Immediately after sales order confirmation"
msgstr "Ngay khi xác nhận đơn hàng bán"

#. module: stock
#: model:ir.ui.view,arch_db:stock.inventory_planner
msgid "Import using the top left button in"
msgstr "Nhập, sử dụng nút phía trên bên trái ở"

#. module: stock
#: model:ir.model.fields,field_description:stock.field_stock_move_line_in_entire_package
msgid "In Entire Package"
msgstr ""

#. module: stock
#: model:ir.ui.view,arch_db:stock.inventory_planner
msgid ""
"In Odoo, <strong>Reordering Rules</strong> are used to replenish your products.\n"
"                        Odoo will automatically propose a procurement to buy new products if you are\n"
"                        running out of stock."
msgstr ""
"Trong Odoo, <strong>Các quy tắc Tái cung ứng</strong> được sử dụng để bổ sung hàng hoá.\n"
"                        Odoo sẽ tự động để xuất một Yêu cầu cung ứng để mua thêm khi hàng trong kho của bạn hết\n"
"                        hoặc xuống dưới mức tối thiểu."

#. module: stock
#: selection:stock.inventory,state:0
msgid "In Progress"
msgstr "Đang xử lý"

#. module: stock
#: model:ir.model.fields,field_description:stock.field_stock_warehouse_in_type_id
msgid "In Type"
msgstr "Kiểu Nhập"

#. module: stock
#: model:ir.ui.view,arch_db:stock.inventory_planner
msgid ""
"In case of unique serial numbers, each serial number corresponds\n"
"                        to exactly one piece.  In case of lots, you need to supply the quantity\n"
"                        for each lot when you move that product."
msgstr ""
"Trong trường hợp sử dụng số sê-ri, mỗi số sê-ri tương ứng chính xác\n"
"                        với từng sản phẩm giao nhận. Trong trường hợp sử dụng Lô, bạn cần cung\n"
"                        cấp số lượng cho từng lô khi bạn dịch chuyển sản phẩm đó."

#. module: stock
#: model:ir.ui.view,arch_db:stock.inventory_planner
msgid ""
"In short, you will get a more efficient warehouse management that leads\n"
"                        to inventory reduction and better efficiencies in your daily operations."
msgstr ""
"Nói ngắn gọn, bạn sẽ có một hệ thống quản lý kho hiệu quả mà giúp bản giảm thiểu\n"
"                        lượng tồn kho và cho phép thực hiện các hoạt động hàng ngày tốt hơn, nhanh hơn, chuẩn xác hơn.\n"

#. module: stock
#: model:ir.model.fields,field_description:stock.field_stock_inventory_exhausted
msgid "Include Exhausted Products"
msgstr "Gồm cả Sản phẩm đã Hết"

#. module: stock
#: model:ir.model.fields,field_description:stock.field_product_product_incoming_qty
#: model:ir.model.fields,field_description:stock.field_product_template_incoming_qty
#: model:ir.ui.view,arch_db:stock.view_move_search
msgid "Incoming"
msgstr "Sắp về"

#. module: stock
#: model:ir.actions.act_window,name:stock.action_receipt_picking_move
msgid "Incoming  Products"
msgstr "Sản phẩm sắp về"

#. module: stock
#: model:ir.model.fields,field_description:stock.field_stock_quant_in_date
msgid "Incoming Date"
msgstr "Ngày hàng về"

#. module: stock
#: model:ir.model.fields,field_description:stock.field_stock_warehouse_reception_steps
msgid "Incoming Shipments"
msgstr "Lô hàng nhận"

#. module: stock
#: model:ir.model.fields,help:stock.field_stock_incoterms_code
msgid "Incoterm Standard Code"
msgstr "Mã tiêu chuẩn Incoterm"

#. module: stock
#: model:ir.actions.act_window,name:stock.action_incoterms_tree
#: model:ir.model,name:stock.model_stock_incoterms
#: model:ir.ui.menu,name:stock.menu_action_incoterm_open
#: model:ir.ui.view,arch_db:stock.stock_incoterms_form
#: model:ir.ui.view,arch_db:stock.stock_incoterms_view_search
#: model:ir.ui.view,arch_db:stock.view_incoterms_tree
msgid "Incoterms"
msgstr "Incoterms"

#. module: stock
#: model:ir.model.fields,help:stock.field_stock_incoterms_name
msgid ""
"Incoterms are series of sales terms. They are used to divide transaction "
"costs and responsibilities between buyer and seller and reflect state-of-"
"the-art transportation practices."
msgstr ""
"Incoterms là một bộ các thuật ngữ thương mại. Chúng được sử dụng để phân "
"chia chi phí và trách nhiệm giữa người mua và người bán và phản anh các thực"
" nghiệm vận tải tốt nhất đã được cả thế giới thừa nhận."

#. module: stock
#: model:ir.model.fields,field_description:stock.field_stock_move_product_uom_qty
#: model:ir.ui.view,arch_db:stock.view_picking_form
msgid "Initial Demand"
msgstr "Nhu cầu Ban đầu"

#. module: stock
#: model:ir.ui.view,arch_db:stock.inventory_planner
msgid "Initial Inventory"
msgstr "Kiểm kho lần đầu"

#. module: stock
#: code:addons/stock/models/stock_warehouse.py:97
#: model:stock.location,name:stock.stock_location_company
#, python-format
msgid "Input"
msgstr "Đầu vào"

#. module: stock
#: model:ir.model.fields,field_description:stock.field_stock_warehouse_wh_input_stock_loc_id
msgid "Input Location"
msgstr "Địa điểm đầu vào"

#. module: stock
#: code:addons/stock/models/stock_scrap.py:131
#, python-format
msgid "Insufficient Quantity"
msgstr ""

#. module: stock
#: model:stock.location,name:stock.stock_location_inter_wh
msgid "Inter Company Transit"
msgstr "Chuyển tiếp Liên Công ty"

#. module: stock
#: model:ir.ui.view,arch_db:stock.stock_move_line_view_search
#: model:ir.ui.view,arch_db:stock.view_location_search
#: selection:stock.picking.type,code:0
msgid "Internal"
msgstr "Nội bộ"

#. module: stock
#: selection:stock.location,usage:0
msgid "Internal Location"
msgstr "Địa điểm nội bộ"

#. module: stock
#: model:ir.ui.view,arch_db:stock.quant_search_view
#: model:ir.ui.view,arch_db:stock.view_location_search
msgid "Internal Locations"
msgstr "Địa điểm nội bộ"

#. module: stock
#: model:ir.model.fields,field_description:stock.field_stock_production_lot_ref
msgid "Internal Reference"
msgstr "Tham chiếu nội bộ"

#. module: stock
#: code:addons/stock/models/stock_warehouse.py:231
#: model:stock.picking.type,name:stock.picking_type_internal
#, python-format
msgid "Internal Transfers"
msgstr "Dịch chuyển nội bộ"

#. module: stock
#: model:ir.model.fields,field_description:stock.field_res_company_internal_transit_location_id
msgid "Internal Transit Location"
msgstr "Địa điểm chuyển tiếp nội bộ"

#. module: stock
#: model:ir.model.fields,field_description:stock.field_stock_warehouse_int_type_id
msgid "Internal Type"
msgstr "Kiểu Nội bộ"

#. module: stock
#: model:ir.model.fields,help:stock.field_stock_production_lot_ref
msgid ""
"Internal reference number in case it differs from the manufacturer's "
"lot/serial number"
msgstr ""
"Số tham chiếu nội bộ trong trường hợp khác với số lô/sê-ri của nhà sản xuất"

#. module: stock
#: code:addons/stock/models/product.py:240
#, python-format
msgid "Invalid domain left operand %s"
msgstr ""

#. module: stock
#: code:addons/stock/models/product.py:242
#, python-format
msgid "Invalid domain operator %s"
msgstr ""

#. module: stock
#: code:addons/stock/models/product.py:244
#, python-format
msgid "Invalid domain right operand %s"
msgstr ""

#. module: stock
#: model:ir.model.fields,field_description:stock.field_stock_inventory_category_id
msgid "Inventoried Category"
msgstr "Nhóm được kiểm kê"

#. module: stock
#: model:ir.model.fields,field_description:stock.field_stock_inventory_location_id
msgid "Inventoried Location"
msgstr "Địa điểm được kiểm kê"

#. module: stock
#: model:ir.model.fields,field_description:stock.field_stock_inventory_lot_id
msgid "Inventoried Lot/Serial Number"
msgstr "Số sê-ri/Lô hàng được kiểm kê"

#. module: stock
#: model:ir.model.fields,field_description:stock.field_stock_inventory_partner_id
msgid "Inventoried Owner"
msgstr ""

#. module: stock
#: model:ir.model.fields,field_description:stock.field_stock_inventory_package_id
msgid "Inventoried Pack"
msgstr "Gói được kiểm kê"

#. module: stock
#: model:ir.model.fields,field_description:stock.field_stock_inventory_product_id
msgid "Inventoried Product"
msgstr "Sản phẩm được kiểm kê"

#. module: stock
#: model:ir.model.fields,field_description:stock.field_stock_inventory_line_ids
msgid "Inventories"
msgstr "Kiểm kho"

#. module: stock
#: model:ir.ui.view,arch_db:stock.view_inventory_filter
msgid "Inventories Month"
msgstr "Tháng kiểm kho"

#. module: stock
#: model:ir.actions.act_window,name:stock.quantsact
#: model:ir.actions.act_window,name:stock.stock_picking_type_action
#: model:ir.actions.report,name:stock.action_report_inventory
#: model:ir.model,name:stock.model_stock_inventory
#: model:ir.model.fields,field_description:stock.field_stock_inventory_line_inventory_id
#: model:ir.model.fields,field_description:stock.field_stock_move_inventory_id
#: model:ir.ui.menu,name:stock.menu_stock_root
#: model:ir.ui.menu,name:stock.menu_valuation
#: model:ir.ui.view,arch_db:stock.res_config_settings_view_form
#: model:ir.ui.view,arch_db:stock.view_stock_quant_pivot
msgid "Inventory"
msgstr "Tồn kho"

#. module: stock
#: model:ir.ui.view,arch_db:stock.view_inventory_form
msgid "Inventory Adjustment"
msgstr "Điều chỉnh Tồn kho"

#. module: stock
#: model:ir.actions.act_window,name:stock.action_inventory_form
#: model:ir.ui.menu,name:stock.menu_action_inventory_form
#: model:ir.ui.view,arch_db:stock.view_inventory_form
msgid "Inventory Adjustments"
msgstr "Điều chỉnh Tồn kho"

#. module: stock
#: model:web.planner,tooltip_planner:stock.planner_inventory
msgid "Inventory Configuration: a step-by-step guide."
msgstr "Cấu hình Quản lý kho: một hướng dẫn từng bước một."

#. module: stock
#: model:ir.model.fields,field_description:stock.field_stock_inventory_date
msgid "Inventory Date"
msgstr "Ngày kiểm kho"

#. module: stock
#: model:ir.ui.view,arch_db:stock.stock_inventory_line_tree2
#: model:ir.ui.view,arch_db:stock.view_inventory_form
msgid "Inventory Details"
msgstr "Chi tiết kiểm kho"

#. module: stock
#: model:ir.model,name:stock.model_stock_inventory_line
msgid "Inventory Line"
msgstr "Chi tiết kiểm kho"

#. module: stock
#: model:ir.actions.act_window,name:stock.action_inventory_line_tree
msgid "Inventory Lines"
msgstr ""

#. module: stock
#: model:ir.model.fields,field_description:stock.field_product_product_property_stock_inventory
#: model:ir.model.fields,field_description:stock.field_product_template_property_stock_inventory
msgid "Inventory Location"
msgstr "Địa điểm Kiểm kê"

#. module: stock
#: model:ir.model,name:stock.model_stock_location
msgid "Inventory Locations"
msgstr "Địa điểm Kiểm kê"

#. module: stock
#: selection:stock.location,usage:0
msgid "Inventory Loss"
msgstr "Thất Thoát/Kiểm kê"

#. module: stock
#: model:ir.ui.view,arch_db:stock.view_inventory_filter
msgid "Inventory Product"
msgstr ""

#. module: stock
#: model:ir.model.fields,field_description:stock.field_stock_inventory_name
#: model:ir.ui.view,arch_db:stock.view_inventory_filter
msgid "Inventory Reference"
msgstr "Tham chiếu Kiểm kê"

#. module: stock
#: model:ir.actions.act_window,name:stock.action_stock_quantity_history
msgid "Inventory Report"
msgstr ""

#. module: stock
#: model:ir.model,name:stock.model_stock_location_route
msgid "Inventory Routes"
msgstr "Định tuyến Kho"

#. module: stock
#: model:ir.ui.view,arch_db:stock.inventory_planner
msgid "Inventory Settings"
msgstr "Cấu hình Kho"

#. module: stock
#: model:ir.ui.view,arch_db:stock.view_stock_quant_form
#: model:ir.ui.view,arch_db:stock.view_stock_quant_tree
msgid "Inventory Valuation"
msgstr "Định giá tồn kho"

#. module: stock
#: model:stock.location,name:stock.location_inventory
msgid "Inventory adjustment"
msgstr "Điều chỉnh tồn kho"

#. module: stock
#: model:ir.ui.view,arch_db:stock.view_inventory_form
msgid ""
"Inventory adjustments will be made by comparing the theoretical and the "
"checked quantities."
msgstr ""
"Điều chỉnh tồn kho được thực hiện bằng việc so sánh số lượng lý thuyết và số"
" lượng được kiểm kê."

#. module: stock
#: model:ir.model.fields,field_description:stock.field_stock_quantity_history_date
msgid "Inventory at Date"
msgstr ""

#. module: stock
#: model:ir.model.fields,field_description:stock.field_stock_inventory_filter
#: model:ir.ui.view,arch_db:stock.view_inventory_form
msgid "Inventory of"
msgstr "Kiểm kho"

#. module: stock
#: model:ir.model.fields,field_description:stock.field_stock_move_is_locked
#: model:ir.model.fields,field_description:stock.field_stock_move_line_is_locked
#: model:ir.model.fields,field_description:stock.field_stock_picking_is_locked
msgid "Is Locked"
msgstr ""

#. module: stock
#: model:ir.model.fields,field_description:stock.field_stock_quant_package_is_processed
msgid "Is Processed"
msgstr ""

#. module: stock
#: model:ir.model.fields,field_description:stock.field_stock_location_return_location
msgid "Is a Return Location?"
msgstr "Là một Địa điểm Hàng trả lại?"

#. module: stock
#: model:ir.model.fields,field_description:stock.field_stock_location_scrap_location
msgid "Is a Scrap Location?"
msgstr "Là một Địa điểm Phế liệu?"

#. module: stock
#: model:ir.model.fields,field_description:stock.field_stock_move_is_initial_demand_editable
#: model:ir.model.fields,field_description:stock.field_stock_move_line_is_initial_demand_editable
msgid "Is initial demand editable"
msgstr ""

#. module: stock
#: model:ir.model.fields,field_description:stock.field_stock_move_is_quantity_done_editable
msgid "Is quantity done editable"
msgstr ""

#. module: stock
#: model:ir.ui.view,arch_db:stock.inventory_planner
msgid ""
"It is also possible to import your initial inventory from an Excel or CSV file.\n"
"                        If you want to do that, contact your Odoo project manager."
msgstr ""
"Hoàn toàn có thể nhập số tồn đầu kỳ từ một tập tin Excel hoặc CSV.\n"
"                        Nếu bạn muốn điều đó, hãy liên hệ với chủ nhiệm dự án Odoo của bạn."

#. module: stock
#: code:addons/stock/models/stock_quant.py:254
#, python-format
msgid ""
"It is not possible to reserve more products of %s than you have in stock."
msgstr ""

#. module: stock
#: code:addons/stock/models/stock_quant.py:256
#, python-format
msgid ""
"It is not possible to unreserve more products of %s than you have in stock."
msgstr ""

#. module: stock
#: model:ir.ui.view,arch_db:stock.inventory_planner
msgid ""
"It is therefore a good idea to check and try to resolve those procurement\n"
"                        exceptions. These are accessible from the Schedulers menu (you need the Stock\n"
"                        Manager role to see it)."
msgstr ""
"Vì vậy, sẽ là một ý tốt nếu kiểm tra và thử giải quyết những ngoại lệ cung ứng này\n"
"                        Những chức năng này có thể truy cập được từ trình đơn Schedulers\n"
"                        (bạn cần quyền Quản lý Kho để thấy nó)."

#. module: stock
#: model:ir.ui.view,arch_db:stock.inventory_planner
msgid "It is time to make your initial Inventory. In order to do so:"
msgstr ""
"Đã đến lúc thực hiện việc kiểm kho ban đầu khi bạn bắt đầu sử dụng Odoo. Để "
"làm vậy:"

#. module: stock
#: model:ir.model.fields,help:stock.field_stock_move_product_packaging
msgid ""
"It specifies attributes of packaging like type, quantity of packaging,etc."
msgstr ""

#. module: stock
#: model:ir.model.fields,help:stock.field_stock_picking_move_type
msgid "It specifies goods to be deliver partially or all at once"
msgstr "Nó chỉ ra hàng hoá được giao nhiều lần hoặc một lần"

#. module: stock
#: model:ir.ui.view,arch_db:stock.report_stock_body_print
#: model:ir.ui.view,arch_db:stock.report_stock_inventory
msgid "LOCATION"
msgstr ""

#. module: stock
#: model:ir.ui.view,arch_db:stock.report_stock_body_print
#: model:ir.ui.view,arch_db:stock.report_stock_inventory
msgid "LOT/SERIAL NUMBER"
msgstr ""

#. module: stock
#: model:stock.inventory.line,product_name:stock.stock_inventory_line_13
msgid "Laptop Customized"
msgstr ""

#. module: stock
#: model:stock.inventory.line,product_name:stock.stock_inventory_line_14
msgid "Laptop E5023"
msgstr ""

#. module: stock
#: model:ir.model.fields,field_description:stock.field_stock_picking_type_last_done_picking
msgid "Last 10 Done Pickings"
msgstr "10 Hoạt động xuất/nhập thực hiện gần nhất"

#. module: stock
#: model:ir.model.fields,field_description:stock.field_procurement_group___last_update
#: model:ir.model.fields,field_description:stock.field_procurement_rule___last_update
#: model:ir.model.fields,field_description:stock.field_product_putaway___last_update
#: model:ir.model.fields,field_description:stock.field_product_removal___last_update
#: model:ir.model.fields,field_description:stock.field_report_stock_forecast___last_update
#: model:ir.model.fields,field_description:stock.field_stock_backorder_confirmation___last_update
#: model:ir.model.fields,field_description:stock.field_stock_change_product_qty___last_update
#: model:ir.model.fields,field_description:stock.field_stock_fixed_putaway_strat___last_update
#: model:ir.model.fields,field_description:stock.field_stock_immediate_transfer___last_update
#: model:ir.model.fields,field_description:stock.field_stock_incoterms___last_update
#: model:ir.model.fields,field_description:stock.field_stock_inventory___last_update
#: model:ir.model.fields,field_description:stock.field_stock_inventory_line___last_update
#: model:ir.model.fields,field_description:stock.field_stock_location___last_update
#: model:ir.model.fields,field_description:stock.field_stock_location_path___last_update
#: model:ir.model.fields,field_description:stock.field_stock_location_route___last_update
#: model:ir.model.fields,field_description:stock.field_stock_move___last_update
#: model:ir.model.fields,field_description:stock.field_stock_move_line___last_update
#: model:ir.model.fields,field_description:stock.field_stock_overprocessed_transfer___last_update
#: model:ir.model.fields,field_description:stock.field_stock_picking___last_update
#: model:ir.model.fields,field_description:stock.field_stock_picking_type___last_update
#: model:ir.model.fields,field_description:stock.field_stock_production_lot___last_update
#: model:ir.model.fields,field_description:stock.field_stock_quant___last_update
#: model:ir.model.fields,field_description:stock.field_stock_quant_package___last_update
#: model:ir.model.fields,field_description:stock.field_stock_quantity_history___last_update
#: model:ir.model.fields,field_description:stock.field_stock_return_picking___last_update
#: model:ir.model.fields,field_description:stock.field_stock_return_picking_line___last_update
#: model:ir.model.fields,field_description:stock.field_stock_scheduler_compute___last_update
#: model:ir.model.fields,field_description:stock.field_stock_scrap___last_update
#: model:ir.model.fields,field_description:stock.field_stock_traceability_report___last_update
#: model:ir.model.fields,field_description:stock.field_stock_warehouse___last_update
#: model:ir.model.fields,field_description:stock.field_stock_warehouse_orderpoint___last_update
#: model:ir.model.fields,field_description:stock.field_stock_warn_insufficient_qty___last_update
#: model:ir.model.fields,field_description:stock.field_stock_warn_insufficient_qty_scrap___last_update
msgid "Last Modified on"
msgstr "Sửa lần cuối"

#. module: stock
#: model:ir.model.fields,field_description:stock.field_procurement_group_write_uid
#: model:ir.model.fields,field_description:stock.field_procurement_rule_write_uid
#: model:ir.model.fields,field_description:stock.field_product_putaway_write_uid
#: model:ir.model.fields,field_description:stock.field_product_removal_write_uid
#: model:ir.model.fields,field_description:stock.field_stock_backorder_confirmation_write_uid
#: model:ir.model.fields,field_description:stock.field_stock_change_product_qty_write_uid
#: model:ir.model.fields,field_description:stock.field_stock_fixed_putaway_strat_write_uid
#: model:ir.model.fields,field_description:stock.field_stock_immediate_transfer_write_uid
#: model:ir.model.fields,field_description:stock.field_stock_incoterms_write_uid
#: model:ir.model.fields,field_description:stock.field_stock_inventory_line_write_uid
#: model:ir.model.fields,field_description:stock.field_stock_inventory_write_uid
#: model:ir.model.fields,field_description:stock.field_stock_location_path_write_uid
#: model:ir.model.fields,field_description:stock.field_stock_location_route_write_uid
#: model:ir.model.fields,field_description:stock.field_stock_location_write_uid
#: model:ir.model.fields,field_description:stock.field_stock_move_line_write_uid
#: model:ir.model.fields,field_description:stock.field_stock_move_write_uid
#: model:ir.model.fields,field_description:stock.field_stock_overprocessed_transfer_write_uid
#: model:ir.model.fields,field_description:stock.field_stock_picking_type_write_uid
#: model:ir.model.fields,field_description:stock.field_stock_picking_write_uid
#: model:ir.model.fields,field_description:stock.field_stock_production_lot_write_uid
#: model:ir.model.fields,field_description:stock.field_stock_quant_package_write_uid
#: model:ir.model.fields,field_description:stock.field_stock_quant_write_uid
#: model:ir.model.fields,field_description:stock.field_stock_quantity_history_write_uid
#: model:ir.model.fields,field_description:stock.field_stock_return_picking_line_write_uid
#: model:ir.model.fields,field_description:stock.field_stock_return_picking_write_uid
#: model:ir.model.fields,field_description:stock.field_stock_scheduler_compute_write_uid
#: model:ir.model.fields,field_description:stock.field_stock_scrap_write_uid
#: model:ir.model.fields,field_description:stock.field_stock_traceability_report_write_uid
#: model:ir.model.fields,field_description:stock.field_stock_warehouse_orderpoint_write_uid
#: model:ir.model.fields,field_description:stock.field_stock_warehouse_write_uid
#: model:ir.model.fields,field_description:stock.field_stock_warn_insufficient_qty_scrap_write_uid
msgid "Last Updated by"
msgstr "Cập nhật lần cuối bởi"

#. module: stock
#: model:ir.model.fields,field_description:stock.field_procurement_group_write_date
#: model:ir.model.fields,field_description:stock.field_procurement_rule_write_date
#: model:ir.model.fields,field_description:stock.field_product_putaway_write_date
#: model:ir.model.fields,field_description:stock.field_product_removal_write_date
#: model:ir.model.fields,field_description:stock.field_stock_backorder_confirmation_write_date
#: model:ir.model.fields,field_description:stock.field_stock_change_product_qty_write_date
#: model:ir.model.fields,field_description:stock.field_stock_fixed_putaway_strat_write_date
#: model:ir.model.fields,field_description:stock.field_stock_immediate_transfer_write_date
#: model:ir.model.fields,field_description:stock.field_stock_incoterms_write_date
#: model:ir.model.fields,field_description:stock.field_stock_inventory_line_write_date
#: model:ir.model.fields,field_description:stock.field_stock_inventory_write_date
#: model:ir.model.fields,field_description:stock.field_stock_location_path_write_date
#: model:ir.model.fields,field_description:stock.field_stock_location_route_write_date
#: model:ir.model.fields,field_description:stock.field_stock_location_write_date
#: model:ir.model.fields,field_description:stock.field_stock_move_line_write_date
#: model:ir.model.fields,field_description:stock.field_stock_move_write_date
#: model:ir.model.fields,field_description:stock.field_stock_overprocessed_transfer_write_date
#: model:ir.model.fields,field_description:stock.field_stock_picking_type_write_date
#: model:ir.model.fields,field_description:stock.field_stock_picking_write_date
#: model:ir.model.fields,field_description:stock.field_stock_production_lot_write_date
#: model:ir.model.fields,field_description:stock.field_stock_quant_package_write_date
#: model:ir.model.fields,field_description:stock.field_stock_quant_write_date
#: model:ir.model.fields,field_description:stock.field_stock_quantity_history_write_date
#: model:ir.model.fields,field_description:stock.field_stock_return_picking_line_write_date
#: model:ir.model.fields,field_description:stock.field_stock_return_picking_write_date
#: model:ir.model.fields,field_description:stock.field_stock_scheduler_compute_write_date
#: model:ir.model.fields,field_description:stock.field_stock_scrap_write_date
#: model:ir.model.fields,field_description:stock.field_stock_traceability_report_write_date
#: model:ir.model.fields,field_description:stock.field_stock_warehouse_orderpoint_write_date
#: model:ir.model.fields,field_description:stock.field_stock_warehouse_write_date
#: model:ir.model.fields,field_description:stock.field_stock_warn_insufficient_qty_scrap_write_date
msgid "Last Updated on"
msgstr "Cập nhật lần cuối"

#. module: stock
#: code:addons/stock/models/stock_picking.py:71
#: model:ir.ui.view,arch_db:stock.stock_picking_type_kanban
#: model:ir.ui.view,arch_db:stock.view_picking_internal_search
#, python-format
msgid "Late"
msgstr "Trễ"

#. module: stock
#: model:ir.ui.view,arch_db:stock.view_picking_internal_search
msgid "Late Activities"
msgstr ""

#. module: stock
#: model:ir.actions.act_window,name:stock.action_picking_tree_late
msgid "Late Transfers"
msgstr "Dịch chuyển muộn"

#. module: stock
#: model:ir.model.fields,field_description:stock.field_stock_warehouse_orderpoint_lead_days
msgid "Lead Time"
msgstr ""

#. module: stock
#: model:ir.model.fields,field_description:stock.field_stock_warehouse_orderpoint_lead_type
msgid "Lead Type"
msgstr ""

#. module: stock
#: selection:procurement.rule,group_propagation_option:0
msgid "Leave Empty"
msgstr ""

#. module: stock
#: model:ir.model.fields,help:stock.field_stock_location_route_company_id
msgid "Leave this field empty if this route is shared between all companies"
msgstr ""

#. module: stock
#: model:ir.model.fields,field_description:stock.field_stock_location_parent_left
msgid "Left Parent"
msgstr "Left Parent"

#. module: stock
#: model:ir.model.fields,help:stock.field_stock_location_company_id
#: model:ir.model.fields,help:stock.field_stock_quant_company_id
msgid "Let this field empty if this location is shared between companies"
msgstr "Để trống nếu địa điểm này được chia sẽ giữa các công ty"

#. module: stock
#: model:ir.ui.view,arch_db:stock.inventory_planner
msgid ""
"Like with the sales flow, Odoo inventory management is\n"
"                        fully integrated with the purchase app."
msgstr ""
"Giống như chu trình bán, hệ thống quản lý kho của Odoo\n"
"                        được tích hợp hoàn chỉnh với phân hệ mua sắm."

#. module: stock
#: model:ir.ui.view,arch_db:stock.view_move_form
msgid "Linked Moves"
msgstr ""

#. module: stock
#: model:ir.ui.view,arch_db:stock.view_inventory_form
msgid "List view of lines"
msgstr ""

#. module: stock
#: model:ir.ui.view,arch_db:stock.view_location_form
msgid "Localization"
msgstr "Địa phương hoá"

#. module: stock
#: model:ir.ui.view,arch_db:stock.view_production_lot_form
msgid "Locate"
msgstr "Định vị"

#. module: stock
#: code:addons/stock/models/barcode.py:12
#: model:ir.model.fields,field_description:stock.field_product_product_location_id
#: model:ir.model.fields,field_description:stock.field_product_template_location_id
#: model:ir.model.fields,field_description:stock.field_stock_change_product_qty_location_id
#: model:ir.model.fields,field_description:stock.field_stock_fixed_putaway_strat_fixed_location_id
#: model:ir.model.fields,field_description:stock.field_stock_inventory_line_inventory_location_id
#: model:ir.model.fields,field_description:stock.field_stock_inventory_line_location_id
#: model:ir.model.fields,field_description:stock.field_stock_quant_location_id
#: model:ir.model.fields,field_description:stock.field_stock_quant_package_location_id
#: model:ir.model.fields,field_description:stock.field_stock_scrap_location_id
#: model:ir.model.fields,field_description:stock.field_stock_warehouse_orderpoint_location_id
#: model:ir.model.fields,field_description:stock.field_stock_warn_insufficient_qty_location_id
#: model:ir.model.fields,field_description:stock.field_stock_warn_insufficient_qty_repair_location_id
#: model:ir.model.fields,field_description:stock.field_stock_warn_insufficient_qty_scrap_location_id
#: model:ir.model.fields,field_description:stock.field_stock_warn_insufficient_qty_unbuild_location_id
#: model:ir.ui.view,arch_db:stock.quant_search_view
#: model:ir.ui.view,arch_db:stock.stock_scrap_search_view
#: model:ir.ui.view,arch_db:stock.view_move_search
#: model:ir.ui.view,arch_db:stock.warehouse_orderpoint_search
#, python-format
msgid "Location"
msgstr "Địa điểm"

#. module: stock
#: model:ir.actions.report,name:stock.action_report_location_barcode
msgid "Location BarCode"
msgstr "Mã vạch Địa điểm"

#. module: stock
#: model:ir.model.fields,field_description:stock.field_stock_inventory_line_location_name
#: model:ir.model.fields,field_description:stock.field_stock_location_name
msgid "Location Name"
msgstr "Tên Địa điểm"

#. module: stock
#: model:ir.ui.view,arch_db:stock.stock_location_path_form
#: model:ir.ui.view,arch_db:stock.stock_location_path_tree
msgid "Location Paths"
msgstr "Đường dẫn địa điểm"

#. module: stock
#: model:ir.model.fields,field_description:stock.field_stock_warehouse_lot_stock_id
msgid "Location Stock"
msgstr "Địa điểm Kho"

#. module: stock
#: model:ir.model.fields,field_description:stock.field_stock_location_usage
msgid "Location Type"
msgstr "Kiểu Địa điểm"

#. module: stock
#: model:ir.model.fields,help:stock.field_stock_move_location_dest_id
msgid "Location where the system will stock the finished products."
msgstr "Địa điểm lưu trữ thành phẩm."

#. module: stock
#: model:ir.actions.act_window,name:stock.action_location_form
#: model:ir.ui.menu,name:stock.menu_action_location_form
#: model:ir.ui.view,arch_db:stock.res_config_settings_view_form
#: model:ir.ui.view,arch_db:stock.stock_location_path_form
#: model:ir.ui.view,arch_db:stock.view_move_picking_form
#: model:ir.ui.view,arch_db:stock.view_picking_type_form
#: model:ir.ui.view,arch_db:stock.view_warehouse
msgid "Locations"
msgstr "Địa điểm"

#. module: stock
#: model:ir.ui.view,arch_db:stock.view_picking_form
msgid "Lock"
msgstr "Khóa"

#. module: stock
#: model:ir.ui.view,arch_db:stock.product_category_form_view_inherit
#: model:ir.ui.view,arch_db:stock.view_location_form
#: model:ir.ui.view,arch_db:stock.view_template_property_form
msgid "Logistics"
msgstr ""

#. module: stock
#: code:addons/stock/models/barcode.py:13
#: model:ir.model.fields,field_description:stock.field_stock_move_line_lot_id
#: model:ir.model.fields,field_description:stock.field_stock_scrap_lot_id
#, python-format
msgid "Lot"
msgstr "Lô"

#. module: stock
#: model:ir.actions.report,name:stock.action_report_lot_barcode
msgid "Lot BarCode"
msgstr "Mã vạch của Lô"

#. module: stock
#: model:ir.model,name:stock.model_stock_production_lot
msgid "Lot/Serial"
msgstr "Lô/Sê-ri"

#. module: stock
#: model:ir.ui.view,arch_db:stock.message_body
msgid "Lot/Serial :"
msgstr ""

#. module: stock
#: model:ir.model.fields,field_description:stock.field_stock_change_product_qty_lot_id
#: model:ir.model.fields,field_description:stock.field_stock_inventory_line_prod_lot_id
#: model:ir.model.fields,field_description:stock.field_stock_move_line_lot_name
#: model:ir.model.fields,field_description:stock.field_stock_production_lot_name
#: model:ir.model.fields,field_description:stock.field_stock_quant_lot_id
#: model:ir.ui.view,arch_db:stock.product_form_view_procurement_button
#: model:ir.ui.view,arch_db:stock.product_template_form_view_procurement_button
#: model:ir.ui.view,arch_db:stock.quant_search_view
#: model:ir.ui.view,arch_db:stock.report_delivery_document
#: model:ir.ui.view,arch_db:stock.report_lot_barcode
#: model:ir.ui.view,arch_db:stock.report_package_barcode
#: model:ir.ui.view,arch_db:stock.report_picking
#: model:ir.ui.view,arch_db:stock.view_move_line_form
#: model:res.request.link,name:stock.req_link_tracking
msgid "Lot/Serial Number"
msgstr "Số Lô/Sê-ri"

#. module: stock
#: model:ir.ui.view,arch_db:stock.view_inventory_tree
msgid "Lot/Serial Number Inventory"
msgstr "Kiểm kho Số Lô/Sê-ri"

#. module: stock
#: model:ir.model.fields,field_description:stock.field_res_config_settings_group_stock_production_lot
msgid "Lots & Serial Numbers"
msgstr "Số Lô & Serial"

#. module: stock
#: model:ir.model.fields,field_description:stock.field_stock_move_line_lots_visible
msgid "Lots Visible"
msgstr ""

#. module: stock
#: model:ir.ui.view,arch_db:stock.inventory_planner
msgid ""
"Lots can be encoded on incoming shipments, internal transfers and\n"
"                        outgoing deliveries according to the settings in the operation type.\n"
"                        The tracking can be configured on every product: not any tracing at\n"
"                        all, tracking by lot, or tracking by unique serial number."
msgstr ""

#. module: stock
#: model:ir.actions.act_window,name:stock.action_production_lot_form
#: model:ir.ui.menu,name:stock.menu_action_production_lot_form
#: model:ir.ui.view,arch_db:stock.view_production_lot_form
#: model:ir.ui.view,arch_db:stock.view_production_lot_form_simple
#: model:ir.ui.view,arch_db:stock.view_production_lot_tree
msgid "Lots/Serial Numbers"
msgstr "Số Lô/Sê-ri"

#. module: stock
#: code:addons/stock/models/stock_warehouse.py:541
#, python-format
msgid "MTO"
msgstr ""

#. module: stock
#: model:ir.model.fields,field_description:stock.field_stock_warehouse_mto_pull_id
msgid "MTO rule"
msgstr "Quy tắc MTO"

#. module: stock
#: code:addons/stock/models/stock_warehouse.py:474
#: model:stock.location.route,name:stock.route_warehouse0_mto
#, python-format
msgid "Make To Order"
msgstr "Cung ứng theo đơn hàng (MTO)"

#. module: stock
#: selection:stock.warehouse,delivery_steps:0
msgid ""
"Make packages into a dedicated location, then bring them to the output "
"location for shipping (Pick + Pack + Ship)"
msgstr ""
"Đóng gói vào một địa điểm chuyên dụng (chuyển vào địa điểm đóng gói), rồi "
"đưa ra điểm điểm xuất (Output) để chờ giao (Gom hàng + Đóng gói + Bàn giao)"

#. module: stock
#: model:res.groups,name:stock.group_tracking_owner
msgid "Manage Different Stock Owners"
msgstr "Quản lý các chủ sở hữu kho"

#. module: stock
#: model:res.groups,name:stock.group_production_lot
msgid "Manage Lots / Serial Numbers"
msgstr "Quản lý Số Lô / Sê-ri"

#. module: stock
#: model:res.groups,name:stock.group_stock_multi_locations
msgid "Manage Multiple Stock Locations"
msgstr ""

#. module: stock
#: model:res.groups,name:stock.group_stock_multi_warehouses
msgid "Manage Multiple Warehouses"
msgstr ""

#. module: stock
#: model:res.groups,name:stock.group_tracking_lot
msgid "Manage Packages"
msgstr "Quản lý các Gói"

#. module: stock
#: model:res.groups,name:stock.group_adv_location
msgid "Manage Push and Pull inventory flows"
msgstr "Quản lý các chu trình kho Push và Pull"

#. module: stock
#: model:ir.ui.view,arch_db:stock.inventory_planner
msgid "Manage default locations per product"
msgstr "Quản lý địa điểm mặc định cho mỗi sản phẩm"

#. module: stock
#: model:ir.ui.view,arch_db:stock.inventory_planner
msgid "Manage product manufacturing chains"
msgstr "Quản lý các chuỗi sản xuất sản phẩm"

#. module: stock
#: model:ir.ui.view,arch_db:stock.res_config_settings_view_form
msgid "Manage product packages (e.g. pack of 6 bottles, box of 10 pieces)"
msgstr "Quản lý đóng gói sản phẩm (vd: thùng 6 chai, hộp 10 chiếc)"

#. module: stock
#: model:ir.ui.view,arch_db:stock.res_config_settings_view_form
msgid "Manage several warehouses"
msgstr "Quản lý nhiều Nhà kho"

#. module: stock
#: model:res.groups,name:stock.group_stock_manager
msgid "Manager"
msgstr "Người quản lý"

#. module: stock
#: selection:stock.location.path,auto:0
msgid "Manual Operation"
msgstr "Vận hành thủ công"

#. module: stock
#: selection:res.config.settings,module_procurement_jit:0
msgid "Manually or based on automatic scheduler"
msgstr "Thủ công hoặc dựa trên trình điều độ tự động"

#. module: stock
#: selection:procurement.rule,action:0
msgid "Manufacture"
msgstr "Sản xuất"

#. module: stock
#: model:ir.ui.view,arch_db:stock.stock_move_line_view_search
msgid "Manufacturing"
msgstr "Sản xuất"

#. module: stock
#: selection:stock.picking.type,code:0
msgid "Manufacturing Operation"
msgstr "Hoạt động Sản xuất"

#. module: stock
#: model:ir.ui.view,arch_db:stock.view_picking_form
msgid "Mark as Todo"
msgstr "Đánh dấu Cần làm"

#. module: stock
#: model:ir.ui.menu,name:stock.menu_stock_inventory_control
msgid "Master Data"
msgstr "Dữ liệu Gốc"

#. module: stock
#: model:ir.model.fields,field_description:stock.field_stock_warehouse_orderpoint_product_max_qty
msgid "Maximum Quantity"
msgstr "Số lượng tối đa"

#. module: stock
#: model:ir.model.fields,field_description:stock.field_res_partner_picking_warn_msg
#: model:ir.model.fields,field_description:stock.field_res_users_picking_warn_msg
msgid "Message for Stock Picking"
msgstr "Thông điệp cho Giao/Nhận"

#. module: stock
#: model:ir.model.fields,field_description:stock.field_product_removal_method
msgid "Method"
msgstr "Phương thức"

#. module: stock
#: model:ir.model.fields,field_description:stock.field_res_company_propagation_minimum_delta
msgid ""
"Minimum Delta for Propagation of a Date Change on moves linked together"
msgstr ""

#. module: stock
#: model:ir.model,name:stock.model_stock_warehouse_orderpoint
msgid "Minimum Inventory Rule"
msgstr "Quy tắc tồn kho tối thiểu"

#. module: stock
#: model:ir.model.fields,field_description:stock.field_stock_warehouse_orderpoint_product_min_qty
msgid "Minimum Quantity"
msgstr "Số lượng tối thiểu"

#. module: stock
#: model:ir.model.fields,field_description:stock.field_product_product_orderpoint_ids
msgid "Minimum Stock Rules"
msgstr "Quy tắc tồn kho tối thiểu"

#. module: stock
#: model:ir.ui.view,arch_db:stock.view_warehouse_orderpoint_form
msgid "Misc"
msgstr "Khác"

#. module: stock
#: model:ir.actions.act_window,help:stock.action_picking_tree
msgid ""
"Most operations are prepared automatically by Odoo according\n"
"                to your preconfigured logistics rules, but you can also record\n"
"                manual stock movements."
msgstr ""

#. module: stock
#: model:stock.inventory.line,product_name:stock.stock_inventory_line_5
msgid "Mouse, Optical"
msgstr "Chuột, Quang"

#. module: stock
#: model:stock.inventory.line,product_name:stock.stock_inventory_line_11
msgid "Mouse, Wireless"
msgstr "Chuột, Không dây"

#. module: stock
#: model:ir.model.fields,field_description:stock.field_stock_return_picking_line_move_id
msgid "Move"
msgstr "Dịch chuyển"

#. module: stock
#: model:ir.ui.view,arch_db:stock.view_stock_move_operations
msgid "Move Detail"
msgstr ""

#. module: stock
#: selection:procurement.rule,action:0
msgid "Move From Another Location"
msgstr "Chuyển từ địa điểm này sang địa điểm khác"

#. module: stock
#: model:ir.model.fields,field_description:stock.field_stock_move_move_line_ids
#: model:ir.model.fields,field_description:stock.field_stock_quant_package_move_line_ids
msgid "Move Line"
msgstr "di chuyển dòng"

#. module: stock
#: model:ir.model.fields,field_description:stock.field_stock_move_move_line_nosuggest_ids
msgid "Move Line Nosuggest"
msgstr ""

#. module: stock
#: model:ir.ui.view,arch_db:stock.view_move_line_form
#: model:ir.ui.view,arch_db:stock.view_move_line_tree
msgid "Move Lines"
msgstr ""

#. module: stock
#: model:ir.model.fields,field_description:stock.field_procurement_rule_procure_method
msgid "Move Supply Method"
msgstr "Phương thức Cung cấp"

#. module: stock
#: model:ir.model.fields,help:stock.field_stock_move_date
msgid ""
"Move date: scheduled date until move is done, then date of actual move "
"processing"
msgstr ""
"Ngày dịch chuyển: ngày dự kiến cho tới khi dịch chuyển kho được hoàn thành, "
"sau đó ngày dịch chuyển thực tế được xử lý"

#. module: stock
#: model:ir.model.fields,help:stock.field_stock_move_origin_returned_move_id
msgid "Move that created the return move"
msgstr "Dịch chuyển mà tạo ra dịch chuyển trả hàng"

#. module: stock
#: model:ir.actions.act_window,name:stock.act_product_stock_move_open
#: model:ir.model.fields,field_description:stock.field_stock_return_picking_product_return_moves
#: model:ir.ui.view,arch_db:stock.stock_move_tree
#: model:ir.ui.view,arch_db:stock.view_move_tree
#: model:ir.ui.view,arch_db:stock.view_move_tree_receipt_picking
#: model:ir.ui.view,arch_db:stock.view_move_tree_receipt_picking_board
msgid "Moves"
msgstr "Dịch chuyển"

#. module: stock
#: model:ir.model.fields,help:stock.field_stock_warehouse_orderpoint_group_id
msgid ""
"Moves created through this orderpoint will be put in this procurement group."
" If none is given, the moves generated by procurement rules will be grouped "
"into one big picking."
msgstr ""
"Các dịch chuyển kho được tạo thông qua orderpoint này sẽ được nhóm vào nhóm "
"nhu cầu cung ứng này. Nếu không chỉ rõ, các dịch chuyển được tạo bởi quy tắc"
" cung ứng sẽ được nhóm vào một gói giao nhận lớn."

#. module: stock
#: model:ir.model.fields,field_description:stock.field_res_config_settings_group_stock_adv_location
msgid "Multi-Step Routes"
msgstr "Các Tuyến nhiều bước"

#. module: stock
#: model:ir.model.fields,field_description:stock.field_res_config_settings_group_stock_multi_warehouses
msgid "Multi-Warehouses"
msgstr "Đa Nhà kho"

#. module: stock
#: model:ir.ui.view,arch_db:stock.view_picking_internal_search
msgid "My Activities"
msgstr ""

#. module: stock
#: model:ir.model.fields,field_description:stock.field_procurement_rule_name
#: model:ir.model.fields,field_description:stock.field_product_putaway_name
#: model:ir.model.fields,field_description:stock.field_product_removal_name
#: model:ir.model.fields,field_description:stock.field_stock_incoterms_name
#: model:ir.model.fields,field_description:stock.field_stock_warehouse_orderpoint_name
msgid "Name"
msgstr "Tên"

#. module: stock
#: model:ir.ui.view,arch_db:stock.product_template_search_form_view_stock
#: model:ir.ui.view,arch_db:stock.quant_search_view
msgid "Negative Stock"
msgstr "Tồn kho âm"

#. module: stock
#: code:addons/stock/models/stock_scrap.py:20
#: code:addons/stock/models/stock_scrap.py:64
#: code:addons/stock/models/stock_scrap.py:65 selection:stock.move,state:0
#, python-format
msgid "New"
msgstr "Mới"

#. module: stock
#: code:addons/stock/models/stock_move_line.py:173
#: code:addons/stock/models/stock_picking.py:597
#, python-format
msgid "New Move:"
msgstr ""

#. module: stock
#: model:ir.model.fields,field_description:stock.field_stock_change_product_qty_new_quantity
msgid "New Quantity on Hand"
msgstr "SL mới trong kho"

#. module: stock
#: model:ir.actions.act_window,name:stock.action_picking_form
msgid "New Transfer"
msgstr "Dịch chuyển mới"

#. module: stock
#: model:ir.ui.view,arch_db:stock.view_backorder_confirmation
msgid "No Backorder"
msgstr "Không tạo phần dở dang"

#. module: stock
#: selection:res.partner,picking_warn:0
msgid "No Message"
<<<<<<< HEAD
msgstr "Không có thông điệp"
=======
msgstr "Không tin nhắn"
>>>>>>> 6941de18

#. module: stock
#: model:ir.model.fields,field_description:stock.field_res_config_settings_propagation_minimum_delta
#: model:ir.model.fields,field_description:stock.field_res_config_settings_use_propagation_minimum_delta
msgid "No Rescheduling Propagation"
msgstr ""

#. module: stock
#: selection:product.template,tracking:0
msgid "No Tracking"
msgstr "Không Truy vết"

#. module: stock
#: code:addons/stock/models/stock_move_line.py:389
#, python-format
msgid "No negative quantities allowed"
msgstr "Không cho phép số lượng âm"

#. module: stock
#: model:ir.ui.view,arch_db:stock.report_stock_inventory
msgid "No operation made on this lot."
msgstr ""

#. module: stock
#: code:addons/stock/models/procurement.py:185
#, python-format
msgid ""
"No procurement rule found. Please verify the configuration of your routes"
msgstr ""

#. module: stock
#: code:addons/stock/wizard/stock_picking_return.py:55
#, python-format
msgid ""
"No products to return (only lines in Done state and not fully returned yet "
"can be returned)!"
msgstr ""
"Không có sản phẩm để trả lại (chỉ các dòng ở trạng thái Hoàn thành và chưa "
"trả lại hết mới có thể được trả lại)!"

#. module: stock
#: code:addons/stock/models/procurement.py:67
#, python-format
msgid "No source location defined on procurement rule: %s!"
msgstr ""

#. module: stock
#: model:stock.location,name:stock.stock_location_8
msgid "Non European Customers"
msgstr "Khách hàng ngoài Châu Âu"

#. module: stock
#: selection:stock.move,priority:0 selection:stock.picking,priority:0
msgid "Normal"
msgstr "Thông thường"

#. module: stock
#: selection:stock.move,priority:0 selection:stock.picking,priority:0
msgid "Not urgent"
msgstr "Không gấp"

#. module: stock
#: model:ir.model.fields,field_description:stock.field_stock_move_note
#: model:ir.model.fields,field_description:stock.field_stock_picking_note
#: model:ir.ui.view,arch_db:stock.view_inventory_form
msgid "Notes"
msgstr "Ghi chú"

#. module: stock
#: code:addons/stock/models/stock_picking.py:544
#, python-format
msgid "Nothing to check the availability for."
msgstr ""

#. module: stock
#: model:ir.ui.view,arch_db:stock.inventory_planner
msgid "Now, all your product quantities are correctly set."
msgstr "Giờ thì, mọi số lượng về sản phẩm của bạn đã được hiệu chính đúng."

#. module: stock
#: model:ir.model.fields,field_description:stock.field_procurement_rule_delay
msgid "Number of Days"
msgstr "Số ngày"

#. module: stock
#: model:ir.model.fields,help:stock.field_stock_warehouse_orderpoint_lead_days
msgid ""
"Number of days after the orderpoint is triggered to receive the products or "
"to order to the vendor"
msgstr ""
"Số ngày để nhận hàng hoặc đặt hàng nhà cung cấp sau khi điểm đặt hàng "
"(orderpoint) được tri-gơ"

#. module: stock
#: model:ir.model.fields,help:stock.field_stock_location_path_delay
msgid "Number of days needed to transfer the goods"
msgstr "Số ngày cần thiết để dịch chuyển hàng hoá"

#. module: stock
#: code:addons/stock/models/stock_picking.py:75
#, python-format
msgid "OK"
msgstr "Đồng ý"

#. module: stock
#: model:ir.ui.view,arch_db:stock.inventory_planner
msgid ""
"Odoo handles <strong>advanced push/pull routes configuration</strong>, for "
"example:"
msgstr ""
"Odoo vận hành <strong>cấu hình các tuyến đường push/pull nâng cao</strong>, "
"ví dụ:"

#. module: stock
#: model:ir.ui.view,arch_db:stock.inventory_planner
msgid "Odoo has preconfigured <strong>one Warehouse</strong> for you."
msgstr "Odoo đã cấu hình trước <strong>một Nhà kho</strong> cho bạn."

#. module: stock
#: model:ir.ui.view,arch_db:stock.inventory_planner
msgid ""
"Odoo inventory management is fully integrated with sales and\n"
"                        invoicing process. Everything is automated from the initial\n"
"                        quotation to the delivery and the final invoice."
msgstr ""
"Hệ thống quản lý xuất nhập tồn của Odoo được tích hợp hoàn chính với phân hệ bán hàng\n"
"                        và quy trình xử lý hoá đơn. Mọi thứ đều được tự động hoá từ báo giá\n"
"                        ban đầu đến khi xuất hoá đơn và bàn giao."

#. module: stock
#: model:ir.ui.view,arch_db:stock.inventory_planner
msgid ""
"Odoo is able to run advanced traceability by using Product Lots and Serial\n"
"                        Numbers, usually identified by bar codes stuck on the products."
msgstr ""
"Odoo có thể thực hiện truy xuất nguồn gốc rất sâu sắc bằng cách sử dụng Lô và số\n"
"                        Sê-ri, thường được nhận diện bằng mã vạch trên sản phẩm."

#. module: stock
#: model:ir.ui.view,arch_db:stock.inventory_planner
msgid ""
"Of course, feel free to add your own. Please note that Odoo is able to "
"convert units within the same category, for example, liters to gallons in "
"the volume category"
msgstr ""
"Dĩ nhiên, bạn có thể thoải mái thêm vào các đơn vị đo lường của chính bạn. "
"Xin lưu ý rằng, Odoo có thể chuyển đổi qua lại giữa các đơn vị đo lường "
"trong cùng một nhóm đơn vị đo lường, ví du, từ lít sang ga-lon trong nhóm "
"thể tích"

#. module: stock
#: model:ir.ui.view,arch_db:stock.product_form_view_procurement_button
#: model:ir.ui.view,arch_db:stock.product_template_form_view_procurement_button
#: model:ir.ui.view,arch_db:stock.view_stock_quant_tree
msgid "On Hand"
msgstr "Thực tế"

#. module: stock
#: model:ir.ui.view,arch_db:stock.inventory_planner
msgid "On Hand / Available Quantities"
msgstr "Số lượng Thực tế / Khả dụng"

#. module: stock
#: model:ir.ui.view,arch_db:stock.product_template_kanban_stock_view
msgid "On hand:"
msgstr "Thực tế:"

#. module: stock
#: model:ir.ui.view,arch_db:stock.inventory_planner
msgid ""
"Once it's fully working, give us some feedback: we love to hear from our "
"customer. It would be great if you could send us a photo of your warehouse "
"to"
msgstr ""
"Một khi nó đã hoạt động hoàn toàn, hãy cho chúng tôi một vài phản hôi: chúng"
" tôi muốn lắng nghe từ phía khách hàng. Sẽ rất tuyệt vời nếu bạn có thể gửi "
"cho chúng tôi một bức hình về nhà kho của bạn đến"

#. module: stock
#: code:addons/stock/models/stock_inventory.py:113
#, python-format
msgid "One Lot/Serial Number"
msgstr "Một số Lô/Sê-ri"

#. module: stock
#: code:addons/stock/models/stock_inventory.py:111
#, python-format
msgid "One owner only"
msgstr "Chỉ một chủ sở hữu"

#. module: stock
#: code:addons/stock/models/stock_inventory.py:106
#, python-format
msgid "One product category"
msgstr "Một nhóm sản phẩm"

#. module: stock
#: code:addons/stock/models/stock_inventory.py:111
#, python-format
msgid "One product for a specific owner"
msgstr "Một sản phẩm cho một chủ sở hữu cụ thể"

#. module: stock
#: code:addons/stock/models/stock_inventory.py:107
#, python-format
msgid "One product only"
msgstr "Chỉ một sản phẩm"

#. module: stock
#: model:ir.model.fields,field_description:stock.field_stock_location_path_name
msgid "Operation Name"
msgstr "Tên hoạt động"

#. module: stock
#: model:ir.model.fields,field_description:stock.field_procurement_rule_picking_type_id
#: model:ir.model.fields,field_description:stock.field_stock_location_path_picking_type_id
#: model:ir.model.fields,field_description:stock.field_stock_move_picking_type_id
#: model:ir.model.fields,field_description:stock.field_stock_picking_picking_type_id
#: model:ir.ui.view,arch_db:stock.view_picking_internal_search
#: model:ir.ui.view,arch_db:stock.view_pickingtype_filter
msgid "Operation Type"
msgstr ""

#. module: stock
#: model:ir.model.fields,help:stock.field_procurement_rule_picking_type_id
msgid ""
"Operation Type determines the way the picking should be shown in the view, "
"reports, ..."
msgstr ""

#. module: stock
#: model:ir.model.fields,field_description:stock.field_stock_picking_type_return_picking_type_id
msgid "Operation Type for Returns"
msgstr ""

#. module: stock
#: model:ir.ui.view,arch_db:stock.view_picking_type_form
#: model:ir.ui.view,arch_db:stock.view_picking_type_list
#: model:ir.ui.view,arch_db:stock.view_picking_type_tree
#: model:ir.ui.view,arch_db:stock.view_warehouse
msgid "Operation Types"
msgstr "Kiểu Giao Nhận"

#. module: stock
#: model:ir.model.fields,field_description:stock.field_stock_picking_type_name
msgid "Operation Types Name"
msgstr "Tên Kiểu Giao Nhận"

#. module: stock
#: model:ir.model.fields,field_description:stock.field_stock_picking_move_line_ids
#: model:ir.ui.menu,name:stock.menu_stock_warehouse_mgmt
#: model:ir.ui.view,arch_db:stock.res_config_settings_view_form
#: model:ir.ui.view,arch_db:stock.view_picking_form
#: model:ir.ui.view,arch_db:stock.view_template_property_form
msgid "Operations"
msgstr "Giao Nhận"

#. module: stock
#: model:ir.ui.menu,name:stock.menu_pickingtype
msgid "Operations Types"
msgstr "Kiểu Giao Nhận"

#. module: stock
#: model:ir.model.fields,help:stock.field_stock_move_partner_id
msgid ""
"Optional address where goods are to be delivered, specifically used for "
"allotment"
msgstr ""
"Tùy chọn địa chỉ mà hàng hoá được giao đến, đặc biệt được sử dụng cho giao "
"hàng"

#. module: stock
#: model:ir.model.fields,help:stock.field_stock_location_posx
#: model:ir.model.fields,help:stock.field_stock_location_posy
#: model:ir.model.fields,help:stock.field_stock_location_posz
msgid "Optional localization details, for information purpose only"
msgstr "Thông tin chi tiết về việc lưu trữ. chỉ dành cho mục đích thông tin"

#. module: stock
#: model:ir.model.fields,help:stock.field_stock_move_returned_move_ids
msgid "Optional: all returned moves created from this move"
msgstr "Tùy chọn: tất cả dịch chuyển trả hàng được tạo từ dịch chuyển này"

#. module: stock
#: model:ir.model.fields,help:stock.field_stock_move_move_dest_ids
msgid "Optional: next stock move when chaining them"
msgstr "Tuỳ chọn: dịch chuyển kế tiếp, khi xâu chuỗi chúng"

#. module: stock
#: model:ir.model.fields,help:stock.field_stock_move_move_orig_ids
msgid "Optional: previous stock move when chaining them"
msgstr "Tuỳ chọn: dịch chuyển trước, khi xâu chuỗi chúng"

#. module: stock
#: model:ir.ui.view,arch_db:stock.view_picking_internal_search
msgid "Order Date"
msgstr "Ngày đặt hàng"

#. module: stock
#: model:stock.location,name:stock.location_order
msgid "Order Processing"
msgstr ""

#. module: stock
#: model:ir.model.fields,field_description:stock.field_stock_move_line_ordered_qty
#: model:ir.model.fields,field_description:stock.field_stock_move_ordered_qty
msgid "Ordered Quantity"
<<<<<<< HEAD
msgstr "Số lượng được đặt"
=======
msgstr "Số lượng đặt"
>>>>>>> 6941de18

#. module: stock
#: model:ir.ui.view,arch_db:stock.view_move_search
msgid "Orders processed today or scheduled for today"
msgstr ""

#. module: stock
#: model:ir.ui.view,arch_db:stock.view_move_form
#: model:ir.ui.view,arch_db:stock.view_picking_internal_search
msgid "Origin"
msgstr "Nguồn gốc"

#. module: stock
#: model:ir.ui.view,arch_db:stock.view_move_form
msgid "Origin Moves"
msgstr ""

#. module: stock
#: model:ir.model.fields,field_description:stock.field_stock_move_origin_returned_move_id
msgid "Origin return move"
msgstr ""

#. module: stock
#: model:ir.model.fields,field_description:stock.field_stock_return_picking_original_location_id
msgid "Original Location"
msgstr ""

#. module: stock
#: model:ir.model.fields,field_description:stock.field_stock_move_move_orig_ids
msgid "Original Move"
msgstr "Dịch chuyền gốc"

#. module: stock
#: model:ir.model.fields,field_description:stock.field_stock_warehouse_out_type_id
msgid "Out Type"
msgstr "Kiểu xuất"

#. module: stock
#: model:ir.model.fields,field_description:stock.field_product_product_outgoing_qty
#: model:ir.model.fields,field_description:stock.field_product_template_outgoing_qty
#: model:ir.ui.view,arch_db:stock.view_move_search
msgid "Outgoing"
msgstr "Số lượng ra"

#. module: stock
#: model:ir.model.fields,field_description:stock.field_stock_warehouse_delivery_steps
msgid "Outgoing Shippings"
msgstr "Lô hàng xuất"

#. module: stock
#: code:addons/stock/models/stock_warehouse.py:99
#: model:stock.location,name:stock.stock_location_output
#, python-format
msgid "Output"
msgstr "Đầu ra"

#. module: stock
#: model:ir.model.fields,field_description:stock.field_stock_warehouse_wh_output_stock_loc_id
msgid "Output Location"
msgstr "Địa điểm đầu ra"

#. module: stock
#: model:ir.model.fields,field_description:stock.field_stock_overprocessed_transfer_overprocessed_product_name
msgid "Overprocessed Product Name"
msgstr ""

#. module: stock
#: model:ir.model.fields,field_description:stock.field_stock_inventory_line_partner_id
#: model:ir.model.fields,field_description:stock.field_stock_location_partner_id
#: model:ir.model.fields,field_description:stock.field_stock_move_line_owner_id
#: model:ir.model.fields,field_description:stock.field_stock_picking_owner_id
#: model:ir.model.fields,field_description:stock.field_stock_quant_owner_id
#: model:ir.model.fields,field_description:stock.field_stock_quant_package_owner_id
#: model:ir.model.fields,field_description:stock.field_stock_scrap_owner_id
#: model:ir.ui.view,arch_db:stock.quant_search_view
#: model:ir.ui.view,arch_db:stock.view_move_line_form
msgid "Owner"
msgstr "Chủ sở hữu"

#. module: stock
#: model:ir.model.fields,field_description:stock.field_stock_move_restrict_partner_id
msgid "Owner "
msgstr "Chủ sở hữu"

#. module: stock
#: model:ir.ui.view,arch_db:stock.message_body
msgid "Owner :"
msgstr ""

#. module: stock
#: model:ir.model.fields,help:stock.field_stock_location_partner_id
msgid "Owner of the location if not internal"
msgstr "Chủ sở hữu của địa điểm nếu nó thuộc ngoài công ty"

#. module: stock
#: model:ir.model.fields,help:stock.field_stock_move_line_owner_id
msgid "Owner of the quants"
msgstr "Chủ sở hữu của quant"

#. module: stock
#: code:addons/stock/models/product.py:337
#, python-format
msgid "P&L Qty"
msgstr "SL P&L"

#. module: stock
#. openerp-web
#: code:addons/stock/static/src/xml/stock_traceability_report_backend.xml:6
#, python-format
msgid "PRINT"
msgstr ""

#. module: stock
#: model:ir.ui.view,arch_db:stock.report_stock_body_print
#: model:ir.ui.view,arch_db:stock.report_stock_inventory
msgid "PRODUCT"
msgstr ""

#. module: stock
#: code:addons/stock/models/stock_warehouse.py:216
#: model:ir.model.fields,field_description:stock.field_stock_inventory_line_package_id
#, python-format
msgid "Pack"
msgstr "Gói"

#. module: stock
#: model:ir.model.fields,field_description:stock.field_stock_warehouse_pack_type_id
msgid "Pack Type"
msgstr "Kiểu đóng gói"

#. module: stock
#: code:addons/stock/models/barcode.py:14
#: model:ir.model.fields,field_description:stock.field_stock_quant_package_id
#: model:ir.model.fields,field_description:stock.field_stock_scrap_package_id
#: model:ir.ui.view,arch_db:stock.quant_package_search_view
#: model:ir.ui.view,arch_db:stock.quant_search_view
#: model:ir.ui.view,arch_db:stock.report_picking
#: model:ir.ui.view,arch_db:stock.view_quant_package_form
#: model:ir.ui.view,arch_db:stock.view_quant_package_picking_tree
#: model:ir.ui.view,arch_db:stock.view_quant_package_tree
#, python-format
msgid "Package"
msgstr "Gói"

#. module: stock
#: model:ir.actions.report,name:stock.action_report_quant_package_barcode_small
msgid "Package BarCode"
msgstr "Mã vạch Gói"

#. module: stock
#: model:ir.actions.report,name:stock.action_report_quant_package_barcode
msgid "Package BarCode with Contents"
msgstr ""

#. module: stock
#: model:ir.ui.view,arch_db:stock.report_package_barcode
msgid "Package Content"
msgstr ""

#. module: stock
#: model:ir.ui.view,arch_db:stock.quant_package_search_view
msgid "Package Name"
msgstr "Tên Gói"

#. module: stock
#: model:ir.model.fields,field_description:stock.field_stock_quant_package_name
#: model:ir.ui.view,arch_db:stock.view_quant_package_form
msgid "Package Reference"
msgstr "Tham chiếu Gói"

#. module: stock
#: model:ir.ui.view,arch_db:stock.report_package_barcode_small
msgid "Package Reference:"
msgstr ""

#. module: stock
#: model:ir.ui.view,arch_db:stock.view_quant_package_form
msgid "Package Transfers"
msgstr "Dịch chuyển Gói"

#. module: stock
#: model:ir.model.fields,field_description:stock.field_stock_quant_package_packaging_id
msgid "Package Type"
msgstr "Kiểu đóng gói"

#. module: stock
#: model:ir.ui.view,arch_db:stock.report_package_barcode
#: model:ir.ui.view,arch_db:stock.report_package_barcode_small
msgid "Package Type:"
msgstr ""

#. module: stock
#: model:ir.actions.act_window,name:stock.action_package_view
#: model:ir.ui.menu,name:stock.menu_package
#: model:ir.ui.view,arch_db:stock.view_picking_form
msgid "Packages"
msgstr "Gói hàng"

#. module: stock
#: model:ir.actions.act_window,help:stock.action_package_view
msgid ""
"Packages are usually created by pack operations made on transfers and can "
"contains several different products. You can then reuse a package to move "
"its whole content somewhere else, or to pack it into another bigger package."
" A package can also be unpacked, allowing the disposal of its former content"
" as single units again."
msgstr ""
"Các gói hàng thường được tạo bởi các hoạt động đóng gói được thực hiện tại "
"mỗi điểm dịch chuyển và có thể chứa các sản phẩm khác nhau. Bạn có thể sử "
"dụng lại một gói để di chuyển toàn bộ hàng hoá trong gói đến chỗ khác, hoặc "
"đóng gói nó vào một gói khác lớn hơn. Một gói cũng có thể được dỡ ra, cho "
"phép tách lại các hàng hoá trong nó như nói ở trước thành các đơn vị đơn lẻ."

#. module: stock
#: model:ir.ui.view,arch_db:stock.quant_package_search_view
msgid "Packaging"
msgstr "Đóng gói"

#. module: stock
#: model:ir.model.fields,field_description:stock.field_stock_warehouse_wh_pack_stock_loc_id
msgid "Packing Location"
msgstr "Địa điểm đóng gói"

#. module: stock
#: model:ir.model,name:stock.model_stock_move_line
msgid "Packing Operation"
msgstr "Hoạt động đóng gói"

#. module: stock
#: code:addons/stock/models/stock_warehouse.py:100
#: model:stock.location,name:stock.location_pack_zone
#, python-format
msgid "Packing Zone"
msgstr "Khu vực đóng gói"

#. module: stock
#: model:ir.ui.view,arch_db:stock.view_picking_type_form
msgid "Packs and Lots"
msgstr "Gói và Lô"

#. module: stock
#: model:ir.ui.view,arch_db:stock.view_procurement_compute_wizard
msgid "Parameters"
msgstr "Thông số"

#. module: stock
#: model:ir.model.fields,field_description:stock.field_stock_location_location_id
#: model:ir.model.fields,field_description:stock.field_stock_return_picking_parent_location_id
#: model:ir.ui.view,arch_db:stock.view_location_search
msgid "Parent Location"
msgstr "Địa điểm Cha"

#. module: stock
#: selection:procurement.group,move_type:0
msgid "Partial"
msgstr "Một phần"

#. module: stock
#: selection:stock.move,state:0
msgid "Partially Available"
msgstr "Khả dụng Một phần"

#. module: stock
#: model:ir.model.fields,field_description:stock.field_procurement_group_partner_id
#: model:ir.model.fields,field_description:stock.field_stock_picking_partner_id
#: model:ir.ui.view,arch_db:stock.view_move_search
msgid "Partner"
msgstr "Đối tác"

#. module: stock
#: model:ir.model.fields,field_description:stock.field_procurement_rule_partner_address_id
msgid "Partner Address"
msgstr "Địa chỉ Đối tác"

#. module: stock
#: model:stock.location,name:stock.stock_location_locations_partner
msgid "Partner Locations"
msgstr "Địa điểm Đối tác"

#. module: stock
#: model:ir.actions.act_window,help:stock.action_inventory_form
msgid ""
"Periodical Inventories are used to count the number of products\n"
"            available per location. You can use it once a year when you do\n"
"            the general inventory or whenever you need it, to adapt the\n"
"            current inventory level of a product."
msgstr ""
"Kiểm kho định kỳ được sử dụng để đếm số lượng sản phẩm\n"
"                khả dụng tại mỗi địa điểm. Bạn có thể sử dụng nó mỗi năm một lần\n"
"                khi bạn thực hiện kiểm kho toàn bộ hoặc bất cứ khi nào bạn cần,\n"
"                để kiểm tra mức tồn kho của từng sản phẩm và xử lý các phát sinh (khác biệt giữa thực tế và sổ sách)."

#. module: stock
#: model:ir.ui.view,arch_db:stock.inventory_planner
msgid "Periodical Tasks"
msgstr "Tác vụ Định kỳ"

#. module: stock
#: model:ir.ui.view,arch_db:stock.view_inventory_filter
msgid "Physical Inventories by Month"
msgstr "Kiểm kho theo tháng"

#. module: stock
#: model:stock.location,name:stock.stock_location_locations
msgid "Physical Locations"
msgstr "Địa điểm vật lý"

#. module: stock
#: model:ir.model,name:stock.model_stock_quant_package
msgid "Physical Packages"
msgstr ""

#. module: stock
#: code:addons/stock/models/stock_warehouse.py:224
#: model:ir.model.fields,field_description:stock.field_stock_backorder_confirmation_pick_ids
#: model:ir.model.fields,field_description:stock.field_stock_immediate_transfer_pick_ids
#, python-format
msgid "Pick"
msgstr ""

#. module: stock
#: code:addons/stock/models/stock_warehouse.py:435
#, python-format
msgid "Pick + Pack + Ship"
msgstr ""

#. module: stock
#: code:addons/stock/models/stock_warehouse.py:434
#, python-format
msgid "Pick + Ship"
msgstr ""

#. module: stock
#: model:ir.model.fields,field_description:stock.field_stock_warehouse_pick_type_id
msgid "Pick Type"
msgstr "Kiểm Giao nhận"

#. module: stock
#: model:ir.model.fields,field_description:stock.field_stock_overprocessed_transfer_picking_id
#: model:ir.model.fields,field_description:stock.field_stock_return_picking_picking_id
#: model:ir.model.fields,field_description:stock.field_stock_scrap_picking_id
#: model:ir.ui.view,arch_db:stock.view_move_search
msgid "Picking"
msgstr "Giao nhận"

#. module: stock
#: model:ir.ui.view,arch_db:stock.view_picking_internal_search
msgid "Picking List"
msgstr "Bảng kê hàng hoá"

#. module: stock
#: model:ir.ui.view,arch_db:stock.view_picking_internal_search
msgid "Picking Lists"
msgstr "Bảng kê hàng hoá"

#. module: stock
#: model:ir.ui.view,arch_db:stock.view_stock_quant_form
msgid "Picking Moves"
msgstr ""

#. module: stock
#: model:ir.actions.report,name:stock.action_report_picking
msgid "Picking Operations"
msgstr "Hoạt động Giao nhận"

#. module: stock
#: model:ir.ui.view,arch_db:stock.vpicktree
msgid "Picking list"
msgstr "Bảng kế hàng giao nhận"

#. module: stock
#: model:ir.ui.view,arch_db:stock.procurement_group_form_view
msgid "Pickings"
msgstr "Giao nhận"

#. module: stock
#: model:ir.ui.view,arch_db:stock.view_picking_internal_search
msgid "Pickings already processed"
msgstr "Giao nhận đã xử lý rồi"

#. module: stock
#: model:ir.actions.act_window,name:stock.do_view_pickings
msgid "Pickings for Groups"
msgstr "Các giao nhận (picking) cùng nhóm"

#. module: stock
#: model:ir.ui.view,arch_db:stock.view_picking_internal_search
msgid "Pickings that are late on scheduled time"
msgstr "Giao nhận mà bị muộn theo lịch ấn định"

#. module: stock
#: model:ir.ui.view,arch_db:stock.view_stock_level_forecast_filter
msgid "Pivot"
msgstr "Pivot"

#. module: stock
#: model:ir.ui.view,arch_db:stock.stock_picking_type_kanban
msgid "Planned Transfer"
msgstr ""

#. module: stock
#: model:ir.model,name:stock.model_web_planner
msgid "Planner"
msgstr "Trình Quy hoạch"

#. module: stock
#: code:addons/stock/models/stock_picking.py:649
#, python-format
msgid "Please add some lines to move"
msgstr ""

#. module: stock
#: code:addons/stock/models/stock_picking.py:823
#, python-format
msgid "Please process some quantities to put in the pack first!"
msgstr ""

#. module: stock
#: code:addons/stock/wizard/stock_picking_return.py:126
#, python-format
msgid "Please specify at least one non-zero quantity."
msgstr "Vui lòng chỉ ra ít nhất một số lượng khác 0."

#. module: stock
#: model:ir.ui.view,arch_db:stock.quant_search_view
msgid "Positive Stock"
msgstr ""

#. module: stock
#: model:ir.model.fields,field_description:stock.field_stock_move_product_packaging
msgid "Preferred Packaging"
msgstr ""

#. module: stock
#: model:ir.model.fields,help:stock.field_stock_move_route_ids
msgid "Preferred route"
msgstr ""

#. module: stock
#: model:ir.ui.view,arch_db:stock.view_picking_form
msgid "Print"
msgstr "In"

#. module: stock
#: model:ir.model.fields,field_description:stock.field_stock_picking_printed
msgid "Printed"
msgstr "Đã được in"

#. module: stock
#: model:ir.model.fields,field_description:stock.field_stock_fixed_putaway_strat_sequence
#: model:ir.model.fields,field_description:stock.field_stock_move_priority
#: model:ir.model.fields,field_description:stock.field_stock_picking_priority
msgid "Priority"
msgstr "Mức độ ưu tiên"

#. module: stock
#: model:ir.model.fields,help:stock.field_stock_picking_priority
msgid ""
"Priority for this picking. Setting manually a value here would set it as "
"priority for all the moves"
msgstr ""
"Mức ưu tiên cho hoạt động giao nhận này. Thiết lập thủ công một giá trị ở "
"đây sẽ thiết lập mức ưu tiên cho toàn bộ dịch chuyển kho"

#. module: stock
#: model:ir.ui.view,arch_db:stock.res_config_settings_view_form
msgid "Process operations faster with barcodes"
msgstr "Xử lý các hoạt động nhanh hơn với mã vạch"

#. module: stock
#: model:ir.ui.view,arch_db:stock.res_config_settings_view_form
msgid "Process picking in batch per worker"
msgstr "Xử lý giao nhận theo lô giao cho từng công nhân"

#. module: stock
#: model:ir.ui.view,arch_db:stock.view_overprocessed_transfer
msgid "Processed more than initial demand"
msgstr "Được xử lý nhiều hơn nhu cầu ban đầu"

#. module: stock
#: selection:stock.location,usage:0
msgid "Procurement"
msgstr "Mua sắm/Cung ứng"

#. module: stock
#: model:ir.ui.view,arch_db:stock.inventory_planner
msgid "Procurement Exceptions"
msgstr "Ngoại lệ Cung ứng"

#. module: stock
#: model:ir.model.fields,field_description:stock.field_stock_move_group_id
#: model:ir.model.fields,field_description:stock.field_stock_picking_group_id
#: model:ir.model.fields,field_description:stock.field_stock_warehouse_orderpoint_group_id
#: model:ir.ui.view,arch_db:stock.view_picking_internal_search
msgid "Procurement Group"
msgstr "Nhóm Cung ứng"

#. module: stock
#: model:ir.model.fields,field_description:stock.field_procurement_rule_location_id
msgid "Procurement Location"
msgstr "Địa điểm Nhu cầu Cung ứng"

#. module: stock
#: model:ir.model,name:stock.model_procurement_group
msgid "Procurement Requisition"
msgstr "Yêu cầu Cung ứng"

#. module: stock
#: model:ir.model,name:stock.model_procurement_rule
#: model:ir.model.fields,field_description:stock.field_stock_move_rule_id
#: model:ir.ui.view,arch_db:stock.view_procurement_rule_form
msgid "Procurement Rule"
msgstr "Quy tắc Cung ứng"

#. module: stock
#: model:ir.model.fields,field_description:stock.field_stock_location_route_pull_ids
#: model:ir.ui.view,arch_db:stock.stock_location_route_form_view
#: model:ir.ui.view,arch_db:stock.view_procurement_rule_tree
msgid "Procurement Rules"
msgstr "Quy tắc Cung ứng"

#. module: stock
#: model:ir.ui.view,arch_db:stock.procurement_group_form_view
msgid "Procurement group"
msgstr "Nhóm thu mua"

#. module: stock
#: model:ir.actions.server,name:stock.ir_cron_scheduler_action_ir_actions_server
#: model:ir.cron,cron_name:stock.ir_cron_scheduler_action
#: model:ir.cron,name:stock.ir_cron_scheduler_action
msgid "Procurement: run scheduler"
msgstr ""

#. module: stock
#: model:stock.location,name:stock.location_procurement
msgid "Procurements"
msgstr "Mua sắm/Cung ứng"

#. module: stock
#: model:ir.model.fields,field_description:stock.field_stock_move_line_produce_line_ids
msgid "Produce Line"
msgstr ""

#. module: stock
#: code:addons/stock/models/product.py:347
#, python-format
msgid "Produced Qty"
msgstr "SL đã Sản xuất"

#. module: stock
#: model:ir.model,name:stock.model_product_product
#: model:ir.model.fields,field_description:stock.field_report_stock_forecast_product_id
#: model:ir.model.fields,field_description:stock.field_stock_change_product_qty_product_id
#: model:ir.model.fields,field_description:stock.field_stock_inventory_line_product_id
#: model:ir.model.fields,field_description:stock.field_stock_move_line_product_id
#: model:ir.model.fields,field_description:stock.field_stock_move_product_id
#: model:ir.model.fields,field_description:stock.field_stock_picking_product_id
#: model:ir.model.fields,field_description:stock.field_stock_production_lot_product_id
#: model:ir.model.fields,field_description:stock.field_stock_quant_product_id
#: model:ir.model.fields,field_description:stock.field_stock_return_picking_line_product_id
#: model:ir.model.fields,field_description:stock.field_stock_scrap_product_id
#: model:ir.model.fields,field_description:stock.field_stock_warehouse_orderpoint_product_id
#: model:ir.model.fields,field_description:stock.field_stock_warn_insufficient_qty_product_id
#: model:ir.model.fields,field_description:stock.field_stock_warn_insufficient_qty_repair_product_id
#: model:ir.model.fields,field_description:stock.field_stock_warn_insufficient_qty_scrap_product_id
#: model:ir.model.fields,field_description:stock.field_stock_warn_insufficient_qty_unbuild_product_id
#: model:ir.ui.view,arch_db:stock.quant_search_view
#: model:ir.ui.view,arch_db:stock.report_lot_barcode
#: model:ir.ui.view,arch_db:stock.report_package_barcode
#: model:ir.ui.view,arch_db:stock.report_picking
#: model:ir.ui.view,arch_db:stock.search_product_lot_filter
#: model:ir.ui.view,arch_db:stock.stock_scrap_search_view
#: model:ir.ui.view,arch_db:stock.view_move_search
msgid "Product"
msgstr "Sản phẩm"

#. module: stock
#: code:addons/stock/models/stock_location.py:180
#: model:ir.model.fields,field_description:stock.field_stock_location_route_categ_ids
#: model:ir.ui.menu,name:stock.menu_product_category_config_stock
#: model:ir.ui.view,arch_db:stock.stock_location_route_form_view
#, python-format
msgid "Product Categories"
msgstr "Nhóm Sản phẩm"

#. module: stock
#: model:ir.model,name:stock.model_product_category
#: model:ir.model.fields,field_description:stock.field_stock_fixed_putaway_strat_category_id
msgid "Product Category"
msgstr "Nhóm Sản phẩm"

#. module: stock
#: model:ir.model.fields,field_description:stock.field_stock_inventory_line_product_code
msgid "Product Code"
msgstr "Mã Sản phẩm"

#. module: stock
#: model:ir.ui.view,arch_db:stock.search_product_lot_filter
msgid "Product Lots"
msgstr "Lô Sản phẩm"

#. module: stock
#: model:ir.ui.view,arch_db:stock.search_product_lot_filter
msgid "Product Lots Filter"
msgstr "Bộ lọc lô sản phẩm"

#. module: stock
#: model:ir.ui.view,arch_db:stock.stock_scrap_form_view
msgid "Product Move"
msgstr ""

#. module: stock
#: model:ir.actions.act_window,name:stock.stock_move_line_action
#: model:ir.ui.menu,name:stock.stock_move_line_menu
#: model:ir.ui.view,arch_db:stock.product_form_view_procurement_button
#: model:ir.ui.view,arch_db:stock.product_template_form_view_procurement_button
msgid "Product Moves"
msgstr "Truy vết"

#. module: stock
#: model:ir.model.fields,field_description:stock.field_stock_inventory_line_product_name
msgid "Product Name"
msgstr "Tên sản phẩm"

#. module: stock
#: model:ir.ui.menu,name:stock.menu_product_packagings
#: model:ir.ui.view,arch_db:stock.res_config_settings_view_form
msgid "Product Packages"
msgstr "Đóng gói Sản phẩm"

#. module: stock
#: model:ir.model,name:stock.model_product_template
#: model:ir.model.fields,field_description:stock.field_report_stock_forecast_product_tmpl_id
#: model:ir.model.fields,field_description:stock.field_stock_move_product_tmpl_id
#: model:ir.model.fields,field_description:stock.field_stock_quant_product_tmpl_id
msgid "Product Template"
msgstr "Mẫu sản phẩm"

#. module: stock
#: model:ir.model.fields,field_description:stock.field_stock_move_product_type
msgid "Product Type"
msgstr "Loại sản phẩm"

#. module: stock
#: model:ir.ui.view,arch_db:stock.inventory_planner
msgid "Product Types"
msgstr "Kiểu sản phẩm"

#. module: stock
#: model:ir.model.fields,field_description:stock.field_stock_inventory_line_product_uom_id
#: model:ir.model.fields,field_description:stock.field_stock_warehouse_orderpoint_product_uom
msgid "Product Unit of Measure"
msgstr "Đơn vị Đo lường của sản phẩm"

#. module: stock
#: model:ir.ui.menu,name:stock.product_product_menu
msgid "Product Variants"
msgstr "Biến thể sản phẩm"

#. module: stock
#: model:ir.ui.view,arch_db:stock.view_production_lot_form
#: model:ir.ui.view,arch_db:stock.view_production_lot_form_simple
msgid ""
"Product this lot/serial number contains. You cannot change it anymore if it "
"has already been moved."
msgstr ""

#. module: stock
#: model:ir.model.fields,field_description:stock.field_stock_move_has_tracking
msgid "Product with Tracking"
msgstr ""

#. module: stock
#: model:stock.location,name:stock.location_production
#: selection:stock.location,usage:0
msgid "Production"
msgstr "Sản xuất"

#. module: stock
#: model:ir.model.fields,field_description:stock.field_product_product_property_stock_production
#: model:ir.model.fields,field_description:stock.field_product_template_property_stock_production
msgid "Production Location"
msgstr "Địa điểm sản xuất"

#. module: stock
#: code:addons/stock/models/stock_location.py:170
#: code:addons/stock/wizard/stock_quantity_history.py:29
#: model:ir.actions.act_window,name:stock.act_product_location_open
#: model:ir.actions.act_window,name:stock.product_template_action_product
#: model:ir.model.fields,field_description:stock.field_stock_location_route_product_ids
#: model:ir.ui.menu,name:stock.menu_product_in_config_stock
#: model:ir.ui.menu,name:stock.menu_product_variant_config_stock
#: model:ir.ui.view,arch_db:stock.res_config_settings_view_form
#: model:ir.ui.view,arch_db:stock.stock_location_route_form_view
#: model:ir.ui.view,arch_db:stock.view_location_form
#, python-format
msgid "Products"
msgstr "Sản phẩm"

#. module: stock
#: code:addons/stock/models/product.py:310
#, python-format
msgid "Products: "
msgstr "Sản phẩm: "

#. module: stock
#: selection:procurement.rule,group_propagation_option:0
msgid "Propagate"
msgstr ""

#. module: stock
#: model:ir.model.fields,field_description:stock.field_procurement_rule_propagate
#: model:ir.model.fields,field_description:stock.field_stock_location_path_propagate
#: model:ir.model.fields,field_description:stock.field_stock_move_propagate
msgid "Propagate cancel and split"
msgstr "Huỷ và Tách Loan báo"

#. module: stock
#: model:ir.ui.view,arch_db:stock.view_procurement_rule_form
msgid "Propagation Options"
msgstr ""

#. module: stock
#: model:ir.model.fields,field_description:stock.field_procurement_rule_group_propagation_option
msgid "Propagation of Procurement Group"
msgstr ""

#. module: stock
#: model:ir.ui.view,arch_db:stock.inventory_planner
msgid "Purchase Flow"
msgstr "Chu trình Mua sắm"

#. module: stock
#: model:ir.model.fields,field_description:stock.field_stock_move_push_rule_id
msgid "Push Rule"
msgstr "Quy tắc Push"

#. module: stock
#: model:ir.actions.act_window,name:stock.stolocpath
#: model:ir.model.fields,field_description:stock.field_stock_location_route_push_ids
#: model:ir.ui.view,arch_db:stock.stock_location_route_form_view
msgid "Push Rules"
msgstr "Quy tắc Đẩy (Push)"

#. module: stock
#: model:ir.model,name:stock.model_stock_location_path
msgid "Pushed Flow"
msgstr "Chu trình được Đẩy"

#. module: stock
#: model:ir.model.fields,field_description:stock.field_stock_fixed_putaway_strat_putaway_id
msgid "Put Away Method"
msgstr "Phương thức Sắp xếp"

#. module: stock
#: model:ir.model,name:stock.model_product_putaway
#: model:ir.model.fields,field_description:stock.field_stock_location_putaway_strategy_id
msgid "Put Away Strategy"
msgstr "Chiến lược Sắp xếp"

#. module: stock
#: model:ir.ui.view,arch_db:stock.view_picking_form
msgid "Put in Pack"
msgstr ""

#. module: stock
#: model:ir.ui.view,arch_db:stock.res_config_settings_view_form
msgid "Put your products in packs (e.g. parcels, boxes) and track them"
msgstr "Đưa các sản phẩm vào các gói (vd: kiện, hộp) và theo vết chúng"

#. module: stock
#: model:ir.ui.view,arch_db:stock.view_putaway
msgid "Putaway"
msgstr "Sắp xếp"

#. module: stock
#: model:ir.ui.view,arch_db:stock.report_stock_body_print
#: model:ir.ui.view,arch_db:stock.report_stock_inventory
msgid "QUANTITY"
msgstr "SỐ LƯỢNG"

#. module: stock
#: model:ir.model.fields,field_description:stock.field_stock_warehouse_orderpoint_qty_multiple
msgid "Qty Multiple"
msgstr "Bội số Số lượng"

#. module: stock
#: sql_constraint:stock.warehouse.orderpoint:0
msgid "Qty Multiple must be greater than or equal to zero."
msgstr "Bội số Số lượng phải lớn hoặc hoặc bằng 0"

#. module: stock
#: code:addons/stock/models/stock_warehouse.py:98
#, python-format
msgid "Quality Control"
msgstr "Kiểm soát Chất lượng"

#. module: stock
#: model:ir.model.fields,field_description:stock.field_stock_warehouse_wh_qc_stock_loc_id
msgid "Quality Control Location"
msgstr "Địa điểm Kiểm soát Chất lượng"

#. module: stock
#: model:ir.model.fields,field_description:stock.field_stock_location_quant_ids
#: model:ir.model.fields,field_description:stock.field_stock_warn_insufficient_qty_quant_ids
#: model:ir.model.fields,field_description:stock.field_stock_warn_insufficient_qty_repair_quant_ids
#: model:ir.model.fields,field_description:stock.field_stock_warn_insufficient_qty_scrap_quant_ids
#: model:ir.model.fields,field_description:stock.field_stock_warn_insufficient_qty_unbuild_quant_ids
msgid "Quant"
msgstr ""

#. module: stock
#: model:ir.model.fields,field_description:stock.field_report_stock_forecast_quantity
#: model:ir.model.fields,field_description:stock.field_stock_production_lot_product_qty
#: model:ir.model.fields,field_description:stock.field_stock_quant_quantity
#: model:ir.model.fields,field_description:stock.field_stock_return_picking_line_quantity
#: model:ir.model.fields,field_description:stock.field_stock_scrap_scrap_qty
#: model:ir.ui.view,arch_db:stock.report_package_barcode
#: model:ir.ui.view,arch_db:stock.report_picking
#: model:ir.ui.view,arch_db:stock.view_quant_package_form
msgid "Quantity"
msgstr "Số lượng"

#. module: stock
#: model:ir.ui.view,arch_db:stock.message_body
msgid "Quantity :"
msgstr "Số lượng: "

#. module: stock
#: model:ir.model.fields,field_description:stock.field_stock_move_quantity_done
#: model:ir.ui.view,arch_db:stock.view_move_line_form
#: model:ir.ui.view,arch_db:stock.view_move_line_tree
#: model:ir.ui.view,arch_db:stock.view_stock_move_line_kanban
msgid "Quantity Done"
msgstr "Số lượng Hoàn thành"

#. module: stock
#: model:ir.ui.view,arch_db:stock.view_warehouse_orderpoint_form
msgid "Quantity Multiple"
msgstr "Bội số làm tròn"

#. module: stock
#: model:ir.model.fields,field_description:stock.field_product_product_qty_available
#: model:ir.model.fields,field_description:stock.field_product_template_qty_available
#: model:ir.ui.view,arch_db:stock.view_stock_quant_form
msgid "Quantity On Hand"
msgstr "Số lượng thực tế"

#. module: stock
#: model:ir.model.fields,field_description:stock.field_stock_move_reserved_availability
#: model:ir.ui.view,arch_db:stock.view_move_line_form
#: model:ir.ui.view,arch_db:stock.view_stock_quant_form
msgid "Quantity Reserved"
msgstr "Số lượng được xí trước"

#. module: stock
#: code:addons/stock/wizard/stock_change_product_qty.py:80
#, python-format
msgid "Quantity cannot be negative."
msgstr "Số lượng không thể nhỏ hơn 0."

#. module: stock
#: code:addons/stock/models/stock_move.py:611
#, python-format
msgid "Quantity decreased!"
msgstr ""

#. module: stock
#: model:ir.model.fields,help:stock.field_stock_move_availability
msgid "Quantity in stock that can still be reserved for this move"
msgstr "Số lượng tồn kho mà vẫn có thể được xí cho dịch chuyển này"

#. module: stock
#: model:ir.model.fields,help:stock.field_stock_move_product_qty
msgid "Quantity in the default UoM of the product"
msgstr "Số lượng theo đơn vị đo lường mặc định cửa sản phẩm"

#. module: stock
#: model:ir.model.fields,help:stock.field_product_product_incoming_qty
msgid ""
"Quantity of planned incoming products.\n"
"In a context with a single Stock Location, this includes goods arriving to this Location, or any of its children.\n"
"In a context with a single Warehouse, this includes goods arriving to the Stock Location of this Warehouse, or any of its children.\n"
"Otherwise, this includes goods arriving to any Stock Location with 'internal' type."
msgstr ""

#. module: stock
#: model:ir.model.fields,help:stock.field_product_product_outgoing_qty
msgid ""
"Quantity of planned outgoing products.\n"
"In a context with a single Stock Location, this includes goods leaving this Location, or any of its children.\n"
"In a context with a single Warehouse, this includes goods leaving the Stock Location of this Warehouse, or any of its children.\n"
"Otherwise, this includes goods leaving any Stock Location with 'internal' type."
msgstr ""

#. module: stock
#: model:ir.model.fields,help:stock.field_stock_quant_quantity
msgid ""
"Quantity of products in this quant, in the default unit of measure of the "
"product"
msgstr ""
"Số lượng sản phẩm trong quant này, theo đơn vị đo lường mặc định của sản "
"phẩm"

#. module: stock
#: model:ir.model.fields,help:stock.field_stock_quant_reserved_quantity
msgid ""
"Quantity of reserved products in this quant, in the default unit of measure "
"of the product"
msgstr ""

#. module: stock
#: model:ir.model.fields,help:stock.field_stock_move_reserved_availability
msgid "Quantity that has already been reserved for this move"
msgstr ""

#. module: stock
#: model:ir.actions.act_window,name:stock.lot_open_quants
#: model:ir.model,name:stock.model_stock_quant
#: model:ir.model.fields,field_description:stock.field_stock_production_lot_quant_ids
#: model:ir.ui.view,arch_db:stock.quant_search_view
msgid "Quants"
msgstr "Số lượng"

#. module: stock
#: code:addons/stock/models/stock_quant.py:70
#, python-format
msgid "Quants cannot be created for consumables or services."
msgstr ""

#. module: stock
#: model:stock.inventory.line,product_name:stock.stock_inventory_line_12
msgid "RAM SR5"
msgstr ""

#. module: stock
#: model:ir.model.fields,field_description:stock.field_stock_picking_type_rate_picking_backorders
msgid "Rate Picking Backorders"
msgstr ""

#. module: stock
#: model:ir.model.fields,field_description:stock.field_stock_picking_type_rate_picking_late
msgid "Rate Picking Late"
msgstr ""

#. module: stock
#: model:ir.ui.view,arch_db:stock.stock_picking_type_kanban
#: model:ir.ui.view,arch_db:stock.view_move_search
#: model:ir.ui.view,arch_db:stock.view_picking_internal_search
#: selection:stock.picking,state:0
msgid "Ready"
msgstr "Sẵn sàng"

#. module: stock
#: model:ir.model.fields,field_description:stock.field_stock_move_product_qty
#: model:ir.ui.view,arch_db:stock.stock_inventory_line_tree2
#: model:ir.ui.view,arch_db:stock.view_inventory_form
msgid "Real Quantity"
msgstr "Số lượng thực"

#. module: stock
#: model:ir.model.fields,field_description:stock.field_stock_move_line_product_qty
msgid "Real Reserved Quantity"
msgstr ""

#. module: stock
#: model:ir.model.fields,field_description:stock.field_stock_warehouse_reception_route_id
msgid "Receipt Route"
msgstr "Tuyến Nhận"

#. module: stock
#: code:addons/stock/models/stock_warehouse.py:432
#, python-format
msgid "Receipt in 1 step"
msgstr "Nhận hàng trong 1 bước"

#. module: stock
#: code:addons/stock/models/stock_warehouse.py:432
#, python-format
msgid "Receipt in 2 steps"
msgstr "Nhận hàng qua 2 bước"

#. module: stock
#: code:addons/stock/models/stock_warehouse.py:433
#, python-format
msgid "Receipt in 3 steps"
msgstr "Nhận hàng qua 3 bước"

#. module: stock
#: code:addons/stock/models/stock_warehouse.py:202
#: model:stock.picking.type,name:stock.chi_picking_type_in
#: model:stock.picking.type,name:stock.picking_type_in
#, python-format
msgid "Receipts"
msgstr "Nhận hàng"

#. module: stock
#: selection:stock.warehouse,reception_steps:0
msgid "Receive goods directly in stock (1 step)"
msgstr "Nhận hàng trực tiếp vào kho (1 bước)"

#. module: stock
#: code:addons/stock/models/product.py:324
#, python-format
msgid "Received Qty"
msgstr "SL Đã nhận"

#. module: stock
#: model:ir.ui.view,arch_db:stock.stock_move_line_view_search
msgid "Receptions"
msgstr ""

#. module: stock
#: model:ir.model.fields,field_description:stock.field_procurement_group_name
#: model:ir.model.fields,field_description:stock.field_stock_move_line_reference
#: model:ir.model.fields,field_description:stock.field_stock_move_reference
#: model:ir.model.fields,field_description:stock.field_stock_picking_name
#: model:ir.model.fields,field_description:stock.field_stock_scrap_name
#: model:ir.ui.view,arch_db:stock.stock_move_line_view_search
#: model:ir.ui.view,arch_db:stock.view_move_line_form
#: model:ir.ui.view,arch_db:stock.view_move_line_tree
#: model:ir.ui.view,arch_db:stock.view_move_search
#: model:ir.ui.view,arch_db:stock.view_move_tree_receipt_picking
#: model:ir.ui.view,arch_db:stock.view_move_tree_receipt_picking_board
msgid "Reference"
msgstr "Tham chiếu"

#. module: stock
#: model:ir.model.fields,field_description:stock.field_stock_picking_type_sequence_id
msgid "Reference Sequence"
msgstr "Trình tự tham chiếu"

#. module: stock
#: sql_constraint:stock.picking:0
msgid "Reference must be unique per company!"
msgstr "Tham chiếu phải là duy nhất trên từng công ty!"

#. module: stock
#: model:ir.model.fields,help:stock.field_stock_picking_origin
msgid "Reference of the document"
msgstr "Tham chiếu của tài liệu"

#. module: stock
#: model:ir.ui.view,arch_db:stock.view_picking_form
msgid "Register lots, packs, location"
msgstr ""

#. module: stock
#: model:ir.ui.view,arch_db:stock.view_picking_internal_search
msgid "Remaining parts of picking partially processed"
msgstr "Phần còn lại của lô hàng được xử lý nhiều lần"

#. module: stock
#: model:ir.ui.view,arch_db:stock.view_removal
msgid "Removal"
msgstr "Gỡ bỏ"

#. module: stock
#: model:ir.model,name:stock.model_product_removal
#: model:ir.model.fields,field_description:stock.field_stock_location_removal_strategy_id
msgid "Removal Strategy"
msgstr "Chiến lược Gỡ bỏ/Xuất kho"

#. module: stock
#: code:addons/stock/models/stock_quant.py:111
#, python-format
msgid "Removal strategy %s not implemented."
msgstr ""

#. module: stock
#: model:ir.model.fields,field_description:stock.field_product_product_reordering_max_qty
#: model:ir.model.fields,field_description:stock.field_product_template_reordering_max_qty
msgid "Reordering Max Qty"
msgstr ""

#. module: stock
#: model:ir.model.fields,field_description:stock.field_product_product_reordering_min_qty
#: model:ir.model.fields,field_description:stock.field_product_template_reordering_min_qty
msgid "Reordering Min Qty"
msgstr ""

#. module: stock
#: model:ir.actions.act_window,name:stock.act_stock_warehouse_2_stock_warehouse_orderpoint
#: model:ir.actions.act_window,name:stock.action_orderpoint_form
#: model:ir.actions.act_window,name:stock.product_open_orderpoint
#: model:ir.model.fields,field_description:stock.field_product_product_nbr_reordering_rules
#: model:ir.model.fields,field_description:stock.field_product_template_nbr_reordering_rules
#: model:ir.ui.menu,name:stock.menu_reordering_rules_config
#: model:ir.ui.view,arch_db:stock.inventory_planner
#: model:ir.ui.view,arch_db:stock.view_warehouse_orderpoint_form
#: model:ir.ui.view,arch_db:stock.view_warehouse_orderpoint_tree
#: model:ir.ui.view,arch_db:stock.warehouse_orderpoint_search
msgid "Reordering Rules"
msgstr "Quy tắc tái cung ứng"

#. module: stock
#: model:ir.ui.view,arch_db:stock.warehouse_orderpoint_search
msgid "Reordering Rules Search"
msgstr "Tìm kiếm Quy tắc tái cung ứng"

#. module: stock
#: model:ir.ui.menu,name:stock.menu_warehouse_report
msgid "Reporting"
msgstr "Báo cáo"

#. module: stock
#: model:ir.model.fields,help:stock.field_res_config_settings_use_propagation_minimum_delta
msgid ""
"Rescheduling applies to any chain of operations (e.g. Make To Order, Pick Pack Ship). In the case of MTO sales, a vendor delay (updated incoming date) impacts the expected delivery date to the customer. \n"
" This option allows to not propagate the rescheduling if the change is not critical."
msgstr ""

#. module: stock
#: model:ir.ui.view,arch_db:stock.res_config_settings_view_form
msgid ""
"Rescheduling applies to any chain of operations (e.g. Make To Order, Pick "
"Pack Ship). In the case of MTO sales, a vendor delay (updated incoming date)"
" impacts the expected delivery date to the customer. This option allows to "
"not propagate the rescheduling if the change is not critical."
msgstr ""

#. module: stock
#: model:ir.model.fields,field_description:stock.field_res_config_settings_module_procurement_jit
msgid "Reservation"
msgstr "Xí phần"

#. module: stock
#: model:ir.ui.view,arch_db:stock.quant_search_view
msgid "Reservations"
msgstr "Xí phần"

#. module: stock
#: model:ir.model.fields,field_description:stock.field_stock_move_line_product_uom_qty
#: model:ir.ui.view,arch_db:stock.view_move_picking_form
#: model:ir.ui.view,arch_db:stock.view_picking_form
#: model:ir.ui.view,arch_db:stock.view_stock_quant_tree
msgid "Reserved"
msgstr "Xí trước"

#. module: stock
#: model:ir.model.fields,field_description:stock.field_stock_quant_reserved_quantity
msgid "Reserved Quantity"
msgstr ""

#. module: stock
#: model:ir.model.fields,help:stock.field_res_config_settings_module_procurement_jit
msgid ""
"Reserving products manually in delivery orders or by running the scheduler "
"is advised to better manage priorities in case of long customer lead times "
"or/and frequent stock-outs."
msgstr ""

#. module: stock
#: model:ir.ui.view,arch_db:stock.inventory_planner
msgid "Resolve Procurement Exceptions"
msgstr "Giải quyết các Ngoại lệ về cung ứng"

#. module: stock
#: model:ir.model.fields,field_description:stock.field_product_product_responsible_id
#: model:ir.model.fields,field_description:stock.field_product_template_responsible_id
msgid "Responsible"
msgstr "Người phụ trách"

#. module: stock
#: model:ir.model.fields,field_description:stock.field_stock_warehouse_resupply_route_ids
msgid "Resupply Routes"
msgstr "Tuyến Tái cung cấp"

#. module: stock
#: model:ir.model.fields,field_description:stock.field_stock_warehouse_resupply_wh_ids
msgid "Resupply Warehouses"
msgstr "Kho Tái cung cấp"

#. module: stock
#: model:ir.ui.view,arch_db:stock.view_stock_quantity_history
msgid "Retrieve the Inventory Quantities"
msgstr ""

#. module: stock
#: model:ir.ui.view,arch_db:stock.view_picking_form
#: model:ir.ui.view,arch_db:stock.view_stock_return_picking_form
msgid "Return"
msgstr "Trả hàng"

#. module: stock
#: model:ir.model.fields,field_description:stock.field_stock_return_picking_location_id
msgid "Return Location"
msgstr "Địa điểm Hàng trả lại"

#. module: stock
#: model:ir.model,name:stock.model_stock_return_picking
msgid "Return Picking"
msgstr "Trả hàng"

#. module: stock
#: code:addons/stock/wizard/stock_picking_return.py:97
#, python-format
msgid "Return of %s"
msgstr ""

#. module: stock
#: code:addons/stock/wizard/stock_picking_return.py:147
#, python-format
msgid "Returned Picking"
msgstr ""

#. module: stock
#: model:ir.actions.act_window,name:stock.act_stock_return_picking
msgid "Reverse Transfer"
msgstr "Trả lại hàng"

#. module: stock
#: model:ir.model.fields,field_description:stock.field_stock_location_parent_right
msgid "Right Parent"
msgstr "Right Parent"

#. module: stock
#: model:ir.model.fields,field_description:stock.field_procurement_rule_route_id
#: model:ir.model.fields,field_description:stock.field_stock_location_path_route_id
#: model:ir.ui.view,arch_db:stock.stock_location_route_form_view
#: model:ir.ui.view,arch_db:stock.stock_location_route_view_search
msgid "Route"
msgstr "Tuyến cung ứng"

#. module: stock
#: model:ir.model.fields,field_description:stock.field_stock_location_route_name
msgid "Route Name"
msgstr "Tên Tuyến cung ứng"

#. module: stock
#: model:ir.model.fields,field_description:stock.field_procurement_rule_route_sequence
#: model:ir.model.fields,field_description:stock.field_stock_location_path_route_sequence
msgid "Route Sequence"
msgstr "Trình tự tuyến đường"

#. module: stock
#: model:ir.actions.act_window,name:stock.action_routes_form
#: model:ir.model.fields,field_description:stock.field_product_category_route_ids
#: model:ir.model.fields,field_description:stock.field_product_product_route_ids
#: model:ir.model.fields,field_description:stock.field_product_template_route_ids
#: model:ir.model.fields,field_description:stock.field_stock_warehouse_route_ids
#: model:ir.ui.menu,name:stock.menu_routes_config
#: model:ir.ui.view,arch_db:stock.product_form_view_procurement_button
#: model:ir.ui.view,arch_db:stock.product_template_form_view_procurement_button
#: model:ir.ui.view,arch_db:stock.stock_location_route_tree
#: model:ir.ui.view,arch_db:stock.view_warehouse
msgid "Routes"
msgstr "Tuyến cung ứng"

#. module: stock
#: model:ir.ui.view,arch_db:stock.inventory_planner
msgid "Routes Management"
msgstr "Quản lý các tuyến"

#. module: stock
#: model:ir.model.fields,help:stock.field_stock_warehouse_resupply_route_ids
msgid ""
"Routes will be created for these resupply warehouses and you can select them"
" on products and product categories"
msgstr ""
"Tuyến cung ứng sẽ được tạo cho các kho tái cung cấp này và bạn có thể chọn nó "
"trên sản phẩm và nhóm sản phẩm"

#. module: stock
#: model:ir.ui.view,arch_db:stock.view_warehouse_orderpoint_form
msgid "Rules"
msgstr "Quy tắc"

#. module: stock
#: model:ir.actions.act_window,name:stock.action_procurement_compute
#: model:ir.ui.menu,name:stock.menu_procurement_compute
msgid "Run Scheduler"
msgstr "Chạy Trình Điều độ"

#. module: stock
#: model:ir.model,name:stock.model_stock_scheduler_compute
msgid "Run Scheduler Manually"
msgstr "Chạy thủ công Trình Điều độ"

#. module: stock
#: model:ir.ui.view,arch_db:stock.view_procurement_compute_wizard
msgid "Run Schedulers"
msgstr "Chạy Trình Điều độ"

#. module: stock
#: model:ir.ui.view,arch_db:stock.inventory_planner
msgid "Sales Flow"
msgstr "Chu trình Bán"

#. module: stock
#: model:ir.ui.view,arch_db:stock.view_move_search
msgid "Scheduled"
msgstr "Đã ấn định"

#. module: stock
#: model:ir.model.fields,field_description:stock.field_stock_picking_scheduled_date
msgid "Scheduled Date"
msgstr "Ngày theo kế hoạch"

#. module: stock
#: model:ir.model.fields,help:stock.field_stock_move_date_expected
msgid "Scheduled date for the processing of this move"
msgstr "Ngày ấn định cho việc xử lý dịch chuyển kho này"

#. module: stock
#: model:ir.model.fields,help:stock.field_stock_picking_scheduled_date
msgid ""
"Scheduled time for the first part of the shipment to be processed. Setting "
"manually a value here would set it as expected date for all the stock moves."
msgstr ""
"Thời gian dự kiến cho phần đầu tiên của lô hàng được xử lý. Thiết lập thủ "
"công một giá trị tại đây sẽ thiết lập nó như là ngày dự kiến cho tất cả dịch"
" chuyển kho."

#. module: stock
#: code:addons/stock/models/stock_picking.py:836
#: model:ir.model.fields,field_description:stock.field_stock_move_scrap_ids
#: model:ir.model.fields,field_description:stock.field_stock_warn_insufficient_qty_scrap_scrap_id
#: model:ir.ui.menu,name:stock.menu_stock_scrap
#: model:ir.ui.view,arch_db:stock.stock_scrap_form_view
#: model:ir.ui.view,arch_db:stock.stock_scrap_form_view2
#: model:ir.ui.view,arch_db:stock.view_picking_form
#, python-format
msgid "Scrap"
msgstr "Phế liệu"

#. module: stock
#: model:ir.model.fields,field_description:stock.field_stock_scrap_scrap_location_id
#: model:ir.ui.view,arch_db:stock.stock_scrap_search_view
msgid "Scrap Location"
msgstr "Địa điểm phế liệu"

#. module: stock
#: model:ir.model.fields,field_description:stock.field_stock_scrap_move_id
msgid "Scrap Move"
msgstr ""

#. module: stock
#: model:ir.actions.act_window,name:stock.action_stock_scrap
msgid "Scrap Orders"
msgstr ""

#. module: stock
#: model:ir.model.fields,field_description:stock.field_stock_move_scrapped
#: model:stock.location,name:stock.stock_location_scrapped
msgid "Scrapped"
msgstr "Phế liệu"

#. module: stock
#: model:ir.actions.act_window,help:stock.action_stock_scrap
msgid ""
"Scrapping a product will remove it from your stock. The product will\n"
"                end up in a scrap location that can be used for reporting purpose."
msgstr ""

#. module: stock
#: model:ir.ui.view,arch_db:stock.view_picking_form
msgid "Scraps"
msgstr "Phế liệu"

#. module: stock
#: model:ir.ui.view,arch_db:stock.view_inventory_filter
msgid "Search Inventory"
msgstr "Tìm kiếm tồn kho"

#. module: stock
#: model:ir.ui.view,arch_db:stock.stock_inventory_line_search
msgid "Search Inventory Lines"
msgstr ""

#. module: stock
#: model:ir.ui.view,arch_db:stock.view_procurement_rule_filter
msgid "Search Procurement"
msgstr ""

#. module: stock
#: model:ir.ui.view,arch_db:stock.stock_scrap_search_view
msgid "Search Scrap"
msgstr "Tìm kiếm Phế liệu"

#. module: stock
#: model:ir.ui.view,arch_db:stock.stock_location_path_filter
msgid "Search Stock Location Paths"
msgstr "Tìm kiếm Đường dẫn Địa điểm kho"

#. module: stock
#: code:addons/stock/models/stock_inventory.py:108
#, python-format
msgid "Select products manually"
msgstr "Chọn sản phẩm một cách thủ công"

#. module: stock
#: model:ir.ui.view,arch_db:stock.stock_location_route_form_view
msgid "Select the places where this route can be selected"
msgstr "Đánh dấu những nơi mà tuyến đường này có thể được chọn"

#. module: stock
#: model:ir.model.fields,help:stock.field_res_partner_picking_warn
#: model:ir.model.fields,help:stock.field_res_users_picking_warn
msgid ""
"Selecting the \"Warning\" option will notify user with the message, "
"Selecting \"Blocking Message\" will throw an exception with the message and "
"block the flow. The Message has to be written in the next field."
msgstr ""
"Chọn tùy chọn \"Cảnh báo\" sẽ hiển thị thông điệp cho người dùng, Chọn "
"\"Cảnh báo đóng\" sẽ thoát ra ngoài kèm cảnh báo và chặn luồng. Cảnh báo sẽ "
"được điền ở phần thông tin dưới đây."

#. module: stock
#: model:ir.ui.view,arch_db:stock.res_config_settings_view_form
msgid "Sell and purchase products in different units of measure"
msgstr "Bán và mua sản phẩm theo các đơn vị đo lường khác nhau"

#. module: stock
#: model:ir.model.fields,field_description:stock.field_procurement_rule_sequence
#: model:ir.model.fields,field_description:stock.field_stock_location_path_sequence
#: model:ir.model.fields,field_description:stock.field_stock_location_route_sequence
#: model:ir.model.fields,field_description:stock.field_stock_move_sequence
#: model:ir.model.fields,field_description:stock.field_stock_picking_type_sequence
#: model:ir.ui.view,arch_db:stock.stock_location_route_form_view
msgid "Sequence"
msgstr "Trình tự"

#. module: stock
#: code:addons/stock/models/stock_warehouse.py:685
#, python-format
msgid "Sequence in"
msgstr "Trình tự nhập"

#. module: stock
#: code:addons/stock/models/stock_warehouse.py:689
#, python-format
msgid "Sequence internal"
msgstr "Trình tự nội bộ"

#. module: stock
#: code:addons/stock/models/stock_warehouse.py:686
#, python-format
msgid "Sequence out"
msgstr "Trình tự xuất"

#. module: stock
#: code:addons/stock/models/stock_warehouse.py:687
#, python-format
msgid "Sequence packing"
msgstr "Trình tự đóng gói"

#. module: stock
#: code:addons/stock/models/stock_warehouse.py:688
#, python-format
msgid "Sequence picking"
msgstr "Trình tự giao nhận"

#. module: stock
#: model:ir.model.fields,field_description:stock.field_stock_inventory_line_prodlot_name
msgid "Serial Number Name"
msgstr "Tên Số Sê-ri"

#. module: stock
#: model:ir.model.fields,field_description:stock.field_procurement_rule_warehouse_id
msgid "Served Warehouse"
msgstr "Áp dụng cho Kho"

#. module: stock
#: model:ir.ui.view,arch_db:stock.res_config_settings_view_form
msgid "Set Putaway Strategies on Locations"
msgstr ""

#. module: stock
#: model:ir.ui.view,arch_db:stock.res_config_settings_view_form
msgid "Set Warehouse Routes"
msgstr ""

#. module: stock
#: model:ir.model.fields,help:stock.field_product_category_removal_strategy_id
msgid ""
"Set a specific removal strategy that will be used regardless of the source "
"location for this product category"
msgstr ""

#. module: stock
#: model:ir.ui.view,arch_db:stock.res_config_settings_view_form
msgid "Set expiration dates on lots &amp; serial numbers"
msgstr "Thiết lập ngày hết hạn theo số lô &amp; số serial"

#. module: stock
#: model:ir.ui.view,arch_db:stock.res_config_settings_view_form
msgid "Set owner on stored products"
msgstr "Thiết lập chủ cho các hàng hoá được lưu trữ"

#. module: stock
#: model:ir.ui.view,arch_db:stock.res_config_settings_view_form
msgid "Set product attributes (e.g. color, size) to manage variants"
msgstr "Thiết lập các thuộc tính (vd: màu sắc, kích thước) để quản lý các biến thể"

#. module: stock
#: model:ir.ui.view,arch_db:stock.inventory_planner
msgid ""
"Set the <i>Real Quantity</i> for each Product and <i>Validate the "
"Inventory</i>"
msgstr ""
"Thiết lập <i>Số lượng Thực</i> cho từng Sản phẩm và <i>Xác nhận kiểm kho</i>"

#. module: stock
#: model:ir.ui.view,arch_db:stock.inventory_planner
msgid ""
"Set the products you want to track with lots or serial numbers by setting "
"the Tracking field on the product form"
msgstr ""
"Đặt số lô và sê-ri với các sản phẩm mà bạn muốn theo dõi bằng cách thiết lập"
" trường Theo dõi nguồn gốc trên form sản phẩm"

#. module: stock
#: model:ir.ui.view,arch_db:stock.view_inventory_form
msgid "Set to Draft"
msgstr "Đặt về dự thảo"

#. module: stock
#: model:ir.model.fields,help:stock.field_stock_move_location_id
msgid ""
"Sets a location if you produce at a fixed location. This can be a partner "
"location if you subcontract the manufacturing operations."
msgstr ""
"Thiết lập một địa điểm nếu bạn sản xuất tại một địa điểm cố định. Nó có thể "
"là một địa điểm đối tác nếu bạn thuê thầu phụ cho các hoạt động sản xuất."

#. module: stock
#: model:ir.actions.act_window,name:stock.action_stock_config_settings
#: model:ir.ui.menu,name:stock.menu_stock_general_settings
#: model:ir.ui.view,arch_db:stock.stock_picking_type_kanban
msgid "Settings"
msgstr "Thiết lập"

#. module: stock
#: model:stock.location,name:stock.stock_location_components
msgid "Shelf 1"
msgstr "Kệ 1"

#. module: stock
#: model:stock.location,name:stock.stock_location_14
msgid "Shelf 2"
msgstr "Kệ 2"

#. module: stock
#: model:ir.model.fields,field_description:stock.field_stock_location_posy
msgid "Shelves (Y)"
msgstr "Kệ/Ngăn/Giá (Y)"

#. module: stock
#: code:addons/stock/models/stock_warehouse.py:434
#, python-format
msgid "Ship Only"
msgstr "Chỉ bàn giao"

#. module: stock
#: selection:stock.warehouse,delivery_steps:0
msgid "Ship directly from stock (Ship only)"
msgstr "Giao trực tiếp từ kho (Chỉ bàn giao)"

#. module: stock
#: model:ir.ui.view,arch_db:stock.res_config_settings_view_form
msgid "Shipping Connectors"
msgstr "Kết nối với Hãng vận chuyển"

#. module: stock
#: model:ir.model.fields,field_description:stock.field_stock_picking_move_type
msgid "Shipping Policy"
msgstr "Chính sách vận chuyển"

#. module: stock
#: model:ir.ui.view,arch_db:stock.res_config_settings_view_form
msgid ""
"Shipping connectors allow to compute accurate shipping costs, print shipping"
" labels and request carrier picking at your warehouse to ship to the "
"customer. Apply shipping connector from delivery methods."
msgstr ""

#. module: stock
#: model:ir.model.fields,field_description:stock.field_stock_warehouse_code
msgid "Short Name"
msgstr "Tên viêt tắt"

#. module: stock
#: model:ir.model.fields,help:stock.field_stock_warehouse_code
msgid "Short name used to identify your warehouse"
msgstr "Tên viết tắt được sử dụng để xác định kho hàng"

#. module: stock
#: model:ir.model.fields,field_description:stock.field_stock_picking_show_check_availability
msgid "Show Check Availability"
msgstr ""

#. module: stock
#: model:ir.model.fields,field_description:stock.field_stock_move_show_operations
#: model:ir.model.fields,field_description:stock.field_stock_picking_type_show_operations
msgid "Show Detailed Operations"
msgstr ""

#. module: stock
#: model:ir.model.fields,field_description:stock.field_stock_picking_show_lots_text
msgid "Show Lots Text"
msgstr ""

#. module: stock
#: model:ir.model.fields,field_description:stock.field_stock_picking_show_mark_as_todo
msgid "Show Mark As Todo"
msgstr ""

#. module: stock
#: model:ir.model.fields,field_description:stock.field_stock_picking_show_operations
msgid "Show Operations"
msgstr ""

#. module: stock
#: model:ir.model.fields,field_description:stock.field_stock_picking_type_show_reserved
msgid "Show Reserved"
msgstr ""

#. module: stock
#: model:ir.model.fields,field_description:stock.field_stock_picking_show_validate
msgid "Show Validate"
msgstr ""

#. module: stock
#: model:ir.ui.view,arch_db:stock.view_picking_internal_search
msgid "Show all records which has next action date is before today"
msgstr ""

#. module: stock
#: model:ir.model.fields,help:stock.field_stock_move_string_availability_info
msgid "Show various information on stock availability for this move"
msgstr ""

#. module: stock
#: model:stock.location,name:stock.location_refrigerator_small
msgid "Small Refrigerator"
msgstr "Tủ lạnh Nhỏ"

#. module: stock
#: model:ir.ui.view,arch_db:stock.report_picking
#: model:ir.ui.view,arch_db:stock.view_move_search
msgid "Source"
msgstr "Nguồn"

#. module: stock
#: model:ir.model.fields,field_description:stock.field_stock_move_origin
#: model:ir.model.fields,field_description:stock.field_stock_picking_origin
#: model:ir.model.fields,field_description:stock.field_stock_scrap_origin
msgid "Source Document"
msgstr "Tài liệu Nguồn"

#. module: stock
#: model:ir.model.fields,field_description:stock.field_procurement_rule_location_src_id
#: model:ir.model.fields,field_description:stock.field_stock_location_path_location_from_id
#: model:ir.model.fields,field_description:stock.field_stock_move_location_id
#: model:ir.model.fields,field_description:stock.field_stock_picking_location_id
msgid "Source Location"
msgstr "Địa điểm Nguồn"

#. module: stock
#: model:ir.ui.view,arch_db:stock.message_body
msgid "Source Location:"
msgstr ""

#. module: stock
#: model:ir.model.fields,field_description:stock.field_stock_move_line_package_id
#: model:ir.ui.view,arch_db:stock.view_move_line_form
msgid "Source Package"
msgstr "Gói Nguồn"

#. module: stock
#: model:ir.ui.view,arch_db:stock.message_body
msgid "Source Package :"
msgstr ""

#. module: stock
#: model:ir.model.fields,help:stock.field_procurement_rule_location_src_id
msgid "Source location is action=move"
msgstr ""

#. module: stock
#: model:ir.model.fields,help:stock.field_stock_inventory_lot_id
msgid ""
"Specify Lot/Serial Number to focus your inventory on a particular Lot/Serial"
" Number."
msgstr ""
"Xác định số lô/sê-ri để tập trung vào việc kiểm kê theo số lô/sê-ri của bạn."

#. module: stock
#: model:ir.model.fields,help:stock.field_stock_inventory_partner_id
msgid "Specify Owner to focus your inventory on a particular Owner."
msgstr ""

#. module: stock
#: model:ir.model.fields,help:stock.field_stock_inventory_package_id
msgid "Specify Pack to focus your inventory on a particular Pack."
msgstr ""

#. module: stock
#: model:ir.model.fields,help:stock.field_stock_inventory_category_id
msgid ""
"Specify Product Category to focus your inventory on a particular Category."
msgstr ""

#. module: stock
#: model:ir.model.fields,help:stock.field_stock_inventory_product_id
msgid "Specify Product to focus your inventory on a particular Product."
msgstr ""

#. module: stock
#: model:ir.ui.view,arch_db:stock.view_inventory_form
msgid "Start Inventory"
msgstr "Bắt đầu kiểm kê"

#. module: stock
#: model:ir.model.fields,field_description:stock.field_stock_inventory_line_state
#: model:ir.model.fields,field_description:stock.field_stock_inventory_state
#: model:ir.model.fields,field_description:stock.field_stock_move_line_state
#: model:ir.model.fields,field_description:stock.field_stock_move_state
#: model:ir.model.fields,field_description:stock.field_stock_picking_state
#: model:ir.model.fields,field_description:stock.field_stock_scrap_state
#: model:ir.ui.view,arch_db:stock.stock_move_line_view_search
#: model:ir.ui.view,arch_db:stock.view_inventory_filter
#: model:ir.ui.view,arch_db:stock.view_move_search
#: model:ir.ui.view,arch_db:stock.view_picking_internal_search
msgid "Status"
msgstr "Tình trạng"

#. module: stock
#: code:addons/stock/models/stock_warehouse.py:96
#: model:stock.location,name:stock.stock_location_shop0
#: model:stock.location,name:stock.stock_location_stock
#, python-format
msgid "Stock"
msgstr "Dự trữ"

#. module: stock
#: model:ir.ui.view,arch_db:stock.report_inventory
msgid "Stock Inventory"
msgstr "Tồn kho"

#. module: stock
#: model:ir.ui.view,arch_db:stock.stock_inventory_line_tree
msgid "Stock Inventory Lines"
msgstr "Stock Inventory Lines"

#. module: stock
#: model:ir.actions.act_window,name:stock.action_stock_level_forecast_report_product
#: model:ir.actions.act_window,name:stock.action_stock_level_forecast_report_template
msgid "Stock Level Forecast"
msgstr "Dự báo Mức tồn kho"

#. module: stock
#: model:ir.ui.view,arch_db:stock.view_stock_level_forecast_filter
#: model:ir.ui.view,arch_db:stock.view_stock_level_forecast_graph
#: model:ir.ui.view,arch_db:stock.view_stock_level_forecast_pivot
msgid "Stock Level forecast"
msgstr "Dự báo Mức tồn kho"

#. module: stock
#: model:ir.ui.view,arch_db:stock.view_location_form
#: model:ir.ui.view,arch_db:stock.view_location_tree2
msgid "Stock Location"
msgstr "Địa điểm Kho"

#. module: stock
#: model:ir.ui.view,arch_db:stock.view_location_search
msgid "Stock Locations"
msgstr "Địa điểm Kho"

#. module: stock
#: model:ir.model,name:stock.model_stock_move
#: model:ir.model.fields,field_description:stock.field_product_product_stock_move_ids
#: model:ir.model.fields,field_description:stock.field_stock_move_line_move_id
msgid "Stock Move"
msgstr "Dịch chuyển kho"

#. module: stock
#: model:ir.actions.act_window,name:stock.stock_move_action
#: model:ir.model.fields,field_description:stock.field_stock_picking_move_lines
#: model:ir.ui.menu,name:stock.stock_move_menu
#: model:ir.ui.view,arch_db:stock.stock_move_line_view_search
#: model:ir.ui.view,arch_db:stock.view_inventory_form
#: model:ir.ui.view,arch_db:stock.view_move_form
#: model:ir.ui.view,arch_db:stock.view_move_picking_form
#: model:ir.ui.view,arch_db:stock.view_move_picking_tree
#: model:ir.ui.view,arch_db:stock.view_move_search
#: model:ir.ui.view,arch_db:stock.view_picking_form
msgid "Stock Moves"
msgstr "Dịch chuyển kho"

#. module: stock
#: model:ir.ui.view,arch_db:stock.view_move_graph
#: model:ir.ui.view,arch_db:stock.view_move_pivot
msgid "Stock Moves Analysis"
msgstr "Phân tích dịch chuyển kho"

#. module: stock
#: model:ir.actions.act_window,name:stock.product_open_quants
#: model:ir.actions.act_window,name:stock.product_template_open_quants
msgid "Stock On Hand"
msgstr "Dự trữ đang có"

#. module: stock
#: model:ir.ui.view,arch_db:stock.stock_scrap_form_view
msgid "Stock Operation"
msgstr "Hoạt động Kho"

#. module: stock
#: model:ir.actions.act_window,name:stock.action_picking_tree_all
msgid "Stock Operations"
msgstr "Hoạt động Kho"

#. module: stock
#: model:ir.model.fields,field_description:stock.field_res_partner_picking_warn
#: model:ir.model.fields,field_description:stock.field_res_users_picking_warn
#: model:ir.model.fields,field_description:stock.field_stock_move_line_picking_id
msgid "Stock Picking"
msgstr "Giao nhận"

#. module: stock
#: model:ir.model.fields,field_description:stock.field_product_product_stock_quant_ids
#: model:ir.ui.view,arch_db:stock.stock_quant_view_graph
msgid "Stock Quant"
msgstr ""

#. module: stock
#: model:ir.model,name:stock.model_stock_quantity_history
msgid "Stock Quantity History"
msgstr ""

#. module: stock
#: model:ir.ui.view,arch_db:stock.view_move_search
msgid "Stock moves that are Available (Ready to process)"
msgstr "Dịch chuyển kho là khả dụng (Sẵn sàng xử lý)"

#. module: stock
#: model:ir.ui.view,arch_db:stock.view_move_search
msgid "Stock moves that are Confirmed, Available or Waiting"
msgstr "Dịch chuyển kho đã Xác nhận, Khả dụng hoặc đang chờ"

#. module: stock
#: model:ir.ui.view,arch_db:stock.view_move_search
msgid "Stock moves that have been processed"
msgstr "Dịch chuyển kho đã được xử lý"

#. module: stock
#: model:ir.ui.view,arch_db:stock.quant_search_view
msgid "Stockable"
msgstr "Có thể lưu trữ"

#. module: stock
#: model:ir.model.fields,field_description:stock.field_res_config_settings_group_stock_multi_locations
msgid "Storage Locations"
msgstr "Các Địa điểm Kho"

#. module: stock
#: model:ir.model.fields,help:stock.field_res_config_settings_group_stock_multi_locations
#: model:ir.ui.view,arch_db:stock.res_config_settings_view_form
msgid ""
"Store products in specific locations of your warehouse (e.g. bins, racks) "
"and to track inventory accordingly."
msgstr ""

#. module: stock
#: model:ir.model.fields,field_description:stock.field_stock_location_route_supplied_wh_id
msgid "Supplied Warehouse"
msgstr "Kho cung ứng"

#. module: stock
#: model:ir.ui.view,arch_db:stock.inventory_planner
msgid "Supply Chain"
msgstr "Chuỗi cung ứng"

#. module: stock
#: model:ir.model.fields,field_description:stock.field_stock_move_procure_method
msgid "Supply Method"
msgstr "Phương thức cung ứng"

#. module: stock
#: model:ir.model.fields,field_description:stock.field_stock_location_route_supplier_wh_id
msgid "Supplying Warehouse"
msgstr "Nhà kho cung cấp"

#. module: stock
#: selection:procurement.rule,procure_method:0
msgid "Take From Stock"
msgstr "Lấy từ Kho"

#. module: stock
#: model:ir.ui.view,arch_db:stock.view_warehouse
msgid "Technical Information"
msgstr "Thông tin kỹ thuật"

#. module: stock
#: model:ir.model.fields,help:stock.field_stock_move_warehouse_id
msgid ""
"Technical field depicting the warehouse to consider for the route selection "
"on the next procurement (if any)."
msgstr ""
"Trường kỹ thuật miêu tả một nhà kho để xem xét việc lựa chọn tuyến đường cho"
" việc Mua sắm / Cung ứng tiếp theo (nếu có)."

#. module: stock
#: model:ir.model.fields,help:stock.field_res_company_internal_transit_location_id
msgid ""
"Technical field used for resupply routes between warehouses that belong to "
"this company"
msgstr ""
"Trường kỹ thuật được sử dụng cho các tuyến đường tái cung cấp giữa các nhà "
"kho thuộc công ty này"

#. module: stock
#: model:ir.model.fields,help:stock.field_stock_picking_show_check_availability
msgid ""
"Technical field used to compute whether the check availability button should"
" be shown."
msgstr ""

#. module: stock
#: model:ir.model.fields,help:stock.field_stock_picking_show_mark_as_todo
msgid ""
"Technical field used to compute whether the mark as todo button should be "
"shown."
msgstr ""

#. module: stock
#: model:ir.model.fields,help:stock.field_stock_picking_show_validate
msgid "Technical field used to compute whether the validate should be shown."
msgstr ""

#. module: stock
#: model:ir.model.fields,help:stock.field_stock_move_restrict_partner_id
msgid ""
"Technical field used to depict a restriction on the ownership of quants to "
"consider when marking this move as 'done'"
msgstr ""

#. module: stock
#: model:ir.model.fields,help:stock.field_stock_move_price_unit
msgid ""
"Technical field used to record the product cost set by the user during a "
"picking confirmation (when costing method used is 'average price' or "
"'real'). Value given in company currency and in product uom."
msgstr ""

#. module: stock
#: model:ir.model.fields,help:stock.field_stock_move_line_produce_line_ids
msgid "Technical link to see which line was produced with this. "
msgstr ""

#. module: stock
#: model:ir.model.fields,help:stock.field_stock_move_line_consume_line_ids
msgid "Technical link to see who consumed what. "
msgstr ""

#. module: stock
#: model:ir.model.fields,help:stock.field_stock_move_product_tmpl_id
msgid "Technical: used in views"
msgstr ""

#. module: stock
#: model:ir.model.fields,help:stock.field_product_product_stock_move_ids
#: model:ir.model.fields,help:stock.field_product_product_stock_quant_ids
msgid "Technical: used to compute quantities."
msgstr ""

#. module: stock
#: model:ir.model.fields,field_description:stock.field_stock_change_product_qty_product_tmpl_id
msgid "Template"
msgstr "Mẫu"

#. module: stock
#: model:ir.model.fields,help:stock.field_stock_location_path_auto
msgid ""
"The 'Manual Operation' value will create a stock move after the current one."
" With 'Automatic No Step Added', the location is replaced in the original "
"move."
msgstr ""

#. module: stock
#: model:ir.ui.view,arch_db:stock.inventory_planner
msgid "The RFQ becomes a Purchase Order and a Transfer Order is created"
msgstr ""
"RFQ (Yêu cầu báo giá) trở thành Đơn hàng mua và một Lệnh Nhận hàng được tạo"

#. module: stock
#: model:ir.model.fields,help:stock.field_product_product_sale_delay
#: model:ir.model.fields,help:stock.field_product_template_sale_delay
msgid ""
"The average delay in days between the confirmation of the customer order and"
" the delivery of the finished products. It's the time you promise to your "
"customers."
msgstr ""
"Ngày kể từ lúc xác nhận đơn hàng tới lúc giao hàng. Nó là thời gian mà bạn "
"hứa với khách hàng."

#. module: stock
#: code:addons/stock/models/stock_move.py:1065
#, python-format
msgid ""
"The backorder <a href=# data-oe-model=stock.picking data-oe-id=%d>%s</a> has"
" been created."
msgstr ""

#. module: stock
#: sql_constraint:stock.location:0
msgid "The barcode for a location must be unique per company !"
msgstr "Mã vạch cho một địa điểm phải là duy nhất đối với mỗi công ty !"

#. module: stock
#: sql_constraint:stock.warehouse:0
msgid "The code of the warehouse must be unique per company!"
msgstr "Mã nhà kho phải là duy nhất đối với mỗi công ty!"

#. module: stock
#: sql_constraint:stock.production.lot:0
msgid "The combination of serial number and product must be unique !"
msgstr "Cặp giá trị 'sản phẩm (id) và số sê-ri (lot name)' phải là duy nhất!"

#. module: stock
#: model:ir.model.fields,help:stock.field_stock_warehouse_company_id
msgid "The company is automatically set from your user preferences."
msgstr ""

#. module: stock
#: model:ir.model.fields,help:stock.field_stock_inventory_date
msgid ""
"The date that will be used for the stock level check of the products and the"
" validation of the stock move related to this inventory."
msgstr ""
"Ngày mà sẽ được sử dụng cho việc kiểm tra mức tồn dự trữ đối với các sản "
"phẩm và thẩm định các dịch chuyển kho liên quan đến đợt kiểm kê này."

#. module: stock
#: code:addons/stock/models/stock_warehouse.py:143
#, python-format
msgid ""
"The default resupply warehouse should be different than the warehouse "
"itself!"
msgstr ""

#. module: stock
#: model:ir.model.fields,help:stock.field_stock_location_route_pull_ids
msgid ""
"The demand represented by a procurement from e.g. a sale order, a reordering"
" rule, another move, needs to be solved by applying a procurement rule. "
"Depending on the action on the procurement rule,this triggers a purchase "
"order, manufacturing order or another move. This way we create chains in the"
" reverse order from the endpoint with the original demand to the starting "
"point. That way, it is always known where we need to go and that is why they"
" are preferred over push rules."
msgstr ""

#. module: stock
#: model:ir.ui.view,arch_db:stock.product_category_form_view_inherit
msgid ""
"The following routes will apply to the products in this category taking into"
" account parent categories:"
msgstr ""
"Bộ định tuyến (tuyến đường) dưới đây sẽ áp dụng cho các sản phẩm trong nhóm "
"này, có xem xét đến bộ định tuyến của nhóm cha:"

#. module: stock
#: sql_constraint:stock.warehouse:0
msgid "The name of the warehouse must be unique per company!"
msgstr "Tên của nhà kho phải là duy nhất đối với mỗi công ty!"

#. module: stock
#: model:ir.model.fields,help:stock.field_stock_location_path_location_dest_id
msgid "The new location where the goods need to go"
msgstr "Địa điểm mới mà hàng hoá cần đến"

#. module: stock
#: model:ir.model,name:stock.model_stock_picking_type
msgid "The operation type determines the picking view"
msgstr ""

#. module: stock
#: model:ir.actions.act_window,help:stock.stock_picking_type_action
msgid ""
"The operation type system allows you to assign each stock\n"
"                operation a specific type which will alter its views accordingly.\n"
"                On the operation type you could e.g. specify if packing is needed by default,\n"
"                if it should show the customer."
msgstr ""

#. module: stock
#: model:ir.model.fields,help:stock.field_stock_quant_package_id
msgid "The package containing this quant"
msgstr ""

#. module: stock
#: model:ir.model.fields,help:stock.field_stock_location_location_id
msgid ""
"The parent location that includes this location. Example : The 'Dispatch "
"Zone' is the 'Gate 1' parent location."
msgstr ""

#. module: stock
#: model:ir.model.fields,help:stock.field_stock_warehouse_orderpoint_qty_multiple
msgid ""
"The procurement quantity will be rounded up to this multiple.  If it is 0, "
"the exact quantity will be used."
msgstr ""

#. module: stock
#: model:ir.model.fields,help:stock.field_stock_move_rule_id
msgid "The procurement rule that created this stock move"
msgstr "Quy tắc cung ứng mà tạo ra dịch chuyển kho này"

#. module: stock
#: model:ir.ui.view,arch_db:stock.stock_warn_insufficient_qty_form_view
msgid "The product"
msgstr "Sản phẩm"

#. module: stock
#: model:ir.model.fields,help:stock.field_stock_move_push_rule_id
msgid "The push rule that created this stock move"
msgstr "Quy tắc push mà đã tạo ra dịch chuyển kho này"

#. module: stock
#: model:ir.ui.view,arch_db:stock.inventory_planner
msgid "The quotation becomes a Sales Order and a Transfer Order is created"
msgstr "Báo giá trở thành một Đơn hàng Bán và một Lệnh Giao hàng được tạo"

#. module: stock
#: code:addons/stock/models/stock_move.py:266
#: code:addons/stock/models/stock_move_line.py:80
#, python-format
msgid ""
"The requested operation cannot be processed because of a programming error "
"setting the `product_qty` field instead of the `product_uom_qty`."
msgstr ""
"Hoạt động được yêu cầu không thể thực hiện được bởi vì một lỗi lập trình "
"được thiết lập trường `product_qty` thay vì `product_uom_qty`."

#. module: stock
#: code:addons/stock/models/stock_inventory.py:144
#: code:addons/stock/models/stock_inventory.py:146
#: code:addons/stock/models/stock_inventory.py:148
#: code:addons/stock/models/stock_inventory.py:150
#, python-format
msgid "The selected inventory options are not coherent."
msgstr "Các tuỳ chọn kiểm kê được chọn không liền mạch."

#. module: stock
#: model:ir.model.fields,help:stock.field_stock_move_line_picking_id
msgid "The stock operation where the packing has been made"
msgstr ""

#. module: stock
#: model:ir.model.fields,help:stock.field_procurement_rule_warehouse_id
msgid "The warehouse this rule is for"
msgstr "Kho hàng mà quy tắc này được áp dụng"

#. module: stock
#: model:ir.model.fields,help:stock.field_procurement_rule_propagate_warehouse_id
msgid ""
"The warehouse to propagate on the created move/procurement, which can be "
"different of the warehouse this rule is for (e.g for resupplying rules from "
"another warehouse)"
msgstr ""
"Nhà kho để loan báo vào lúc tạo dịch chuyển (lấy từ kho) hoặc nhu cầu cung "
"ứng, mà có thể khác với nhà kho mà quy tắc cung ứng này thuộc về. VD: cho "
"các quy tắc tái cung ứng từ một nhà kho khác."

#. module: stock
#: model:ir.model.fields,field_description:stock.field_stock_inventory_line_theoretical_qty
msgid "Theoretical Quantity"
msgstr "Số lượng lý thuyết"

#. module: stock
#: model:ir.actions.act_window,help:stock.quantsact
msgid ""
"This analysis gives you a fast overview on the current stock level of your "
"products and their current inventory value."
msgstr ""

#. module: stock
#: model:ir.model.fields,help:stock.field_stock_quant_package_packaging_id
msgid ""
"This field should be completed only if everything inside the package share "
"the same product, otherwise it doesn't really makes sense."
msgstr ""

#. module: stock
#: model:ir.model.fields,help:stock.field_procurement_rule_name
msgid "This field will fill the packing origin and the name of its moves"
msgstr ""

#. module: stock
#: model:ir.ui.view,arch_db:stock.inventory_planner
msgid ""
"This guide helps getting started with Odoo Inventory.\n"
"                        Once you are done, you will benefit from:"
msgstr ""
"Hướng dẫn này giúp bạn bắt đầu với Phân hệ Kho cuả Odoo.\n"
"                        Một khi hoàn thành các bước, bạn sẽ được hưởng lợi từ:"

#. module: stock
#: model:ir.ui.view,arch_db:stock.inventory_planner
msgid ""
"This is quite complex to set up, so <strong>contact your Project "
"Manager</strong> to address this."
msgstr ""
"Thiết lập những thứ này tương đối phức tạp, vì vậy hãy <strong>liên hệ với "
"Người quản trị dự án Odoo của bạn</strong> để được trợ giúp."

#. module: stock
#: model:ir.model.fields,help:stock.field_stock_picking_type_default_location_dest_id
msgid ""
"This is the default destination location when you create a picking manually "
"with this operation type. It is possible however to change it or that the "
"routes put another location. If it is empty, it will check for the customer "
"location on the partner. "
msgstr ""

#. module: stock
#: model:ir.model.fields,help:stock.field_stock_picking_type_default_location_src_id
msgid ""
"This is the default source location when you create a picking manually with "
"this operation type. It is possible however to change it or that the routes "
"put another location. If it is empty, it will check for the supplier "
"location on the partner. "
msgstr ""

#. module: stock
#: model:ir.actions.act_window,help:stock.action_production_lot_form
msgid ""
"This is the list of all the production lots you recorded. When\n"
"            you select a lot, you can get the traceability of the products contained in lot."
msgstr ""
"Đây là danh mục các lô/sê-ri hàng mà bạn đã ghi nhận. Khi bạn\n"
"            chọn một lô/sê-ri, bạn sẽ theo dõi được vết của hàng hoá gắn số lô/sê-ri đó."

#. module: stock
#: model:ir.model.fields,help:stock.field_stock_location_path_picking_type_id
msgid "This is the operation type that will be put on the stock moves"
msgstr ""

#. module: stock
#: model:ir.model.fields,help:stock.field_stock_quant_owner_id
msgid "This is the owner of the quant"
msgstr ""

#. module: stock
#: model:ir.model.fields,help:stock.field_stock_move_product_uom_qty
msgid ""
"This is the quantity of products from an inventory point of view. For moves "
"in the state 'done', this is the quantity of products that were actually "
"moved. For other moves, this is the quantity of product that is planned to "
"be moved. Lowering this quantity does not generate a backorder. Changing "
"this quantity on assigned moves affects the product reservation, and should "
"be done with care."
msgstr ""

#. module: stock
#: code:addons/stock/models/stock_location.py:87
#, python-format
msgid ""
"This location's usage cannot be changed to view as it contains products."
msgstr ""

#. module: stock
#: model:ir.actions.act_window,help:stock.stock_move_action
msgid ""
"This menu gives you the full traceability of inventory\n"
"                operations on a specific product. You can filter on the product\n"
"                to see all the past or future movements for the product."
msgstr ""

#. module: stock
#: model:ir.ui.view,arch_db:stock.view_template_property_form
msgid ""
"This note will show up  on internal transfer orders (e.g. where to pick the "
"product in the warehouse)."
msgstr ""

#. module: stock
#: model:ir.ui.view,arch_db:stock.view_template_property_form
msgid "This note will show up on delivery orders."
msgstr ""

#. module: stock
#: model:ir.ui.view,arch_db:stock.view_template_property_form
msgid ""
"This note will show up on the receipt orders (e.g. where to store the "
"product in the warehouse)."
msgstr ""

#. module: stock
#: model:ir.ui.view,arch_db:stock.view_stock_return_picking_form
msgid ""
"This picking appears to be chained with another operation. Later, if you "
"receive the goods you are returning now, make sure to <b>reverse</b> the "
"returned picking in order to avoid logistic rules to be applied again (which"
" would create duplicated operations)"
msgstr ""

#. module: stock
#: model:ir.model.fields,help:stock.field_stock_change_product_qty_new_quantity
msgid ""
"This quantity is expressed in the Default Unit of Measure of the product."
msgstr ""
"Số lượng này được thể hiện theo Đơn vị Đo lường mặc định của sản phẩm."

#. module: stock
#: model:ir.model.fields,help:stock.field_stock_location_path_location_from_id
msgid ""
"This rule can be applied when a move is confirmed that has this location as "
"destination location"
msgstr ""

#. module: stock
#: model:ir.ui.view,arch_db:stock.report_delivery_document
msgid "This shipment is a backorder of"
msgstr "Lô hàng này là phần dở dang của"

#. module: stock
#: model:ir.model.fields,help:stock.field_res_partner_property_stock_customer
#: model:ir.model.fields,help:stock.field_res_users_property_stock_customer
msgid ""
"This stock location will be used, instead of the default one, as the "
"destination location for goods you send to this partner"
msgstr ""
"Địa điểm kho này sẽ được sử dụng thay cho địa điểm mặc định, như là địa điểm"
" đích của hàng hoá mà bạn gửi cho đối tác này"

#. module: stock
#: model:ir.model.fields,help:stock.field_res_partner_property_stock_supplier
#: model:ir.model.fields,help:stock.field_res_users_property_stock_supplier
msgid ""
"This stock location will be used, instead of the default one, as the source "
"location for goods you receive from the current partner"
msgstr ""
"Địa điểm kho này sẽ được sử dụng, thay cho địa điểm kho mặc định, như là địa"
" điểm nguồn của hàng hoá mà bạn nhận được từ đối tác hiện tại"

#. module: stock
#: model:ir.model.fields,help:stock.field_product_product_property_stock_production
#: model:ir.model.fields,help:stock.field_product_template_property_stock_production
msgid ""
"This stock location will be used, instead of the default one, as the source "
"location for stock moves generated by manufacturing orders."
msgstr ""
"Thay cho địa điểm mặc định, địa điểm kho này sẽ được sử dụng như là địa điểm"
" nguồn cho các dịch chuyển kho được tạo bởi lệnh sản xuất."

#. module: stock
#: model:ir.model.fields,help:stock.field_product_product_property_stock_inventory
#: model:ir.model.fields,help:stock.field_product_template_property_stock_inventory
msgid ""
"This stock location will be used, instead of the default one, as the source "
"location for stock moves generated when you do an inventory."
msgstr ""
"Thay cho địa điểm mặc định, địa điểm kho này sẽ được sử dụng như là địa điểm"
" nguồn của các dịch chuyển kho được tạo ra khi bạn thực hiện một kiểm kê "
"(kiểm kho)."

#. module: stock
#: model:ir.model.fields,help:stock.field_stock_picking_entire_package_detail_ids
msgid ""
"Those are the entire packages of a picking shown in the view of detailed "
"operations"
msgstr ""

#. module: stock
#: model:ir.model.fields,help:stock.field_stock_picking_entire_package_ids
msgid ""
"Those are the entire packages of a picking shown in the view of operations"
msgstr ""

#. module: stock
#: model:ir.model.fields,field_description:stock.field_stock_move_line_location_dest_id
#: model:ir.ui.view,arch_db:stock.view_move_tree
#: model:ir.ui.view,arch_db:stock.view_quant_package_picking_tree
msgid "To"
msgstr "Đến"

#. module: stock
#: model:ir.actions.act_window,name:stock.action_picking_tree_ready
#: model:ir.ui.view,arch_db:stock.stock_move_line_view_search
#: model:ir.ui.view,arch_db:stock.stock_picking_type_kanban
#: model:ir.ui.view,arch_db:stock.view_move_search
msgid "To Do"
msgstr "Cần làm"

#. module: stock
#: model:ir.model.fields,field_description:stock.field_stock_move_line_to_loc
msgid "To Loc"
msgstr ""

#. module: stock
#: model:ir.ui.view,arch_db:stock.stock_picking_type_kanban
msgid "To Receive"
msgstr "Chờ Nhận"

#. module: stock
#: model:ir.ui.view,arch_db:stock.inventory_planner
msgid ""
"To better organize your stock, you can create\n"
"                            subdivisions of your Warehouse called <strong>Locations</strong> (ex:\n"
"                            Shipping area, Merchandise return, Shelf 34 etc).\n"
"                            Do not use Locations if you do not manage inventory per zone."
msgstr ""
"Để tổ chức tốt hơn hệ thống dự trữ của bạn, Bạn có thể tạo các đơn vị con của Hệ thống Kho\n"
"                            gọi là <strong>Địa điểm</strong> (vd: Khu vực Bàn giao, Trả hàng\n"
"                            thương mại, Giá số 34, v.v.). Đừng sử dụng Địa điểm nếu bạn không.\n"
"                            quản lý kho theo các địa điểm cho mỗi vùng kiểu như vậy."

#. module: stock
#: model:ir.ui.view,arch_db:stock.inventory_planner
msgid ""
"To check the trajectory of a lot, find it back in <strong><i>Inventory Control &gt; Serial Numbers / lots</i></strong>.\n"
"                       Choose a lot in the list and click on <i>Traceability</i>i&gt;. You may also\n"
"                       filter the Quantitative Valuation of a product with a certain lot."
msgstr ""

#. module: stock
#: model:ir.ui.view,arch_db:stock.inventory_planner
msgid ""
"To create them, click on <strong><span class=\"fa fa-refresh\"/> "
"Reordering</strong> on"
msgstr ""
"Để tạo chúng, hãy bấm vào <strong><span class=\"fa fa-refresh\"/> Tái cung "
"ứng</strong> trên"

#. module: stock
#: model:ir.ui.view,arch_db:stock.inventory_planner
msgid ""
"To use more precise units like pounds or kilograms, activate<i> Some "
"products may be sold/purchased in different unit of measures (advanced)</i> "
"in the"
msgstr ""
"Để sử dụng nhiều đơn vị tỉ mỉ hơn như pao, ki-lô-gam, hãy kích hoạt <i>Một "
"vài sản phẩm có thể được bán/mua theo các đơn vị đo lường khác nhau (cao "
"cấp)</i> ở trong"

#. module: stock
#: model:ir.ui.view,arch_db:stock.view_move_search
msgid "Today"
msgstr "Hôm nay"

#. module: stock
#: model:ir.ui.view,arch_db:stock.view_picking_internal_search
msgid "Today Activities"
msgstr ""

#. module: stock
#: model:ir.model.fields,field_description:stock.field_stock_inventory_total_qty
msgid "Total Quantity"
msgstr "Tổng Số lượng"

#. module: stock
#: model:ir.model.fields,field_description:stock.field_product_category_total_route_ids
msgid "Total routes"
msgstr ""

#. module: stock
#: code:addons/stock/models/stock_production_lot.py:53
#: model:ir.ui.view,arch_db:stock.inventory_planner
#: model:ir.ui.view,arch_db:stock.res_config_settings_view_form
#: model:ir.ui.view,arch_db:stock.view_template_property_form
#, python-format
msgid "Traceability"
msgstr "Truy suất nguồn gốc"

#. module: stock
#: model:ir.ui.view,arch_db:stock.report_stock_body_print
msgid "Traceability Report"
msgstr ""

#. module: stock
#: model:ir.model.fields,help:stock.field_res_config_settings_module_product_expiry
msgid ""
"Track following dates on lots & serial numbers: best before, removal, end of life, alert. \n"
" Such dates are set automatically at lot/serial number creation based on values set on the product (in days)."
msgstr ""

#. module: stock
#: model:ir.ui.view,arch_db:stock.res_config_settings_view_form
msgid ""
"Track following dates on lots & serial numbers: best before, removal, end of"
" life, alert. Such dates are set automatically at lot/serial number creation"
" based on values set on the product (in days)."
msgstr ""

#. module: stock
#: model:ir.ui.view,arch_db:stock.res_config_settings_view_form
msgid "Track product location in your warehouse"
msgstr "Theo dõi các địa điểm lưu trữ trong các kho"

#. module: stock
#: model:ir.model.fields,field_description:stock.field_product_product_tracking
#: model:ir.model.fields,field_description:stock.field_product_template_tracking
#: model:ir.model.fields,field_description:stock.field_stock_scrap_tracking
msgid "Tracking"
msgstr "Truy vết"

#. module: stock
#: model:ir.model,name:stock.model_stock_picking
#: model:ir.ui.view,arch_db:stock.view_picking_form
msgid "Transfer"
msgstr "Dịch chuyển"

#. module: stock
#: model:ir.model.fields,field_description:stock.field_stock_move_picking_partner_id
msgid "Transfer Destination Address"
msgstr "Địa chỉ Dịch chuyển Đích"

#. module: stock
#: model:ir.model.fields,field_description:stock.field_stock_move_picking_id
msgid "Transfer Reference"
msgstr "Tham chiếu Dịch chuyển"

#. module: stock
#: model:ir.actions.act_window,name:stock.action_picking_tree
#: model:ir.ui.menu,name:stock.all_picking
#: model:ir.ui.view,arch_db:stock.stock_picking_type_kanban
msgid "Transfers"
msgstr "Dịch chuyển"

#. module: stock
#: selection:stock.location,usage:0
msgid "Transit Location"
msgstr "Địa điểm chuyển tiếp"

#. module: stock
#: model:ir.ui.view,arch_db:stock.quant_search_view
msgid "Transit Locations"
msgstr "Địa điểm chuyển tiếp"

#. module: stock
#: model:ir.model.fields,field_description:stock.field_stock_move_picking_code
#: model:ir.model.fields,field_description:stock.field_stock_picking_picking_type_code
#: model:ir.model.fields,field_description:stock.field_stock_picking_type_code
msgid "Type of Operation"
msgstr "Kiểu Giao Nhận"

#. module: stock
#: model:ir.model.fields,field_description:stock.field_res_config_settings_module_delivery_ups
msgid "UPS"
msgstr ""

#. module: stock
#: model:ir.model.fields,field_description:stock.field_res_config_settings_module_delivery_usps
msgid "USPS"
msgstr ""

#. module: stock
#: model:ir.model.fields,help:stock.field_stock_inventory_line_prodlot_name
#: model:ir.model.fields,help:stock.field_stock_production_lot_name
msgid "Unique Lot/Serial Number"
msgstr "Số Lô/Sê-ri Duy nhất"

#. module: stock
#: model:ir.ui.view,arch_db:stock.view_move_picking_form
msgid "Unit Of Measure"
msgstr "Đơn vị Đo lường"

#. module: stock
#: model:ir.model.fields,field_description:stock.field_stock_move_price_unit
msgid "Unit Price"
msgstr "Đơn giá"

#. module: stock
#: model:ir.model.fields,field_description:stock.field_stock_move_line_product_uom_id
#: model:ir.model.fields,field_description:stock.field_stock_move_product_uom
#: model:ir.model.fields,field_description:stock.field_stock_production_lot_product_uom_id
#: model:ir.model.fields,field_description:stock.field_stock_quant_product_uom_id
#: model:ir.model.fields,field_description:stock.field_stock_return_picking_line_uom_id
#: model:ir.model.fields,field_description:stock.field_stock_scrap_product_uom_id
#: model:ir.ui.view,arch_db:stock.stock_move_tree
#: model:ir.ui.view,arch_db:stock.view_inventory_form
#: model:ir.ui.view,arch_db:stock.view_move_line_form
#: model:ir.ui.view,arch_db:stock.view_move_line_tree
#: model:ir.ui.view,arch_db:stock.view_move_picking_tree
#: model:ir.ui.view,arch_db:stock.view_move_tree
#: model:ir.ui.view,arch_db:stock.view_move_tree_receipt_picking
#: model:ir.ui.view,arch_db:stock.view_move_tree_receipt_picking_board
#: model:ir.ui.view,arch_db:stock.view_picking_form
#: model:ir.ui.view,arch_db:stock.view_stock_move_line_kanban
#: model:ir.ui.view,arch_db:stock.view_stock_move_line_operation_tree
msgid "Unit of Measure"
msgstr "Đơn vị Đo lường"

#. module: stock
#: model:ir.ui.view,arch_db:stock.res_config_settings_view_form
msgid "Units Of Measure"
msgstr "Đơn vị Đo lường"

#. module: stock
#: model:ir.ui.menu,name:stock.menu_stock_unit_measure_stock
#: model:ir.ui.view,arch_db:stock.inventory_planner
msgid "Units of Measure"
msgstr "Đơn vị Đo lường"

#. module: stock
#: model:ir.ui.menu,name:stock.product_uom_menu
#: model:ir.ui.view,arch_db:stock.inventory_planner
msgid "Units of Measures"
msgstr "Đơn vị Đo lường"

#. module: stock
#: code:addons/stock/models/stock_quant.py:321
#, python-format
msgid "Unknown Pack"
msgstr "Gói Không xác định"

#. module: stock
#: model:ir.ui.view,arch_db:stock.inventory_planner
msgid ""
"Unless you are starting a new business, you probably have a list of vendors "
"you would like to import."
msgstr ""
"Trừ phi bạn đang khởi đầu một sự nghiệp mới, chắc bạn đã có một danh mục các"
" nhà cung cấp mà bạn muốn nhập vào."

#. module: stock
#: selection:stock.warehouse,reception_steps:0
msgid "Unload in input location then go to stock (2 steps)"
msgstr "Dỡ vào một địa điểm trước khi đưa vào lưu trữ (2 bước)"

#. module: stock
#: selection:stock.warehouse,reception_steps:0
msgid ""
"Unload in input location, go through a quality control before being admitted"
" in stock (3 steps)"
msgstr ""
"Dỡ vào một địa điểm rồi chuyển qua địa điểm kiểm soát chất lượng trước khi "
"đưa vào lưu trữ (3 bước)"

#. module: stock
#: model:ir.ui.view,arch_db:stock.view_picking_form
msgid "Unlock"
msgstr ""

#. module: stock
#: model:ir.ui.view,arch_db:stock.view_quant_package_form
msgid "Unpack"
msgstr "Dỡ gói"

#. module: stock
#: code:addons/stock/models/product.py:342
#, python-format
msgid "Unplanned Qty"
msgstr "SL ngoài kế hoạch"

#. module: stock
#: model:ir.ui.view,arch_db:stock.view_picking_form
msgid "Unreserve"
msgstr "Không xí phần"

#. module: stock
#: model:ir.ui.menu,name:stock.menu_stock_uom_form_action
#: model:ir.ui.view,arch_db:stock.stock_inventory_line_tree2
#: model:ir.ui.view,arch_db:stock.view_inventory_form
msgid "UoM"
msgstr "ĐV"

#. module: stock
#: model:ir.ui.menu,name:stock.menu_stock_uom_categ_form_action
msgid "UoM Categories"
msgstr ""

#. module: stock
#: model:ir.ui.view,arch_db:stock.view_picking_form
#: model:ir.ui.view,arch_db:stock.view_production_lot_form
msgid "Up/Down Traceability"
msgstr ""

#. module: stock
#: model:ir.actions.act_window,name:stock.action_view_change_product_quantity
#: model:ir.ui.view,arch_db:stock.view_change_product_quantity
msgid "Update Product Quantity"
msgstr "Cập nhật số lượng sản phẩm"

#. module: stock
#: model:ir.ui.view,arch_db:stock.product_form_view_procurement_button
#: model:ir.ui.view,arch_db:stock.product_product_view_form_easy_inherit_stock
#: model:ir.ui.view,arch_db:stock.product_template_form_view_procurement_button
msgid "Update Qty On Hand"
msgstr "Cập nhật SL trong kho"

#. module: stock
#. openerp-web
#: code:addons/stock/static/src/xml/stock_traceability_report_line.xml:77
#: model:ir.actions.client,name:stock.action_stock_report
#: model:ir.ui.view,arch_db:stock.report_stock_inventory
#, python-format
msgid "Upstream Traceability"
msgstr ""

#. module: stock
#: selection:stock.move,priority:0 selection:stock.picking,priority:0
msgid "Urgent"
msgstr "Khẩn cấp"

#. module: stock
#: model:ir.model.fields,field_description:stock.field_stock_picking_type_use_existing_lots
msgid "Use Existing Lots/Serial Numbers"
msgstr "Sử dụng Số Lô/Sê-ri sẵn có"

#. module: stock
#: model:ir.ui.view,arch_db:stock.res_config_settings_view_form
msgid "Use your own routes and putaway strategies"
msgstr "Sử dụng các tuyến và các chiến lược sắp xếp của chính bạn"

#. module: stock
#: model:ir.model.fields,help:stock.field_stock_picking_type_sequence
msgid "Used to order the 'All Operations' kanban view"
msgstr ""
"Được sử dụng để sắp xếp trình tự giao diện kanban của 'Tất cả Các hoạt động'"

#. module: stock
#: model:res.groups,name:stock.group_stock_user
msgid "User"
msgstr "Người dùng"

#. module: stock
#: model:ir.ui.view,arch_db:stock.stock_scrap_form_view
#: model:ir.ui.view,arch_db:stock.view_picking_form
msgid "Validate"
msgstr "Xác nhận"

#. module: stock
#: model:ir.ui.view,arch_db:stock.view_inventory_form
msgid "Validate Inventory"
msgstr "Xác nhận kiểm kho"

#. module: stock
#: selection:stock.inventory,state:0
msgid "Validated"
msgstr "Đã xác nhận"

#. module: stock
#: model:ir.model.fields,field_description:stock.field_stock_change_product_qty_product_variant_count
msgid "Variant Count"
msgstr "Đếm Biến thể"

#. module: stock
#: model:ir.ui.view,arch_db:stock.view_location_search
msgid "Vendor"
msgstr "Nhà cung cấp"

#. module: stock
#: model:ir.model.fields,field_description:stock.field_res_partner_property_stock_supplier
#: model:ir.model.fields,field_description:stock.field_res_users_property_stock_supplier
#: selection:stock.location,usage:0
msgid "Vendor Location"
msgstr "Địa điểm Nhà cung cấp"

#. module: stock
#: model:ir.ui.view,arch_db:stock.view_location_search
msgid "Vendor Locations"
msgstr "Địa điểm Nhà cung cấp"

#. module: stock
#: model:stock.location,name:stock.stock_location_suppliers
#: selection:stock.picking.type,code:0
msgid "Vendors"
msgstr "Nhà cung cấp"

#. module: stock
#: selection:stock.move,priority:0 selection:stock.picking,priority:0
msgid "Very Urgent"
msgstr "Rất khẩn cấp"

#. module: stock
#: selection:stock.location,usage:0
msgid "View"
msgstr "Chỉ xem"

#. module: stock
#: model:ir.model.fields,field_description:stock.field_stock_warehouse_view_location_id
msgid "View Location"
msgstr "Địa điểm chỉ xem"

#. module: stock
#: model:stock.location,name:stock.stock_location_locations_virtual
msgid "Virtual Locations"
msgstr "Địa điểm ảo"

#. module: stock
#: model:ir.ui.view,arch_db:stock.view_template_property_form
msgid "Volume"
msgstr "Thể tích"

#. module: stock
#: model:ir.ui.view,arch_db:stock.stock_picking_type_kanban
#: selection:stock.picking,state:0
msgid "Waiting"
msgstr "Đang đợi"

#. module: stock
#: selection:stock.move,state:0
msgid "Waiting Another Move"
msgstr "Chờ dịch chuyển khác"

#. module: stock
#: selection:stock.picking,state:0
msgid "Waiting Another Operation"
msgstr "Chờ hoạt động khác"

#. module: stock
#: model:ir.ui.view,arch_db:stock.view_picking_internal_search
#: selection:stock.move,state:0
msgid "Waiting Availability"
msgstr "Chờ khả dụng"

#. module: stock
#: model:ir.ui.view,arch_db:stock.view_picking_internal_search
msgid "Waiting Moves"
msgstr "Chờ dịch chuyển"

#. module: stock
#: model:ir.actions.act_window,name:stock.action_picking_tree_waiting
msgid "Waiting Transfers"
msgstr "Chờ chuyển"

#. module: stock
#: model:ir.model,name:stock.model_stock_warehouse
#: model:ir.model.fields,field_description:stock.field_product_product_warehouse_id
#: model:ir.model.fields,field_description:stock.field_product_template_warehouse_id
#: model:ir.model.fields,field_description:stock.field_stock_location_path_warehouse_id
#: model:ir.model.fields,field_description:stock.field_stock_move_warehouse_id
#: model:ir.model.fields,field_description:stock.field_stock_picking_type_warehouse_id
#: model:ir.model.fields,field_description:stock.field_stock_warehouse_orderpoint_warehouse_id
#: model:ir.ui.view,arch_db:stock.res_config_settings_view_form
#: model:ir.ui.view,arch_db:stock.stock_warehouse_view_search
#: model:ir.ui.view,arch_db:stock.view_partner_stock_form
#: model:ir.ui.view,arch_db:stock.view_warehouse
#: model:ir.ui.view,arch_db:stock.view_warehouse_tree
#: model:ir.ui.view,arch_db:stock.warehouse_orderpoint_search
msgid "Warehouse"
msgstr "Kho hàng"

#. module: stock
#: model:ir.ui.view,arch_db:stock.view_warehouse
msgid "Warehouse Configuration"
msgstr "Cấu hình Kho hàng"

#. module: stock
#: model:ir.ui.menu,name:stock.menu_warehouse_config
msgid "Warehouse Management"
msgstr "Quản lý kho"

#. module: stock
#: model:ir.model.fields,field_description:stock.field_stock_warehouse_name
msgid "Warehouse Name"
msgstr "Tên Kho hàng"

#. module: stock
#: model:ir.model.fields,field_description:stock.field_procurement_rule_propagate_warehouse_id
msgid "Warehouse to Propagate"
msgstr "Nhà kho để Loan báo"

#. module: stock
#: code:addons/stock/models/stock_warehouse.py:711
#, python-format
msgid "Warehouse's Routes"
msgstr "Tuyến cung ứng của kho"

#. module: stock
#: model:ir.actions.act_window,name:stock.action_warehouse_form
#: model:ir.model.fields,field_description:stock.field_stock_location_route_warehouse_ids
#: model:ir.ui.menu,name:stock.menu_action_warehouse_form
#: model:ir.ui.view,arch_db:stock.res_config_settings_view_form
#: model:ir.ui.view,arch_db:stock.stock_location_route_form_view
msgid "Warehouses"
msgstr "Kho hàng"

#. module: stock
#: code:addons/stock/models/stock_move_line.py:110
#: selection:res.partner,picking_warn:0
#, python-format
msgid "Warning"
msgstr "Cảnh báo"

#. module: stock
#: model:ir.ui.view,arch_db:stock.view_partner_stock_warnings_form
msgid "Warning on the Picking"
msgstr "Cảnh báo ở Phiếu Giao Nhận"

#. module: stock
#: code:addons/stock/models/product.py:303
#, python-format
msgid "Warning!"
msgstr "Cảnh báo!"

#. module: stock
#: model:ir.model.fields,field_description:stock.field_res_config_settings_group_warning_stock
msgid "Warnings"
msgstr "Các cảnh báo"

#. module: stock
#: model:ir.ui.view,arch_db:stock.inventory_planner
msgid ""
"We handle the whole import process\n"
"                                        for you: simply send your Odoo project\n"
"                                        manager a CSV file containing all your\n"
"                                        data."
msgstr ""
"Chúng tôi có thể xử lý toàn bộ quá trình nhập liệu này cho bạn:\n"
"                                        chỉ cần gửi một tập tin CSV chứa\n"
"                                        dữ liệu của bạn cho người\n"
"                                        quản lý dự án Odoo của bạn."

#. module: stock
#: model:ir.ui.view,arch_db:stock.inventory_planner
msgid ""
"We handle the whole import process\n"
"                                        for you: simply send your Odoo project\n"
"                                        manager a CSV file containing all your\n"
"                                        products."
msgstr ""
"Chúng tôi có thể xử lý toàn bộ quá trình nhập liệu này cho bạn:\n"
"                                        chỉ cần gửi một tập tin CSV chứa\n"
"                                        danh mục sản phẩm của bạn cho người\n"
"                                        quản lý dự án Odoo của bạn."

#. module: stock
#: model:ir.ui.view,arch_db:stock.inventory_planner
msgid "We hope this guide helped you implement Odoo Inventory."
msgstr ""
"Chúng tôi hy vọng hướng dẫn này đã giúp bạn triển khai thành công ứng dụng "
"Quản lý kho với Odoo."

#. module: stock
#: code:addons/stock/models/barcode.py:11
#, python-format
msgid "Weighted Product"
msgstr "Sản phẩm"

#. module: stock
#: model:ir.ui.view,arch_db:stock.inventory_planner
msgid "Welcome"
msgstr "Chào mừng"

#. module: stock
#: model:ir.model.fields,help:stock.field_stock_location_route_push_ids
msgid ""
"When a move is foreseen to a location, the push rule will automatically "
"create a move to a next location after. This is mainly only needed when "
"creating manual operations e.g. 2/3 step manual purchase order or 2/3 step "
"finished product manual manufacturing order. In other cases, it is important"
" to use pull rules where you know where you are going based on a demand."
msgstr ""

#. module: stock
#: model:ir.model.fields,help:stock.field_stock_location_route_warehouse_selectable
msgid ""
"When a warehouse is selected for this route, this route should be seen as "
"the default route when products pass through this warehouse.  This behaviour"
" can be overridden by the routes on the Product/Product Categories or by the"
" Preferred Routes on the Procurement"
msgstr ""

#. module: stock
#: selection:stock.picking,move_type:0
msgid "When all products are ready"
msgstr ""

#. module: stock
#: model:ir.model.fields,help:stock.field_stock_location_route_product_selectable
msgid ""
"When checked, the route will be selectable in the Inventory tab of the "
"Product form.  It will take priority over the Warehouse route. "
msgstr ""

#. module: stock
#: model:ir.model.fields,help:stock.field_stock_location_route_product_categ_selectable
msgid ""
"When checked, the route will be selectable on the Product Category.  It will"
" take priority over the Warehouse route. "
msgstr ""

#. module: stock
#: model:ir.ui.view,arch_db:stock.inventory_planner
msgid "When everything is set, click on <i>Start Inventory</i>"
msgstr "Khi mọi thứ được thiết lập, bấm vào <i>Bắt đầu Kiểm kê</i>"

#. module: stock
#: model:ir.model.fields,help:stock.field_product_putaway_fixed_location_ids
msgid ""
"When the method is fixed, this location will be used to store the products"
msgstr ""
"Khi phương thức là cố định, địa điểm kho này sẽ được sử dụng để lưu trữ sản "
"phẩm"

#. module: stock
#: model:ir.model.fields,help:stock.field_stock_picking_is_locked
msgid ""
"When the picking is not done this allows changing the initial demand. When "
"the picking is done this allows changing the done quantities."
msgstr ""

#. module: stock
#: model:ir.model.fields,help:stock.field_stock_warehouse_orderpoint_product_min_qty
msgid ""
"When the virtual stock goes below the Min Quantity specified for this field,"
" Odoo generates a procurement to bring the forecasted quantity to the Max "
"Quantity."
msgstr ""
"Khi lượng tồn kho khả dụng xuống dưới mức giá trị thiết lập ở trường 'Số "
"lượng tối thiểu', phần mềm sẽ tự động tạo các nhu cầu cung ứng để làm cho số"
" lượng dự kiến bằng với giá trị ở trường 'Số lượng tối đa'"

#. module: stock
#: model:ir.model.fields,help:stock.field_stock_warehouse_orderpoint_product_max_qty
msgid ""
"When the virtual stock goes below the Min Quantity, Odoo generates a "
"procurement to bring the forecasted quantity to the Quantity specified as "
"Max Quantity."
msgstr ""
"Khi lượng tồn kho khả dụng xuống dưới mức giá trị thiết lập ở trường 'Số "
"lượng tối thiểu', phần mềm sẽ tự động tạo các nhu cầu cung ứng để làm cho số"
" lượng dự kiến bằng với giá trị ở trường 'Số lượng tối đa'"

#. module: stock
#: model:ir.ui.view,arch_db:stock.view_procurement_compute_wizard
msgid ""
"When you run the schedulers, Odoo tries to reserve the available stock to fulfill the existing pickings\n"
"                and verify if some reordering rules should be triggered."
msgstr ""
"Khi bạn chạy trình điều độ, Odoo sẽ cố xí phần số lượng tồn khả dụng cho các phiếu giao nhận và thẩm định\n"
"                xem có quy tắc tái cung ứng nào sẽ được khởi chạy không."

#. module: stock
#: model:ir.ui.view,arch_db:stock.view_change_product_quantity
msgid ""
"When you select a serial number (lot), the quantity is corrected with respect to\n"
"                            the quantity of that serial number (lot) and not to the total quantity of the product."
msgstr ""

#. module: stock
#: model:ir.model.fields,field_description:stock.field_stock_move_additional
msgid "Whether the move was added after the picking's confirmation"
msgstr ""

#. module: stock
#: model:product.product,name:stock.test_quant_product
#: model:product.template,name:stock.test_quant_product_product_template
msgid "Whiteboard"
msgstr ""

#. module: stock
#: model:ir.model.fields,field_description:stock.field_stock_return_picking_line_wizard_id
msgid "Wizard"
msgstr "Đồ thuật"

#. module: stock
#: code:addons/stock/models/stock_production_lot.py:37
#, python-format
msgid "You are not allowed to create a lot for this picking type"
msgstr "Bạn không thể tạo số lô (lot) cho kiểu giao nhận này"

#. module: stock
#: code:addons/stock/models/stock_move.py:636
#, python-format
msgid ""
"You are using a unit of measure smaller than the one you are using in order "
"to stock your product. This can lead to rounding problem on reserved "
"quantity! You should use the smaller unit of measure possible in order to "
"valuate your stock or change its rounding precision to a smaller value "
"(example: 0.00001)."
msgstr ""

#. module: stock
#: model:ir.actions.act_window,help:stock.action_routes_form
msgid ""
"You can define here the main routes that run through\n"
"                    your warehouses and that define the flows of your products. These\n"
"                    routes can be assigned to a product, a product category or be fixed\n"
"                    on procurement or sales order."
msgstr ""

#. module: stock
#: model:ir.actions.act_window,help:stock.action_orderpoint_form
msgid ""
"You can define your minimum stock rules, so that Odoo will automatically "
"create draft manufacturing orders or request for quotations according to the"
" stock level. Once the virtual stock of a product (= stock on hand minus all"
" confirmed orders and reservations) is below the minimum quantity, Odoo will"
" generate a procurement request to increase the stock up to the maximum "
"quantity."
msgstr ""
"Bạn có thể định nghĩa các quy tắc tồn kho tối thiểu, để Odoo sẽ tự động tạo"
" các lệnh sản xuất dự thảo hoặc để nghị mua hàng tuỳ theo mức tồn kho. Một "
"khi mức tồn kho khả dụng của một sản phẩm (= mức thực tế - số lượng đã bị xí"
" phần) ở dưới số lượng tối thiểu, Odoo sẽ tự tạo các đề nghị cung ứng để "
"tăng mức tồn kho lên số lượng tối đa."

#. module: stock
#: model:ir.ui.view,arch_db:stock.view_inventory_form
msgid "You can delete lines to ignore some products."
msgstr "Bạn có thể xoá một số dòng để bỏ qua một số sản phẩm"

#. module: stock
#: model:ir.actions.act_window,help:stock.action_picking_form
#: model:ir.actions.act_window,help:stock.action_picking_tree_all
#: model:ir.actions.act_window,help:stock.action_picking_tree_backorder
#: model:ir.actions.act_window,help:stock.action_picking_tree_done
#: model:ir.actions.act_window,help:stock.action_picking_tree_done_grouped
#: model:ir.actions.act_window,help:stock.action_picking_tree_late
#: model:ir.actions.act_window,help:stock.action_picking_tree_ready
#: model:ir.actions.act_window,help:stock.action_picking_tree_waiting
#: model:ir.actions.act_window,help:stock.action_picking_type_list
#: model:ir.actions.act_window,help:stock.stock_picking_action_picking_type
msgid ""
"You can either do it immediately or mark it as Todo for future processing. "
"Use your scanner to validate the transferred quantity quicker."
msgstr ""
"Hoặc bạn có thể thực hiện ngay lập tức hoặc đánh dấu nó là việc Cần làm để "
"xử lý sau. Hãy sử dụng máy quét để xác nhận số lượng dịch chuyển nhanh hơn."

#. module: stock
#: code:addons/stock/models/product.py:511
#, python-format
msgid ""
"You can not change the type of a product that is currently reserved on a "
"stock move. If you need to change the type, you should first unreserve the "
"stock move."
msgstr ""

#. module: stock
#: code:addons/stock/models/product.py:502
#, python-format
msgid ""
"You can not change the unit of measure of a product that has already been "
"used in a done stock move. If you need to change the unit of measure, you "
"may deactivate this product."
msgstr ""
"Bạn không thể thay đổi một đơn vị đo lường của một sản phẩm mà đã có phát "
"sinh dịch chuyển kho. Nếu bạn thực sự cần thay đổi đơn vị đo, bạn có thể vô "
"hiệu sản phẩm này."

#. module: stock
#: code:addons/stock/models/stock_move_line.py:338
#, python-format
msgid ""
"You can not delete product moves if the picking is done. You can only "
"correct the done quantities."
msgstr ""

#. module: stock
#: code:addons/stock/models/stock_move_line.py:116
#, python-format
msgid "You can not enter negative quantities!"
msgstr ""

#. module: stock
#: code:addons/stock/models/stock_inventory.py:398
#, python-format
msgid "You can only adjust stockable products."
msgstr ""

#. module: stock
#: code:addons/stock/models/stock_move.py:1073
#, python-format
msgid "You can only delete draft moves."
msgstr "Bạn chỉ có thể xóa dịch chuyển dự thảo."

#. module: stock
#: code:addons/stock/models/stock_move_line.py:126
#, python-format
msgid "You can only process 1.0 %s for products with unique serial number."
msgstr ""

#. module: stock
#: model:ir.ui.view,arch_db:stock.inventory_planner
msgid "You can review and edit the predefined units via the"
msgstr ""
"Bạn có thể xem xét lại và sửa các đơn vị đo lượng được xác định trước thông "
"qua"

#. module: stock
#: code:addons/stock/models/stock_move.py:936
#, python-format
msgid "You cannot cancel a stock move that has been set to 'Done'."
msgstr ""
"Bạn không thể xóa một dịch chuyển kho mà đã được thiết lập là 'Hoàn thành'."

#. module: stock
#: code:addons/stock/models/stock_scrap.py:71
#, python-format
msgid "You cannot delete a scrap which is done."
msgstr ""
"Bạn không được xoá một dịch chuyển phế liệu mà ở trạng thái hoàn thành."

#. module: stock
#: code:addons/stock/models/stock_inventory.py:386
#, python-format
msgid ""
"You cannot have two inventory adjustements in state 'in Progress' with the "
"same product (%s), same location (%s), same package, same owner and same "
"lot. Please first validate the first inventory adjustement with this product"
" before creating another one."
msgstr ""

#. module: stock
#: code:addons/stock/models/stock_inventory.py:159
#, python-format
msgid ""
"You cannot set a negative product quantity in an inventory line:\n"
"\t%s - qty: %s"
msgstr ""
"Bạn không thể đặt một số lượng sản phẩm âm trong một dòng kiểm kê:\n"
"\t%s - qty: %s"

#. module: stock
#: code:addons/stock/models/stock_move.py:1101
#, python-format
msgid "You cannot split a draft move. It needs to be confirmed first."
msgstr ""
"Bạn không thể tách một dịch chuyển dự thảo. Nó cần phải được xác nhận trước."

#. module: stock
#: code:addons/stock/models/stock_move.py:1097
#, python-format
msgid "You cannot split a move done"
msgstr "Bạn không thể chia/tách một dịch chuyển đã hoàn thành"

#. module: stock
#: code:addons/stock/models/stock_quant.py:88
#, python-format
msgid ""
"You cannot take products from or deliver products to a location of type "
"\"view\"."
msgstr ""

#. module: stock
#: code:addons/stock/models/stock_move_line.py:152
#: code:addons/stock/models/stock_move_line.py:158
#, python-format
msgid ""
"You cannot use the same serial number twice. Please correct the serial "
"numbers encoded."
msgstr ""

#. module: stock
#: code:addons/stock/models/stock_picking.py:672
#, python-format
msgid ""
"You cannot validate a transfer if you have not processed any quantity for "
"%s."
msgstr ""

#. module: stock
#: code:addons/stock/models/stock_picking.py:656
#, python-format
msgid "You cannot validate a transfer if you have not processed any quantity."
msgstr ""

#. module: stock
#: model:ir.ui.view,arch_db:stock.report_picking
msgid ""
"You do not have any products reserved for this picking.  Please click the 'Reserve' button\n"
"                                to check if products are available."
msgstr ""
"Bạn không có sản phẩm nào được xí trước cho hoạt động giao nhận này. Vui lòng bấm vào nút\n"
" 'Xí trước' để kiểm tra xem sản phẩm có khả dụng không."

#. module: stock
#: code:addons/stock/wizard/stock_picking_return.py:110
#, python-format
msgid "You have manually created product lines, please delete them to proceed"
msgstr ""
"Bạn đã tạo các dòng hàng trả lại một cách thủ công. Vui lòng xoá chúng để đi"
" tiếp"

#. module: stock
#: model:ir.ui.view,arch_db:stock.view_backorder_confirmation
msgid "You have processed less products than the initial demand."
msgstr "Bạn đã xử lý ít sản phẩm hơn nhu cầu ban đầu."

#. module: stock
#: model:ir.ui.view,arch_db:stock.view_overprocessed_transfer
msgid ""
"You have processed more than what was initially\n"
"                    planned for the product"
msgstr ""

#. module: stock
#: code:addons/stock/models/product.py:304
#, python-format
msgid ""
"You have products in stock that have no lot number.  You can assign serial "
"numbers by doing an inventory.  "
msgstr ""
"Bạn có sản phẩm trong kho mà không có số lô. Bạn có thể gán một số lô/sê-ri "
"bằng cách thực hiện kiểm kho."

#. module: stock
#: code:addons/stock/models/stock_warehouse.py:795
#, python-format
msgid ""
"You have to select a product unit of measure in the same category than the "
"default unit of measure of the product"
msgstr ""
"Bạn không thể chọn một đơn vị đo lường trong cùng nhóm với đơn vị đo lường "
"mặc định của sản phẩm"

#. module: stock
#: code:addons/stock/models/stock_location.py:98
#, python-format
msgid "You have to set a name for this location."
msgstr ""

#. module: stock
#: model:ir.ui.view,arch_db:stock.view_immediate_transfer
msgid ""
"You haven't entered <i>done</i> quantities, by clicking on <i>apply</i>\n"
"                        Odoo will process all the <i>reserved</i> quantities."
msgstr ""
"Bạn vẫn chưa nhập số lượng để <i>hoàn thành</i>. Bằng cách bấm vào <i>Áp dụng</i>\n"
"                        Odoo sẽ tự động xử lý toàn bộ số lượng đã được <i>xí phần</i> phiếu này."

#. module: stock
#: code:addons/stock/wizard/stock_picking_return.py:44
#, python-format
msgid "You may only return Done pickings"
msgstr "Bạn chỉ có thể thực hiện việc trả hàng với các lô hàng đã Hoàn thành"

#. module: stock
#: code:addons/stock/models/stock_inventory.py:22
#, python-format
msgid "You must define a warehouse for the company: %s."
msgstr "Bạn phải định nghĩa một Kho cho công ty: %s."

#. module: stock
#: code:addons/stock/models/stock_move_line.py:387
#: code:addons/stock/models/stock_picking.py:670
#, python-format
msgid "You need to supply a lot/serial number for %s."
msgstr "Bạn cần phải cung cấp một số lô/serial cho %s."

#. module: stock
#: code:addons/stock/models/stock_move.py:1047
#, python-format
msgid "You should not put the contents of a package in different locations."
msgstr ""

#. module: stock
#: code:addons/stock/models/product.py:369
#: code:addons/stock/models/product.py:504
#, python-format
msgid ""
"You still have some active reordering rules on this product. Please archive "
"or delete them first."
msgstr ""

#. module: stock
#: code:addons/stock/models/stock_move.py:318
#, python-format
msgid ""
"You try to move a product using a UoM that is not compatible with the UoM of"
" the product moved. Please use an UoM in the same UoM category."
msgstr ""
"Bạn cố dịch chuyển một sản phẩm sử dụng một đơn vị đo lường không tương "
"thích với đơn vị đo lường của sản phẩm được dịch chuyển. Vui long sử dụng "
"một đơn vị đo lường thuộc cùng nhóm."

#. module: stock
#: model:ir.ui.view,arch_db:stock.inventory_planner
msgid "Your Products"
msgstr "Sản phẩm"

#. module: stock
#: model:ir.ui.view,arch_db:stock.inventory_planner
msgid "Your Situation"
msgstr "Tình huống của bạn"

#. module: stock
#: model:ir.ui.view,arch_db:stock.inventory_planner
msgid "Your Vendors"
msgstr "Nhà cung cấp của bạn"

#. module: stock
#: model:ir.ui.view,arch_db:stock.inventory_planner
msgid "Your Warehouse"
msgstr "Nhà kho của bạn"

#. module: stock
#: model:ir.ui.view,arch_db:stock.view_change_product_quantity
#: model:ir.ui.view,arch_db:stock.view_immediate_transfer
msgid "_Apply"
msgstr "_Áp dụng"

#. module: stock
#: model:ir.ui.view,arch_db:stock.view_backorder_confirmation
#: model:ir.ui.view,arch_db:stock.view_change_product_quantity
msgid "_Cancel"
msgstr "_Hủy bỏ"

#. module: stock
#: model:ir.ui.view,arch_db:stock.inventory_planner
msgid "a stockable Product"
msgstr "một Sản phẩm có thể lưu kho"

#. module: stock
#: model:ir.ui.view,arch_db:stock.inventory_planner
msgid "and simply enter a minimum and maximum quantity."
msgstr "và đơn giản là nhập một số lượng tối thiểu và tối đa."

#. module: stock
#: model:ir.model,name:stock.model_barcode_rule
msgid "barcode.rule"
msgstr ""

#. module: stock
#: model:ir.model.fields,field_description:stock.field_res_config_settings_module_delivery_bpost
msgid "bpost"
msgstr ""

#. module: stock
#: model:ir.ui.view,arch_db:stock.inventory_planner
msgid "configuration menu"
msgstr "trình đơn cấu hình"

#. module: stock
#: model:ir.ui.view,arch_db:stock.stock_location_path_form
#: model:ir.ui.view,arch_db:stock.view_procurement_rule_form
#: model:ir.ui.view,arch_db:stock.view_template_property_form
msgid "days"
msgstr "ngày"

#. module: stock
#: model:ir.ui.view,arch_db:stock.res_config_settings_view_form
msgid "days to be propagated"
msgstr ""

#. module: stock
#: model:ir.ui.view,arch_db:stock.view_inventory_form
msgid "e.g. Annual inventory"
msgstr "vd: Kiểm kho hàng năm"

#. module: stock
#: model:ir.ui.view,arch_db:stock.view_procurement_rule_form
msgid "e.g. Buy"
msgstr ""

#. module: stock
#: model:ir.ui.view,arch_db:stock.view_production_lot_form
#: model:ir.ui.view,arch_db:stock.view_production_lot_form_simple
msgid "e.g. LOT/0001/20121"
msgstr "vd: LOT/0001/20121"

#. module: stock
#: model:ir.ui.view,arch_db:stock.view_picking_form
msgid "e.g. PO0032"
msgstr "vd: PO0032"

#. module: stock
#: model:ir.ui.view,arch_db:stock.inventory_planner
msgid ""
"either by manually updating the Done quantity on the product lines, or let "
"Odoo do it automatically while validating"
msgstr ""
"hoặc bằng cách cập nhật số lượng Hoàn thành ở trên các dòng (line) sản "
"phẩms, hoặc hãy để Odoo thực hiện việc đó tự động trong khi thẩm định"

#. module: stock
#: model:ir.ui.view,arch_db:stock.inventory_planner
msgid ""
"either by manually updating the Done quantity on the product lines, or scan "
"them with the Odoo Barcode app, or let Odoo do it automatically while "
"validating"
msgstr ""
"hoặc bằng cách cập nhật số lượng Hoàn thành ở trên các dòng (line) sản "
"phẩms, hoặc scan chúng bằng ứng dụng quét mã vạch của Odoo, hoặc hãy để Odoo"
" thực hiện việc đó tự động trong khi thẩm định"

#. module: stock
#: model:ir.ui.view,arch_db:stock.inventory_planner
msgid "feedback@mail.odoo.com"
msgstr ""

#. module: stock
#: model:ir.ui.view,arch_db:stock.inventory_planner
msgid "for a customer and add products"
msgstr "cho một khách hàng và thêm các sản phẩm"

#. module: stock
#: model:ir.ui.view,arch_db:stock.inventory_planner
msgid ""
"for more\n"
"                        information."
msgstr ""
"để biết thêm\n"
"                        thông tin."

#. module: stock
#: model:ir.ui.view,arch_db:stock.inventory_planner
msgid "from your vendor with the products and the requested quantities"
msgstr "từ nhà cung cấp của bạn với các sản phẩm và số lượng được yêu cầu"

#. module: stock
#: model:stock.inventory.line,product_name:stock.stock_inventory_line_3
msgid "iPad Mini"
msgstr ""

#. module: stock
#: model:stock.inventory.line,product_name:stock.stock_inventory_line_6
msgid "iPod"
msgstr ""

#. module: stock
#: model:ir.ui.view,arch_db:stock.stock_warn_insufficient_qty_form_view
msgid "in"
msgstr ""

#. module: stock
#: model:ir.ui.view,arch_db:stock.inventory_planner
msgid ""
"is displayed on the transfer if your products supply chain is properly "
"configured. Otherwise, <strong>Check the availability</strong> manually"
msgstr ""
"được hiển thị trên phiếu giao hàng nếu chuỗi cung ứng của bạn được cấu hình "
"đúng. Nếu không, hãy <strong>Kiểm tra tính khả dụng</strong> một cách thủ "
"công"

#. module: stock
#: model:ir.ui.view,arch_db:stock.stock_warn_insufficient_qty_form_view
msgid "is not available in sufficient quantity"
msgstr "không khả dụng về số lượng yêu cầu"

#. module: stock
#: model:ir.ui.view,arch_db:stock.inventory_planner
msgid ""
"on the purchase order form or click on <i>Receive Products</i> to see the "
"Transfer Order"
msgstr ""
"trên form đơn hàng mua hoặc bấm vào <i>Nhận Sản phẩm</i> để xem Lệnh giao "
"nhận"

#. module: stock
#: model:ir.ui.view,arch_db:stock.inventory_planner
msgid "on the sales order form to see Transfer Order"
msgstr ""

#. module: stock
#: model:ir.model,name:stock.model_report_stock_forecast
msgid "report.stock.forecast"
msgstr ""

#. module: stock
#: model:ir.model,name:stock.model_res_config_settings
msgid "res.config.settings"
msgstr ""

#. module: stock
#: model:ir.model,name:stock.model_stock_fixed_putaway_strat
msgid "stock.fixed.putaway.strat"
msgstr ""

#. module: stock
#: model:ir.model,name:stock.model_stock_overprocessed_transfer
msgid "stock.overprocessed.transfer"
msgstr ""

#. module: stock
#: model:ir.model,name:stock.model_stock_return_picking_line
msgid "stock.return.picking.line"
msgstr ""

#. module: stock
#: model:ir.model,name:stock.model_stock_scrap
msgid "stock.scrap"
msgstr ""

#. module: stock
#: model:ir.model,name:stock.model_stock_traceability_report
msgid "stock.traceability.report"
msgstr ""

#. module: stock
#: model:ir.model,name:stock.model_stock_warn_insufficient_qty
msgid "stock.warn.insufficient.qty"
msgstr ""

#. module: stock
#: model:ir.model,name:stock.model_stock_warn_insufficient_qty_scrap
msgid "stock.warn.insufficient.qty.scrap"
msgstr ""

#. module: stock
#: model:ir.ui.view,arch_db:stock.inventory_planner
msgid "the list of products"
msgstr "danh sách sản phẩm"

#. module: stock
#: model:ir.ui.view,arch_db:stock.inventory_planner
msgid "the list of vendors"
msgstr "danh sách nhà cung cấp"

#. module: stock
#: model:ir.ui.view,arch_db:stock.inventory_planner
msgid "to mark the products as transferred to your stock location"
msgstr ""
"để đánh dấu các sản phẩm này như là đã được chuyển đến địa điểm lưu trữ của "
"bạn"

#. module: stock
#: model:ir.ui.view,arch_db:stock.inventory_planner
msgid "via the"
msgstr "thông qua"

#. module: stock
#: model:ir.ui.view,arch_db:stock.inventory_planner
msgid "when you receive the ordered products"
msgstr "Khi bạn nhận các sản phẩm đã được đặt hàng"

#. module: stock
#: model:ir.ui.view,arch_db:stock.inventory_planner
msgid "with the <i>Validate</i> button"
msgstr "bằng nút <i>Xác nhận</i>"

#. module: stock
#: model:ir.ui.view,arch_db:stock.view_picking_form
msgid "↳Put in Pack"
msgstr "↳Đóng vào Gói"

#. module: stock
#: model:ir.ui.view,arch_db:stock.view_inventory_form
msgid "⇒ Set quantities to 0"
msgstr "⇒ Đặt số lượng về 0"<|MERGE_RESOLUTION|>--- conflicted
+++ resolved
@@ -81,6 +81,12 @@
 " * Done: has been processed, can't be modified or cancelled anymore.\n"
 " * Cancelled: has been cancelled, can't be confirmed anymore."
 msgstr ""
+" * Dự thảo: chưa xác nhận vừa chưa được ấn định lịch cho đến khi được xác nhận.\n"
+" * Đang đợi Hoạt động khác: đang đợi một hoạt động khác trong chuỗi dịch chuyển được thực thi trước khi dịch chuyển này chuyển sang trạng thái khả dụng (vd: trong chu trình Make-To-Order).\n"
+" * Đang đợi: nếu chuwa có hàng khả dụng bởi vì hàng hoá chưa được xí cho dịch chuyển này.\n"
+" * Sẵn sàng: các sản phẩm đã được xí và sẵn sàng dịch chuyển. Nếu chính sách giao hàng là 'Càng sớm càng tốt' thì điều này sẽ xảy ra ngay khi bất cứ số lượng nào đó được xí.\n"
+" * Hoàn thành: đã được dịch chuyển, không thể thay đổi hay huỷ được nữa.\n"
+" * Huỷ: đã bị huỷ, không thể được xác nhận nữa."
 
 #. module: stock
 #: model:ir.ui.view,arch_db:stock.view_move_picking_form
@@ -127,6 +133,14 @@
 "* Production: Virtual counterpart location for production operations: this location consumes the raw material and produces finished products\n"
 "* Transit Location: Counterpart location that should be used in inter-company or inter-warehouses operations"
 msgstr ""
+"* Địa điểm Nhà cung cấp: Địa điểm ảo đại diện cho địa điểm nguồn của sản phẩm được cung cấp bởi các nhà cung cấp của bạn\n"
+"* Chỉ xem: Địa điểm ảo được sử dụng để xây dựng cấu trúc phả hệ cho hệ thống kho của bạn, kết hợp các địa điểm con; không thể trực tiếp lưu trữ hàng hoá\n"
+"* Địa điểm nội bộ: Các địa điểm vật lý bên trong hệ thống kho của bạn,\n"
+"* Địa điểm khách hàng: Địa điểm ảo đại diện cho địa điểm đích đối với các sản phẩm / hàng hoá mà bạn giao cho các khách hàng của bạn\n"
+"* Mất mát/Kiểm kê: Địa điểm ảo được sử dụng làm địa điểm đối ứng cho các hoạt động kiểm kê được sử dụng để hiệu chỉnh mức tồn kho (Kiểm kho vật lý)\n"
+"* Cung ứng: Địa điểm ảo được sử dụng như một địa điểm đối ứng tạm thời cho các hoạt động cung ứng (procurement) khi mà địa điểm nguồn chưa được (nhà cung cấp hoặc sản xuất) biết. Địa điểm ảo này sẽ trống rống sau khi Trình lập lịch cung ứng chạy xong.\n"
+"* Sản xuất: Địa điểm ảo đối ứng dùng trong các hoạt động sản xuất: nguyên vật liệu được tiêu thụ trong quá trình sản xuất sẽ được đưa vào đây và các thành phẩm sẽ từ đây ra.\n"
+"* Địa điểm chuyển tiếp: Địa điểm đối ứng mà được sử dụng trong các hoạt động dịch chuyển hàng hoá liên kho hoặc liên công ty\n"
 
 #. module: stock
 #: model:ir.ui.view,arch_db:stock.inventory_planner
@@ -964,11 +978,7 @@
 #. module: stock
 #: model:ir.ui.menu,name:stock.menu_variants_action
 msgid "Attribute Values"
-<<<<<<< HEAD
 msgstr "Giá trị Thuộc tính"
-=======
-msgstr "Giá trị thuộc tính"
->>>>>>> 6941de18
 
 #. module: stock
 #: model:ir.ui.menu,name:stock.menu_attribute_action
@@ -1089,11 +1099,7 @@
 #. module: stock
 #: selection:res.partner,picking_warn:0
 msgid "Blocking Message"
-<<<<<<< HEAD
 msgstr "Thông điệp Phong toả"
-=======
-msgstr "Tin báo khóa lại"
->>>>>>> 6941de18
 
 #. module: stock
 #: model:stock.inventory.line,product_name:stock.stock_inventory_line_15
@@ -3681,7 +3687,7 @@
 #. module: stock
 #: model:ir.ui.view,arch_db:stock.view_picking_form
 msgid "Lock"
-msgstr "Khóa"
+msgstr ""
 
 #. module: stock
 #: model:ir.ui.view,arch_db:stock.product_category_form_view_inherit
@@ -4076,11 +4082,7 @@
 #. module: stock
 #: selection:res.partner,picking_warn:0
 msgid "No Message"
-<<<<<<< HEAD
 msgstr "Không có thông điệp"
-=======
-msgstr "Không tin nhắn"
->>>>>>> 6941de18
 
 #. module: stock
 #: model:ir.model.fields,field_description:stock.field_res_config_settings_propagation_minimum_delta
@@ -4388,11 +4390,7 @@
 #: model:ir.model.fields,field_description:stock.field_stock_move_line_ordered_qty
 #: model:ir.model.fields,field_description:stock.field_stock_move_ordered_qty
 msgid "Ordered Quantity"
-<<<<<<< HEAD
 msgstr "Số lượng được đặt"
-=======
-msgstr "Số lượng đặt"
->>>>>>> 6941de18
 
 #. module: stock
 #: model:ir.ui.view,arch_db:stock.view_move_search
@@ -5797,9 +5795,6 @@
 "Selecting \"Blocking Message\" will throw an exception with the message and "
 "block the flow. The Message has to be written in the next field."
 msgstr ""
-"Chọn tùy chọn \"Cảnh báo\" sẽ hiển thị thông điệp cho người dùng, Chọn "
-"\"Cảnh báo đóng\" sẽ thoát ra ngoài kèm cảnh báo và chặn luồng. Cảnh báo sẽ "
-"được điền ở phần thông tin dưới đây."
 
 #. module: stock
 #: model:ir.ui.view,arch_db:stock.res_config_settings_view_form
