--- conflicted
+++ resolved
@@ -6,21 +6,15 @@
 msgstr ""
 "Project-Id-Version: Odoo Server 8.0\n"
 "Report-Msgid-Bugs-To: \n"
-<<<<<<< HEAD
 "POT-Creation-Date: 2015-08-29 10:15+0000\n"
 "PO-Revision-Date: 2015-08-29 10:15+0000\n"
 "Last-Translator: <>\n"
 "Language-Team: \n"
-=======
-"POT-Creation-Date: 2016-01-14 12:26+0000\n"
-"PO-Revision-Date: 2015-12-29 08:13+0000\n"
-"Last-Translator: Ly The Thanh <lythanh24@gmail.com>\n"
-"Language-Team: Vietnamese (http://www.transifex.com/odoo/odoo-8/language/vi/)\n"
->>>>>>> 2efa359e
 "MIME-Version: 1.0\n"
 "Content-Type: text/plain; charset=UTF-8\n"
 "Content-Transfer-Encoding: \n"
-"Plural-Forms: \n"
+"Language: vi\n"
+"Plural-Forms: nplurals=1; plural=0;\n"
 
 #. module: stock
 #: help:stock.picking,state:0
@@ -60,61 +54,55 @@
 msgstr ""
 
 #. module: stock
-#: code:addons/stock/stock.py:1703
+#: code:addons/stock/stock.py:1662
 #, python-format
 msgid " (%s reserved)"
 msgstr " (%s xí trước)"
 
 #. module: stock
-#: code:addons/stock/stock.py:1706
+#: code:addons/stock/stock.py:1665
 #, python-format
 msgid " (reserved)"
 msgstr " (xí trước)"
 
 #. module: stock
-#: code:addons/stock/stock.py:3236
+#: code:addons/stock/stock.py:3090
 #, python-format
 msgid " MTO"
 msgstr ""
 
 #. module: stock
-#: code:addons/stock/product.py:227
-#: code:addons/stock/product.py:379
+#: code:addons/stock/product.py:179 code:addons/stock/product.py:335
 #, python-format
 msgid " On Hand"
 msgstr " Trong kho"
 
 #. module: stock
-#: code:addons/stock/stock.py:3373
-#: code:addons/stock/stock.py:3647
+#: code:addons/stock/stock.py:3224 code:addons/stock/stock.py:3498
 #, python-format
 msgid " Sequence in"
 msgstr " Trình tự vào"
 
 #. module: stock
-#: code:addons/stock/stock.py:3377
-#: code:addons/stock/stock.py:3651
+#: code:addons/stock/stock.py:3228 code:addons/stock/stock.py:3502
 #, python-format
 msgid " Sequence internal"
 msgstr " Trình tự nội bộ"
 
 #. module: stock
-#: code:addons/stock/stock.py:3374
-#: code:addons/stock/stock.py:3648
+#: code:addons/stock/stock.py:3225 code:addons/stock/stock.py:3499
 #, python-format
 msgid " Sequence out"
 msgstr " Trình tự ra"
 
 #. module: stock
-#: code:addons/stock/stock.py:3375
-#: code:addons/stock/stock.py:3649
+#: code:addons/stock/stock.py:3226 code:addons/stock/stock.py:3500
 #, python-format
 msgid " Sequence packing"
 msgstr ""
 
 #. module: stock
-#: code:addons/stock/stock.py:3376
-#: code:addons/stock/stock.py:3650
+#: code:addons/stock/stock.py:3227 code:addons/stock/stock.py:3501
 #, python-format
 msgid " Sequence picking"
 msgstr " "
@@ -122,16 +110,16 @@
 #. module: stock
 #: field:stock.inventory,move_ids_exist:0
 msgid " Stock Move Exists?"
-msgstr " Dịch chuyển /biến động kho đã tồn tại?"
-
-#. module: stock
-#: code:addons/stock/stock.py:2527
+msgstr " Dịch chuyển / biến động kho đã tồn tại?"
+
+#. module: stock
+#: code:addons/stock/stock.py:2444
 #, python-format
 msgid "%s %s %s has been <b>moved to</b> scrap."
 msgstr "%s %s %s đã được <b>chuyển thành</b> phế liệu."
 
 #. module: stock
-#: code:addons/stock/stock.py:3063
+#: code:addons/stock/stock.py:2930
 #, python-format
 msgid "%s: Supply Product from %s"
 msgstr "%s: Cung cấp sản phẩm từ %s"
@@ -144,7 +132,8 @@
 
 #. module: stock
 #: help:stock.move,state:0
-msgid "* New: When the stock move is created and not yet confirmed.\n"
+msgid ""
+"* New: When the stock move is created and not yet confirmed.\n"
 "* Waiting Another Move: This state can be seen when a move is waiting for another one, for example in a chained flow.\n"
 "* Waiting Availability: This state is reached when the procurement resolution is not straight forward. It may need the scheduler to run, a component to me manufactured...\n"
 "* Available: When products are reserved, it is set to 'Available'.\n"
@@ -157,7 +146,8 @@
 
 #. module: stock
 #: help:stock.location,usage:0
-msgid "* Supplier Location: Virtual location representing the source location for products coming from your suppliers\n"
+msgid ""
+"* Supplier Location: Virtual location representing the source location for products coming from your suppliers\n"
 "                       \n"
 "* View: Virtual location used to create a hierarchical structures for your warehouse, aggregating its child locations ; can't directly contain products\n"
 "                       \n"
@@ -274,7 +264,8 @@
 
 #. module: stock
 #: model:ir.actions.act_window,help:stock.action_orderpoint_form
-msgid "<p class=\"oe_view_nocontent_create\">\n"
+msgid ""
+"<p class=\"oe_view_nocontent_create\">\n"
 "                Click to add a reordering rule.\n"
 "              </p><p>You can define your minimum stock rules, so that Odoo will automatically create draft manufacturing orders or request for quotations according to the stock level. Once the virtual stock of a product (= stock on hand minus all confirmed orders and reservations) is below the minimum quantity, Odoo will generate a procurement request to increase the stock up to the maximum quantity.</p>\n"
 "            "
@@ -285,7 +276,8 @@
 
 #. module: stock
 #: model:ir.actions.act_window,help:stock.action_production_lot_form
-msgid "<p class=\"oe_view_nocontent_create\">\n"
+msgid ""
+"<p class=\"oe_view_nocontent_create\">\n"
 "                Click to add a serial number.\n"
 "              </p><p>\n"
 "                This is the list of all the production lots you recorded. When\n"
@@ -302,7 +294,8 @@
 
 #. module: stock
 #: model:ir.actions.act_window,help:stock.action_picking_type_form
-msgid "<p class=\"oe_view_nocontent_create\">\n"
+msgid ""
+"<p class=\"oe_view_nocontent_create\">\n"
 "                Click to create a new picking type. \n"
 "              </p><p>\n"
 "                The picking type system allows you to assign each stock\n"
@@ -315,7 +308,8 @@
 
 #. module: stock
 #: model:ir.actions.act_window,help:stock.action_move_form2
-msgid "<p class=\"oe_view_nocontent_create\">\n"
+msgid ""
+"<p class=\"oe_view_nocontent_create\">\n"
 "                Click to create a stock movement.\n"
 "              </p><p>\n"
 "                This menu gives you the full traceability of inventory\n"
@@ -353,7 +347,8 @@
 
 #. module: stock
 #: model:ir.actions.act_window,help:stock.action_warehouse_form
-msgid "<p class=\"oe_view_nocontent_create\">\n"
+msgid ""
+"<p class=\"oe_view_nocontent_create\">\n"
 "                Click to define a new warehouse.\n"
 "              </p>\n"
 "            "
@@ -408,7 +403,8 @@
 
 #. module: stock
 #: model:ir.actions.act_window,help:stock.action_inventory_form
-msgid "<p class=\"oe_view_nocontent_create\">\n"
+msgid ""
+"<p class=\"oe_view_nocontent_create\">\n"
 "                Click to start an inventory. \n"
 "              </p><p>\n"
 "                Periodical Inventories are used to count the number of products\n"
@@ -442,18 +438,15 @@
 msgstr "<p>Chúng ta không thể tìm thấy một lô hàng để hiển thị.</p>"
 
 #. module: stock
-#: code:addons/stock/stock.py:2654
+#: code:addons/stock/stock.py:2556
 #, python-format
 msgid "A Pack"
 msgstr "A Pack"
 
 #. module: stock
-#: field:report.stock.lines.date,active:0
-#: field:stock.incoterms,active:0
-#: field:stock.location,active:0
-#: field:stock.location.path,active:0
-#: field:stock.location.route,active:0
-#: field:stock.picking.type,active:0
+#: field:report.stock.lines.date,active:0 field:stock.incoterms,active:0
+#: field:stock.location,active:0 field:stock.location.path,active:0
+#: field:stock.location.route,active:0 field:stock.picking.type,active:0
 #: field:stock.warehouse.orderpoint,active:0
 msgid "Active"
 msgstr "Hiệu lực"
@@ -474,8 +467,7 @@
 msgstr "Thông tin thêm"
 
 #. module: stock
-#: view:stock.location:stock.view_location_form
-#: field:stock.location,comment:0
+#: view:stock.location:stock.view_location_form field:stock.location,comment:0
 msgid "Additional Information"
 msgstr "Thông tin thêm"
 
@@ -486,7 +478,8 @@
 
 #. module: stock
 #: help:stock.config.settings,module_claim_from_delivery:0
-msgid "Adds a Claim link to the delivery order.\n"
+msgid ""
+"Adds a Claim link to the delivery order.\n"
 "-This installs the module claim_from_delivery."
 msgstr "Thêm một khiếu nại liên kết tới phiếu xuất kho.\n"
 "-Việc này sẽ cài đặt phân hệ claim_from_delivery."
@@ -510,7 +503,7 @@
 msgstr "Tất cả cùng một lúc"
 
 #. module: stock
-#: code:addons/stock/stock.py:2640
+#: code:addons/stock/stock.py:2542
 #, python-format
 msgid "All products"
 msgstr "Tất cả sản phẩm"
@@ -1552,7 +1545,6 @@
 
 #. module: stock
 #: field:product.product,virtual_available:0
-#: field:product.template,virtual_available:0
 msgid "Forecast Quantity"
 msgstr "Số lượng dự kiến"
 
@@ -3634,10 +3626,7 @@
 msgstr "Số lượng (Đơn vị bán)"
 
 #. module: stock
-<<<<<<< HEAD
 #: field:product.template,virtual_available:0
-=======
->>>>>>> 2efa359e
 #: field:stock.move,availability:0
 msgid "Quantity Available"
 msgstr "Số lượng khả dụng"
@@ -5353,7 +5342,7 @@
 msgstr "Bạn không thể đưa hàng hóa vào địa điểm kho có kiểu chỉ xem (view) %s."
 
 #. module: stock
-#: code:addons/stock/stock.py:2718
+#: code:addons/stock/stock.py:2625
 #, python-format
 msgid "You cannot set a negative product quantity in an inventory line:\n"
 "	%s - qty: %s"
@@ -5369,13 +5358,13 @@
 #: code:addons/stock/stock.py:2556
 #, python-format
 msgid "You cannot split a move done"
-msgstr "Bạn không thể chia một dịch chuyển đã hoàn thành"
+msgstr "Bạn không thể tách một dịch chuyển đã hoàn thành"
 
 #. module: stock
 #: code:addons/stock/wizard/stock_return_picking.py:135
 #, python-format
 msgid "You have manually created product lines, please delete them to proceed"
-msgstr "You have manually created product lines, please delete them to proceed"
+msgstr "Bạn đã tạo các dòng sản phẩm một cách thủ công. Vui lòng xóa chúng để tiếp tục"
 
 #. module: stock
 #: constraint:stock.warehouse.orderpoint:0
@@ -5386,16 +5375,16 @@
 #: code:addons/stock/wizard/stock_return_picking.py:62
 #, python-format
 msgid "You may only return one picking at a time!"
-msgstr "You may only return one picking at a time!"
+msgstr "Bạn chỉ có thể trả/nhận lại hàng đối với một phiếu giao/nhận hàng trong một thời điểm!"
 
 #. module: stock
 #: code:addons/stock/wizard/stock_return_picking.py:72
 #, python-format
 msgid "You may only return pickings that are Done!"
-msgstr "You may only return pickings that are Done!"
-
-#. module: stock
-#: code:addons/stock/stock.py:2240
+msgstr "Bạn chỉ có thể trả/nhận lại hàng với điều kiện phiếu giao/nhận hàng ở trạng thái Hoàn thành!"
+
+#. module: stock
+#: code:addons/stock/stock.py:2159
 #, python-format
 msgid "You must assign a serial number for the product %s"
 msgstr "Bạn phải gán một số sể-ri cho sản phẩm %s"
@@ -5455,29 +5444,25 @@
 #: code:addons/stock/static/src/xml/picking.xml:243
 #, python-format
 msgid "picking(s)"
-msgstr "picking(s)"
-
-#. module: stock
-#: view:product.product:stock.view_stock_product_tree
-#: view:product.template:stock.view_stock_product_template_tree
-msgid "red:virtual_available<0;blue:virtual_available>=0 and state in ('draft', 'end', 'obsolete');black:virtual_available>=0 and state not in ('draft', 'end', 'obsolete')"
-msgstr "red:virtual_available<0;blue:virtual_available>=0 and state in ('draft', 'end', 'obsolete');black:virtual_available>=0 and state not in ('draft', 'end', 'obsolete')"
+msgstr ""
 
 #. module: stock
 #: view:stock.return.picking:stock.view_stock_return_picking_form
 msgid "reverse"
-msgstr "reverse"
+msgstr ""
 
 #. module: stock
 #: help:stock.inventory,move_ids_exist:0
 #: help:stock.picking,pack_operation_exist:0
 msgid "technical field for attrs in view"
-msgstr "technical field for attrs in view"
+msgstr ""
 
 #. module: stock
 #: help:stock.picking,quant_reserved_exist:0
-msgid "technical field used to know if there is already at least one quant reserved on moves of a given picking"
-msgstr "technical field used to know if there is already at least one quant reserved on moves of a given picking"
+msgid ""
+"technical field used to know if there is already at least one quant reserved"
+" on moves of a given picking"
+msgstr ""
 
 #. module: stock
 #. openerp-web
@@ -5488,14 +5473,15 @@
 
 #. module: stock
 #: view:stock.return.picking:stock.view_stock_return_picking_form
-msgid "the returned picking in order to avoid logistic rules to be applied again (which would create duplicated operations)"
-msgstr "the returned picking in order to avoid logistic rules to be applied again (which would create duplicated operations)"
+msgid ""
+"the returned picking in order to avoid logistic rules to be applied again "
+"(which would create duplicated operations)"
+msgstr ""
 
 #. module: stock
 #: field:product.product,qty_available_text:0
 #: field:product.template,qty_available_text:0
-#: field:stock.inventory,total_qty:0
-#: field:stock.picking.type,count_picking:0
+#: field:stock.inventory,total_qty:0 field:stock.picking.type,count_picking:0
 #: field:stock.picking.type,count_picking_backorders:0
 #: field:stock.picking.type,count_picking_draft:0
 #: field:stock.picking.type,count_picking_late:0
