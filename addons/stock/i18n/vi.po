--- conflicted
+++ resolved
@@ -16,7 +16,7 @@
 # Vo Thanh Thuy, 2022
 # Nancy Momoland <thanhnguyen.icsc@gmail.com>, 2022
 # Duy BQ <duybq86@gmail.com>, 2022
-#
+# 
 msgid ""
 msgstr ""
 "Project-Id-Version: Odoo Server 15.0\n"
@@ -173,7 +173,7 @@
 #. module: stock
 #: model:ir.actions.report,print_report_name:stock.action_report_lot_label
 msgid "'Lot-Serial - %s' % object.name"
-msgstr "'Lô/Sơ-ri - %s' % object.name"
+msgstr "'Lô/Sê-ri - %s' % object.name"
 
 #. module: stock
 #: model:ir.actions.report,print_report_name:stock.action_report_picking_type_label
@@ -192,7 +192,7 @@
 #: code:addons/stock/models/stock_production_lot.py:0
 #, python-format
 msgid "(copy of) %s"
-msgstr ""
+msgstr "(bản sao của) %s"
 
 #. module: stock
 #: model:ir.model.fields,help:stock.field_stock_move__state
@@ -483,11 +483,7 @@
 #. module: stock
 #: model_terms:ir.ui.view,arch_db:stock.view_stock_move_operations
 msgid "<span>Clear All</span>"
-<<<<<<< HEAD
 msgstr "<span>Xóa tất cả</span>"
-=======
-msgstr "<span>Xóa hết</span>"
->>>>>>> d7a8b09f
 
 #. module: stock
 #: model_terms:ir.ui.view,arch_db:stock.report_lot_label
@@ -1834,12 +1830,7 @@
 msgid ""
 "Creating a new warehouse will automatically activate the Storage Locations "
 "setting"
-<<<<<<< HEAD
 msgstr "Tạo mới một kho sẽ đồng thời kích hoạt tính năng Đa địa điểm."
-=======
-msgstr ""
-"Tạo mới một kho hàng sẽ tự động kích hoạt Địa điểm Tồn kho trong thiết lập"
->>>>>>> d7a8b09f
 
 #. module: stock
 #: model:ir.model.fields,field_description:stock.field_stock_picking__date
@@ -2078,14 +2069,9 @@
 "Define a minimum stock rule so that Odoo creates automatically requests for "
 "quotations or confirmed manufacturing orders to resupply your stock."
 msgstr ""
-<<<<<<< HEAD
-"Định nghĩa một quy tắc tồn kho tối thiểu cho phép Odoo tự động tạo các yêu "
-"cầu báo giá động hoặc các lệnh sản xuất dự thảo để tái cung ứng cho kho của "
-"bạn."
-=======
-"Định nghĩa một qui tắc tồn kho tối thiểu, sau đó Odoo sẽ tự động yêu cầu báo"
-" giá hoặc xác nhận Phiếu sản xuất để cung ứng cho Kho của bạn."
->>>>>>> d7a8b09f
+"Định nghĩa một quy tắc tồn kho tối thiểu để Odoo tự động tạo các yêu "
+"cầu báo giá hoặc các lệnh sản xuất được xác nhận để tái cung ứng cho "
+"kho của bạn."
 
 #. module: stock
 #: model_terms:ir.actions.act_window,help:stock.action_warehouse_form
@@ -2189,12 +2175,12 @@
 #. module: stock
 #: model:ir.model.fields,field_description:stock.field_stock_warehouse__delivery_route_id
 msgid "Delivery Route"
-msgstr "Tuyến Bàn giao"
+msgstr "Tuyến giao hàng"
 
 #. module: stock
 #: model:ir.actions.report,name:stock.action_report_delivery
 msgid "Delivery Slip"
-msgstr "Phiếu Giao hàng"
+msgstr "Phiếu giao hàng"
 
 #. module: stock
 #: model:ir.model.fields,field_description:stock.field_procurement_group__move_type
