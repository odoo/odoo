--- conflicted
+++ resolved
@@ -1123,19 +1123,11 @@
 "current stock) to gather products. If we want to chain moves and have this "
 "one to wait for the previous, this second option should be chosen."
 msgstr ""
-<<<<<<< HEAD
 "Mặc định, hệ thống sẽ lấy từ dự trữ ở địa điểm nguồn và chờ đợi khi nào có "
 "sẵn một cách thụ động. Một khả năng khác cho phép bạn trực tiếp tạo một mua "
 "sắm trên địa điểm nguồn (và do đó nó bỏ qua tồn kho hiện tại) để tập hợp sản"
 " phẩm. Nếu chúng ta muốn thực hiện một chuỗi cung ứng thì tủy chọn thứ hai "
 "nên được chọn."
-=======
-"Mặc định, hệ thống sẽ lấy từ địa điểm nguồn và chờ đợi khi nào có sẵn một "
-"cách thụ động. Một khả năng khác cho phép bạn trực tiếp tạo một mua sắm trên"
-" địa điểm nguồn (và do đó nó bỏ qua tồn kho hiện tại) để tập hợp sản phẩm. "
-"Nếu chúng ta muốn thực hiện một chuỗi cung ứng thì tủy chọn thứ hai nên được"
-" chọn."
->>>>>>> b730de19
 
 #. module: stock
 #: model:ir.model.fields,help:stock.field_stock_location_active
@@ -7973,14 +7965,11 @@
 msgstr "bằng nút <i>Xác nhận</i>"
 
 #. module: stock
-<<<<<<< HEAD
 #: model:ir.ui.view,arch_db:stock.view_picking_form
 msgid "↳Put in Pack"
 msgstr "↳Đóng vào Gói"
 
 #. module: stock
-=======
->>>>>>> b730de19
 #: model:ir.ui.view,arch_db:stock.view_inventory_form
 msgid "⇒ Set quantities to 0"
 msgstr "⇒ Đặt số lượng về 0"